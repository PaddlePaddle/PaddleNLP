# SOME DESCRIPTIVE TITLE.
# Copyright (C) 2021, PaddleNLP
# This file is distributed under the same license as the PaddleNLP package.
# FIRST AUTHOR <EMAIL@ADDRESS>, 2022.
#
#, fuzzy
msgid ""
msgstr ""
"Project-Id-Version: PaddleNLP \n"
"Report-Msgid-Bugs-To: \n"
"POT-Creation-Date: 2022-03-18 21:31+0800\n"
"PO-Revision-Date: YEAR-MO-DA HO:MI+ZONE\n"
"Last-Translator: FULL NAME <EMAIL@ADDRESS>\n"
"Language-Team: LANGUAGE <LL@li.org>\n"
"MIME-Version: 1.0\n"
"Content-Type: text/plain; charset=utf-8\n"
"Content-Transfer-Encoding: 8bit\n"
"Generated-By: Babel 2.9.0\n"

#: ../data_prepare/data_preprocess.rst:3
msgid "数据处理"
msgstr "Data Processing"

#: ../data_prepare/data_preprocess.rst:5
msgid ""
"Dataset中通常为原始数据，需要经过一定的数据处理并进行采样组batch，而后通过 :class:`paddle.io.DataLoader`"
" 为训练或预测使用，PaddleNLP中为其中各环节提供了相应的功能支持。"
msgstr ""
"The original data in the dataset are nornally raw data, we need to do data processing and betch sampling, "
"then pass it to class:`paddle.io.DataLoader` for training or prediction use. "
"PaddleNLP has provided support for every single of steps of it. "

#: ../data_prepare/data_preprocess.rst:8
msgid "基于预训练模型的数据处理"
msgstr "Data processing based on pre-trained models. "

#: ../data_prepare/data_preprocess.rst:10
msgid ""
"在使用预训练模型做NLP任务时，需要加载对应的Tokenizer，PaddleNLP在 :class:`PreTrainedTokenizer` "
"中内置的 :func:`__call__` 方法可以实现基础的数据处理功能。PaddleNLP内置的所有预训练模型的Tokenizer都继承自 "
":class:`PreTrainedTokenizer` ，下面以BertTokenizer举例说明："
msgstr ""
"We need to download the corresponding Tokenizer when we use the pre-trained models for NLP tasks. "
"the built in :func:`__call__` method in :class:`PreTrainedTokenizer` can be used for the basic data processing"
"The tokenizer in all of the PaddleNLP built in pre-trained models are inherited from :class:`PreTrainedTokenizer` "
"Let's take BertTokenizer as an example:"


<<<<<<< HEAD
#: ../../data_prepare/data_preprocess.rst:28
msgid "关于 :func:`__call__` 方法的其他参数和功能，请移步PreTrainedTokenizer。"
msgstr "Please refer to PreTrainedTokenizer for the other parameters and functions of :func:`__call__` medthod."
=======
#: ../data_prepare/data_preprocess.rst:28
msgid "关于 :func:`__call__` 方法的其他参数和功能，请查阅PreTrainedTokenizer。"
msgstr ""
>>>>>>> ee157d6f

#: ../data_prepare/data_preprocess.rst:30
msgid ""
"paddlenlp内置的 :class:`paddlenlp.datasets.MapDataset` 的 :func:`map` "
"方法支持传入一个函数，对数据集内的数据进行统一转换。下面我们以 :obj:`LCQMC` 的数据处理流程为例："
msgstr ""
"We can transform the data in a dataset by passing the :func:`map` into PaddleNLP built in :class:`paddlenlp.datasets.MapDataset`."
"Let's take :obj:`LCQMC` as a data processing example:"

#: ../data_prepare/data_preprocess.rst:42
msgid ""
"可以看到， :obj:`LCQMC` 是一个句对匹配任务，即判断两个句子的意思是否相似的2分类任务。我们需要处理的是key为 **query** "
"和 **title** 的文本数据，我们编写基于 :class:`PreTrainedTokenizer` 的数据处理函数并传入数据集的 "
":func:`map` 方法。"
msgstr ""
"As we can see, :obj:`LCQMC` is a sentence pairing task. It's a binary judgement task for judging sentence meaning similarity."
"The text data with the key of **query** and **title** is the one we are going to process."
"We write :class:`PreTrainedTokenizer` based data processing function, and also pass :func:`map` method into it. "

#: ../data_prepare/data_preprocess.rst:69
msgid "可以看到，数据集中的文本数据已经被处理成了模型可以接受的 *feature* 。"
msgstr "As we can see, the text data form the dataset has already been processed and converted into the model compatible *feature*."

#: ../data_prepare/data_preprocess.rst:71
msgid ""
":func:`map` 方法有一个重要的参数 :attr:`batched`，当设置为 :obj:`True` 时（默认为 "
":obj:`False` ），数据处理函数 :func:`trans_func` 的输入不再是单条数据，而是数据集的所有数据："
msgstr ""
":attr:`batched` is an important parameter in :func:`map` method. When set to :obj:`True` (default is :obj:`False`), the input of data processing function :func:`trans_func` will be the entire data from the dataset, rather than single data. "

#: ../data_prepare/data_preprocess.rst:99
msgid ""
"可以看到，在本例中两种实现的结果是相同的。但是在诸如阅读理解，对话等任务中，一条原始数据可能会产生多个 *feature* 的情况（参见 "
"`run_squad.py "
"<https://github.com/PaddlePaddle/PaddleNLP/blob/develop/examples/machine_reading_comprehension/SQuAD/run_squad.py>`__"
" ）通常需要将 :attr:`batched` 参数设置为 :obj:`True` 。"
msgstr ""
"As we can see, the two results are the same in this example."
"However, in the tasks like reading comprehension and conversation, a row data could generate more than one *feature* "
"(please refer to `run_squad.py <https://github.com/PaddlePaddle/PaddleNLP/blob/develop/examples/machine_reading_comprehension/SQuAD/run_squad.py>`__)"
"Usually need to set :attr:`batched` parameter to :obj:`True`."

#: ../data_prepare/data_preprocess.rst:101
msgid ""
":func:`map` 方法还有一个 :attr:`num_workers` "
"参数，当其大于0时进行多进程数据处理，可以提高处理速度。但是需要注意如果在数据处理的函数中用到了 **数据index** "
"的相关信息，多进程处理可能会导致错误的结果。"
msgstr ""

#: ../data_prepare/data_preprocess.rst:103
msgid ""
"关于 :func:`map` 方法的其他参数和 :class:`paddlenlp.datasets.MapDataset` "
<<<<<<< HEAD
"的其他数据处理方法，请移步MapDataset。"
msgstr "To find out other parameters of :func:`map` method and data processing method of :class:`paddlenlp.datasets.MapDataset`, please read MapDataset"
=======
"的其他数据处理方法，请查阅 :doc:`dataset <../source/paddlenlp.datasets.dataset>` 。"
msgstr ""
>>>>>>> ee157d6f

#: ../data_prepare/data_preprocess.rst:106
msgid "Batchify"
msgstr "Batchify"

#: ../data_prepare/data_preprocess.rst:108
msgid ""
"PaddleNLP内置了多种collate function，配合 :class:`paddle.io.BatchSampler` "
"可以协助用户简单的完成组batch的操作。"
msgstr "PaddleNLP has many built in collate function, together with :class:`paddle.io.BatchSampler`, users can simply complete betch matching jobs."

#: ../data_prepare/data_preprocess.rst:110
msgid ""
"我们继续以 :obj:`LCQMC` 的数据处理流程为例。从上一节最后可以看到，处理后的单条数据是一个 **字典** ，包含 "
"`input_ids` ， `token_type_ids` 和 `label` 三个key。"
msgstr ""
"Let's use :obj:`LCQMC` as the example again. In the end of the previous part,"
" the single data after processing is a **dictinoary**, which includes three keys: `input_ids` ， `token_type_ids`, and `label`."

#: ../data_prepare/data_preprocess.rst:112
msgid ""
"其中 `input_ids` 和 `token_type_ids` 是需要进行 **padding** 操作后输入模型的，而 `label` "
"是需要 **stack** 之后传入loss function的。"
msgstr ""
"`input_ids` and `token_type_ids` will need to be passed into the model after **padding**,"
"and `label` will need to be passed into loss function after **stack**."

#: ../data_prepare/data_preprocess.rst:114
msgid ""
"因此，我们使用PaddleNLP内置的 :func:`Dict` ，:func:`Stack` 和 :func:`Pad` "
"函数整理batch中的数据。最终的 :func:`batchify_fn` 如下："
msgstr ""
"Therefore, we organise the data in betch by using PaddleNLP built in functions: :func:`Dict` ，:func:`Stack` and :func:`Pad`. Below is the final :func:`batchify_fn`. "

#: ../data_prepare/data_preprocess.rst:127
msgid ""
"之后使用 :class:`paddle.io.BatchSampler` 和 :func:`batchify_fn` 构建 "
":class:`paddle.io.DataLoader` ："
msgstr "After that, use :class:`paddle.io.BatchSampler` and :func:`batchify_fn` to build :class:`paddle.io.DataLoader`. "

<<<<<<< HEAD
#: ../../data_prepare/data_preprocess.rst:135
msgid "到此，一个完整的数据准备流程就完成了。关于更多batchify方法，请移步collate。"
msgstr "At this point, a entire data preparation process is completed. To find out more batchify methonds, please read collate. "
=======
#: ../data_prepare/data_preprocess.rst:137
msgid ""
"到此，一个完整的数据准备流程就完成了。关于更多batchify方法，请查阅 :doc:`collate "
"<../source/paddlenlp.data.collate>`。"
msgstr ""
>>>>>>> ee157d6f

#: ../data_prepare/data_preprocess.rst:141
msgid ""
"当需要进行 **单机多卡** 训练时，需要将 :class:`BatchSampler` 更换为 "
":class:`DistributedBatchSampler` 。更多有关 :class:`paddle.io.BatchSampler` "
"的信息，请查阅 `BatchSampler "
"<https://www.paddlepaddle.org.cn/documentation/docs/zh/api/paddle/fluid/dataloader/batch_sampler/BatchSampler_cn.html>`_。"
msgstr ""
"When training with **multipul graphic card in single PC**, :class:`BatchSampler` needs to be changed to :class:`DistributedBatchSampler`. "
"To find out more informaton about :class:`paddle.io.BatchSampler`, please read `BatchSampler "
"<https://www.paddlepaddle.org.cn/documentation/docs/zh/api/paddle/fluid/dataloader/batch_sampler/BatchSampler_cn.html>`_."


#: ../data_prepare/data_preprocess.rst:143
msgid ""
"当需要诸如batch内排序，按token组batch等更复杂的组batch功能时。可以使用PaddleNLP内置的 "
":class:`SamplerHelper` 。相关用例请参考 `reader.py "
"<https://github.com/PaddlePaddle/PaddleNLP/blob/develop/examples/machine_translation/transformer/reader.py>`__。"
msgstr ""
"When more complex group batch functions such as sorting within batches, group batching by token, etc. are required,"
"we can use PaddleNLP built in :class:`SamplerHelper`. Please read `reader.py for the example."
"<https://github.com/PaddlePaddle/PaddleNLP/blob/develop/examples/machine_translation/transformer/reader.py>`__。"

#: ../data_prepare/data_preprocess.rst:146
msgid "基于非预训练模型的数据处理"
msgstr "Data processing based on non-pretrained models"

#: ../data_prepare/data_preprocess.rst:148
msgid ""
"在使用非预训练模型做NLP任务时，我们可以借助PaddleNLP内置的 :class:`JiebaTokenizer` 和 "
":class:`Vocab` 完成数据处理的相关功能，整体流程与使用预训练模型基本相似。我们以中文情感分析 :obj:`ChnSentiCorp`"
" 数据集为例："
msgstr ""
"When using non-pretrained models for NLP tasks, we can use PaddleNLP built in :class:`JiebaTokenizer` and :class:`Vocab` to complete data processing."
"The prcedure is almost the same as when using pretrained models. "
"Let's take a look the example of Chinese sentiment analysis :obj:`ChnSentiCorp` dataset:"

#: ../data_prepare/data_preprocess.rst:169
msgid ""
":class:`Vocab` 除了可以从本地词典文件初始化之外，还提供多种初始化方法，包括从 :class:`dictionary` "
<<<<<<< HEAD
"创建、从数据集创建等。详情请移步Vocab。"
msgstr ":class:`Vocab can be initialised from not only the local file. There are many other ways for the initialization,"
"which includes from :class:`dictionary`, create from dataset, etc. Please refer to Vocab for more information."
=======
"创建、从数据集创建等。详情请查阅Vocab。"
msgstr ""
>>>>>>> ee157d6f

#: ../data_prepare/data_preprocess.rst:170
msgid ""
"除了使用内置的 :class:`JiebaTokenizer` 外，用户还可以使用任何自定义的方式或第三方库进行分词，之后使用 "
":func:`Vocab.to_indices` 方法将token转为id。"
msgstr ""
"Other than using built in :class:`JiebaTokenizer`, users can also use any customised way or 3rd party library for word segmentation."
"Then, use :func:`Vocab.to_indices` to convert token into id. "

#: ../data_prepare/data_preprocess.rst:172
msgid "之后与基于预训练模型的数据处理流程相似，编写数据处理函数并传入 :func:`map` 方法："
msgstr "After that, it is almost the same as the pre-trained data processing procedure. Write data processing function, then pass it into :func:`map` method."

#: ../data_prepare/data_preprocess.rst:195
msgid ""
"可以看到，原始数据已经被处理成了 *feature* 。但是这里我们发现单条数据并不是一个 **字典** ，而是 **元组** 。所以我们的 "
":func:`batchify_fn` 也要相应的做一些调整："
msgstr ""
"As we can see, the raw data has already become *feature*. However, the single data here is **tuple** rather than **dictionary**. "
"Therefore, :func:`batchify_fn` needs to be modified accordingly. "

#: ../data_prepare/data_preprocess.rst:208
msgid ""
"可以看到，:func:`Dict` 函数是将单条数据中的键值与 :func:`Pad` 等函数进行对应，适用于单条数据是字典的情况。而 "
":func:`Tuple` 是通过单条数据中不同部分的index进行对应的。"
msgstr 
"As we can see, :func:`Dict` function is mapping to :func:`Pad` function by using the key value of the single data. It can be used when the single data is disctionay."
":func:`Tuple` is mapping by using the index of the different parts of the single data. "

#: ../data_prepare/data_preprocess.rst:210
msgid "所以需要 **注意** 的是 :func:`convert_example` 方法和 :func:`batchify_fn` 方法的匹配。"
msgstr "**The point to note** is the match between :func:`convert_example` and :func:`batchify_fn`."

#: ../data_prepare/data_preprocess.rst:212
msgid "之后的流程与基于预训练模型的数据处理相同。"
msgstr "The procedure after is almost the same as the pre-trained model data processing."
<|MERGE_RESOLUTION|>--- conflicted
+++ resolved
@@ -46,15 +46,9 @@
 "Let's take BertTokenizer as an example:"
 
 
-<<<<<<< HEAD
-#: ../../data_prepare/data_preprocess.rst:28
+#: ../data_prepare/data_preprocess.rst:28
 msgid "关于 :func:`__call__` 方法的其他参数和功能，请移步PreTrainedTokenizer。"
 msgstr "Please refer to PreTrainedTokenizer for the other parameters and functions of :func:`__call__` medthod."
-=======
-#: ../data_prepare/data_preprocess.rst:28
-msgid "关于 :func:`__call__` 方法的其他参数和功能，请查阅PreTrainedTokenizer。"
-msgstr ""
->>>>>>> ee157d6f
 
 #: ../data_prepare/data_preprocess.rst:30
 msgid ""
@@ -103,17 +97,16 @@
 "参数，当其大于0时进行多进程数据处理，可以提高处理速度。但是需要注意如果在数据处理的函数中用到了 **数据index** "
 "的相关信息，多进程处理可能会导致错误的结果。"
 msgstr ""
+":func:`map` has :attr:`num_workers` parameter, if the value is greater than 0, then multi-threading is enabled."
+"Pay attention to any related information of **data index** in data processing methods, the multi-threading might lead to errors."
 
 #: ../data_prepare/data_preprocess.rst:103
 msgid ""
 "关于 :func:`map` 方法的其他参数和 :class:`paddlenlp.datasets.MapDataset` "
-<<<<<<< HEAD
-"的其他数据处理方法，请移步MapDataset。"
-msgstr "To find out other parameters of :func:`map` method and data processing method of :class:`paddlenlp.datasets.MapDataset`, please read MapDataset"
-=======
 "的其他数据处理方法，请查阅 :doc:`dataset <../source/paddlenlp.datasets.dataset>` 。"
 msgstr ""
->>>>>>> ee157d6f
+"Regarding to the other parameters of :func:`map` method and the additional approaches of data processing with :class:`paddlenlp.datasets.MapDataset` "
+", please refer to  :doc:`dataset <../source/paddlenlp.datasets.dataset>` ."
 
 #: ../data_prepare/data_preprocess.rst:106
 msgid "Batchify"
@@ -154,17 +147,12 @@
 ":class:`paddle.io.DataLoader` ："
 msgstr "After that, use :class:`paddle.io.BatchSampler` and :func:`batchify_fn` to build :class:`paddle.io.DataLoader`. "
 
-<<<<<<< HEAD
-#: ../../data_prepare/data_preprocess.rst:135
-msgid "到此，一个完整的数据准备流程就完成了。关于更多batchify方法，请移步collate。"
-msgstr "At this point, a entire data preparation process is completed. To find out more batchify methonds, please read collate. "
-=======
 #: ../data_prepare/data_preprocess.rst:137
 msgid ""
 "到此，一个完整的数据准备流程就完成了。关于更多batchify方法，请查阅 :doc:`collate "
 "<../source/paddlenlp.data.collate>`。"
 msgstr ""
->>>>>>> ee157d6f
+"At this point, an entire data preparation process is completed. To find out more batchify methonds, please refer to :doc:`collate <../source/paddlenlp.data.collate>`."
 
 #: ../data_prepare/data_preprocess.rst:141
 msgid ""
@@ -205,14 +193,9 @@
 #: ../data_prepare/data_preprocess.rst:169
 msgid ""
 ":class:`Vocab` 除了可以从本地词典文件初始化之外，还提供多种初始化方法，包括从 :class:`dictionary` "
-<<<<<<< HEAD
 "创建、从数据集创建等。详情请移步Vocab。"
 msgstr ":class:`Vocab can be initialised from not only the local file. There are many other ways for the initialization,"
 "which includes from :class:`dictionary`, create from dataset, etc. Please refer to Vocab for more information."
-=======
-"创建、从数据集创建等。详情请查阅Vocab。"
-msgstr ""
->>>>>>> ee157d6f
 
 #: ../data_prepare/data_preprocess.rst:170
 msgid ""
