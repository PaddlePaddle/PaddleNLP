# SOME DESCRIPTIVE TITLE.
# Copyright (C) 2021, PaddleNLP
# This file is distributed under the same license as the PaddleNLP package.
# FIRST AUTHOR <EMAIL@ADDRESS>, 2021.
#
#, fuzzy
msgid ""
msgstr ""
"Project-Id-Version: PaddleNLP \n"
"Report-Msgid-Bugs-To: \n"
"POT-Creation-Date: 2021-04-07 11:40+0800\n"
"PO-Revision-Date: YEAR-MO-DA HO:MI+ZONE\n"
"Last-Translator: FULL NAME <EMAIL@ADDRESS>\n"
"Language-Team: LANGUAGE <LL@li.org>\n"
"MIME-Version: 1.0\n"
"Content-Type: text/plain; charset=utf-8\n"
"Content-Transfer-Encoding: 8bit\n"
"Generated-By: Babel 2.9.0\n"

#: ../../data_prepare/dataset_list.rst:2
msgid "数据集列表"
msgstr "PaddleNLP Datasets API"

#: ../../data_prepare/dataset_list.rst:4
msgid "PaddleNLP提供了以下数据集的快速读取API，实际使用时请根据需要添加splits信息："
<<<<<<< HEAD
msgstr "PaddleNLP provides a fast read API for the following datasets. Please add splits information accordingly when you use it:"
=======
msgstr "PaddleNLP provides a fast read API for the following datasets. Please add splits information accordingly when you use it."
>>>>>>> cc8f4f5c

#: ../../data_prepare/dataset_list.rst:7
msgid "阅读理解"
msgstr "Reading Comprehension"

#: ../../data_prepare/dataset_list.rst:10
#: ../../data_prepare/dataset_list.rst:27
#: ../../data_prepare/dataset_list.rst:56
#: ../../data_prepare/dataset_list.rst:67
#: ../../data_prepare/dataset_list.rst:78
#: ../../data_prepare/dataset_list.rst:89
msgid "数据集名称"
msgstr "Dataset Name"

#: ../../data_prepare/dataset_list.rst:10
#: ../../data_prepare/dataset_list.rst:27
#: ../../data_prepare/dataset_list.rst:56
#: ../../data_prepare/dataset_list.rst:67
#: ../../data_prepare/dataset_list.rst:78
#: ../../data_prepare/dataset_list.rst:89
msgid "简介"
msgstr "Introduction"

#: ../../data_prepare/dataset_list.rst:10
#: ../../data_prepare/dataset_list.rst:27
#: ../../data_prepare/dataset_list.rst:56
#: ../../data_prepare/dataset_list.rst:67
#: ../../data_prepare/dataset_list.rst:78
#: ../../data_prepare/dataset_list.rst:89
msgid "调用方法"
msgstr "Call method"

#: ../../data_prepare/dataset_list.rst:12
msgid "`SQuAD <https://rajpurkar.github.io/SQuAD-explorer/>`__"
msgstr "`SQuAD <https://rajpurkar.github.io/SQuAD-explorer/>`__"

#: ../../data_prepare/dataset_list.rst:12
msgid "斯坦福问答数据集，包括SQuAD1.1和SQuAD2.0"
msgstr "Stanford Question Answering Dataset (SQuAD), including SQuAD1.1 and SQuAD2.0 "

#: ../../data_prepare/dataset_list.rst:12
msgid "``paddlenlp.datasets.load_dataset('squad')``"
msgstr "``paddlenlp.datasets.load_dataset('squad')``"

#: ../../data_prepare/dataset_list.rst:14
msgid ""
"`DuReader-yesno "
"<https://aistudio.baidu.com/aistudio/competition/detail/49>`__"
msgstr ""
"`DuReader-yesno "
"<https://aistudio.baidu.com/aistudio/competition/detail/49>`__"

#: ../../data_prepare/dataset_list.rst:14
msgid "千言数据集：阅读理解，判断答案极性"
<<<<<<< HEAD
msgstr "Thousand-word dateset: reading comprehension, answer judgement"
=======
msgstr "Million-text dateset: reading comprehension, answer judgement"
>>>>>>> cc8f4f5c

#: ../../data_prepare/dataset_list.rst:14
msgid "``paddlenlp.datasets.load_dataset('dureader_yesno')``"
msgstr "`paddlenlp.datasets.load_dataset('dureader_yesno')``"

#: ../../data_prepare/dataset_list.rst:16
msgid ""
"`DuReader-robust "
"<https://aistudio.baidu.com/aistudio/competition/detail/49>`__"
msgstr ""
"`DuReader-robust "
"<https://aistudio.baidu.com/aistudio/competition/detail/49>`__"

#: ../../data_prepare/dataset_list.rst:16
msgid "千言数据集：阅读理解，答案原文抽取"
<<<<<<< HEAD
msgstr "Thousand-word dateset: reading comprehension, finding answers in the original text."
=======
msgstr "Million-text dateset: reading comprehension, finding answers in the original text."
>>>>>>> cc8f4f5c

#: ../../data_prepare/dataset_list.rst:16
msgid "``paddlenlp.datasets.load_dataset('dureader_robust')``"
msgstr "``paddlenlp.datasets.load_dataset('dureader_robust')``"

#: ../../data_prepare/dataset_list.rst:18
msgid "`CMRC2018 <http://hfl-rc.com/cmrc2018/>`__"
msgstr "`CMRC2018 <http://hfl-rc.com/cmrc2018/>`__"

#: ../../data_prepare/dataset_list.rst:18
msgid "第二届“讯飞杯”中文机器阅读理解评测数据集"
msgstr "The 2nd Evaluation Workshop on Chinese Machine Reading Comprehension Dataset"

#: ../../data_prepare/dataset_list.rst:18
msgid "``paddlenlp.datasets.load_dataset('cmrc2018')``"
msgstr "``paddlenlp.datasets.load_dataset('cmrc2018')``"

#: ../../data_prepare/dataset_list.rst:20
msgid "`DRCD <https://github.com/DRCKnowledgeTeam/DRCD>`__"
msgstr "`DRCD <https://github.com/DRCKnowledgeTeam/DRCD>`__"

#: ../../data_prepare/dataset_list.rst:20
msgid "台達閱讀理解資料集"
msgstr "Delta Reading Comprehension Dataset (DRCD)"

#: ../../data_prepare/dataset_list.rst:20
msgid "``paddlenlp.datasets.load_dataset('drcd')``"
msgstr "``paddlenlp.datasets.load_dataset('drcd')``"

#: ../../data_prepare/dataset_list.rst:24
msgid "文本分类"
msgstr "File classification"

#: ../../data_prepare/dataset_list.rst:29
msgid "`CoLA <https://nyu-mll.github.io/CoLA/>`__"
msgstr "`CoLA <https://nyu-mll.github.io/CoLA/>`__"

#: ../../data_prepare/dataset_list.rst:29
msgid "单句分类任务，二分类，判断句子是否合法"
msgstr "single sentence classification task, binary judgement, sentence legal judegment"

#: ../../data_prepare/dataset_list.rst:29
msgid "``paddlenlp.datasets.load_dataset('glue','cola')``"
msgstr "``paddlenlp.datasets.load_dataset('glue','cola')``"

#: ../../data_prepare/dataset_list.rst:31
msgid "`SST-2 <https://nlp.stanford.edu/sentiment/index.html>`__"
msgstr "`SST-2 <https://nlp.stanford.edu/sentiment/index.html>`__"

#: ../../data_prepare/dataset_list.rst:31
msgid "单句分类任务，二分类，判断句子情感极性"
msgstr "single sentence classification task, binary judgement, sentence sentiment analysis "

#: ../../data_prepare/dataset_list.rst:31
msgid "``paddlenlp.datasets.load_dataset('glue','sst-2')``"
msgstr "``paddlenlp.datasets.load_dataset('glue','sst-2')``"

#: ../../data_prepare/dataset_list.rst:33
msgid "`MRPC <https://microsoft.com/en-us/download/details.aspx?id=52398>`__"
msgstr "`MRPC <https://microsoft.com/en-us/download/details.aspx?id=52398>`__"

#: ../../data_prepare/dataset_list.rst:33
msgid "句对匹配任务，二分类，判断句子对是否是相同意思"
msgstr "sentence pairing task, binary judgement, sentence pair meaning consistency evaluation"

#: ../../data_prepare/dataset_list.rst:33
msgid "``paddlenlp.datasets.load_dataset('glue','mrpc')``"
msgstr "``paddlenlp.datasets.load_dataset('glue','mrpc')``"

#: ../../data_prepare/dataset_list.rst:35
msgid "`STSB <http://ixa2.si.ehu.es/stswiki/index.php/STSbenchmark>`__"
msgstr "`STSB <http://ixa2.si.ehu.es/stswiki/index.php/STSbenchmark>`__"

#: ../../data_prepare/dataset_list.rst:35
msgid "计算句子对相似性，分数为1~5"
msgstr "semantic textual similarity, score from 1 to 5 "

#: ../../data_prepare/dataset_list.rst:35
msgid "``paddlenlp.datasets.load_dataset('glue','sts-b')``"
msgstr "``paddlenlp.datasets.load_dataset('glue','sts-b')``"

#: ../../data_prepare/dataset_list.rst:37
msgid ""
"`QQP <https://data.quora.com/First-Quora-Dataset-Release-Question-"
"Pairs>`__"
msgstr ""
"`QQP <https://data.quora.com/First-Quora-Dataset-Release-Question-"
"Pairs>`__"

#: ../../data_prepare/dataset_list.rst:37
msgid "判定句子对是否等效，等效、不等效两种情况，二分类任务"
msgstr " A semantic equivalence assessment, equivlent or not equivlent, binary judgment task"

#: ../../data_prepare/dataset_list.rst:37
msgid "``paddlenlp.datasets.load_dataset('glue','qqp')``"
msgstr "``paddlenlp.datasets.load_dataset('glue','qqp')``"

#: ../../data_prepare/dataset_list.rst:39
msgid "`MNLI <http://www.nyu.edu/projects/bowman/multinli/>`__"
msgstr "`MNLI <http://www.nyu.edu/projects/bowman/multinli/>`__"

#: ../../data_prepare/dataset_list.rst:39
msgid "句子对，一个前提，一个是假设。前提和假设的关系有三种情况：蕴含（entailment），矛盾（contradiction），中立（neutral）。句子对三分类问题"
msgstr "sentence pair premise and the hypothesis relationship: entailment, contradiction, or neutral. Multi-Genre Natural Language Inference Dataset (MultiNLI)"

#: ../../data_prepare/dataset_list.rst:39
msgid "``paddlenlp.datasets.load_dataset('glue','mnli')``"
msgstr "``paddlenlp.datasets.load_dataset('glue','mnli')``"

#: ../../data_prepare/dataset_list.rst:41
msgid "`QNLI <https://rajpurkar.github.io/SQuAD-explorer/>`__"
msgstr "`QNLI <https://rajpurkar.github.io/SQuAD-explorer/>`__"

#: ../../data_prepare/dataset_list.rst:41
msgid "判断问题（question）和句子（sentence）是否蕴含，蕴含和不蕴含，二分类"
msgstr "question and sentence entailment judgement, ential or not entail, binary judgement"

#: ../../data_prepare/dataset_list.rst:41
msgid "``paddlenlp.datasets.load_dataset('glue','qnli')``"
msgstr "``paddlenlp.datasets.load_dataset('glue','qnli')``"

#: ../../data_prepare/dataset_list.rst:43
msgid "`RTE <https://aclweb.org/aclwiki/Recognizing_Textual_Entailment>`__"
msgstr "`RTE <https://aclweb.org/aclwiki/Recognizing_Textual_Entailment>`__"

#: ../../data_prepare/dataset_list.rst:43
msgid "判断句对是否蕴含，句子1和句子2是否互为蕴含，二分类任务"
msgstr "sentence pair entailment judgement, binary judgement"

#: ../../data_prepare/dataset_list.rst:43
msgid "``paddlenlp.datasets.load_dataset('glue','rte')``"
msgstr "``paddlenlp.datasets.load_dataset('glue','rte')``"

#: ../../data_prepare/dataset_list.rst:45
msgid ""
"`WNLI "
"<https://cs.nyu.edu/faculty/davise/papers/WinogradSchemas/WS.html>`__"
msgstr ""
"`WNLI "
"<https://cs.nyu.edu/faculty/davise/papers/WinogradSchemas/WS.html>`__"

#: ../../data_prepare/dataset_list.rst:45
msgid "判断句子对是否相关，相关或不相关，二分类任务"
msgstr "sentence pair correlation judgement, correlate or not correlate, binary judgement"

#: ../../data_prepare/dataset_list.rst:45
msgid "``paddlenlp.datasets.load_dataset('glue','wnli')``"
msgstr "``paddlenlp.datasets.load_dataset('glue','wnli')``""

#: ../../data_prepare/dataset_list.rst:47
msgid "`LCQMC <http://icrc.hitsz.edu.cn/Article/show/171.html>`__"
msgstr "`LCQMC <http://icrc.hitsz.edu.cn/Article/show/171.html>`__"

#: ../../data_prepare/dataset_list.rst:47
msgid "A Large-scale Chinese Question Matching Corpus 语义匹配数据集"
msgstr "A Large-scale Chinese Question Matching Corpus"

#: ../../data_prepare/dataset_list.rst:47
msgid "``paddlenlp.datasets.load_dataset('lcqmc')``"
msgstr "``paddlenlp.datasets.load_dataset('lcqmc')``"

#: ../../data_prepare/dataset_list.rst:49
msgid ""
"`ChnSentiCorp "
"<https://github.com/SophonPlus/ChineseNlpCorpus/blob/master/datasets/ChnSentiCorp_htl_all/intro.ipynb>`__"
msgstr ""
"`ChnSentiCorp "
"<https://github.com/SophonPlus/ChineseNlpCorpus/blob/master/datasets/ChnSentiCorp_htl_all/intro.ipynb>`__"

#: ../../data_prepare/dataset_list.rst:49
msgid "中文评论情感分析语料"
msgstr "Chinese comments sentiment analysis corpus"

#: ../../data_prepare/dataset_list.rst:49
msgid "``paddlenlp.datasets.load_dataset('chnsenticorp')``"
msgstr "``paddlenlp.datasets.load_dataset('chnsenticorp')``"

#: ../../data_prepare/dataset_list.rst:53
msgid "序列标注"
msgstr "sequence annotation"

#: ../../data_prepare/dataset_list.rst:58
msgid ""
"`MSRA\\_NER <https://github.com/lemonhu/NER-BERT-"
"pytorch/tree/master/data/msra>`__"
msgstr ""
"`MSRA\\_NER <https://github.com/lemonhu/NER-BERT-"
"pytorch/tree/master/data/msra>`__"

#: ../../data_prepare/dataset_list.rst:58
msgid "MSRA 命名实体识别数据集"
msgstr "MSRA named entity recognition dataset"

#: ../../data_prepare/dataset_list.rst:58
msgid "``paddlenlp.datasets.load_dataset('msra_ner')``"
msgstr "``paddlenlp.datasets.load_dataset('msra_ner')``"

#: ../../data_prepare/dataset_list.rst:60
msgid ""
"`People's Daily <https://github.com/OYE93/Chinese-NLP-"
"Corpus/tree/master/NER/People's%20Daily>`__"
msgstr ""
"`People's Daily <https://github.com/OYE93/Chinese-NLP-"
"Corpus/tree/master/NER/People's%20Daily>`__"

#: ../../data_prepare/dataset_list.rst:60
msgid "人民日报命名实体识别数据集"
msgstr "People's Daily named entity recognition dataset"

#: ../../data_prepare/dataset_list.rst:60
msgid "``paddlenlp.datasets.load_dataset('peoples_daily_ner')``"
msgstr "``paddlenlp.datasets.load_dataset('peoples_daily_ner')``"

#: ../../data_prepare/dataset_list.rst:64
msgid "机器翻译"
msgstr "Machine translation"

#: ../../data_prepare/dataset_list.rst:69
msgid "`IWSLT15 <https://workshop2015.iwslt.org/>`__"
msgstr "`IWSLT15 <https://workshop2015.iwslt.org/>`__"

#: ../../data_prepare/dataset_list.rst:69
msgid "IWSLT'15 English-Vietnamese data 英语-越南语翻译数据集"
msgstr "IWSLT'15 English-Vietnamese translation dataset"

#: ../../data_prepare/dataset_list.rst:69
msgid "``paddlenlp.datasets.load_dataset('iwslt15')``"
msgstr "``paddlenlp.datasets.load_dataset('iwslt15')``"

#: ../../data_prepare/dataset_list.rst:71
msgid "`WMT14ENDE <http://www.statmt.org/wmt14/translation-task.html>`__"
msgstr "`WMT14ENDE <http://www.statmt.org/wmt14/translation-task.html>`__"

#: ../../data_prepare/dataset_list.rst:71
msgid "WMT14 EN-DE 经过BPE分词的英语-德语翻译数据集"
msgstr "WMT14 EN-DE BPE tokenised English-German translation dataset"

#: ../../data_prepare/dataset_list.rst:71
msgid "``paddlenlp.datasets.load_dataset('wmt14ende')``"
msgstr "``paddlenlp.datasets.load_dataset('wmt14ende')``"

#: ../../data_prepare/dataset_list.rst:75
msgid "文本生成"
msgstr "File generation"

#: ../../data_prepare/dataset_list.rst:80
msgid "`Poetry <https://github.com/chinese-poetry/chinese-poetry>`__"
msgstr "`Poetry <https://github.com/chinese-poetry/chinese-poetry>`__"

#: ../../data_prepare/dataset_list.rst:80
msgid "中文诗歌古典文集数据"
msgstr "Chinese poetry and classic anthology dataset"

#: ../../data_prepare/dataset_list.rst:80
msgid "``paddlenlp.datasets.load_dataset('poetry')``"
msgstr "``paddlenlp.datasets.load_dataset('poetry')``"

#: ../../data_prepare/dataset_list.rst:82
msgid "`Couplet <https://github.com/v-zich/couplet-clean-dataset>`__"
msgstr "`Couplet <https://github.com/v-zich/couplet-clean-dataset>`__"

#: ../../data_prepare/dataset_list.rst:82
msgid "中文对联数据集"
msgstr "Chinese couplets dataset"

#: ../../data_prepare/dataset_list.rst:82
msgid "``paddlenlp.datasets.load_dataset('couplet')``"
msgstr "``paddlenlp.datasets.load_dataset('couplet')``"

#: ../../data_prepare/dataset_list.rst:86
msgid "语料库"
msgstr "Corpus"

#: ../../data_prepare/dataset_list.rst:91
msgid "`PTB <http://www.fit.vutbr.cz/~imikolov/rnnlm/>`__"
msgstr "`PTB <http://www.fit.vutbr.cz/~imikolov/rnnlm/>`__"

#: ../../data_prepare/dataset_list.rst:91
msgid "Penn Treebank Dataset"
msgstr "Penn Treebank Dataset"

#: ../../data_prepare/dataset_list.rst:91
msgid "``paddlenlp.datasets.load_dataset('ptb')``"
msgstr "``paddlenlp.datasets.load_dataset('ptb')``"

#: ../../data_prepare/dataset_list.rst:93
msgid "`Yahoo Answer 100k <https://arxiv.org/pdf/1702.08139.pdf>`__"
msgstr "`Yahoo Answer 100k <https://arxiv.org/pdf/1702.08139.pdf>`__"

#: ../../data_prepare/dataset_list.rst:93
msgid "从Yahoo Answer采样100K"
msgstr "Sampling 100K from Yahoo Answer"

#: ../../data_prepare/dataset_list.rst:93
msgid "``paddlenlp.datasets.load_dataset('yahoo_answer_100k')``"
msgstr "``paddlenlp.datasets.load_dataset('yahoo_answer_100k')``"
<|MERGE_RESOLUTION|>--- conflicted
+++ resolved
@@ -23,11 +23,7 @@
 
 #: ../../data_prepare/dataset_list.rst:4
 msgid "PaddleNLP提供了以下数据集的快速读取API，实际使用时请根据需要添加splits信息："
-<<<<<<< HEAD
 msgstr "PaddleNLP provides a fast read API for the following datasets. Please add splits information accordingly when you use it:"
-=======
-msgstr "PaddleNLP provides a fast read API for the following datasets. Please add splits information accordingly when you use it."
->>>>>>> cc8f4f5c
 
 #: ../../data_prepare/dataset_list.rst:7
 msgid "阅读理解"
@@ -82,11 +78,7 @@
 
 #: ../../data_prepare/dataset_list.rst:14
 msgid "千言数据集：阅读理解，判断答案极性"
-<<<<<<< HEAD
-msgstr "Thousand-word dateset: reading comprehension, answer judgement"
-=======
-msgstr "Million-text dateset: reading comprehension, answer judgement"
->>>>>>> cc8f4f5c
+msgstr "LUGE dateset: reading comprehension, answer judgement"
 
 #: ../../data_prepare/dataset_list.rst:14
 msgid "``paddlenlp.datasets.load_dataset('dureader_yesno')``"
@@ -102,11 +94,7 @@
 
 #: ../../data_prepare/dataset_list.rst:16
 msgid "千言数据集：阅读理解，答案原文抽取"
-<<<<<<< HEAD
-msgstr "Thousand-word dateset: reading comprehension, finding answers in the original text."
-=======
-msgstr "Million-text dateset: reading comprehension, finding answers in the original text."
->>>>>>> cc8f4f5c
+msgstr "LUGE dateset: reading comprehension, finding answers in the original text."
 
 #: ../../data_prepare/dataset_list.rst:16
 msgid "``paddlenlp.datasets.load_dataset('dureader_robust')``"
