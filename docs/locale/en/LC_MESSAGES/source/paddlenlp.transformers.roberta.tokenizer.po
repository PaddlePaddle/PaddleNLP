--- conflicted
+++ resolved
@@ -37,11 +37,6 @@
 "vocabulary :type vocab_file: str :param do_lower_case: Whether the text "
 "strips accents and convert to"
 
-<<<<<<< HEAD
-#: of paddlenlp.transformers.roberta.tokenizer.RobertaTokenizer:7
-msgid "lower case. Default: `True`. Default: True."
-msgstr "lower case. Default: `True`. Default: True."
-=======
 #: of paddlenlp.transformers.roberta.tokenizer.RobertaTokenizer:5
 msgid ""
 "This tokenizer inherits from "
@@ -49,7 +44,6 @@
 "which contains most of the main methods. For more information regarding "
 "those methods, please refer to this superclass."
 msgstr ""
->>>>>>> ee157d6f
 
 #: of paddlenlp.transformers.roberta.tokenizer.RobertaTokenizer
 #: paddlenlp.transformers.roberta.tokenizer.RobertaTokenizer.build_inputs_with_special_tokens
@@ -65,31 +59,6 @@
 msgid "参数"
 msgstr "Parameters"
 
-<<<<<<< HEAD
-#: of paddlenlp.transformers.roberta.tokenizer.RobertaTokenizer:10
-msgid "The special token for unkown words. Default: \"[UNK]\"."
-msgstr "The special token for unkown words. Default: \"[UNK]\"."
-
-#: of paddlenlp.transformers.roberta.tokenizer.RobertaTokenizer:12
-msgid "The special token for separator token . Default: \"[SEP]\"."
-msgstr "The special token for separator token . Default: \"[SEP]\"."
-
-#: of paddlenlp.transformers.roberta.tokenizer.RobertaTokenizer:14
-msgid "The special token for padding. Default: \"[PAD]\"."
-msgstr "The special token for padding. Default: \"[PAD]\"."
-
-#: of paddlenlp.transformers.roberta.tokenizer.RobertaTokenizer:16
-msgid "The special token for cls. Default: \"[CLS]\"."
-msgstr "The special token for cls. Default: \"[CLS]\"."
-
-#: of paddlenlp.transformers.roberta.tokenizer.RobertaTokenizer:18
-msgid "The special token for mask. Default: \"[MASK]\"."
-msgstr "The special token for mask. Default: \"[MASK]\"."
-
-#: of paddlenlp.transformers.roberta.tokenizer.RobertaTokenizer:22
-msgid "实际案例"
-msgstr "Examples"
-=======
 #: of paddlenlp.transformers.roberta.tokenizer.RobertaTokenizer:9
 msgid ""
 "The vocabulary file path (ends with '.txt') required to instantiate a "
@@ -118,15 +87,12 @@
 "A special token used to make arrays of tokens the same size for batching "
 "purposes. Defaults to \"[PAD]\"."
 msgstr ""
->>>>>>> ee157d6f
 
 #: of paddlenlp.transformers.roberta.tokenizer.RobertaTokenizer:25
 msgid ""
 "A special token used for sequence classification. It is the last token of"
 " the sequence when built with special tokens. Defaults to \"[CLS]\"."
 msgstr ""
-"return the size of vocabulary. :returns: the size of vocabulary. :rtype: "
-"int"
 
 #: of paddlenlp.transformers.roberta.tokenizer.RobertaTokenizer:28
 msgid ""
@@ -140,7 +106,7 @@
 #: paddlenlp.transformers.roberta.tokenizer.RobertaTokenizer.convert_tokens_to_string:12
 #: paddlenlp.transformers.roberta.tokenizer.RobertaTokenizer.tokenize:10
 msgid "实际案例"
-msgstr ""
+msgstr "Examples"
 
 #: of paddlenlp.transformers.roberta.tokenizer.RobertaTokenizer.vocab_size:1
 msgid "Return the size of vocabulary."
@@ -162,15 +128,9 @@
 msgid "返回"
 msgstr "Return"
 
-<<<<<<< HEAD
-#: of paddlenlp.transformers.roberta.tokenizer.RobertaTokenizer.tokenize:5
-msgid "A list of string representing converted tokens."
-msgstr "A list of string representing converted tokens."
-=======
 #: of paddlenlp.transformers.roberta.tokenizer.RobertaTokenizer.vocab_size:3
 msgid "The size of vocabulary."
 msgstr ""
->>>>>>> ee157d6f
 
 #: of
 #: paddlenlp.transformers.roberta.tokenizer.RobertaTokenizer.build_inputs_with_special_tokens
@@ -205,18 +165,18 @@
 "the usage of WordPiece introducing `##` to concat subwords, also removes "
 "`##` when converting."
 msgstr ""
-
-#: of
-#: paddlenlp.transformers.roberta.tokenizer.RobertaTokenizer.convert_tokens_to_ids:3
-#: paddlenlp.transformers.roberta.tokenizer.RobertaTokenizer.convert_tokens_to_string:5
-msgid "A list of string representing tokens to be converted."
-msgstr ""
 "Converts a sequence of tokens (list of string) in a single string. Since "
 "the usage of WordPiece introducing `##` to concat subwords, also remove "
 "`##` when converting. :param tokens: A list of string representing tokens"
 " to be converted. :type tokens: list"
 
 #: of
+#: paddlenlp.transformers.roberta.tokenizer.RobertaTokenizer.convert_tokens_to_ids:3
+#: paddlenlp.transformers.roberta.tokenizer.RobertaTokenizer.convert_tokens_to_string:5
+msgid "A list of string representing tokens to be converted."
+msgstr ""
+
+#: of
 #: paddlenlp.transformers.roberta.tokenizer.RobertaTokenizer.convert_tokens_to_string:8
 msgid "Converted string from tokens."
 msgstr "Converted string from tokens."
@@ -246,38 +206,29 @@
 #: paddlenlp.transformers.roberta.tokenizer.RobertaTokenizer.convert_ids_to_tokens:8
 msgid "A list of converted tokens."
 msgstr ""
+
+#: of
+#: paddlenlp.transformers.roberta.tokenizer.RobertaTokenizer.num_special_tokens_to_add:1
+msgid ""
 "Returns the number of added tokens when encoding a sequence with special "
 "tokens."
-
-#: of
-#: paddlenlp.transformers.roberta.tokenizer.RobertaTokenizer.num_special_tokens_to_add:1
-msgid ""
+msgstr ""
 "Returns the number of added tokens when encoding a sequence with special "
 "tokens."
+
+#: of
+#: paddlenlp.transformers.roberta.tokenizer.RobertaTokenizer.num_special_tokens_to_add:3
+msgid ""
+"Whether the input is a sequence pair or a single sequence. Defaults to "
+"`False` and the input is a single sequence."
 msgstr ""
 "This encodes inputs and checks the number of added tokens, and is "
 "therefore not efficient. Do not put this inside your training loop."
 
 #: of
-#: paddlenlp.transformers.roberta.tokenizer.RobertaTokenizer.num_special_tokens_to_add:3
-msgid ""
-"Whether the input is a sequence pair or a single sequence. Defaults to "
-"`False` and the input is a single sequence."
-msgstr ""
-"Returns the number of added tokens in the case of a sequence pair if set "
-"to True, returns the number of added tokens in the case of a single "
-"sequence if set to False."
-
-#: of
-<<<<<<< HEAD
-#: paddlenlp.transformers.roberta.tokenizer.RobertaTokenizer.num_special_tokens_to_add:11
-msgid "Number of tokens added to sequences"
-msgstr "Number of tokens added to sequences"
-=======
 #: paddlenlp.transformers.roberta.tokenizer.RobertaTokenizer.num_special_tokens_to_add:7
 msgid "Number of tokens added to sequences."
 msgstr ""
->>>>>>> ee157d6f
 
 #: of
 #: paddlenlp.transformers.roberta.tokenizer.RobertaTokenizer.build_inputs_with_special_tokens:1
@@ -290,9 +241,18 @@
 
 #: of
 #: paddlenlp.transformers.roberta.tokenizer.RobertaTokenizer.build_inputs_with_special_tokens:4
-<<<<<<< HEAD
-msgid "A RoBERTa sequence has the following format: ::"
-msgstr "A RoBERTa sequence has the following format: ::"
+msgid "A RoBERTa sequence has the following format:"
+msgstr ""
+
+#: of
+#: paddlenlp.transformers.roberta.tokenizer.RobertaTokenizer.build_inputs_with_special_tokens:6
+msgid "single sequence:       ``[CLS] X [SEP]``"
+msgstr ""
+
+#: of
+#: paddlenlp.transformers.roberta.tokenizer.RobertaTokenizer.build_inputs_with_special_tokens:7
+msgid "pair of sequences:        ``[CLS] A [SEP] B [SEP]``"
+msgstr ""
 
 #: of
 #: paddlenlp.transformers.roberta.tokenizer.RobertaTokenizer.build_inputs_with_special_tokens:9
@@ -301,41 +261,6 @@
 
 #: of
 #: paddlenlp.transformers.roberta.tokenizer.RobertaTokenizer.build_inputs_with_special_tokens:11
-#: paddlenlp.transformers.roberta.tokenizer.RobertaTokenizer.create_token_type_ids_from_sequences:13
-msgid "Optional second list of IDs for sequence pairs."
-msgstr "Optional second list of IDs for sequence pairs."
-
-#: of
-#: paddlenlp.transformers.roberta.tokenizer.RobertaTokenizer.build_inputs_with_special_tokens:14
-msgid "List of input_id with the appropriate special tokens."
-msgstr "List of input_id with the appropriate special tokens."
-
-#: of
-#: paddlenlp.transformers.roberta.tokenizer.RobertaTokenizer.build_inputs_with_special_tokens:15
-#: paddlenlp.transformers.roberta.tokenizer.RobertaTokenizer.create_token_type_ids_from_sequences:17
-msgid ":obj:`List[int]`"
-msgstr ":obj:`List[int]`"
-=======
-msgid "A RoBERTa sequence has the following format:"
-msgstr ""
-
-#: of
-#: paddlenlp.transformers.roberta.tokenizer.RobertaTokenizer.build_inputs_with_special_tokens:6
-msgid "single sequence:       ``[CLS] X [SEP]``"
-msgstr ""
-
-#: of
-#: paddlenlp.transformers.roberta.tokenizer.RobertaTokenizer.build_inputs_with_special_tokens:7
-msgid "pair of sequences:        ``[CLS] A [SEP] B [SEP]``"
-msgstr ""
-
-#: of
-#: paddlenlp.transformers.roberta.tokenizer.RobertaTokenizer.build_inputs_with_special_tokens:9
-msgid "List of IDs to which the special tokens will be added."
-msgstr ""
-
-#: of
-#: paddlenlp.transformers.roberta.tokenizer.RobertaTokenizer.build_inputs_with_special_tokens:11
 msgid "Optional second list of IDs for sequence pairs. Defaults to `None`."
 msgstr ""
 
@@ -343,7 +268,6 @@
 #: paddlenlp.transformers.roberta.tokenizer.RobertaTokenizer.build_inputs_with_special_tokens:15
 msgid "List of input_id with the appropriate special tokens."
 msgstr ""
->>>>>>> ee157d6f
 
 #: of
 #: paddlenlp.transformers.roberta.tokenizer.RobertaTokenizer.build_offset_mapping_with_special_tokens:1
@@ -356,30 +280,6 @@
 
 #: of
 #: paddlenlp.transformers.roberta.tokenizer.RobertaTokenizer.build_offset_mapping_with_special_tokens:3
-<<<<<<< HEAD
-msgid "A ERNIE offset_mapping has the following format: ::"
-msgstr "A ERNIE offset_mapping has the following format: ::"
-
-#: of
-#: paddlenlp.transformers.roberta.tokenizer.RobertaTokenizer.build_offset_mapping_with_special_tokens:8
-msgid "List of char offsets to which the special tokens will be added."
-msgstr "List of char offsets to which the special tokens will be added."
-
-#: of
-#: paddlenlp.transformers.roberta.tokenizer.RobertaTokenizer.build_offset_mapping_with_special_tokens:10
-msgid "Optional second list of char offsets for offset mapping pairs."
-msgstr "Optional second list of char offsets for offset mapping pairs."
-
-#: of
-#: paddlenlp.transformers.roberta.tokenizer.RobertaTokenizer.build_offset_mapping_with_special_tokens:13
-msgid "List of char offsets with the appropriate offsets of special tokens."
-msgstr "List of char offsets with the appropriate offsets of special tokens."
-
-#: of
-#: paddlenlp.transformers.roberta.tokenizer.RobertaTokenizer.build_offset_mapping_with_special_tokens:14
-msgid ":obj:`List[tuple]`"
-msgstr ":obj:`List[tuple]`"
-=======
 msgid "A RoBERTa offset_mapping has the following format:"
 msgstr ""
 
@@ -411,7 +311,6 @@
 "A list of wordpiece offsets with the appropriate offsets of special "
 "tokens."
 msgstr ""
->>>>>>> ee157d6f
 
 #: of
 #: paddlenlp.transformers.roberta.tokenizer.RobertaTokenizer.create_token_type_ids_from_sequences:1
@@ -438,10 +337,6 @@
 
 #: of
 #: paddlenlp.transformers.roberta.tokenizer.RobertaTokenizer.create_token_type_ids_from_sequences:11
-<<<<<<< HEAD
-msgid "List of IDs."
-msgstr "List of IDs."
-=======
 #: paddlenlp.transformers.roberta.tokenizer.RobertaTokenizer.get_special_tokens_mask:4
 msgid "A list of `inputs_ids` for the first sequence."
 msgstr ""
@@ -451,7 +346,6 @@
 #: paddlenlp.transformers.roberta.tokenizer.RobertaTokenizer.get_special_tokens_mask:6
 msgid "Optional second list of IDs for sequence pairs. Defaults to None."
 msgstr ""
->>>>>>> ee157d6f
 
 #: of
 #: paddlenlp.transformers.roberta.tokenizer.RobertaTokenizer.create_token_type_ids_from_sequences:16
@@ -470,19 +364,6 @@
 "tokenizer ``encode`` methods."
 
 #: of
-<<<<<<< HEAD
-#: paddlenlp.transformers.roberta.tokenizer.RobertaTokenizer.get_special_tokens_mask:4
-msgid "List of ids of the first sequence."
-msgstr "List of ids of the first sequence."
-
-#: of
-#: paddlenlp.transformers.roberta.tokenizer.RobertaTokenizer.get_special_tokens_mask:6
-msgid "List of ids of the second sequence."
-msgstr "List of ids of the second sequence."
-
-#: of
-=======
->>>>>>> ee157d6f
 #: paddlenlp.transformers.roberta.tokenizer.RobertaTokenizer.get_special_tokens_mask:8
 msgid ""
 "Whether or not the token list is already formatted with special tokens "
@@ -497,10 +378,8 @@
 "The list of integers either be 0 or 1: 1 for a special token, 0 for a "
 "sequence token."
 msgstr ""
-<<<<<<< HEAD
 "The list of integers in the range [0, 1]: 1 for a special token, 0 for a "
 "sequence token."
-=======
 
 #: of
 #: paddlenlp.transformers.roberta.tokenizer.RobertaTokenizer.save_resources:1
@@ -514,4 +393,3 @@
 #: paddlenlp.transformers.roberta.tokenizer.RobertaTokenizer.save_resources:4
 msgid "Directory to save files into."
 msgstr ""
->>>>>>> ee157d6f
