# SOME DESCRIPTIVE TITLE.
# Copyright (C) 2021, PaddleNLP
# This file is distributed under the same license as the PaddleNLP package.
# FIRST AUTHOR <EMAIL@ADDRESS>, 2022.
#
#, fuzzy
msgid ""
msgstr ""
"Project-Id-Version: PaddleNLP \n"
"Report-Msgid-Bugs-To: \n"
"POT-Creation-Date: 2022-03-18 21:31+0800\n"
"PO-Revision-Date: YEAR-MO-DA HO:MI+ZONE\n"
"Last-Translator: FULL NAME <EMAIL@ADDRESS>\n"
"Language-Team: LANGUAGE <LL@li.org>\n"
"MIME-Version: 1.0\n"
"Content-Type: text/plain; charset=utf-8\n"
"Content-Transfer-Encoding: 8bit\n"
"Generated-By: Babel 2.9.0\n"

#: ../source/paddlenlp.embeddings.token_embedding.rst:2
msgid "token\\_embedding"
msgstr "token\\_embedding"

#: of paddlenlp.embeddings.token_embedding.list_embedding_name:1
<<<<<<< HEAD
msgid "List all names of pretrained embedding models paddlenlp provides."
msgstr "List all names of pretrained embedding models paddlenlp provides."
=======
msgid "Lists all names of pretrained embedding models paddlenlp provides."
msgstr ""
>>>>>>> ee157d6f

#: of paddlenlp.embeddings.token_embedding.TokenEmbedding:1
msgid "基类：:class:`paddle.nn.layer.common.Embedding`"
msgstr "Base class: :class:`paddle.nn.layer.common.Embedding`"

#: of paddlenlp.embeddings.token_embedding.TokenEmbedding:1
msgid ""
"A `TokenEmbedding` can load pre-trained embedding model which paddlenlp "
"provides by specifying embedding name. Furthermore, a `TokenEmbedding` "
"can load extended vocabulary by specifying extended_vocab_path."
msgstr ""
"A `TokenEmbedding` can load pre-trained embedding model which paddlenlp "
"provides by specifying embedding name. Furthermore, a `TokenEmbedding` "
"can load extended vocabulary by specifying extended_vocab_path."

#: of paddlenlp.embeddings.token_embedding.TokenEmbedding
#: paddlenlp.embeddings.token_embedding.TokenEmbedding.cosine_sim
#: paddlenlp.embeddings.token_embedding.TokenEmbedding.dot
#: paddlenlp.embeddings.token_embedding.TokenEmbedding.get_idx_from_word
#: paddlenlp.embeddings.token_embedding.TokenEmbedding.get_idx_list_from_words
#: paddlenlp.embeddings.token_embedding.TokenEmbedding.search
#: paddlenlp.embeddings.token_embedding.TokenEmbedding.set_trainable
msgid "参数"
msgstr "parameter"

#: of paddlenlp.embeddings.token_embedding.TokenEmbedding:5
msgid ""
"The pre-trained embedding model name. Use "
"`paddlenlp.embeddings.list_embedding_name()` to list the names of all "
"embedding models that we provide. Defaults to "
"`w2v.baidu_encyclopedia.target.word-word.dim300`."
msgstr ""
"`str`, optional, default to `w2v.baidu_encyclopedia.target.word-"
"word.dim300`): The pre-trained embedding model name. Use "
"`paddlenlp.embeddings.list_embedding_name()` to show which embedding "
"model we have alreaady provide."

#: of paddlenlp.embeddings.token_embedding.TokenEmbedding:9
msgid "Specifies unknown token. Defaults to `[UNK]`."
msgstr ""
"`str`, optional, default to `[UNK]`): Specifying unknown token as "
"unknown_token."

#: of paddlenlp.embeddings.token_embedding.TokenEmbedding:12
msgid ""
"To initialize the vector of unknown token. If it's none, use normal "
"distribution to initialize the vector of unknown token. Defaults to "
"`None`."
msgstr ""
"list, optional, default to `None`): To initialize the vector of unknown "
"token. If it's none, use normal distribution to initialize the vector of "
"unknown token."

<<<<<<< HEAD
#: of paddlenlp.embeddings.token_embedding.TokenEmbedding:13
msgid "`str`, optional, default to `None`): The file path of extended vocabulary."
msgstr "`str`, optional, default to `None`): The file path of extended vocabulary."
=======
#: of paddlenlp.embeddings.token_embedding.TokenEmbedding:16
msgid "The file path of extended vocabulary. Defaults to `None`."
msgstr ""
>>>>>>> ee157d6f

#: of paddlenlp.embeddings.token_embedding.TokenEmbedding:19
msgid "Whether the weight of embedding can be trained. Defaults to True."
msgstr ""
"`bool`, optional, default to True): Whether the weight of embedding can "
"be trained."

#: of paddlenlp.embeddings.token_embedding.TokenEmbedding:22
msgid ""
"Whether to keep the extended vocabulary only, will be effective only if "
"provides extended_vocab_path. Defaults to False."
msgstr ""
"`bool`, optional, default to True): Whether keep the extended vocabulary "
"only, will be effective only if provides extended_vocab_path"

#: of paddlenlp.embeddings.token_embedding.TokenEmbedding.set_trainable:1
msgid "Whether or not to set the weights of token embedding to be trainable."
msgstr ""
"Set the weight of embedding can be trained. :param trainable (object: "
"`bool`, required):"

#: of paddlenlp.embeddings.token_embedding.TokenEmbedding.set_trainable:3
<<<<<<< HEAD
msgid "Whether the weight of embedding can be trained."
msgstr "Whether the weight of embedding can be trained."
=======
msgid ""
"The weights can be trained if trainable is set to True, or the weights "
"are fixed if trainable is False."
msgstr ""
>>>>>>> ee157d6f

#: of paddlenlp.embeddings.token_embedding.TokenEmbedding.search:1
msgid "Gets the vectors of specifying words."
msgstr ""

#: of paddlenlp.embeddings.token_embedding.TokenEmbedding.search:3
msgid "The words which need to be searched."
msgstr ""
"Get the vectors of specifying words. :param words (object: `list` or "
"`str` or `int`, required): The words which need to be searched."

#: of paddlenlp.embeddings.token_embedding.TokenEmbedding.cosine_sim
#: paddlenlp.embeddings.token_embedding.TokenEmbedding.dot
#: paddlenlp.embeddings.token_embedding.TokenEmbedding.get_idx_from_word
#: paddlenlp.embeddings.token_embedding.TokenEmbedding.get_idx_list_from_words
#: paddlenlp.embeddings.token_embedding.TokenEmbedding.search
msgid "返回"
msgstr "Return"

<<<<<<< HEAD
#: of paddlenlp.embeddings.token_embedding.TokenEmbedding.search:4
msgid "`numpy.array`): The vectors of specifying words."
msgstr "`numpy.array`): The vectors of specifying words."
=======
#: of paddlenlp.embeddings.token_embedding.TokenEmbedding.search:6
msgid "The vectors of specifying words."
msgstr ""
>>>>>>> ee157d6f

#: of paddlenlp.embeddings.token_embedding.TokenEmbedding.cosine_sim
#: paddlenlp.embeddings.token_embedding.TokenEmbedding.dot
#: paddlenlp.embeddings.token_embedding.TokenEmbedding.get_idx_from_word
#: paddlenlp.embeddings.token_embedding.TokenEmbedding.get_idx_list_from_words
#: paddlenlp.embeddings.token_embedding.TokenEmbedding.search
msgid "返回类型"
msgstr "Return Type"

#: of paddlenlp.embeddings.token_embedding.TokenEmbedding.search:7
msgid "`numpy.array`"
msgstr ""

#: of paddlenlp.embeddings.token_embedding.TokenEmbedding.cosine_sim:13
#: paddlenlp.embeddings.token_embedding.TokenEmbedding.dot:14
#: paddlenlp.embeddings.token_embedding.TokenEmbedding.get_idx_list_from_words:10
#: paddlenlp.embeddings.token_embedding.TokenEmbedding.search:10
msgid "实际案例"
msgstr ""

#: of paddlenlp.embeddings.token_embedding.TokenEmbedding.get_idx_from_word:1
<<<<<<< HEAD
msgid "Get the index of specifying word by searching word_to_idx dict."
msgstr "Get the index of specifying word by searching word_to_idx dict."

#: of
#: paddlenlp.embeddings.token_embedding.TokenEmbedding.get_idx_list_from_words:1
msgid "Get the index list of specifying words by searching word_to_idx dict."
msgstr "Get the index list of specifying words by searching word_to_idx dict."
=======
msgid "Gets the index of specifying word by searching word_to_idx dict."
msgstr ""

#: of paddlenlp.embeddings.token_embedding.TokenEmbedding.get_idx_from_word:3
msgid "The input token word which we want to get the token index converted from."
msgstr ""

#: of paddlenlp.embeddings.token_embedding.TokenEmbedding.get_idx_from_word:6
msgid "The index of specifying word."
msgstr ""

#: of paddlenlp.embeddings.token_embedding.TokenEmbedding.get_idx_from_word:7
msgid "`int`"
msgstr ""

#: of
#: paddlenlp.embeddings.token_embedding.TokenEmbedding.get_idx_list_from_words:1
msgid "Gets the index list of specifying words by searching word_to_idx dict."
msgstr ""

#: of
#: paddlenlp.embeddings.token_embedding.TokenEmbedding.get_idx_list_from_words:3
msgid ""
"The input token words which we want to get the token indices converted "
"from."
msgstr ""

#: of
#: paddlenlp.embeddings.token_embedding.TokenEmbedding.get_idx_list_from_words:6
msgid "The indexes list of specifying words."
msgstr ""

#: of
#: paddlenlp.embeddings.token_embedding.TokenEmbedding.get_idx_list_from_words:7
msgid "`list`"
msgstr ""
>>>>>>> ee157d6f

#: of paddlenlp.embeddings.token_embedding.TokenEmbedding.dot:1
msgid ""
"Calculates the dot product of 2 words. Dot product or scalar product is "
"an algebraic operation that takes two equal-length sequences of numbers "
"(usually coordinate vectors), and returns a single number."
msgstr ""

#: of paddlenlp.embeddings.token_embedding.TokenEmbedding.cosine_sim:4
#: paddlenlp.embeddings.token_embedding.TokenEmbedding.dot:5
msgid "The first word string."
msgstr ""

#: of paddlenlp.embeddings.token_embedding.TokenEmbedding.cosine_sim:6
#: paddlenlp.embeddings.token_embedding.TokenEmbedding.dot:7
msgid "The second word string."
msgstr ""
"Calculate the scalar product of 2 words. :param word_a (object: `str`, "
"required): The first word string. :param word_b (object: `str`, "
"required): The second word string."

<<<<<<< HEAD
#: of paddlenlp.embeddings.token_embedding.TokenEmbedding.dot:5
msgid "The scalar product of 2 words."
msgstr "The scalar product of 2 words."
=======
#: of paddlenlp.embeddings.token_embedding.TokenEmbedding.dot:10
msgid "The dot product of 2 words."
msgstr ""
>>>>>>> ee157d6f

#: of paddlenlp.embeddings.token_embedding.TokenEmbedding.cosine_sim:1
msgid ""
"Calculates the cosine similarity of 2 word vectors. Cosine similarity is "
"the cosine of the angle between two n-dimensional vectors in an "
"n-dimensional space."
msgstr ""
"Calculate the cosine similarity of 2 words. :param word_a (object: `str`,"
" required): The first word string. :param word_b (object: `str`, "
"required): The second word string."

#: of paddlenlp.embeddings.token_embedding.TokenEmbedding.cosine_sim:9
msgid "The cosine similarity of 2 words."
msgstr "The cosine similarity of 2 words."
<|MERGE_RESOLUTION|>--- conflicted
+++ resolved
@@ -22,13 +22,8 @@
 msgstr "token\\_embedding"
 
 #: of paddlenlp.embeddings.token_embedding.list_embedding_name:1
-<<<<<<< HEAD
-msgid "List all names of pretrained embedding models paddlenlp provides."
-msgstr "List all names of pretrained embedding models paddlenlp provides."
-=======
 msgid "Lists all names of pretrained embedding models paddlenlp provides."
-msgstr ""
->>>>>>> ee157d6f
+msgstr "Lists all names of pretrained embedding models paddlenlp provides."
 
 #: of paddlenlp.embeddings.token_embedding.TokenEmbedding:1
 msgid "基类：:class:`paddle.nn.layer.common.Embedding`"
@@ -69,8 +64,6 @@
 #: of paddlenlp.embeddings.token_embedding.TokenEmbedding:9
 msgid "Specifies unknown token. Defaults to `[UNK]`."
 msgstr ""
-"`str`, optional, default to `[UNK]`): Specifying unknown token as "
-"unknown_token."
 
 #: of paddlenlp.embeddings.token_embedding.TokenEmbedding:12
 msgid ""
@@ -78,60 +71,47 @@
 "distribution to initialize the vector of unknown token. Defaults to "
 "`None`."
 msgstr ""
-"list, optional, default to `None`): To initialize the vector of unknown "
-"token. If it's none, use normal distribution to initialize the vector of "
-"unknown token."
-
-<<<<<<< HEAD
-#: of paddlenlp.embeddings.token_embedding.TokenEmbedding:13
-msgid "`str`, optional, default to `None`): The file path of extended vocabulary."
-msgstr "`str`, optional, default to `None`): The file path of extended vocabulary."
-=======
+"To initialize the vector of unknown token. If it's none, use normal "
+"distribution to initialize the vector of unknown token. Defaults to "
+"`None`."
+
 #: of paddlenlp.embeddings.token_embedding.TokenEmbedding:16
 msgid "The file path of extended vocabulary. Defaults to `None`."
-msgstr ""
->>>>>>> ee157d6f
+msgstr "The file path of extended vocabulary. Defaults to `None`."
 
 #: of paddlenlp.embeddings.token_embedding.TokenEmbedding:19
 msgid "Whether the weight of embedding can be trained. Defaults to True."
-msgstr ""
-"`bool`, optional, default to True): Whether the weight of embedding can "
-"be trained."
+msgstr "Whether the weight of embedding can be trained. Defaults to True."
 
 #: of paddlenlp.embeddings.token_embedding.TokenEmbedding:22
 msgid ""
 "Whether to keep the extended vocabulary only, will be effective only if "
 "provides extended_vocab_path. Defaults to False."
 msgstr ""
-"`bool`, optional, default to True): Whether keep the extended vocabulary "
-"only, will be effective only if provides extended_vocab_path"
+"Whether to keep the extended vocabulary only, will be effective only if "
+"provides extended_vocab_path. Defaults to False."
 
 #: of paddlenlp.embeddings.token_embedding.TokenEmbedding.set_trainable:1
 msgid "Whether or not to set the weights of token embedding to be trainable."
 msgstr ""
-"Set the weight of embedding can be trained. :param trainable (object: "
-"`bool`, required):"
+"Whether or not to set the weights of token embedding to be trainable."
 
 #: of paddlenlp.embeddings.token_embedding.TokenEmbedding.set_trainable:3
-<<<<<<< HEAD
-msgid "Whether the weight of embedding can be trained."
-msgstr "Whether the weight of embedding can be trained."
-=======
 msgid ""
 "The weights can be trained if trainable is set to True, or the weights "
 "are fixed if trainable is False."
 msgstr ""
->>>>>>> ee157d6f
+"The weights can be trained if trainable is set to True, or the weights "
+"are fixed if trainable is False."
 
 #: of paddlenlp.embeddings.token_embedding.TokenEmbedding.search:1
 msgid "Gets the vectors of specifying words."
-msgstr ""
+msgstr "Gets the vectors of specifying words."
 
 #: of paddlenlp.embeddings.token_embedding.TokenEmbedding.search:3
 msgid "The words which need to be searched."
 msgstr ""
-"Get the vectors of specifying words. :param words (object: `list` or "
-"`str` or `int`, required): The words which need to be searched."
+"The words which need to be searched."
 
 #: of paddlenlp.embeddings.token_embedding.TokenEmbedding.cosine_sim
 #: paddlenlp.embeddings.token_embedding.TokenEmbedding.dot
@@ -141,15 +121,9 @@
 msgid "返回"
 msgstr "Return"
 
-<<<<<<< HEAD
-#: of paddlenlp.embeddings.token_embedding.TokenEmbedding.search:4
-msgid "`numpy.array`): The vectors of specifying words."
-msgstr "`numpy.array`): The vectors of specifying words."
-=======
 #: of paddlenlp.embeddings.token_embedding.TokenEmbedding.search:6
 msgid "The vectors of specifying words."
-msgstr ""
->>>>>>> ee157d6f
+msgstr "The vectors of specifying words."
 
 #: of paddlenlp.embeddings.token_embedding.TokenEmbedding.cosine_sim
 #: paddlenlp.embeddings.token_embedding.TokenEmbedding.dot
@@ -161,44 +135,35 @@
 
 #: of paddlenlp.embeddings.token_embedding.TokenEmbedding.search:7
 msgid "`numpy.array`"
-msgstr ""
+msgstr "`numpy.array`"
 
 #: of paddlenlp.embeddings.token_embedding.TokenEmbedding.cosine_sim:13
 #: paddlenlp.embeddings.token_embedding.TokenEmbedding.dot:14
 #: paddlenlp.embeddings.token_embedding.TokenEmbedding.get_idx_list_from_words:10
 #: paddlenlp.embeddings.token_embedding.TokenEmbedding.search:10
 msgid "实际案例"
-msgstr ""
+msgstr "Case Study"
 
 #: of paddlenlp.embeddings.token_embedding.TokenEmbedding.get_idx_from_word:1
-<<<<<<< HEAD
-msgid "Get the index of specifying word by searching word_to_idx dict."
-msgstr "Get the index of specifying word by searching word_to_idx dict."
-
-#: of
-#: paddlenlp.embeddings.token_embedding.TokenEmbedding.get_idx_list_from_words:1
-msgid "Get the index list of specifying words by searching word_to_idx dict."
-msgstr "Get the index list of specifying words by searching word_to_idx dict."
-=======
 msgid "Gets the index of specifying word by searching word_to_idx dict."
-msgstr ""
+msgstr "Gets the index of specifying word by searching word_to_idx dict."
 
 #: of paddlenlp.embeddings.token_embedding.TokenEmbedding.get_idx_from_word:3
 msgid "The input token word which we want to get the token index converted from."
-msgstr ""
+msgstr "The input token word which we want to get the token index converted from."
 
 #: of paddlenlp.embeddings.token_embedding.TokenEmbedding.get_idx_from_word:6
 msgid "The index of specifying word."
-msgstr ""
+msgstr "The index of specifying word."
 
 #: of paddlenlp.embeddings.token_embedding.TokenEmbedding.get_idx_from_word:7
 msgid "`int`"
-msgstr ""
+msgstr "`int`"
 
 #: of
 #: paddlenlp.embeddings.token_embedding.TokenEmbedding.get_idx_list_from_words:1
 msgid "Gets the index list of specifying words by searching word_to_idx dict."
-msgstr ""
+msgstr "Gets the index list of specifying words by searching word_to_idx dict."
 
 #: of
 #: paddlenlp.embeddings.token_embedding.TokenEmbedding.get_idx_list_from_words:3
@@ -206,17 +171,18 @@
 "The input token words which we want to get the token indices converted "
 "from."
 msgstr ""
+"The input token words which we want to get the token indices converted "
+"from."
 
 #: of
 #: paddlenlp.embeddings.token_embedding.TokenEmbedding.get_idx_list_from_words:6
 msgid "The indexes list of specifying words."
-msgstr ""
+msgstr "The indexes list of specifying words."
 
 #: of
 #: paddlenlp.embeddings.token_embedding.TokenEmbedding.get_idx_list_from_words:7
 msgid "`list`"
-msgstr ""
->>>>>>> ee157d6f
+msgstr "`list`"
 
 #: of paddlenlp.embeddings.token_embedding.TokenEmbedding.dot:1
 msgid ""
@@ -224,29 +190,23 @@
 "an algebraic operation that takes two equal-length sequences of numbers "
 "(usually coordinate vectors), and returns a single number."
 msgstr ""
+"Calculate the scalar product of 2 words. :param word_a (object: `str`, "
+"required): The first word string. :param word_b (object: `str`, "
+"required): The second word string."
 
 #: of paddlenlp.embeddings.token_embedding.TokenEmbedding.cosine_sim:4
 #: paddlenlp.embeddings.token_embedding.TokenEmbedding.dot:5
 msgid "The first word string."
-msgstr ""
+msgstr "The first word string."
 
 #: of paddlenlp.embeddings.token_embedding.TokenEmbedding.cosine_sim:6
 #: paddlenlp.embeddings.token_embedding.TokenEmbedding.dot:7
 msgid "The second word string."
-msgstr ""
-"Calculate the scalar product of 2 words. :param word_a (object: `str`, "
-"required): The first word string. :param word_b (object: `str`, "
-"required): The second word string."
-
-<<<<<<< HEAD
-#: of paddlenlp.embeddings.token_embedding.TokenEmbedding.dot:5
-msgid "The scalar product of 2 words."
-msgstr "The scalar product of 2 words."
-=======
+msgstr "The second word string."
+
 #: of paddlenlp.embeddings.token_embedding.TokenEmbedding.dot:10
 msgid "The dot product of 2 words."
-msgstr ""
->>>>>>> ee157d6f
+msgstr "The dot product of 2 words."
 
 #: of paddlenlp.embeddings.token_embedding.TokenEmbedding.cosine_sim:1
 msgid ""
