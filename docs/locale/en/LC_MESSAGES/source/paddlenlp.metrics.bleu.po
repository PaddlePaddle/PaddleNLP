# SOME DESCRIPTIVE TITLE.
# Copyright (C) 2021, PaddleNLP
# This file is distributed under the same license as the PaddleNLP package.
# FIRST AUTHOR <EMAIL@ADDRESS>, 2022.
#
#, fuzzy
msgid ""
msgstr ""
"Project-Id-Version: PaddleNLP \n"
"Report-Msgid-Bugs-To: \n"
"POT-Creation-Date: 2022-03-18 21:31+0800\n"
"PO-Revision-Date: YEAR-MO-DA HO:MI+ZONE\n"
"Last-Translator: FULL NAME <EMAIL@ADDRESS>\n"
"Language-Team: LANGUAGE <LL@li.org>\n"
"MIME-Version: 1.0\n"
"Content-Type: text/plain; charset=utf-8\n"
"Content-Transfer-Encoding: 8bit\n"
"Generated-By: Babel 2.9.0\n"

#: ../source/paddlenlp.metrics.bleu.rst:2
msgid "bleu"
msgstr "bleu"

#: of paddlenlp.metrics.bleu.BLEU:1
msgid "基类：:class:`paddle.metric.metrics.Metric`"
msgstr "Base class: :class:`paddle.metric.metrics.Metric`"

#: of paddlenlp.metrics.bleu.BLEU:1
msgid ""
"BLEU (bilingual evaluation understudy) is an algorithm for evaluating the"
" quality of text which has been machine-translated from one natural "
"language to another. This metric uses a modified form of precision to "
"compare a candidate translation against multiple reference translations."
msgstr ""
"BLEU (bilingual evaluation understudy) is an algorithm for evaluating the"
" quality of text which has been machine-translated from one natural "
"language to another. This metric uses a modified form of precision to "
"compare a candidate translation against multiple reference translations."

#: of paddlenlp.metrics.bleu.BLEU:6
msgid ""
"BLEU could be used as `paddle.metric.Metric` class, or an ordinary class."
" When BLEU is used as `paddle.metric.Metric` class. A function is needed "
"that transforms the network output to reference string list, and "
"transforms the label to candidate string. By default, a default function "
"`default_trans_func` is provided, which gets target sequence id by "
"calculating the maximum probability of each step. In this case, user must"
" provide `vocab`. It should be noted that the BLEU here is different from"
" the BLEU calculated in prediction, and it is only for observation during"
" training and evaluation."
msgstr ""
"BLEU could be used as `paddle.metric.Metric` class, or an ordinary class."
" When BLEU is used as `paddle.metric.Metric` class. A function is needed "
"that transforms the network output to reference string list, and "
"transforms the label to candidate string. By default, a default function "
"`default_trans_func` is provided, which gets target sequence id by "
"calculating the maximum probability of each step. In this case, user must"
" provide `vocab`. It should be noted that the BLEU here is different from"
" the BLEU calculated in prediction, and it is only for observation during"
" training and evaluation."

#: of paddlenlp.metrics.bleu.BLEU:16
msgid ""
"BP & =\n"
"\\begin{cases}\n"
"1,  & \\text{if }c>r \\\\\n"
"e_{1-r/c}, & \\text{if }c\\leq r\n"
"\\end{cases}\n"
"\n"
"BLEU & = BP\\exp(\\sum_{n=1}^N w_{n} \\log{p_{n}})"
msgstr ""
"BP & =\n"
"\\begin{cases}\n"
"1,  & \\text{if }c>r \\\\\n"
"e_{1-r/c}, & \\text{if }c\\leq r\n"
"\\end{cases}\n"
"\n"
"BLEU & = BP\\exp(\\sum_{n=1}^N w_{n} \\log{p_{n}})"

#: of paddlenlp.metrics.bleu.BLEU:26
msgid ""
"where `c` is the length of candidate sentence, and `r` is the length of "
"reference sentence."
msgstr ""
"where `c` is the length of candidate sentence, and 'r' is the length of "
"refrence sentence."

#: of paddlenlp.metrics.bleu.BLEU paddlenlp.metrics.bleu.BLEU.add_inst
#: paddlenlp.metrics.bleu.BLEUForDuReader
#: paddlenlp.metrics.bleu.BLEUForDuReader.add_inst
msgid "参数"
msgstr "Parameter"

#: of paddlenlp.metrics.bleu.BLEU:28
msgid "`trans_func` transforms the network output to string to calculate."
msgstr "`trans_func` transforms the network output to string to calculate."

#: of paddlenlp.metrics.bleu.BLEU:31
msgid ""
"Vocab for target language. If `trans_func` is None and BLEU is used as "
"`paddle.metric.Metric` instance, `default_trans_func` will be performed "
"and `vocab` must be provided."
msgstr ""
"Vocab for target language. If `trans_func` is None and BLEU is used as "
"`paddle.metric.Metric` instance, `default_trans_func` will be performed "
"and `vocab` must be provided."

<<<<<<< HEAD
#: of paddlenlp.metrics.bleu.BLEU:36
msgid "Number of gram for BLEU metric. Default: 4."
msgstr "Number of gram for BLEU metric. Default: 4."

#: of paddlenlp.metrics.bleu.BLEU:38
msgid "The weights of precision of each gram. Default: None."
msgstr "The weights of precision of each gram. Default: None."

#: of paddlenlp.metrics.bleu.BLEU:41
msgid "Name of `paddle.metric.Metric` instance. Default: \"bleu\"."
msgstr "Name of `paddle.metric.Metric` instance. Default: \"bleu\"."
=======
#: of paddlenlp.metrics.bleu.BLEU:36 paddlenlp.metrics.bleu.BLEUForDuReader:5
msgid "Number of gram for BLEU metric. Defaults to 4."
msgstr ""

#: of paddlenlp.metrics.bleu.BLEU:38
msgid "The weights of precision of each gram. Defaults to None."
msgstr ""

#: of paddlenlp.metrics.bleu.BLEU:41
msgid "Name of `paddle.metric.Metric` instance. Defaults to \"bleu\"."
msgstr ""
>>>>>>> ee157d6f

#: of paddlenlp.metrics.bleu.BLEU:46
msgid "实际案例"
msgstr "Example"

#: of paddlenlp.metrics.bleu.BLEU:47
<<<<<<< HEAD
msgid "1. Using as a general evaluation object. .. code-block:: python"
msgstr "1. Using as a general evaluation object. .. code-block:: python"

#: of paddlenlp.metrics.bleu.BLEU:50
msgid ""
"from paddlenlp.metrics import BLEU bleu = BLEU() cand = "
"[\"The\",\"cat\",\"The\",\"cat\",\"on\",\"the\",\"mat\"] ref_list = "
"[[\"The\",\"cat\",\"is\",\"on\",\"the\",\"mat\"], "
"[\"There\",\"is\",\"a\",\"cat\",\"on\",\"the\",\"mat\"]] "
"bleu.add_inst(cand, ref_list) print(bleu.score()) # 0.4671379777282001"
msgstr ""
"from paddlenlp.metrics import BLEU bleu = BLEU() cand = "
"[\"The\",\"cat\",\"The\",\"cat\",\"on\",\"the\",\"mat\"] ref_list = "
"[[\"The\",\"cat\",\"is\",\"on\",\"the\",\"mat\"], "
"[\"There\",\"is\",\"a\",\"cat\",\"on\",\"the\",\"mat\"]] "
"bleu.add_inst(cand, ref_list) print(bleu.score()) # 0.4671379777282001"

#: of paddlenlp.metrics.bleu.BLEU:57
=======
msgid "Using as a general evaluation object."
msgstr ""

#: of paddlenlp.metrics.bleu.BLEU:58
>>>>>>> ee157d6f
msgid "Using as an instance of `paddle.metric.Metric`."
msgstr "Using as an instance of `paddle.metric.Metric`."

#: of paddlenlp.metrics.bleu.BLEU.update:1
msgid "Update states for metric"
msgstr "Update states for metric"

#: of paddlenlp.metrics.bleu.BLEU.update:3
msgid ""
"Inputs of :code:`update` is the outputs of :code:`Metric.compute`, if "
":code:`compute` is not defined, the inputs of :code:`update` will be "
"flatten arguments of **output** of mode and **label** from data: "
":code:`update(output1, output2, ..., label1, label2,...)`"
msgstr ""
"Inputs of :code:`update` is the outputs of :code:`Metric.compute`, if "
":code:`compute` is not defined, the inputs of :code:`update` will be "
"flatten arguments of **output** of mode and **label** from data: "
":code:`update(output1, output2, ..., label1, label2,...)`"

#: of paddlenlp.metrics.bleu.BLEU.update:8
msgid "see :code:`Metric.compute`"
msgstr "see :code:`Metric.compute`"

#: of paddlenlp.metrics.bleu.BLEU.add_inst:1
#: paddlenlp.metrics.bleu.BLEUForDuReader.add_inst:1
msgid "Update the states based on a pair of candidate and references."
msgstr "Update the states based on a pair of candidate and references."

#: of paddlenlp.metrics.bleu.BLEU.add_inst:3
#: paddlenlp.metrics.bleu.BLEUForDuReader.add_inst:3
msgid "Tokenized candidate sentence."
msgstr "Tokenized candidate sentence."

#: of paddlenlp.metrics.bleu.BLEU.add_inst:5
#: paddlenlp.metrics.bleu.BLEUForDuReader.add_inst:5
msgid "List of tokenized ground truth sentences."
msgstr "List of tokenized ground truth sentences."

#: of paddlenlp.metrics.bleu.BLEU.reset:1
msgid "Reset states and result"
msgstr "Reset states and result"

#: of paddlenlp.metrics.bleu.BLEU.accumulate:1
<<<<<<< HEAD
msgid "Calculate the final bleu metric."
msgstr "Calculate the final bleu metric."
=======
msgid "Calculates and returns the final bleu metric."
msgstr ""

#: of paddlenlp.metrics.bleu.BLEU.accumulate
msgid "返回"
msgstr ""

#: of paddlenlp.metrics.bleu.BLEU.accumulate:3
msgid "Returns the accumulated metric `bleu` and its data type is float64."
msgstr ""

#: of paddlenlp.metrics.bleu.BLEU.accumulate
msgid "返回类型"
msgstr ""
>>>>>>> ee157d6f

#: of paddlenlp.metrics.bleu.BLEU.name:1
msgid "Returns metric name"
msgstr "Returns metric name"

#: of paddlenlp.metrics.bleu.BLEUForDuReader:1
msgid "基类：:class:`paddlenlp.metrics.bleu.BLEU`"
msgstr "Base class: :class:`paddlenlp.metrics.bleu.BLEU`"

#: of paddlenlp.metrics.bleu.BLEUForDuReader:1
msgid "BLEU metric with bonus for DuReader contest."
msgstr "BLEU metric with bonus for DuReader contest."

#: of paddlenlp.metrics.bleu.BLEUForDuReader:3
msgid ""
"Please refer to `DuReader "
"Homepage<https://ai.baidu.com//broad/subordinate?dataset=dureader>`_ for "
"more details."
msgstr ""
<<<<<<< HEAD
"Please refer to `DuReader "
"Homepage<https://ai.baidu.com//broad/subordinate?dataset=dureader>`_ for "
"more details."
=======

#: of paddlenlp.metrics.bleu.BLEUForDuReader:7
msgid ""
"Weight of YesNo dataset when adding bonus for DuReader contest. Defaults "
"to 1.0."
msgstr ""

#: of paddlenlp.metrics.bleu.BLEUForDuReader:9
msgid ""
"Weight of Entity dataset when adding bonus for DuReader contest. Defaults"
" to 1.0."
msgstr ""
>>>>>>> ee157d6f
<|MERGE_RESOLUTION|>--- conflicted
+++ resolved
@@ -105,62 +105,27 @@
 "`paddle.metric.Metric` instance, `default_trans_func` will be performed "
 "and `vocab` must be provided."
 
-<<<<<<< HEAD
-#: of paddlenlp.metrics.bleu.BLEU:36
-msgid "Number of gram for BLEU metric. Default: 4."
-msgstr "Number of gram for BLEU metric. Default: 4."
-
-#: of paddlenlp.metrics.bleu.BLEU:38
-msgid "The weights of precision of each gram. Default: None."
-msgstr "The weights of precision of each gram. Default: None."
-
-#: of paddlenlp.metrics.bleu.BLEU:41
-msgid "Name of `paddle.metric.Metric` instance. Default: \"bleu\"."
-msgstr "Name of `paddle.metric.Metric` instance. Default: \"bleu\"."
-=======
 #: of paddlenlp.metrics.bleu.BLEU:36 paddlenlp.metrics.bleu.BLEUForDuReader:5
 msgid "Number of gram for BLEU metric. Defaults to 4."
-msgstr ""
+msgstr "Number of gram for BLEU metric. Defaults to 4."
 
 #: of paddlenlp.metrics.bleu.BLEU:38
 msgid "The weights of precision of each gram. Defaults to None."
-msgstr ""
+msgstr "The weights of precision of each gram. Defaults to None."
 
 #: of paddlenlp.metrics.bleu.BLEU:41
 msgid "Name of `paddle.metric.Metric` instance. Defaults to \"bleu\"."
-msgstr ""
->>>>>>> ee157d6f
+msgstr "Name of `paddle.metric.Metric` instance. Defaults to \"bleu\"."
 
 #: of paddlenlp.metrics.bleu.BLEU:46
 msgid "实际案例"
 msgstr "Example"
 
 #: of paddlenlp.metrics.bleu.BLEU:47
-<<<<<<< HEAD
-msgid "1. Using as a general evaluation object. .. code-block:: python"
-msgstr "1. Using as a general evaluation object. .. code-block:: python"
-
-#: of paddlenlp.metrics.bleu.BLEU:50
-msgid ""
-"from paddlenlp.metrics import BLEU bleu = BLEU() cand = "
-"[\"The\",\"cat\",\"The\",\"cat\",\"on\",\"the\",\"mat\"] ref_list = "
-"[[\"The\",\"cat\",\"is\",\"on\",\"the\",\"mat\"], "
-"[\"There\",\"is\",\"a\",\"cat\",\"on\",\"the\",\"mat\"]] "
-"bleu.add_inst(cand, ref_list) print(bleu.score()) # 0.4671379777282001"
-msgstr ""
-"from paddlenlp.metrics import BLEU bleu = BLEU() cand = "
-"[\"The\",\"cat\",\"The\",\"cat\",\"on\",\"the\",\"mat\"] ref_list = "
-"[[\"The\",\"cat\",\"is\",\"on\",\"the\",\"mat\"], "
-"[\"There\",\"is\",\"a\",\"cat\",\"on\",\"the\",\"mat\"]] "
-"bleu.add_inst(cand, ref_list) print(bleu.score()) # 0.4671379777282001"
-
-#: of paddlenlp.metrics.bleu.BLEU:57
-=======
 msgid "Using as a general evaluation object."
-msgstr ""
+msgstr "Using as a general evaluation object."
 
 #: of paddlenlp.metrics.bleu.BLEU:58
->>>>>>> ee157d6f
 msgid "Using as an instance of `paddle.metric.Metric`."
 msgstr "Using as an instance of `paddle.metric.Metric`."
 
@@ -204,25 +169,20 @@
 msgstr "Reset states and result"
 
 #: of paddlenlp.metrics.bleu.BLEU.accumulate:1
-<<<<<<< HEAD
-msgid "Calculate the final bleu metric."
-msgstr "Calculate the final bleu metric."
-=======
 msgid "Calculates and returns the final bleu metric."
-msgstr ""
+msgstr "Calculates and returns the final bleu metric."
 
 #: of paddlenlp.metrics.bleu.BLEU.accumulate
 msgid "返回"
-msgstr ""
+msgstr "Return"
 
 #: of paddlenlp.metrics.bleu.BLEU.accumulate:3
 msgid "Returns the accumulated metric `bleu` and its data type is float64."
-msgstr ""
+msgstr "Returns the accumulated metric `bleu` and its data type is float64."
 
 #: of paddlenlp.metrics.bleu.BLEU.accumulate
 msgid "返回类型"
-msgstr ""
->>>>>>> ee157d6f
+msgstr "Return Type"
 
 #: of paddlenlp.metrics.bleu.BLEU.name:1
 msgid "Returns metric name"
@@ -242,21 +202,22 @@
 "Homepage<https://ai.baidu.com//broad/subordinate?dataset=dureader>`_ for "
 "more details."
 msgstr ""
-<<<<<<< HEAD
 "Please refer to `DuReader "
 "Homepage<https://ai.baidu.com//broad/subordinate?dataset=dureader>`_ for "
 "more details."
-=======
 
 #: of paddlenlp.metrics.bleu.BLEUForDuReader:7
 msgid ""
 "Weight of YesNo dataset when adding bonus for DuReader contest. Defaults "
 "to 1.0."
 msgstr ""
+"Weight of YesNo dataset when adding bonus for DuReader contest. Defaults "
+"to 1.0."
 
 #: of paddlenlp.metrics.bleu.BLEUForDuReader:9
 msgid ""
 "Weight of Entity dataset when adding bonus for DuReader contest. Defaults"
 " to 1.0."
 msgstr ""
->>>>>>> ee157d6f
+"Weight of Entity dataset when adding bonus for DuReader contest. Defaults"
+" to 1.0."
