--- conflicted
+++ resolved
@@ -96,17 +96,11 @@
 "The beginning of sequence token that was used during pretraining. "
 "Defaults to ``\"<s>\"``."
 
-<<<<<<< HEAD
-#: of paddlenlp.transformers.xlnet.tokenizer.XLNetTokenizer:17
-msgid "The end of sequence token. Defaults to ``\"</s>\"``."
-msgstr "The end of sequence token. Defaults to ``\"</s>\"``."
-=======
 #: of paddlenlp.transformers.xlnet.tokenizer.XLNetTokenizer:21
 msgid ""
 "A special token representing the end of a sequence that was used during "
 "pretraining. Defaults to `\"</s>\"`."
 msgstr ""
->>>>>>> ee157d6f
 
 #: of paddlenlp.transformers.xlnet.tokenizer.XLNetTokenizer:24
 msgid ""
@@ -114,57 +108,45 @@
 "unknown token is set to be `unk_token` inorder to be converted to an ID. "
 "Defaults to `\"<unk>\"`."
 msgstr ""
-"The unknown token. A token that is not in the vocabulary is set to be "
-"unk_token inorder to be converted to an ID. Defaults to ``\"<unk>\"``."
-
-<<<<<<< HEAD
-#: of paddlenlp.transformers.xlnet.tokenizer.XLNetTokenizer:22
-msgid "The separator token. Defaults to ``\"<sep>\"``."
-msgstr "The separator token. Defaults to ``\"<sep>\"``."
-
-#: of paddlenlp.transformers.xlnet.tokenizer.XLNetTokenizer:24
-msgid "The token used for padding. Defaults to ``\"<pad>\"``."
-msgstr "The token used for padding. Defaults to ``\"<pad>\"``."
-=======
+
 #: of paddlenlp.transformers.xlnet.tokenizer.XLNetTokenizer:28
 msgid ""
 "A special token separating two different sentences in the same input. "
 "Defaults to `\"<sep>\"`."
-msgstr ""
-
-#: of paddlenlp.transformers.xlnet.tokenizer.XLNetTokenizer:31
-msgid ""
-"A special token used to make arrays of tokens the same size for batching "
-"purposes. Defaults to `\"<pad>\"`."
-msgstr ""
->>>>>>> ee157d6f
-
-#: of paddlenlp.transformers.xlnet.tokenizer.XLNetTokenizer:34
-msgid ""
-"A special token used for sequence classification. It is the last token of"
-" the sequence when built with special tokens. Defaults to `\"<cls>\"`."
 msgstr ""
 "The classifier token which is used when doing sequence classification. It"
 " is the last token of the sequence when built with special tokens. "
 "Defaults to ``\"<cls>\"``."
 
+#: of paddlenlp.transformers.xlnet.tokenizer.XLNetTokenizer:31
+msgid ""
+"A special token used to make arrays of tokens the same size for batching "
+"purposes. Defaults to `\"<pad>\"`."
+msgstr ""
+"The token used for masking values. In the masked language modeling task, "
+"this is the token used and which the model will try to predict. Defaults "
+"to ``\"<mask>\"``."
+
+#: of paddlenlp.transformers.xlnet.tokenizer.XLNetTokenizer:34
+msgid ""
+"A special token used for sequence classification. It is the last token of"
+" the sequence when built with special tokens. Defaults to `\"<cls>\"`."
+msgstr ""
+"Additional special tokens used by the tokenizer. Defaults to "
+"``[\"<eop>\", \"<eod>\"]``."
+
 #: of paddlenlp.transformers.xlnet.tokenizer.XLNetTokenizer:37
 msgid ""
 "A special token representing a masked token. This is the token used in "
 "the masked language modeling task which the model tries to predict the "
 "original unmasked ones. Defaults to `\"<mask>\"`."
 msgstr ""
-"The token used for masking values. In the masked language modeling task, "
-"this is the token used and which the model will try to predict. Defaults "
-"to ``\"<mask>\"``."
 
 #: of paddlenlp.transformers.xlnet.tokenizer.XLNetTokenizer:41
 msgid ""
 "A list of additional special tokens to be used by the tokenizer. Defaults"
 " to `[\"<eop>\", \"<eod>\"]`."
 msgstr ""
-"Additional special tokens used by the tokenizer. Defaults to "
-"``[\"<eop>\", \"<eod>\"]``."
 
 #: of paddlenlp.transformers.xlnet.tokenizer.XLNetTokenizer:47
 msgid ""
@@ -178,19 +160,6 @@
 msgid "type"
 msgstr "type"
 
-<<<<<<< HEAD
-#: of paddlenlp.transformers.xlnet.tokenizer.XLNetTokenizer:39
-msgid "`SentencePieceProcessor`"
-msgstr "`SentencePieceProcessor`"
-
-#: of paddlenlp.transformers.xlnet.tokenizer.XLNetTokenizer.tokenize:1
-msgid "End-to-end tokenization for XLNet models."
-msgstr "End-to-end tokenization for XLNet models."
-
-#: of paddlenlp.transformers.xlnet.tokenizer.XLNetTokenizer.tokenize:3
-msgid "The text to be tokenized."
-msgstr "The text to be tokenized."
-=======
 #: of paddlenlp.transformers.xlnet.tokenizer.XLNetTokenizer:49
 msgid "SentencePieceProcessor"
 msgstr ""
@@ -206,7 +175,6 @@
 #: paddlenlp.transformers.xlnet.tokenizer.XLNetTokenizer.convert_tokens_to_string:4
 msgid "A sequence of tokens."
 msgstr ""
->>>>>>> ee157d6f
 
 #: of
 #: paddlenlp.transformers.xlnet.tokenizer.XLNetTokenizer.build_inputs_with_special_tokens
@@ -216,18 +184,12 @@
 #: paddlenlp.transformers.xlnet.tokenizer.XLNetTokenizer.get_special_tokens_mask
 #: paddlenlp.transformers.xlnet.tokenizer.XLNetTokenizer.num_special_tokens_to_add
 msgid "返回"
-msgstr "Return"
-
-<<<<<<< HEAD
-#: of paddlenlp.transformers.xlnet.tokenizer.XLNetTokenizer.tokenize:6
-msgid "A list of string representing converted tokens."
-msgstr "A list of string representing converted tokens."
-=======
+msgstr ""
+
 #: of
 #: paddlenlp.transformers.xlnet.tokenizer.XLNetTokenizer.convert_tokens_to_string:7
 msgid "Converted string."
 msgstr ""
->>>>>>> ee157d6f
 
 #: of
 #: paddlenlp.transformers.xlnet.tokenizer.XLNetTokenizer.build_inputs_with_special_tokens
@@ -237,77 +199,8 @@
 #: paddlenlp.transformers.xlnet.tokenizer.XLNetTokenizer.get_special_tokens_mask
 #: paddlenlp.transformers.xlnet.tokenizer.XLNetTokenizer.num_special_tokens_to_add
 msgid "返回类型"
-msgstr "Return Type"
-
-<<<<<<< HEAD
-#: of paddlenlp.transformers.xlnet.tokenizer.XLNetTokenizer.tokenize:7
-msgid "`List(str)`"
-msgstr "`List(str)"
-
-#: of
-#: paddlenlp.transformers.xlnet.tokenizer.XLNetTokenizer.convert_tokens_to_ids:1
-msgid ""
-"Converts a token (or a sequence of tokens) to a single integer id (or a "
-"sequence of ids), using the vocabulary."
-msgstr ""
-"Converts a token (or a sequence of tokens) to a single integer id (or a "
-"sequence of ids), using the vocabulary."
-
-#: of
-#: paddlenlp.transformers.xlnet.tokenizer.XLNetTokenizer.convert_tokens_to_ids:4
-msgid "One or several token(s) to convert to token id(s)."
-msgstr "One or several token(s) to convert to token id(s)."
-
-#: of
-#: paddlenlp.transformers.xlnet.tokenizer.XLNetTokenizer.convert_tokens_to_ids:7
-msgid "The token id or list of token ids or tuple of token ids."
-msgstr "The token id or list of token ids or tuple of token ids."
-
-#: of
-#: paddlenlp.transformers.xlnet.tokenizer.XLNetTokenizer.convert_tokens_to_ids:8
-msgid "`int` or `List[int]` or `tuple(int)`"
-msgstr "`int` or `List[int]` or `tuple(int)`"
-
-#: of
-#: paddlenlp.transformers.xlnet.tokenizer.XLNetTokenizer.convert_ids_to_tokens:1
-msgid ""
-"Converts a single index or a sequence of indices to a token or a sequence"
-" of tokens, using the vocabulary and added tokens."
-msgstr ""
-"Converts a single index or a sequence of indices to a token or a sequence"
-" of tokens, using the vocabulary and added tokens."
-
-#: of
-#: paddlenlp.transformers.xlnet.tokenizer.XLNetTokenizer.convert_ids_to_tokens:4
-msgid "The token id (or token ids) to be converted to token(s)."
-msgstr "The token id (or token ids) to be converted to token(s)."
-
-#: of
-#: paddlenlp.transformers.xlnet.tokenizer.XLNetTokenizer.convert_ids_to_tokens:6
-msgid ""
-"Whether or not to remove special tokens in the decoding. Defaults to "
-"``False`` and we do not remove special tokens."
-msgstr ""
-"Whether or not to remove special tokens in the decoding. Defaults to "
-"``False`` and we do not remove special tokens."
-
-#: of
-#: paddlenlp.transformers.xlnet.tokenizer.XLNetTokenizer.convert_ids_to_tokens:10
-msgid "The decoded token(s)."
-msgstr "The decoded token(s)."
-
-#: of
-#: paddlenlp.transformers.xlnet.tokenizer.XLNetTokenizer.convert_ids_to_tokens:11
-msgid "`str` or `List[str]`"
-msgstr "`str` or `List[str]`"
-
-#: of
-#: paddlenlp.transformers.xlnet.tokenizer.XLNetTokenizer.convert_tokens_to_string:1
-msgid "Converts a sequence of tokens (strings for sub-words) in a single string."
-msgstr "Converts a sequence of tokens (strings for sub-words) in a single string."
-
-=======
->>>>>>> ee157d6f
+msgstr ""
+
 #: of
 #: paddlenlp.transformers.xlnet.tokenizer.XLNetTokenizer.num_special_tokens_to_add:1
 msgid ""
@@ -318,26 +211,13 @@
 "tokens."
 
 #: of
-<<<<<<< HEAD
-#: paddlenlp.transformers.xlnet.tokenizer.XLNetTokenizer.num_special_tokens_to_add:5
-msgid ""
+#: paddlenlp.transformers.xlnet.tokenizer.XLNetTokenizer.num_special_tokens_to_add:3
+msgid ""
+"Whether the input is a sequence pair or a single sequence. Defaults to "
+"`False` and the input is a single sequence."
+msgstr ""
 "This encodes inputs and checks the number of added tokens, and is "
 "therefore not efficient. Do not put this inside your training loop."
-msgstr ""
-"This encodes inputs and checks the number of added tokens, and is "
-"therefore not efficient. Do not put this inside your training loop."
-
-#: of
-#: paddlenlp.transformers.xlnet.tokenizer.XLNetTokenizer.num_special_tokens_to_add:8
-=======
-#: paddlenlp.transformers.xlnet.tokenizer.XLNetTokenizer.num_special_tokens_to_add:3
->>>>>>> ee157d6f
-msgid ""
-"Whether the input is a sequence pair or a single sequence. Defaults to "
-"`False` and the input is a single sequence."
-msgstr ""
-"Whether the sequence is a sequence pair or a single sequence. Defaults to"
-" ``False`` and the input is a single sequence."
 
 #: of
 #: paddlenlp.transformers.xlnet.tokenizer.XLNetTokenizer.num_special_tokens_to_add:7
@@ -345,14 +225,6 @@
 msgstr "Number of tokens added to sequences."
 
 #: of
-<<<<<<< HEAD
-#: paddlenlp.transformers.xlnet.tokenizer.XLNetTokenizer.num_special_tokens_to_add:13
-msgid "`int`"
-msgstr "`int`"
-
-#: of
-=======
->>>>>>> ee157d6f
 #: paddlenlp.transformers.xlnet.tokenizer.XLNetTokenizer.build_inputs_with_special_tokens:1
 msgid ""
 "Builds model inputs from a sequence or a pair of sequence for sequence "
@@ -380,14 +252,8 @@
 
 #: of
 #: paddlenlp.transformers.xlnet.tokenizer.XLNetTokenizer.build_inputs_with_special_tokens:10
-<<<<<<< HEAD
-#: paddlenlp.transformers.xlnet.tokenizer.XLNetTokenizer.get_special_tokens_mask:6
-msgid "Optional second list of IDs for sequence pairs. Defaults to ``None``."
-msgstr "Optional second list of IDs for sequence pairs. Defaults to ``None``."
-=======
 msgid "Optional second list of IDs for the second sequenze. Defaults to `None`."
 msgstr ""
->>>>>>> ee157d6f
 
 #: of
 #: paddlenlp.transformers.xlnet.tokenizer.XLNetTokenizer.build_inputs_with_special_tokens:13
@@ -395,16 +261,6 @@
 msgstr "List of input IDs with the appropriate special tokens."
 
 #: of
-<<<<<<< HEAD
-#: paddlenlp.transformers.xlnet.tokenizer.XLNetTokenizer.build_inputs_with_special_tokens:14
-#: paddlenlp.transformers.xlnet.tokenizer.XLNetTokenizer.create_token_type_ids_from_sequences:19
-#: paddlenlp.transformers.xlnet.tokenizer.XLNetTokenizer.get_special_tokens_mask:14
-msgid "`List[int]`"
-msgstr "`List[int]`"
-
-#: of
-=======
->>>>>>> ee157d6f
 #: paddlenlp.transformers.xlnet.tokenizer.XLNetTokenizer.build_offset_mapping_with_special_tokens:1
 msgid ""
 "Builds offset map from a pair of offset map by concatenating and adding "
@@ -444,15 +300,6 @@
 
 #: of
 #: paddlenlp.transformers.xlnet.tokenizer.XLNetTokenizer.build_offset_mapping_with_special_tokens:15
-<<<<<<< HEAD
-msgid "List of char offsets with the appropriate offsets of special tokens."
-msgstr "List of char offsets with the appropriate offsets of special tokens."
-
-#: of
-#: paddlenlp.transformers.xlnet.tokenizer.XLNetTokenizer.build_offset_mapping_with_special_tokens:16
-msgid "`List[tuple]`"
-msgstr "`List[tuple]`"
-=======
 msgid "A list of char offsets with the appropriate offsets of special tokens."
 msgstr ""
 
@@ -468,7 +315,6 @@
 #: paddlenlp.transformers.xlnet.tokenizer.XLNetTokenizer.get_special_tokens_mask:4
 msgid "A list of `inputs_ids` for the first sequence."
 msgstr ""
->>>>>>> ee157d6f
 
 #: of
 #: paddlenlp.transformers.xlnet.tokenizer.XLNetTokenizer.create_token_type_ids_from_sequences:24
@@ -505,30 +351,8 @@
 "not `None`, then a sequence pair token_type mask has the following "
 "format:"
 msgstr ""
-"Creates a mask from the input sequences. An XLNet sequence pair mask has "
-"the following format:"
-
-#: of
-<<<<<<< HEAD
-#: paddlenlp.transformers.xlnet.tokenizer.XLNetTokenizer.create_token_type_ids_from_sequences:9
-msgid "0 stands for the segment id of **first segment tokens**,"
-msgstr "0 stands for the segment id of **first segment tokens**,"
-
-#: of
-#: paddlenlp.transformers.xlnet.tokenizer.XLNetTokenizer.create_token_type_ids_from_sequences:10
-msgid "1 stands for the segment id of **second segment tokens**,"
-msgstr "1 stands for the segment id of **second segment tokens**,"
-
-#: of
-#: paddlenlp.transformers.xlnet.tokenizer.XLNetTokenizer.create_token_type_ids_from_sequences:11
-msgid "2 stands for the segment id of **cls_token**."
-msgstr "2 stands for the segment id of **cls_token**."
-
-#: of
-#: paddlenlp.transformers.xlnet.tokenizer.XLNetTokenizer.create_token_type_ids_from_sequences:15
-msgid "Optional second list of IDs for the sequence pair. Defaults to ``None``."
-msgstr "Optional second list of IDs for the sequence pair. Defaults to ``None``."
-=======
+
+#: of
 #: paddlenlp.transformers.xlnet.tokenizer.XLNetTokenizer.create_token_type_ids_from_sequences:10
 msgid ""
 "Else if `token_ids_1` is `None`, then a single sequence token_type mask "
@@ -549,7 +373,6 @@
 #: paddlenlp.transformers.xlnet.tokenizer.XLNetTokenizer.create_token_type_ids_from_sequences:20
 msgid "2 stands for the segment id of **cls_token**."
 msgstr ""
->>>>>>> ee157d6f
 
 #: of
 #: paddlenlp.transformers.xlnet.tokenizer.XLNetTokenizer.create_token_type_ids_from_sequences:28
@@ -557,15 +380,10 @@
 msgstr "List of token type IDs according to the given sequence(s)."
 
 #: of paddlenlp.transformers.xlnet.tokenizer.XLNetTokenizer.save_resources:1
-<<<<<<< HEAD
-msgid "Saves tokenizer related resources to files under `save_directory`."
-msgstr "Saves tokenizer related resources to files under `save_directory`."
-=======
 msgid ""
 "Saves `SentencePiece <https://github.com/google/sentencepiece>`__ file "
 "(ends with '.spm') under `save_directory`."
 msgstr ""
->>>>>>> ee157d6f
 
 #: of paddlenlp.transformers.xlnet.tokenizer.XLNetTokenizer.save_resources:4
 msgid "Directory to save files into."
