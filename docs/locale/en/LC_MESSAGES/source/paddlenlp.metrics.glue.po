# SOME DESCRIPTIVE TITLE.
# Copyright (C) 2021, PaddleNLP
# This file is distributed under the same license as the PaddleNLP package.
# FIRST AUTHOR <EMAIL@ADDRESS>, 2022.
#
#, fuzzy
msgid ""
msgstr ""
"Project-Id-Version: PaddleNLP \n"
"Report-Msgid-Bugs-To: \n"
"POT-Creation-Date: 2022-03-18 21:31+0800\n"
"PO-Revision-Date: YEAR-MO-DA HO:MI+ZONE\n"
"Last-Translator: FULL NAME <EMAIL@ADDRESS>\n"
"Language-Team: LANGUAGE <LL@li.org>\n"
"MIME-Version: 1.0\n"
"Content-Type: text/plain; charset=utf-8\n"
"Content-Transfer-Encoding: 8bit\n"
"Generated-By: Babel 2.9.0\n"

#: ../source/paddlenlp.metrics.glue.rst:2
msgid "glue"
msgstr "glue"

#: of paddlenlp.metrics.glue.AccuracyAndF1:1 paddlenlp.metrics.glue.Mcc:1
#: paddlenlp.metrics.glue.MultiLabelsMetric:1
#: paddlenlp.metrics.glue.PearsonAndSpearman:1
msgid "基类：:class:`paddle.metric.metrics.Metric`"
msgstr "Base class: :class:`paddle.metric.metrics.Metric`"

#: of paddlenlp.metrics.glue.AccuracyAndF1:1
<<<<<<< HEAD
msgid "Encapsulates Accuracy, Precision, Recall and F1 metric logic."
msgstr "Encapsulates Accuracy, Precision, Recall and F1 metric logic."
=======
msgid ""
"This class encapsulates Accuracy, Precision, Recall and F1 metric logic, "
"and `accumulate` function returns accuracy, precision, recall and f1. The"
" overview of all metrics could be seen at the document of `paddle.metric "
"<https://www.paddlepaddle.org.cn/documentation/docs/zh/develop/api/paddle/metric/Overview_cn.html>`_"
" for details."
msgstr ""

#: of paddlenlp.metrics.glue.AccuracyAndF1
#: paddlenlp.metrics.glue.AccuracyAndF1.compute
#: paddlenlp.metrics.glue.AccuracyAndF1.update paddlenlp.metrics.glue.Mcc
#: paddlenlp.metrics.glue.Mcc.compute paddlenlp.metrics.glue.Mcc.update
#: paddlenlp.metrics.glue.MultiLabelsMetric
#: paddlenlp.metrics.glue.MultiLabelsMetric.accumulate
#: paddlenlp.metrics.glue.MultiLabelsMetric.compute
#: paddlenlp.metrics.glue.MultiLabelsMetric.update
#: paddlenlp.metrics.glue.PearsonAndSpearman
#: paddlenlp.metrics.glue.PearsonAndSpearman.update
msgid "参数"
msgstr ""

#: of paddlenlp.metrics.glue.AccuracyAndF1:7
msgid ""
"Number of top elements to look at for computing accuracy. Defaults to "
"(1,)."
msgstr ""

#: of paddlenlp.metrics.glue.AccuracyAndF1:10
msgid "The positive label for calculating precision and recall. Defaults to 1."
msgstr ""

#: of paddlenlp.metrics.glue.AccuracyAndF1:14
msgid "String name of the metric instance. Defaults to 'acc_and_f1'."
msgstr ""

#: of paddlenlp.metrics.glue.AccuracyAndF1:18 paddlenlp.metrics.glue.Mcc:7
#: paddlenlp.metrics.glue.MultiLabelsMetric:11
#: paddlenlp.metrics.glue.PearsonAndSpearman:9
msgid "示例"
msgstr ""
>>>>>>> ee157d6f

#: of paddlenlp.metrics.glue.AccuracyAndF1.compute:1
#: paddlenlp.metrics.glue.MultiLabelsMetric.compute:1
msgid ""
"Accepts network's output and the labels, and calculates the top-k "
"(maximum value in topk) indices for accuracy."
msgstr ""
"This API is advanced usage to accelerate metric calculating, calulations "
"from outputs of model to the states which should be updated by Metric can"
" be defined here, where Paddle OPs is also supported. Outputs of this API"
" will be the inputs of \"Metric.update\"."

#: of paddlenlp.metrics.glue.AccuracyAndF1.compute:4
msgid ""
"Predicted tensor, and its dtype is float32 or float64, and has a shape of"
" [batch_size, num_classes]."
msgstr ""
"If :code:`compute` is defined, it will be called with **outputs** of "
"model and **labels** from data as arguments, all outputs and labels will "
"be concatenated and flatten and each filed as a separate argument as "
"follows: :code:`compute(output1, output2, ..., label1, label2,...)`"

#: of paddlenlp.metrics.glue.AccuracyAndF1.compute:7
msgid ""
"The ground truth tensor, and its dtype is is int64, and has a shape of "
"[batch_size, 1] or [batch_size, num_classes] in one hot representation."
msgstr ""
"If :code:`compute` is not defined, default behaviour is to pass input to "
"output, so output format will be: :code:`return output1, output2, ..., "
"label1, label2,...`"

<<<<<<< HEAD
#: of paddlenlp.metrics.glue.AccuracyAndF1.compute:16
#: paddlenlp.metrics.glue.Mcc.compute:16
msgid "see :code:`Metric.update`"
msgstr "see :code:`Metric.update`"

#: of paddlenlp.metrics.glue.AccuracyAndF1.update:1
#: paddlenlp.metrics.glue.Mcc.update:1
#: paddlenlp.metrics.glue.PearsonAndSpearman.update:1
msgid "Update states for metric"
msgstr "Update states for metric"
=======
#: of paddlenlp.metrics.glue.AccuracyAndF1.accumulate
#: paddlenlp.metrics.glue.AccuracyAndF1.compute
#: paddlenlp.metrics.glue.AccuracyAndF1.name
#: paddlenlp.metrics.glue.Mcc.accumulate paddlenlp.metrics.glue.Mcc.compute
#: paddlenlp.metrics.glue.Mcc.name
#: paddlenlp.metrics.glue.MultiLabelsMetric.accumulate
#: paddlenlp.metrics.glue.MultiLabelsMetric.compute
#: paddlenlp.metrics.glue.MultiLabelsMetric.name
#: paddlenlp.metrics.glue.PearsonAndSpearman.accumulate
#: paddlenlp.metrics.glue.PearsonAndSpearman.name
msgid "返回"
msgstr ""

#: of paddlenlp.metrics.glue.AccuracyAndF1.compute:12
msgid ""
"Correct mask, each element indicates whether the prediction equals to the"
" label. Its' a tensor with a data type of float32 and has a shape of "
"[batch_size, topk]."
msgstr ""

#: of paddlenlp.metrics.glue.AccuracyAndF1.accumulate
#: paddlenlp.metrics.glue.AccuracyAndF1.compute
#: paddlenlp.metrics.glue.AccuracyAndF1.name
#: paddlenlp.metrics.glue.Mcc.accumulate paddlenlp.metrics.glue.Mcc.compute
#: paddlenlp.metrics.glue.Mcc.name
#: paddlenlp.metrics.glue.MultiLabelsMetric.accumulate
#: paddlenlp.metrics.glue.MultiLabelsMetric.compute
#: paddlenlp.metrics.glue.MultiLabelsMetric.name
#: paddlenlp.metrics.glue.PearsonAndSpearman.accumulate
#: paddlenlp.metrics.glue.PearsonAndSpearman.name
msgid "返回类型"
msgstr ""
>>>>>>> ee157d6f

#: of paddlenlp.metrics.glue.AccuracyAndF1.update:1
#: paddlenlp.metrics.glue.MultiLabelsMetric.update:1
msgid ""
"Updates the metrics states (accuracy, precision and recall), in order to "
"calculate accumulated accuracy, precision and recall of all instances."
msgstr ""
"Inputs of :code:`update` is the outputs of :code:`Metric.compute`, if "
":code:`compute` is not defined, the inputs of :code:`update` will be "
"flatten arguments of **output** of mode and **label** from data: "
":code:`update(output1, output2, ..., label1, label2,...)`"

<<<<<<< HEAD
#: of paddlenlp.metrics.glue.AccuracyAndF1.update:8
#: paddlenlp.metrics.glue.Mcc.update:8
#: paddlenlp.metrics.glue.PearsonAndSpearman.update:8
msgid "see :code:`Metric.compute`"
msgstr "see :code:`Metric.compute`"
=======
#: of paddlenlp.metrics.glue.AccuracyAndF1.update:4
msgid ""
"Correct mask for calculating accuracy, and it's a tensor with shape "
"[batch_size, topk] and has a dtype of float32."
msgstr ""
>>>>>>> ee157d6f

#: of paddlenlp.metrics.glue.AccuracyAndF1.accumulate:1
#: paddlenlp.metrics.glue.Mcc.accumulate:1
#: paddlenlp.metrics.glue.MultiLabelsMetric.accumulate:1
#: paddlenlp.metrics.glue.PearsonAndSpearman.accumulate:1
<<<<<<< HEAD
msgid "Accumulates statistics, computes and returns the metric value"
msgstr "Accumulates statistics, computes and returns the metric value"
=======
msgid "Calculates and returns the accumulated metric."
msgstr ""

#: of paddlenlp.metrics.glue.AccuracyAndF1.accumulate:3
msgid ""
"The accumulated metric. A tuple of shape (acc, precision, recall, f1, "
"average_of_acc_and_f1)  With the fields:  - `acc` (numpy.float64):     "
"The accumulated accuracy. - `precision` (numpy.float64):     The "
"accumulated precision. - `recall` (numpy.float64):     The accumulated "
"recall. - `f1` (numpy.float64):     The accumulated f1. - "
"`average_of_acc_and_f1` (numpy.float64):     The average of accumulated "
"accuracy and f1."
msgstr ""

#: of paddlenlp.metrics.glue.AccuracyAndF1.accumulate:3
msgid ""
"The accumulated metric. A tuple of shape (acc, precision, recall, f1, "
"average_of_acc_and_f1)"
msgstr ""

#: of paddlenlp.metrics.glue.AccuracyAndF1.accumulate:6
#: paddlenlp.metrics.glue.MultiLabelsMetric.accumulate:27
#: paddlenlp.metrics.glue.PearsonAndSpearman.accumulate:6
msgid "With the fields:"
msgstr ""

#: of paddlenlp.metrics.glue.AccuracyAndF1.accumulate:8
msgid "`acc` (numpy.float64):"
msgstr ""

#: of paddlenlp.metrics.glue.AccuracyAndF1.accumulate:9
msgid "The accumulated accuracy."
msgstr ""

#: of paddlenlp.metrics.glue.AccuracyAndF1.accumulate:10
msgid "`precision` (numpy.float64):"
msgstr ""

#: of paddlenlp.metrics.glue.AccuracyAndF1.accumulate:11
#: paddlenlp.metrics.glue.MultiLabelsMetric.accumulate:30
msgid "The accumulated precision."
msgstr ""

#: of paddlenlp.metrics.glue.AccuracyAndF1.accumulate:12
msgid "`recall` (numpy.float64):"
msgstr ""

#: of paddlenlp.metrics.glue.AccuracyAndF1.accumulate:13
#: paddlenlp.metrics.glue.MultiLabelsMetric.accumulate:32
msgid "The accumulated recall."
msgstr ""

#: of paddlenlp.metrics.glue.AccuracyAndF1.accumulate:14
msgid "`f1` (numpy.float64):"
msgstr ""

#: of paddlenlp.metrics.glue.AccuracyAndF1.accumulate:15
#: paddlenlp.metrics.glue.MultiLabelsMetric.accumulate:34
msgid "The accumulated f1."
msgstr ""

#: of paddlenlp.metrics.glue.AccuracyAndF1.accumulate:16
msgid "`average_of_acc_and_f1` (numpy.float64):"
msgstr ""

#: of paddlenlp.metrics.glue.AccuracyAndF1.accumulate:17
msgid "The average of accumulated accuracy and f1."
msgstr ""
>>>>>>> ee157d6f

#: of paddlenlp.metrics.glue.AccuracyAndF1.reset:1
#: paddlenlp.metrics.glue.Mcc.reset:1
#: paddlenlp.metrics.glue.PearsonAndSpearman.reset:1
<<<<<<< HEAD
msgid "Reset states and result"
msgstr "Reset states and result"
=======
msgid "Resets all metric states."
msgstr ""
>>>>>>> ee157d6f

#: of paddlenlp.metrics.glue.AccuracyAndF1.name:1
#: paddlenlp.metrics.glue.Mcc.name:1
#: paddlenlp.metrics.glue.MultiLabelsMetric.name:1
#: paddlenlp.metrics.glue.PearsonAndSpearman.name:1
<<<<<<< HEAD
msgid "Return name of metric instance."
msgstr "Return name of metric instance."
=======
msgid "Returns name of the metric instance."
msgstr ""

#: of paddlenlp.metrics.glue.AccuracyAndF1.name:3
#: paddlenlp.metrics.glue.Mcc.name:3
#: paddlenlp.metrics.glue.MultiLabelsMetric.name:3
#: paddlenlp.metrics.glue.PearsonAndSpearman.name:3
msgid "The name of the metric instance."
msgstr ""
>>>>>>> ee157d6f

#: of paddlenlp.metrics.glue.Mcc:1
msgid ""
"This class calculates `Matthews correlation coefficient "
"<https://en.wikipedia.org/wiki/Matthews_correlation_coefficient>`_ ."
msgstr ""

#: of paddlenlp.metrics.glue.Mcc:3
msgid "String name of the metric instance. Defaults to 'mcc'."
msgstr ""

#: of paddlenlp.metrics.glue.Mcc.compute:1
msgid ""
"Processes the pred tensor, and returns the indices of the maximum of each"
" sample."
msgstr ""

#: of paddlenlp.metrics.glue.Mcc.compute:4
msgid ""
"The predicted value is a Tensor with dtype float32 or float64. Shape is "
"[batch_size, 1]."
msgstr ""

#: of paddlenlp.metrics.glue.Mcc.compute:7
msgid ""
"The ground truth value is Tensor with dtype int64, and its shape is "
"[batch_size, 1]."
msgstr ""

#: of paddlenlp.metrics.glue.Mcc.compute:11
msgid ""
"A tuple of preds and label. Each shape is [batch_size, 1], with dtype "
"float32 or float64."
msgstr ""

#: of paddlenlp.metrics.glue.Mcc.update:1
msgid ""
"Calculates states, i.e. the number of true positive, false positive, true"
" negative and false negative samples."
msgstr ""

#: of paddlenlp.metrics.glue.Mcc.update:4
msgid ""
"Tuple of predicted value and the ground truth label, with dtype float32 "
"or float64. Each shape is [batch_size, 1]."
msgstr ""

#: of paddlenlp.metrics.glue.Mcc.accumulate:3
msgid ""
"Returns the accumulated metric, a tuple of shape (mcc,), `mcc` is the "
"accumulated mcc and its data type is float64."
msgstr ""
"Matthews correlation coefficient "
"https://en.wikipedia.org/wiki/Matthews_correlation_coefficient."

#: of paddlenlp.metrics.glue.PearsonAndSpearman:1
#, python-format
msgid ""
"The class calculates `Pearson correlation coefficient "
"<https://en.wikipedia.org/wiki/Pearson_correlation_coefficient>`_ and "
"`Spearman's rank correlation coefficient "
"<https://en.wikipedia.org/wiki/Spearman%27s_rank_correlation_coefficient>`_"
" ."
msgstr ""

#: of paddlenlp.metrics.glue.PearsonAndSpearman:5
msgid "String name of the metric instance. Defaults to 'pearson_and_spearman'."
msgstr ""

#: of paddlenlp.metrics.glue.PearsonAndSpearman.update:1
msgid ""
"Ensures the type of preds and labels is numpy.ndarray and reshapes them "
"into [-1, 1]."
msgstr ""

#: of paddlenlp.metrics.glue.PearsonAndSpearman.update:4
msgid ""
"Tuple or list of predicted value and the ground truth label. Its data "
"type should be float32 or float64 and its shape is [batch_size, d0, ..., "
"dN]."
msgstr ""

#: of paddlenlp.metrics.glue.PearsonAndSpearman.accumulate:3
msgid ""
"Returns the accumulated metric, a tuple of (pearson, spearman, "
"the_average_of_pearson_and_spearman).  With the fields:  - `pearson` "
"(numpy.float64):     The accumulated pearson.  - `spearman` "
"(numpy.float64):     The accumulated spearman.  - "
"`the_average_of_pearson_and_spearman` (numpy.float64):     The average of"
" accumulated pearson and spearman correlation     coefficient."
msgstr ""

#: of paddlenlp.metrics.glue.PearsonAndSpearman.accumulate:3
msgid ""
"Returns the accumulated metric, a tuple of (pearson, spearman, "
"the_average_of_pearson_and_spearman)."
msgstr ""

#: of paddlenlp.metrics.glue.PearsonAndSpearman.accumulate:9
msgid "`pearson` (numpy.float64):"
msgstr ""

#: of paddlenlp.metrics.glue.PearsonAndSpearman.accumulate:9
msgid "The accumulated pearson."
msgstr ""

#: of paddlenlp.metrics.glue.PearsonAndSpearman.accumulate:12
msgid "`spearman` (numpy.float64):"
msgstr ""

#: of paddlenlp.metrics.glue.PearsonAndSpearman.accumulate:12
msgid "The accumulated spearman."
msgstr ""

#: of paddlenlp.metrics.glue.PearsonAndSpearman.accumulate:15
msgid "`the_average_of_pearson_and_spearman` (numpy.float64):"
msgstr ""

#: of paddlenlp.metrics.glue.PearsonAndSpearman.accumulate:15
msgid "The average of accumulated pearson and spearman correlation coefficient."
msgstr ""

#: of paddlenlp.metrics.glue.MultiLabelsMetric:1
msgid ""
"This class encapsulates Accuracy, Precision, Recall and F1 metric logic "
"in multi-labels setting (also the binary setting). Some codes are taken "
"and modified from sklearn.metrics ."
msgstr ""

#: of paddlenlp.metrics.glue.MultiLabelsMetric:5
msgid "The total number of labels which is usually the number of classes"
msgstr ""

#: of paddlenlp.metrics.glue.MultiLabelsMetric:7
msgid "String name of the metric instance. Defaults to 'multi_labels_metric'."
msgstr ""

#: of paddlenlp.metrics.glue.MultiLabelsMetric:43
msgid ""
"Note: When zero_division is encountered (details as followed), the "
"corresponding metrics will be set to 0.0"
msgstr ""

#: of paddlenlp.metrics.glue.MultiLabelsMetric:40
msgid ""
"precision is zero_division if there are no positive predictions recall is"
" zero_division if there are no positive labels fscore is zero_division if"
" all labels AND predictions are negative"
msgstr ""

#: of paddlenlp.metrics.glue.MultiLabelsMetric.update:4
msgid "the tuple returned from `compute` function"
msgstr ""

#: of paddlenlp.metrics.glue.MultiLabelsMetric.accumulate:9
msgid "Only report results for the class specified by pos_label."
msgstr ""

#: of paddlenlp.metrics.glue.MultiLabelsMetric.accumulate:10
msgid ""
"Calculate metrics globally by counting the total true positives, false "
"negatives and false positives."
msgstr ""

#: of paddlenlp.metrics.glue.MultiLabelsMetric.accumulate:12
msgid ""
"Calculate metrics for each label, and find their unweighted mean. This "
"does not take label imbalance into account."
msgstr ""

#: of paddlenlp.metrics.glue.MultiLabelsMetric.accumulate:14
msgid ""
"Calculate metrics for each label, and find their average weighted by "
"support (the number of true instances for each label). This alters "
"`macro` to account for label imbalance; it can result in an F-score that "
"is not between precision and recall."
msgstr ""

#: of paddlenlp.metrics.glue.MultiLabelsMetric.accumulate:18
msgid ""
"The positive label for calculating precision and recall in binary "
"settings. Noted: Only when `average='binary'`, this arguments will be "
"used. Otherwise, it will be ignored. Defaults to 1."
msgstr ""

#: of paddlenlp.metrics.glue.MultiLabelsMetric.accumulate:24
msgid ""
"The accumulated metric. A tuple of shape (precision, recall, f1)     With"
" the fields:      - `precision` (numpy.float64 or numpy.ndarray if "
"average=None):         The accumulated precision.     - `recall` "
"(numpy.float64 or numpy.ndarray if average=None):         The accumulated"
" recall.     - `f1` (numpy.float64 or numpy.ndarray if average=None):"
"         The accumulated f1."
msgstr ""

#: of paddlenlp.metrics.glue.MultiLabelsMetric.accumulate:33
msgid "The accumulated metric. A tuple of shape (precision, recall, f1)"
msgstr ""

#: of paddlenlp.metrics.glue.MultiLabelsMetric.accumulate:29
msgid "`precision` (numpy.float64 or numpy.ndarray if average=None):"
msgstr ""

#: of paddlenlp.metrics.glue.MultiLabelsMetric.accumulate:31
msgid "`recall` (numpy.float64 or numpy.ndarray if average=None):"
msgstr ""

#: of paddlenlp.metrics.glue.MultiLabelsMetric.accumulate:33
msgid "`f1` (numpy.float64 or numpy.ndarray if average=None):"
msgstr ""

#: of paddlenlp.metrics.glue.MultiLabelsMetric.compute:4
msgid ""
"Predicted tensor, and its dtype is float32 or float64, and has a shape of"
" [batch_size, *, num_labels]."
msgstr ""

#: of paddlenlp.metrics.glue.MultiLabelsMetric.compute:7
msgid ""
"The ground truth tensor, and its dtype is is int64, and has a shape of "
"[batch_size, *] or [batch_size, *, num_labels] in one hot representation."
msgstr ""

#: of paddlenlp.metrics.glue.MultiLabelsMetric.compute:12
msgid ""
"it contains two Tensor of shape [*, 1]. The tuple should be passed to "
"`update` function."
msgstr ""

#: of paddlenlp.metrics.glue.MultiLabelsMetric.reset:1
msgid "Reset states and result"
msgstr ""
"Pearson correlation coefficient "
"https://en.wikipedia.org/wiki/Pearson_correlation_coefficient Spearman's "
"rank correlation coefficient "
"https://en.wikipedia.org/wiki/Spearman%27s_rank_correlation_coefficient."<|MERGE_RESOLUTION|>--- conflicted
+++ resolved
@@ -28,10 +28,6 @@
 msgstr "Base class: :class:`paddle.metric.metrics.Metric`"
 
 #: of paddlenlp.metrics.glue.AccuracyAndF1:1
-<<<<<<< HEAD
-msgid "Encapsulates Accuracy, Precision, Recall and F1 metric logic."
-msgstr "Encapsulates Accuracy, Precision, Recall and F1 metric logic."
-=======
 msgid ""
 "This class encapsulates Accuracy, Precision, Recall and F1 metric logic, "
 "and `accumulate` function returns accuracy, precision, recall and f1. The"
@@ -39,6 +35,11 @@
 "<https://www.paddlepaddle.org.cn/documentation/docs/zh/develop/api/paddle/metric/Overview_cn.html>`_"
 " for details."
 msgstr ""
+"This class encapsulates Accuracy, Precision, Recall and F1 metric logic, "
+"and `accumulate` function returns accuracy, precision, recall and f1. The"
+" overview of all metrics could be seen at the document of `paddle.metric "
+"<https://www.paddlepaddle.org.cn/documentation/docs/zh/develop/api/paddle/metric/Overview_cn.html>`_"
+" for details."
 
 #: of paddlenlp.metrics.glue.AccuracyAndF1
 #: paddlenlp.metrics.glue.AccuracyAndF1.compute
@@ -51,28 +52,29 @@
 #: paddlenlp.metrics.glue.PearsonAndSpearman
 #: paddlenlp.metrics.glue.PearsonAndSpearman.update
 msgid "参数"
-msgstr ""
+msgstr "Parameters"
 
 #: of paddlenlp.metrics.glue.AccuracyAndF1:7
 msgid ""
 "Number of top elements to look at for computing accuracy. Defaults to "
 "(1,)."
 msgstr ""
+"Number of top elements to look at for computing accuracy. Defaults to "
+"(1,)."
 
 #: of paddlenlp.metrics.glue.AccuracyAndF1:10
 msgid "The positive label for calculating precision and recall. Defaults to 1."
-msgstr ""
+msgstr "The positive label for calculating precision and recall. Defaults to 1."
 
 #: of paddlenlp.metrics.glue.AccuracyAndF1:14
 msgid "String name of the metric instance. Defaults to 'acc_and_f1'."
-msgstr ""
+msgstr "String name of the metric instance. Defaults to 'acc_and_f1'."
 
 #: of paddlenlp.metrics.glue.AccuracyAndF1:18 paddlenlp.metrics.glue.Mcc:7
 #: paddlenlp.metrics.glue.MultiLabelsMetric:11
 #: paddlenlp.metrics.glue.PearsonAndSpearman:9
 msgid "示例"
-msgstr ""
->>>>>>> ee157d6f
+msgstr "Examples"
 
 #: of paddlenlp.metrics.glue.AccuracyAndF1.compute:1
 #: paddlenlp.metrics.glue.MultiLabelsMetric.compute:1
@@ -80,42 +82,25 @@
 "Accepts network's output and the labels, and calculates the top-k "
 "(maximum value in topk) indices for accuracy."
 msgstr ""
-"This API is advanced usage to accelerate metric calculating, calulations "
-"from outputs of model to the states which should be updated by Metric can"
-" be defined here, where Paddle OPs is also supported. Outputs of this API"
-" will be the inputs of \"Metric.update\"."
+"Accepts network's output and the labels, and calculates the top-k "
+"(maximum value in topk) indices for accuracy."
 
 #: of paddlenlp.metrics.glue.AccuracyAndF1.compute:4
 msgid ""
 "Predicted tensor, and its dtype is float32 or float64, and has a shape of"
 " [batch_size, num_classes]."
 msgstr ""
-"If :code:`compute` is defined, it will be called with **outputs** of "
-"model and **labels** from data as arguments, all outputs and labels will "
-"be concatenated and flatten and each filed as a separate argument as "
-"follows: :code:`compute(output1, output2, ..., label1, label2,...)`"
+"Predicted tensor, and its dtype is float32 or float64, and has a shape of"
+" [batch_size, num_classes]."
 
 #: of paddlenlp.metrics.glue.AccuracyAndF1.compute:7
 msgid ""
 "The ground truth tensor, and its dtype is is int64, and has a shape of "
 "[batch_size, 1] or [batch_size, num_classes] in one hot representation."
 msgstr ""
-"If :code:`compute` is not defined, default behaviour is to pass input to "
-"output, so output format will be: :code:`return output1, output2, ..., "
-"label1, label2,...`"
-
-<<<<<<< HEAD
-#: of paddlenlp.metrics.glue.AccuracyAndF1.compute:16
-#: paddlenlp.metrics.glue.Mcc.compute:16
-msgid "see :code:`Metric.update`"
-msgstr "see :code:`Metric.update`"
-
-#: of paddlenlp.metrics.glue.AccuracyAndF1.update:1
-#: paddlenlp.metrics.glue.Mcc.update:1
-#: paddlenlp.metrics.glue.PearsonAndSpearman.update:1
-msgid "Update states for metric"
-msgstr "Update states for metric"
-=======
+"The ground truth tensor, and its dtype is is int64, and has a shape of "
+"[batch_size, 1] or [batch_size, num_classes] in one hot representation."
+
 #: of paddlenlp.metrics.glue.AccuracyAndF1.accumulate
 #: paddlenlp.metrics.glue.AccuracyAndF1.compute
 #: paddlenlp.metrics.glue.AccuracyAndF1.name
@@ -127,7 +112,7 @@
 #: paddlenlp.metrics.glue.PearsonAndSpearman.accumulate
 #: paddlenlp.metrics.glue.PearsonAndSpearman.name
 msgid "返回"
-msgstr ""
+msgstr "Return"
 
 #: of paddlenlp.metrics.glue.AccuracyAndF1.compute:12
 msgid ""
@@ -135,6 +120,9 @@
 " label. Its' a tensor with a data type of float32 and has a shape of "
 "[batch_size, topk]."
 msgstr ""
+"Correct mask, each element indicates whether the prediction equals to the"
+" label. Its' a tensor with a data type of float32 and has a shape of "
+"[batch_size, topk]."
 
 #: of paddlenlp.metrics.glue.AccuracyAndF1.accumulate
 #: paddlenlp.metrics.glue.AccuracyAndF1.compute
@@ -147,8 +135,7 @@
 #: paddlenlp.metrics.glue.PearsonAndSpearman.accumulate
 #: paddlenlp.metrics.glue.PearsonAndSpearman.name
 msgid "返回类型"
-msgstr ""
->>>>>>> ee157d6f
+msgstr "Return Type"
 
 #: of paddlenlp.metrics.glue.AccuracyAndF1.update:1
 #: paddlenlp.metrics.glue.MultiLabelsMetric.update:1
@@ -156,35 +143,23 @@
 "Updates the metrics states (accuracy, precision and recall), in order to "
 "calculate accumulated accuracy, precision and recall of all instances."
 msgstr ""
-"Inputs of :code:`update` is the outputs of :code:`Metric.compute`, if "
-":code:`compute` is not defined, the inputs of :code:`update` will be "
-"flatten arguments of **output** of mode and **label** from data: "
-":code:`update(output1, output2, ..., label1, label2,...)`"
-
-<<<<<<< HEAD
-#: of paddlenlp.metrics.glue.AccuracyAndF1.update:8
-#: paddlenlp.metrics.glue.Mcc.update:8
-#: paddlenlp.metrics.glue.PearsonAndSpearman.update:8
-msgid "see :code:`Metric.compute`"
-msgstr "see :code:`Metric.compute`"
-=======
+"Updates the metrics states (accuracy, precision and recall), in order to "
+"calculate accumulated accuracy, precision and recall of all instances."
+
 #: of paddlenlp.metrics.glue.AccuracyAndF1.update:4
 msgid ""
 "Correct mask for calculating accuracy, and it's a tensor with shape "
 "[batch_size, topk] and has a dtype of float32."
 msgstr ""
->>>>>>> ee157d6f
+"Correct mask for calculating accuracy, and it's a tensor with shape "
+"[batch_size, topk] and has a dtype of float32."
 
 #: of paddlenlp.metrics.glue.AccuracyAndF1.accumulate:1
 #: paddlenlp.metrics.glue.Mcc.accumulate:1
 #: paddlenlp.metrics.glue.MultiLabelsMetric.accumulate:1
 #: paddlenlp.metrics.glue.PearsonAndSpearman.accumulate:1
-<<<<<<< HEAD
-msgid "Accumulates statistics, computes and returns the metric value"
-msgstr "Accumulates statistics, computes and returns the metric value"
-=======
 msgid "Calculates and returns the accumulated metric."
-msgstr ""
+msgstr "Calculates and returns the accumulated metric."
 
 #: of paddlenlp.metrics.glue.AccuracyAndF1.accumulate:3
 msgid ""
@@ -196,146 +171,159 @@
 "`average_of_acc_and_f1` (numpy.float64):     The average of accumulated "
 "accuracy and f1."
 msgstr ""
+"The accumulated metric. A tuple of shape (acc, precision, recall, f1, "
+"average_of_acc_and_f1)  With the fields:  - `acc` (numpy.float64):     "
+"The accumulated accuracy. - `precision` (numpy.float64):     The "
+"accumulated precision. - `recall` (numpy.float64):     The accumulated "
+"recall. - `f1` (numpy.float64):     The accumulated f1. - "
+"`average_of_acc_and_f1` (numpy.float64):     The average of accumulated "
+"accuracy and f1."
 
 #: of paddlenlp.metrics.glue.AccuracyAndF1.accumulate:3
 msgid ""
 "The accumulated metric. A tuple of shape (acc, precision, recall, f1, "
 "average_of_acc_and_f1)"
 msgstr ""
+"The accumulated metric. A tuple of shape (acc, precision, recall, f1, "
+"average_of_acc_and_f1)"
 
 #: of paddlenlp.metrics.glue.AccuracyAndF1.accumulate:6
 #: paddlenlp.metrics.glue.MultiLabelsMetric.accumulate:27
 #: paddlenlp.metrics.glue.PearsonAndSpearman.accumulate:6
 msgid "With the fields:"
-msgstr ""
+msgstr "With the fields:"
 
 #: of paddlenlp.metrics.glue.AccuracyAndF1.accumulate:8
 msgid "`acc` (numpy.float64):"
-msgstr ""
+msgstr "`acc` (numpy.float64):"
 
 #: of paddlenlp.metrics.glue.AccuracyAndF1.accumulate:9
 msgid "The accumulated accuracy."
-msgstr ""
+msgstr "The accumulated accuracy."
 
 #: of paddlenlp.metrics.glue.AccuracyAndF1.accumulate:10
 msgid "`precision` (numpy.float64):"
-msgstr ""
+msgstr "`precision` (numpy.float64):"
 
 #: of paddlenlp.metrics.glue.AccuracyAndF1.accumulate:11
 #: paddlenlp.metrics.glue.MultiLabelsMetric.accumulate:30
 msgid "The accumulated precision."
-msgstr ""
+msgstr "The accumulated precision."
 
 #: of paddlenlp.metrics.glue.AccuracyAndF1.accumulate:12
 msgid "`recall` (numpy.float64):"
-msgstr ""
+msgstr "`recall` (numpy.float64):"
 
 #: of paddlenlp.metrics.glue.AccuracyAndF1.accumulate:13
 #: paddlenlp.metrics.glue.MultiLabelsMetric.accumulate:32
 msgid "The accumulated recall."
-msgstr ""
+msgstr "The accumulated recall."
 
 #: of paddlenlp.metrics.glue.AccuracyAndF1.accumulate:14
 msgid "`f1` (numpy.float64):"
-msgstr ""
+msgstr "`f1` (numpy.float64):"
 
 #: of paddlenlp.metrics.glue.AccuracyAndF1.accumulate:15
 #: paddlenlp.metrics.glue.MultiLabelsMetric.accumulate:34
 msgid "The accumulated f1."
-msgstr ""
+msgstr "The accumulated f1."
 
 #: of paddlenlp.metrics.glue.AccuracyAndF1.accumulate:16
 msgid "`average_of_acc_and_f1` (numpy.float64):"
-msgstr ""
+msgstr "`average_of_acc_and_f1` (numpy.float64):"
 
 #: of paddlenlp.metrics.glue.AccuracyAndF1.accumulate:17
 msgid "The average of accumulated accuracy and f1."
-msgstr ""
->>>>>>> ee157d6f
+msgstr "The average of accumulated accuracy and f1."
 
 #: of paddlenlp.metrics.glue.AccuracyAndF1.reset:1
 #: paddlenlp.metrics.glue.Mcc.reset:1
 #: paddlenlp.metrics.glue.PearsonAndSpearman.reset:1
-<<<<<<< HEAD
-msgid "Reset states and result"
-msgstr "Reset states and result"
-=======
-msgid "Resets all metric states."
-msgstr ""
->>>>>>> ee157d6f
+msgid "Reset states and result."
+msgstr "Reset states and result."
 
 #: of paddlenlp.metrics.glue.AccuracyAndF1.name:1
 #: paddlenlp.metrics.glue.Mcc.name:1
 #: paddlenlp.metrics.glue.MultiLabelsMetric.name:1
 #: paddlenlp.metrics.glue.PearsonAndSpearman.name:1
-<<<<<<< HEAD
-msgid "Return name of metric instance."
-msgstr "Return name of metric instance."
-=======
 msgid "Returns name of the metric instance."
-msgstr ""
+msgstr "Returns name of the metric instance."
 
 #: of paddlenlp.metrics.glue.AccuracyAndF1.name:3
 #: paddlenlp.metrics.glue.Mcc.name:3
 #: paddlenlp.metrics.glue.MultiLabelsMetric.name:3
 #: paddlenlp.metrics.glue.PearsonAndSpearman.name:3
 msgid "The name of the metric instance."
-msgstr ""
->>>>>>> ee157d6f
+msgstr "The name of the metric instance."
 
 #: of paddlenlp.metrics.glue.Mcc:1
 msgid ""
 "This class calculates `Matthews correlation coefficient "
 "<https://en.wikipedia.org/wiki/Matthews_correlation_coefficient>`_ ."
 msgstr ""
+"This class calculates `Matthews correlation coefficient "
+"<https://en.wikipedia.org/wiki/Matthews_correlation_coefficient>`_ ."
 
 #: of paddlenlp.metrics.glue.Mcc:3
 msgid "String name of the metric instance. Defaults to 'mcc'."
 msgstr ""
+"String name of the metric instance. Defaults to 'mcc'."
 
 #: of paddlenlp.metrics.glue.Mcc.compute:1
 msgid ""
 "Processes the pred tensor, and returns the indices of the maximum of each"
 " sample."
 msgstr ""
+"Processes the pred tensor, and returns the indices of the maximum of each"
+" sample."
 
 #: of paddlenlp.metrics.glue.Mcc.compute:4
 msgid ""
 "The predicted value is a Tensor with dtype float32 or float64. Shape is "
 "[batch_size, 1]."
 msgstr ""
+"The predicted value is a Tensor with dtype float32 or float64. Shape is "
+"[batch_size, 1]."
 
 #: of paddlenlp.metrics.glue.Mcc.compute:7
 msgid ""
 "The ground truth value is Tensor with dtype int64, and its shape is "
 "[batch_size, 1]."
 msgstr ""
+"The ground truth value is Tensor with dtype int64, and its shape is "
+"[batch_size, 1]."
 
 #: of paddlenlp.metrics.glue.Mcc.compute:11
 msgid ""
 "A tuple of preds and label. Each shape is [batch_size, 1], with dtype "
 "float32 or float64."
 msgstr ""
+"A tuple of preds and label. Each shape is [batch_size, 1], with dtype "
+"float32 or float64."
 
 #: of paddlenlp.metrics.glue.Mcc.update:1
 msgid ""
 "Calculates states, i.e. the number of true positive, false positive, true"
 " negative and false negative samples."
 msgstr ""
+"Calculates states, i.e. the number of true positive, false positive, true"
+" negative and false negative samples."
 
 #: of paddlenlp.metrics.glue.Mcc.update:4
 msgid ""
 "Tuple of predicted value and the ground truth label, with dtype float32 "
 "or float64. Each shape is [batch_size, 1]."
 msgstr ""
+"Tuple of predicted value and the ground truth label, with dtype float32 "
+"or float64. Each shape is [batch_size, 1]."
 
 #: of paddlenlp.metrics.glue.Mcc.accumulate:3
 msgid ""
 "Returns the accumulated metric, a tuple of shape (mcc,), `mcc` is the "
 "accumulated mcc and its data type is float64."
 msgstr ""
-"Matthews correlation coefficient "
-"https://en.wikipedia.org/wiki/Matthews_correlation_coefficient."
+"Returns the accumulated metric, a tuple of shape (mcc,), `mcc` is the "
+"accumulated mcc and its data type is float64."
 
 #: of paddlenlp.metrics.glue.PearsonAndSpearman:1
 #, python-format
@@ -346,16 +334,23 @@
 "<https://en.wikipedia.org/wiki/Spearman%27s_rank_correlation_coefficient>`_"
 " ."
 msgstr ""
+"The class calculates `Pearson correlation coefficient "
+"<https://en.wikipedia.org/wiki/Pearson_correlation_coefficient>`_ and "
+"`Spearman's rank correlation coefficient "
+"<https://en.wikipedia.org/wiki/Spearman%27s_rank_correlation_coefficient>`_"
+" ."
 
 #: of paddlenlp.metrics.glue.PearsonAndSpearman:5
 msgid "String name of the metric instance. Defaults to 'pearson_and_spearman'."
-msgstr ""
+msgstr "String name of the metric instance. Defaults to 'pearson_and_spearman'."
 
 #: of paddlenlp.metrics.glue.PearsonAndSpearman.update:1
 msgid ""
 "Ensures the type of preds and labels is numpy.ndarray and reshapes them "
 "into [-1, 1]."
 msgstr ""
+"Ensures the type of preds and labels is numpy.ndarray and reshapes them "
+"into [-1, 1]."
 
 #: of paddlenlp.metrics.glue.PearsonAndSpearman.update:4
 msgid ""
@@ -363,6 +358,9 @@
 "type should be float32 or float64 and its shape is [batch_size, d0, ..., "
 "dN]."
 msgstr ""
+"Tuple or list of predicted value and the ground truth label. Its data "
+"type should be float32 or float64 and its shape is [batch_size, d0, ..., "
+"dN]."
 
 #: of paddlenlp.metrics.glue.PearsonAndSpearman.accumulate:3
 msgid ""
@@ -373,36 +371,44 @@
 "`the_average_of_pearson_and_spearman` (numpy.float64):     The average of"
 " accumulated pearson and spearman correlation     coefficient."
 msgstr ""
+"Returns the accumulated metric, a tuple of (pearson, spearman, "
+"the_average_of_pearson_and_spearman).  With the fields:  - `pearson` "
+"(numpy.float64):     The accumulated pearson.  - `spearman` "
+"(numpy.float64):     The accumulated spearman.  - "
+"`the_average_of_pearson_and_spearman` (numpy.float64):     The average of"
+" accumulated pearson and spearman correlation     coefficient."
 
 #: of paddlenlp.metrics.glue.PearsonAndSpearman.accumulate:3
 msgid ""
 "Returns the accumulated metric, a tuple of (pearson, spearman, "
 "the_average_of_pearson_and_spearman)."
 msgstr ""
+"Returns the accumulated metric, a tuple of (pearson, spearman, "
+"the_average_of_pearson_and_spearman)."
 
 #: of paddlenlp.metrics.glue.PearsonAndSpearman.accumulate:9
 msgid "`pearson` (numpy.float64):"
-msgstr ""
+msgstr "`pearson` (numpy.float64):"
 
 #: of paddlenlp.metrics.glue.PearsonAndSpearman.accumulate:9
 msgid "The accumulated pearson."
-msgstr ""
+msgstr "The accumulated pearson."
 
 #: of paddlenlp.metrics.glue.PearsonAndSpearman.accumulate:12
 msgid "`spearman` (numpy.float64):"
-msgstr ""
+msgstr "`spearman` (numpy.float64):"
 
 #: of paddlenlp.metrics.glue.PearsonAndSpearman.accumulate:12
 msgid "The accumulated spearman."
-msgstr ""
+msgstr "The accumulated spearman."
 
 #: of paddlenlp.metrics.glue.PearsonAndSpearman.accumulate:15
 msgid "`the_average_of_pearson_and_spearman` (numpy.float64):"
-msgstr ""
+msgstr "`the_average_of_pearson_and_spearman` (numpy.float64):"
 
 #: of paddlenlp.metrics.glue.PearsonAndSpearman.accumulate:15
 msgid "The average of accumulated pearson and spearman correlation coefficient."
-msgstr ""
+msgstr "The average of accumulated pearson and spearman correlation coefficient."
 
 #: of paddlenlp.metrics.glue.MultiLabelsMetric:1
 msgid ""
@@ -410,20 +416,25 @@
 "in multi-labels setting (also the binary setting). Some codes are taken "
 "and modified from sklearn.metrics ."
 msgstr ""
+"This class encapsulates Accuracy, Precision, Recall and F1 metric logic "
+"in multi-labels setting (also the binary setting). Some codes are taken "
+"and modified from sklearn.metrics ."
 
 #: of paddlenlp.metrics.glue.MultiLabelsMetric:5
 msgid "The total number of labels which is usually the number of classes"
-msgstr ""
+msgstr "The total number of labels which is usually the number of classes"
 
 #: of paddlenlp.metrics.glue.MultiLabelsMetric:7
 msgid "String name of the metric instance. Defaults to 'multi_labels_metric'."
-msgstr ""
+msgstr "String name of the metric instance. Defaults to 'multi_labels_metric'."
 
 #: of paddlenlp.metrics.glue.MultiLabelsMetric:43
 msgid ""
 "Note: When zero_division is encountered (details as followed), the "
 "corresponding metrics will be set to 0.0"
 msgstr ""
+"Note: When zero_division is encountered (details as followed), the "
+"corresponding metrics will be set to 0.0"
 
 #: of paddlenlp.metrics.glue.MultiLabelsMetric:40
 msgid ""
@@ -431,26 +442,33 @@
 " zero_division if there are no positive labels fscore is zero_division if"
 " all labels AND predictions are negative"
 msgstr ""
+"precision is zero_division if there are no positive predictions recall is"
+" zero_division if there are no positive labels fscore is zero_division if"
+" all labels AND predictions are negative"
 
 #: of paddlenlp.metrics.glue.MultiLabelsMetric.update:4
 msgid "the tuple returned from `compute` function"
-msgstr ""
+msgstr "the tuple returned from `compute` function"
 
 #: of paddlenlp.metrics.glue.MultiLabelsMetric.accumulate:9
 msgid "Only report results for the class specified by pos_label."
-msgstr ""
+msgstr "Only report results for the class specified by pos_label."
 
 #: of paddlenlp.metrics.glue.MultiLabelsMetric.accumulate:10
 msgid ""
 "Calculate metrics globally by counting the total true positives, false "
 "negatives and false positives."
 msgstr ""
+"Calculate metrics globally by counting the total true positives, false "
+"negatives and false positives."
 
 #: of paddlenlp.metrics.glue.MultiLabelsMetric.accumulate:12
 msgid ""
 "Calculate metrics for each label, and find their unweighted mean. This "
 "does not take label imbalance into account."
 msgstr ""
+"Calculate metrics for each label, and find their unweighted mean. This "
+"does not take label imbalance into account."
 
 #: of paddlenlp.metrics.glue.MultiLabelsMetric.accumulate:14
 msgid ""
@@ -459,6 +477,10 @@
 "`macro` to account for label imbalance; it can result in an F-score that "
 "is not between precision and recall."
 msgstr ""
+"Calculate metrics for each label, and find their average weighted by "
+"support (the number of true instances for each label). This alters "
+"`macro` to account for label imbalance; it can result in an F-score that "
+"is not between precision and recall."
 
 #: of paddlenlp.metrics.glue.MultiLabelsMetric.accumulate:18
 msgid ""
@@ -466,6 +488,9 @@
 "settings. Noted: Only when `average='binary'`, this arguments will be "
 "used. Otherwise, it will be ignored. Defaults to 1."
 msgstr ""
+"The positive label for calculating precision and recall in binary "
+"settings. Noted: Only when `average='binary'`, this arguments will be "
+"used. Otherwise, it will be ignored. Defaults to 1."
 
 #: of paddlenlp.metrics.glue.MultiLabelsMetric.accumulate:24
 msgid ""
@@ -476,45 +501,53 @@
 " recall.     - `f1` (numpy.float64 or numpy.ndarray if average=None):"
 "         The accumulated f1."
 msgstr ""
+"The accumulated metric. A tuple of shape (precision, recall, f1)     With"
+" the fields:      - `precision` (numpy.float64 or numpy.ndarray if "
+"average=None):         The accumulated precision.     - `recall` "
+"(numpy.float64 or numpy.ndarray if average=None):         The accumulated"
+" recall.     - `f1` (numpy.float64 or numpy.ndarray if average=None):"
+"         The accumulated f1."
 
 #: of paddlenlp.metrics.glue.MultiLabelsMetric.accumulate:33
 msgid "The accumulated metric. A tuple of shape (precision, recall, f1)"
-msgstr ""
+msgstr "The accumulated metric. A tuple of shape (precision, recall, f1)"
 
 #: of paddlenlp.metrics.glue.MultiLabelsMetric.accumulate:29
 msgid "`precision` (numpy.float64 or numpy.ndarray if average=None):"
-msgstr ""
+msgstr "`precision` (numpy.float64 or numpy.ndarray if average=None):"
 
 #: of paddlenlp.metrics.glue.MultiLabelsMetric.accumulate:31
 msgid "`recall` (numpy.float64 or numpy.ndarray if average=None):"
-msgstr ""
+msgstr "`recall` (numpy.float64 or numpy.ndarray if average=None):"
 
 #: of paddlenlp.metrics.glue.MultiLabelsMetric.accumulate:33
 msgid "`f1` (numpy.float64 or numpy.ndarray if average=None):"
-msgstr ""
+msgstr "`f1` (numpy.float64 or numpy.ndarray if average=None):"
 
 #: of paddlenlp.metrics.glue.MultiLabelsMetric.compute:4
 msgid ""
 "Predicted tensor, and its dtype is float32 or float64, and has a shape of"
 " [batch_size, *, num_labels]."
 msgstr ""
+"Predicted tensor, and its dtype is float32 or float64, and has a shape of"
+" [batch_size, *, num_labels]."
 
 #: of paddlenlp.metrics.glue.MultiLabelsMetric.compute:7
 msgid ""
 "The ground truth tensor, and its dtype is is int64, and has a shape of "
 "[batch_size, *] or [batch_size, *, num_labels] in one hot representation."
 msgstr ""
+"The ground truth tensor, and its dtype is is int64, and has a shape of "
+"[batch_size, *] or [batch_size, *, num_labels] in one hot representation."
 
 #: of paddlenlp.metrics.glue.MultiLabelsMetric.compute:12
 msgid ""
 "it contains two Tensor of shape [*, 1]. The tuple should be passed to "
 "`update` function."
 msgstr ""
+"it contains two Tensor of shape [*, 1]. The tuple should be passed to "
+"`update` function."
 
 #: of paddlenlp.metrics.glue.MultiLabelsMetric.reset:1
 msgid "Reset states and result"
-msgstr ""
-"Pearson correlation coefficient "
-"https://en.wikipedia.org/wiki/Pearson_correlation_coefficient Spearman's "
-"rank correlation coefficient "
-"https://en.wikipedia.org/wiki/Spearman%27s_rank_correlation_coefficient."+msgstr "Reset states and result"