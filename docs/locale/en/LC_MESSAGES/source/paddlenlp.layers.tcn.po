# SOME DESCRIPTIVE TITLE.
# Copyright (C) 2021, PaddleNLP
# This file is distributed under the same license as the PaddleNLP package.
# FIRST AUTHOR <EMAIL@ADDRESS>, 2022.
#
#, fuzzy
msgid ""
msgstr ""
"Project-Id-Version: PaddleNLP \n"
"Report-Msgid-Bugs-To: \n"
"POT-Creation-Date: 2022-03-18 21:31+0800\n"
"PO-Revision-Date: YEAR-MO-DA HO:MI+ZONE\n"
"Last-Translator: FULL NAME <EMAIL@ADDRESS>\n"
"Language-Team: LANGUAGE <LL@li.org>\n"
"MIME-Version: 1.0\n"
"Content-Type: text/plain; charset=utf-8\n"
"Content-Transfer-Encoding: 8bit\n"
"Generated-By: Babel 2.9.0\n"

#: ../source/paddlenlp.layers.tcn.rst:2
msgid "tcn"
msgstr "tcn"

<<<<<<< HEAD
#: of paddlenlp.layers.tcn.TCN:1 paddlenlp.layers.tcn.TemporalBlock:1
msgid "基类：:class:`paddle.fluid.dygraph.layers.Layer`"
msgstr "Base class: :class:`paddle.fluid.dygraph.layers.Layer`"

=======
>>>>>>> ee157d6f
#: of paddlenlp.layers.tcn.TemporalBlock:1
msgid ""
"The TCN block, consists of dilated causal conv, relu and residual block. "
"See the Figure 1(b) in https://arxiv.org/pdf/1803.01271.pdf for more "
"details."
msgstr ""
"The TCN block, consists of dilated causal conv, relu and residual block. "
"See the Figure 1(b) in https://arxiv.org/pdf/1803.01271.pdf for more "
"details."

#: of paddlenlp.layers.tcn.TCN.forward paddlenlp.layers.tcn.TemporalBlock
#: paddlenlp.layers.tcn.TemporalBlock.forward
msgid "参数"
msgstr "Parameter"

#: of paddlenlp.layers.tcn.TemporalBlock:4
msgid "The number of channels in the input tensor."
msgstr "The number of channels in the input tensor."

#: of paddlenlp.layers.tcn.TemporalBlock:6
msgid "The number of filters."
msgstr "The number of filters."

#: of paddlenlp.layers.tcn.TemporalBlock:8
msgid "The filter size."
msgstr "The filter size."

#: of paddlenlp.layers.tcn.TemporalBlock:10
msgid "The stride size."
msgstr "The stride size."

#: of paddlenlp.layers.tcn.TemporalBlock:12
msgid "The dilation size."
msgstr "The dilation size."

#: of paddlenlp.layers.tcn.TemporalBlock:14
msgid "The size of zeros to be padded."
msgstr "The size of zeros to be padded."

#: of paddlenlp.layers.tcn.TemporalBlock:16
msgid "Probability of dropout the units. Defaults to 0.2."
msgstr "Probability of dropout the units. Defaults to 0.2."

#: of paddlenlp.layers.tcn.TemporalBlock.forward:1
msgid ""
<<<<<<< HEAD
"Defines the computation performed at every call. Should be overridden by "
"all subclasses."
msgstr ""
"Defines the computation performed at every call. Should be overridden by "
"all subclasses."

#: of paddlenlp.layers.tcn.TemporalBlock.forward:4
msgid "unpacked tuple arguments"
msgstr "unpacked tuple arguments"

#: of paddlenlp.layers.tcn.TemporalBlock.forward:6
msgid "unpacked dict arguments"
msgstr "unpacked dict arguments"
=======
"The input tensor with a shape  of [batch_size, input_channel, "
"sequence_length]."
msgstr ""
>>>>>>> ee157d6f

#: of paddlenlp.layers.tcn.TCN.forward:1
msgid "Apply temporal convolutional networks to the input tensor."
msgstr "Apply temporal convolutional networks to the input tensor."

#: of paddlenlp.layers.tcn.TCN.forward:3
msgid ""
"The input tensor with a shape of [batch_size, input_channel, "
"sequence_length]."
msgstr ""
"The input tensor with shape `[batch_size, input_channel, "
"sequence_length]`."

#: of paddlenlp.layers.tcn.TCN.forward
msgid "返回"
msgstr "Return"

#: of paddlenlp.layers.tcn.TCN.forward:6
msgid ""
"The `output` tensor with a shape of [batch_size, num_channels[-1], "
"sequence_length]."
msgstr ""
"The output tensor with shape `[batch_size, num_channels[-1], "
"sequence_length]`."

#: of paddlenlp.layers.tcn.TCN.forward
msgid "返回类型"
msgstr "Return Type"
<|MERGE_RESOLUTION|>--- conflicted
+++ resolved
@@ -21,13 +21,6 @@
 msgid "tcn"
 msgstr "tcn"
 
-<<<<<<< HEAD
-#: of paddlenlp.layers.tcn.TCN:1 paddlenlp.layers.tcn.TemporalBlock:1
-msgid "基类：:class:`paddle.fluid.dygraph.layers.Layer`"
-msgstr "Base class: :class:`paddle.fluid.dygraph.layers.Layer`"
-
-=======
->>>>>>> ee157d6f
 #: of paddlenlp.layers.tcn.TemporalBlock:1
 msgid ""
 "The TCN block, consists of dilated causal conv, relu and residual block. "
@@ -73,25 +66,11 @@
 
 #: of paddlenlp.layers.tcn.TemporalBlock.forward:1
 msgid ""
-<<<<<<< HEAD
-"Defines the computation performed at every call. Should be overridden by "
-"all subclasses."
-msgstr ""
-"Defines the computation performed at every call. Should be overridden by "
-"all subclasses."
-
-#: of paddlenlp.layers.tcn.TemporalBlock.forward:4
-msgid "unpacked tuple arguments"
-msgstr "unpacked tuple arguments"
-
-#: of paddlenlp.layers.tcn.TemporalBlock.forward:6
-msgid "unpacked dict arguments"
-msgstr "unpacked dict arguments"
-=======
 "The input tensor with a shape  of [batch_size, input_channel, "
 "sequence_length]."
 msgstr ""
->>>>>>> ee157d6f
+"The input tensor with a shape  of [batch_size, input_channel, "
+"sequence_length]."
 
 #: of paddlenlp.layers.tcn.TCN.forward:1
 msgid "Apply temporal convolutional networks to the input tensor."
