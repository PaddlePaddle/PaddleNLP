# SOME DESCRIPTIVE TITLE.
# Copyright (C) 2021, PaddleNLP
# This file is distributed under the same license as the PaddleNLP package.
# FIRST AUTHOR <EMAIL@ADDRESS>, 2022.
#
#, fuzzy
msgid ""
msgstr ""
"Project-Id-Version: PaddleNLP \n"
"Report-Msgid-Bugs-To: \n"
"POT-Creation-Date: 2022-03-18 21:31+0800\n"
"PO-Revision-Date: YEAR-MO-DA HO:MI+ZONE\n"
"Last-Translator: FULL NAME <EMAIL@ADDRESS>\n"
"Language-Team: LANGUAGE <LL@li.org>\n"
"MIME-Version: 1.0\n"
"Content-Type: text/plain; charset=utf-8\n"
"Content-Transfer-Encoding: 8bit\n"
"Generated-By: Babel 2.9.0\n"

#: ../source/paddlenlp.transformers.bigbird.tokenizer.rst:2
msgid "tokenizer"
msgstr "tokenizer"

#: of paddlenlp.transformers.bigbird.tokenizer.BigBirdTokenizer:1
msgid "基类：:class:`paddlenlp.transformers.tokenizer_utils.PretrainedTokenizer`"
msgstr "Base class: :class:`paddlenlp.transformers.tokenizer_utils.PretrainedTokenizer`"

#: of paddlenlp.transformers.bigbird.tokenizer.BigBirdTokenizer:1
msgid ""
"Constructs an BigBird tokenizer based on `SentencePiece "
"<https://github.com/google/sentencepiece>`__."
msgstr ""
"Constructs a BigBird tokenizer. It uses a basic tokenizer to do "
"punctuation splitting, lower casing and so on, and follows a WordPiece "
"tokenizer to tokenize as subwords. :param sentencepiece_model_file: file "
"path of the vocabulary :type sentencepiece_model_file: str :param "
"do_lower_case: Whether the text strips accents and convert to"

#: of paddlenlp.transformers.bigbird.tokenizer.BigBirdTokenizer:3
msgid ""
"This tokenizer inherits from "
":class:`~paddlenlp.transformers.tokenizer_utils.PretrainedTokenizer` "
"which contains most of the main methods. For more information regarding "
"those methods, please refer to this superclass."
msgstr ""
"lower case. If you use the BigBird pretrained model, lower is set to "
"False when using the cased model, otherwise it is set to True. Default: "
"True."

#: of paddlenlp.transformers.bigbird.tokenizer.BigBirdTokenizer
#: paddlenlp.transformers.bigbird.tokenizer.BigBirdTokenizer.build_inputs_with_special_tokens
#: paddlenlp.transformers.bigbird.tokenizer.BigBirdTokenizer.convert_tokens_to_string
#: paddlenlp.transformers.bigbird.tokenizer.BigBirdTokenizer.encode
#: paddlenlp.transformers.bigbird.tokenizer.BigBirdTokenizer.num_special_tokens_to_add
msgid "参数"
msgstr "Parameters"

<<<<<<< HEAD
#: of paddlenlp.transformers.bigbird.tokenizer.BigBirdTokenizer:11
msgid "The special token for unkown words. Default: \"[UNK]\"."
msgstr "The special token for unkown words. Default: \"[UNK]\"."

#: of paddlenlp.transformers.bigbird.tokenizer.BigBirdTokenizer:13
msgid "The special token for separator token . Default: \"[SEP]\"."
msgstr "The special token for separator token . Default: \"[SEP]\"."

#: of paddlenlp.transformers.bigbird.tokenizer.BigBirdTokenizer:15
msgid "The special token for padding. Default: \"[PAD]\"."
msgstr "The special token for padding. Default: \"[PAD]\"."

#: of paddlenlp.transformers.bigbird.tokenizer.BigBirdTokenizer:17
msgid "The special token for cls. Default: \"[CLS]\"."
msgstr "The special token for cls. Default: \"[CLS]\"."

#: of paddlenlp.transformers.bigbird.tokenizer.BigBirdTokenizer:19
msgid "The special token for mask. Default: \"[MASK]\"."
msgstr "The special token for mask. Default: \"[MASK]\"."

#: of paddlenlp.transformers.bigbird.tokenizer.BigBirdTokenizer:22
msgid "Examples:"
msgstr "Examples:"
=======
#: of paddlenlp.transformers.bigbird.tokenizer.BigBirdTokenizer:7
msgid ""
"The vocabulary file (ends with '.spm') required to instantiate a "
"`SentencePiece <https://github.com/google/sentencepiece>`__ tokenizer."
msgstr ""

#: of paddlenlp.transformers.bigbird.tokenizer.BigBirdTokenizer:10
msgid ""
"Whether the text strips accents and convert to Whether or not to "
"lowercase the input when tokenizing. Defaults to`True`."
msgstr ""

#: of paddlenlp.transformers.bigbird.tokenizer.BigBirdTokenizer:14
msgid ""
"A special token representing the *unknown (out-of-vocabulary)* token. An "
"unknown token is set to be `unk_token` inorder to be converted to an ID. "
"Defaults to \"[UNK]\"."
msgstr ""

#: of paddlenlp.transformers.bigbird.tokenizer.BigBirdTokenizer:18
msgid ""
"A special token separating two different sentences in the same input. "
"Defaults to \"[SEP]\"."
msgstr ""

#: of paddlenlp.transformers.bigbird.tokenizer.BigBirdTokenizer:21
msgid ""
"A special token used to make arrays of tokens the same size for batching "
"purposes. Defaults to \"[PAD]\"."
msgstr ""

#: of paddlenlp.transformers.bigbird.tokenizer.BigBirdTokenizer:24
msgid ""
"A special token used for sequence classification. It is the last token of"
" the sequence when built with special tokens. Defaults to \"[CLS]\"."
msgstr ""
>>>>>>> ee157d6f

#: of paddlenlp.transformers.bigbird.tokenizer.BigBirdTokenizer:27
msgid ""
"A special token representing a masked token. This is the token used in "
"the masked language modeling task which the model tries to predict the "
"original unmasked ones. Defaults to \"[MASK]\"."
msgstr ""

#: of paddlenlp.transformers.bigbird.tokenizer.BigBirdTokenizer
msgid "引发"
msgstr ""

#: of paddlenlp.transformers.bigbird.tokenizer.BigBirdTokenizer:32
msgid "If file sentencepiece_model_file doesn't exist."
msgstr ""

#: of paddlenlp.transformers.bigbird.tokenizer.BigBirdTokenizer.vocab_size:1
msgid "Return the size of vocabulary."
msgstr ""

#: of
#: paddlenlp.transformers.bigbird.tokenizer.BigBirdTokenizer.build_inputs_with_special_tokens
#: paddlenlp.transformers.bigbird.tokenizer.BigBirdTokenizer.convert_tokens_to_string
#: paddlenlp.transformers.bigbird.tokenizer.BigBirdTokenizer.encode
#: paddlenlp.transformers.bigbird.tokenizer.BigBirdTokenizer.num_special_tokens_to_add
#: paddlenlp.transformers.bigbird.tokenizer.BigBirdTokenizer.vocab_size
msgid "返回"
msgstr ""

#: of paddlenlp.transformers.bigbird.tokenizer.BigBirdTokenizer.vocab_size:3
msgid "The size of vocabulary."
msgstr ""

#: of
#: paddlenlp.transformers.bigbird.tokenizer.BigBirdTokenizer.build_inputs_with_special_tokens
#: paddlenlp.transformers.bigbird.tokenizer.BigBirdTokenizer.convert_tokens_to_string
#: paddlenlp.transformers.bigbird.tokenizer.BigBirdTokenizer.encode
#: paddlenlp.transformers.bigbird.tokenizer.BigBirdTokenizer.num_special_tokens_to_add
#: paddlenlp.transformers.bigbird.tokenizer.BigBirdTokenizer.vocab_size
msgid "返回类型"
msgstr ""
"return the size of vocabulary. :returns: the size of vocabulary. :rtype: "
"int"

#: of
#: paddlenlp.transformers.bigbird.tokenizer.BigBirdTokenizer.convert_tokens_to_string:1
msgid ""
"Converts a sequence of tokens (list of string) to a single string. Since "
"the usage of WordPiece introducing `##` to concat subwords, also removes "
"`##` when converting."
msgstr ""
"Converts a sequence of tokens (list of string) in a single string. Since "
"the usage of WordPiece introducing `##` to concat subwords, also remove "
"`##` when converting. :param tokens: A list of string representing tokens"
" to be converted. :type tokens: list"

#: of
<<<<<<< HEAD
#: paddlenlp.transformers.bigbird.tokenizer.BigBirdTokenizer.convert_tokens_to_string
msgid "返回"
msgstr "Return"
=======
#: paddlenlp.transformers.bigbird.tokenizer.BigBirdTokenizer.convert_tokens_to_string:5
msgid "A list of string representing tokens to be converted."
msgstr ""
>>>>>>> ee157d6f

#: of
#: paddlenlp.transformers.bigbird.tokenizer.BigBirdTokenizer.convert_tokens_to_string:8
msgid "Converted string from tokens."
msgstr "Converted string from tokens."

#: of
<<<<<<< HEAD
#: paddlenlp.transformers.bigbird.tokenizer.BigBirdTokenizer.convert_tokens_to_string
msgid "返回类型"
msgstr "Retutn Type"
=======
#: paddlenlp.transformers.bigbird.tokenizer.BigBirdTokenizer.convert_tokens_to_string:12
msgid "实际案例"
msgstr ""

#: of paddlenlp.transformers.bigbird.tokenizer.BigBirdTokenizer.encode:1
msgid "Returns a tuple containing the encoded sequence and mask information."
msgstr ""

#: of paddlenlp.transformers.bigbird.tokenizer.BigBirdTokenizer.encode:3
msgid ""
"The first sequence to be encoded. This can be a string, a list of strings"
" (tokenized string using the `tokenize` method) or a list of integers "
"(tokenized string ids using the `convert_tokens_to_ids` method)"
msgstr ""

#: of paddlenlp.transformers.bigbird.tokenizer.BigBirdTokenizer.encode:7
msgid ""
"If set to a number, will limit the total sequence returned so that it has"
" a maximum length. If set to None, will not limit the total sequence. "
"Defaults to None."
msgstr ""

#: of paddlenlp.transformers.bigbird.tokenizer.BigBirdTokenizer.encode:11
msgid ""
"If set to a number, will limit the mask sequence returned so that it has "
"a maximum prediction length. If set to None, will not limit the mask "
"sequence."
msgstr ""

#: of paddlenlp.transformers.bigbird.tokenizer.BigBirdTokenizer.encode:14
msgid "The probability of the token to be masked. Defaults to `0.15`."
msgstr ""

#: of paddlenlp.transformers.bigbird.tokenizer.BigBirdTokenizer.encode:17
msgid ""
"Returns tuple (span_ids, masked_lm_positions, masked_lm_ids, "
"masked_lm_weights)."
msgstr ""

#: of
#: paddlenlp.transformers.bigbird.tokenizer.BigBirdTokenizer.num_special_tokens_to_add:1
msgid ""
"Returns the number of added tokens when encoding a sequence with special "
"tokens."
msgstr ""

#: of
#: paddlenlp.transformers.bigbird.tokenizer.BigBirdTokenizer.num_special_tokens_to_add:3
msgid ""
"Whether the input is a sequence pair or a single sequence. Defaults to "
"`False` and the input is a single sequence."
msgstr ""

#: of
#: paddlenlp.transformers.bigbird.tokenizer.BigBirdTokenizer.num_special_tokens_to_add:7
msgid "Number of tokens added to sequences."
msgstr ""

#: of
#: paddlenlp.transformers.bigbird.tokenizer.BigBirdTokenizer.build_inputs_with_special_tokens:1
msgid ""
"Build model inputs from a sequence or a pair of sequence for sequence "
"classification tasks by concatenating and adding special tokens."
msgstr ""

#: of
#: paddlenlp.transformers.bigbird.tokenizer.BigBirdTokenizer.build_inputs_with_special_tokens:4
msgid "A BigBird sequence has the following format:"
msgstr ""

#: of
#: paddlenlp.transformers.bigbird.tokenizer.BigBirdTokenizer.build_inputs_with_special_tokens:6
msgid "single sequence:      ``[CLS] X [SEP]``"
msgstr ""

#: of
#: paddlenlp.transformers.bigbird.tokenizer.BigBirdTokenizer.build_inputs_with_special_tokens:7
msgid "pair of sequences:        ``[CLS] A [SEP] B [SEP]``"
msgstr ""

#: of
#: paddlenlp.transformers.bigbird.tokenizer.BigBirdTokenizer.build_inputs_with_special_tokens:9
msgid "List of IDs to which the special tokens will be added."
msgstr ""

#: of
#: paddlenlp.transformers.bigbird.tokenizer.BigBirdTokenizer.build_inputs_with_special_tokens:11
msgid "Optional second list of IDs for sequence pairs. Defaults to None."
msgstr ""

#: of
#: paddlenlp.transformers.bigbird.tokenizer.BigBirdTokenizer.build_inputs_with_special_tokens:14
msgid "List of input_id with the appropriate special tokens."
msgstr ""
>>>>>>> ee157d6f
<|MERGE_RESOLUTION|>--- conflicted
+++ resolved
@@ -30,11 +30,6 @@
 "Constructs an BigBird tokenizer based on `SentencePiece "
 "<https://github.com/google/sentencepiece>`__."
 msgstr ""
-"Constructs a BigBird tokenizer. It uses a basic tokenizer to do "
-"punctuation splitting, lower casing and so on, and follows a WordPiece "
-"tokenizer to tokenize as subwords. :param sentencepiece_model_file: file "
-"path of the vocabulary :type sentencepiece_model_file: str :param "
-"do_lower_case: Whether the text strips accents and convert to"
 
 #: of paddlenlp.transformers.bigbird.tokenizer.BigBirdTokenizer:3
 msgid ""
@@ -43,9 +38,6 @@
 "which contains most of the main methods. For more information regarding "
 "those methods, please refer to this superclass."
 msgstr ""
-"lower case. If you use the BigBird pretrained model, lower is set to "
-"False when using the cased model, otherwise it is set to True. Default: "
-"True."
 
 #: of paddlenlp.transformers.bigbird.tokenizer.BigBirdTokenizer
 #: paddlenlp.transformers.bigbird.tokenizer.BigBirdTokenizer.build_inputs_with_special_tokens
@@ -53,33 +45,13 @@
 #: paddlenlp.transformers.bigbird.tokenizer.BigBirdTokenizer.encode
 #: paddlenlp.transformers.bigbird.tokenizer.BigBirdTokenizer.num_special_tokens_to_add
 msgid "参数"
-msgstr "Parameters"
-
-<<<<<<< HEAD
-#: of paddlenlp.transformers.bigbird.tokenizer.BigBirdTokenizer:11
-msgid "The special token for unkown words. Default: \"[UNK]\"."
-msgstr "The special token for unkown words. Default: \"[UNK]\"."
-
-#: of paddlenlp.transformers.bigbird.tokenizer.BigBirdTokenizer:13
-msgid "The special token for separator token . Default: \"[SEP]\"."
-msgstr "The special token for separator token . Default: \"[SEP]\"."
-
-#: of paddlenlp.transformers.bigbird.tokenizer.BigBirdTokenizer:15
-msgid "The special token for padding. Default: \"[PAD]\"."
-msgstr "The special token for padding. Default: \"[PAD]\"."
-
-#: of paddlenlp.transformers.bigbird.tokenizer.BigBirdTokenizer:17
-msgid "The special token for cls. Default: \"[CLS]\"."
-msgstr "The special token for cls. Default: \"[CLS]\"."
-
-#: of paddlenlp.transformers.bigbird.tokenizer.BigBirdTokenizer:19
-msgid "The special token for mask. Default: \"[MASK]\"."
-msgstr "The special token for mask. Default: \"[MASK]\"."
-
-#: of paddlenlp.transformers.bigbird.tokenizer.BigBirdTokenizer:22
-msgid "Examples:"
-msgstr "Examples:"
-=======
+msgstr ""
+"Constructs a BigBird tokenizer. It uses a basic tokenizer to do "
+"punctuation splitting, lower casing and so on, and follows a WordPiece "
+"tokenizer to tokenize as subwords. :param sentencepiece_model_file: file "
+"path of the vocabulary :type sentencepiece_model_file: str :param "
+"do_lower_case: Whether the text strips accents and convert to"
+
 #: of paddlenlp.transformers.bigbird.tokenizer.BigBirdTokenizer:7
 msgid ""
 "The vocabulary file (ends with '.spm') required to instantiate a "
@@ -116,7 +88,6 @@
 "A special token used for sequence classification. It is the last token of"
 " the sequence when built with special tokens. Defaults to \"[CLS]\"."
 msgstr ""
->>>>>>> ee157d6f
 
 #: of paddlenlp.transformers.bigbird.tokenizer.BigBirdTokenizer:27
 msgid ""
@@ -124,10 +95,13 @@
 "the masked language modeling task which the model tries to predict the "
 "original unmasked ones. Defaults to \"[MASK]\"."
 msgstr ""
+"lower case. If you use the BigBird pretrained model, lower is set to "
+"False when using the cased model, otherwise it is set to True. Default: "
+"True."
 
 #: of paddlenlp.transformers.bigbird.tokenizer.BigBirdTokenizer
 msgid "引发"
-msgstr ""
+msgstr "Exception"
 
 #: of paddlenlp.transformers.bigbird.tokenizer.BigBirdTokenizer:32
 msgid "If file sentencepiece_model_file doesn't exist."
@@ -174,15 +148,9 @@
 " to be converted. :type tokens: list"
 
 #: of
-<<<<<<< HEAD
-#: paddlenlp.transformers.bigbird.tokenizer.BigBirdTokenizer.convert_tokens_to_string
-msgid "返回"
-msgstr "Return"
-=======
 #: paddlenlp.transformers.bigbird.tokenizer.BigBirdTokenizer.convert_tokens_to_string:5
 msgid "A list of string representing tokens to be converted."
 msgstr ""
->>>>>>> ee157d6f
 
 #: of
 #: paddlenlp.transformers.bigbird.tokenizer.BigBirdTokenizer.convert_tokens_to_string:8
@@ -190,11 +158,6 @@
 msgstr "Converted string from tokens."
 
 #: of
-<<<<<<< HEAD
-#: paddlenlp.transformers.bigbird.tokenizer.BigBirdTokenizer.convert_tokens_to_string
-msgid "返回类型"
-msgstr "Retutn Type"
-=======
 #: paddlenlp.transformers.bigbird.tokenizer.BigBirdTokenizer.convert_tokens_to_string:12
 msgid "实际案例"
 msgstr ""
@@ -289,4 +252,3 @@
 #: paddlenlp.transformers.bigbird.tokenizer.BigBirdTokenizer.build_inputs_with_special_tokens:14
 msgid "List of input_id with the appropriate special tokens."
 msgstr ""
->>>>>>> ee157d6f
