--- conflicted
+++ resolved
@@ -25,57 +25,24 @@
 msgid "基类：:class:`object`"
 msgstr "Base class: :class:`object`"
 
-<<<<<<< HEAD
-#: of paddlenlp.transformers.generation_utils.BeamSearchScorer:1
-msgid "implementing standard beam search decoding."
-msgstr "implementing standard beam search decoding."
-
-#: of paddlenlp.transformers.generation_utils.GenerationMixin:1
-msgid "The class which implements the interface for generation task."
-msgstr "The class which implements the interface for generation task."
-=======
 #: of paddlenlp.transformers.generation_utils.GenerationMixin:1
 msgid "This class implements the interface for generation task."
 msgstr ""
->>>>>>> ee157d6f
 
 #: of paddlenlp.transformers.generation_utils.GenerationMixin:3
 msgid ""
-<<<<<<< HEAD
-"Update the model inputs during generation. Note that If `token_type_ids` "
-"and `attention_mask` in `model_kwargs` and they contain pad value, the "
-"result vectors updated by this method may be different from expected. In "
-"this case, you need to rewrite the method."
-msgstr ""
-"Update the model inputs during generation. Note that If `token_type_ids` "
-"and `attention_mask` in `model_kwargs` and they contain pad value, the "
-"result vectors updated by this method may be different from expected. In "
-"this case, you need to rewrite the method."
-
-#: of
-#: paddlenlp.transformers.generation_utils.GenerationMixin.adjust_logits_during_generation:1
-msgid ""
+"It's used as the base class of `paddlenlp.transformers.PretrainedModel "
+"<https://paddlenlp.readthedocs.io/zh/latest/source/paddlenlp.transformers.model_utils.html>`__."
+msgstr ""
 "Implement in subclasses for custom behavior to adjust the logits in the "
 "generate method."
-=======
-"It's used as the base class of `paddlenlp.transformers.PretrainedModel "
-"<https://paddlenlp.readthedocs.io/zh/latest/source/paddlenlp.transformers.model_utils.html>`__."
->>>>>>> ee157d6f
-msgstr ""
-"Implement in subclasses for custom behavior to adjust the logits in the "
-"generate method."
 
 #: of paddlenlp.transformers.generation_utils.GenerationMixin.generate:1
-<<<<<<< HEAD
-msgid "The interface to generate sequences in generation task."
-msgstr "The interface to generate sequences in generation task."
-=======
 msgid ""
 "The interface for generation task. This method can generate sequences by "
 "using decoding strategy. Currently, there are three decoding strategies "
 "supported: \"greedy_search\", \"sampling\" and \"beam_search\"."
 msgstr ""
->>>>>>> ee157d6f
 
 #: of paddlenlp.transformers.generation_utils.GenerationMixin.generate
 msgid "参数"
@@ -83,25 +50,6 @@
 
 #: of paddlenlp.transformers.generation_utils.GenerationMixin.generate:5
 msgid ""
-<<<<<<< HEAD
-"The input sequence ids for the generation. It is a tensor with shape "
-"`[batch_size, sequence_length]`. The data type should be int32 or int64. "
-"If None, use the function `prepare_input_ids_for_generation` as "
-"initialization. Default None."
-msgstr ""
-"The input sequence ids for the generation. It is a tensor with shape "
-"`[batch_size, sequence_length]`. The data type should be int32 or int64. "
-"If None, use the function `prepare_input_ids_for_generation` as "
-"initialization. Default None."
-
-#: of paddlenlp.transformers.generation_utils.GenerationMixin.generate:8
-msgid "The maximum length of the sequence to be generated. Default 20."
-msgstr "The maximum length of the sequence to be generated. Default 20."
-
-#: of paddlenlp.transformers.generation_utils.GenerationMixin.generate:11
-msgid "The minimum length of the sequence to be generated. Default 0."
-msgstr "The minimum length of the sequence to be generated. Default 0."
-=======
 "The input sequence ids for the generation. It is a Tensor with shape "
 "[batch_size, sequence_length]. The data type should be int32 or int64. "
 "Default to None, which we will initialize it as a Tensor with shape [1, "
@@ -111,50 +59,35 @@
 #: of paddlenlp.transformers.generation_utils.GenerationMixin.generate:11
 msgid "The maximum length of the sequence to be generated. Default to 20."
 msgstr ""
->>>>>>> ee157d6f
 
 #: of paddlenlp.transformers.generation_utils.GenerationMixin.generate:14
 msgid "The minimum length of the sequence to be generated. Default to 0."
 msgstr ""
-"The decode strategy in generation. There has three decode strategies: "
-"'greedy_search', 'sampling', 'beam_search'. Default 'greedy_search'."
-
-<<<<<<< HEAD
-#: of paddlenlp.transformers.generation_utils.GenerationMixin.generate:18
-msgid "The value used to module the next token probabilities. Default 1.0."
-msgstr "The value used to module the next token probabilities. Default 1.0."
-
-#: of paddlenlp.transformers.generation_utils.GenerationMixin.generate:21
-=======
+
 #: of paddlenlp.transformers.generation_utils.GenerationMixin.generate:17
->>>>>>> ee157d6f
 msgid ""
 "The decoding strategy in generation. Currently, there are three decoding "
 "strategies supported: \"greedy_search\", \"sampling\" and "
 "\"beam_search\". Default to \"greedy_search\"."
 msgstr ""
+"The decode strategy in generation. There has three decode strategies: "
+"'greedy_search', 'sampling', 'beam_search'. Default 'greedy_search'."
+
+#: of paddlenlp.transformers.generation_utils.GenerationMixin.generate:22
+msgid ""
+"The value used to module the next token probabilities in the \"sampling\""
+" strategy. Default to 1.0, which means no effect."
+msgstr ""
 "The number of highest probability tokens to keep for top-k-filtering. "
 "Default 0."
 
-#: of paddlenlp.transformers.generation_utils.GenerationMixin.generate:22
-msgid ""
-"The value used to module the next token probabilities in the \"sampling\""
-" strategy. Default to 1.0, which means no effect."
+#: of paddlenlp.transformers.generation_utils.GenerationMixin.generate:26
+msgid ""
+"The number of highest probability tokens to keep for top-k-filtering in "
+"the \"sampling\" strategy. Default to 0, which means no effect."
 msgstr ""
 "The cumulative probability for top-p-filtering. The value should satisfy "
 ":math:`0 <= top_p < 1`. Default 1.0."
-
-<<<<<<< HEAD
-#: of paddlenlp.transformers.generation_utils.GenerationMixin.generate:27
-msgid "The number of beams for beam search. Default 1."
-msgstr "The number of beams for beam search. Default 1."
-=======
-#: of paddlenlp.transformers.generation_utils.GenerationMixin.generate:26
-msgid ""
-"The number of highest probability tokens to keep for top-k-filtering in "
-"the \"sampling\" strategy. Default to 0, which means no effect."
-msgstr ""
->>>>>>> ee157d6f
 
 #: of paddlenlp.transformers.generation_utils.GenerationMixin.generate:30
 msgid ""
@@ -178,18 +111,6 @@
 "finished per batch or not."
 
 #: of paddlenlp.transformers.generation_utils.GenerationMixin.generate:38
-<<<<<<< HEAD
-msgid "The id of the bos_token. Default None."
-msgstr "The id of the bos_token. Default None."
-
-#: of paddlenlp.transformers.generation_utils.GenerationMixin.generate:40
-msgid "The id of the eos_token. Default None."
-msgstr "The id of the eos_token. Default None."
-
-#: of paddlenlp.transformers.generation_utils.GenerationMixin.generate:42
-msgid "The id of the pad_token. Default None."
-msgstr "The id of the pad_token. Default None."
-=======
 msgid "The number of beams in the \"beam_search\" strategy. Default to 1."
 msgstr ""
 
@@ -199,6 +120,8 @@
 "SEARCH. See `this paper <https://arxiv.org/pdf/1610.02424.pdf>`__ for "
 "more details. Default to 1."
 msgstr ""
+"The number of independently computed returned sequences for each element "
+"in the batch. Default 1."
 
 #: of paddlenlp.transformers.generation_utils.GenerationMixin.generate:45
 msgid ""
@@ -206,7 +129,8 @@
 "strategy. The larger this param is, the more that the model would "
 "generate shorter sequences. Default to 0.0, which means no penalty."
 msgstr ""
->>>>>>> ee157d6f
+"(bool, optional): Whether or not the model should use the cache to speed "
+"up decoding. Default True."
 
 #: of paddlenlp.transformers.generation_utils.GenerationMixin.generate:50
 msgid ""
@@ -229,98 +153,55 @@
 #: of paddlenlp.transformers.generation_utils.GenerationMixin.generate:63
 msgid "The start token id for encoder-decoder models. Default to None."
 msgstr ""
-"The number of independently computed returned sequences for each element "
-"in the batch. Default 1."
 
 #: of paddlenlp.transformers.generation_utils.GenerationMixin.generate:66
 msgid ""
 "The id of the token to force as the first generated token. Usually use "
 "for multilingual models. Default to None."
 msgstr ""
-"(bool, optional): Whether or not the model should use the cache to speed "
-"up decoding. Default True."
-
-<<<<<<< HEAD
-#: of paddlenlp.transformers.generation_utils.GenerationMixin.generate:50
+
+#: of paddlenlp.transformers.generation_utils.GenerationMixin.generate:70
+msgid "The id of the token to force as the last generated token. Default to None."
+msgstr ""
+
+#: of paddlenlp.transformers.generation_utils.GenerationMixin.generate:73
+msgid ""
+"The number of returned sequences for each sequence in the batch. Default "
+"to 1."
+msgstr ""
+
+#: of paddlenlp.transformers.generation_utils.GenerationMixin.generate:76
+msgid ""
+"If num_beam_groups is 1, this is the diversity_rate for Diverse Siblings "
+"Search. See `this paper https://arxiv.org/abs/1611.08562`__ for more "
+"details. If not, this is the diversity_rate for DIVERSE BEAM SEARCH."
+msgstr ""
+
+#: of paddlenlp.transformers.generation_utils.GenerationMixin.generate:81
+msgid ""
+"(bool, optional): Whether to use the model cache to speed up decoding. "
+"Default to True."
+msgstr ""
+
+#: of paddlenlp.transformers.generation_utils.GenerationMixin.generate:83
+msgid ""
+"(bool, optional): Whether to use faster entry of model for "
+"FasterGeneration. Default to False."
+msgstr ""
+
+#: of paddlenlp.transformers.generation_utils.GenerationMixin.generate:85
+msgid ""
+"(bool, optional): Whether to use fp16 for decoding. Only works when "
+"faster entry is avalible. Default to False."
+msgstr ""
+
+#: of paddlenlp.transformers.generation_utils.GenerationMixin.generate:87
 msgid "It can be used to specify additional kwargs passed to the model."
 msgstr "It can be used to specify additional kwargs passed to the model."
 
 #: of paddlenlp.transformers.generation_utils.GenerationMixin.generate
 msgid "返回"
 msgstr "Return"
-=======
-#: of paddlenlp.transformers.generation_utils.GenerationMixin.generate:70
-msgid "The id of the token to force as the last generated token. Default to None."
-msgstr ""
-
-#: of paddlenlp.transformers.generation_utils.GenerationMixin.generate:73
-msgid ""
-"The number of returned sequences for each sequence in the batch. Default "
-"to 1."
-msgstr ""
->>>>>>> ee157d6f
-
-#: of paddlenlp.transformers.generation_utils.GenerationMixin.generate:76
-msgid ""
-"If num_beam_groups is 1, this is the diversity_rate for Diverse Siblings "
-"Search. See `this paper https://arxiv.org/abs/1611.08562`__ for more "
-"details. If not, this is the diversity_rate for DIVERSE BEAM SEARCH."
-msgstr ""
-"It is a tuple includes generated sequence ids and     scores. The "
-"generated sequence ids is a tensor with shape     `[batch_size * "
-"num_return_sequences, sequence_length]`. The     data type is same as the"
-" input `input_ids`. The scores is a     tensor with shape `[batch_size * "
-"num_return_sequences, 1]`. The     data type is float32 or float64, as "
-"same as the parameters of     the model."
-
-<<<<<<< HEAD
-#: of paddlenlp.transformers.generation_utils.GenerationMixin.generate:61
-msgid "It is a tuple includes generated sequence ids and"
-msgstr "It is a tuple includes generated sequence ids and"
-=======
-#: of paddlenlp.transformers.generation_utils.GenerationMixin.generate:81
-msgid ""
-"(bool, optional): Whether to use the model cache to speed up decoding. "
-"Default to True."
-msgstr ""
->>>>>>> ee157d6f
-
-#: of paddlenlp.transformers.generation_utils.GenerationMixin.generate:83
-msgid ""
-"(bool, optional): Whether to use faster entry of model for "
-"FasterGeneration. Default to False."
-msgstr ""
-
-#: of paddlenlp.transformers.generation_utils.GenerationMixin.generate:85
-msgid ""
-"(bool, optional): Whether to use fp16 for decoding. Only works when "
-"faster entry is avalible. Default to False."
-msgstr ""
-
-#: of paddlenlp.transformers.generation_utils.GenerationMixin.generate:87
-msgid "It can be used to specify additional kwargs passed to the model."
-msgstr ""
-"scores. The generated sequence ids is a tensor with shape `[batch_size * "
-"num_return_sequences, sequence_length]`. The data type is same as the "
-"input `input_ids`. The scores is a tensor with shape `[batch_size * "
-"num_return_sequences, 1]`. The data type is float32 or float64, as same "
-"as the parameters of the model."
-
-#: of paddlenlp.transformers.generation_utils.GenerationMixin.generate
-<<<<<<< HEAD
-msgid "返回类型"
-msgstr "Return Type"
-
-#: of paddlenlp.transformers.generation_utils.LogitsProcessorList:1
-msgid "基类：:class:`List`"
-msgstr "Base class: :class:`List`"
-
-#: of paddlenlp.transformers.generation_utils.LogitsProcessor:1
-msgid "基类：:class:`abc.ABC`"
-msgstr "Base class: :class:`abc.ABC`"
-=======
-msgid "返回"
-msgstr ""
 
 #: of paddlenlp.transformers.generation_utils.GenerationMixin.generate:91
 msgid ""
@@ -333,6 +214,12 @@
 "num_return_sequences, 1]. The data type is float32     or float64, which "
 "is the same as the parameters in the model."
 msgstr ""
+"It is a tuple includes generated sequence ids and     scores. The "
+"generated sequence ids is a tensor with shape     `[batch_size * "
+"num_return_sequences, sequence_length]`. The     data type is same as the"
+" input `input_ids`. The scores is a     tensor with shape `[batch_size * "
+"num_return_sequences, 1]`. The     data type is float32 or float64, as "
+"same as the parameters of     the model."
 
 #: of paddlenlp.transformers.generation_utils.GenerationMixin.generate:91
 msgid ""
@@ -347,7 +234,6 @@
 #: of paddlenlp.transformers.generation_utils.GenerationMixin.generate:98
 msgid "ids (Tensor):"
 msgstr ""
->>>>>>> ee157d6f
 
 #: of paddlenlp.transformers.generation_utils.GenerationMixin.generate:97
 msgid ""
@@ -355,26 +241,7 @@
 " * num_return_sequences, sequence_length]. The data type is same as the "
 "input `input_ids`."
 msgstr ""
-"Abstract base class for all logit processors that can be applied during "
-"generation."
-
-<<<<<<< HEAD
-#: of paddlenlp.transformers.generation_utils.MinLengthLogitsProcessor:1
-msgid "基类：:class:`paddlenlp.transformers.generation_utils.LogitsProcessor`"
-msgstr "Base class: :class:`paddlenlp.transformers.generation_utils.LogitsProcessor`"
-
-#: of paddlenlp.transformers.generation_utils.MinLengthLogitsProcessor:1
-msgid "Enforcing a min-length by setting EOS probability to 0."
-msgstr "Enforcing a min-length by setting EOS probability to 0."
-
-#: of paddlenlp.transformers.generation_utils.MinLengthLogitsProcessor:3
-msgid "The minimum length of generation sequence."
-msgstr "The minimum length of generation sequence."
-
-#: of paddlenlp.transformers.generation_utils.MinLengthLogitsProcessor:5
-msgid "The id of the `end-of-sequence` token."
-msgstr "The id of the `end-of-sequence` token."
-=======
+
 #: of paddlenlp.transformers.generation_utils.GenerationMixin.generate:102
 msgid "scores (Tensor):"
 msgstr ""
@@ -385,12 +252,16 @@
 "[batch_size * num_return_sequences, 1]. The data type is float32 or "
 "float64, which is the same as the parameters in the model."
 msgstr ""
+"scores. The generated sequence ids is a tensor with shape `[batch_size * "
+"num_return_sequences, sequence_length]`. The data type is same as the "
+"input `input_ids`. The scores is a tensor with shape `[batch_size * "
+"num_return_sequences, 1]`. The data type is float32 or float64, as same "
+"as the parameters of the model."
 
 #: of paddlenlp.transformers.generation_utils.GenerationMixin.generate
 msgid "返回类型"
-msgstr ""
+msgstr "Return Type"
 
 #: of paddlenlp.transformers.generation_utils.GenerationMixin.generate:107
 msgid "示例"
 msgstr ""
->>>>>>> ee157d6f
