--- conflicted
+++ resolved
@@ -51,22 +51,18 @@
 msgid "Ernie Model for sequence to sequence generation."
 msgstr "Ernie Model for sequence to sequence generation."
 
-<<<<<<< HEAD
-#: of paddlenlp.transformers.ernie_gen.modeling.ErnieForGeneration.forward:6
-msgid "Args"
-msgstr "Args"
-=======
 #: of paddlenlp.transformers.ernie_gen.modeling.ErnieForGeneration:3
 msgid ""
 "This model inherits from "
 ":class:`~paddlenlp.transformers.ernie.modeling.ErnieModel`. Refer to the "
 "superclass documentation for the generic methods."
 msgstr ""
+"tgt_labels(`Variable` of shape [batch_size, seqlen] or [batch, seqlen, "
+"vocab_size]):"
 
 #: of paddlenlp.transformers.ernie_gen.modeling.ErnieForGeneration.forward
 msgid "参数"
 msgstr ""
->>>>>>> ee157d6f
 
 #: of paddlenlp.transformers.ernie_gen.modeling.ErnieForGeneration.forward:1
 msgid ""
@@ -74,34 +70,24 @@
 "label). It's data type should be `int64` and has a shape of [batch_size, "
 "sequence_length] or [batch_size, sequence_length, sequence_length]."
 msgstr ""
-"tgt_labels(`Variable` of shape [batch_size, seqlen] or [batch, seqlen, "
-"vocab_size]):"
 
-<<<<<<< HEAD
-#: of paddlenlp.transformers.ernie_gen.modeling.ErnieForGeneration.forward:3
-msgid "ground trouth target sequence id (hard label) or distribution (soft label)"
-msgstr "ground trouth target sequence id (hard label) or distribution (soft label)"
-
-#: of paddlenlp.transformers.ernie_gen.modeling.ErnieForGeneration.forward:4
-msgid "tgt_pos(`Variable` of shape [n_targets, 2]):"
-msgstr "tgt_pos(`Variable` of shape [n_targets, 2]):"
-=======
 #: of paddlenlp.transformers.ernie_gen.modeling.ErnieForGeneration.forward:5
 msgid ""
 "Index of tgt_labels in `src_ids`. It's data type should be `int64` and "
 "has a shape of [n_targets, 2])."
 msgstr ""
+"index of tgt_labels in `src_ids`, can be obtained from "
+"`fluid.layers.where(src_ids==mask_id)`"
 
 #: of paddlenlp.transformers.ernie_gen.modeling.ErnieForGeneration.forward:8
 msgid ""
 "Whether the model will output the logits or only encode the inputs. If "
 "`encode_only` is `True`, `loss` and `logits_2d` will not be returned."
 msgstr ""
->>>>>>> ee157d6f
 
 #: of paddlenlp.transformers.ernie_gen.modeling.ErnieForGeneration.forward
 msgid "返回"
-msgstr ""
+msgstr "Return"
 
 #: of paddlenlp.transformers.ernie_gen.modeling.ErnieForGeneration.forward:12
 msgid ""
@@ -119,28 +105,19 @@
 " targets if `tgt_labels` or `tgt_pos` is not `None` .     Its data type "
 "should be float32 and its shape is [batch_size, sequence_length]."
 msgstr ""
-"index of tgt_labels in `src_ids`, can be obtained from "
-"`fluid.layers.where(src_ids==mask_id)`"
+"cross entropy loss mean over every target label. if `encode_only`, "
+"returns None. logits(`Variable` of shape [n_targets, vocab_size]):     "
+"logits for every targets. if `encode_only`, returns None. "
+"info(Dictionary): see `ErnieModel`"
 
-<<<<<<< HEAD
-#: of paddlenlp.transformers.ernie_gen.modeling.ErnieForGeneration.forward:6
-msgid "encoder_only(Bool):"
-msgstr "encoder_only(Bool):"
-
-#: of paddlenlp.transformers.ernie_gen.modeling.ErnieForGeneration.forward:7
-msgid "if set, will not return loss, logits_2d"
-msgstr "if set, will not return loss, logits_2d"
-
-#: of paddlenlp.transformers.ernie_gen.modeling.ErnieForGeneration.forward
-msgid "返回"
-msgstr "Return"
-=======
 #: of paddlenlp.transformers.ernie_gen.modeling.ErnieForGeneration.forward:12
 msgid ""
 "Returns tuple (`None`, `None`, `info`) if `encode_only` is `True`, "
 "returns (`output_ids`, `logits`, `info`) if `tgt_labels` or `tgt_pos` is "
 "`None`, else, returns (`loss`, `logits_2d`, `info`)."
 msgstr ""
+"cross entropy loss mean over every target label. if `encode_only`, "
+"returns None. logits(`Variable` of shape [n_targets, vocab_size]):"
 
 #: of paddlenlp.transformers.ernie_gen.modeling.ErnieForGeneration.forward:16
 msgid "With the fields:"
@@ -149,7 +126,6 @@
 #: of paddlenlp.transformers.ernie_gen.modeling.ErnieForGeneration.forward:19
 msgid "`info`(dict):"
 msgstr ""
->>>>>>> ee157d6f
 
 #: of paddlenlp.transformers.ernie_gen.modeling.ErnieForGeneration.forward:19
 msgid "Middle level info, includes all hidden stats and k/v caches."
@@ -164,10 +140,6 @@
 "The output index. Its data type should be float32 and its shape is "
 "[batch_size]. If `encode_only`, returns None."
 msgstr ""
-"cross entropy loss mean over every target label. if `encode_only`, "
-"returns None. logits(`Variable` of shape [n_targets, vocab_size]):     "
-"logits for every targets. if `encode_only`, returns None. "
-"info(Dictionary): see `ErnieModel`"
 
 #: of paddlenlp.transformers.ernie_gen.modeling.ErnieForGeneration.forward:28
 msgid "`logits`(Tensor):"
@@ -178,26 +150,7 @@
 "Logits for every targets. Its data type should be float32 and its shape "
 "is [batch_size, sequence_length]. If `encode_only`, returns None."
 msgstr ""
-"cross entropy loss mean over every target label. if `encode_only`, "
-"returns None. logits(`Variable` of shape [n_targets, vocab_size]):"
 
-<<<<<<< HEAD
-#: of paddlenlp.transformers.ernie_gen.modeling.ErnieForGeneration.forward:10
-msgid "logits for every targets. if `encode_only`, returns None."
-msgstr "logits for every targets. if `encode_only`, returns None."
-
-#: of paddlenlp.transformers.ernie_gen.modeling.ErnieForGeneration.forward:11
-msgid "info(Dictionary): see `ErnieModel`"
-msgstr "info(Dictionary): see `ErnieModel`"
-
-#: of paddlenlp.transformers.ernie_gen.modeling.ErnieForGeneration.forward
-msgid "返回类型"
-msgstr "Return Type"
-
-#: of paddlenlp.transformers.ernie_gen.modeling.ErnieForGeneration.forward:12
-msgid "loss(`Variable` of shape [])"
-msgstr "loss(`Variable` of shape [])"
-=======
 #: of paddlenlp.transformers.ernie_gen.modeling.ErnieForGeneration.forward:32
 msgid "`loss`(Tensor):"
 msgstr ""
@@ -221,5 +174,4 @@
 
 #: of paddlenlp.transformers.ernie_gen.modeling.ErnieForGeneration.forward
 msgid "返回类型"
-msgstr ""
->>>>>>> ee157d6f
+msgstr "Return Type"
