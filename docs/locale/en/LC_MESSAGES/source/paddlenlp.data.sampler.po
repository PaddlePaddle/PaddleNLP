# SOME DESCRIPTIVE TITLE.
# Copyright (C) 2021, PaddleNLP
# This file is distributed under the same license as the PaddleNLP package.
# FIRST AUTHOR <EMAIL@ADDRESS>, 2022.
#
#, fuzzy
msgid ""
msgstr ""
"Project-Id-Version: PaddleNLP \n"
"Report-Msgid-Bugs-To: \n"
"POT-Creation-Date: 2022-03-18 21:31+0800\n"
"PO-Revision-Date: YEAR-MO-DA HO:MI+ZONE\n"
"Last-Translator: FULL NAME <EMAIL@ADDRESS>\n"
"Language-Team: LANGUAGE <LL@li.org>\n"
"MIME-Version: 1.0\n"
"Content-Type: text/plain; charset=utf-8\n"
"Content-Transfer-Encoding: 8bit\n"
"Generated-By: Babel 2.9.0\n"

#: ../source/paddlenlp.data.sampler.rst:2
msgid "sampler"
msgstr "sampler"

#: of paddlenlp.data.sampler.SamplerHelper:1
msgid "基类：:class:`object`"
msgstr "Base class: :class:`object`"

#: of paddlenlp.data.sampler.SamplerHelper:1
msgid ""
<<<<<<< HEAD
"SamplerHelper is to help construct iterable sampler used for "
"`DataLoader`. It wraps a dataset and uses its :code:`__getitem__` Every "
"SamplerHelper subclass has to provide an :meth:`__iter__` method, "
"providing a way to iterate over indices of dataset elements, and a "
":meth:`__len__` method that returns the length of the returned iterators."
" Also can be used as batch iterator instead of indices iterator when "
"`iterator` yield samples rather than indices by initializing `iterator` "
"with a iterable dataset. .. note:: The :meth:`__len__` method isn't "
"strictly required by"
msgstr ""
"SamplerHelper is to help construct iterable sampler used for "
"`DataLoader`. It wraps a dataset and uses its :code:`__getitem__` Every "
"SamplerHelper subclass has to provide an :meth:`__iter__` method, "
"providing a way to iterate over indices of dataset elements, and a "
":meth:`__len__` method that returns the length of the returned iterators."
" Also can be used as batch iterator instead of indices iterator when "
"`iterator` yield samples rather than indices by initializing `iterator` "
"with a iterable dataset. .. note:: The :meth:`__len__` method isn't "
"strictly required by"

#: of paddlenlp.data.sampler.SamplerHelper:10
=======
"The class is to help construct iterable sampler used for "
":class:`paddle.io.DataLoader`. It wraps a dataset and uses its "
":meth:`__getitem__` method. Every subclass of :class:`SamplerHelper` has "
"to provide an :meth:`__iter__` method, providing a way to iterate over "
"indices of dataset elements, and a :meth:`__len__` method that returns "
"the length of the returned iterators."
msgstr ""

#: of paddlenlp.data.sampler.SamplerHelper:8
msgid ""
"The class also can be used as batch iterator instead of indices iterator "
"when `iterator` yield samples rather than indices by initializing "
"`iterator` with a iterable dataset."
msgstr ""

#: of paddlenlp.data.sampler.SamplerHelper:13
>>>>>>> ee157d6f
msgid ""
"The :meth:`__len__` method isn't strictly required by "
":class:`paddle.io.DataLoader`, but is expected in any calculation "
"involving the length of a :class:`paddle.io.DataLoader`."
msgstr ""
":class:`DataLoader`, but is expected in any calculation involving the "
"length of a :class:`DataLoader`."

#: of paddlenlp.data.sampler.SamplerHelper
#: paddlenlp.data.sampler.SamplerHelper.batch
#: paddlenlp.data.sampler.SamplerHelper.shard
#: paddlenlp.data.sampler.SamplerHelper.shuffle
#: paddlenlp.data.sampler.SamplerHelper.sort
msgid "参数"
msgstr "parameter"

<<<<<<< HEAD
#: of paddlenlp.data.sampler.SamplerHelper:12
msgid "Input dataset for SamplerHelper."
msgstr "Input dataset for SamplerHelper."
=======
#: of paddlenlp.data.sampler.SamplerHelper:17
msgid "Input dataset for :class:`SamplerHelper`."
msgstr ""
>>>>>>> ee157d6f

#: of paddlenlp.data.sampler.SamplerHelper:19
msgid "Iterator of dataset. Default: None."
msgstr "Iterator of dataset. Default: None."

#: of paddlenlp.data.sampler.SamplerHelper.length:1
<<<<<<< HEAD
msgid "Returns: the length of the SamplerHelper."
msgstr "Returns: the length of the SamplerHelper."
=======
msgid "Returns the length."
msgstr ""

#: of paddlenlp.data.sampler.SamplerHelper.shuffle:1
msgid "Shuffles the dataset according to the given buffer size and random seed."
msgstr ""
>>>>>>> ee157d6f

#: of paddlenlp.data.sampler.SamplerHelper.shuffle:3
msgid ""
"Buffer size for shuffle. If `buffer_size < 0` or more than the length of "
"the dataset, `buffer_size` is the length of the dataset. Default: -1."
msgstr ""
"Transformations would be performed. It includes `Shuffle`, `sort`, `fit` "
"and `shard`. :param fn: Transformations to be performed. It returns "
"transformed iterable (and data_source). :type fn: callable"

#: of paddlenlp.data.sampler.SamplerHelper.shuffle:7
msgid "Seed for the random. Default: None."
msgstr ""

#: of paddlenlp.data.sampler.SamplerHelper.batch
#: paddlenlp.data.sampler.SamplerHelper.shard
#: paddlenlp.data.sampler.SamplerHelper.shuffle
#: paddlenlp.data.sampler.SamplerHelper.sort
msgid "返回"
msgstr "return"

<<<<<<< HEAD
#: of paddlenlp.data.sampler.SamplerHelper.apply:5
msgid "A new transformed object."
msgstr "A new transformed object."
=======
#: of paddlenlp.data.sampler.SamplerHelper.shuffle:10
msgid "A new shuffled :class:`SamplerHelper` object."
msgstr ""
>>>>>>> ee157d6f

#: of paddlenlp.data.sampler.SamplerHelper.batch
#: paddlenlp.data.sampler.SamplerHelper.shard
#: paddlenlp.data.sampler.SamplerHelper.shuffle
#: paddlenlp.data.sampler.SamplerHelper.sort
msgid "返回类型"
msgstr "return type"

#: of paddlenlp.data.sampler.SamplerHelper.batch:25
#: paddlenlp.data.sampler.SamplerHelper.shard:18
#: paddlenlp.data.sampler.SamplerHelper.shuffle:14
#: paddlenlp.data.sampler.SamplerHelper.sort:21
msgid "示例"
msgstr ""
"Shuffle the dataset according to the given buffer size and random seed. "
":param buffer_size: Buffer size for shuffle. if buffer_size < 0 or more "
"than the length of the dataset,"

<<<<<<< HEAD
#: of paddlenlp.data.sampler.SamplerHelper.shuffle:3
msgid "buffer_size is the length of the dataset. Default: -1."
msgstr "buffer_size is the length of the dataset. Default: -1."

#: of paddlenlp.data.sampler.SamplerHelper.shuffle:5
msgid "Seed for the random. Default: None."
msgstr "Seed for the random. Default: None."

#: of paddlenlp.data.sampler.SamplerHelper.batch:20
#: paddlenlp.data.sampler.SamplerHelper.shard:9
#: paddlenlp.data.sampler.SamplerHelper.shuffle:8
#: paddlenlp.data.sampler.SamplerHelper.sort:12
msgid "SamplerHelper"
msgstr "SamplerHelper"
=======
#: of paddlenlp.data.sampler.SamplerHelper.sort:1
msgid "Sorts the dataset according to given callable :meth:`cmp` or :meth:`key`."
msgstr ""

#: of paddlenlp.data.sampler.SamplerHelper.sort:3
msgid "The function of comparison. Default: None."
msgstr ""

#: of paddlenlp.data.sampler.SamplerHelper.sort:5
msgid "The function of key. Default: None."
msgstr ""
>>>>>>> ee157d6f

#: of paddlenlp.data.sampler.SamplerHelper.sort:7
msgid ""
"Whether to reverse when sorting the data samples. If True, it means in "
"descending order, and False means in ascending order. Default: False."
msgstr ""

#: of paddlenlp.data.sampler.SamplerHelper.sort:11
msgid ""
"Buffer size for sort. If `buffer_size < 0` or `buffer_size` is more than "
"the length of the data, `buffer_size` will be set to the length of the "
"data. Default: -1."
msgstr ""
"Sort samples according to given callable cmp or key. :param cmp: The "
"function of comparison. Default: None. :type cmp: callable :param key: "
"Return element to be compared. Default: None. :type key: callable :param "
"reverse: If True, it means in descending order, and False means in "
"ascending order. Default: False. :type reverse: bool :param buffer_size: "
"Buffer size for sort. If buffer_size < 0 or buffer_size is more than the "
"length of the data,"

<<<<<<< HEAD
#: of paddlenlp.data.sampler.SamplerHelper.sort:9
msgid "buffer_size will be set to the length of the data. Default: -1."
msgstr "buffer_size will be set to the length of the data. Default: -1."
=======
#: of paddlenlp.data.sampler.SamplerHelper.sort:17
msgid "A new sorted :class:`SamplerHelper` object."
msgstr ""
>>>>>>> ee157d6f

#: of paddlenlp.data.sampler.SamplerHelper.batch:1
msgid "Batches the dataset according to given `batch_size`."
msgstr ""

#: of paddlenlp.data.sampler.SamplerHelper.batch:3
msgid "The batch size."
msgstr ""
"To produce a BatchSampler. :param batch_size: Batch size. :type "
"batch_size: int :param drop_last: Whether to drop the last mini batch. "
"Default:"

#: of paddlenlp.data.sampler.SamplerHelper.batch:5
<<<<<<< HEAD
msgid "False."
msgstr "False."
=======
msgid "Whether to drop the last mini batch. Default: False."
msgstr ""
>>>>>>> ee157d6f

#: of paddlenlp.data.sampler.SamplerHelper.batch:8
msgid ""
"It accepts four arguments: index of data source, the length of minibatch,"
" the size of minibatch so far and data source, and it returns the size of"
" mini batch so far. Actually, the returned value can be anything and "
"would used as argument `size_so_far` in `key`. If None, it would return "
"the length of mini match. Default: None."
msgstr ""
"It accepts four arguments: index of data source, the length of minibatch,"
" the size of minibatch so far and data source, and it returns the size of"
" mini batch so far. Actually, the returned value can be anything and "
"would used as argument size_so_far in `key`. If None, it would return the"
" length of mini match. Default: None."

#: of paddlenlp.data.sampler.SamplerHelper.batch:15
msgid ""
"The function of key. It accepts the size of minibatch so far and the "
"length of minibatch, and returns what to be compared with `batch_size`. "
"If None, only the size of mini batch so far would be compared with "
"`batch_size`. Default: None."
msgstr ""

#: of paddlenlp.data.sampler.SamplerHelper.batch:21
msgid "A new batched :class:`SamplerHelper` object."
msgstr ""
"It accepts the size of minibatch so far and the length of minibatch, and "
"returns what to be compared with `batch_size`. If None, only the size of "
"mini batch so far would be compared with `batch_size`. Default: None."

#: of paddlenlp.data.sampler.SamplerHelper.shard:1
msgid "Slices the dataset for multi GPU training."
msgstr ""
"Operates slice using multi GPU. :param num_replicas: The number of "
"training process, and is also the number of GPU cards used in training."

#: of paddlenlp.data.sampler.SamplerHelper.shard:3
<<<<<<< HEAD
msgid "Default: None."
msgstr "Default: None."
=======
msgid ""
"The number of training process, and is also the number of GPU cards used "
"in training. If None, it will be set by "
":meth:`paddle.distributed.get_world_size` method. Default: None."
msgstr ""
>>>>>>> ee157d6f

#: of paddlenlp.data.sampler.SamplerHelper.shard:8
msgid ""
"The id of current training process. Equal to the value of the environment"
" variable PADDLE_TRAINER_ID. If None, it will be intialized by "
":meth:`paddle.distributed.get_rank` method. Default: None."
msgstr ""
"Number of training process. Equal to the value of the environment "
"variable PADDLE_TRAINER_ID. Default: None."

#: of paddlenlp.data.sampler.SamplerHelper.shard:14
msgid "A new sliced :class:`SamplerHelper` object."
msgstr ""
"Produce a sampler with a `listiterator` when calling `iter`. Since `list`"
" would fetch all contents at time, thus it can get accurate length. "
":returns: SamplerHelper"
<|MERGE_RESOLUTION|>--- conflicted
+++ resolved
@@ -27,7 +27,13 @@
 
 #: of paddlenlp.data.sampler.SamplerHelper:1
 msgid ""
-<<<<<<< HEAD
+"The class is to help construct iterable sampler used for "
+":class:`paddle.io.DataLoader`. It wraps a dataset and uses its "
+":meth:`__getitem__` method. Every subclass of :class:`SamplerHelper` has "
+"to provide an :meth:`__iter__` method, providing a way to iterate over "
+"indices of dataset elements, and a :meth:`__len__` method that returns "
+"the length of the returned iterators."
+msgstr ""
 "SamplerHelper is to help construct iterable sampler used for "
 "`DataLoader`. It wraps a dataset and uses its :code:`__getitem__` Every "
 "SamplerHelper subclass has to provide an :meth:`__iter__` method, "
@@ -37,26 +43,6 @@
 "`iterator` yield samples rather than indices by initializing `iterator` "
 "with a iterable dataset. .. note:: The :meth:`__len__` method isn't "
 "strictly required by"
-msgstr ""
-"SamplerHelper is to help construct iterable sampler used for "
-"`DataLoader`. It wraps a dataset and uses its :code:`__getitem__` Every "
-"SamplerHelper subclass has to provide an :meth:`__iter__` method, "
-"providing a way to iterate over indices of dataset elements, and a "
-":meth:`__len__` method that returns the length of the returned iterators."
-" Also can be used as batch iterator instead of indices iterator when "
-"`iterator` yield samples rather than indices by initializing `iterator` "
-"with a iterable dataset. .. note:: The :meth:`__len__` method isn't "
-"strictly required by"
-
-#: of paddlenlp.data.sampler.SamplerHelper:10
-=======
-"The class is to help construct iterable sampler used for "
-":class:`paddle.io.DataLoader`. It wraps a dataset and uses its "
-":meth:`__getitem__` method. Every subclass of :class:`SamplerHelper` has "
-"to provide an :meth:`__iter__` method, providing a way to iterate over "
-"indices of dataset elements, and a :meth:`__len__` method that returns "
-"the length of the returned iterators."
-msgstr ""
 
 #: of paddlenlp.data.sampler.SamplerHelper:8
 msgid ""
@@ -66,7 +52,6 @@
 msgstr ""
 
 #: of paddlenlp.data.sampler.SamplerHelper:13
->>>>>>> ee157d6f
 msgid ""
 "The :meth:`__len__` method isn't strictly required by "
 ":class:`paddle.io.DataLoader`, but is expected in any calculation "
@@ -83,32 +68,21 @@
 msgid "参数"
 msgstr "parameter"
 
-<<<<<<< HEAD
-#: of paddlenlp.data.sampler.SamplerHelper:12
-msgid "Input dataset for SamplerHelper."
-msgstr "Input dataset for SamplerHelper."
-=======
 #: of paddlenlp.data.sampler.SamplerHelper:17
 msgid "Input dataset for :class:`SamplerHelper`."
-msgstr ""
->>>>>>> ee157d6f
+msgstr "Input dataset for :class:`SamplerHelper`."
 
 #: of paddlenlp.data.sampler.SamplerHelper:19
 msgid "Iterator of dataset. Default: None."
 msgstr "Iterator of dataset. Default: None."
 
 #: of paddlenlp.data.sampler.SamplerHelper.length:1
-<<<<<<< HEAD
-msgid "Returns: the length of the SamplerHelper."
-msgstr "Returns: the length of the SamplerHelper."
-=======
 msgid "Returns the length."
-msgstr ""
+msgstr "Returns the length."
 
 #: of paddlenlp.data.sampler.SamplerHelper.shuffle:1
 msgid "Shuffles the dataset according to the given buffer size and random seed."
 msgstr ""
->>>>>>> ee157d6f
 
 #: of paddlenlp.data.sampler.SamplerHelper.shuffle:3
 msgid ""
@@ -130,15 +104,9 @@
 msgid "返回"
 msgstr "return"
 
-<<<<<<< HEAD
-#: of paddlenlp.data.sampler.SamplerHelper.apply:5
-msgid "A new transformed object."
-msgstr "A new transformed object."
-=======
 #: of paddlenlp.data.sampler.SamplerHelper.shuffle:10
 msgid "A new shuffled :class:`SamplerHelper` object."
-msgstr ""
->>>>>>> ee157d6f
+msgstr "A new shuffled :class:`SamplerHelper` object."
 
 #: of paddlenlp.data.sampler.SamplerHelper.batch
 #: paddlenlp.data.sampler.SamplerHelper.shard
@@ -153,50 +121,9 @@
 #: paddlenlp.data.sampler.SamplerHelper.sort:21
 msgid "示例"
 msgstr ""
-"Shuffle the dataset according to the given buffer size and random seed. "
-":param buffer_size: Buffer size for shuffle. if buffer_size < 0 or more "
-"than the length of the dataset,"
-
-<<<<<<< HEAD
-#: of paddlenlp.data.sampler.SamplerHelper.shuffle:3
-msgid "buffer_size is the length of the dataset. Default: -1."
-msgstr "buffer_size is the length of the dataset. Default: -1."
-
-#: of paddlenlp.data.sampler.SamplerHelper.shuffle:5
-msgid "Seed for the random. Default: None."
-msgstr "Seed for the random. Default: None."
-
-#: of paddlenlp.data.sampler.SamplerHelper.batch:20
-#: paddlenlp.data.sampler.SamplerHelper.shard:9
-#: paddlenlp.data.sampler.SamplerHelper.shuffle:8
-#: paddlenlp.data.sampler.SamplerHelper.sort:12
-msgid "SamplerHelper"
-msgstr "SamplerHelper"
-=======
+
 #: of paddlenlp.data.sampler.SamplerHelper.sort:1
 msgid "Sorts the dataset according to given callable :meth:`cmp` or :meth:`key`."
-msgstr ""
-
-#: of paddlenlp.data.sampler.SamplerHelper.sort:3
-msgid "The function of comparison. Default: None."
-msgstr ""
-
-#: of paddlenlp.data.sampler.SamplerHelper.sort:5
-msgid "The function of key. Default: None."
-msgstr ""
->>>>>>> ee157d6f
-
-#: of paddlenlp.data.sampler.SamplerHelper.sort:7
-msgid ""
-"Whether to reverse when sorting the data samples. If True, it means in "
-"descending order, and False means in ascending order. Default: False."
-msgstr ""
-
-#: of paddlenlp.data.sampler.SamplerHelper.sort:11
-msgid ""
-"Buffer size for sort. If `buffer_size < 0` or `buffer_size` is more than "
-"the length of the data, `buffer_size` will be set to the length of the "
-"data. Default: -1."
 msgstr ""
 "Sort samples according to given callable cmp or key. :param cmp: The "
 "function of comparison. Default: None. :type cmp: callable :param key: "
@@ -206,35 +133,47 @@
 "Buffer size for sort. If buffer_size < 0 or buffer_size is more than the "
 "length of the data,"
 
-<<<<<<< HEAD
-#: of paddlenlp.data.sampler.SamplerHelper.sort:9
-msgid "buffer_size will be set to the length of the data. Default: -1."
-msgstr "buffer_size will be set to the length of the data. Default: -1."
-=======
+#: of paddlenlp.data.sampler.SamplerHelper.sort:3
+msgid "The function of comparison. Default: None."
+msgstr "The function of comparison. Default: None."
+
+#: of paddlenlp.data.sampler.SamplerHelper.sort:5
+msgid "The function of key. Default: None."
+msgstr "The function of key. Default: None."
+
+#: of paddlenlp.data.sampler.SamplerHelper.sort:7
+msgid ""
+"Whether to reverse when sorting the data samples. If True, it means in "
+"descending order, and False means in ascending order. Default: False."
+msgstr ""
+"Whether to reverse when sorting the data samples. If True, it means in "
+"descending order, and False means in ascending order. Default: False."
+
+#: of paddlenlp.data.sampler.SamplerHelper.sort:11
+msgid ""
+"Buffer size for sort. If `buffer_size < 0` or `buffer_size` is more than "
+"the length of the data, `buffer_size` will be set to the length of the "
+"data. Default: -1."
+msgstr ""
+"Buffer size for sort. If `buffer_size < 0` or `buffer_size` is more than "
+"the length of the data, `buffer_size` will be set to the length of the "
+"data. Default: -1."
+
 #: of paddlenlp.data.sampler.SamplerHelper.sort:17
 msgid "A new sorted :class:`SamplerHelper` object."
-msgstr ""
->>>>>>> ee157d6f
+msgstr "A new sorted :class:`SamplerHelper` object."
 
 #: of paddlenlp.data.sampler.SamplerHelper.batch:1
 msgid "Batches the dataset according to given `batch_size`."
-msgstr ""
+msgstr "Batches the dataset according to given `batch_size`."
 
 #: of paddlenlp.data.sampler.SamplerHelper.batch:3
 msgid "The batch size."
-msgstr ""
-"To produce a BatchSampler. :param batch_size: Batch size. :type "
-"batch_size: int :param drop_last: Whether to drop the last mini batch. "
-"Default:"
+msgstr "The batch size."
 
 #: of paddlenlp.data.sampler.SamplerHelper.batch:5
-<<<<<<< HEAD
-msgid "False."
-msgstr "False."
-=======
 msgid "Whether to drop the last mini batch. Default: False."
-msgstr ""
->>>>>>> ee157d6f
+msgstr "Whether to drop the last mini batch. Default: False."
 
 #: of paddlenlp.data.sampler.SamplerHelper.batch:8
 msgid ""
@@ -272,16 +211,13 @@
 "training process, and is also the number of GPU cards used in training."
 
 #: of paddlenlp.data.sampler.SamplerHelper.shard:3
-<<<<<<< HEAD
-msgid "Default: None."
-msgstr "Default: None."
-=======
 msgid ""
 "The number of training process, and is also the number of GPU cards used "
 "in training. If None, it will be set by "
 ":meth:`paddle.distributed.get_world_size` method. Default: None."
 msgstr ""
->>>>>>> ee157d6f
+"Number of training process. Equal to the value of the environment "
+"variable PADDLE_TRAINER_ID. Default: None."
 
 #: of paddlenlp.data.sampler.SamplerHelper.shard:8
 msgid ""
@@ -289,8 +225,6 @@
 " variable PADDLE_TRAINER_ID. If None, it will be intialized by "
 ":meth:`paddle.distributed.get_rank` method. Default: None."
 msgstr ""
-"Number of training process. Equal to the value of the environment "
-"variable PADDLE_TRAINER_ID. Default: None."
 
 #: of paddlenlp.data.sampler.SamplerHelper.shard:14
 msgid "A new sliced :class:`SamplerHelper` object."
