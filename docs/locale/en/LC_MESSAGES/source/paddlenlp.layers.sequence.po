--- conflicted
+++ resolved
@@ -42,28 +42,20 @@
 "sequence_length]`."
 
 #: of paddlenlp.layers.sequence.sequence_mask:5
-<<<<<<< HEAD
-msgid "The valid length of every sequence, a tensor with shape `[batch_size]`"
-msgstr "The valid length of every sequence, a tensor with shape `[batch_size]`"
-=======
 msgid "The valid length of every sequence, a tensor with a shape of [batch_size]."
-msgstr ""
->>>>>>> ee157d6f
+msgstr "The valid length of every sequence, a tensor with a shape of [batch_size]."
 
 #: of paddlenlp.layers.sequence.sequence_mask
 msgid "返回"
 msgstr "Return"
 
 #: of paddlenlp.layers.sequence.sequence_mask:8
-<<<<<<< HEAD
-msgid "The output sequence mask."
-msgstr "The output sequence mask."
-=======
 msgid ""
 "Returns the output sequence mask `mask`. Its dtype is `bool` and has a "
 "shape of [batch_size, sequence_length]."
 msgstr ""
->>>>>>> ee157d6f
+"Returns the output sequence mask `mask`. Its dtype is `bool` and has a "
+"shape of [batch_size, sequence_length]."
 
 #: of paddlenlp.layers.sequence.sequence_mask
 msgid "返回类型"
