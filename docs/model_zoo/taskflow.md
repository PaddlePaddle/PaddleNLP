# PaddleNLP Taskflow

- [PaddleNLP Taskflow](#paddlenlp-taskflow)
  - [介绍](#介绍)
    - [任务清单](#任务清单)
  - [用法](#用法)
    - [查看使用示例](#查看使用示例)
    - [中文分词](#中文分词)
    - [词性标注](#词性标注)
    - [命名实体识别](#命名实体识别)
    - [文本纠错](#文本纠错)
    - [句法分析](#句法分析)
    - [情感分析](#情感分析)
    - [文本相似度](#文本相似度)
    - [知识挖掘-词类知识标注](#知识挖掘-词类知识标注)
    - [知识挖掘-名词短语标注](#知识挖掘-名词短语标注)
    - [生成式问答](#生成式问答)
    - [智能写诗](#智能写诗)
  - [FAQ](#FAQ)

## 介绍

`paddlenlp.Taskflow`提供开箱即用的NLP预置任务，覆盖自然语言理解与自然语言生成两大核心应用，在中文场景上提供产业级的效果与极致的预测性能。

### 任务清单

| 自然语言理解任务  | 自然语言生成任务 |
| :------------  | ---- |
| 中文分词 | 生成式问答 |
| 词性标注 | 智能写诗 |
| 命名实体识别  | 文本翻译(TODO) |
| 文本纠错 | 开放域对话(TODO) |
| 句法分析 | 自动对联(TODO) |
| 情感分析 |  |
| 文本相似度 |  |
| 知识挖掘-词类知识标注 |  |
| 知识挖掘-名词短语标注 |  |

随着版本迭代会持续开放更多的应用场景。

## 安装

### 环境依赖
- python >= 3.6
- paddlepaddle >= 2.2.0
- paddlenlp >= 2.1.0

## 用法

### 查看使用示例
```python
from paddlenlp import Taskflow

seg = Taskflow("word_segmentation")
seg.help()
>>> Examples:
        from paddlenlp import Taskflow

        seg = Taskflow("word_segmentation")
        seg("第十四届全运会在西安举办")
        '''
        ['第十四届', '全运会', '在', '西安', '举办']
        '''

        seg(["第十四届全运会在西安举办", "三亚是一个美丽的城市"])
        '''
        [['第十四届', '全运会', '在', '西安', '举办'], ['三亚', '是', '一个', '美丽', '的', '城市']]
        '''
```

### 中文分词

```python
from paddlenlp import Taskflow

seg = Taskflow("word_segmentation")
seg("第十四届全运会在西安举办")
>>> ['第十四届', '全运会', '在', '西安', '举办']

seg(["第十四届全运会在西安举办", "三亚是一个美丽的城市"])
>>> [['第十四届', '全运会', '在', '西安', '举办'], ['三亚', '是', '一个', '美丽', '的', '城市']]
```

可配置参数：

* `batch_size`：批处理大小，请结合机器情况进行调整，默认为1。

### 词性标注

```python
from paddlenlp import Taskflow

tag = Taskflow("pos_tagging")
tag("第十四届全运会在西安举办")
>>>[('第十四届', 'm'), ('全运会', 'nz'), ('在', 'p'), ('西安', 'LOC'), ('举办', 'v')]

tag(["第十四届全运会在西安举办", "三亚是一个美丽的城市"])
>>> [[('第十四届', 'm'), ('全运会', 'nz'), ('在', 'p'), ('西安', 'LOC'), ('举办', 'v')], [('三亚', 'LOC'), ('是', 'v'), ('一个', 'm'), ('美丽', 'a'), ('的', 'u'), ('城市', 'n')]]
```

<<<<<<< HEAD
- 标签集合：

| 标签 | 含义     | 标签 | 含义     | 标签 | 含义     | 标签 | 含义     |
| ---- | -------- | ---- | -------- | ---- | -------- | ---- | -------- |
| n    | 普通名词 | f    | 方位名词 | s    | 处所名词 | t    | 时间     |
| nr   | 人名     | ns   | 地名     | nt   | 机构名   | nw   | 作品名   |
| nz   | 其他专名 | v    | 普通动词 | vd   | 动副词   | vn   | 名动词   |
| a    | 形容词   | ad   | 副形词   | an   | 名形词   | d    | 副词     |
| m    | 数量词   | q    | 量词     | r    | 代词     | p    | 介词     |
| c    | 连词     | u    | 助词     | xc   | 其他虚词 | w    | 标点符号 |
| PER  | 人名     | LOC  | 地名     | ORG  | 机构名   | TIME | 时间     |

#### 自定义词典

用户可以通过装载自定义词典来定制化`word_segmentation`和`pos_tagging`的分词或词性标注结果。

词典文件`custom.txt`示例：

```text
赛里木湖/LAKE
高/a 山/n
海拔最高
湖 泊
```

以"赛里木湖是新疆海拔最高的高山湖泊"为例，原本的输出结果为：

```text
[('赛里木湖', 'LOC'), ('是', 'v'), ('新疆', 'LOC'), ('海拔', 'n'), ('最高', 'a'), ('的', 'u'), ('高山', 'n'), ('湖泊', 'n')]
```

装载自定义词典及输出结果示例：

```python
from paddlenlp import Taskflow

my_pos = Taskflow("pos_tagging", custom_vocab="custom.txt")
my_pos("赛里木湖是新疆海拔最高的高山湖泊")
>>> [('赛里木湖', 'LAKE'), ('是', 'v'), ('新疆', 'LOC'), ('海拔最高', 'n'), ('的', 'u'), ('高', 'a'), ('山', 'n'), ('湖', 'n'), ('泊', 'n')]
```
=======
可配置参数：

* `batch_size`：批处理大小，请结合机器情况进行调整，默认值为1。
>>>>>>> eec798a9

### 命名实体识别

```python
from paddlenlp import Taskflow

ner = Taskflow("ner")
ner("《孤女》是2010年九州出版社出版的小说，作者是余兼羽")
>>> [('《', 'w'), ('孤女', '作品类_实体'), ('》', 'w'), ('是', '肯定词'), ('2010年', '时间类'), ('九州出版社', '组织机构类'), ('出版', '场景事件'), ('的', '助词'), ('小说', '作品类_概念'), ('，', 'w'), ('作者', '人物类_概念'), ('是', '肯定词'), ('余兼羽', '人物类_实体')]

ner(["热梅茶是一道以梅子为主要原料制作的茶饮", "《孤女》是2010年九州出版社出版的小说，作者是余兼羽"])
>>> [[('热梅茶', '饮食类_饮品'), ('是', '肯定词'), ('一道', '数量词'), ('以', '介词'), ('梅子', '饮食类'), ('为', '肯定词'), ('主要原料', '物体类'), ('制作', '场景事件'), ('的', '助词'), ('茶饮', '饮食类_饮品')], [('《', 'w'), ('孤女', '作品类_实体'), ('》', 'w'), ('是', '肯定词'), ('2010年', '时间类'), ('九州出版社', '组织机构类'), ('出版', '场景事件'), ('的', '助词'), ('小说', '作品类_概念'), ('，', 'w'), ('作者', '人物类_概念'), ('是', '肯定词'), ('余兼羽', '人物类_实体')]]
```

可配置参数：

* `batch_size`：批处理大小，请结合机器情况进行调整，默认为1。

### 文本纠错

```python
from paddlenlp import Taskflow

corrector = Taskflow("text_correction")
corrector('遇到逆竟时，我们必须勇于面对，而且要愈挫愈勇，这样我们才能朝著成功之路前进。')
>>> [{'source': '遇到逆竟时，我们必须勇于面对，而且要愈挫愈勇，这样我们才能朝著成功之路前进。', 'target': '遇到逆境时，我们必须勇于面对，而且要愈挫愈勇，这样我们才能朝著成功之路前进。', 'errors': [{'position': 3, 'correction': {'竟': '境'}}]}]

corrector(['遇到逆竟时，我们必须勇于面对，而且要愈挫愈勇，这样我们才能朝著成功之路前进。',
                '人生就是如此，经过磨练才能让自己更加拙壮，才能使自己更加乐观。'])
>>> [{'source': '遇到逆竟时，我们必须勇于面对，而且要愈挫愈勇，这样我们才能朝著成功之路前进。', 'target': '遇到逆境时，我们必须勇于面对，而且要愈挫愈勇，这样我们才能朝著成功之路前进。', 'errors': [{'position': 3, 'correction': {'竟': '境'}}]}, {'source': '人生就是如此，经过磨练才能让自己更加拙壮，才能使自己更加乐观。', 'target': '人生就是如此，经过磨练才能让自己更加茁壮，才能使自己更加乐观。', 'errors': [{'position': 18, 'correction': {'拙': '茁'}}]}]
```

可配置参数：

* `batch_size`：批处理大小，请结合机器情况进行调整，默认为1。

### 句法分析

```python
from paddlenlp import Taskflow

ddp = Taskflow("dependency_parsing")
ddp("9月9日上午纳达尔在亚瑟·阿什球场击败俄罗斯球员梅德韦杰夫")
>>> [{'word': ['9月9日', '上午', '纳达尔', '在', '亚瑟·阿什球场', '击败', '俄罗斯', '球员', '梅德韦杰夫'], 'head': [2, 6, 6, 5, 6, 0, 8, 9, 6], 'deprel': ['ATT', 'ADV', 'SBV', 'MT', 'ADV', 'HED', 'ATT', 'ATT', 'VOB']}]

ddp(["9月9日上午纳达尔在亚瑟·阿什球场击败俄罗斯球员梅德韦杰夫", "他送了一本书"])
>>> [{'word': ['9月9日', '上午', '纳达尔', '在', '亚瑟·阿什球场', '击败', '俄罗斯', '球员', '梅德韦杰夫'], 'head': [2, 6, 6, 5, 6, 0, 8, 9, 6], 'deprel': ['ATT', 'ADV', 'SBV', 'MT', 'ADV', 'HED', 'ATT', 'ATT', 'VOB']}, {'word': ['他', '送', '了', '一本', '书'], 'head': [2, 0, 2, 5, 2], 'deprel': ['SBV', 'HED', 'MT', 'ATT', 'VOB']}]

# 输出概率值和词性标签
ddp = Taskflow("dependency_parsing", prob=True, use_pos=True)
ddp("9月9日上午纳达尔在亚瑟·阿什球场击败俄罗斯球员梅德韦杰夫")
>>> [{'word': ['9月9日', '上午', '纳达尔', '在', '亚瑟·阿什', '球场', '击败', '俄罗斯', '球员', '梅德韦杰夫'], 'head': [2, 7, 7, 6, 6, 7, 0, 9, 10, 7], 'deprel': ['ATT', 'ADV', 'SBV', 'MT', 'ATT', 'ADV', 'HED', 'ATT', 'ATT', 'VOB'], 'postag': ['TIME', 'TIME', 'PER', 'p', 'PER', 'n', 'v', 'LOC', 'n', 'PER'], 'prob': [0.79, 0.98, 1.0, 0.49, 0.97, 0.86, 1.0, 0.85, 0.97, 0.99]}]

# 使用ddparser-ernie-1.0进行预测
ddp = Taskflow("dependency_parsing", model="ddparser-ernie-1.0")
ddp("9月9日上午纳达尔在亚瑟·阿什球场击败俄罗斯球员梅德韦杰夫")
>>> [{'word': ['9月9日', '上午', '纳达尔', '在', '亚瑟·阿什球场', '击败', '俄罗斯', '球员', '梅德韦杰夫'], 'head': [2, 6, 6, 5, 6, 0, 8, 9, 6], 'deprel': ['ATT', 'ADV', 'SBV', 'MT', 'ADV', 'HED', 'ATT', 'ATT', 'VOB']}]
```

#### 依存关系可视化

句法树可视化示例：

```python
from paddlenlp import Taskflow

ddp = Taskflow("dependency_parsing", return_visual=True)
result = ddp("9月9日上午纳达尔在亚瑟·阿什球场击败俄罗斯球员梅德韦杰夫")[0]['visual']
import cv2
cv2.imwrite('test.png', result)
```

可配置参数：

* `batch_size`：批处理大小，请结合机器情况进行调整，默认为1。
* `tree`：确保输出结果是正确的依存句法树，默认为True。
* `prob`：是否输出每个弧对应的概率值，默认为False。
* `use_pos`：是否返回词性标签，默认为False。
* `use_cuda`：是否使用GPU进行切词，默认为False。
* `return_visual`：是否返回句法树的可视化结果，默认为False。

### 情感分析

```python
from paddlenlp import Taskflow

senta = Taskflow("sentiment_analysis")
senta("这个产品用起来真的很流畅，我非常喜欢")
>>> [{'text': '这个产品用起来真的很流畅，我非常喜欢', 'label': 'positive', 'score': 0.9938690066337585}]

senta(["这个产品用起来真的很流畅，我非常喜欢", "作为老的四星酒店，房间依然很整洁，相当不错。机场接机服务很好，可以在车上办理入住手续，节省时间"])
>>> [{'text': '这个产品用起来真的很流畅，我非常喜欢', 'label': 'positive', 'score': 0.9938690066337585}, {'text': '作为老的四星酒店，房间依然很整洁，相当不错。机场接机服务很好，可以在车上办理入住手续，节省时间', 'label': 'positive', 'score': 0.985750675201416}]

# 使用SKEP情感分析预训练模型进行预测
senta = Taskflow("sentiment_analysis", model="skep_ernie_1.0_large_ch")
senta("作为老的四星酒店，房间依然很整洁，相当不错。机场接机服务很好，可以在车上办理入住手续，节省时间。")
>>> [{'text': '作为老的四星酒店，房间依然很整洁，相当不错。机场接机服务很好，可以在车上办理入住手续，节省时间。', 'label': 'positive', 'score': 0.984320878982544}]
```

### 文本相似度

```python
from paddlenlp import Taskflow

similarity = Taskflow("text_similarity")
similarity([["世界上什么东西最小", "世界上什么东西最小？"]])
>>> [{'text1': '世界上什么东西最小', 'text2': '世界上什么东西最小？', 'similarity': 0.992725}]

similarity([["光眼睛大就好看吗", "眼睛好看吗？"], ["小蝌蚪找妈妈怎么样", "小蝌蚪找妈妈是谁画的"]])
>>> [{'text1': '光眼睛大就好看吗', 'text2': '眼睛好看吗？', 'similarity': 0.74502707}, {'text1': '小蝌蚪找妈妈怎么样', 'text2': '小蝌蚪找妈妈是谁画的', 'similarity': 0.8192149}]
```

可配置参数：

* `batch_size`：批处理大小，请结合机器情况进行调整，默认为1。
* `max_seq_len`：最大序列长度，默认为128。

### 知识挖掘-词类知识标注

```python
from paddlenlp import Taskflow

wordtag = Taskflow("knowledge_mining")
wordtag("《孤女》是2010年九州出版社出版的小说，作者是余兼羽")
>>> [{'text': '《孤女》是2010年九州出版社出版的小说，作者是余兼羽', 'items': [{'item': '《', 'offset': 0, 'wordtag_label': 'w', 'length': 1}, {'item': '孤女', 'offset': 1, 'wordtag_label': '作品类_实体', 'length': 2}, {'item': '》', 'offset': 3, 'wordtag_label': 'w', 'length': 1}, {'item': '是', 'offset': 4, 'wordtag_label': '肯定词', 'length': 1, 'termid': '肯定否定词_cb_是'}, {'item': '2010年', 'offset': 5, 'wordtag_label': '时间类', 'length': 5, 'termid': '时间阶段_cb_2010年'}, {'item': '九州出版社', 'offset': 10, 'wordtag_label': '组织机构类', 'length': 5, 'termid': '组织机构_eb_九州出版社'}, {'item': '出版', 'offset': 15, 'wordtag_label': '场景事件', 'length': 2, 'termid': '场景事件_cb_出版'}, {'item': '的', 'offset': 17, 'wordtag_label': '助词', 'length': 1, 'termid': '助词_cb_的'}, {'item': '小说', 'offset': 18, 'wordtag_label': '作品类_概念', 'length': 2, 'termid': '小说_cb_小说'}, {'item': '，', 'offset': 20, 'wordtag_label': 'w', 'length': 1}, {'item': '作者', 'offset': 21, 'wordtag_label': '人物类_概念', 'length': 2, 'termid': '人物_cb_作者'}, {'item': '是', 'offset': 23, 'wordtag_label': '肯定词', 'length': 1, 'termid': '肯定否定词_cb_是'}, {'item': '余兼羽', 'offset': 24, 'wordtag_label': '人物类_实体', 'length': 3}]}]

wordtag(["热梅茶是一道以梅子为主要原料制作的茶饮",
         "《孤女》是2010年九州出版社出版的小说，作者是余兼羽"])
>>> [{'text': '热梅茶是一道以梅子为主要原料制作的茶饮', 'items': [{'item': '热梅茶', 'offset': 0, 'wordtag_label': '饮食类_饮品', 'length': 3}, {'item': '是', 'offset': 3, 'wordtag_label': '肯定词', 'length': 1, 'termid': '肯定否定词_cb_是'}, {'item': '一道', 'offset': 4, 'wordtag_label': '数量词', 'length': 2}, {'item': '以', 'offset': 6, 'wordtag_label': '介词', 'length': 1, 'termid': '介词_cb_以'}, {'item': '梅子', 'offset': 7, 'wordtag_label': '饮食类', 'length': 2, 'termid': '饮食_cb_梅'}, {'item': '为', 'offset': 9, 'wordtag_label': '肯定词', 'length': 1, 'termid': '肯定否定词_cb_为'}, {'item': '主要原料', 'offset': 10, 'wordtag_label': '物体类', 'length': 4, 'termid': '物品_cb_主要原料'}, {'item': '制作', 'offset': 14, 'wordtag_label': '场景事件', 'length': 2, 'termid': '场景事件_cb_制作'}, {'item': '的', 'offset': 16, 'wordtag_label': '助词', 'length': 1, 'termid': '助词_cb_的'}, {'item': '茶饮', 'offset': 17, 'wordtag_label': '饮食类_饮品', 'length': 2, 'termid': '饮品_cb_茶饮'}]}, {'text': '《孤女》是2010年九州出版社出版的小说，作者是余兼羽', 'items': [{'item': '《', 'offset': 0, 'wordtag_label': 'w', 'length': 1}, {'item': '孤女', 'offset': 1, 'wordtag_label': '作品类_实体', 'length': 2}, {'item': '》', 'offset': 3, 'wordtag_label': 'w', 'length': 1}, {'item': '是', 'offset': 4, 'wordtag_label': '肯定词', 'length': 1, 'termid': '肯定否定词_cb_是'}, {'item': '2010年', 'offset': 5, 'wordtag_label': '时间类', 'length': 5, 'termid': '时间阶段_cb_2010年'}, {'item': '九州出版社', 'offset': 10, 'wordtag_label': '组织机构类', 'length': 5, 'termid': '组织机构_eb_九州出版社'}, {'item': '出版', 'offset': 15, 'wordtag_label': '场景事件', 'length': 2, 'termid': '场景事件_cb_出版'}, {'item': '的', 'offset': 17, 'wordtag_label': '助词', 'length': 1, 'termid': '助词_cb_的'}, {'item': '小说', 'offset': 18, 'wordtag_label': '作品类_概念', 'length': 2, 'termid': '小说_cb_小说'}, {'item': '，', 'offset': 20, 'wordtag_label': 'w', 'length': 1}, {'item': '作者', 'offset': 21, 'wordtag_label': '人物类_概念', 'length': 2, 'termid': '人物_cb_作者'}, {'item': '是', 'offset': 23, 'wordtag_label': '肯定词', 'length': 1, 'termid': '肯定否定词_cb_是'}, {'item': '余兼羽', 'offset': 24, 'wordtag_label': '人物类_实体', 'length': 3}]}]
```

可配置参数：

* `batch_size`：批处理大小，请结合机器情况进行调整，默认为1。
* `linking`：实现基于词类的linking，默认为True。
* `params_path`：使用自定义模型参数，默认为None。
* `tag_path`：使用自定义标签文件，默认为None。
* `term_schema_path`：使用自定义TermType词类体系，默认为None。
* `term_data_path`：使用自定义百科知识树文件，默认为None。

### 知识挖掘-名词短语标注

```python
from paddlenlp import Taskflow

nptag = Taskflow("knowledge_mining", model="nptag")
nptag("糖醋排骨")
>>> [{'text': '糖醋排骨', 'label': '菜品'}]

nptag(["糖醋排骨", "红曲霉菌"])
>>> [{'text': '糖醋排骨', 'label': '菜品'}, {'text': '红曲霉菌', 'label': '微生物'}]

# 使用`linking`输出粗粒度类别标签`category`，即WordTag的词汇标签。
nptag = Taskflow("knowledge_mining", model="nptag", linking=True)
nptag(["糖醋排骨", "红曲霉菌"])
>>> [{'text': '糖醋排骨', 'label': '菜品', 'category': '饮食类_菜品'}, {'text': '红曲霉菌', 'label': '微生物', 'category': '生物类_微生物'}]
```

可配置参数：

* `batch_size`：批处理大小，请结合机器情况进行调整，默认为1。
* `max_seq_len`：最大序列长度，默认为64。
* `linking`：实现与WordTag类别标签的linking，默认为False。

### 生成式问答

```python
from paddlenlp import Taskflow

qa = Taskflow("question_answering")
qa("中国的国土面积有多大？")
>>> [{'text': '中国的国土面积有多大？', 'answer': '960万平方公里。'}]

qa(["中国国土面积有多大？", "中国的首都在哪里？"])
>>> [{'text': '中国国土面积有多大？', 'answer': '960万平方公里。'}, {'text': '中国的首都在哪里？', 'answer': '北京。'}]
```

可配置参数：

* `batch_size`：批处理大小，请结合机器情况进行调整，默认为1。

### 智能写诗

```python
from paddlenlp import Taskflow

poetry = Taskflow("poetry_generation")
poetry("林密不见人")
>>> [{'text': '林密不见人', 'answer': ',但闻人语响。'}]

poetry(["林密不见人", "举头邀明月"])
>>> [{'text': '林密不见人', 'answer': ',但闻人语响。'}, {'text': '举头邀明月', 'answer': ',低头思故乡。'}]
```

可配置参数：

* `batch_size`：批处理大小，请结合机器情况进行调整，默认为1。

## FAQ

### Q1 Taskflow如何修改任务保存路径？

**A:** Taskflow默认会将任务相关模型等文件保存到`$HOME/.paddlenlp`下，可以在任务初始化的时候通过`home_path`自定义修改保存路径。

示例：
```python
from paddlenlp import Taskflow

ner = Taskflow("ner", home_path="/workspace")
```
通过以上方式即可将ner任务相关文件保存至`/workspace`路径下。<|MERGE_RESOLUTION|>--- conflicted
+++ resolved
@@ -98,7 +98,6 @@
 >>> [[('第十四届', 'm'), ('全运会', 'nz'), ('在', 'p'), ('西安', 'LOC'), ('举办', 'v')], [('三亚', 'LOC'), ('是', 'v'), ('一个', 'm'), ('美丽', 'a'), ('的', 'u'), ('城市', 'n')]]
 ```
 
-<<<<<<< HEAD
 - 标签集合：
 
 | 标签 | 含义     | 标签 | 含义     | 标签 | 含义     | 标签 | 含义     |
@@ -139,11 +138,10 @@
 my_pos("赛里木湖是新疆海拔最高的高山湖泊")
 >>> [('赛里木湖', 'LAKE'), ('是', 'v'), ('新疆', 'LOC'), ('海拔最高', 'n'), ('的', 'u'), ('高', 'a'), ('山', 'n'), ('湖', 'n'), ('泊', 'n')]
 ```
-=======
+
 可配置参数：
 
 * `batch_size`：批处理大小，请结合机器情况进行调整，默认值为1。
->>>>>>> eec798a9
 
 ### 命名实体识别
 
