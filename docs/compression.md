# PaddleNLP 模型压缩 API

 **目录**
   * [模型压缩 API 功能简介](#模型压缩API功能介绍)
   * [如何启动模型压缩](#如何启动模型压缩)
       * [Step1：获取模型压缩参数 compression_args](#获取模型压缩参数compression_args)
       * [Step2：实例化 Trainer 并调用 compress()](#实例化Trainer并调用compress())
           * [Trainer 实例化参数介绍](#Trainer实例化参数介绍)
       * [Step3：实现自定义评估函数和 loss 计算函数（按需可选）](#实现自定义评估函数和loss计算函数（按需可选）)
       * [Step4：传参并运行压缩脚本](#传参并运行压缩脚本)
           * [CompressionArguments 参数介绍](#CompressionArguments参数介绍)
       * [三大场景模型压缩 API 使用示例](#三大场景模型压缩API使用示例)
   * [模型评估与部署](#模型评估与部署)
   * [FAQ](#FAQ)
   * [参考文献](#References)


<a name="模型压缩API功能介绍"></a>

## 模型压缩 API 功能简介

PaddleNLP 模型压缩 API 功能支持对 ERNIE 类下游任务上微调后的模型进行裁剪、量化，以缩小模型体积、减少内存占用、减少计算、提升推理速度从而减少部署难度。模型压缩 API 效果好，且简洁易用。目前裁剪功能现在支持 DynaBERT 中的宽度自适应裁剪策略；量化现在支持静态离线量化方法（PTQ），即无需训练，只需少量校准数据，即可导出量化模型。

- **效果好**：目前已经在分类（包含文本分类、文本匹配、自然语言推理、代词消歧、阅读理解等任务）、序列标注、抽取式阅读理解任务上进行过验证，基本达到精度无损。例如，对于 12L768H 结构的模型，宽度保留比例为 2/3 基本可以达到精度无损，对于 6L768H 模型，宽度保留比例 2/3 基本可以达到精度无损。裁剪后推理速度能够达到原先的 1-2 倍；6L768H 结构的模型量化后推理速度能够达到量化前的 2-3 倍。

- **简洁易用**：只需要简单几步即可开展模型压缩任务

如下表所示，ERNIE 3.0-Medium (6-layer, 384-hidden, 12-heads) 模型在三类任务（文本分类、序列标注、抽取式阅读理解）经过裁剪 + 量化后加速比均达到 3 倍左右，所有任务上平均精度损失可控制在 0.5 以内（0.46）。

|                            | TNEWS 性能    | TNEWS 精度   | MSRA_NER 性能 | MSRA_NER 精度 | CMRC2018 性能 | CMRC2018 精度 |
| -------------------------- | ------------- | ------------ | ------------- | ------------- | ------------- | ------------- |
| ERNIE 3.0-Medium+FP32      | 1123.85(1.0x) | 57.45        | 366.75(1.0x)  | 93.04         | 146.84(1.0x)  | 66.95         |
| ERNIE 3.0-Medium+INT8      | 3226.26(2.9x) | 56.99(-0.46) | 889.33(2.4x)  | 92.70(-0.34)  | 348.84(2.4x)  | 66.32(-0.63   |
| ERNIE 3.0-Medium+裁剪+FP32 | 1424.01(1.3x) | 57.31(-0.14) | 454.27(1.2x)  | 93.27(+0.23)  | 183.77(1.3x)  | 65.92(-1.03)  |
| ERNIE 3.0-Medium+裁剪+INT8 | 3635.48(3.2x) | 57.26(-0.19) | 1105.26(3.0x) | 93.20(+0.16)  | 444.27(3.0x)  | 66.17(-0.78)  |

(以上数据来自 [ERNIE 3.0 性能测试文档](../model_zoo/ernie-3.0/#性能测试)，文档包含测试环境介绍)

<a name="如何启动模型压缩"></a>

## 如何启动模型压缩

### 环境依赖

- paddlepaddle-gpu >=2.3
- paddlenlp >= 2.4.0
- paddleslim >= 2.3.0

模型压缩 API 中的压缩功能依赖最新的 `paddleslim` 包。可运行以下命令安装：

```shell
pip install paddleslim -i https://pypi.tuna.tsinghua.edu.cn/simple
```

模型压缩 API 的使用大致分为四步：

- Step 1: 使用 `PdArgumentParser` 解析从命令行传入的超参数，以获取压缩参数 `compression_args`；
- Step 2: 实例化 Trainer 并调用 `compress()` 压缩 API
- Step 3: 实现自定义评估函数和 loss 计算函数（按需可选），以适配自定义压缩任务
- Step 4：传参并运行压缩脚本

**示例代码**

```python
from paddlenlp.trainer import PdArgumentParser, CompressionArguments

# Step1: 使用 `PdArgumentParser` 解析从命令行传入的超参数，以获取压缩参数 `compression_args`；
parser = PdArgumentParser(CompressionArguments)
compression_args = parser.parse_args_into_dataclasses()

# Step2: 实例化 Trainer 并调用 compress()
trainer = Trainer(
    model=model,
    args=compression_args,
    data_collator=data_collator,
    train_dataset=train_dataset,
    eval_dataset=eval_dataset,
    criterion=criterion)

# Step 3: 使用内置模型和评估方法，则不需要实现自定义评估函数和 loss 计算函数
trainer.compress()
```

```shell
# Step4: 传参并运行压缩脚本
python compress.py \
    --output_dir ./compress_models  \
    --per_device_train_batch_size 32 \
    --per_device_eval_batch_size 32 \
    --num_train_epochs 4 \
    --width_mult_list 0.75 \
    --batch_size_list 4 8 16 \
    --batch_num_list 1 \

```


<a name="获取模型压缩参数compression_args"></a>

### Step 1：获取模型压缩参数 compression_args

使用 `PdArgumentParser` 对象解析从命令行得到的超参数，从而得到 `compression_args`，并将 `compression_args` 传给 `Trainer` 对象。获取 `compression_args` 的方法通常如下：

```python
from paddlenlp.trainer import PdArgumentParser, CompressionArguments

# Step1: 使用 `PdArgumentParser` 解析从命令行传入的超参数，以获取压缩参数 `compression_args`；
parser = PdArgumentParser(CompressionArguments)
compression_args = parser.parse_args_into_dataclasses()
```

<a name="实例化Trainer并调用compress()"></a>

### Step 2：实例化 Trainer 并调用 compress

<a name="Trainer实例化参数介绍"></a>

#### Trainer 实例化参数介绍

- **--model** 待压缩的模型，目前支持 ERNIE、BERT、RoBERTa、ERNIE-M、ERNIE-Gram、PP-MiniLM、TinyBERT 等结构相似的模型，是在下游任务中微调后的模型，当预训练模型选择 ERNIE 时，需要继承 `ErniePretrainedModel`。以分类任务为例，可通过`AutoModelForSequenceClassification.from_pretrained(model_name_or_path)` 等方式来获取，这种情况下，`model_name_or_path`目录下需要有 model_config.json, model_state.pdparams 文件；
- **--data_collator** 三类任务均可使用 PaddleNLP 预定义好的 [DataCollator 类](../../paddlenlp/data/data_collator.py)，`data_collator` 可对数据进行 `Pad` 等操作。使用方法参考 [示例代码](../model_zoo/ernie-3.0/compress_seq_cls.py) 即可；
- **--train_dataset** 裁剪训练需要使用的训练集，是任务相关的数据。自定义数据集的加载可参考 [文档](https://huggingface.co/docs/datasets/loading)。不启动裁剪时，可以为 None；
- **--eval_dataset** 裁剪训练使用的评估集，也是量化使用的校准数据，是任务相关的数据。自定义数据集的加载可参考 [文档](https://huggingface.co/docs/datasets/loading)。是 Trainer 的必选参数；
- **--tokenizer** 模型 `model` 对应的 `tokenizer`，可使用 `AutoTokenizer.from_pretrained(model_name_or_path)` 来获取。
- **--criterion** 模型的 loss 对象，是一个 nn.Layer 对象，用于在 ofa_utils.py 计算模型的 loss 用于计算梯度从而确定神经元重要程度。

用以上参数实例化 Trainer 对象，之后直接调用 `compress()` 。`compress()` 会根据选择的策略进入不同的分支，以进行裁剪或者量化的过程。

**示例代码**

```python
from paddlenlp.trainer import PdArgumentParser, CompressionArguments

# Step1: 使用 `PdArgumentParser` 解析从命令行传入的超参数，以获取压缩参数 `compression_args`；
parser = PdArgumentParser(CompressionArguments)
compression_args = parser.parse_args_into_dataclasses()

# Step2: 实例化 Trainer 并调用 compress()
trainer = Trainer(
    model=model,
    args=compression_args,
    data_collator=data_collator,
    train_dataset=train_dataset,
    eval_dataset=eval_dataset,
    criterion=criterion)

trainer.compress()
```

<a name="实现自定义评估函数和loss计算函数（按需可选）"></a>

### Step3：实现自定义评估函数和 loss 计算函数（按需可选），以适配自定义压缩任务

当使用 DynaBERT 裁剪功能时，如果模型、Metrics 不符合下表的情况，那么模型压缩 API 中自带的评估函数和计算 loss 的参数可能需要自定义。

目前 DynaBERT 裁剪功能只支持 SequenceClassification 等三类 PaddleNLP 内置 class，并且内置评估器对应为 Accuracy、F1、Squad。

| Model class name |  SequenceClassification   | TokenClassification   | QuestionAnswering |
| ---------------- | ------------------------- | --------------------- | ----------------- |
|      Metrics     |          Accuracy         |           F1          |        Squad      |

需要注意以下三个条件：

- 如果模型是自定义模型，需要继承 `XXXPretrainedModel`，例如当预训练模型选择 ERNIE 时，继承 `ErniePretrainedModel`，模型需要支持调用 `from_pretrained()` 导入模型，且只含 `pretrained_model_name_or_path` 一个必选参数，`forward` 函数返回 `logits` 或者 `tuple of logits`；

- 如果模型是自定义模型，或者数据集比较特殊，压缩 API 中 loss 的计算不符合使用要求，需要自定义 `custom_dynabert_calc_loss` 函数。计算 loss 后计算梯度，从而得出计算神经元的重要性以便裁剪使用。可参考下方示例代码。
    - 输入每个 batch 的数据，返回模型的 loss。
    - 将该函数传入 `compress()` 中的 `custom_dynabert_calc_loss` 参数；

- 如果评估器也不满足上述所支持情况，需实现自定义 `custom_evaluate` 评估函数，需要同时支持 `paddleslim.nas.ofa.OFA` 模型和 `paddle.nn.layer` 模型。可参考下方示例代码。
    - 输入`model` 和 `dataloader`，返回模型的评价指标（单个 float 值）。
    - 将该函数传入 `compress()` 中的 `custom_evaluate` 参数；

`custom_evaluate()` 函数定义示例：

```python
    import paddle
    from paddle.metric import Accuracy

    @paddle.no_grad()
    def evaluate_seq_cls(model, data_loader, is_ofa_model=False):
        metric = Accuracy()
        model.eval()
        metric.reset()
        for batch in data_loader:
<<<<<<< HEAD
            logits = model(batch['input_ids'],
                           batch['token_type_ids'])
=======
            logits = model(input_ids=batch['input_ids'],
                           token_type_ids=batch['token_type_ids'],
                           #必须写这一行
                           attention_mask=[None, None])
>>>>>>> f6e0068a
            # Supports paddleslim.nas.ofa.OFA model and nn.layer model.
            if is_ofa_model:
                logits = logits[0]
            correct = metric.compute(logits, batch['labels'])
            metric.update(correct)
        res = metric.accumulate()
        logger.info("acc: %s, " % res)
        model.train()
        return res
```

`custom_dynabert_calc_loss` 函数定义示例：

```python
def calc_loss(loss_fct, model, batch, head_mask):
    logits = model(input_ids=batch["input_ids"],
                token_type_ids=batch["token_type_ids"],
                # 必须写下面这行
                attention_mask=[None, head_mask])
    loss = loss_fct(logits, batch["labels"])
    return loss
```
在调用 `compress()` 时传入这 2 个自定义函数：

```python
trainer.compress(custom_evaluate=evaluate_seq_cls,
                 custom_dynabert_calc_loss=calc_loss)
```


<a name="传参并运行压缩脚本"></a>

### Step 4：传参并运行压缩脚本

这一步主要是将压缩需要用到的参数通过命令行传入，并启动压缩脚本。

压缩启动命令：

**示例代码**

```shell
# Step4: 运行压缩脚本
python compress.py \
    --output_dir ./compress_models  \
    --per_device_train_batch_size 32 \
    --per_device_eval_batch_size 32 \
    --num_train_epochs 4 \
    --width_mult_list 0.75 \
    --batch_size_list 4 8 16 \
    --batch_num_list 1 \

```

下面会介绍模型压缩启动命令可以传递的超参数。

<a name="CompressionArguments参数介绍"></a>

#### CompressionArguments 参数介绍

`CompressionArguments` 中的参数一部分是模型压缩功能特定参数，另一部分继承自 `TrainingArguments`，是压缩训练时需要设置的超参数。下面会进行具体介绍，

**公共参数**

公共参数中的参数和具体的压缩策略无关。

- **--strategy** 模型压缩策略，目前支持 `'dynabert+ptq'`、 `'dynabert'` 、 `'ptq'` 和 `'qat'`。
其中 `'dynabert'` 代表基于 DynaBERT 的宽度裁剪策略，`'ptq'` 表示静态离线量化， `'dynabert+ptq'` 代表先裁剪后量化。`qat` 表示量化训练。默认是 `'dynabert+ptq'`；

- **--output_dir** 模型压缩后模型保存目录；

- **--input_infer_model_path** 待压缩的静态图模型，该参数是为了支持对静态图模型的压缩。不需使用时可忽略。默认为 `None`；

**DynaBERT 裁剪参数**

当用户使用了 DynaBERT 裁剪策略时需要传入以下可选参数：

- **--width_mult_list** 裁剪宽度保留的搜索列表，对 6 层模型推荐 `3/4` ，对 12 层模型推荐 `2/3`，表示对 `q`、`k`、`v` 以及 `ffn` 权重宽度的保留比例，假设 12 层模型原先有 12 个 attention heads，裁剪后只剩 9 个 attention heads。默认是 `[3/4]`；

- **--per_device_train_batch_size**  用于裁剪训练的每个 GPU/CPU 核心 的 batch 大小。默认是 8；

- **--per_device_eval_batch_size** 用于裁剪评估的每个 GPU/CPU 核心 的 batch 大小。默认是 8；

- **--num_train_epochs** 裁剪训练所需要的 epochs 数。默认是 3.0；

- **--max_steps** 如果设置为正数，则表示要执行的训练步骤总数。覆盖 `num_train_epochs`。默认为 -1；

- **--logging_steps** 两个日志之间的更新步骤数。默认为 500；

- **--save_steps** 评估模型的步数。默认为 100；

- **--optim** 裁剪训练使用的优化器名称，默认为adamw，默认为 'adamw'；

- **--learning_rate** 裁剪训练使用优化器的初始学习率，默认为 5e-05；

- **--weight_decay** 除了所有 bias 和 LayerNorm 权重之外，应用于所有层裁剪训练时的权重衰减数值。 默认为 0.0；

- **--adam_beta1** 裁剪训练使用 AdamW 的优化器时的 beta1 超参数。默认为 0.9；

- **--adam_beta2** 裁剪训练使用 AdamW 优化器时的 beta2 超参数。默认为 0.999；

- **--adam_epsilon** 裁剪训练使用 AdamW 优化器时的 epsilon 超参数。默认为 1e-8；

- **--max_grad_norm** 最大梯度范数（用于梯度裁剪）。默认为 1.0；

- **--lr_scheduler_type** 要使用的学习率调度策略。默认为 'linear'；

- **--warmup_ratio** 用于从 0 到 `learning_rate` 的线性 warmup 的总训练步骤的比例。 默认为 0.0；

- **--warmup_steps** 用于从 0 到 `learning_rate` 的线性 warmup 的步数。覆盖 warmup_ratio 参数。默认是 0；

- **--seed** 设置的随机种子。为确保多次运行的可复现性。默认为 42；

- **--device** 运行的设备名称。支持 cpu/gpu。默认为 'gpu'；

- **--remove_unused_columns** 是否去除 Dataset 中不用的字段数据。默认是 True；

**PTQ 量化参数**

当用户使用了 PTQ 量化策略时需要传入以下可选参数：

- **--algo_list** 量化策略搜索列表，目前支持 `'KL'`、`'abs_max'`、`'min_max'`、`'avg'`、`'hist'`、`'mse'` 和 `'emd'`，不同的策略计算量化比例因子的方法不同。建议传入多种策略，可批量得到由多种策略产出的多个量化模型，可从中选择效果最优模型。ERNIE 类模型较推荐 `'hist'`, `'mse'`, `'KL'`，`'emd'` 等策略。默认是 ['mse', 'KL']；

- **--batch_num_list** batch_nums 的超参搜索列表，batch_nums 表示采样需要的 batch 数。校准数据的总量是 batch_size * batch_nums。如 batch_num 为 None，则 data loader 提供的所有数据均会被作为校准数据。默认是 [1]；

- **--batch_size_list** 校准样本的 batch_size 搜索列表。并非越大越好，也是一个超参数，建议传入多种校准样本数，最后可从多个量化模型中选择最优模型。默认是 `[4]`；

- **--weight_quantize_type** 权重的量化类型，支持 `'abs_max'` 和 `'channel_wise_abs_max'` 两种方式。通常使用 'channel_wise_abs_max'， 这种方法得到的模型通常精度更高；

- **--round_type** 权重值从 FP32 到 INT8 的转化方法，目前支持 `'round'` 和 '[adaround](https://arxiv.org/abs/2004.10568.)'，默认是 `'round'`；

- **--bias_correction** 如果是 True，表示使用 [bias correction](https://arxiv.org/abs/1810.05723) 功能，默认为 False。


<a name="三大场景模型压缩API使用示例"></a>

### 三大场景模型压缩 API 使用示例

本项目提供了压缩 API 在分类（包含文本分类、文本匹配、自然语言推理、代词消歧等任务）、序列标注、抽取式阅读理解三大场景下的使用样例，可以分别参考 [ERNIE 3.0](../model_zoo/ernie-3.0/) 目录下的 [compress_seq_cls.py](../model_zoo/ernie-3.0/compress_seq_cls.py) 、[compress_token_cls.py](../model_zoo/ernie-3.0/compress_token_cls.py)、[compress_qa.py](../model_zoo/ernie-3.0/compress_qa.py) 脚本，启动方式如下：

```shell
# 分类任务
# 该脚本共支持 CLUE 中 7 个分类任务，超参不全相同，因此分类任务中的超参配置利用 config.yml 配置
python compress_seq_cls.py \
    --dataset "clue tnews"  \
    --model_name_or_path best_models/TNEWS  \
    --output_dir ./

# 序列标注任务
python compress_token_cls.py \
    --dataset "msra_ner"  \
    --model_name_or_path best_models/MSRA_NER \
    --output_dir ./ \
    --max_seq_length 128 \
    --per_device_train_batch_size 32 \
    --per_device_eval_batch_size 32 \
    --learning_rate 0.00005 \
    --remove_unused_columns False \
    --num_train_epochs 3

# 阅读理解任务
python compress_qa.py \
    --dataset "clue cmrc2018" \
    --model_name_or_path best_models/CMRC2018  \
    --output_dir ./ \
    --max_seq_length 512 \
    --learning_rate 0.00003 \
    --num_train_epochs 8 \
    --per_device_train_batch_size 24 \
    --per_device_eval_batch_size 24 \
    --max_answer_length 50 \

```

示例代码中压缩使用的是 datasets 内置的数据集，若想要使用自定义数据集压缩，可参考 [datasets 加载自定义数据集文档](https://huggingface.co/docs/datasets/loading)。

<a name="模型评估与部署"></a>

## 模型评估与部署

裁剪、量化后的模型不能再通过 `from_pretrained` 导入进行预测，而是需要使用 Paddle 部署工具才能完成预测。

压缩后的模型部署可以参考 [部署文档](../model_zoo/ernie-3.0/deploy) 完成。

### Python 部署

服务端部署可以从这里开始。可以利用 [预测 backend 脚本](https://github.com/PaddlePaddle/PaddleNLP/blob/develop/model_zoo/ernie-3.0/deploy/python/ernie_predictor.py)，并参考 [infer_cpu.py](https://github.com/PaddlePaddle/PaddleNLP/blob/develop/model_zoo/ernie-3.0/deploy/python/infer_cpu.py) 或者 [infer_gpu.py](https://github.com/PaddlePaddle/PaddleNLP/blob/develop/model_zoo/ernie-3.0/deploy/python/infer_gpu.py) 来编写自己的预测脚本。并根据 [Python 部署指南](https://github.com/PaddlePaddle/PaddleNLP/tree/develop/model_zoo/ernie-3.0/deploy/python) 的介绍安装预测环境，对压缩后的模型进行精度评估、性能测试以及部署。


<a name="服务化部署"></a>

### 服务化部署

- [Triton Inference Server 服务化部署指南](../model_zoo/ernie-3.0/deploy/triton/README.md)
- [Paddle Serving 服务化部署指南](../model_zoo/ernie-3.0/deploy/serving/README.md)

<a name="Paddle2ONNX部署"></a>

### Paddle2ONNX 部署

ONNX 导出及 ONNXRuntime 部署请参考：[ONNX 导出及 ONNXRuntime 部署指南](./deploy/paddle2onnx/README.md)


### Paddle Lite 移动端部署

即将支持，敬请期待


<a name="FAQ"></a>

## FAQ

**Q：模型压缩需要数据吗？**

A：裁剪过程类似微调，需要使用训练集进行训练，验证集进行评估，量化需要验证集（对样本量要求较低，一般 4-16 个样本就可能可以满足要求）；

**Q：示例代码里是内置的数据集，如何使用我自己的数据呢**

A：可以参考 [datasets 加载自定义数据集文档](https://huggingface.co/docs/datasets/loading)；

**Q：模型压缩后的模型还能继续训练吗？**

A：模型压缩主要用于推理加速，因此压缩后的模型都是静态图（预测）模型，不能再通过 `from_pretrained()` API 导入继续训练；

**Q：裁剪和量化怎么选？**

A：可以设置参数 `--strategy` 来选择压缩的策略，默认是裁剪和量化同时选择，先裁剪后量化。目前裁剪策略有训练过程，需要下游任务的训练数据，其训练时间视下游任务数据量而定，且和微调的训练时间是一个量级。静态离线量化则不需要额外的训练，更快，通常来说量化的加速比比裁剪更明显。建议裁剪和量化同时选择，有些情况下可能比单独量化效果更好；

**Q：裁剪中也有训练过程吗？**

A：DynaBERT 裁剪类似蒸馏过程，也会有模型训练时用到的超参，方便起见，可以直接使用微调时所用的最佳的超参。如果想进一步提升精度，可以对 `batch_size`、`learning_rate`、`epoch` 等超参数进行 Grid Search；

**Q：使用 `TensorDataset` 对象做量化报错了，为什么？**

A：使用量化时，`eval_dataset` 不可以是 `TensorDataset` 对象，因为量化功能内部在静态图模式下执行，而 `TensorDataset` 只能在动态图下使用，两者同时使用会导致错误；

<a name="References"></a>

## 参考文献
- Hou L, Huang Z, Shang L, Jiang X, Chen X and Liu Q. DynaBERT: Dynamic BERT with Adaptive Width and Depth[J]. arXiv preprint arXiv:2004.04037, 2020.

- Cai H, Gan C, Wang T, Zhang Z, and Han S. Once for all: Train one network and specialize it for efficient deployment[J]. arXiv preprint arXiv:1908.09791, 2020.

- Wu H, Judd P, Zhang X, Isaev M and Micikevicius P. Integer Quantization for Deep Learning Inference: Principles and Empirical Evaluation[J]. arXiv preprint arXiv:2004.09602v1, 2020.<|MERGE_RESOLUTION|>--- conflicted
+++ resolved
@@ -183,15 +183,8 @@
         model.eval()
         metric.reset()
         for batch in data_loader:
-<<<<<<< HEAD
-            logits = model(batch['input_ids'],
-                           batch['token_type_ids'])
-=======
             logits = model(input_ids=batch['input_ids'],
-                           token_type_ids=batch['token_type_ids'],
-                           #必须写这一行
-                           attention_mask=[None, None])
->>>>>>> f6e0068a
+                           token_type_ids=batch['token_type_ids'])
             # Supports paddleslim.nas.ofa.OFA model and nn.layer model.
             if is_ofa_model:
                 logits = logits[0]
