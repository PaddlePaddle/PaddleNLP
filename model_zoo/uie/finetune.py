--- conflicted
+++ resolved
@@ -28,12 +28,7 @@
 from paddlenlp.trainer import get_last_checkpoint
 from paddlenlp.utils.log import logger
 
-<<<<<<< HEAD
 from utils import reader, map_offset
-=======
-from model import UIE, UIEM
-from utils import reader, MODEL_MAP, map_offset, convert_example
->>>>>>> 767d3552
 
 
 @dataclass
@@ -90,64 +85,6 @@
         metadata={"help": "Whether the model is a multilingual model."})
 
 
-<<<<<<< HEAD
-def convert_example(example, tokenizer, max_seq_len, multilingual=False):
-    """
-    example: {
-        title
-        prompt
-        content
-        result_list
-    }
-    """
-    encoded_inputs = tokenizer(text=[example["prompt"]],
-                               text_pair=[example["content"]],
-                               truncation=True,
-                               max_seq_len=max_seq_len,
-                               pad_to_max_seq_len=True,
-                               return_attention_mask=True,
-                               return_position_ids=True,
-                               return_dict=False,
-                               return_offsets_mapping=True)
-    encoded_inputs = encoded_inputs[0]
-    offset_mapping = [list(x) for x in encoded_inputs["offset_mapping"]]
-    bias = 0
-    for index in range(1, len(offset_mapping)):
-        mapping = offset_mapping[index]
-        if mapping[0] == 0 and mapping[1] == 0 and bias == 0:
-            bias = offset_mapping[index - 1][1] + 1  # Includes [SEP] token
-        if mapping[0] == 0 and mapping[1] == 0:
-            continue
-        offset_mapping[index][0] += bias
-        offset_mapping[index][1] += bias
-    start_ids = [0.0 for x in range(max_seq_len)]
-    end_ids = [0.0 for x in range(max_seq_len)]
-    for item in example["result_list"]:
-        start = map_offset(item["start"] + bias, offset_mapping)
-        end = map_offset(item["end"] - 1 + bias, offset_mapping)
-        start_ids[start] = 1.0
-        end_ids[end] = 1.0
-    if multilingual:
-        tokenized_output = {
-            "input_ids": encoded_inputs["input_ids"],
-            "position_ids": encoded_inputs["position_ids"],
-            "start_positions": start_ids,
-            "end_positions": end_ids
-        }
-    else:
-        tokenized_output = {
-            "input_ids": encoded_inputs["input_ids"],
-            "token_type_ids": encoded_inputs["token_type_ids"],
-            "position_ids": encoded_inputs["position_ids"],
-            "attention_mask": encoded_inputs["attention_mask"],
-            "start_positions": start_ids,
-            "end_positions": end_ids
-        }
-    return tokenized_output
-
-
-=======
->>>>>>> 767d3552
 def main():
     parser = PdArgumentParser(
         (ModelArguments, DataArguments, CompressionArguments))
