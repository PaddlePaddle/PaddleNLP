# Copyright (c) 2022 PaddlePaddle Authors. All Rights Reserved.
#
# Licensed under the Apache License, Version 2.0 (the "License");
# you may not use this file except in compliance with the License.
# You may obtain a copy of the License at
#
#     http://www.apache.org/licenses/LICENSE-2.0
#
# Unless required by applicable law or agreed to in writing, software
# distributed under the License is distributed on an "AS IS" BASIS,
# WITHOUT WARRANTIES OR CONDITIONS OF ANY KIND, either express or implied.
# See the License for the specific language governing permissions and
# limitations under the License.

import re
import math
import json
import random
from tqdm import tqdm

import numpy as np
import paddle
from paddlenlp.utils.log import logger

<<<<<<< HEAD
=======
MODEL_MAP = {
    # vocab.txt/special_tokens_map.json/tokenizer_config.json are common to the default Chinese model.
    "uie-base": {
        "resource_file_urls": {
            "model_state.pdparams": "https://bj.bcebos.com/paddlenlp/taskflow/information_extraction/uie_base_v1.0/model_state.pdparams",
            "model_config.json": "https://bj.bcebos.com/paddlenlp/taskflow/information_extraction/uie_base/model_config.json",
            "vocab_file": "https://bj.bcebos.com/paddlenlp/taskflow/information_extraction/uie_base/vocab.txt",
            "special_tokens_map": "https://bj.bcebos.com/paddlenlp/taskflow/information_extraction/uie_base/special_tokens_map.json",
            "tokenizer_config": "https://bj.bcebos.com/paddlenlp/taskflow/information_extraction/uie_base/tokenizer_config.json",
        }
    },
    "uie-medium": {
        "resource_file_urls": {
            "model_state.pdparams": "https://bj.bcebos.com/paddlenlp/taskflow/information_extraction/uie_medium_v1.0/model_state.pdparams",
            "model_config.json": "https://bj.bcebos.com/paddlenlp/taskflow/information_extraction/uie_medium/model_config.json",
            "vocab_file": "https://bj.bcebos.com/paddlenlp/taskflow/information_extraction/uie_base/vocab.txt",
            "special_tokens_map": "https://bj.bcebos.com/paddlenlp/taskflow/information_extraction/uie_base/special_tokens_map.json",
            "tokenizer_config": "https://bj.bcebos.com/paddlenlp/taskflow/information_extraction/uie_base/tokenizer_config.json",
        }
    },
    "uie-mini": {
        "resource_file_urls": {
            "model_state.pdparams": "https://bj.bcebos.com/paddlenlp/taskflow/information_extraction/uie_mini_v1.0/model_state.pdparams",
            "model_config.json": "https://bj.bcebos.com/paddlenlp/taskflow/information_extraction/uie_mini/model_config.json",
            "vocab_file": "https://bj.bcebos.com/paddlenlp/taskflow/information_extraction/uie_base/vocab.txt",
            "special_tokens_map": "https://bj.bcebos.com/paddlenlp/taskflow/information_extraction/uie_base/special_tokens_map.json",
            "tokenizer_config": "https://bj.bcebos.com/paddlenlp/taskflow/information_extraction/uie_base/tokenizer_config.json",
        }
    },
    "uie-micro": {
        "resource_file_urls": {
            "model_state.pdparams": "https://bj.bcebos.com/paddlenlp/taskflow/information_extraction/uie_micro_v1.0/model_state.pdparams",
            "model_config.json": "https://bj.bcebos.com/paddlenlp/taskflow/information_extraction/uie_micro/model_config.json",
            "vocab_file": "https://bj.bcebos.com/paddlenlp/taskflow/information_extraction/uie_base/vocab.txt",
            "special_tokens_map": "https://bj.bcebos.com/paddlenlp/taskflow/information_extraction/uie_base/special_tokens_map.json",
            "tokenizer_config": "https://bj.bcebos.com/paddlenlp/taskflow/information_extraction/uie_base/tokenizer_config.json",
        }
    },
    "uie-nano": {
        "resource_file_urls": {
            "model_state.pdparams": "https://bj.bcebos.com/paddlenlp/taskflow/information_extraction/uie_nano_v1.0/model_state.pdparams",
            "model_config.json": "https://bj.bcebos.com/paddlenlp/taskflow/information_extraction/uie_nano/model_config.json",
            "vocab_file": "https://bj.bcebos.com/paddlenlp/taskflow/information_extraction/uie_base/vocab.txt",
            "special_tokens_map": "https://bj.bcebos.com/paddlenlp/taskflow/information_extraction/uie_base/special_tokens_map.json",
            "tokenizer_config": "https://bj.bcebos.com/paddlenlp/taskflow/information_extraction/uie_base/tokenizer_config.json",
        }
    },
    # Rename to `uie-medium` and the name of `uie-tiny` will be deprecated in future.
    "uie-tiny": {
        "resource_file_urls": {
            "model_state.pdparams": "https://bj.bcebos.com/paddlenlp/taskflow/information_extraction/uie_tiny_v0.1/model_state.pdparams",
            "model_config.json": "https://bj.bcebos.com/paddlenlp/taskflow/information_extraction/uie_tiny/model_config.json",
            "vocab_file": "https://bj.bcebos.com/paddlenlp/taskflow/information_extraction/uie_tiny/vocab.txt",
            "special_tokens_map": "https://bj.bcebos.com/paddlenlp/taskflow/information_extraction/uie_tiny/special_tokens_map.json",
            "tokenizer_config": "https://bj.bcebos.com/paddlenlp/taskflow/information_extraction/uie_tiny/tokenizer_config.json",
        }
    },
    "uie-base-en": {
        "resource_file_urls": {
            "model_state.pdparams": "https://bj.bcebos.com/paddlenlp/taskflow/information_extraction/uie_base_en_v1.1/model_state.pdparams",
            "model_config.json": "https://bj.bcebos.com/paddlenlp/taskflow/information_extraction/uie_base_en/model_config.json",
            "vocab_file": "https://bj.bcebos.com/paddlenlp/taskflow/information_extraction/uie_base_en/vocab.txt",
            "special_tokens_map": "https://bj.bcebos.com/paddlenlp/taskflow/information_extraction/uie_base_en/special_tokens_map.json",
            "tokenizer_config": "https://bj.bcebos.com/paddlenlp/taskflow/information_extraction/uie_base_en/tokenizer_config.json",
        }
    },
    "uie-m-base": {
        "resource_file_urls": {
            "model_state.pdparams": "https://bj.bcebos.com/paddlenlp/taskflow/information_extraction/uie_m_base_v1.0/model_state.pdparams",
            "model_config.json": "https://bj.bcebos.com/paddlenlp/taskflow/information_extraction/uie_m_base/model_config.json",
            "vocab_file": "https://bj.bcebos.com/paddlenlp/taskflow/information_extraction/uie_m_base/vocab.txt",
            "special_tokens_map": "https://bj.bcebos.com/paddlenlp/taskflow/information_extraction/uie_m_base/special_tokens_map.json",
            "tokenizer_config": "https://bj.bcebos.com/paddlenlp/taskflow/information_extraction/uie_m_base/tokenizer_config.json",
            "sentencepiece_model_file": "https://bj.bcebos.com/paddlenlp/taskflow/information_extraction/uie_m_base/sentencepiece.bpe.model",
        }
    },
    "uie-m-large": {
        "resource_file_urls": {
            "model_state.pdparams": "https://bj.bcebos.com/paddlenlp/taskflow/information_extraction/uie_m_large_v1.0/model_state.pdparams",
            "model_config.json": "https://bj.bcebos.com/paddlenlp/taskflow/information_extraction/uie_m_large/model_config.json",
            "vocab_file": "https://bj.bcebos.com/paddlenlp/taskflow/information_extraction/uie_m_large/vocab.txt",
            "special_tokens_map": "https://bj.bcebos.com/paddlenlp/taskflow/information_extraction/uie_m_large/special_tokens_map.json",
            "tokenizer_config": "https://bj.bcebos.com/paddlenlp/taskflow/information_extraction/uie_m_large/tokenizer_config.json",
            "sentencepiece_model_file": "https://bj.bcebos.com/paddlenlp/taskflow/information_extraction/uie_m_large/sentencepiece.bpe.model",
        }
    },
}

>>>>>>> 0030717c

def set_seed(seed):
    paddle.seed(seed)
    random.seed(seed)
    np.random.seed(seed)


def create_data_loader(dataset, mode="train", batch_size=1, trans_fn=None):
    """
    Create dataloader.
    Args:
        dataset(obj:`paddle.io.Dataset`): Dataset instance.
        mode(obj:`str`, optional, defaults to obj:`train`): If mode is 'train', it will shuffle the dataset randomly.
        batch_size(obj:`int`, optional, defaults to 1): The sample number of a mini-batch.
        trans_fn(obj:`callable`, optional, defaults to `None`): function to convert a data sample to input ids, etc.
    Returns:
        dataloader(obj:`paddle.io.DataLoader`): The dataloader which generates batches.
    """
    if trans_fn:
        dataset = dataset.map(trans_fn)

    shuffle = True if mode == "train" else False
    if mode == "train":
        sampler = paddle.io.DistributedBatchSampler(dataset=dataset, batch_size=batch_size, shuffle=shuffle)
    else:
        sampler = paddle.io.BatchSampler(dataset=dataset, batch_size=batch_size, shuffle=shuffle)
    dataloader = paddle.io.DataLoader(dataset, batch_sampler=sampler, return_list=True)
    return dataloader


def map_offset(ori_offset, offset_mapping):
    """
    map ori offset to token offset
    """
    for index, span in enumerate(offset_mapping):
        if span[0] <= ori_offset < span[1]:
            return index
    return -1


def reader(data_path, max_seq_len=512):
    """
    read json
    """
    with open(data_path, "r", encoding="utf-8") as f:
        for line in f:
            json_line = json.loads(line)
            content = json_line["content"].strip()
            prompt = json_line["prompt"]
            # Model Input is aslike: [CLS] Prompt [SEP] Content [SEP]
            # It include three summary tokens.
            if max_seq_len <= len(prompt) + 3:
                raise ValueError("The value of max_seq_len is too small, please set a larger value")
            max_content_len = max_seq_len - len(prompt) - 3
            if len(content) <= max_content_len:
                yield json_line
            else:
                result_list = json_line["result_list"]
                json_lines = []
                accumulate = 0
                while True:
                    cur_result_list = []
                    for result in result_list:
                        if result["end"] - result["start"] > max_content_len:
                            logger.warning(
                                "result['end'] - result ['start'] exceeds max_content_len, which will result in no valid instance being returned"
                            )
                        if (
                            result["start"] + 1 <= max_content_len < result["end"]
                            and result["end"] - result["start"] <= max_content_len
                        ):
                            max_content_len = result["start"]
                            break

                    cur_content = content[:max_content_len]
                    res_content = content[max_content_len:]

                    while True:
                        if len(result_list) == 0:
                            break
                        elif result_list[0]["end"] <= max_content_len:
                            if result_list[0]["end"] > 0:
                                cur_result = result_list.pop(0)
                                cur_result_list.append(cur_result)
                            else:
                                cur_result_list = [result for result in result_list]
                                break
                        else:
                            break

                    json_line = {"content": cur_content, "result_list": cur_result_list, "prompt": prompt}
                    json_lines.append(json_line)

                    for result in result_list:
                        if result["end"] <= 0:
                            break
                        result["start"] -= max_content_len
                        result["end"] -= max_content_len
                    accumulate += max_content_len
                    max_content_len = max_seq_len - len(prompt) - 3
                    if len(res_content) == 0:
                        break
                    elif len(res_content) < max_content_len:
                        json_line = {"content": res_content, "result_list": result_list, "prompt": prompt}
                        json_lines.append(json_line)
                        break
                    else:
                        content = res_content

                for json_line in json_lines:
                    yield json_line


def unify_prompt_name(prompt):
    # The classification labels are shuffled during finetuning, so they need
    # to be unified during evaluation.
    if re.search(r"\[.*?\]$", prompt):
        prompt_prefix = prompt[: prompt.find("[", 1)]
        cls_options = re.search(r"\[.*?\]$", prompt).group()[1:-1].split(",")
        cls_options = sorted(list(set(cls_options)))
        cls_options = ",".join(cls_options)
        prompt = prompt_prefix + "[" + cls_options + "]"
        return prompt
    return prompt


def get_relation_type_dict(relation_data, schema_lang="ch"):
    def compare(a, b, schema_lang="ch"):
        if schema_lang == "ch":
            a = a[::-1]
            b = b[::-1]

        res = ""
        for i in range(min(len(a), len(b))):
            if a[i] == b[i]:
                res += a[i]
            else:
                break
        if res == "":
            return res
        if schema_lang == "ch" and res[::-1][0] == "的":
            return res[::-1][1:]
        elif schema_lang == "en" and res[-3:] == " of":
            return res[:-3]
        return ""

    relation_type_dict = {}
    added_list = []
    for i in range(len(relation_data)):
        added = False
        if relation_data[i][0] not in added_list:
            for j in range(i + 1, len(relation_data)):
                match = compare(relation_data[i][0], relation_data[j][0], schema_lang=schema_lang)
                if match != "":
                    match = unify_prompt_name(match)
                    if relation_data[i][0] not in added_list:
                        added_list.append(relation_data[i][0])
                        relation_type_dict.setdefault(match, []).append(relation_data[i][1])
                    added_list.append(relation_data[j][0])
                    relation_type_dict.setdefault(match, []).append(relation_data[j][1])
                    added = True
            if not added:
                added_list.append(relation_data[i][0])
                if schema_lang == "ch":
                    suffix = relation_data[i][0].rsplit("的", 1)[1]
                    suffix = unify_prompt_name(suffix)
                    relation_type = suffix
                else:
                    prefix = relation_data[i][0].split(" of ", 1)[0]
                    prefix = unify_prompt_name(prefix)
                    relation_type = prefix
                relation_type_dict.setdefault(relation_type, []).append(relation_data[i][1])
    return relation_type_dict


def add_entity_negative_example(examples, texts, prompts, label_set, negative_ratio):
    negative_examples = []
    positive_examples = []
    with tqdm(total=len(prompts)) as pbar:
        for i, prompt in enumerate(prompts):
            redundants = list(set(label_set) ^ set(prompt))
            redundants.sort()

            num_positive = len(examples[i])
            if num_positive != 0:
                actual_ratio = math.ceil(len(redundants) / num_positive)
            else:
                # Set num_positive to 1 for text without positive example
                num_positive, actual_ratio = 1, 0

            if actual_ratio <= negative_ratio or negative_ratio == -1:
                idxs = [k for k in range(len(redundants))]
            else:
                idxs = random.sample(range(0, len(redundants)), negative_ratio * num_positive)

            for idx in idxs:
                negative_result = {"content": texts[i], "result_list": [], "prompt": redundants[idx]}
                negative_examples.append(negative_result)
            positive_examples.extend(examples[i])
            pbar.update(1)
    return positive_examples, negative_examples


def add_relation_negative_example(redundants, text, num_positive, ratio):
    added_example = []
    rest_example = []

    if num_positive != 0:
        actual_ratio = math.ceil(len(redundants) / num_positive)
    else:
        # Set num_positive to 1 for text without positive example
        num_positive, actual_ratio = 1, 0

    all_idxs = [k for k in range(len(redundants))]
    if actual_ratio <= ratio or ratio == -1:
        idxs = all_idxs
        rest_idxs = []
    else:
        idxs = random.sample(range(0, len(redundants)), ratio * num_positive)
        rest_idxs = list(set(all_idxs) ^ set(idxs))

    for idx in idxs:
        negative_result = {"content": text, "result_list": [], "prompt": redundants[idx]}
        added_example.append(negative_result)

    for rest_idx in rest_idxs:
        negative_result = {"content": text, "result_list": [], "prompt": redundants[rest_idx]}
        rest_example.append(negative_result)

    return added_example, rest_example


def add_full_negative_example(examples, texts, relation_prompts, predicate_set, subject_goldens, schema_lang="ch"):
    with tqdm(total=len(relation_prompts)) as pbar:
        for i, relation_prompt in enumerate(relation_prompts):
            negative_sample = []
            for subject in subject_goldens[i]:
                for predicate in predicate_set:
                    # The relation prompt is constructed as follows:
                    # subject + "的" + predicate -> Chinese
                    # predicate + " of " + subject -> English
                    if schema_lang == "ch":
                        prompt = subject + "的" + predicate
                    else:
                        prompt = predicate + " of " + subject
                    if prompt not in relation_prompt:
                        negative_result = {"content": texts[i], "result_list": [], "prompt": prompt}
                        negative_sample.append(negative_result)
            examples[i].extend(negative_sample)
            pbar.update(1)
    return examples


def generate_cls_example(text, labels, prompt_prefix, options):
    random.shuffle(options)
    cls_options = ",".join(options)
    prompt = prompt_prefix + "[" + cls_options + "]"

    result_list = []
    example = {"content": text, "result_list": result_list, "prompt": prompt}
    for label in labels:
        start = prompt.rfind(label) - len(prompt) - 1
        end = start + len(label)
        result = {"text": label, "start": start, "end": end}
        example["result_list"].append(result)
    return example


def convert_cls_examples(raw_examples, prompt_prefix="情感倾向", options=["正向", "负向"]):
    """
    Convert labeled data export from doccano for classification task.
    """
    examples = []
    logger.info(f"Converting doccano data...")
    with tqdm(total=len(raw_examples)) as pbar:
        for line in raw_examples:
            items = json.loads(line)
            # Compatible with doccano >= 1.6.2
            if "data" in items.keys():
                text, labels = items["data"], items["label"]
            else:
                text, labels = items["text"], items["label"]
            example = generate_cls_example(text, labels, prompt_prefix, options)
            examples.append(example)
    return examples


def convert_ext_examples(
    raw_examples,
    negative_ratio,
    prompt_prefix="情感倾向",
    options=["正向", "负向"],
    separator="##",
    is_train=True,
    schema_lang="ch",
):
    """
    Convert labeled data export from doccano for extraction and aspect-level classification task.
    """

    def _sep_cls_label(label, separator):
        label_list = label.split(separator)
        if len(label_list) == 1:
            return label_list[0], None
        return label_list[0], label_list[1:]

    texts = []
    entity_examples = []
    relation_examples = []
    entity_cls_examples = []
    entity_prompts = []
    relation_prompts = []
    entity_label_set = []
    entity_name_set = []
    predicate_set = []
    subject_goldens = []
    inverse_relation_list = []
    predicate_list = []

    logger.info(f"Converting doccano data...")
    with tqdm(total=len(raw_examples)) as pbar:
        for line in raw_examples:
            items = json.loads(line)
            entity_id = 0
            if "data" in items.keys():
                relation_mode = False
                if isinstance(items["label"], dict) and "entities" in items["label"].keys():
                    relation_mode = True
                text = items["data"]
                entities = []
                relations = []
                if not relation_mode:
                    # Export file in JSONL format which doccano < 1.7.0
                    # e.g. {"data": "", "label": [ [0, 2, "ORG"], ... ]}
                    for item in items["label"]:
                        entity = {"id": entity_id, "start_offset": item[0], "end_offset": item[1], "label": item[2]}
                        entities.append(entity)
                        entity_id += 1
                else:
                    # Export file in JSONL format for relation labeling task which doccano < 1.7.0
                    # e.g. {"data": "", "label": {"relations": [ {"id": 0, "start_offset": 0, "end_offset": 6, "label": "ORG"}, ... ], "entities": [ {"id": 0, "from_id": 0, "to_id": 1, "type": "foundedAt"}, ... ]}}
                    entities.extend([entity for entity in items["label"]["entities"]])
                    if "relations" in items["label"].keys():
                        relations.extend([relation for relation in items["label"]["relations"]])
            else:
                # Export file in JSONL format which doccano >= 1.7.0
                # e.g. {"text": "", "label": [ [0, 2, "ORG"], ... ]}
                if "label" in items.keys():
                    text = items["text"]
                    entities = []
                    for item in items["label"]:
                        entity = {"id": entity_id, "start_offset": item[0], "end_offset": item[1], "label": item[2]}
                        entities.append(entity)
                        entity_id += 1
                    relations = []
                else:
                    # Export file in JSONL (relation) format
                    # e.g. {"text": "", "relations": [ {"id": 0, "start_offset": 0, "end_offset": 6, "label": "ORG"}, ... ], "entities": [ {"id": 0, "from_id": 0, "to_id": 1, "type": "foundedAt"}, ... ]}
                    text, relations, entities = items["text"], items["relations"], items["entities"]
            texts.append(text)

            entity_example = []
            entity_prompt = []
            entity_example_map = {}
            entity_map = {}  # id to entity name
            for entity in entities:
                entity_name = text[entity["start_offset"] : entity["end_offset"]]
                entity_map[entity["id"]] = {
                    "name": entity_name,
                    "start": entity["start_offset"],
                    "end": entity["end_offset"],
                }

                entity_label, entity_cls_label = _sep_cls_label(entity["label"], separator)

                # Define the prompt prefix for entity-level classification
                # xxx + "的" + 情感倾向 -> Chinese
                # Sentiment classification + " of " + xxx -> English
                if schema_lang == "ch":
                    entity_cls_prompt_prefix = entity_name + "的" + prompt_prefix
                else:
                    entity_cls_prompt_prefix = prompt_prefix + " of " + entity_name
                if entity_cls_label is not None:
                    entity_cls_example = generate_cls_example(
                        text, entity_cls_label, entity_cls_prompt_prefix, options
                    )

                    entity_cls_examples.append(entity_cls_example)

                result = {"text": entity_name, "start": entity["start_offset"], "end": entity["end_offset"]}
                if entity_label not in entity_example_map.keys():
                    entity_example_map[entity_label] = {
                        "content": text,
                        "result_list": [result],
                        "prompt": entity_label,
                    }
                else:
                    entity_example_map[entity_label]["result_list"].append(result)

                if entity_label not in entity_label_set:
                    entity_label_set.append(entity_label)
                if entity_name not in entity_name_set:
                    entity_name_set.append(entity_name)
                entity_prompt.append(entity_label)

            for v in entity_example_map.values():
                entity_example.append(v)

            entity_examples.append(entity_example)
            entity_prompts.append(entity_prompt)

            subject_golden = []  # Golden entity inputs
            relation_example = []
            relation_prompt = []
            relation_example_map = {}
            inverse_relation = []
            predicates = []
            for relation in relations:
                predicate = relation["type"]
                subject_id = relation["from_id"]
                object_id = relation["to_id"]
                # The relation prompt is constructed as follows:
                # subject + "的" + predicate -> Chinese
                # predicate + " of " + subject -> English
                if schema_lang == "ch":
                    prompt = entity_map[subject_id]["name"] + "的" + predicate
                    inverse_negative = entity_map[object_id]["name"] + "的" + predicate
                else:
                    prompt = predicate + " of " + entity_map[subject_id]["name"]
                    inverse_negative = predicate + " of " + entity_map[object_id]["name"]

                if entity_map[subject_id]["name"] not in subject_golden:
                    subject_golden.append(entity_map[subject_id]["name"])
                result = {
                    "text": entity_map[object_id]["name"],
                    "start": entity_map[object_id]["start"],
                    "end": entity_map[object_id]["end"],
                }

                inverse_relation.append(inverse_negative)
                predicates.append(predicate)

                if prompt not in relation_example_map.keys():
                    relation_example_map[prompt] = {"content": text, "result_list": [result], "prompt": prompt}
                else:
                    relation_example_map[prompt]["result_list"].append(result)

                if predicate not in predicate_set:
                    predicate_set.append(predicate)
                relation_prompt.append(prompt)

            for v in relation_example_map.values():
                relation_example.append(v)

            relation_examples.append(relation_example)
            relation_prompts.append(relation_prompt)
            subject_goldens.append(subject_golden)
            inverse_relation_list.append(inverse_relation)
            predicate_list.append(predicates)
            pbar.update(1)

    logger.info(f"Adding negative samples for first stage prompt...")
    positive_examples, negative_examples = add_entity_negative_example(
        entity_examples, texts, entity_prompts, entity_label_set, negative_ratio
    )
    if len(positive_examples) == 0:
        all_entity_examples = []
    else:
        all_entity_examples = positive_examples + negative_examples

    all_relation_examples = []
    if len(predicate_set) != 0:
        logger.info(f"Adding negative samples for second stage prompt...")
        if is_train:

            positive_examples = []
            negative_examples = []
            per_n_ratio = negative_ratio // 3

            with tqdm(total=len(texts)) as pbar:
                for i, text in enumerate(texts):
                    negative_example = []
                    collects = []
                    num_positive = len(relation_examples[i])

                    # 1. inverse_relation_list
                    redundants1 = inverse_relation_list[i]

                    # 2. entity_name_set ^ subject_goldens[i]
                    redundants2 = []
                    if len(predicate_list[i]) != 0:
                        nonentity_list = list(set(entity_name_set) ^ set(subject_goldens[i]))
                        nonentity_list.sort()

                        if schema_lang == "ch":
                            redundants2 = [
                                nonentity + "的" + predicate_list[i][random.randrange(len(predicate_list[i]))]
                                for nonentity in nonentity_list
                            ]
                        else:
                            redundants2 = [
                                predicate_list[i][random.randrange(len(predicate_list[i]))] + " of " + nonentity
                                for nonentity in nonentity_list
                            ]

                    # 3. entity_label_set ^ entity_prompts[i]
                    redundants3 = []
                    if len(subject_goldens[i]) != 0:
                        non_ent_label_list = list(set(entity_label_set) ^ set(entity_prompts[i]))
                        non_ent_label_list.sort()

                        if schema_lang == "ch":
                            redundants3 = [
                                subject_goldens[i][random.randrange(len(subject_goldens[i]))] + "的" + non_ent_label
                                for non_ent_label in non_ent_label_list
                            ]
                        else:
                            redundants3 = [
                                non_ent_label + " of " + subject_goldens[i][random.randrange(len(subject_goldens[i]))]
                                for non_ent_label in non_ent_label_list
                            ]

                    redundants_list = [redundants1, redundants2, redundants3]

                    for redundants in redundants_list:
                        added, rest = add_relation_negative_example(
                            redundants,
                            texts[i],
                            num_positive,
                            per_n_ratio,
                        )
                        negative_example.extend(added)
                        collects.extend(rest)

                    num_sup = num_positive * negative_ratio - len(negative_example)
                    if num_sup > 0 and collects:
                        if num_sup > len(collects):
                            idxs = [k for k in range(len(collects))]
                        else:
                            idxs = random.sample(range(0, len(collects)), num_sup)
                        for idx in idxs:
                            negative_example.append(collects[idx])

                    positive_examples.extend(relation_examples[i])
                    negative_examples.extend(negative_example)
                    pbar.update(1)
            all_relation_examples = positive_examples + negative_examples
        else:
            relation_examples = add_full_negative_example(
                relation_examples, texts, relation_prompts, predicate_set, subject_goldens, schema_lang=schema_lang
            )
            all_relation_examples = [r for relation_example in relation_examples for r in relation_example]
    return all_entity_examples, all_relation_examples, entity_cls_examples


def convert_example(example, tokenizer, max_seq_len, multilingual=False):
    """
    example: {
        title
        prompt
        content
        result_list
    }
    """
    encoded_inputs = tokenizer(
        text=[example["prompt"]],
        text_pair=[example["content"]],
        truncation=True,
        max_seq_len=max_seq_len,
        pad_to_max_seq_len=True,
        return_attention_mask=True,
        return_position_ids=True,
        return_dict=False,
        return_offsets_mapping=True,
    )
    encoded_inputs = encoded_inputs[0]
    offset_mapping = [list(x) for x in encoded_inputs["offset_mapping"]]
    bias = 0
    for index in range(1, len(offset_mapping)):
        mapping = offset_mapping[index]
        if mapping[0] == 0 and mapping[1] == 0 and bias == 0:
            bias = offset_mapping[index - 1][1] + 1  # Includes [SEP] token
        if mapping[0] == 0 and mapping[1] == 0:
            continue
        offset_mapping[index][0] += bias
        offset_mapping[index][1] += bias
    start_ids = [0.0 for x in range(max_seq_len)]
    end_ids = [0.0 for x in range(max_seq_len)]
    for item in example["result_list"]:
        start = map_offset(item["start"] + bias, offset_mapping)
        end = map_offset(item["end"] - 1 + bias, offset_mapping)
        start_ids[start] = 1.0
        end_ids[end] = 1.0
    if multilingual:
        tokenized_output = {
            "input_ids": encoded_inputs["input_ids"],
            "pos_ids": encoded_inputs["position_ids"],
            "start_positions": start_ids,
            "end_positions": end_ids,
        }
    else:
        tokenized_output = {
            "input_ids": encoded_inputs["input_ids"],
            "token_type_ids": encoded_inputs["token_type_ids"],
            "pos_ids": encoded_inputs["position_ids"],
            "att_mask": encoded_inputs["attention_mask"],
            "start_positions": start_ids,
            "end_positions": end_ids,
        }
    return tokenized_output<|MERGE_RESOLUTION|>--- conflicted
+++ resolved
@@ -12,107 +12,17 @@
 # See the License for the specific language governing permissions and
 # limitations under the License.
 
+import json
+import math
+import random
 import re
-import math
-import json
-import random
-from tqdm import tqdm
 
 import numpy as np
 import paddle
+from tqdm import tqdm
+
 from paddlenlp.utils.log import logger
 
-<<<<<<< HEAD
-=======
-MODEL_MAP = {
-    # vocab.txt/special_tokens_map.json/tokenizer_config.json are common to the default Chinese model.
-    "uie-base": {
-        "resource_file_urls": {
-            "model_state.pdparams": "https://bj.bcebos.com/paddlenlp/taskflow/information_extraction/uie_base_v1.0/model_state.pdparams",
-            "model_config.json": "https://bj.bcebos.com/paddlenlp/taskflow/information_extraction/uie_base/model_config.json",
-            "vocab_file": "https://bj.bcebos.com/paddlenlp/taskflow/information_extraction/uie_base/vocab.txt",
-            "special_tokens_map": "https://bj.bcebos.com/paddlenlp/taskflow/information_extraction/uie_base/special_tokens_map.json",
-            "tokenizer_config": "https://bj.bcebos.com/paddlenlp/taskflow/information_extraction/uie_base/tokenizer_config.json",
-        }
-    },
-    "uie-medium": {
-        "resource_file_urls": {
-            "model_state.pdparams": "https://bj.bcebos.com/paddlenlp/taskflow/information_extraction/uie_medium_v1.0/model_state.pdparams",
-            "model_config.json": "https://bj.bcebos.com/paddlenlp/taskflow/information_extraction/uie_medium/model_config.json",
-            "vocab_file": "https://bj.bcebos.com/paddlenlp/taskflow/information_extraction/uie_base/vocab.txt",
-            "special_tokens_map": "https://bj.bcebos.com/paddlenlp/taskflow/information_extraction/uie_base/special_tokens_map.json",
-            "tokenizer_config": "https://bj.bcebos.com/paddlenlp/taskflow/information_extraction/uie_base/tokenizer_config.json",
-        }
-    },
-    "uie-mini": {
-        "resource_file_urls": {
-            "model_state.pdparams": "https://bj.bcebos.com/paddlenlp/taskflow/information_extraction/uie_mini_v1.0/model_state.pdparams",
-            "model_config.json": "https://bj.bcebos.com/paddlenlp/taskflow/information_extraction/uie_mini/model_config.json",
-            "vocab_file": "https://bj.bcebos.com/paddlenlp/taskflow/information_extraction/uie_base/vocab.txt",
-            "special_tokens_map": "https://bj.bcebos.com/paddlenlp/taskflow/information_extraction/uie_base/special_tokens_map.json",
-            "tokenizer_config": "https://bj.bcebos.com/paddlenlp/taskflow/information_extraction/uie_base/tokenizer_config.json",
-        }
-    },
-    "uie-micro": {
-        "resource_file_urls": {
-            "model_state.pdparams": "https://bj.bcebos.com/paddlenlp/taskflow/information_extraction/uie_micro_v1.0/model_state.pdparams",
-            "model_config.json": "https://bj.bcebos.com/paddlenlp/taskflow/information_extraction/uie_micro/model_config.json",
-            "vocab_file": "https://bj.bcebos.com/paddlenlp/taskflow/information_extraction/uie_base/vocab.txt",
-            "special_tokens_map": "https://bj.bcebos.com/paddlenlp/taskflow/information_extraction/uie_base/special_tokens_map.json",
-            "tokenizer_config": "https://bj.bcebos.com/paddlenlp/taskflow/information_extraction/uie_base/tokenizer_config.json",
-        }
-    },
-    "uie-nano": {
-        "resource_file_urls": {
-            "model_state.pdparams": "https://bj.bcebos.com/paddlenlp/taskflow/information_extraction/uie_nano_v1.0/model_state.pdparams",
-            "model_config.json": "https://bj.bcebos.com/paddlenlp/taskflow/information_extraction/uie_nano/model_config.json",
-            "vocab_file": "https://bj.bcebos.com/paddlenlp/taskflow/information_extraction/uie_base/vocab.txt",
-            "special_tokens_map": "https://bj.bcebos.com/paddlenlp/taskflow/information_extraction/uie_base/special_tokens_map.json",
-            "tokenizer_config": "https://bj.bcebos.com/paddlenlp/taskflow/information_extraction/uie_base/tokenizer_config.json",
-        }
-    },
-    # Rename to `uie-medium` and the name of `uie-tiny` will be deprecated in future.
-    "uie-tiny": {
-        "resource_file_urls": {
-            "model_state.pdparams": "https://bj.bcebos.com/paddlenlp/taskflow/information_extraction/uie_tiny_v0.1/model_state.pdparams",
-            "model_config.json": "https://bj.bcebos.com/paddlenlp/taskflow/information_extraction/uie_tiny/model_config.json",
-            "vocab_file": "https://bj.bcebos.com/paddlenlp/taskflow/information_extraction/uie_tiny/vocab.txt",
-            "special_tokens_map": "https://bj.bcebos.com/paddlenlp/taskflow/information_extraction/uie_tiny/special_tokens_map.json",
-            "tokenizer_config": "https://bj.bcebos.com/paddlenlp/taskflow/information_extraction/uie_tiny/tokenizer_config.json",
-        }
-    },
-    "uie-base-en": {
-        "resource_file_urls": {
-            "model_state.pdparams": "https://bj.bcebos.com/paddlenlp/taskflow/information_extraction/uie_base_en_v1.1/model_state.pdparams",
-            "model_config.json": "https://bj.bcebos.com/paddlenlp/taskflow/information_extraction/uie_base_en/model_config.json",
-            "vocab_file": "https://bj.bcebos.com/paddlenlp/taskflow/information_extraction/uie_base_en/vocab.txt",
-            "special_tokens_map": "https://bj.bcebos.com/paddlenlp/taskflow/information_extraction/uie_base_en/special_tokens_map.json",
-            "tokenizer_config": "https://bj.bcebos.com/paddlenlp/taskflow/information_extraction/uie_base_en/tokenizer_config.json",
-        }
-    },
-    "uie-m-base": {
-        "resource_file_urls": {
-            "model_state.pdparams": "https://bj.bcebos.com/paddlenlp/taskflow/information_extraction/uie_m_base_v1.0/model_state.pdparams",
-            "model_config.json": "https://bj.bcebos.com/paddlenlp/taskflow/information_extraction/uie_m_base/model_config.json",
-            "vocab_file": "https://bj.bcebos.com/paddlenlp/taskflow/information_extraction/uie_m_base/vocab.txt",
-            "special_tokens_map": "https://bj.bcebos.com/paddlenlp/taskflow/information_extraction/uie_m_base/special_tokens_map.json",
-            "tokenizer_config": "https://bj.bcebos.com/paddlenlp/taskflow/information_extraction/uie_m_base/tokenizer_config.json",
-            "sentencepiece_model_file": "https://bj.bcebos.com/paddlenlp/taskflow/information_extraction/uie_m_base/sentencepiece.bpe.model",
-        }
-    },
-    "uie-m-large": {
-        "resource_file_urls": {
-            "model_state.pdparams": "https://bj.bcebos.com/paddlenlp/taskflow/information_extraction/uie_m_large_v1.0/model_state.pdparams",
-            "model_config.json": "https://bj.bcebos.com/paddlenlp/taskflow/information_extraction/uie_m_large/model_config.json",
-            "vocab_file": "https://bj.bcebos.com/paddlenlp/taskflow/information_extraction/uie_m_large/vocab.txt",
-            "special_tokens_map": "https://bj.bcebos.com/paddlenlp/taskflow/information_extraction/uie_m_large/special_tokens_map.json",
-            "tokenizer_config": "https://bj.bcebos.com/paddlenlp/taskflow/information_extraction/uie_m_large/tokenizer_config.json",
-            "sentencepiece_model_file": "https://bj.bcebos.com/paddlenlp/taskflow/information_extraction/uie_m_large/sentencepiece.bpe.model",
-        }
-    },
-}
-
->>>>>>> 0030717c
 
 def set_seed(seed):
     paddle.seed(seed)
@@ -386,8 +296,8 @@
     Convert labeled data export from doccano for classification task.
     """
     examples = []
-    logger.info(f"Converting doccano data...")
-    with tqdm(total=len(raw_examples)) as pbar:
+    logger.info("Converting doccano data...")
+    with tqdm(total=len(raw_examples)):
         for line in raw_examples:
             items = json.loads(line)
             # Compatible with doccano >= 1.6.2
@@ -432,7 +342,7 @@
     inverse_relation_list = []
     predicate_list = []
 
-    logger.info(f"Converting doccano data...")
+    logger.info("Converting doccano data...")
     with tqdm(total=len(raw_examples)) as pbar:
         for line in raw_examples:
             items = json.loads(line)
@@ -574,7 +484,7 @@
             predicate_list.append(predicates)
             pbar.update(1)
 
-    logger.info(f"Adding negative samples for first stage prompt...")
+    logger.info("Adding negative samples for first stage prompt...")
     positive_examples, negative_examples = add_entity_negative_example(
         entity_examples, texts, entity_prompts, entity_label_set, negative_ratio
     )
@@ -585,7 +495,7 @@
 
     all_relation_examples = []
     if len(predicate_set) != 0:
-        logger.info(f"Adding negative samples for second stage prompt...")
+        logger.info("Adding negative samples for second stage prompt...")
         if is_train:
 
             positive_examples = []
