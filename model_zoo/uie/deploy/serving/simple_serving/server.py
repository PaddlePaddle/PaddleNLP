--- conflicted
+++ resolved
@@ -12,19 +12,12 @@
 # See the License for the specific language governing permissions and
 # limitations under the License.
 
-from paddlenlp import SimpleServer
-from paddlenlp import Taskflow
+from paddlenlp import SimpleServer, Taskflow
 
 # The schema changed to your defined schema
 schema = ["出发地", "目的地", "费用", "时间"]
 # The task path changed to your best model path
-<<<<<<< HEAD
-uie = Taskflow('information_extraction',
-               schema=schema,
-               task_path='../../checkpoint/model_best/')
-=======
-uie = Taskflow("information_extraction", schema=schema, task_path="../../../checkpoint/model_best/")
->>>>>>> 0030717c
+uie = Taskflow("information_extraction", schema=schema, task_path="../../checkpoint/model_best/")
 # If you want to define the finetuned uie service
 app = SimpleServer()
 app.register_taskflow("uie", uie)