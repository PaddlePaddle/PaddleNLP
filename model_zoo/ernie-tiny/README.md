# ERNIE 3.0 Tiny: Frustratingly Simple Method to Improve Task-Agnostic Distillation Generalization

 **目录**
   * [ERNIE 3.0 Tiny 介绍](#模型介绍)
   * [预训练模型效果](#模型效果)
   * [代码结构](#代码结构)
   * [开始运行](#开始运行)
       * [任务介绍](#任务介绍)
       * [环境要求](#环境要求)
       * [数据准备](#数据准备)
   * [模型训练](#模型训练)
   * [模型评估](#模型评估)
   * [端上模型压缩方案🔥](#模型压缩)
       * [压缩效果](#压缩效果)
   * [⚡️ FastDeploy 部署](#FastDeploy部署)
       * [性能结论](#压缩结论)
   * [参考文献](#参考文献)

本项目开源了 **ERNIE 3.0 Tiny** 预训练模型及 **端上语义理解压缩方案**。

- **ERNIE 3.0 Tiny** 百度 ERNIE 使用 ERNIE-Tiny 系列的知识蒸馏技术，将 ERNIE 3.0 Titan 大模型的能力传递给小模型，产出并开源了易于部署的 ERNIE 3.0 Tiny 系列预训练模型，刷新了中文小模型的 SOTA 成绩。在这些较少参数量的 ERNIE 3.0 Tiny 系列模型中，有一部分可以直接部署在 CPU 上。

<<<<<<< HEAD
- **端上语义理解压缩方案** 在语义理解任务中使用 ERNIE 3.0 Tiny 微调的基础上，我们建议进一步使用包含模型裁剪、量化训练、Embedding 量化等策略的压缩方案，在保持模型精度不降的情况下，可将模型体积减小为原来的 7.8%，达到 5.4 MB，内存占用也随之大幅减小。再经过 ⚡️FastDeploy 部署工具和 FastTokenizer 对分词阶段的加速，**端到端推理性能**也有显著提升，从而将 ERNIE 3.0 Tiny 模型成功部署至 **📱移动端**。由于移动端部署对内存占用的要求比服务端更高，因此该方案也同样适用于 🖥服务端部署。
=======
- **端上语义理解压缩方案** 在语义理解任务中使用 ERNIE 3.0 Tiny 微调的基础上，我们建议进一步使用包含模型裁剪、量化训练、Embedding 量化等策略的压缩方案，在保持模型精度不降的情况下，可将模型体积减小为原来的 7.8%，达到 5.4 MB，内存占用也随之大幅减小，从而将 ERNIE 3.0 Tiny 模型成功部署至 **📱移动端**。经过模型压缩并使用 [FastTokenizer](../../fast_tokenizer/README.md) 加速分词阶段，单条文本的分词延时低于 **0.1 毫秒**，端到端的推理性能也有显著 🚀加速。由于移动端部署对内存占用的要求比服务端更高，因此该方案也同样适用于 🖥服务端部署。
>>>>>>> 69121b3b

<a name="模型介绍"></a>

## ERNIE 3.0 Tiny 介绍

百度 ERNIE 团队在 2021 年底发布了百亿级别大模型 ERNIE 3.0 和千亿级别的大模型 ERNIE 3.0 Titan。为了让大模型的能力能够真正在一线业务发挥威力，ERNIE 团队推出了 ERNIE-Tiny 系列的知识蒸馏技术，通过任务无关蒸馏的方法，产出了多个轻量级模型 ERNIE 3.0 Tiny，刷新了中文小模型的成绩，并使这些模型能够直接在 CPU 上进行预测，大大拓展了 ERNIE 模型的使用场景。

2023 年初，ERNIE 团队进一步开源了 ERNIE 3.0 Tiny 模型的 v2 版本，使教师模型预先**注入下游知识**并参与 **多任务训练**，大大提高了小模型在下游任务上的效果。ERNIE 3.0 Tiny v2 模型在 out-domain、low-resourced 的下游任务上比 v1 有了进一步的提升，并且 v2 还开源了 3L128H 结构的模型。

### 在线蒸馏技术

在线蒸馏技术在模型学习的过程中周期性地将知识信号传递给若干个学生模型同时训练，从而在蒸馏阶段一次性产出多种尺寸的学生模型。相对传统蒸馏技术，该技术极大节省了因大模型额外蒸馏计算以及多个学生的重复知识传递带来的算力消耗。

这种新颖的蒸馏方式利用了文心大模型的规模优势，在蒸馏完成后保证了学生模型的效果和尺寸丰富性，方便不同性能需求的应用场景使用。此外，由于文心大模型的模型尺寸与学生模型差距巨大，模型蒸馏难度极大甚至容易失效。为此，通过引入了助教模型进行蒸馏的技术，利用助教作为知识传递的桥梁以缩短学生模型和大模型表达空间相距过大的问题，从而促进蒸馏效率的提升。

<p align="center">
        <img width="644" alt="image" src="https://user-images.githubusercontent.com/1371212/168516904-3fff73e0-010d-4bef-adc1-4d7c97a9c6ff.png" title="ERNIE 3.0 Online Distillation">
</p>

<br>

### 注入下游知识
ERNIE 3.0 Tiny v1 通过在线蒸馏技术将预训练大模型压缩成预训练小模型，然而由于小模型在微调之前没有接触到下游任务的相关知识，导致效果和大模型仍然存在差距。因此 ERNIE 团队进一步提出 **ERNIE 3.0 Tiny v2**，通过微调教师模型，让教师模型学习到下游任务的相关知识，进而能够在蒸馏的过程中传导给学生模型。尽管学生模型完全没有见过下游数据，通过预先注入下游知识到教师模型，蒸馏得到的学生模型也能够获取到下游任务的相关知识，进而使下游任务上的效果得到提升。

### 多任务学习提升泛化性
多任务学习已经被证明对增强模型泛化性有显著的效果，例如 MT-DNN、MUPPET、FLAN 等。通过对教师模型加入多下游任务微调，不但能够对教师模型注入下游知识、提高教师模型的泛化性，并且能够通过蒸馏传给学生模型，大幅度提升小模型的泛化性。具体地，我们对教师模型进行了 28 个任务的多任务微调。

<p align="center">
        <img width="644" alt="image" src="https://user-images.githubusercontent.com/26483581/210303124-c9df89a9-e291-4322-a6a5-37d2c4c1c008.png" title="ERNIE 3.0 Tiny v2">
</p>
<br>

因此，ERNIE 3.0 Tiny v2 相比 ERNIE 3.0 Tiny v1 在 out-domain、low-resourced 数据上获得显著的提升。

<a name="模型效果"></a>

## 预训练模型效果

本项目开源 **ERNIE 3.0 Tiny _Base_** 、**ERNIE 3.0 Tiny _Medium_** 、 **ERNIE 3.0 Tiny _Mini_** 、 **ERNIE 3.0 Tiny _Micro_** 、 **ERNIE 3.0 Tiny _Nano_**、**ERNIE 3.0 Tiny _Pico_** 六种结构的中文模型：

- **ERNIE 3.0-Tiny-_Base_** (_12-layer, 768-hidden, 12-heads_)
- **ERNIE 3.0-Tiny-_Medium_**(_6-layer, 768-hidden, 12-heads_)
- **ERNIE 3.0-Tiny-_Mini_** (_6-layer, 384-hidden, 12-heads_)
- **ERNIE 3.0-Tiny-_Micro_** (_4-layer, 384-hidden, 12-heads_)
- **ERNIE 3.0-Tiny-_Nano_** (_4-layer, 312-hidden, 12-heads_)
- **ERNIE 3.0-Tiny-_Pico_** (_3-layer, 128-hidden, 2-heads_)

其中，v2 版本开源了 6 种结构的模型，v1 版本开源了前 5 种结构的模型。

ERNIE 3.0 Tiny 模型可以用于文本分类、文本推理、实体抽取、问答等各种 NLU 任务中。下表是 ERNIE 3.0 Tiny 模型在 in-domain、out-domain 和 low-resourced 三类数据集上的效果。其中 CLUE 指标可以通过 [PaddleNLP CLUE Benchmark](../../examples/benchmark/clue) 复现。

<table>
    <tr>
        <td>Arch</td>
        <td>Model</td>
        <td colspan=11 align=center> In-domain </td>
        <td colspan=3 align=center> Out-domain </td>
        <td colspan=4 align=center> Low-resourced</td>
    </tr>
    <tr>
        <td>-</td>
        <td>-</td>
        <td>avg.</td>
        <td>afqmc</td>
        <td>tnews</td>
        <td>iflytek</td>
        <td>cmnli</td>
        <td>ocnli</td>
        <td>cluewssc2020</td>
        <td>csl</td>
        <td>cmrc2018</td>
        <td>chid</td>
        <td>c3</td>
        <td>avg.</td>
        <td>CANLI</td>
        <td>shopping_10</td>
        <td>avg.</td>
        <td>bustm_few</td>
        <td>eprtmt_few</td>
        <td>csldcp_few</td>
    </tr>
    <tr>
        <td rowspan=2 align=center>12L768H</td>
        <td>ERNIE 3.0 Tiny-Base-v1-zh</td>
        <td>76.05</td>
        <td>75.93</td>
        <td>58.26</td>
        <td>61.56</td>
        <td>83.02</td>
        <td>80.10</td>
        <td>86.18</td>
        <td>82.63</td>
        <td>70.71/90.41</td>
        <td>84.26</td>
        <td>77.88</td>
        <td>97.29</td>
        <td>99.31</td>
        <td>95.26</td>
        <td>75.81</td>
        <td>76.09</td>
        <td>89.06</td>
        <td>62.29</td>
    </tr>
    <tr>
        <td><b>ERNIE 3.0 Tiny-Base-v2-zh</b></td>
        <td>76.31</td>
        <td>77.43</td>
        <td>59.11</td>
        <td>61.49</td>
        <td>84.56</td>
        <td>81.86</td>
        <td>82.57</td>
        <td>82.50</td>
        <td>68.87/89.96</td>
        <td>83.55</td>
        <td><b>81.16</b></td>
        <td>97.30</td>
        <td>99.22</td>
        <td>95.38</td>
        <td><b>79.00</b></td>
        <td><b>82.50</b></td>
        <td>89.84</td>
        <td>64.65</td>
    </tr>
    <tr>
        <td rowspan=2 align=center>6L768H</td>
        <td>ERNIE 3.0 Tiny-Medium-v1-zh</td>
        <td>72.49</td>
        <td>73.37</td>
        <td>57.00</td>
        <td>60.67</td>
        <td>80.64</td>
        <td>76.88</td>
        <td>79.28</td>
        <td>81.60</td>
        <td>65.83/87.30</td>
        <td>79.91</td>
        <td>69.73</td>
        <td>96.99</td>
        <td>99.16</td>
        <td>94.82</td>
        <td>72.16</td>
        <td>69.06</td>
        <td>85.94</td>
        <td>61.48</td>
    </tr>
    <tr>
        <td><b>ERNIE 3.0 Tiny-Medium-v2-zh</b></td>
        <td>74.22</td>
        <td>75.88</td>
        <td>57.86</td>
        <td>61.64</td>
        <td>82.89</td>
        <td><b>80.27</b></td>
        <td>79.93</td>
        <td>81.27</td>
        <td>65.86/87.62</td>
        <td>80.75</td>
        <td><b>75.86</b></td>
        <td>97.22</td>
        <td>99.19</td>
        <td>95.24</td>
        <td><b>78.64</b></td>
        <td><b>81.41</b></td>
        <td><b>90.94</b></td>
        <td>63.58</td>
    </tr>
    <tr>
        <td rowspan=2 align=center>6L384H</td>
        <td>ERNIE 3.0 Tiny-Mini-v1-zh</td>
        <td>66.90</td>
        <td>71.85</td>
        <td>55.24</td>
        <td>54.48</td>
        <td>77.19</td>
        <td>73.08</td>
        <td>71.05</td>
        <td>79.30</td>
        <td>58.53/81.97</td>
        <td>69.71</td>
        <td>58.60</td>
        <td>96.27</td>
        <td>98.44</td>
        <td>94.10</td>
        <td>66.79</td>
        <td>67.34</td>
        <td>82.97</td>
        <td>50.07</td>
    </tr>
    <tr>
        <td><b>ERNIE 3.0 Tiny-Mini-v2-zh</b></td>
        <td>68.67</td>
        <td><b>74.40</b></td>
        <td>56.20</td>
        <td>55.79</td>
        <td>80.17</b></td>
        <td><b>76.75</b></td>
        <td>72.37</td>
        <td>77.77</td>
        <td>54.46/81.42</td>
        <td>71.50</td>
        <td><b>67.27</b></td>
        <td>96.69</td>
        <td>98.69</td>
        <td>94.68</td>
        <td><b>72.46</b></td>
        <td><b>73.75</b></td>
        <td><b>88.12</b></td>
        <td><b>55.50</b></td>
    </tr>
    <tr>
        <td rowspan=2 align=center>4L384H</td>
        <td>ERNIE 3.0 Tiny-Micro-v1-zh</td>
        <td>64.21</td>
        <td>71.15</td>
        <td>55.05</td>
        <td>53.83</td>
        <td>74.81</td>
        <td>70.41</td>
        <td>69.08</td>
        <td>76.50</td>
        <td>53.77/77.82</td>
        <td>62.26</td>
        <td>55.53</td>
        <td>95.76</td>
        <td>97.69</td>
        <td>93.83</td>
        <td>65.71</td>
        <td>66.25</td>
        <td>83.75</td>
        <td>47.12</td>
    </tr>
    <tr>
        <td><b>ERNIE 3.0 Tiny-Micro-v2-zh</b></td>
        <td>64.05</td>
        <td>72.52</td>
        <td>55.45</td>
        <td>54.33</td>
        <td><b>77.81</b></td>
        <td><b>74.85</b></td>
        <td>66.45</td>
        <td>74.43</td>
        <td>37.50/69.48</td>
        <td>64.89</td>
        <td><b>62.24</b></td>
        <td>96.47</td>
        <td>98.41</td>
        <td>94.52</td>
        <td><b>69.65</b></td>
        <td><b>72.50</b></td>
        <td>84.53</td>
        <td><b>51.93</b></td>
    </tr>
    <tr>
        <td rowspan=2 align=center>4L312H</td>
        <td>ERNIE 3.0 Tiny-Nano-v1-zh</td>
        <td>62.97</td>
        <td>70.51</td>
        <td>54.57</td>
        <td>48.36</td>
        <td>74.97</td>
        <td>70.61</td>
        <td>68.75</td>
        <td>75.93</td>
        <td>52.00/76.35</td>
        <td>58.91</td>
        <td>55.11</td>
        <td>71.16</td>
        <td>51.87</td>
        <td>91.35</td>
        <td>53.80</td>
        <td>58.59</td>
        <td>81.41</td>
        <td>21.40</td>
    </tr>
    <tr>
        <td><b>ERNIE 3.0 Tiny-Nano-v2-zh</b></td>
        <td>63.71</td>
        <td>72.75</td>
        <td>55.38</td>
        <td>48.90</td>
        <td><b>78.01</b></td>
        <td><b>74.54</b></td>
        <td>66.45</td>
        <td>76.37</td>
        <td>39.70/73.11</td>
        <td><b>63.04</b></td>
        <td><b>61.95</b></td>
        <td><b>96.34</b></td>
        <td><b>98.19</b></td>
        <td><b>94.48</b></td>
        <td><b>68.16</b></td>
        <td><b>72.34</b></td>
        <td><b>87.03</b></td>
        <td><b>45.10</b></td>
    </tr>
    <tr>
        <td rowspan=1 align=center>3L128H2A</td>
        <td><b>ERNIE 3.0 Tiny-Pico-v2-zh</b></td>
        <td>49.02</td>
        <td>69.35</td>
        <td>52.50</td>
        <td>21.05</td>
        <td>65.65</td>
        <td>64.03</td>
        <td>63.49</td>
        <td>68.60</td>
        <td>5.96/29.40</td>
        <td>36.77</td>
        <td>42.79</td>
        <td>74.13</td>
        <td>54.97</td>
        <td>93.29</td>
        <td>51.25</td>
        <td>62.34</td>
        <td>79.84</td>
        <td>11.58</td>
    </tr>
</table>


使用 PaddleNLP 只需要一行代码就可以下载并获取 ERNIE 3.0 Tiny 预训练模型，之后可以用自己的下游数据下进行微调。

```python

from paddlenlp.transformers import *

tokenizer = AutoTokenizer.from_pretrained("ernie-3.0-tiny-medium-v2-zh")

# 用于分类任务（本项目中的意图识别任务）
seq_cls_model = AutoModelForSequenceClassification.from_pretrained("ernie-3.0-tiny-medium-v2-zh")

# 用于序列标注任务（本项目中的槽位填充任务）
token_cls_model = AutoModelForTokenClassification.from_pretrained("ernie-3.0-tiny-medium-v2-zh")

# 用于阅读理解任务
qa_model = AutoModelForQuestionAnswering.from_pretrained("ernie-3.0-tiny-medium-v2-zh")

```

如果使用 v1 版本模型，只需要把 v2 替换成 v1 即可。

<a name="代码结构"></a>

## 代码结构

以下是本项目代码结构

```text
.
├── run_train.py                 # 微调和压缩脚本
├── run_eval.py                  # 评估脚本
├── utils.py                     # 训练工具脚本
├── model.py                     # 模型结构脚本
├── data                         # 数据目录（自定义数据）
│ └── train.txt                  # 训练集（待用户新增）
│ └── dev.txt                    # 验证集（待用户新增）
│ └── intent_label.txt           # 意图标签文件
│ └── slot_label.txt             # 槽位标签文件
├── deploy                       # 部署目录
│ └── README.md                  # Fastdeploy 部署文档
│ └── android                    # 移动端部署目录
│ └── cpp                        # 服务端部署目录（C++）
│ └── python                     # 服务端部署目录（Python）
└── README.md                    # 文档
```

<a name="开始运行"></a>

## 开始运行

<a name="任务介绍"></a>

### 任务介绍

本项目是使用 ERNIE 3.0 Tiny 预训练模型移动端部署方案，任务背景是车载语音场景下的口语理解（Spoken Language Understanding，SLU）。本项目包括微调、压缩和部署的全流程。

SLU 任务主要将用户的自然语言表达解析为结构化信息。结构化信息的解析主要包括意图识别和槽位填充两个步骤。

- 数据样例：

```text
- 输入：来一首周华健的花心
- 输出
    - 意图识别任务：music.play
    - 槽位填充任务：来一首<singer>周华健</singer>的<song>花心</song>
```

在本项目中，意图识别和槽位填充任务分别被建模为文本分类和序列标注任务，二者共用一个 ERNIE 3.0 Tiny 模型，只有最后的任务层是独立的。

- 评价方法：单句意图和槽位被完全正确分类的准确率（Accuracy）。

### 环境要求
- python >= 3.7
- paddlepaddle >= 2.4.1
- paddlenlp >= 2.5
- paddleslim >= 2.4

### 数据准备

本项目使用了 [NLPCC2018 Shared Task 4](http://tcci.ccf.org.cn/conference/2018/taskdata.php) 的数据集，该数据集来源于中文真实商用车载语音任务型对话系统的对话日志。需要说明的一点是，本项目为了使压缩样例更简洁，只考虑了原任务中的意图识别和槽位填充任务，纠错数据被忽略，并且只考虑单句任务。由于公开的测试集没有标签，因此只使用了训练集，并自行分割出训练集和验证集。

训练集的下载地址为[链接](http://tcci.ccf.org.cn/conference/2018/dldoc/trainingdata04.zip)。下载、解压后得到 `corpus.train.txt` 文件，将它移动至本项目中的 `data` 目录，再经过下面的代码按照 4:1 的比例分割出训练集和验证集，得到 `data/train.txt` 和 `data/dev.txt` 两个文件：

```shell
cd data

shuf corpus.train.txt > corpus.train.txt.shuf
num_lines=$(wc -l corpus.train.txt|awk '{print $1}')
head -n $[num_lines/5] corpus.train.txt.shuf > dev.txt
tail -n $[num_lines-num_lines/5] corpus.train.txt.shuf > train.txt

```
执行完后，data 目录应是如下结构：

```text
├── data                         # 数据目录（自定义数据）
│ └── train.txt                  # 训练集
│ └── dev.txt                    # 验证集
│ └── intent_label.txt           # 意图标签文件
│ └── slot_label.txt             # 槽位标签文件
```

由于文件较小，`intent_label.txt` 和 `slot_label.txt` 文件是从 `corpus.train.txt` 文件中提取并上传 git 的，提前写入这两个文件是为了读取数据逻辑更便捷，也便于预测时后处理使用。

<a name="模型训练"></a>

## 模型训练

本项目自定义了继承自 `ErniePretrainedModel` 的模型 `JointErnie`，使意图识别和槽位填充两个任务可以共用一个预训练模型 `ernie-3.0-tiny-nano-v2-zh`，但是各自也分别拥有最后一层独立的全连接层。模型的定义依然可以使用 `from_pretrained` API 传入使用的预训练模型和相关参数。这里也可以按照需求使用 ERNIE 3.0 Tiny 其他大小的模型，如果不知道如何选择，可以对多个大小的模型都进行训练和压缩，最后根据在硬件上的精度、时延、内存占用等指标来选择模型。

```python
from model import JointErnie

model = JointErnie.from_pretrained(
    pretrained_model_name_or_path="ernie-3.0-tiny-nano-v2-zh",
    intent_dim=11,
    slot_dim=32,
)
```

运行下面的脚本，使用 Trainer API 启动训练：

```shell
mkdir output/BS64_LR5e-5_EPOCHS30

python run_train.py \
    --device gpu \
    --logging_steps 100 \
    --save_steps 100 \
    --eval_steps 100 \
    --model_name_or_path ernie-3.0-tiny-nano-v2-zh \
    --num_train_epochs 30 \
    --per_device_eval_batch_size 64 \
    --per_device_train_batch_size  64 \
    --learning_rate 5e-5 \
    --prune_embeddings \
    --max_vocab_size 6000 \
    --max_seq_length 16  \
    --output_dir output/BS64_LR5e-5_EPOCHS30 \
    --train_path data/train.txt \
    --dev_path data/dev.txt \
    --intent_label_path data/intent_label.txt \
    --slot_label_path data/slot_label.txt \
    --label_names  'intent_label' 'slot_label' \
    --weight_decay 0.01 \
    --warmup_ratio 0.1 \
    --do_train \
    --do_eval \
    --do_export \
    --input_dtype "int32" \
    --disable_tqdm True \
    --overwrite_output_dir \
    --load_best_model_at_end  True \
    --save_total_limit 1 \
    --metric_for_best_model eval_accuracy \
```

可配置参数说明：

* `model_name_or_path`：必须，进行微调使用的预训练模型。可选择的有 "ernie-3.0-tiny-base-v2-zh"、"ernie-3.0-tiny-medium-v2-zh"、"ernie-3.0-tiny-mini-v2-zh"、"ernie-3.0-tiny-micro-v2-zh"、"ernie-3.0-tiny-nano-v2-zh"、"ernie-3.0-tiny-pico-v2-zh"。
* `output_dir`：必须，模型训练后保存的模型目录。
* `prune_embeddings`：可选，模型的 embeddings 是否需要裁剪。如果设置，会按照 `max_seq_length` 以及 `max_vocab_size` 对预训练模型的 `position embeddings` 和 `word_embeddings` 参数进行裁剪，并将新的 model 和 tokenizer 保存至 `${output_dir}/pretrained_model` 下。后续的模型微调会基于 embeddings 裁剪后的模型开始。该策略主要是为了减少部署时模型的内存占用。如果对模型的内存占用要求不高，也可以不设置。
* `max_seq_length`：最大序列长度，是指分词后样本的最大token数，本项目中是 16。如果设置了 `prune_embeddings`，那么会对模型的 `position embeddings` 根据 `max_seq_length` 的值进行裁剪。
* `max_vocab_size`：词表裁剪后的大小。当设置 `prune_embeddings` 时，会根据词频对预训练模型的词表进行排序，并根据 `max_vocab_size` 大小进行裁剪。
* `train_path`：必须，训练集路径
* `dev_path`：必须，验证集路径
* `intent_label_path`：必须，意图标签文件路径。
* `slot_label_path`：必须，槽位标签文件路径。
* `label_names`：训练集中标签对应的的 key 名称。如果不传入，在训练时 Trainer 可能由于无法区分输入数据和标签造成错误。
* `do_train`:是否进行微调训练，设置该参数表示进行微调训练。
* `do_eval`:是否进行评估，设置该参数表示进行评估。
* `do_export`：是否导出模型，设置该参数表示训练完成后导出预测模型。
* `load_best_model_at_end`：是否在训练结尾导入最好的模型。
* `metric_for_best_model`：选择最好模型的 metric 名称。
* `per_device_train_batch_size`：训练集训练过程批处理大小，请结合显存情况进行调整，若出现显存不足，请适当调低这一参数；默认为 32。
* `per_device_eval_batch_size`：开发集评测过程批处理大小，请结合显存情况进行调整，若出现显存不足，请适当调低这一参数；默认为 32。
* `learning_rate`：训练最大学习率。
* `num_train_epochs`: 训练轮次，使用早停法时可以选择 100；默认为10。
* `logging_steps`: 训练过程中日志打印的间隔 steps 数，默认100。
* `save_steps`: 训练过程中保存模型 checkpoint 的间隔 steps 数，默认100。
* `weight_decay`：除了所有 bias 和 LayerNorm 权重之外，应用于所有层的权重衰减数值。可选；默认为 0.0；
* `input_dtype`：模型输入张量的数据类型。默认是 `int64`。
* `device`: 训练设备，可选择 'cpu'、'gpu' 其中的一种；默认为 'gpu'。


<a name="模型评估"></a>

## 模型评估
- 动态图

使用动态图进行评估，可以直接使用 [模型训练](#模型训练) 中的评估脚本，取消设置 `--do_train` 和 `--do_export` 并保留设置 `--do_eval`，并将 `--model_name_or_path` 设置成微调后的模型路径即可。

- 静态图

如果使用静态图进行评估或者预测，可以参考脚本 `run_eval.py`，参考下面的命令启动评估：

```shell
python run_eval.py  \
    --device gpu \
    --model_name_or_path output/BS64_LR5e-5_EPOCHS30/checkpoint-7700/ \
    --infer_prefix output/BS64_LR5e-5_EPOCHS30/infer_model \
    --output_dir ./ \
    --test_path data/dev.txt \
    --intent_label_path data/intent_label.txt \
    --slot_label_path data/slot_label.txt \
    --max_seq_length 16  \
    --per_device_eval_batch_size 512 \
    --do_eval
```

* `model_name_or_path`：动态图模型的目录，主要用于加载 tokenizer。
* `infer_prefix`：预测模型的路径（目录+前缀）。例如当 `infer_prefix` 为 `output/infer_model` 时，代表预测模型和参数文件分别为 `output/infer_model.pdmodel` 和 `output/infer_model.pdiparams`。
* `test_path` ：评估所用文件路径名；
* `do_eval`，是否输出评价指标的结果。如果设置，脚本会开启评估模式，最终会输出精度评价指标的值。如果不设置，则会输出模型后处理后的结果。例如：

```text
- 输入：放一首刘德华的音乐
- 输出：
    {'intent': 'music.play', 'confidence': array([0.9984201], dtype=float32)}
    {'value': [[{'slot': 'singer', 'entity': '刘德华', 'pos': [3, 5]}]]}
```

<a name="模型压缩"></a>

## 🔥端上模型压缩方案

尽管 ERNIE 3.0 Tiny 已提供了效果不错的轻量级模型可以微调后直接使用，但在本项目中，微调后的模型体积是 69.0 MB，内存占用达到 115.72MB，部署至移动端还是存在一定困难。因此当模型有部署上线的需求，想要进一步压缩模型体积，降低推理时延，可使用本项目的 **端上语义理解压缩方案** 对上一步微调后的模型进行压缩。

为了方便实现，[PaddleNLP 模型压缩 API](../../docs/compression.md) 已提供了以下压缩功能，模型压缩 API 主要是基于 [PaddleSlim](https://github.com/PaddlePaddle/PaddleSlim) 模型压缩能力，PaddleSlim 是一个专注于深度学习模型压缩的工具库，提供低比特量化、知识蒸馏、稀疏化和模型结构搜索等模型压缩策略，帮助开发者快速实现模型的小型化，欢迎大家使用。

端上模型压缩流程如下图所示：

<p align="center">
        <img width="1000" alt="image" src="https://user-images.githubusercontent.com/16698950/212007542-b651c57a-9e4e-46c2-8724-cd7a6a20973f.png" title="compression plan">
</p>
<br>

在本项目中，模型压缩和模型训练共用了脚本 `run_train.py`，压缩时需设置 `--do_compress` 开启模型压缩，并取消设置 `--do_train` 关闭普通训练。模型压缩还需要设置 `--strategy` 参数，本项目中选择 `'dynabert+qat+embeddings'` 组合策略。

运行下面的脚本，可对上面微调后的模型进行压缩：

```shell
python run_train.py \
    --do_compress \
    --strategy 'dynabert+qat+embeddings' \
    --num_train_epochs 10 \
    --model_name_or_path output/BS64_LR5e-5_EPOCHS30/checkpoint-6700 \
    --output_dir output/BS64_LR5e-5_EPOCHS30/ \
    --max_seq_length 16  \
    --per_device_eval_batch_size 64 \
    --per_device_train_batch_size  64 \
    --learning_rate 5e-5 \
    --train_path data/train.txt \
    --dev_path data/dev.txt \
    --intent_label_path data/intent_label.txt \
    --slot_label_path data/slot_label.txt \
    --label_names  'intent_label' 'slot_label' \
    --weight_decay 0.01 \
    --warmup_ratio 0.1 \
    --input_dtype "int32" \
    --device gpu \
    --logging_steps 100 \
    --save_steps 100 \
    --eval_steps 100 \
    --disable_tqdm True \
    --save_total_limit 1 \
    --metric_for_best_model eval_accuracy \
```

可配置参数说明：

* `strategy`：压缩策略，本案例中推荐使用`"dynabert+qat+embeddings"`，这是一个策略组合，由 `"dynabert"`、`"qat"`、`"embeddings"` 组成。其中`"dynabert"` 是一种裁剪策略，能直接对模型宽度进行裁剪，从而直接减少参数量，需要训练；`"qat"` 是一种量化方法，用于将模型中矩阵乘(底层是 matmul_v2 算子)的权重及激活值的数据类型由 FP32 转成 INT8，并使模型精度尽量保持无损，需要训练；`"embeddings"` 则代表 Embedding 量化策略，它将 Embedding API（底层是 lookup_table_v2 算子）的权重由 FP32 转成 INT8 存储，而不需要训练。由于词表参数量占比非常大，Embedding 量化能够大幅度减少模型的内存占用，但不会对时延产生正向作用。
* `model_name_or_path`：必须，进行压缩所使用的微调模型。
* `output_dir`：必须，模型训练或者压缩后保存的模型目录；默认为 `None` 。
* `do_compress`：必须。压缩需要通过这个开关来打开。其他的开关`do_train` 、`do_eval`和`do_export` 在此步则不能设置。
* `input_dtype`：模型输入张量的数据类型。默认是 `int64`。

其他参数同训练参数，如`learning_rate`、`num_train_epochs`、`per_device_train_batch_size` 等，是指压缩过程中的训练（`"dynabert"` 裁剪 以及 `"qat"` 量化）时所使用的参数，一般可以和微调时保持一致即可，其中 `num_train_epochs` 可比微调时略小。

<a name="压缩效果"></a>

### 压缩效果

| 模型                                | 模型精度(acc.)   | 模型体积(MB)     |
|-----------------------------------|--------------|--------------|
| 原模型                               | 82.34        | 69.0         |
| 原模型+裁剪（词表+模型宽度）                   | 82.11(-0.23) | 64.0(-7.2%)  |
| 原模型+裁剪（词表+模型宽度）+量化（矩阵乘）           | 82.21(-0.13) | 11.0(-84.1%) |
| 原模型+裁剪（词表+模型宽度）+量化（矩阵乘+Embedding） | 82.21(-0.13) | 5.4(-92.2%)  |

<<<<<<< HEAD
由此可见，模型经过压缩后，精度基本无损，体积减小了 92.2%，仅有 5.4 MB。到此，算法侧的工作基本完成。
=======

| 模型                                | 模型精度(acc.)   | 推理精度      | 端到端时延(ms)    | 内存占用 Pss (MB)  | 模型体积(MB)     |
|-----------------------------------|--------------|-----------|--------------|----------------|--------------|
| 原模型                               | 82.34        | FP32      | 9.77        | 115.72         | 69.0         |
| 原模型                               | 82.34(-0.00) | FP16      | 5.91(1.65x) | 106.24(-8.2%)  | 69.0(-0.0%)  |
| 原模型+裁剪（词表+模型宽度）                   | 82.11(-0.23) | FP32      | 7.42(1.31x) | 59.49(-48.59%) | 64.0(-7.2%)  |
| 原模型+裁剪（词表+模型宽度）                   | 82.11(-0.23) | FP16      | 4.54(2.15x) | 52.23(-54.87%) | 64.0(-7.2%)  |
| 原模型+裁剪（词表+模型宽度）+量化（矩阵乘）           | 82.21(-0.13) | FP32+INT8 | 4.45(2.19x) | 49.17(-57.51%) | 11.0(-84.1%) |
|**原模型+裁剪（词表+模型宽度）+量化（矩阵乘+Embedding）** | 82.21(-0.13) | FP32+INT8 |**4.51(2.16x)**|**43.77(-62.18%)**| **5.4(-92.2%)**  |

**测试条件**：max_seq_length=16，batch_size=1，thread_num=1

由此可见，模型经过压缩后，精度基本无损，体积减小了 92.2%。在以上测试条件下，端到端推理（包括前后处理）速度达到原来的 2.16 倍，内存占用（包括加载 FastTokenizer 库）减小了 62.18%。
>>>>>>> 69121b3b

<a name="FastDeploy部署"></a>

## ⚡️FastDeplopy 部署
<<<<<<< HEAD
能够将深度学习模型部署到性能较低的移动端本身是比较困难的工作，因此在前面我们对小模型做了大量的优化，在精度不降的情况下将 69 MB 的模型压缩至 5.4 MB，但是如果想更好地满足业务上线要求，还需要有部署工具对性能有更多优化。在这里，PaddlePadde 提供了易用且高效的推理工具 ⚡️FastDeploy，其中的 Paddle Lite 后端基于算子融合和常量折叠进行了深度模型优化，使得模型推理速度可有大幅度提升；所集成的 FastTokenizer 工具对分词阶段也有一定程度的加速。
=======

FastDeploy 是一款全场景、易用灵活、极致高效的 AI 推理部署工具，提供开箱即用的部署体验。

本项目基于 FastDeploy 工具，提供了 ERNIE 3.0 Tiny 移动端和服务端的高效部署示例。为了支持多种场景的部署， FastDeploy 提供了一整套完整的部署 Pipeline：

- 在文本预处理阶段，FastDeploy 使用 PaddleNLP 提供的简单易用的高效分词工具 [FastTokenizer](../../fast_tokenizer/README.md) 完成文本预处理，开发者只需调用几行代码就能完成分词阶段开发。在华为 nova 7 Pro （麒麟 985 芯片）上测试 FastTokenizer，**单条文本的分词延时低于 0.1 毫秒**。
- 在Runtime阶段，FastDeploy 集成多款硬件以及推理引擎后端，开发者可以通过几行代码设置 `fastdeploy::RuntimeOption` 结构，完成在不同硬件以及使用不同的推理引擎进行部署。
- 在后处理阶段，FastDeploy 提供了张量级别的 [数值运算模块](https://baidu-paddle.github.io/fastdeploy-api/cpp/html/namespacefastdeploy_1_1function.html)， 基于该模块可以快速完成各类任务的后处理计算，如文本分类任务的 Softmax 等数值计算。

通过结合 FastTokenizer，FastDeploy 提供 ERNIE 3.0 Tiny 模型从文本预处理、推理引擎 Runtime 以及后处理三个阶段所需要的接口模块，开发者可以基于这些接口模块在移动端以及服务端上开发各种常见的NLP模型任务，如文本分类、序列标注、信息抽取等。
>>>>>>> 69121b3b

以下动图是 ERNIE 3.0 Tiny 意图识别、槽位填充联合模型使用 FastDeploy 部署在 Android App 上推理的效果展示：

<p align="center">
        <img width="200" alt="image" src="https://user-images.githubusercontent.com/26483581/210997849-9d3b7f7f-9363-4a3d-87c9-b29496a6b5b0.gif" title="compression plan">
</p>

<<<<<<< HEAD
本项目提供了对 ERNIE 3.0 Tiny 使用 FastDeploy 云边端部署的示例代码和文档，请参考 [ERNIE 3.0 Tiny 部署](deploy/README.md)。想要更多了解 FastDeploy 可以参考 [FastDeploy 仓库](https://github.com/PaddlePaddle/FastDeploy)。目前，FastDeploy 已支持多种后端：
=======
除了支持移动端设备上部署，本项目还提供了服务端部署示例，并使用 FastTokenizer 加速文本预处理阶段。在 GPU 硬件上，Python 端部署时，可以使用 FastTokenizer 工具加速分词阶段，在车载语音口语理解任务场景下端到端性能可提升 **3.56倍** ，更多详情请参考 [ERNIE 3.0 Tiny 部署文档](deploy/README.md)。

想要更多了解 FastDeploy 可以参考 [FastDeploy 仓库](https://github.com/PaddlePaddle/FastDeploy)。目前，FastDeploy 已支持多种后端：
>>>>>>> 69121b3b

- 在移动端上支持 `Paddle Lite` 后端；

- 在服务端的 GPU 硬件上，支持 `Paddle Inference`、`ONNX Runtime`、`Paddle TensorRT` 以及`TensorRT` 后端；在服务端的 CPU 硬件上支持 `Paddle Inference`、`ONNX Runtime` 以及 `OpenVINO` 后端。

<a name="性能结论"></a>

### 性能结论

使用 FastDeploy 将压缩后的模型部署在华为 nova 7 Pro （麒麟 985 芯片）上，选用 Paddle Lite 作为后端进行测试，得到不同推理精度下的模型效果、端到端时延（包括前后处理）、内存占用（包括加载 FastTokenizer 库）的数据如下：

| 模型                                | 模型精度(acc.)   | 推理精度      | 端到端时延(ms)   | 内存占用 Pss (MB)  | 模型体积(MB)     |
|-----------------------------------|--------------|-----------|-------------|----------------|--------------|
| 原模型                               | 82.34        | FP32      | 9.90        | 115.72         | 69.0         |
| 原模型                               | 82.34(-0.00) | FP16      | 6.03(1.64x) | 106.24(-8.2%)  | 69.0(-0.0%)  |
| 原模型+裁剪（词表+模型宽度）                   | 82.11(-0.23) | FP32      | 7.55(1.31x) | 59.49(-48.59%) | 64.0(-7.2%)  |
| 原模型+裁剪（词表+模型宽度）                   | 82.11(-0.23) | FP16      | 4.68(2.12x) | 52.23(-54.87%) | 64.0(-7.2%)  |
| 原模型+裁剪（词表+模型宽度）+量化（矩阵乘）           | 82.21(-0.13) | FP32+INT8 | 4.57(2.17x) | 49.17(-57.51%) | 11.0(-84.1%) |
| **原模型+裁剪（词表+模型宽度）+量化（矩阵乘+Embedding）** | 82.21(-0.13) | FP32+INT8 | **4.64(2.13x)** | **43.77(-62.18%)** | **5.4(-92.2%)**  |


**测试条件**：max_seq_length=16，batch_size=1，thread_num=1

由此可见，模型经过压缩后，精度基本无损，体积减小了 92.2%。在以上测试条件下，端到端推理速度达到原来的 2.13 倍，内存占用减小了 62.18%。

<a name="参考文献"></a>

## 参考文献
* Liu W, Chen X, Liu J, et al. ERNIE 3.0 Tiny: Frustratingly Simple Method to Improve Task-Agnostic Distillation Generalization[J]. arXiv preprint arXiv:2301.03416, 2023.
* Su W, Chen X, Feng S, et al. ERNIE-Tiny: A Progressive Distillation Framework for Pretrained Transformer Compression[J]. arXiv preprint arXiv:2106.02241, 2021.
* Wang S, Sun Y, Xiang Y, et al. ERNIE 3.0 Titan: Exploring Larger-scale Knowledge Enhanced Pre-training for Language Understanding and Generation[J]. arXiv preprint arXiv:2112.12731, 2021.
* Sun Y, Wang S, Feng S, et al. ERNIE 3.0: Large-scale Knowledge Enhanced Pre-training for Language Understanding and Generation[J]. arXiv preprint arXiv:2107.02137, 2021.<|MERGE_RESOLUTION|>--- conflicted
+++ resolved
@@ -20,11 +20,7 @@
 
 - **ERNIE 3.0 Tiny** 百度 ERNIE 使用 ERNIE-Tiny 系列的知识蒸馏技术，将 ERNIE 3.0 Titan 大模型的能力传递给小模型，产出并开源了易于部署的 ERNIE 3.0 Tiny 系列预训练模型，刷新了中文小模型的 SOTA 成绩。在这些较少参数量的 ERNIE 3.0 Tiny 系列模型中，有一部分可以直接部署在 CPU 上。
 
-<<<<<<< HEAD
-- **端上语义理解压缩方案** 在语义理解任务中使用 ERNIE 3.0 Tiny 微调的基础上，我们建议进一步使用包含模型裁剪、量化训练、Embedding 量化等策略的压缩方案，在保持模型精度不降的情况下，可将模型体积减小为原来的 7.8%，达到 5.4 MB，内存占用也随之大幅减小。再经过 ⚡️FastDeploy 部署工具和 FastTokenizer 对分词阶段的加速，**端到端推理性能**也有显著提升，从而将 ERNIE 3.0 Tiny 模型成功部署至 **📱移动端**。由于移动端部署对内存占用的要求比服务端更高，因此该方案也同样适用于 🖥服务端部署。
-=======
-- **端上语义理解压缩方案** 在语义理解任务中使用 ERNIE 3.0 Tiny 微调的基础上，我们建议进一步使用包含模型裁剪、量化训练、Embedding 量化等策略的压缩方案，在保持模型精度不降的情况下，可将模型体积减小为原来的 7.8%，达到 5.4 MB，内存占用也随之大幅减小，从而将 ERNIE 3.0 Tiny 模型成功部署至 **📱移动端**。经过模型压缩并使用 [FastTokenizer](../../fast_tokenizer/README.md) 加速分词阶段，单条文本的分词延时低于 **0.1 毫秒**，端到端的推理性能也有显著 🚀加速。由于移动端部署对内存占用的要求比服务端更高，因此该方案也同样适用于 🖥服务端部署。
->>>>>>> 69121b3b
+- **端上语义理解压缩方案** 在语义理解任务中使用 ERNIE 3.0 Tiny 微调的基础上，我们建议进一步使用包含模型裁剪、量化训练、Embedding 量化等策略的压缩方案，在保持模型精度不降的情况下，可将模型体积减小为原来的 7.8%，达到 5.4 MB，内存占用也随之大幅减小。再经过 [⚡️FastDeploy](https://github.com/PaddlePaddle/FastDeploy) 部署工具和 [FastTokenizer](../../fast_tokenizer/README.md) 对分词阶段的加速，**端到端推理性能**也有显著提升，从而将 ERNIE 3.0 Tiny 模型成功部署至 **📱移动端**。由于移动端部署对内存占用的要求比服务端更高，因此该方案也同样适用于 🖥服务端部署。
 
 <a name="模型介绍"></a>
 
@@ -636,59 +632,26 @@
 | 原模型+裁剪（词表+模型宽度）+量化（矩阵乘）           | 82.21(-0.13) | 11.0(-84.1%) |
 | 原模型+裁剪（词表+模型宽度）+量化（矩阵乘+Embedding） | 82.21(-0.13) | 5.4(-92.2%)  |
 
-<<<<<<< HEAD
 由此可见，模型经过压缩后，精度基本无损，体积减小了 92.2%，仅有 5.4 MB。到此，算法侧的工作基本完成。
-=======
-
-| 模型                                | 模型精度(acc.)   | 推理精度      | 端到端时延(ms)    | 内存占用 Pss (MB)  | 模型体积(MB)     |
-|-----------------------------------|--------------|-----------|--------------|----------------|--------------|
-| 原模型                               | 82.34        | FP32      | 9.77        | 115.72         | 69.0         |
-| 原模型                               | 82.34(-0.00) | FP16      | 5.91(1.65x) | 106.24(-8.2%)  | 69.0(-0.0%)  |
-| 原模型+裁剪（词表+模型宽度）                   | 82.11(-0.23) | FP32      | 7.42(1.31x) | 59.49(-48.59%) | 64.0(-7.2%)  |
-| 原模型+裁剪（词表+模型宽度）                   | 82.11(-0.23) | FP16      | 4.54(2.15x) | 52.23(-54.87%) | 64.0(-7.2%)  |
-| 原模型+裁剪（词表+模型宽度）+量化（矩阵乘）           | 82.21(-0.13) | FP32+INT8 | 4.45(2.19x) | 49.17(-57.51%) | 11.0(-84.1%) |
-|**原模型+裁剪（词表+模型宽度）+量化（矩阵乘+Embedding）** | 82.21(-0.13) | FP32+INT8 |**4.51(2.16x)**|**43.77(-62.18%)**| **5.4(-92.2%)**  |
-
-**测试条件**：max_seq_length=16，batch_size=1，thread_num=1
-
-由此可见，模型经过压缩后，精度基本无损，体积减小了 92.2%。在以上测试条件下，端到端推理（包括前后处理）速度达到原来的 2.16 倍，内存占用（包括加载 FastTokenizer 库）减小了 62.18%。
->>>>>>> 69121b3b
 
 <a name="FastDeploy部署"></a>
 
 ## ⚡️FastDeplopy 部署
-<<<<<<< HEAD
-能够将深度学习模型部署到性能较低的移动端本身是比较困难的工作，因此在前面我们对小模型做了大量的优化，在精度不降的情况下将 69 MB 的模型压缩至 5.4 MB，但是如果想更好地满足业务上线要求，还需要有部署工具对性能有更多优化。在这里，PaddlePadde 提供了易用且高效的推理工具 ⚡️FastDeploy，其中的 Paddle Lite 后端基于算子融合和常量折叠进行了深度模型优化，使得模型推理速度可有大幅度提升；所集成的 FastTokenizer 工具对分词阶段也有一定程度的加速。
-=======
-
-FastDeploy 是一款全场景、易用灵活、极致高效的 AI 推理部署工具，提供开箱即用的部署体验。
-
-本项目基于 FastDeploy 工具，提供了 ERNIE 3.0 Tiny 移动端和服务端的高效部署示例。为了支持多种场景的部署， FastDeploy 提供了一整套完整的部署 Pipeline：
-
-- 在文本预处理阶段，FastDeploy 使用 PaddleNLP 提供的简单易用的高效分词工具 [FastTokenizer](../../fast_tokenizer/README.md) 完成文本预处理，开发者只需调用几行代码就能完成分词阶段开发。在华为 nova 7 Pro （麒麟 985 芯片）上测试 FastTokenizer，**单条文本的分词延时低于 0.1 毫秒**。
-- 在Runtime阶段，FastDeploy 集成多款硬件以及推理引擎后端，开发者可以通过几行代码设置 `fastdeploy::RuntimeOption` 结构，完成在不同硬件以及使用不同的推理引擎进行部署。
-- 在后处理阶段，FastDeploy 提供了张量级别的 [数值运算模块](https://baidu-paddle.github.io/fastdeploy-api/cpp/html/namespacefastdeploy_1_1function.html)， 基于该模块可以快速完成各类任务的后处理计算，如文本分类任务的 Softmax 等数值计算。
-
-通过结合 FastTokenizer，FastDeploy 提供 ERNIE 3.0 Tiny 模型从文本预处理、推理引擎 Runtime 以及后处理三个阶段所需要的接口模块，开发者可以基于这些接口模块在移动端以及服务端上开发各种常见的NLP模型任务，如文本分类、序列标注、信息抽取等。
->>>>>>> 69121b3b
-
-以下动图是 ERNIE 3.0 Tiny 意图识别、槽位填充联合模型使用 FastDeploy 部署在 Android App 上推理的效果展示：
+能够将深度学习模型部署到性能较低的移动端本身是比较困难的工作，因此在前面我们对小模型做了大量的优化，在精度不降的情况下将 69 MB 的模型压缩至 5.4 MB，但是如果想更好地满足业务上线要求，还需要有部署工具对性能有更多优化。在这里，PaddlePadde 提供了易用高效的云边端推理部署工具 ⚡️FastDeploy，它的 [Paddle Lite](https://github.com/PaddlePaddle/Paddle-Lite) 后端基于算子融合和常量折叠进行了深度模型优化，使得模型推理速度可有大幅度提升；它所集成的 FastTokenizer 库能够对分词阶段进行加速，在麒麟 985 芯片上单条文本的分词的推理时延低于 0.1 毫秒；
+
+因此，本项目基于 FastDeploy 部署工具，完成了 ERNIE 3.0 Tiny 移动端和服务端的高效部署，请参考 [ERNIE 3.0 Tiny 部署文档](deploy/README.md)。以下动图是 ERNIE 3.0 Tiny 意图识别、槽位填充联合模型使用 FastDeploy 部署在 Android App 上推理的效果展示：
 
 <p align="center">
         <img width="200" alt="image" src="https://user-images.githubusercontent.com/26483581/210997849-9d3b7f7f-9363-4a3d-87c9-b29496a6b5b0.gif" title="compression plan">
 </p>
 
-<<<<<<< HEAD
-本项目提供了对 ERNIE 3.0 Tiny 使用 FastDeploy 云边端部署的示例代码和文档，请参考 [ERNIE 3.0 Tiny 部署](deploy/README.md)。想要更多了解 FastDeploy 可以参考 [FastDeploy 仓库](https://github.com/PaddlePaddle/FastDeploy)。目前，FastDeploy 已支持多种后端：
-=======
-除了支持移动端设备上部署，本项目还提供了服务端部署示例，并使用 FastTokenizer 加速文本预处理阶段。在 GPU 硬件上，Python 端部署时，可以使用 FastTokenizer 工具加速分词阶段，在车载语音口语理解任务场景下端到端性能可提升 **3.56倍** ，更多详情请参考 [ERNIE 3.0 Tiny 部署文档](deploy/README.md)。
-
-想要更多了解 FastDeploy 可以参考 [FastDeploy 仓库](https://github.com/PaddlePaddle/FastDeploy)。目前，FastDeploy 已支持多种后端：
->>>>>>> 69121b3b
-
-- 在移动端上支持 `Paddle Lite` 后端；
-
-- 在服务端的 GPU 硬件上，支持 `Paddle Inference`、`ONNX Runtime`、`Paddle TensorRT` 以及`TensorRT` 后端；在服务端的 CPU 硬件上支持 `Paddle Inference`、`ONNX Runtime` 以及 `OpenVINO` 后端。
+想要更多了解 FastDeploy 可参考 [FastDeploy 仓库](https://github.com/PaddlePaddle/FastDeploy)。FastDeploy 是一款全场景、易用灵活、极致高效的 AI 推理部署工具，提供开箱即用的部署体验。它为 NLP 任务提供了一整套完整的部署 Pipeline，提供 ERNIE 3.0 Tiny 模型从文本预处理、推理引擎 Runtime 以及后处理三个阶段所需要的接口模块，开发者可以基于这些接口模块在云、边、端上部署各类常见的 NLP 任务，如文本分类、序列标注、信息抽取等：
+- 在文本预处理阶段，FastDeploy 使用 PaddleNLP 提供的简单易用的高效分词工具 [FastTokenizer](../../fast_tokenizer/README.md) 完成文本预处理，开发者只需调用几行代码就能完成分词阶段开发。在麒麟 985 芯片上 **单条文本的分词延时低于 0.1 毫秒**，将本项目模型部署在 GPU 上时，使用 FastTokenizer 工具可使端到端性能提升 **3.56倍**；
+- 在 Runtime 阶段，FastDeploy 集成多款硬件以及推理引擎后端，开发者可以设置 `fastdeploy::RuntimeOption` 以完成在不同硬件以及使用不同的推理引擎进行部署。目前，FastDeploy 支持的后端引擎有：
+    - 移动端： `Paddle Lite`；
+    - 服务端 GPU： `Paddle Inference`、`ONNX Runtime`、`Paddle TensorRT` 以及 `TensorRT`；
+    - 服务端 CPU：`Paddle Inference`、`ONNX Runtime` 以及 `OpenVINO`。
+- 在后处理阶段，FastDeploy 提供了张量级别的 [数值运算模块](https://baidu-paddle.github.io/fastdeploy-api/cpp/html/namespacefastdeploy_1_1function.html)， 基于该模块可以快速完成各类任务的后处理计算，如文本分类任务的 Softmax 等数值计算。
 
 <a name="性能结论"></a>
 
