--- conflicted
+++ resolved
@@ -17,15 +17,6 @@
 import os
 
 import paddle
-<<<<<<< HEAD
-
-# from paddlenlp.transformers import ElectraForTotalPretraining, ElectraDiscriminator, ElectraGenerator, ElectraModel
-# from paddlenlp.transformers import ElectraTokenizer
-#
-# MODEL_CLASSES = {"electra": (ElectraForTotalPretraining, ElectraTokenizer), }
-=======
->>>>>>> 706e5d6a
-
 
 def get_md5sum(file_path):
     md5sum = None
