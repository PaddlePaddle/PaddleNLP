# Copyright (c) 2020 PaddlePaddle Authors. All Rights Reserved.
#
# Licensed under the Apache License, Version 2.0 (the "License");
# you may not use this file except in compliance with the License.
# You may obtain a copy of the License at
#
#     http://www.apache.org/licenses/LICENSE-2.0
#
# Unless required by applicable law or agreed to in writing, software
# distributed under the License is distributed on an "AS IS" BASIS,
# WITHOUT WARRANTIES OR CONDITIONS OF ANY KIND, either express or implied.
# See the License for the specific language governing permissions and
# limitations under the License.

import argparse
import os
import random
import sys
import time
from concurrent.futures import ThreadPoolExecutor

import h5py
import numpy as np
import paddle
from paddle.io import DataLoader, Dataset

from paddlenlp.data import Stack
from paddlenlp.trainer.argparser import strtobool
from paddlenlp.transformers import (
    BertForPretraining,
    BertModel,
    BertPretrainingCriterion,
    BertTokenizer,
    ErnieForPretraining,
    ErnieModel,
    ErniePretrainingCriterion,
    ErnieTokenizer,
    LinearDecayWithWarmup,
)
from paddlenlp.utils import profiler
from paddlenlp.utils.log import logger
from paddlenlp.utils.tools import TimeCostAverage

MODEL_CLASSES = {
    "bert": (BertModel, BertForPretraining, BertPretrainingCriterion, BertTokenizer),
    "ernie": (ErnieModel, ErnieForPretraining, ErniePretrainingCriterion, ErnieTokenizer),
}


def parse_args():
    parser = argparse.ArgumentParser()
    parser.add_argument(
        "--model_type",
        default=None,
        type=str,
        required=True,
        help="Model type selected in the list: " + ", ".join(MODEL_CLASSES.keys()),
    )
    parser.add_argument(
        "--model_name_or_path",
        default=None,
        type=str,
        required=True,
        help="Path to pre-trained model or shortcut name selected in the list: "
        + ", ".join(
            sum([list(classes[-1].pretrained_init_configuration.keys()) for classes in MODEL_CLASSES.values()], [])
        ),
    )
    parser.add_argument(
        "--input_dir",
        default=None,
        type=str,
        required=True,
        help="The input directory where the data will be read from.",
    )
    parser.add_argument(
        "--output_dir",
        default=None,
        type=str,
        required=True,
        help="The output directory where the model predictions and checkpoints will be written.",
    )

    parser.add_argument(
        "--max_predictions_per_seq", default=80, type=int, help="The maximum total of masked tokens in input sequence"
    )

    parser.add_argument(
        "--batch_size",
        default=8,
        type=int,
        help="Batch size per GPU/CPU for training.",
    )
    parser.add_argument("--learning_rate", default=5e-5, type=float, help="The initial learning rate for Adam.")
    parser.add_argument("--weight_decay", default=0.0, type=float, help="Weight decay if we apply some.")
    parser.add_argument("--adam_epsilon", default=1e-8, type=float, help="Epsilon for Adam optimizer.")
    parser.add_argument("--max_grad_norm", default=1.0, type=float, help="Max gradient norm.")
    parser.add_argument(
        "--max_steps",
        default=1000000,
        type=int,
        help="Set total number of training steps to perform. ",
    )
    parser.add_argument(
        "--preprocessing_num_workers",
        type=int,
        default=0,
        help="The number of processes to use for the preprocessing.",
    )
    parser.add_argument("--warmup_steps", default=0, type=int, help="Linear warmup over warmup_steps.")

    parser.add_argument("--logging_steps", type=int, default=500, help="Log every X updates steps.")
    parser.add_argument("--save_steps", type=int, default=500, help="Save checkpoint every X updates steps.")
    parser.add_argument("--seed", type=int, default=42, help="random seed for initialization")
    parser.add_argument(
        "--device",
        type=str,
        default="gpu",
        choices=["cpu", "gpu", "xpu", "npu"],
        help="Device for selecting for the training.",
    )
    parser.add_argument("--use_amp", type=strtobool, default=False, help="Enable mixed precision training.")
    parser.add_argument(
        "--amp_level", type=str, default="O2", choices=["O1", "O2"], help="select O1 or O2 of amp level."
    )
    parser.add_argument("--scale_loss", type=float, default=2**15, help="The value of scale_loss for fp16.")
    parser.add_argument("--to_static", type=strtobool, default=False, help="Enable training under @to_static.")

    # For benchmark.
    parser.add_argument(
        "--profiler_options",
        type=str,
        default=None,
        help='The option of profiler, which should be in format "key1=value1;key2=value2;key3=value3".',
    )
    parser.add_argument(
        "--fuse_transformer",
        type=strtobool,
        default=False,
        help="Whether to use FusedTransformerEncoderLayer to replace a TransformerEncoderLayer or not.",
    )
    parser.add_argument(
        "--cinn",
        type=strtobool,
        default=False,
        help="If cinn is True, we will apply @to_static to model.bert.encoder, else we will apply it to the whole model.",
    )
    args = parser.parse_args()
    return args


def set_seed(args):
    random.seed(args.seed + paddle.distributed.get_rank())
    np.random.seed(args.seed + paddle.distributed.get_rank())
    paddle.seed(args.seed + paddle.distributed.get_rank())


class WorkerInitObj(object):
    def __init__(self, seed):
        self.seed = seed

    def __call__(self, id):
        np.random.seed(seed=self.seed + id)
        random.seed(self.seed + id)


def create_pretraining_dataset(input_file, max_pred_length, shared_list, args, worker_init):
    train_data = PretrainingDataset(input_file=input_file, max_pred_length=max_pred_length)
    # files have been sharded, no need to dispatch again
    train_batch_sampler = paddle.io.BatchSampler(train_data, batch_size=args.batch_size, shuffle=True)

    # DataLoader cannot be pickled because of its place.
    # If it can be pickled, use global function instead of lambda and use
    # ProcessPoolExecutor instead of ThreadPoolExecutor to prefetch.
    def _collate_data(data, stack_fn=Stack()):
        num_fields = len(data[0])
        out = [None] * num_fields
        # input_ids, segment_ids, input_mask, masked_lm_positions,
        # masked_lm_labels, next_sentence_labels, mask_token_num
        for i in (0, 1, 2, 5):
            out[i] = stack_fn([x[i] for x in data])
        _, seq_length = out[0].shape
        size = sum(len(x[3]) for x in data)
        # Padding for divisibility by 8 for fp16 or int8 usage
        if size % 8 != 0:
            size += 8 - (size % 8)
        # masked_lm_positions
        # Organize as a 1D tensor for gather or use gather_nd
        out[3] = np.full(size, 0, dtype=np.int32)
        # masked_lm_labels
        out[4] = np.full([size, 1], -1, dtype=np.int64)
        mask_token_num = 0
        for i, x in enumerate(data):
            for j, pos in enumerate(x[3]):
                out[3][mask_token_num] = i * seq_length + pos
                out[4][mask_token_num] = x[4][j]
                mask_token_num += 1
        # mask_token_num
        out.append(np.asarray([mask_token_num], dtype=np.float32))
        return out

    train_data_loader = DataLoader(
        dataset=train_data,
        batch_sampler=train_batch_sampler,
        collate_fn=_collate_data,
        num_workers=args.preprocessing_num_workers,
        worker_init_fn=worker_init,
        return_list=True,
    )
    return train_data_loader, input_file


def create_input_specs():
    input_ids = paddle.static.InputSpec(name="input_ids", shape=[-1, -1], dtype="int64")
    segment_ids = paddle.static.InputSpec(name="segment_ids", shape=[-1, -1], dtype="int64")
    position_ids = None
    input_mask = paddle.static.InputSpec(name="input_mask", shape=[-1, 1, 1, -1], dtype="float32")
    masked_lm_positions = paddle.static.InputSpec(name="masked_lm_positions", shape=[-1], dtype="int32")
    return [input_ids, segment_ids, position_ids, input_mask, masked_lm_positions]


class PretrainingDataset(Dataset):
    def __init__(self, input_file, max_pred_length):
        self.input_file = input_file
        self.max_pred_length = max_pred_length
        f = h5py.File(input_file, "r")
        keys = [
            "input_ids",
            "input_mask",
            "segment_ids",
            "masked_lm_positions",
            "masked_lm_ids",
            "next_sentence_labels",
        ]
        self.inputs = [np.asarray(f[key][:]) for key in keys]
        f.close()

    def __len__(self):
        "Denotes the total number of samples"
        return len(self.inputs[0])

    def __getitem__(self, index):

        [input_ids, input_mask, segment_ids, masked_lm_positions, masked_lm_ids, next_sentence_labels] = [
            input[index].astype(np.int64) if indice < 5 else np.asarray(input[index].astype(np.int64))
            for indice, input in enumerate(self.inputs)
        ]
        # TODO: whether to use reversed mask by changing 1s and 0s to be
        # consistent with nv bert
        input_mask = (1 - np.reshape(input_mask.astype(np.float32), [1, 1, input_mask.shape[0]])) * -1e9

        index = self.max_pred_length
        # store number of  masked tokens in index
        # outputs of torch.nonzero diff with that of numpy.nonzero by zip
        padded_mask_indices = (masked_lm_positions == 0).nonzero()[0]
        if len(padded_mask_indices) != 0:
            index = padded_mask_indices[0].item()
        else:
            index = self.max_pred_length
        # masked_lm_labels = np.full(input_ids.shape, -1, dtype=np.int64)
        # masked_lm_labels[masked_lm_positions[:index]] = masked_lm_ids[:index]
        masked_lm_labels = masked_lm_ids[:index]
        masked_lm_positions = masked_lm_positions[:index]
        # softmax_with_cross_entropy enforce last dim size equal 1
        masked_lm_labels = np.expand_dims(masked_lm_labels, axis=-1)
        next_sentence_labels = np.expand_dims(next_sentence_labels, axis=-1)

        return [input_ids, segment_ids, input_mask, masked_lm_positions, masked_lm_labels, next_sentence_labels]


def do_train(args):
    paddle.set_device(args.device)
    if paddle.distributed.get_world_size() > 1:
        paddle.distributed.init_parallel_env()

    set_seed(args)
    worker_init = WorkerInitObj(args.seed + paddle.distributed.get_rank())

    args.model_type = args.model_type.lower()
    base_class, model_class, criterion_class, tokenizer_class = MODEL_CLASSES[args.model_type]

    tokenizer = tokenizer_class.from_pretrained(args.model_name_or_path)

    pretrained_models_list = list(model_class.pretrained_init_configuration.keys())
    if args.model_name_or_path in pretrained_models_list:
        config = model_class.config_class.from_pretrained(args.model_name_or_path)
        config.fuse = args.fuse_transformer
        model = model_class(config)
    else:
        model = model_class.from_pretrained(args.model_name_or_path)
    criterion = criterion_class(getattr(model, model_class.base_model_prefix).config.vocab_size)
    # decorate @to_static for benchmark, skip it by default.
    if args.to_static:
<<<<<<< HEAD
        specs = create_input_specs()
        specs = None
        # model = paddle.jit.to_static(model, input_spec=specs)
        model.bert.encoder = paddle.jit.to_static(model.bert.encoder)
        logger.info("Successfully to apply @to_static with specs: {}".format(specs))
=======
        if args.cinn:
            model.bert.encoder = paddle.jit.to_static(model.bert.encoder)
            logger.info("Successfully to apply @to_static to model.bert.encoder.")
        else:
            specs = create_input_specs()
            model = paddle.jit.to_static(model, input_spec=specs)
            logger.info("Successfully to apply @to_static to the whole model with specs: {}.".format(specs))
>>>>>>> 69963337

    # If use default last_epoch, lr of the first iteration is 0.
    # Use `last_epoch = 0` to be consistent with nv bert.
    num_training_steps = args.max_steps

    lr_scheduler = LinearDecayWithWarmup(args.learning_rate, num_training_steps, args.warmup_steps, last_epoch=0)

    # Generate parameter names needed to perform weight decay.
    # All bias and LayerNorm parameters are excluded.
    decay_params = [p.name for n, p in model.named_parameters() if not any(nd in n for nd in ["bias", "norm"])]
    optimizer = paddle.optimizer.AdamW(
        learning_rate=lr_scheduler,
        epsilon=args.adam_epsilon,
        parameters=model.parameters(),
        weight_decay=args.weight_decay,
        apply_decay_param_fun=lambda x: x in decay_params,
    )

    if args.use_amp:
        scaler = paddle.amp.GradScaler(init_loss_scaling=args.scale_loss)
        model = paddle.amp.decorate(models=model, level=args.amp_level, save_dtype="float32")

    if paddle.distributed.get_world_size() > 1:
        model = paddle.DataParallel(model)

    pool = ThreadPoolExecutor(1)
    global_step = 0
    for epoch in range(sys.maxsize):
        files = [
            os.path.join(args.input_dir, f)
            for f in os.listdir(args.input_dir)
            if os.path.isfile(os.path.join(args.input_dir, f)) and "train" in f
        ]
        files.sort()
        num_files = len(files)
        random.Random(args.seed + epoch).shuffle(files)
        f_start_id = 0

        shared_file_list = {}

        if paddle.distributed.get_world_size() > num_files:
            remainder = paddle.distributed.get_world_size() % num_files
            data_file = files[
                (
                    f_start_id * paddle.distributed.get_world_size()
                    + paddle.distributed.get_rank()
                    + remainder * f_start_id
                )
                % num_files
            ]
        else:
            data_file = files[
                (f_start_id * paddle.distributed.get_world_size() + paddle.distributed.get_rank()) % num_files
            ]

        train_data_loader, _ = create_pretraining_dataset(
            data_file, args.max_predictions_per_seq, shared_file_list, args, worker_init
        )

        # TODO(guosheng): better way to process single file
        single_file = True if f_start_id + 1 == len(files) else False

        for f_id in range(f_start_id, len(files)):
            if not single_file and f_id == f_start_id:
                continue
            if paddle.distributed.get_world_size() > num_files:
                data_file = files[
                    (f_id * paddle.distributed.get_world_size() + paddle.distributed.get_rank() + remainder * f_id)
                    % num_files
                ]
            else:
                data_file = files[
                    (f_id * paddle.distributed.get_world_size() + paddle.distributed.get_rank()) % num_files
                ]

            dataset_future = pool.submit(
                create_pretraining_dataset,
                data_file,
                args.max_predictions_per_seq,
                shared_file_list,
                args,
                worker_init,
            )
            train_cost_avg = TimeCostAverage()
            reader_cost_avg = TimeCostAverage()
            total_samples = 0
            batch_start = time.time()
            for step, batch in enumerate(train_data_loader):
                train_reader_cost = time.time() - batch_start
                reader_cost_avg.record(train_reader_cost)
                global_step += 1
                (
                    input_ids,
                    segment_ids,
                    input_mask,
                    masked_lm_positions,
                    masked_lm_labels,
                    next_sentence_labels,
                    masked_lm_scale,
                ) = batch
                with paddle.amp.auto_cast(
                    args.use_amp,
                    custom_white_list=["layer_norm", "softmax", "gelu", "fused_attention", "fused_feedforward"],
                    level=args.amp_level,
                ):
                    prediction_scores, seq_relationship_score = model(
                        input_ids=input_ids,
                        token_type_ids=segment_ids,
                        attention_mask=input_mask,
                        masked_positions=masked_lm_positions,
                    )
                    loss = criterion(
                        prediction_scores,
                        seq_relationship_score,
                        masked_lm_labels,
                        next_sentence_labels,
                        masked_lm_scale,
                    )
                if args.use_amp:
                    scaler.scale(loss).backward()
                    scaler.minimize(optimizer, loss)
                else:
                    loss.backward()
                    optimizer.step()
                lr_scheduler.step()
                optimizer.clear_grad()
                total_samples += args.batch_size
                train_run_cost = time.time() - batch_start
                train_cost_avg.record(train_run_cost)

                # Profile for model benchmark
                if args.profiler_options is not None:
                    profiler.add_profiler_step(args.profiler_options)

                if global_step % args.logging_steps == 0:
                    if paddle.distributed.get_rank() == 0:
                        logger.info(
                            "global step: %d, epoch: %d, batch: %d, loss: %f, "
                            "avg_reader_cost: %.5f sec, avg_batch_cost: %.5f sec, avg_samples: %.5f, ips: %.5f sequences/sec"
                            % (
                                global_step,
                                epoch,
                                step,
                                loss,
                                reader_cost_avg.get_average(),
                                train_cost_avg.get_average(),
                                total_samples / args.logging_steps,
                                total_samples / (args.logging_steps * train_cost_avg.get_average()),
                            )
                        )
                    total_samples = 0
                    train_cost_avg.reset()
                    reader_cost_avg.reset()
                if global_step % args.save_steps == 0 or global_step >= args.max_steps:
                    if paddle.distributed.get_rank() == 0:
                        output_dir = os.path.join(args.output_dir, "model_%d" % global_step)
                        if not os.path.exists(output_dir):
                            os.makedirs(output_dir)
                        # need better way to get inner model of DataParallel
                        model_to_save = model._layers if isinstance(model, paddle.DataParallel) else model
                        model_to_save.save_pretrained(output_dir)
                        tokenizer.save_pretrained(output_dir)
                        paddle.save(optimizer.state_dict(), os.path.join(output_dir, "model_state.pdopt"))
                if global_step >= args.max_steps:
                    del train_data_loader
                    return
                batch_start = time.time()

            del train_data_loader
            train_data_loader, data_file = dataset_future.result(timeout=None)


if __name__ == "__main__":
    args = parse_args()
    print(args)
    do_train(args)<|MERGE_RESOLUTION|>--- conflicted
+++ resolved
@@ -291,13 +291,6 @@
     criterion = criterion_class(getattr(model, model_class.base_model_prefix).config.vocab_size)
     # decorate @to_static for benchmark, skip it by default.
     if args.to_static:
-<<<<<<< HEAD
-        specs = create_input_specs()
-        specs = None
-        # model = paddle.jit.to_static(model, input_spec=specs)
-        model.bert.encoder = paddle.jit.to_static(model.bert.encoder)
-        logger.info("Successfully to apply @to_static with specs: {}".format(specs))
-=======
         if args.cinn:
             model.bert.encoder = paddle.jit.to_static(model.bert.encoder)
             logger.info("Successfully to apply @to_static to model.bert.encoder.")
@@ -305,7 +298,6 @@
             specs = create_input_specs()
             model = paddle.jit.to_static(model, input_spec=specs)
             logger.info("Successfully to apply @to_static to the whole model with specs: {}.".format(specs))
->>>>>>> 69963337
 
     # If use default last_epoch, lr of the first iteration is 0.
     # Use `last_epoch = 0` to be consistent with nv bert.
