# Copyright (c) 2021 PaddlePaddle Authors. All Rights Reserved.
#
# Licensed under the Apache License, Version 2.0 (the "License");
# you may not use this file except in compliance with the License.
# You may obtain a copy of the License at
#
#     http://www.apache.org/licenses/LICENSE-2.0
#
# Unless required by applicable law or agreed to in writing, software
# distributed under the License is distributed on an "AS IS" BASIS,
# WITHOUT WARRANTIES OR CONDITIONS OF ANY KIND, either express or implied.
# See the License for the specific language governing permissions and
# limitations under the License.

import os
import random
import time

import lr
import numpy as np
import paddle
from args import parse_args
from dataset import create_pretrained_dataset
from visualdl import LogWriter

from paddlenlp.ops import Topology
from paddlenlp.transformers import (
    GPTChineseTokenizer,
    GPTConfig,
    GPTForPretraining,
    GPTModel,
    GPTPretrainingCriterion,
    GPTTokenizer,
)
from paddlenlp.utils import profiler
from paddlenlp.utils.log import logger

MODEL_CLASSES = {
    "gpt": (GPTForPretraining, GPTTokenizer),
    "gpt-cn": (GPTForPretraining, GPTChineseTokenizer),
}


def set_seed(args):
    if args.device == "cpu":
        idx = 0
    else:
        idx = paddle.distributed.get_rank()
    random.seed(args.seed + idx)
    np.random.seed(args.seed + idx)
    paddle.seed(args.seed + idx)


@paddle.no_grad()
def run_evaluate(data_loader, model, criterion, iter_steps, log_writer, global_step, epoch, task_name="valid"):
    all_loss = []
    model.eval()
    local_time = time.time()
    for eval_step, batch in enumerate(data_loader):
        tokens, loss_mask, attention_mask, position_ids, labels = batch
        preds = model(tokens, position_ids, attention_mask)
        loss = criterion(preds, labels, loss_mask)
        all_loss.append(float(loss))
        if eval_step >= iter_steps - 1:
            break
    model.train()
    average_loss = sum(all_loss) / len(all_loss)
    logger.info(
        "%s step %d, epoch: %d, batch: %d, loss: %f, speed: %.2f step/s"
        % (task_name, global_step, epoch, eval_step, average_loss, iter_steps / (time.time() - local_time))
    )
    log_writer.add_scalar(task_name + "_loss", average_loss, global_step)


def get_train_data_file(args):
    files = [
        os.path.join(args.input_dir, f)
        for f in os.listdir(args.input_dir)
        if (os.path.isfile(os.path.join(args.input_dir, f)) and str(f).endswith("_idx.npz"))
    ]
    files = [x.replace("_idx.npz", "") for x in files]
    if len(files) == 0:
        logger.warning(
            "Not found dataset with name of xxx_ids.npy and xxx_idx.npz! Try to found old compatible xxx_ids.npz file."
        )
    else:
        return files

    files = [
        os.path.join(args.input_dir, f)
        for f in os.listdir(args.input_dir)
        if (os.path.isfile(os.path.join(args.input_dir, f)) and str(f).endswith("_ids.npz"))
    ]

    files = [x.replace("_ids.npz", "") for x in files]
    return files


def do_train(args):
    paddle.set_device(args.device)
    if paddle.distributed.get_world_size() > 1:
        paddle.distributed.init_parallel_env()

    worker_index = paddle.distributed.get_rank()
    worker_num = paddle.distributed.get_world_size()
    local_rank = int(os.getenv("PADDLE_RANK_IN_NODE", 0))
    set_seed(args)
    # Now, we only support data parallel in dygraph mode for now.
    topo = Topology(device_rank=worker_index, world_size=worker_num, dp_degree=worker_num)

    default_global_batch_size = topo.data_info.size * args.micro_batch_size
    default_global_tokens_num = default_global_batch_size * args.max_seq_len

    model_class, tokenizer_class = MODEL_CLASSES[args.model_type]
    tokenizer = tokenizer_class.from_pretrained(args.model_name_or_path)

    # Define log writer
    log_writer_path = os.path.join(
        args.output_dir,
        "train_log",
        "{}_globalbsz_{}_amp_{}_recompute_{}_card_{}".format(
            args.model_name_or_path, args.micro_batch_size * topo.data_info.size, False, False, worker_index
        ).lower(),
    )
    if os.path.exists(log_writer_path):
        import shutil

        shutil.rmtree(log_writer_path)
    log_writer = LogWriter(log_writer_path)

    pretrained_models_list = list(model_class.pretrained_init_configuration.keys())
    if args.model_name_or_path in pretrained_models_list:
        model_config = model_class.pretrained_init_configuration[args.model_name_or_path]
        model_config["hidden_dropout_prob"] = args.hidden_dropout_prob
        model_config["attention_probs_dropout_prob"] = args.attention_probs_dropout_prob
<<<<<<< HEAD
        model = GPTForPretraining(GPTModel(**model_config))
=======
        model = GPTForPretraining(GPTConfig(**model_config))
>>>>>>> 512d7464
    else:
        model = GPTForPretraining.from_pretrained(
            args.model_name_or_path,
            hidden_dropout_prob=args.hidden_dropout_prob,
            attention_probs_dropout_prob=args.attention_probs_dropout_prob,
        )

    # Create the critrion for the gpt model
    criterion = GPTPretrainingCriterion()

    # decorate @to_static for benchmark, skip it by default.
    if args.to_static:
        specs = None
        model = paddle.jit.to_static(model, input_spec=specs)
        logger.info("Successfully to apply @to_static with specs: {}".format(specs))

    if paddle.distributed.get_world_size() > 1:
        model = paddle.DataParallel(model)

    if args.decay_steps is None:
        args.decay_steps = args.max_steps
    warmup_step = args.warmup_rate * args.decay_steps

    lr_scheduler = None

    if args.lr_decay_style == "none":
        lr_scheduler = None
    elif args.lr_decay_style == "cosine":
        lr_scheduler = lr.CosineAnnealingWithWarmupDecay(
            max_lr=args.max_lr, min_lr=args.min_lr, warmup_step=warmup_step, decay_step=args.decay_steps
        )

    clip = None
    if args.grad_clip > 0:
        clip = paddle.nn.ClipGradByGlobalNorm(clip_norm=args.grad_clip)

    # Generate parameter names needed to perform weight decay.
    # All bias and LayerNorm parameters are excluded.
    decay_params = [p.name for n, p in model.named_parameters() if not any(nd in n for nd in ["bias", "norm"])]
    optimizer = paddle.optimizer.AdamW(
        learning_rate=lr_scheduler if lr_scheduler is not None else args.max_lr,
        beta1=args.adam_beta1,
        beta2=args.adam_beta2,
        epsilon=args.adam_epsilon,
        parameters=model.parameters(),
        weight_decay=args.weight_decay,
        grad_clip=clip,
        apply_decay_param_fun=lambda x: x in decay_params,
    )

    if args.use_amp:
        scaler = paddle.amp.GradScaler(init_loss_scaling=args.scale_loss)

    if args.model_name_or_path not in pretrained_models_list:
        logger.info("Try to load checkpoint from %s " % args.model_name_or_path)
        opt_path = os.path.join(args.model_name_or_path, "model_state.pdopt")
        if os.path.exists(opt_path):
            opt_dict = paddle.load(opt_path)
            optimizer.set_state_dict(opt_dict)
        else:
            logger.warning("No optimizer checkpoint file found in %s." % opt_path)

    global_step = 0
    epoch = 0
    while True:
        files = get_train_data_file(args)
        files.sort()
        num_files = len(files)
        for f_id in range(num_files):
            data_file = files[f_id]
            train_data_loader, valid_data_loader, test_data_loader = create_pretrained_dataset(
                args,
                [data_file],
                local_rank=local_rank,
                data_world_size=topo.data_info.size,
                data_world_rank=topo.data_info.rank,
                max_seq_len=args.max_seq_len,
                eos_id=tokenizer.eos_token_id,
            )
            # Bug fix, if not call valid_data_loader, the enumerate will call valid_data_loader
            # many times. and start a new random dataloader.
            valid_data_loader = valid_data_loader()
            test_data_loader = test_data_loader()

            # time count
            train_reader_cost = 0.0
            train_run_cost = 0.0
            reader_start = time.time()
            for step, batch in enumerate(train_data_loader()):
                train_reader_cost += time.time() - reader_start
                train_start = time.time()

                global_step += 1
                tokens, loss_mask, attention_mask, position_ids, labels = batch
                loss_mask.stop_gradient = True
                attention_mask.stop_gradient = True
                with paddle.amp.auto_cast(
                    args.use_amp,
                    custom_white_list=["layer_norm", "softmax", "gelu"],
                    custom_black_list=["reduce_sum", "c_softmax_with_cross_entropy", "c_embedding"],
                ):

                    preds = model(tokens, position_ids, attention_mask)
                    loss = criterion(preds, labels, loss_mask)

                if args.use_amp:
                    scaler.scale(loss).backward()
                    scaler.minimize(optimizer, loss)
                else:
                    loss.backward()
                    optimizer.step()

                if lr_scheduler is not None:
                    lr_scheduler.step()
                optimizer.clear_grad()

                loss_numpy = loss.numpy()
                train_run_cost += time.time() - train_start

                # Profile for model benchmark
                profiler.add_profiler_step(args.profiler_options)

                if global_step % args.logging_freq == 0:
                    speed = args.logging_freq / (train_reader_cost + train_run_cost)
                    avg_reader_cost = train_reader_cost / args.logging_freq
                    logger.info(
                        "global step %d, epoch: %d, batch: %d, loss: %.9f, avg_reader_cost: %.5f sec, avg_batch_cost: %.5f sec, speed: %.2f step/s, ips_total: %.0f tokens/s, ips: %.0f tokens/s, learning rate: %.5e"
                        % (
                            global_step,
                            epoch,
                            step,
                            loss_numpy,
                            avg_reader_cost,
                            1.0 / speed,
                            speed,
                            speed * default_global_tokens_num,
                            speed * default_global_tokens_num / worker_num,
                            optimizer.get_lr(),
                        )
                    )
                    log_writer.add_scalar("loss", loss_numpy, global_step)
                    log_writer.add_scalar("learning_rate", optimizer.get_lr(), global_step)

                    train_reader_cost = 0.0
                    train_run_cost = 0.0

                if args.check_accuracy:
                    if global_step >= args.max_steps:
                        return
                    else:
                        continue

                if global_step % args.eval_freq == 0:
                    # Since the valid data broardcast to all devices, we do evaluate on all device.
                    run_evaluate(
                        valid_data_loader, model, criterion, args.eval_iters, log_writer, global_step, epoch, "valid"
                    )

                if global_step % args.save_steps == 0 or global_step >= args.max_steps:
                    if worker_index == 0:
                        output_dir = os.path.join(args.output_dir, "model_%d" % global_step)
                        if not os.path.exists(output_dir):
                            os.makedirs(output_dir)
                        # Need better way to get inner model of DataParallel
                        model_to_save = model._layers if isinstance(model, paddle.DataParallel) else model
                        logger.info("Save model to %s" % output_dir)
                        model_to_save.save_pretrained(output_dir)
                        tokenizer.save_pretrained(output_dir)
                        paddle.save(optimizer.state_dict(), os.path.join(output_dir, "model_state.pdopt"))

                if global_step >= args.max_steps:
                    run_evaluate(
                        test_data_loader, model, criterion, args.test_iters, log_writer, global_step, epoch, "test"
                    )
                    logger.info("The training process is complete.")
                    del train_data_loader
                    return

                reader_start = time.time()

            del train_data_loader


if __name__ == "__main__":
    args = parse_args(MODEL_CLASSES)
    do_train(args)<|MERGE_RESOLUTION|>--- conflicted
+++ resolved
@@ -28,7 +28,6 @@
     GPTChineseTokenizer,
     GPTConfig,
     GPTForPretraining,
-    GPTModel,
     GPTPretrainingCriterion,
     GPTTokenizer,
 )
@@ -133,11 +132,7 @@
         model_config = model_class.pretrained_init_configuration[args.model_name_or_path]
         model_config["hidden_dropout_prob"] = args.hidden_dropout_prob
         model_config["attention_probs_dropout_prob"] = args.attention_probs_dropout_prob
-<<<<<<< HEAD
-        model = GPTForPretraining(GPTModel(**model_config))
-=======
         model = GPTForPretraining(GPTConfig(**model_config))
->>>>>>> 512d7464
     else:
         model = GPTForPretraining.from_pretrained(
             args.model_name_or_path,
