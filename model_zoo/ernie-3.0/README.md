--- conflicted
+++ resolved
@@ -1,9 +1,8 @@
-<<<<<<< HEAD
+# ERNIE 3.0 轻量级模型
 
  **目录**
-
- * [ERNIE 3.0](#ERNIE3.0)
-    * [CLUE Benchmark 精度展示](#CLUE精度)
+    * [模型介绍](#模型介绍)
+    * [模型介绍](#模型效果)
     * [微调](#微调)
     * [模型压缩](#模型压缩)
         * [环境依赖](#环境依赖)
@@ -19,22 +18,14 @@
         * [服务化部署](#服务化部署)
             * [环境依赖](#环境依赖)
 
-<a name="ERNIE3.0"></a>
-
-# ERNIE 3.0
-
-<a name="CLUE精度"></a>
-
-## CLUE Benchmark 精度展示
-=======
-# ERNIE 3.0 轻量级模型
+
 
 ## 模型介绍
 TBD
 <p align="center">
         <img width="644" alt="image" src="https://user-images.githubusercontent.com/1371212/168254282-e6901f9a-fd9a-4bbd-a5b6-e847b7f90bb4.png">
 </p>
->>>>>>> 380a1db5
+
 
 ## 模型效果
 
@@ -567,19 +558,16 @@
 
 <a name="性能"></a>
 
-<<<<<<< HEAD
-#### 性能
-
-<a name="CPU性能"></a>
+
 
 ##### CPU 性能
-=======
+
 GPU:
 TBD
 
 CPU:
 TBD
->>>>>>> 380a1db5
+
 
 |                              | 文本分类 性能 QPS  (seq/s) | NER 性能 QPS  (seq/s)(叶梁) | 阅读理解性能 QPS  (seq/s) |
 | ---------------------------- | -------------------------- | --------------------------- | ------------------------- |
@@ -622,18 +610,10 @@
 
 <a name="服务化部署"></a>
 
-<<<<<<< HEAD
+
 ### 服务化部署
-=======
 TBD
->>>>>>> 380a1db5
-
-<a name="环境依赖"></a>
-
-<<<<<<< HEAD
-#### 环境依赖
-=======
-TBD
+
 
 ## Reference
 
@@ -642,4 +622,3 @@
 * Su W, Chen X, Feng S, et al. ERNIE-Tiny: A Progressive Distillation Framework for Pretrained Transformer Compression[J]. arXiv preprint arXiv:2106.02241, 2021.
 
 * Wang S, Sun Y, Xiang Y, et al. ERNIE 3.0 Titan: Exploring Larger-scale Knowledge Enhanced Pre-training for Language Understanding and Generation[J]. arXiv preprint arXiv:2112.12731, 2021.
->>>>>>> 380a1db5
