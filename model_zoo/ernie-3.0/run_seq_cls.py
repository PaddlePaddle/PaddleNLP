--- conflicted
+++ resolved
@@ -67,18 +67,23 @@
         if not self.dynamic_max_length:
             return self.max_length
 
-        if "sentence1" in examples[0]:
-            lengths = map(
-                lambda example: len(self.tokenizer(example["sentence"]) + self.tokenizer(example["sentence1"])) + 3,
-                examples,
+        if "sentence2" in examples[0]:
+            lengths = list(
+                map(
+                    lambda example: len(
+                        self.tokenizer.tokenize(example["sentence1"]) + self.tokenizer.tokenize(example["sentence2"])
+                    )
+                    + 3,
+                    examples,
+                )
             )
 
         else:
-            lengths = map(lambda example: len(self.tokenizer(example["sentence"])) + 2, examples)
+            lengths = list(map(lambda example: len(self.tokenizer.tokenize(example["sentence1"])) + 2, examples))
         max_length = min(max(lengths), self.max_length)
         lengths = [length for length in self.dynamic_max_length if max_length < length]
         if not lengths:
-            return max_length
+            return self.max_length
         return lengths[0]
 
     def __call__(self, examples: List[Dict[str, Any]]) -> Dict[str, Any]:
@@ -153,26 +158,17 @@
     tokenizer = ErnieTokenizer.from_pretrained(model_args.model_name_or_path)
     criterion = nn.loss.CrossEntropyLoss() if data_args.label_list else nn.loss.MSELoss()
 
-<<<<<<< HEAD
     # Define data collector
+    dynamic_max_length = None
+    if data_args.dynamic_max_length:
+        dynamic_max_length = [int(item) for item in data_args.dynamic_max_length.split(",")]
+
     data_collator = DataCollatorWithDyanmicMaxLength(
-        tokenizer, max_length=data_args.max_seq_length, label_list=data_args.label_list
-    )
-=======
-    # Define dataset pre-process function
-    # dyanmic max-length for npu
-    dynamic_max_length = training_args.device == "npu"
-    trans_fn = partial(
-        seq_convert_example,
-        tokenizer=tokenizer,
+        tokenizer,
+        max_length=data_args.max_seq_length,
         label_list=data_args.label_list,
-        max_seq_len=data_args.max_seq_length,
         dynamic_max_length=dynamic_max_length,
     )
-
-    # Define data collector
-    data_collator = DataCollatorWithPadding(tokenizer)
->>>>>>> 22c556c5
 
     # Dataset pre-process
     if training_args.do_train:
