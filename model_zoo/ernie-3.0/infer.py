--- conflicted
+++ resolved
@@ -13,10 +13,6 @@
 # limitations under the License.
 
 import argparse
-<<<<<<< HEAD
-=======
-import distutils.util
->>>>>>> 91754e92
 import time
 from functools import partial
 from multiprocessing import cpu_count
@@ -32,10 +28,7 @@
 from paddlenlp.datasets import load_dataset as ppnlp_load_dataset
 from paddlenlp.metrics import ChunkEvaluator
 from paddlenlp.metrics.squad import compute_prediction, squad_evaluate
-<<<<<<< HEAD
 from paddlenlp.trainer.argparser import strtobool
-=======
->>>>>>> 91754e92
 from paddlenlp.transformers import AutoTokenizer
 
 METRIC_CLASSES = {
@@ -486,17 +479,7 @@
 
         column_names = dev_ds.column_names
         dev_ds = dev_ds.map(trans_fn, remove_columns=column_names)
-<<<<<<< HEAD
         batchify_fn = DataCollatorForTokenClassification(tokenizer)
-=======
-        if args.device == "npu":
-            # NOTE: Avoid CANN recompile operators for different shape inputs, which will result in very slow training.
-            batchify_fn = DataCollatorForTokenClassification(
-                tokenizer, padding="max_length", max_length=args.max_seq_length
-            )
-        else:
-            batchify_fn = DataCollatorForTokenClassification(tokenizer)
->>>>>>> 91754e92
         predictor.predict(dev_ds, tokenizer, batchify_fn, args)
     elif args.task_name == "cmrc2018":
         dev_example = load_dataset("cmrc2018", split="validation")
@@ -512,15 +495,7 @@
             desc="Running tokenizer on validation dataset",
         )
 
-<<<<<<< HEAD
         batchify_fn = DataCollatorWithPadding(tokenizer)
-=======
-        if args.device == "npu":
-            # NOTE: Avoid CANN recompile operators for different shape inputs, which will result in very slow training.
-            batchify_fn = DataCollatorWithPadding(tokenizer, padding="max_length", max_length=args.max_seq_length)
-        else:
-            batchify_fn = DataCollatorWithPadding(tokenizer)
->>>>>>> 91754e92
         predictor.predict(dev_ds, tokenizer, batchify_fn, args, dev_example)
     else:
         dev_ds = ppnlp_load_dataset("clue", args.task_name, splits="dev")
