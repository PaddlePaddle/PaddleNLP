--- conflicted
+++ resolved
@@ -123,13 +123,10 @@
             if start >= 0:
                 items.append({
                     "pos": [start, len(token_label) - 1],
-<<<<<<< HEAD
-                    "entity": input_data[batch][start:len(token_label) - 1],
-                    "label": label_name,
-=======
                     "entity":
                     input_data[batch][start:len(token_label) - 1],
->>>>>>> 7c06b02e
+                    "label":
+                    label_name,
                 })
             value.append(items)
         out_dict = {
