--- conflicted
+++ resolved
@@ -182,17 +182,8 @@
         self._auto_engine.prepare(mode="train")
 
         for step, batch in enumerate(train_data_loader):
-<<<<<<< HEAD
-            if (step == self._job_schedule_profiler_start) and use_new_executor():
-                self._auto_engine.enable_job_schedule_profiler = True
-
-            if (step == self._job_schedule_profiler_end - 1) and use_new_executor():
-                self._auto_engine.enable_job_schedule_profiler = False
-                sys.exit()
-=======
             with job_schedule_profiler_range(step, self._job_schedule_profiler_start, self._auto_engine.enable_job_schedule_profiler) as status:
                 self._auto_engine.enable_job_schedule_profiler = status
->>>>>>> 66cdde79
 
             if epoch_index == self._load_recovery["epoch"]:
                 if step < self._load_recovery["step"]:
