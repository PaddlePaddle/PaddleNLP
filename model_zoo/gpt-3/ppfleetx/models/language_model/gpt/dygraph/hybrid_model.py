--- conflicted
+++ resolved
@@ -60,13 +60,11 @@
     from paddle.nn.functional.flash_attention import flash_attention
 except:
     flash_attention = None
-<<<<<<< HEAD
 try:
     from paddle.incubate.nn.layer.fused_dropout_add import FusedDropoutAdd
 except:
     FusedDropoutAdd = None
 FusedDropoutAdd = None
-=======
     
 try:
     from paddle.incubate.nn.memory_efficient_attention import (
@@ -74,7 +72,6 @@
 )
 except:
     memory_efficient_attention = None
->>>>>>> 8a5dd290
 
 from paddle.incubate.nn.layer.fused_dropout_add import FusedDropoutAdd
 
@@ -316,9 +313,6 @@
         if self.sequence_parallel:
             perm = [1, 0, 2]
             out = tensor.transpose(x=out, perm=perm)
-<<<<<<< HEAD
-        return (out, weights) if self.need_weights else out
-=======
         return out, weights
     
     def _memory_efficient_attention(self, q, k, v, attn_mask=None):
@@ -352,7 +346,6 @@
             perm = [1, 0, 2]
             out = tensor.transpose(x=out, perm=perm)
         return out
->>>>>>> 8a5dd290
 
     def core_attn(self, q, k, v, attn_mask=None):
         perm = [1, 2, 0, 3] if self.sequence_parallel else [0, 2, 1, 3]
@@ -420,14 +413,6 @@
             attn_func = self.core_attn
 
         if self.use_recompute and self.recompute_granularity == "core_attn" and self.do_recompute:
-<<<<<<< HEAD
-            out = recompute(attn_func, q, k, v, attn_mask)
-        else:
-            out = attn_func(q, k, v, attn_mask=attn_mask)
-
-        if self.need_weights:
-            out, weights = out
-=======
             attn_outs = recompute(attn_func, q, k, v, attn_mask)
             # paddle.seed(1024)
             # weights_1 = F.dropout(q, self.dropout, training=self.training, mode="upscale_in_train")
@@ -455,7 +440,6 @@
         else:
             out = attn_outs[0]
             weights = attn_outs[1]
->>>>>>> 8a5dd290
 
         # project to output
         # if sequence_parallel is true, out shape are [s/n, b, h],
