--- conflicted
+++ resolved
@@ -311,10 +311,6 @@
 
         for i, mod in enumerate(self.layers):
             ipp = mod.ipp
-<<<<<<< HEAD
-            mod = auto.shard_op(mod, auto_env.get_mesh()[ipp])
-=======
->>>>>>> f9d8e73f
             auto.shard_tensor(output, auto_env.get_mesh()[ipp], [auto_env.get_mesh().dp_dim, None, None])
 
             if cache is None:
