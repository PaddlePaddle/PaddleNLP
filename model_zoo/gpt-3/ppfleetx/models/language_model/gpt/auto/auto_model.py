--- conflicted
+++ resolved
@@ -553,23 +553,13 @@
         if self.normalize_before:
             tgt = self.norm2(tgt)
 
-<<<<<<< HEAD
-        if not self.use_fused_dropout_add:
-            if self.recompute_granularity == 'full' and self.enable_refined_recompute:
-                tgt = self.dropout2(auto.exclude_ops_in_recompute(self.linear2_func)(self.activation(auto.exclude_ops_in_recompute(self.linear1_func)(tgt))))
-            else:
-                tgt = self.dropout2(self.linear2_func(self.activation(self.linear1_func(tgt))))
-            tgt = residual + tgt
-        else:
-            if self.recompute_granularity == 'full' and self.enable_refined_recompute:
-                tgt = self.fused_dropout_add2(auto.exclude_ops_in_recompute(self.linear2_func)(self.activation(auto.exclude_ops_in_recompute(self.linear1_func)(tgt))), residual)
-            else:
-                tgt = self.fused_dropout_add2(self.linear2_func(self.activation(self.linear1_func(tgt))), residual)
-=======
         if self.sequence_parallel:
             # Enter TP Region
             auto.shard_tensor(tgt, auto_env.get_mesh()[0], [None, None, None])
-            tgt = self.linear2(self.activation(self.linear1(tgt)))
+            if self.recompute_granularity == 'full' and self.enable_refined_recompute:
+                tgt = auto.exclude_ops_in_recompute(self.linear2_func)(self.activation(auto.exclude_ops_in_recompute(self.linear1_func)(tgt)))
+            else:
+                tgt = self.linear2(self.activation(self.linear1(tgt)))
             # NOTE shard_op to cut off the SP sharding propagation backward.
             shard_op_for_sequence_parallel_linear(tgt)
 
@@ -583,11 +573,16 @@
         else:
             # Mixed SP and TP Region
             if not self.use_fused_dropout_add:
-                tgt = self.dropout2(self.linear2(self.activation(self.linear1(tgt))))
+                if self.recompute_granularity == 'full' and self.enable_refined_recompute:
+                    tgt = self.dropout2(auto.exclude_ops_in_recompute(self.linear2_func)(self.activation(auto.exclude_ops_in_recompute(self.linear1_func)(tgt))))
+                else:
+                    tgt = self.dropout2(self.linear2_func(self.activation(self.linear1_func(tgt))))
                 tgt = residual + tgt
             else:
-                tgt = self.fused_dropout_add2(self.linear2(self.activation(self.linear1(tgt))), residual)
->>>>>>> 254414e0
+                if self.recompute_granularity == 'full' and self.enable_refined_recompute:
+                    tgt = self.fused_dropout_add2(auto.exclude_ops_in_recompute(self.linear2_func)(self.activation(auto.exclude_ops_in_recompute(self.linear1_func)(tgt))), residual)
+                else:
+                    tgt = self.fused_dropout_add2(self.linear2_func(self.activation(self.linear1_func(tgt))), residual)
 
         if not self.normalize_before:
             tgt = self.norm2(tgt)
@@ -846,15 +841,10 @@
             use_cache=use_cache,
             cache=cache,
         )
-<<<<<<< HEAD
 
         logits = self.output_embeddings(encoder_outputs)
 
         return encoder_outputs, logits
-=======
-        
-        return encoder_outputs
->>>>>>> 254414e0
 
 
 class GPTForPretrainingAuto(nn.Layer):
@@ -880,7 +870,6 @@
             input_ids, position_ids=position_ids, attention_mask=attention_mask, use_cache=use_cache, cache=cache
         )
         if use_cache:
-<<<<<<< HEAD
             _, cached_kvs = outputs[:2]
         # else:
         #     encoder_outputs = outputs
@@ -890,20 +879,6 @@
         # matmul = auto.shard_op(paddle.matmul, auto_env.get_mesh()[-1], [x_dims_mapping, w_dims_mapping, None])
         # logits = matmul(encoder_outputs, get_attr(self.gpt.embeddings.word_embeddings, "weight"), transpose_y=True)
         # logits = paddle.matmul(encoder_outputs, get_attr(self.gpt.embeddings.output_word_embeddings, "weight"), transpose_y=True)
-=======
-            encoder_outputs, cached_kvs = outputs[:2]
-        else:
-            encoder_outputs = outputs
-
-        # FIXME should we force the encoder_outputs mesh is the last stage ? 
-        if self.sequence_parallel:
-            auto.shard_tensor(encoder_outputs, auto_env.get_mesh()[-1], [None, None, None])
-
-        x_dims_mapping = [auto_env.get_mesh().dp_dim] + [None] * (len(encoder_outputs.shape) - 1)
-        w_dims_mapping = [auto_env.get_mesh().mp_dim, None]
-        matmul = auto.shard_op(paddle.matmul, auto_env.get_mesh()[-1], [x_dims_mapping, w_dims_mapping, None])
-        logits = matmul(encoder_outputs, get_attr(self.gpt.embeddings.word_embeddings, "weight"), transpose_y=True)
->>>>>>> 254414e0
 
         if use_cache:
             return logits, cached_kvs
