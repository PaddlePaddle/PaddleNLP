# Copyright (c) 2022 PaddlePaddle Authors. All Rights Reserved.
#
# Licensed under the Apache License, Version 2.0 (the "License");
# you may not use this file except in compliance with the License.
# You may obtain a copy of the License at
#
#     http://www.apache.org/licenses/LICENSE-2.0
#
# Unless required by applicable law or agreed to in writing, software
# distributed under the License is distributed on an "AS IS" BASIS,
# WITHOUT WARRANTIES OR CONDITIONS OF ANY KIND, either express or implied.
# See the License for the specific language governing permissions and
# limitations under the License.


import os
from functools import partial

import paddle
import paddle.nn as nn

# import paddle.nn.functional as F
from paddle.metric import Accuracy

# sys.path.insert(0, os.path.abspath("."))
from sequence_classification import clue_trans_fn, seq_trans_fn
from utils import ALL_DATASETS, DataArguments, ModelArguments

import paddlenlp

# import paddlenlp
from paddlenlp.data import DataCollatorWithPadding
from paddlenlp.datasets import load_dataset
from paddlenlp.trainer import (
    PdArgumentParser,
    Trainer,
    TrainingArguments,
    get_last_checkpoint,
)
from paddlenlp.transformers import AutoModelForSequenceClassification, AutoTokenizer
from paddlenlp.utils.log import logger


def main():
    parser = PdArgumentParser((ModelArguments, DataArguments, TrainingArguments))
    model_args, data_args, training_args = parser.parse_args_into_dataclasses()

    # Log model and data config
    training_args.print_config(model_args, "Model")
    training_args.print_config(data_args, "Data")

    paddle.set_device(training_args.device)

    # Log on each process the small summary:
    logger.warning(
        f"Process rank: {training_args.local_rank}, device: {training_args.device}, world_size: {training_args.world_size}, "
        + f"distributed training: {bool(training_args.local_rank != -1)}, 16-bits training: {training_args.fp16}"
    )

    # Detecting last checkpoint.
    last_checkpoint = None
    if os.path.isdir(training_args.output_dir) and training_args.do_train and not training_args.overwrite_output_dir:
        last_checkpoint = get_last_checkpoint(training_args.output_dir)
        if last_checkpoint is None and len(os.listdir(training_args.output_dir)) > 0:
            raise ValueError(
                f"Output directory ({training_args.output_dir}) already exists and is not empty. "
                "Use --overwrite_output_dir to overcome."
            )
        elif last_checkpoint is not None and training_args.resume_from_checkpoint is None:
            logger.info(
                f"Checkpoint detected, resuming training at {last_checkpoint}. To avoid this behavior, change "
                "the `--output_dir` or add `--overwrite_output_dir` to train from scratch."
            )

    data_args.dataset = data_args.dataset.strip()

    if data_args.dataset in ALL_DATASETS:
        # if you custom you hyper-parameters in yaml config, it will overwrite all args.
        config = ALL_DATASETS[data_args.dataset]
        logger.info("Over-writing training config by yaml config!")
        for args in (model_args, data_args, training_args):
            for arg in vars(args):
                if arg in config.keys():
                    setattr(args, arg, config[arg])
        config["batch_size"] = 32
        training_args.per_device_train_batch_size = config["batch_size"]
        training_args.per_device_eval_batch_size = config["batch_size"]

    dataset_config = data_args.dataset.split(" ")
    raw_datasets = load_dataset(
        dataset_config[0],
        None if len(dataset_config) <= 1 else dataset_config[1],
    )

    data_args.label_list = getattr(raw_datasets["train"], "label_list", None)
<<<<<<< HEAD
    # num_classes = 1 if raw_datasets["train"].label_list == None else len(raw_datasets["train"].label_list)
    num_classes = 1 if raw_datasets["train"].label_list is None else len(raw_datasets["train"].label_list)
=======
    num_classes = 1 if raw_datasets["train"].label_list == None else len(raw_datasets["train"].label_list)
>>>>>>> ee70111b

    # Define tokenizer, model, loss function.
    tokenizer = AutoTokenizer.from_pretrained(model_args.model_name_or_path)
    model = AutoModelForSequenceClassification.from_pretrained(model_args.model_name_or_path, num_classes=num_classes)
    criterion = nn.loss.CrossEntropyLoss() if data_args.label_list else nn.loss.MSELoss()

    # Define dataset pre-process function
    if "clue" in data_args.dataset:
        trans_fn = partial(clue_trans_fn, tokenizer=tokenizer, args=data_args)
    else:
        trans_fn = partial(seq_trans_fn, tokenizer=tokenizer, args=data_args)

    # Define data collector
    data_collator = DataCollatorWithPadding(tokenizer)

    # Dataset pre-process
    if training_args.do_train:
        train_dataset = raw_datasets["train"].map(trans_fn)
    if training_args.do_eval:
        eval_dataset = raw_datasets["dev"].map(trans_fn)
    if training_args.do_predict:
        test_dataset = raw_datasets["test"].map(trans_fn)

    training_args.skip_memory_metrics = False
    training_args.num_train_epochs = 1

    # Define the metrics of tasks.
    def compute_metrics(p):
        preds = p.predictions[0] if isinstance(p.predictions, tuple) else p.predictions

        preds = paddle.to_tensor(preds)
        label = paddle.to_tensor(p.label_ids)

        # probs = F.softmax(preds, axis=1)
        metric = Accuracy()
        metric.reset()
        result = metric.compute(preds, label)
        metric.update(result)
        accu = metric.accumulate()
        metric.reset()
        return {"accuracy": accu}

    trainer = Trainer(
        model=model,
        criterion=criterion,
        args=training_args,
        data_collator=data_collator,
        train_dataset=train_dataset if training_args.do_train else None,
        eval_dataset=eval_dataset if training_args.do_eval else None,
        tokenizer=tokenizer,
        compute_metrics=compute_metrics,
    )

    checkpoint = None
    if training_args.resume_from_checkpoint is not None:
        checkpoint = training_args.resume_from_checkpoint
    elif last_checkpoint is not None:
        checkpoint = last_checkpoint

    # Training
    if training_args.do_train:
        train_result = trainer.train(resume_from_checkpoint=checkpoint)
        metrics = train_result.metrics
        trainer.save_model()
        trainer.log_metrics("train", metrics)
        trainer.save_metrics("train", metrics)
        trainer.save_state()

    # Evaluate and tests model
    if training_args.do_eval:
        eval_metrics = trainer.evaluate()
        trainer.log_metrics("eval", eval_metrics)

    if training_args.do_predict:
        test_ret = trainer.predict(test_dataset)
        trainer.log_metrics("test", test_ret.metrics)
        if test_ret.label_ids is None:
            paddle.save(
                test_ret.predictions,
                os.path.join(training_args.output_dir, "test_results.pdtensor"),
            )

    # export inference model
    if training_args.do_export:
        # You can also load from certain checkpoint
        # trainer.load_state_dict_from_checkpoint("/path/to/checkpoint/")
        input_spec = [
            paddle.static.InputSpec(shape=[None, None], dtype="int64"),  # input_ids
            paddle.static.InputSpec(shape=[None, None], dtype="int64"),  # segment_ids
        ]
        if model_args.export_model_dir is None:
            model_args.export_model_dir = os.path.join(training_args.output_dir, "export")
        paddlenlp.transformers.export_model(
            model=trainer.model, input_spec=input_spec, path=model_args.export_model_dir
        )


if __name__ == "__main__":
    main()<|MERGE_RESOLUTION|>--- conflicted
+++ resolved
@@ -93,12 +93,7 @@
     )
 
     data_args.label_list = getattr(raw_datasets["train"], "label_list", None)
-<<<<<<< HEAD
-    # num_classes = 1 if raw_datasets["train"].label_list == None else len(raw_datasets["train"].label_list)
     num_classes = 1 if raw_datasets["train"].label_list is None else len(raw_datasets["train"].label_list)
-=======
-    num_classes = 1 if raw_datasets["train"].label_list == None else len(raw_datasets["train"].label_list)
->>>>>>> ee70111b
 
     # Define tokenizer, model, loss function.
     tokenizer = AutoTokenizer.from_pretrained(model_args.model_name_or_path)
