# Copyright (c) 2021 PaddlePaddle Authors. All Rights Reserved.
#
# Licensed under the Apache License, Version 2.0 (the "License");
# you may not use this file except in compliance with the License.
# You may obtain a copy of the License at
#
#     http://www.apache.org/licenses/LICENSE-2.0
#
# Unless required by applicable law or agreed to in writing, software
# distributed under the License is distributed on an "AS IS" BASIS,
# WITHOUT WARRANTIES OR CONDITIONS OF ANY KIND, either express or implied.
# See the License for the specific language governing permissions and
# limitations under the License.
"""
ERNIE-1.0 pretraining scripts.
"""
import argparse
import os
import sys
import random
import json
import time
import yaml
import shutil

import numpy as np
import paddle
import paddle.distributed as dist
import paddle.distributed.fleet as fleet
from paddle.distributed.fleet.utils.hybrid_parallel_util import fused_allreduce_gradients
from paddle.io import DataLoader, Dataset
from visualdl import LogWriter

from paddlenlp.transformers import ErnieModel, ErnieForPretraining, ErniePretrainingCriterion, ErnieTokenizer, ErnieForMaskedLM
from paddlenlp.transformers import CosineAnnealingWithWarmupDecay, LinearAnnealingWithWarmupDecay
from paddlenlp.utils.batch_sampler import DistributedBatchSampler
from paddlenlp.data import Stack, Tuple, Pad
from paddlenlp.ops import Topology
from paddlenlp.utils.log import logger

from args import parse_args
from data_tools.dataset_utils import build_train_valid_test_datasets

MODEL_CLASSES = {
    "ernie": (ErnieModel, ErnieForPretraining, ErniePretrainingCriterion,
              ErnieTokenizer),
}


def create_pretrained_dataset(
    args,
    data_file,
    tokenizer,
    data_world_size,
    data_world_rank,
    max_seq_len,
    places=None,
    data_holders=None,
    binary_head=True,
    current_step=0,
):

    train_valid_test_num_samples = [
        args.global_batch_size * args.max_steps,
        args.micro_batch_size * (args.max_steps // args.eval_freq + 1) *
        args.eval_iters * data_world_size,
        args.micro_batch_size * args.test_iters * data_world_size
    ]
    train_ds, valid_ds, test_ds = build_train_valid_test_datasets(
        data_prefix=data_file,
        args=args,
        tokenizer=tokenizer,
        splits_string=args.split,
        train_valid_test_num_samples=train_valid_test_num_samples,
        max_seq_length=args.max_seq_len,
        masked_lm_prob=args.masked_lm_prob,
        short_seq_prob=args.short_seq_prob,
        seed=args.seed,
        skip_warmup=True,
        binary_head=binary_head,
        max_seq_length_dec=None,
        dataset_type='ernie')

    def print_dataset(data, mode="train"):
        logger.info(f"Sample data for {mode} mode")
        input_ids, segment_ids, input_mask, masked_lm_positions, masked_lm_labels, next_sentence_labels = data
        if tokenizer.pad_token_id in input_ids:
            input_ids = input_ids[0:list(input_ids).index(tokenizer.pad_token_id
                                                          )]
        logger.info(tokenizer._decode(input_ids))
        for pos, label in zip(masked_lm_positions, masked_lm_labels):
            input_ids[pos] = label
        logger.info(tokenizer._decode(input_ids))
        logger.info(tokenizer.convert_ids_to_tokens(masked_lm_labels))

    print_dataset(train_ds[0], "train")
    print_dataset(valid_ds[0], "valid")
    print_dataset(test_ds[0], "test")

    def _collate_data(data, stack_fn=Stack()):
        num_fields = len(data[0])
        out = [None] * num_fields
        # 0. input_ids,
        # 1. segment_ids,
        # 2. input_mask,
        # 3. masked_lm_positions,
        # 4. masked_lm_labels,
        # 5. next_sentence_labels
        for i in (0, 1, 2, 5):
            out[i] = stack_fn([x[i] for x in data])
        out[5] = out[5].reshape([-1, 1])
        batch_size, seq_length = out[0].shape
        size = num_mask = sum(len(x[3]) for x in data)
        # masked_lm_positions
        # Organize as a 1D tensor for gather or use gather_nd
        if size % 8 != 0:
            size += 8 - (size % 8)
        out[3] = np.full(size, 0, dtype=np.int32)
        # masked_lm_labels
        out[4] = np.full([size, 1], -1, dtype=np.int64)
        mask_token_num = 0
        for i, x in enumerate(data):
            for j, pos in enumerate(x[3]):
                out[3][mask_token_num] = i * seq_length + pos
                out[4][mask_token_num] = x[4][j]
                mask_token_num += 1

        return out

    def loader(dataset, consumed_samples=0):
        batch_sampler = DistributedBatchSampler(
            dataset,
            batch_size=args.micro_batch_size,
            num_replicas=data_world_size,
            rank=data_world_rank,
            shuffle=False,
            drop_last=True,
            consumed_samples=consumed_samples)
        data_loader = paddle.io.DataLoader(dataset=dataset,
                                           batch_sampler=batch_sampler,
                                           num_workers=args.num_workers,
                                           worker_init_fn=None,
                                           collate_fn=_collate_data,
                                           return_list=False)
        return data_loader

    train_dl = loader(train_ds, args.global_batch_size * current_step)
    valid_dl = loader(
        valid_ds,
        args.micro_batch_size * ((current_step + 1) // args.eval_freq) *
        args.eval_iters * data_world_size)
    test_dl = loader(test_ds, 0)

    return train_dl, valid_dl, test_dl


def get_train_data_file(args):
    if len(args.input_dir.split()) > 1:
        # weight-1 data-prefix-1 weight-2 data-prefix-2 ...
        return args.input_dir.split()
    else:
        files = [
            os.path.join(args.input_dir, f) for f in os.listdir(args.input_dir)
            if (os.path.isfile(os.path.join(args.input_dir, f))
                and "_idx.npz" in str(f))
        ]
        files = [x.replace("_idx.npz", "") for x in files]

        if len(files) > 1:
            ret = []
            logger.info("You are using multi-dataset:")
            for x in files:
                ret.append(1.0)
                ret.append(x)
                logger.info("    > set weight of %s dataset to 1.0" % x)
            return ret

    return files


def all_gather(v):
    if dist.get_world_size() <= 1:
        return v.item()
    ret = []
    dist.all_gather(ret, v)
    concat = paddle.concat(ret, axis=0)
    return concat.mean().item()


@paddle.no_grad()
def run_evaluate(data_loader,
                 model,
                 criterion,
                 iter_steps,
                 log_writer,
                 global_step,
                 args,
                 task_name="valid"):
    model.eval()
    all_loss, all_lm_loss, all_sop_loss = [], [], []

    if args.binary_head:
        loss_global = {
            "loss": paddle.to_tensor(0.0),
            "lm_loss": paddle.to_tensor(0.0),
            "sop_loss": paddle.to_tensor(0.0),
        }
    else:
        loss_global = {
            "loss": paddle.to_tensor(0.0),
        }

    local_time = time.time()

    for eval_step, batch in enumerate(data_loader):
        input_ids, segment_ids, input_mask, masked_lm_positions, \
        masked_lm_labels, next_sentence_labels = batch

        if args.binary_head:
            prediction_scores, seq_relationship_score = model(
                input_ids=input_ids,
                token_type_ids=segment_ids,
                position_ids=None,
                attention_mask=input_mask,
                masked_positions=masked_lm_positions)

            lm_loss, sop_loss = criterion(prediction_scores,
                                          seq_relationship_score,
                                          masked_lm_labels,
                                          next_sentence_labels)
            loss = lm_loss + sop_loss
        else:
            prediction_scores = model(input_ids=input_ids,
                                      token_type_ids=segment_ids,
                                      position_ids=None,
                                      attention_mask=input_mask,
                                      masked_positions=masked_lm_positions)

            loss = criterion(prediction_scores, None, masked_lm_labels)

        loss_global["loss"] += loss.detach()
        if args.binary_head:
            loss_global["lm_loss"] += lm_loss.detach()
            loss_global["sop_loss"] += sop_loss.detach()

        if eval_step >= iter_steps - 1:
            log_info_dict = dict()
            for k, v in loss_global.items():
                log_info_dict[k] = all_gather(v) / iter_steps
                v.subtract_(v)
            if dist.get_rank() == 0:
                log_info_dict[
                    "samples_per_second"] = iter_steps * args.micro_batch_size * dist.get_world_size(
                    ) / (time.time() - local_time)
                loss_info = ", ".join([
                    "{}: {:.6f}".format(k, log_info_dict[k])
                    for k in log_info_dict.keys() if k.endswith("loss")
                ])

                logger.info("%s step %d, batch: %d, %s, ips: %.0f seqs/s" %
                            (task_name, global_step, iter_steps, loss_info,
                             log_info_dict["samples_per_second"]))

                for k, v in log_info_dict.items():
                    log_writer.add_scalar("%s/%s" % (task_name, k), v,
                                          global_step)

            break

    model.train()


def set_seed(args):
    if args.device == "cpu":
        idx = 0
    else:
        idx = paddle.distributed.get_rank()
    random.seed(args.seed + idx)
    np.random.seed(args.seed + idx)
    paddle.seed(args.seed + idx)


def args_post_process(args, worker_num):
    default_global_batch_size = worker_num * args.micro_batch_size
    if args.global_batch_size is None:
        args.global_batch_size = default_global_batch_size

    bsz_per_dp = args.global_batch_size // worker_num
    micro_batch_size = args.micro_batch_size
    assert args.global_batch_size % micro_batch_size == 0, \
        "cannot do gradient accumulate, global_batch_size: {} micro_batch_size: {}".format(
        args.global_batch_size, micro_batch_size)
    accumulate_steps = bsz_per_dp // micro_batch_size

    args.eval_iters *= accumulate_steps
    args.test_iters *= accumulate_steps

    args.accumulate_steps = accumulate_steps


def default_logdir() -> str:
    """
    Same default
    """
    import socket
    from datetime import datetime

    current_time = datetime.now().strftime("%b%d_%H-%M-%S")
    return os.path.join("runs", current_time + "_" + socket.gethostname())


def do_train(args):
    paddle.set_device(args.device)

    worker_index = paddle.distributed.get_rank()
    worker_num = paddle.distributed.get_world_size()
    local_rank = int(os.getenv("PADDLE_RANK_IN_NODE", 0))

    if worker_num > 1:
        paddle.distributed.init_parallel_env()

    if args.dp_degree * args.sharding_degree == 1:
        args.dp_degree = worker_num
        args.sharding_degree = 1

    args_post_process(args, worker_num)

    logger.info('{:20}:{}'.format("paddle commit id", paddle.version.commit))
    for arg in vars(args):
        logger.info('{:20}:{}'.format(arg, getattr(args, arg)))

    strategy = fleet.DistributedStrategy()
    strategy.hybrid_configs = {
        "dp_degree": args.dp_degree,
        "mp_degree": 1,
        "pp_degree": 1,
        "sharding_degree": 1
    }

    fleet.init(is_collective=True, strategy=strategy)
    hcg = fleet.get_hybrid_communicate_group()

    # Create the random seed for the worker
    set_seed(args)

    assert args.dp_degree * args.sharding_degree == worker_num, \
        "The product of degree num should be equal to worker_num."

    # Create log write,
    log_writer = None
    if worker_index == 0:
        log_writer = LogWriter(os.path.join(args.output_dir, default_logdir()))

    # Define the input data in the static mode
    base_class, model_class, criterion_class, tokenizer_class = MODEL_CLASSES[
        args.model_type]
    if args.binary_head is False:
        model_class = ErnieForMaskedLM

    pretrained_models_list = list(
        model_class.pretrained_init_configuration.keys())

    # load config in checkpoint
    global_step = 0
    consumed_samples = 0
    checkpoint_dir = os.path.join(args.output_dir, "model_last")
    if os.path.exists(checkpoint_dir):
        if os.path.isfile(os.path.join(checkpoint_dir, "./config.yml")):
            with open(os.path.join(checkpoint_dir, "./config.yml"), "r") as f:
                step_config = yaml.load(f, Loader=yaml.FullLoader)
                assert step_config[
                    "global_batch_size"] == args.global_batch_size, "Please ensure checkpoint global batch size is the same. Folder: {}".format(
                        checkpoint_dir)
                consumed_samples = step_config["consumed_samples"]
                global_step = step_config["global_step"]

    if args.model_name_or_path in pretrained_models_list:
        model_config = model_class.pretrained_init_configuration[
            args.model_name_or_path]
        model_config["hidden_dropout_prob"] = args.hidden_dropout_prob
        model_config[
            "attention_probs_dropout_prob"] = args.attention_probs_dropout_prob
        model_config["enable_recompute"] = args.use_recompute
        model = model_class(base_class(**model_config))
    else:
        model = model_class.from_pretrained(
            args.model_name_or_path,
            hidden_dropout_prob=args.hidden_dropout_prob,
            attention_probs_dropout_prob=args.attention_probs_dropout_prob)

    # criterion = criterion_class(with_nsp_loss=args.binary_head)

    criterion = criterion_class(with_nsp_loss=args.binary_head)

    if worker_index == 0:
        # log the model config and args
        model_config_json = json.dumps(model.get_model_config(),
                                       ensure_ascii=False,
                                       indent=2)
        log_writer.add_text("model_config", model_config_json)
        args_dict = {"paddle commit id": str(paddle.version.commit)}
        for arg in vars(args):
            args_dict[arg] = str(getattr(args, arg))
        log_writer.add_text("args", json.dumps(args_dict, indent=2))

    # Create the learning_rate sheduler and optimizer
    if args.decay_steps is None:
        args.decay_steps = args.max_steps
    assert args.warmup_rate <= 1.0 and args.warmup_rate >= 0.0, "warmup_rate should be in [0, 1]"
    args.warmup_steps = args.warmup_rate * args.max_steps

    lr_scheduler = LinearAnnealingWithWarmupDecay(args.max_lr,
                                                  args.min_lr,
                                                  warmup_step=args.warmup_steps,
                                                  decay_step=args.decay_steps,
                                                  last_epoch=global_step)

    clip = None
    if args.grad_clip > 0:
        clip = paddle.nn.ClipGradByGlobalNorm(clip_norm=args.grad_clip)

    decay_param = [
        p.name for n, p in model.named_parameters()
        if not any(nd in n for nd in ["bias", "norm"])
    ]
    logger.info("Using paddle.optimizer.AdamW.")
    optimizer = paddle.optimizer.AdamW(
        learning_rate=lr_scheduler if lr_scheduler is not None else args.max_lr,
        beta1=args.adam_beta1,
        beta2=args.adam_beta2,
        epsilon=args.adam_epsilon,
        parameters=model.parameters(),
        weight_decay=args.weight_decay,
        grad_clip=clip,
        apply_decay_param_fun=lambda x: x in decay_param,
        multi_precision=args.use_amp)

    if args.use_amp:
        scaler = paddle.amp.GradScaler(init_loss_scaling=args.scale_loss)
        scaler = fleet.distributed_scaler(scaler)
        model = paddle.amp.decorate(models=model, level=args.fp16_opt_level)
    else:
        scaler = None

    if paddle.distributed.get_world_size() > 1:
        model = fleet.distributed_model(model)
        optimizer = fleet.distributed_optimizer(optimizer)

    tokenizer = tokenizer_class.from_pretrained(args.tokenizer_name_or_path)
    tokenizer.extend_chinese_char()

    data_file = get_train_data_file(args)
    train_data_loader, valid_data_loader, test_data_loader = create_pretrained_dataset(
        args,
        data_file,
        tokenizer,
        data_world_size=worker_num,
        data_world_rank=worker_index,
        max_seq_len=args.max_seq_len,
        current_step=global_step)

    # load checkpoint vars
    if os.path.exists(checkpoint_dir):
        if os.path.isfile(os.path.join(checkpoint_dir, "./config.yml")):
            logger.info("Try to load checkpoint from %s " % checkpoint_dir)
            opt_path = os.path.join(checkpoint_dir, "model_state.pdopt")
            params_path = os.path.join(checkpoint_dir, "model_state.pdparams")

            if os.path.exists(opt_path):
                load_dict = paddle.load(params_path)
                model_dict = model.state_dict()
                if args.use_amp and args.fp16_opt_level == "O2":
                    for k, v in load_dict.items():
                        if k not in model_dict:
                            logger.warning(
                                f"Checkpoint have too much keys: {k}")
                            continue
                        if "layer_norm" not in model_dict[k].name:
                            load_dict[k] = v.astype("float16")
                model.set_state_dict(load_dict)
                opt_dict = paddle.load(opt_path)
                optimizer.set_state_dict(opt_dict)
            else:
                logger.warning("No optimizer checkpoint file found in %s." %
                               opt_path)
            if scaler is not None and os.path.isfile(
                    os.path.join(checkpoint_dir, "scaler.pdparams")):
                scaler.load_state_dict(
                    paddle.load(os.path.join(checkpoint_dir, "scaler.pdparams"),
                                return_numpy=True))
            logger.info(
                "Checkpoint loaded from global step: {}".format(global_step))

    if args.binary_head:
        loss_global = {
            "loss": paddle.to_tensor(0.0),
            "lm_loss": paddle.to_tensor(0.0),
            "sop_loss": paddle.to_tensor(0.0),
        }
    else:
        loss_global = {
            "loss": paddle.to_tensor(0.0),
        }

    tic_train = time.time()
    while True:
        # If not call valid_data_loader, the enumerate will call valid_data_loader
        # many times. and start a new random dataloader.
        valid_data_loader = valid_data_loader()
        test_data_loader = test_data_loader()

        # time count
        train_reader_cost = 0.0
        train_run_cost = 0.0
        reader_start = time.time()

        for step, batch in enumerate(train_data_loader()):
            train_reader_cost += time.time() - reader_start
            train_start = time.time()

            # 0. input_ids,
            # 1. segment_ids,
            # 2. input_mask,
            # 3. masked_lm_positions,
            # 4. masked_lm_labels,
            # 5. next_sentence_labels

            input_ids, segment_ids, input_mask, masked_lm_positions, \
            masked_lm_labels, next_sentence_labels = batch

<<<<<<< HEAD
            with paddle.amp.auto_cast(args.use_amp,
                                      custom_white_list=[
                                          'softmax',
                                          'layer_norm',
                                          'gelu',
                                      ],
                                      custom_black_list=[
                                          "c_softmax_with_cross_entropy",
                                      ],
                                      level=args.fp16_opt_level):

                # Create the model for the ernie pretrain
                if args.binary_head:
=======
            with model.no_sync():
                with paddle.amp.auto_cast(args.use_amp,
                                          custom_black_list=[
                                              "reduce_sum",
                                              "c_softmax_with_cross_entropy",
                                              "elementwise_div"
                                          ],
                                          level='O2'):

                    # Create the model for the ernie pretrain
>>>>>>> a549c894
                    prediction_scores, seq_relationship_score = model(
                        input_ids=input_ids,
                        token_type_ids=segment_ids,
                        position_ids=None,
                        attention_mask=input_mask,
                        masked_positions=masked_lm_positions)
<<<<<<< HEAD
=======

>>>>>>> a549c894
                    lm_loss, sop_loss = criterion(prediction_scores,
                                                  seq_relationship_score,
                                                  masked_lm_labels,
                                                  next_sentence_labels)
                    loss = lm_loss + sop_loss
<<<<<<< HEAD
                else:
                    prediction_scores = model(
                        input_ids=input_ids,
                        token_type_ids=segment_ids,
                        position_ids=None,
                        attention_mask=input_mask,
                        masked_positions=masked_lm_positions)

                    loss = criterion(prediction_scores, None, masked_lm_labels)
=======

                if args.use_amp:
                    scaler.scale(loss).backward()
                else:
                    loss.backward()

            fused_allreduce_gradients(list(model.parameters()), None)
>>>>>>> a549c894

            if args.use_amp:
                scaler.minimize(optimizer, loss)
            else:
                optimizer.step()

            optimizer.clear_grad()
            train_run_cost += time.time() - train_start

            # Skip for accumulate_steps in global step
            if (step + 1) % args.accumulate_steps != 0:
                continue

            global_step += 1

            loss_global["loss"] += loss.detach()
            if args.binary_head:
                loss_global["lm_loss"] += lm_loss.detach()
                loss_global["sop_loss"] += sop_loss.detach()

            if global_step % args.logging_freq == 0:
                log_info_dict = dict()
                log_info_dict["global_step"] = global_step
                for k, v in loss_global.items():
                    log_info_dict[k] = all_gather(v) / args.logging_freq
                    v.subtract_(v)
                if worker_index == 0:
                    speed = args.logging_freq / (time.time() - tic_train)
                    log_info_dict["learning_rate"] = lr_scheduler.get_lr()
                    log_info_dict["steps_per_second"] = speed
                    log_info_dict[
                        "samples_per_second"] = speed * args.global_batch_size

                    for k, v in log_info_dict.items():
                        log_writer.add_scalar("train/%s" % k, v, global_step)

                    loss_info = ", ".join([
                        "{}: {:.6f}".format(k, log_info_dict[k])
                        for k in log_info_dict.keys() if k.endswith("loss")
                    ])

                    common_loginfo = "global step %d, %s, speed: %.2f steps/s, ips: %.2f seqs/s, learning rate: %.5e" % (
                        global_step, loss_info, speed,
                        log_info_dict["samples_per_second"],
                        log_info_dict["learning_rate"])

                    addition_info = ""
                    if args.use_amp:
                        amp_info = {
                            "loss_scaling": scaler._scale.item(),
                            "incr_count": scaler._incr_count,
                            "decr_count": scaler._decr_count
                        }
                        addition_info = ", ".join("%s: %.2f" % (k, v)
                                                  for k, v in amp_info.items())
                        for k, v in amp_info.items():
                            log_writer.add_scalar("amp/%s" % k, v, global_step)

                    logger.info(", ".join([common_loginfo, addition_info]))

                tic_train = time.time()

            if lr_scheduler is not None:
                lr_scheduler.step()

            if global_step % args.eval_freq == 0:
                # TODO, check the input data of validation

                run_evaluate(valid_data_loader,
                             model,
                             criterion,
                             args.eval_iters,
                             log_writer,
                             global_step,
                             args,
                             task_name="valid")
                tic_train = time.time()

            def save_ckpt(output_dir, model, tokenizer, optimizer, scaler, args,
                          global_step):
                step_config = {
                    "model_name": args.model_name_or_path,
                    "global_step": global_step,
                    "global_batch_size": args.global_batch_size,
                    "consumed_samples": global_step * args.global_batch_size,
                }

                logger.debug("saving models to {}".format(output_dir))
                model_to_save = model._layers if isinstance(
                    model, paddle.DataParallel) else model

                tokenizer.save_pretrained(output_dir)
                model_to_save.save_model_config(output_dir)
                model_dict = model_to_save.state_dict()
                if scaler is not None:
                    paddle.save(scaler.state_dict(),
                                os.path.join(output_dir, "scaler.pdparams"))
                    for k, v in model_dict.items():
                        if v.dtype is paddle.float16:
                            model_dict[k] = v.astype("float32")
                paddle.save(model_dict,
                            os.path.join(output_dir, "model_state.pdparams"))
                paddle.save(optimizer.state_dict(),
                            os.path.join(output_dir, "model_state.pdopt"))

                with open(os.path.join(output_dir, "config.yml"), "w") as f:
                    yaml.dump(step_config,
                              f,
                              encoding='utf-8',
                              allow_unicode=True)

            if global_step % args.save_steps == 0 or global_step >= args.max_steps:
                output_dir = os.path.join(args.output_dir,
                                          "model_%d" % global_step)
                if worker_index == 0:
                    save_ckpt(output_dir, model, tokenizer, optimizer, scaler,
                              args, global_step)

                if worker_num > 1:
                    paddle.distributed.barrier()
                tic_train = time.time()

            if global_step % args.checkpoint_steps == 0:
                output_dir = os.path.join(args.output_dir, "model_last")
                if worker_index == 0:
                    if not os.path.exists(output_dir):
                        os.mkdir(output_dir)
                    output_dir_bak = os.path.join(args.output_dir,
                                                  "model_last_bak")
                    if os.path.exists(output_dir):
                        if os.path.exists(output_dir_bak):
                            shutil.rmtree(output_dir_bak)
                        shutil.move(output_dir, output_dir_bak)
                        os.mkdir(output_dir)
                    save_ckpt(output_dir, model, tokenizer, optimizer, scaler,
                              args, global_step)

                if worker_num > 1:
                    paddle.distributed.barrier()

            if global_step >= args.max_steps:
                run_evaluate(test_data_loader,
                             model,
                             criterion,
                             args.test_iters,
                             log_writer,
                             global_step,
                             args,
                             task_name="test")
                del train_data_loader
                del valid_data_loader
                del test_data_loader
                return


if __name__ == "__main__":
    config = parse_args(MODEL_CLASSES)
    do_train(config)<|MERGE_RESOLUTION|>--- conflicted
+++ resolved
@@ -374,7 +374,10 @@
                 consumed_samples = step_config["consumed_samples"]
                 global_step = step_config["global_step"]
 
-    if args.model_name_or_path in pretrained_models_list:
+    if args.model_name_or_path in pretrained_models_list and not args.continue_training:
+        logger.warning(
+            f"Your model {args.model_name_or_path} is training from scratch !!!"
+        )
         model_config = model_class.pretrained_init_configuration[
             args.model_name_or_path]
         model_config["hidden_dropout_prob"] = args.hidden_dropout_prob
@@ -383,12 +386,13 @@
         model_config["enable_recompute"] = args.use_recompute
         model = model_class(base_class(**model_config))
     else:
+        logger.warning(
+            f"Your model it continue training from {args.model_name_or_path}")
         model = model_class.from_pretrained(
             args.model_name_or_path,
             hidden_dropout_prob=args.hidden_dropout_prob,
-            attention_probs_dropout_prob=args.attention_probs_dropout_prob)
-
-    # criterion = criterion_class(with_nsp_loss=args.binary_head)
+            attention_probs_dropout_prob=args.attention_probs_dropout_prob,
+            enable_recompute=args.use_recompute)
 
     criterion = criterion_class(with_nsp_loss=args.binary_head)
 
@@ -528,58 +532,41 @@
             input_ids, segment_ids, input_mask, masked_lm_positions, \
             masked_lm_labels, next_sentence_labels = batch
 
-<<<<<<< HEAD
-            with paddle.amp.auto_cast(args.use_amp,
-                                      custom_white_list=[
-                                          'softmax',
-                                          'layer_norm',
-                                          'gelu',
-                                      ],
-                                      custom_black_list=[
-                                          "c_softmax_with_cross_entropy",
-                                      ],
-                                      level=args.fp16_opt_level):
-
-                # Create the model for the ernie pretrain
-                if args.binary_head:
-=======
             with model.no_sync():
                 with paddle.amp.auto_cast(args.use_amp,
+                                          custom_white_list=[
+                                              'softmax',
+                                              'layer_norm',
+                                              'gelu',
+                                          ],
                                           custom_black_list=[
-                                              "reduce_sum",
                                               "c_softmax_with_cross_entropy",
-                                              "elementwise_div"
                                           ],
-                                          level='O2'):
+                                          level=args.fp16_opt_level):
 
                     # Create the model for the ernie pretrain
->>>>>>> a549c894
-                    prediction_scores, seq_relationship_score = model(
-                        input_ids=input_ids,
-                        token_type_ids=segment_ids,
-                        position_ids=None,
-                        attention_mask=input_mask,
-                        masked_positions=masked_lm_positions)
-<<<<<<< HEAD
-=======
-
->>>>>>> a549c894
-                    lm_loss, sop_loss = criterion(prediction_scores,
-                                                  seq_relationship_score,
-                                                  masked_lm_labels,
-                                                  next_sentence_labels)
-                    loss = lm_loss + sop_loss
-<<<<<<< HEAD
-                else:
-                    prediction_scores = model(
-                        input_ids=input_ids,
-                        token_type_ids=segment_ids,
-                        position_ids=None,
-                        attention_mask=input_mask,
-                        masked_positions=masked_lm_positions)
-
-                    loss = criterion(prediction_scores, None, masked_lm_labels)
-=======
+                    if args.binary_head:
+                        prediction_scores, seq_relationship_score = model(
+                            input_ids=input_ids,
+                            token_type_ids=segment_ids,
+                            position_ids=None,
+                            attention_mask=input_mask,
+                            masked_positions=masked_lm_positions)
+                        lm_loss, sop_loss = criterion(prediction_scores,
+                                                      seq_relationship_score,
+                                                      masked_lm_labels,
+                                                      next_sentence_labels)
+                        loss = lm_loss + sop_loss
+                    else:
+                        prediction_scores = model(
+                            input_ids=input_ids,
+                            token_type_ids=segment_ids,
+                            position_ids=None,
+                            attention_mask=input_mask,
+                            masked_positions=masked_lm_positions)
+
+                        loss = criterion(prediction_scores, None,
+                                         masked_lm_labels)
 
                 if args.use_amp:
                     scaler.scale(loss).backward()
@@ -587,7 +574,6 @@
                     loss.backward()
 
             fused_allreduce_gradients(list(model.parameters()), None)
->>>>>>> a549c894
 
             if args.use_amp:
                 scaler.minimize(optimizer, loss)
