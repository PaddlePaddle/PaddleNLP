--- conflicted
+++ resolved
@@ -394,11 +394,6 @@
             attention_probs_dropout_prob=args.attention_probs_dropout_prob,
             enable_recompute=args.use_recompute)
 
-<<<<<<< HEAD
-    # criterion = criterion_class(with_nsp_loss=args.binary_head)
-
-=======
->>>>>>> 70bc0b06
     criterion = criterion_class(with_nsp_loss=args.binary_head)
 
     if worker_index == 0:
@@ -537,41 +532,6 @@
             input_ids, segment_ids, input_mask, masked_lm_positions, \
             masked_lm_labels, next_sentence_labels = batch
 
-<<<<<<< HEAD
-            with paddle.amp.auto_cast(args.use_amp,
-                                      custom_white_list=[
-                                          'softmax',
-                                          'layer_norm',
-                                          'gelu',
-                                      ],
-                                      custom_black_list=[
-                                          "c_softmax_with_cross_entropy",
-                                      ],
-                                      level=args.fp16_opt_level):
-
-                # Create the model for the ernie pretrain
-                if args.binary_head:
-                    prediction_scores, seq_relationship_score = model(
-                        input_ids=input_ids,
-                        token_type_ids=segment_ids,
-                        position_ids=None,
-                        attention_mask=input_mask,
-                        masked_positions=masked_lm_positions)
-                    lm_loss, sop_loss = criterion(prediction_scores,
-                                                  seq_relationship_score,
-                                                  masked_lm_labels,
-                                                  next_sentence_labels)
-                    loss = lm_loss + sop_loss
-                else:
-                    prediction_scores = model(
-                        input_ids=input_ids,
-                        token_type_ids=segment_ids,
-                        position_ids=None,
-                        attention_mask=input_mask,
-                        masked_positions=masked_lm_positions)
-
-                    loss = criterion(prediction_scores, None, masked_lm_labels)
-=======
             with model.no_sync():
                 with paddle.amp.auto_cast(args.use_amp,
                                           custom_white_list=[
@@ -614,7 +574,6 @@
                     loss.backward()
 
             fused_allreduce_gradients(list(model.parameters()), None)
->>>>>>> 70bc0b06
 
             if args.use_amp:
                 scaler.minimize(optimizer, loss)
