# Copyright (c) 2021 PaddlePaddle Authors. All Rights Reserved.
#
# Licensed under the Apache License, Version 2.0 (the "License");
# you may not use this file except in compliance with the License.
# You may obtain a copy of the License at
#
#     http://www.apache.org/licenses/LICENSE-2.0
#
# Unless required by applicable law or agreed to in writing, software
# distributed under the License is distributed on an "AS IS" BASIS,
# WITHOUT WARRANTIES OR CONDITIONS OF ANY KIND, either express or implied.
# See the License for the specific language governing permissions and
# limitations under the License.
"""
ERNIE-1.0 pretraining scripts.
"""
import contextlib
import json
import os
import random
import shutil
import sys
import time

import numpy as np
import paddle
import paddle.distributed as dist
import paddle.distributed.fleet as fleet
import yaml
from args import parse_args
from data_tools.dataset_utils import build_train_valid_test_datasets
from paddle.distributed.fleet.utils.hybrid_parallel_util import (
    fused_allreduce_gradients,
)
from visualdl import LogWriter

from paddlenlp.data import Stack
from paddlenlp.transformers import (
    ErnieConfig,
    ErnieForMaskedLM,
    ErnieForPretraining,
    ErniePretrainingCriterion,
    ErnieTokenizer,
    LinearAnnealingWithWarmupDecay,
)
from paddlenlp.utils.batch_sampler import DistributedBatchSampler
from paddlenlp.utils.log import logger

MODEL_CLASSES = {
    "ernie": (ErnieConfig, ErnieForPretraining, ErniePretrainingCriterion, ErnieTokenizer),
}


def create_pretrained_dataset(
    args,
    data_file,
    tokenizer,
    data_world_size,
    data_world_rank,
    max_seq_len,
    places=None,
    data_holders=None,
    binary_head=True,
    current_step=0,
):

    train_valid_test_num_samples = [
        args.global_batch_size * args.max_steps,
        args.micro_batch_size * (args.max_steps // args.eval_freq + 1) * args.eval_iters * data_world_size,
        args.micro_batch_size * args.test_iters * data_world_size,
    ]

    train_ds, valid_ds, test_ds = build_train_valid_test_datasets(
        data_prefix=data_file,
        args=args,
        tokenizer=tokenizer,
        splits_string=args.split,
        train_valid_test_num_samples=train_valid_test_num_samples,
        max_seq_length=args.max_seq_len,
        masked_lm_prob=args.masked_lm_prob,
        short_seq_prob=args.short_seq_prob,
        seed=args.seed,
        skip_warmup=True,
        binary_head=binary_head,
        max_seq_length_dec=None,
        dataset_type="ernie",
    )

    def print_dataset(data, mode="train"):
        logger.info(f"Sample data for {mode} mode")
        input_ids, segment_ids, input_mask, masked_lm_positions, masked_lm_labels, next_sentence_labels = data
        if tokenizer.pad_token_id in input_ids:
            input_ids = input_ids[0 : list(input_ids).index(tokenizer.pad_token_id)]
        logger.info(tokenizer._decode(input_ids))
        for pos, label in zip(masked_lm_positions, masked_lm_labels):
            input_ids[pos] = label
        logger.info(tokenizer._decode(input_ids))
        logger.info(tokenizer.convert_ids_to_tokens(masked_lm_labels))

    print_dataset(train_ds[0], "train")
    print_dataset(valid_ds[0], "valid")
    print_dataset(test_ds[0], "test")

    def _collate_data(data, stack_fn=Stack()):
        num_fields = len(data[0])
        out = [None] * num_fields
        # 0. input_ids,
        # 1. segment_ids,
        # 2. input_mask,
        # 3. masked_lm_positions,
        # 4. masked_lm_labels,
        # 5. next_sentence_labels
        for i in (0, 1, 2, 5):
            out[i] = stack_fn([x[i] for x in data])
        out[5] = out[5].reshape([-1, 1])
        _, seq_length = out[0].shape
        size = sum(len(x[3]) for x in data)
        # masked_lm_positions
        # Organize as a 1D tensor for gather or use gather_nd
        if args.device == "npu":
            # For NPU device, fixed input sentence length, in
            # order to reduce the number of op compile.
            if size % 80 != 0:
                size += 80 - (size % 80)
        else:
            if size % 8 != 0:
                size += 8 - (size % 8)
        out[3] = np.full(size, 0, dtype=np.int32)
        # masked_lm_labels
        out[4] = np.full([size, 1], -1, dtype=np.int64)
        mask_token_num = 0
        for i, x in enumerate(data):
            for j, pos in enumerate(x[3]):
                out[3][mask_token_num] = i * seq_length + pos
                out[4][mask_token_num] = x[4][j]
                mask_token_num += 1

        return out

    def loader(dataset, consumed_samples=0):
        batch_sampler = DistributedBatchSampler(
            dataset,
            batch_size=args.micro_batch_size,
            num_replicas=data_world_size,
            rank=data_world_rank,
            shuffle=False,
            drop_last=True,
            consumed_samples=consumed_samples,
        )
        data_loader = paddle.io.DataLoader(
            dataset=dataset,
            batch_sampler=batch_sampler,
            num_workers=args.num_workers,
            worker_init_fn=None,
            collate_fn=_collate_data,
            return_list=False,
        )
        return data_loader

    train_dl = loader(train_ds, args.global_batch_size * current_step)
    valid_dl = loader(
        valid_ds, args.micro_batch_size * ((current_step + 1) // args.eval_freq) * args.eval_iters * data_world_size
    )
    test_dl = loader(test_ds, 0)

    return train_dl, valid_dl, test_dl


def get_train_data_file(args):
    if len(args.input_dir.split()) > 1:
        # weight-1 data-prefix-1 weight-2 data-prefix-2 ...
        return args.input_dir.split()
    else:
        files = [
            os.path.join(args.input_dir, f)
            for f in os.listdir(args.input_dir)
            if (os.path.isfile(os.path.join(args.input_dir, f)) and "_idx.npz" in str(f))
        ]
        files = [x.replace("_idx.npz", "") for x in files]

        if len(files) > 1:
            ret = []
            logger.info("You are using multi-dataset:")
            for x in files:
                ret.append(1.0)
                ret.append(x)
                logger.info("    > set weight of %s dataset to 1.0" % x)
            return ret

    return files


def all_gather(v):
    if dist.get_world_size() <= 1:
        return v.item()
    ret = []
    dist.all_gather(ret, v)
    concat = paddle.concat(ret, axis=0)
    return concat.mean().item()


@paddle.no_grad()
def run_evaluate(data_loader, model, criterion, iter_steps, log_writer, global_step, args, task_name="valid"):
    model.eval()

    if args.binary_head:
        loss_global = {
            "loss": paddle.to_tensor(0.0),
            "lm_loss": paddle.to_tensor(0.0),
            "sop_loss": paddle.to_tensor(0.0),
        }
    else:
        loss_global = {
            "loss": paddle.to_tensor(0.0),
        }

    local_time = time.time()

    for eval_step, batch in enumerate(data_loader):
        input_ids, segment_ids, input_mask, masked_lm_positions, masked_lm_labels, next_sentence_labels = batch
        with paddle.amp.auto_cast(
            args.use_amp,
            custom_white_list=[
                "softmax",
                "layer_norm",
                "gelu",
            ],
            custom_black_list=[
                "c_softmax_with_cross_entropy",
            ],
            level=args.fp16_opt_level,
        ):

            if args.binary_head:
                prediction_scores, seq_relationship_score = model(
                    input_ids=input_ids,
                    token_type_ids=segment_ids,
                    position_ids=None,
                    attention_mask=input_mask,
                    masked_positions=masked_lm_positions,
                )

                lm_loss, sop_loss = criterion(
                    prediction_scores, seq_relationship_score, masked_lm_labels, next_sentence_labels
                )
                loss = lm_loss + sop_loss
            else:
                prediction_scores = model(
                    input_ids=input_ids,
                    token_type_ids=segment_ids,
                    position_ids=None,
                    attention_mask=input_mask,
                    masked_positions=masked_lm_positions,
                )

                loss = criterion(prediction_scores, None, masked_lm_labels)

            loss_global["loss"] += loss.detach()
            if args.binary_head:
                loss_global["lm_loss"] += lm_loss.detach()
                loss_global["sop_loss"] += sop_loss.detach()

        if eval_step >= iter_steps - 1:
            log_info_dict = dict()
            for k, v in loss_global.items():
                log_info_dict[k] = all_gather(v) / iter_steps
                v.subtract_(v)
            if dist.get_rank() == 0:
                log_info_dict["samples_per_second"] = (
                    iter_steps * args.micro_batch_size * dist.get_world_size() / (time.time() - local_time)
                )
                loss_info = ", ".join(
                    ["{}: {:.6f}".format(k, log_info_dict[k]) for k in log_info_dict.keys() if k.endswith("loss")]
                )

                logger.info(
                    "%s step %d, batch: %d, %s, ips: %.0f seqs/s"
                    % (task_name, global_step, iter_steps, loss_info, log_info_dict["samples_per_second"])
                )

                for k, v in log_info_dict.items():
                    log_writer.add_scalar("%s/%s" % (task_name, k), v, global_step)

            break

    model.train()


def set_seed(args):
    if args.device == "cpu":
        idx = 0
    else:
        idx = paddle.distributed.get_rank()
    random.seed(args.seed + idx)
    np.random.seed(args.seed + idx)
    paddle.seed(args.seed + idx)


def args_post_process(args, worker_num):
    default_global_batch_size = worker_num * args.micro_batch_size
    if args.global_batch_size is None:
        args.global_batch_size = default_global_batch_size

    bsz_per_dp = args.global_batch_size // worker_num
    micro_batch_size = args.micro_batch_size
    assert (
        args.global_batch_size % micro_batch_size == 0
    ), "cannot do gradient accumulate, global_batch_size: {} micro_batch_size: {}".format(
        args.global_batch_size, micro_batch_size
    )
    accumulate_steps = bsz_per_dp // micro_batch_size
    assert (
        accumulate_steps >= 1
    ), f"Larger global_batch_size: {args.global_batch_size} is expect, micro_batch_size is {micro_batch_size}, but only {bsz_per_dp} on each card!"

    args.eval_iters *= accumulate_steps
    args.test_iters *= accumulate_steps

    args.accumulate_steps = accumulate_steps


def default_logdir() -> str:
    """
    Same default
    """
    import socket
    from datetime import datetime

    current_time = datetime.now().strftime("%b%d_%H-%M-%S")
    return os.path.join("runs", current_time + "_" + socket.gethostname())


def do_train(args):
    paddle.set_device(args.device)

    worker_index = paddle.distributed.get_rank()
    worker_num = paddle.distributed.get_world_size()

    if worker_num > 1:
        paddle.distributed.init_parallel_env()

    if args.dp_degree * args.sharding_degree == 1:
        args.dp_degree = worker_num
        args.sharding_degree = 1

    args_post_process(args, worker_num)

    logger.info("{:20}:{}".format("paddle commit id", paddle.version.commit))
    for arg in vars(args):
        logger.info("{:20}:{}".format(arg, getattr(args, arg)))

    strategy = fleet.DistributedStrategy()
    strategy.hybrid_configs = {"dp_degree": args.dp_degree, "mp_degree": 1, "pp_degree": 1, "sharding_degree": 1}

    fleet.init(is_collective=True, strategy=strategy)

    # Create the random seed for the worker
    set_seed(args)

    assert (
        args.dp_degree * args.sharding_degree == worker_num
    ), "The product of degree num should be equal to worker_num."

    # Create log write,
    log_writer = None
    if worker_index == 0:
        log_writer = LogWriter(os.path.join(args.output_dir, default_logdir()))

    # Define the input data in the static mode
    config_class, model_class, criterion_class, tokenizer_class = MODEL_CLASSES[args.model_type]
    if args.binary_head is False:
        model_class = ErnieForMaskedLM

    pretrained_models_list = list(model_class.pretrained_init_configuration.keys())

    # load config in checkpoint
    global_step = 0
    checkpoint_dir = os.path.join(args.output_dir, "model_last")
    if os.path.exists(checkpoint_dir):
        if os.path.isfile(os.path.join(checkpoint_dir, "./config.yml")):
            with open(os.path.join(checkpoint_dir, "./config.yml"), "r") as f:
                step_config = yaml.load(f, Loader=yaml.FullLoader)
                assert (
                    step_config["global_batch_size"] == args.global_batch_size
                ), "Please ensure checkpoint global batch size is the same. Folder: {}".format(checkpoint_dir)
                global_step = step_config["global_step"]

    if args.model_name_or_path in pretrained_models_list and not args.continue_training:
        logger.warning(f"Your model {args.model_name_or_path} is training from scratch !!!")
        model_config = model_class.pretrained_init_configuration[args.model_name_or_path]
        model_config["hidden_dropout_prob"] = args.hidden_dropout_prob
        model_config["attention_probs_dropout_prob"] = args.attention_probs_dropout_prob
        model_config["enable_recompute"] = args.use_recompute
        model = model_class(config_class(**model_config))
    else:
        logger.warning(f"Your model is continue training from {args.model_name_or_path}")
        model = model_class.from_pretrained(
            args.model_name_or_path,
            hidden_dropout_prob=args.hidden_dropout_prob,
            attention_probs_dropout_prob=args.attention_probs_dropout_prob,
            enable_recompute=args.use_recompute,
        )

    criterion = criterion_class(with_nsp_loss=args.binary_head)

    if worker_index == 0:
        # log the model config and args
        model_config_json = json.dumps(model.config.to_dict(), ensure_ascii=False, indent=2)
        log_writer.add_text("model_config", model_config_json)
        args_dict = {"paddle commit id": str(paddle.version.commit)}
        for arg in vars(args):
            args_dict[arg] = str(getattr(args, arg))
        log_writer.add_text("args", json.dumps(args_dict, indent=2))

    # Create the learning_rate sheduler and optimizer
    if args.decay_steps is None:
        args.decay_steps = args.max_steps
    assert args.warmup_rate <= 1.0 and args.warmup_rate >= 0.0, "warmup_rate should be in [0, 1]"
    args.warmup_steps = args.warmup_rate * args.max_steps

    lr_scheduler = LinearAnnealingWithWarmupDecay(
        args.max_lr, args.min_lr, warmup_step=args.warmup_steps, decay_step=args.decay_steps, last_epoch=global_step
    )

    clip = None
    if args.grad_clip > 0:
        clip = paddle.nn.ClipGradByGlobalNorm(clip_norm=args.grad_clip)

    decay_param = [p.name for n, p in model.named_parameters() if not any(nd in n for nd in ["bias", "norm"])]
    logger.info("Using paddle.optimizer.AdamW.")
    optimizer = paddle.optimizer.AdamW(
        learning_rate=lr_scheduler if lr_scheduler is not None else args.max_lr,
        beta1=args.adam_beta1,
        beta2=args.adam_beta2,
        epsilon=args.adam_epsilon,
        parameters=model.parameters(),
        weight_decay=args.weight_decay,
        grad_clip=clip,
        apply_decay_param_fun=lambda x: x in decay_param,
        multi_precision=args.use_amp,
    )

    if args.use_amp:
        scaler = paddle.amp.GradScaler(init_loss_scaling=args.scale_loss)
        scaler = fleet.distributed_scaler(scaler)
        model = paddle.amp.decorate(models=model, level=args.fp16_opt_level)
    else:
        scaler = None

    if paddle.distributed.get_world_size() > 1:
        model = fleet.distributed_model(model)
        optimizer = fleet.distributed_optimizer(optimizer)
    tokenizer = tokenizer_class.from_pretrained(args.tokenizer_name_or_path)
    # Must extend chinese char for ErnieTokenizer
    tokenizer.extend_chinese_char()

    data_file = get_train_data_file(args)
    train_data_loader, valid_data_loader, test_data_loader = create_pretrained_dataset(
        args,
        data_file,
        tokenizer,
        data_world_size=worker_num,
        data_world_rank=worker_index,
        max_seq_len=args.max_seq_len,
        binary_head=args.binary_head,
        current_step=global_step,
    )

    # load checkpoint vars
    if os.path.exists(checkpoint_dir):
        if os.path.isfile(os.path.join(checkpoint_dir, "./config.yml")):
            logger.info("Try to load checkpoint from %s " % checkpoint_dir)
            opt_path = os.path.join(checkpoint_dir, "model_state.pdopt")
            params_path = os.path.join(checkpoint_dir, "model_state.pdparams")

            if os.path.exists(opt_path):
                load_dict = paddle.load(params_path)
                model_dict = model.state_dict()
                if args.use_amp and args.fp16_opt_level == "O2":
                    for k, v in load_dict.items():
                        if k not in model_dict:
                            logger.warning(f"Checkpoint have too much keys: {k}")
                            continue
                        if "layer_norm" not in model_dict[k].name:
                            load_dict[k] = v.astype("float16")
                model.set_state_dict(load_dict)
                opt_dict = paddle.load(opt_path)
                optimizer.set_state_dict(opt_dict)
            else:
                logger.warning("No optimizer checkpoint file found in %s." % opt_path)
            if scaler is not None and os.path.isfile(os.path.join(checkpoint_dir, "scaler.pdparams")):
                scaler.load_state_dict(paddle.load(os.path.join(checkpoint_dir, "scaler.pdparams"), return_numpy=True))
            logger.info("Checkpoint loaded from global step: {}".format(global_step))

    if args.binary_head:
        loss_global = {
            "loss": paddle.to_tensor(0.0),
            "lm_loss": paddle.to_tensor(0.0),
            "sop_loss": paddle.to_tensor(0.0),
        }
    else:
        loss_global = {
            "loss": paddle.to_tensor(0.0),
        }

    tic_train = time.time()
    while True:
        # If not call valid_data_loader, the enumerate will call valid_data_loader
        # many times. and start a new random dataloader.
        valid_data_loader = valid_data_loader()
        test_data_loader = test_data_loader()

        # time count
        train_reader_cost = 0.0
        train_run_cost = 0.0
        tr_loss = paddle.to_tensor(0.0)
        reader_start = time.time()

        for step, batch in enumerate(train_data_loader()):
            train_reader_cost += time.time() - reader_start
            train_start = time.time()

            # 0. input_ids,
            # 1. segment_ids,
            # 2. input_mask,
            # 3. masked_lm_positions,
            # 4. masked_lm_labels,
            # 5. next_sentence_labels

            input_ids, segment_ids, input_mask, masked_lm_positions, masked_lm_labels, next_sentence_labels = batch

            ctx_manager = contextlib.nullcontext() if sys.version_info >= (3, 7) else contextlib.suppress()

            if worker_num > 1 and (args.use_recompute or ((step + 1) % args.accumulate_steps != 0)):
                # grad acc, no_sync when (step + 1) % args.accumulate_steps != 0:
                # recompute, no_sync every where
                # recompute + grad_acc, no_sync every where
                ctx_manager = model.no_sync()
            else:
                ctx_manager = contextlib.nullcontext() if sys.version_info >= (3, 7) else contextlib.suppress()

            with ctx_manager:
<<<<<<< HEAD
                with paddle.amp.auto_cast(args.use_amp,
                                          custom_white_list=[
                                              'softmax',
                                              'layer_norm',
                                              'gelu',
                                              'dropout',
                                          ],
                                          custom_black_list=[
                                              "c_softmax_with_cross_entropy",
                                          ],
                                          level=args.fp16_opt_level):
=======
                with paddle.amp.auto_cast(
                    args.use_amp,
                    custom_white_list=[
                        "softmax",
                        "layer_norm",
                        "gelu",
                    ],
                    custom_black_list=[
                        "c_softmax_with_cross_entropy",
                    ],
                    level=args.fp16_opt_level,
                ):
>>>>>>> d390f282

                    # Create the model for the ernie pretrain
                    if args.binary_head:
                        prediction_scores, seq_relationship_score = model(
                            input_ids=input_ids,
                            token_type_ids=segment_ids,
                            position_ids=None,
                            attention_mask=input_mask,
                            masked_positions=masked_lm_positions,
                        )
                        lm_loss, sop_loss = criterion(
                            prediction_scores, seq_relationship_score, masked_lm_labels, next_sentence_labels
                        )
                        loss = lm_loss + sop_loss
                    else:
                        prediction_scores = model(
                            input_ids=input_ids,
                            token_type_ids=segment_ids,
                            position_ids=None,
                            attention_mask=input_mask,
                            masked_positions=masked_lm_positions,
                        )

                        loss = criterion(prediction_scores, None, masked_lm_labels)

                if args.accumulate_steps >= 1:
                    tr_loss_step = loss / args.accumulate_steps
                else:
                    tr_loss_step = loss

                if args.use_amp:
                    scaler.scale(tr_loss_step).backward()
                else:
                    tr_loss_step.backward()

            tr_loss += tr_loss_step

            loss_global["loss"] += loss.detach()
            if args.binary_head:
                loss_global["lm_loss"] += lm_loss.detach()
                loss_global["sop_loss"] += sop_loss.detach()

            # Skip for accumulate_steps in global step
            if (step + 1) % args.accumulate_steps != 0:
                continue

            if worker_num > 1 and args.use_recompute:
                fused_allreduce_gradients(list(model.parameters()), None)

            if args.use_amp:
                scaler.minimize(optimizer, tr_loss)
            else:
                optimizer.step()

            optimizer.clear_grad(set_to_zero=False)
            train_run_cost += time.time() - train_start
            tr_loss.subtract_(tr_loss)

            global_step += 1

            if global_step % args.logging_freq == 0:
                log_info_dict = dict()
                log_info_dict["global_step"] = global_step
                for k, v in loss_global.items():
                    log_info_dict[k] = all_gather(v) / args.logging_freq / args.accumulate_steps
                    v.subtract_(v)
                if worker_index == 0:
                    speed = args.logging_freq / (time.time() - tic_train)
                    log_info_dict["learning_rate"] = lr_scheduler.get_lr()
                    log_info_dict["steps_per_second"] = speed
                    log_info_dict["samples_per_second"] = speed * args.global_batch_size

                    for k, v in log_info_dict.items():
                        log_writer.add_scalar("train/%s" % k, v, global_step)

                    loss_info = ", ".join(
                        ["{}: {:.6f}".format(k, log_info_dict[k]) for k in log_info_dict.keys() if k.endswith("loss")]
                    )

                    common_loginfo = (
                        "global step %d, %s, speed: %.2f steps/s, ips: %.2f seqs/s, learning rate: %.5e"
                        % (
                            global_step,
                            loss_info,
                            speed,
                            log_info_dict["samples_per_second"],
                            log_info_dict["learning_rate"],
                        )
                    )

                    addition_info = ""
                    if args.use_amp:
                        amp_info = {
                            "loss_scaling": scaler._scale.item(),
                            "incr_count": scaler._incr_count,
                            "decr_count": scaler._decr_count,
                        }
                        addition_info = ", ".join("%s: %.2f" % (k, v) for k, v in amp_info.items())
                        for k, v in amp_info.items():
                            log_writer.add_scalar("amp/%s" % k, v, global_step)

                    logger.info(", ".join([common_loginfo, addition_info]))

                tic_train = time.time()

            if lr_scheduler is not None:
                lr_scheduler.step()

            if global_step % args.eval_freq == 0:
                # TODO, check the input data of validation

                run_evaluate(
                    valid_data_loader,
                    model,
                    criterion,
                    args.eval_iters,
                    log_writer,
                    global_step,
                    args,
                    task_name="valid",
                )
                tic_train = time.time()

            def save_ckpt(output_dir, model, tokenizer, optimizer, scaler, args, global_step):
                step_config = {
                    "model_name": args.model_name_or_path,
                    "global_step": global_step,
                    "global_batch_size": args.global_batch_size,
                    "consumed_samples": global_step * args.global_batch_size,
                }

                logger.debug("saving models to {}".format(output_dir))
                model_to_save = model._layers if isinstance(model, paddle.DataParallel) else model

                tokenizer.save_pretrained(output_dir)
                # added token is not need for downstream finetune tasks.
                added_token_path = os.path.join(output_dir, "added_tokens.json")
                if os.path.exists(added_token_path):
                    os.remove(added_token_path)

                model_to_save.save_model_config(output_dir)
                model_dict = model_to_save.state_dict()
                if scaler is not None:
                    paddle.save(scaler.state_dict(), os.path.join(output_dir, "scaler.pdparams"))
                    for k, v in model_dict.items():
                        if v.dtype is paddle.float16:
                            model_dict[k] = v.astype("float32")
                paddle.save(model_dict, os.path.join(output_dir, "model_state.pdparams"))
                paddle.save(optimizer.state_dict(), os.path.join(output_dir, "model_state.pdopt"))

                with open(os.path.join(output_dir, "config.yml"), "w") as f:
                    yaml.dump(step_config, f, encoding="utf-8", allow_unicode=True)

            if global_step % args.save_steps == 0 or global_step >= args.max_steps:
                output_dir = os.path.join(args.output_dir, "model_%d" % global_step)
                if worker_index == 0:
                    save_ckpt(output_dir, model, tokenizer, optimizer, scaler, args, global_step)

                if worker_num > 1:
                    paddle.distributed.barrier()
                tic_train = time.time()

            if global_step % args.checkpoint_steps == 0:
                output_dir = os.path.join(args.output_dir, "model_last")
                if worker_index == 0:
                    if not os.path.exists(output_dir):
                        os.mkdir(output_dir)
                    output_dir_bak = os.path.join(args.output_dir, "model_last_bak")
                    if os.path.exists(output_dir):
                        if os.path.exists(output_dir_bak):
                            shutil.rmtree(output_dir_bak)
                        shutil.move(output_dir, output_dir_bak)
                        os.mkdir(output_dir)
                    save_ckpt(output_dir, model, tokenizer, optimizer, scaler, args, global_step)

                if worker_num > 1:
                    paddle.distributed.barrier()

            if global_step >= args.max_steps:
                run_evaluate(
                    test_data_loader,
                    model,
                    criterion,
                    args.test_iters,
                    log_writer,
                    global_step,
                    args,
                    task_name="test",
                )
                del train_data_loader
                del valid_data_loader
                del test_data_loader
                return


if __name__ == "__main__":
    config = parse_args(MODEL_CLASSES)
    do_train(config)<|MERGE_RESOLUTION|>--- conflicted
+++ resolved
@@ -540,32 +540,19 @@
                 ctx_manager = contextlib.nullcontext() if sys.version_info >= (3, 7) else contextlib.suppress()
 
             with ctx_manager:
-<<<<<<< HEAD
-                with paddle.amp.auto_cast(args.use_amp,
-                                          custom_white_list=[
-                                              'softmax',
-                                              'layer_norm',
-                                              'gelu',
-                                              'dropout',
-                                          ],
-                                          custom_black_list=[
-                                              "c_softmax_with_cross_entropy",
-                                          ],
-                                          level=args.fp16_opt_level):
-=======
                 with paddle.amp.auto_cast(
                     args.use_amp,
                     custom_white_list=[
                         "softmax",
                         "layer_norm",
                         "gelu",
+                        "dropout",
                     ],
                     custom_black_list=[
                         "c_softmax_with_cross_entropy",
                     ],
                     level=args.fp16_opt_level,
                 ):
->>>>>>> d390f282
 
                     # Create the model for the ernie pretrain
                     if args.binary_head:
