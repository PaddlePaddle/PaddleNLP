--- conflicted
+++ resolved
@@ -26,13 +26,10 @@
 
 from paddlenlp.data.indexed_dataset import get_indexed_dataset_
 
-<<<<<<< HEAD
-=======
 # Most of the code here has been copied from:
 #   https://github.com/google-research/albert/blob/master/create_pretraining_data.py
 # with some modifications.
 
->>>>>>> 1a69081e
 
 def get_local_rank():
     return int(os.getenv("PADDLE_RANK_IN_NODE", 0))
@@ -154,85 +151,6 @@
     return prefixes, weights, datasets_train_valid_test_num_samples
 
 
-<<<<<<< HEAD
-class MMapIndexedDataset(paddle.io.Dataset):
-    def __init__(self, path, skip_warmup=False):
-        super().__init__()
-
-        self._path = path
-
-        # All documment ids, extend as 1-D array.
-
-        for suffix in ["_ids.npy", "_idx.npz"]:
-            if not os.path.isfile(path + suffix):
-                raise ValueError("File Not found, %s" % (path + suffix))
-
-        self._token_ids = np.load(path + "_ids.npy", mmap_mode="r", allow_pickle=True)
-        process_data = np.load(path + "_idx.npz")
-        self._sizes = process_data["lens"]
-        self._pointers = np.empty(len(self._sizes) + 1, dtype=np.int64)
-        self._pointers[0] = 0
-        np.cumsum(self._sizes, out=self._pointers[1:])
-        self._doc_idx = process_data["docs"]
-
-    def __getstate__(self):
-        return self._path
-
-    def __len__(self):
-        return len(self._sizes)
-
-    # @lru_cache(maxsize=8)
-    def __getitem__(self, idx):
-        if isinstance(idx, int):
-            size = self._sizes[idx]
-            ptr = self._pointers[idx]
-            np_array = self._token_ids[ptr : ptr + size]
-            return np_array
-
-        elif isinstance(idx, slice):
-            start, stop, step = idx.indices(len(self))
-            if step != 1:
-                raise ValueError("Slices into indexed_dataset must be contiguous")
-            ptr = self._pointers[start]
-            sizes = self._sizes[idx]
-            offsets = list(accumulate(sizes))
-            total_size = sum(sizes)
-            np_array = self._token_ids[ptr : ptr + total_size]
-            sents = np.split(np_array, offsets[:-1])
-            return sents
-
-    def get(self, idx, offset=0, length=None):
-        """Retrieves a single item from the dataset with the option to only
-        return a portion of the item.
-
-        get(idx) is the same as [idx] but get() does not support slicing.
-        """
-        size = self._sizes[idx]
-        ptr = self._pointers[idx]
-
-        if length is None:
-            length = size - offset
-        ptr += offset
-        np_array = self._token_ids[ptr : ptr + length]
-        return np_array
-
-    @property
-    def sizes(self):
-        return self._sizes
-
-    @property
-    def doc_idx(self):
-        return self._doc_idx
-
-    def get_doc_idx(self):
-        return self._doc_idx
-
-    def set_doc_idx(self, doc_idx_):
-        self._doc_idx = doc_idx_
-
-
-=======
->>>>>>> 1a69081e
 def get_a_and_b_segments(sample, np_rng):
     """Divide sample into a and b segments."""
 
