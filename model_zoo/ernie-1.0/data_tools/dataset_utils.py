# coding=utf-8
# Copyright 2018 The Google AI Language Team Authors, and NVIDIA, and PaddlePaddle Authors.
#
# Licensed under the Apache License, Version 2.0 (the "License");
# you may not use this file except in compliance with the License.
# You may obtain a copy of the License at
#
#     http://www.apache.org/licenses/LICENSE-2.0
#
# Unless required by applicable law or agreed to in writing, software
# distributed under the License is distributed on an "AS IS" BASIS,
# WITHOUT WARRANTIES OR CONDITIONS OF ANY KIND, either express or implied.
# See the License for the specific language governing permissions and
# limitations under the License.

# Most of the code here has been copied from:
#   https://github.com/google-research/albert/blob/master/create_pretraining_data.py
# with some modifications.

import math
import os
import re
import time
import collections

import numpy as np
import paddle


def get_local_rank():
    return int(os.getenv("PADDLE_RANK_IN_NODE", 0))


print_rank_0 = print

COMPILED = False
DSET_TYPE_BERT = 'standard_bert'
DSET_TYPE_T5 = 't5'
DSET_TYPE_ERNIE = 'ernie'

DSET_TYPES = [DSET_TYPE_BERT, DSET_TYPE_T5, DSET_TYPE_ERNIE]


def compile_helper():
    """Compile helper function ar runtime. Make sure this
    is invoked on a single process."""
    import os
    import subprocess
    path = os.path.abspath(os.path.dirname(__file__))
    ret = subprocess.run(['make', '-C', path])
    if ret.returncode != 0:
        print("Making C++ dataset helpers module failed, exiting.")
        import sys
        sys.exit(1)


class BlendableDataset(paddle.io.Dataset):
    """
    The BlendableDataset is a wrapper which used to mix different dataset.
    
    The input is a list of dataset and corresponding weights for each dataset.
    """

    def __init__(self, datasets, weights):

        self.datasets = datasets
        num_datasets = len(datasets)
        assert num_datasets == len(weights)

        self.size = 0
        for dataset in self.datasets:
            self.size += len(dataset)

        # Normalize weights.
        weights = np.array(weights, dtype=np.float64)
        sum_weights = np.sum(weights)
        assert sum_weights > 0.0
        weights /= sum_weights

        # Build indecies.
        start_time = time.time()
        assert num_datasets < 255
        self.dataset_index = np.zeros(self.size, dtype=np.uint8)
        self.dataset_sample_index = np.zeros(self.size, dtype=np.int64)

<<<<<<< HEAD
        local_rank = 0 if fleet.local_rank() is None else int(
            fleet.local_rank())
=======
        # local_rank = 0 if fleet.local_rank() is None else int(fleet.local_rank(
        # ))
        local_rank = get_local_rank()
>>>>>>> c6f406d5

        while True:
            try:
                import data_tools.helpers as helpers
                break
            except Exception as e:
                if local_rank == 0:
                    compile_helper()
                print_rank_0('> wait for hepers to be compiled!')
                time.sleep(1)

        import data_tools.helpers as helpers
        helpers.build_blending_indices(self.dataset_index,
                                       self.dataset_sample_index, weights,
                                       num_datasets, self.size, local_rank == 0)
        print_rank_0('> elapsed time for building blendable dataset indices: '
                     '{:.2f} (sec)'.format(time.time() - start_time))

    def __len__(self):
        return self.size

    def __getitem__(self, idx):
        dataset_idx = self.dataset_index[idx]
        sample_idx = self.dataset_sample_index[idx]
        return self.datasets[dataset_idx][sample_idx]


def get_datasets_weights_and_num_samples(data_prefix,
                                         train_valid_test_num_samples):

    # The data prefix should be in the format of:
    #   weight-1, data-prefix-1, weight-2, data-prefix-2, ..
    assert len(data_prefix) % 2 == 0
    num_datasets = len(data_prefix) // 2
    weights = [0] * num_datasets
    prefixes = [0] * num_datasets
    for i in range(num_datasets):
        weights[i] = float(data_prefix[2 * i])
        prefixes[i] = (data_prefix[2 * i + 1]).strip()
    # Normalize weights
    weight_sum = 0.0
    for weight in weights:
        weight_sum += weight
    assert weight_sum > 0.0
    weights = [weight / weight_sum for weight in weights]

    # Add 0.5% (the 1.005 factor) so in case the bleding dataset does
    # not uniformly distribute the number of samples, we still have
    # samples left to feed to the network.
    datasets_train_valid_test_num_samples = []
    for weight in weights:
        datasets_train_valid_test_num_samples.append([
            int(math.ceil(val * weight * 1.005))
            for val in train_valid_test_num_samples
        ])

    return prefixes, weights, datasets_train_valid_test_num_samples


class MMapIndexedDataset(paddle.io.Dataset):

    def __init__(self, path, skip_warmup=False):
        super().__init__()

        self._path = path

        # All documment ids, extend as 1-D array.

        for suffix in ["_ids.npy", "_idx.npz"]:
            if not os.path.isfile(path + suffix):
                raise ValueError("File Not found, %s" % (path + suffix))

        self._token_ids = np.load(path + "_ids.npy",
                                  mmap_mode="r",
                                  allow_pickle=True)
        process_data = np.load(path + "_idx.npz")
        self._sizes = process_data["lens"]
        self._pointers = np.empty(len(self._sizes) + 1, dtype=np.int64)
        self._pointers[0] = 0
        np.cumsum(self._sizes, out=self._pointers[1:])
        self._doc_idx = process_data["docs"]

    def __getstate__(self):
        return self._path

    def __len__(self):
        return len(self._sizes)

    # @lru_cache(maxsize=8)
    def __getitem__(self, idx):
        if isinstance(idx, int):
            size = self._sizes[idx]
            ptr = self._pointers[idx]
            np_array = self._token_ids[ptr:ptr + size]
            return np_array

        elif isinstance(idx, slice):
            start, stop, step = idx.indices(len(self))
            if step != 1:
                raise ValueError(
                    "Slices into indexed_dataset must be contiguous")
            ptr = self._pointers[start]
            sizes = self._sizes[idx]
            offsets = list(accumulate(sizes))
            total_size = sum(sizes)
            np_array = self._token_ids[ptr:ptr + total_size]
            sents = np.split(np_array, offsets[:-1])
            return sents

    def get(self, idx, offset=0, length=None):
        """ Retrieves a single item from the dataset with the option to only
        return a portion of the item.

        get(idx) is the same as [idx] but get() does not support slicing.
        """
        size = self._sizes[idx]
        ptr = self._pointers[idx]

        if length is None:
            length = size - offset
        ptr += offset
        np_array = self._token_ids[ptr:prt + length]
        return np_array

    @property
    def sizes(self):
        return self._sizes

    @property
    def doc_idx(self):
        return self._doc_idx

    def get_doc_idx(self):
        return self._doc_idx

    def set_doc_idx(self, doc_idx_):
        self._doc_idx = doc_idx_


def make_indexed_dataset(data_prefix, data_impl=None, skip_warmup=False):
    return MMapIndexedDataset(data_prefix)


def get_a_and_b_segments(sample, np_rng):
    """Divide sample into a and b segments."""

    # Number of sentences in the sample.
    n_sentences = len(sample)
    # Make sure we always have two sentences.
    assert n_sentences > 1, 'make sure each sample has at least two sentences.'

    # First part:
    # `a_end` is how many sentences go into the `A`.
    a_end = 1
    if n_sentences >= 3:
        # Note that randin in numpy is exclusive.
        a_end = np_rng.randint(1, n_sentences)
    tokens_a = []
    for j in range(a_end):
        tokens_a.extend(sample[j])

    # Second part:
    tokens_b = []
    for j in range(a_end, n_sentences):
        tokens_b.extend(sample[j])

    # Random next:
    is_next_random = False
    if np_rng.random() < 0.5:
        is_next_random = True
        tokens_a, tokens_b = tokens_b, tokens_a

    return tokens_a, tokens_b, is_next_random


def truncate_segments(tokens_a, tokens_b, len_a, len_b, max_num_tokens, np_rng):
    """Truncates a pair of sequences to a maximum sequence length."""
    #print(len_a, len_b, max_num_tokens)
    assert len_a > 0
    if len_a + len_b <= max_num_tokens:
        return False
    while len_a + len_b > max_num_tokens:
        if len_a > len_b:
            len_a -= 1
            tokens = tokens_a
        else:
            len_b -= 1
            tokens = tokens_b
        if np_rng.random() < 0.5:
            del tokens[0]
        else:
            tokens.pop()
    return True


def create_tokens_and_tokentypes(tokens_a, tokens_b, cls_id, sep_id):
    """Merge segments A and B, add [CLS] and [SEP] and build tokentypes."""

    tokens = []
    tokentypes = []
    # [CLS].
    tokens.append(cls_id)
    tokentypes.append(0)
    # Segment A.
    for token in tokens_a:
        tokens.append(token)
        tokentypes.append(0)
    # [SEP].
    tokens.append(sep_id)
    tokentypes.append(0)
    # Segment B.
    for token in tokens_b:
        tokens.append(token)
        tokentypes.append(1)
    if tokens_b:
        # [SEP].
        tokens.append(sep_id)
        tokentypes.append(1)

    return tokens, tokentypes


MaskedLmInstance = collections.namedtuple("MaskedLmInstance",
                                          ["index", "label"])


def is_start_piece(piece):
    """Check if the current word piece is the starting piece (BERT)."""
    # When a word has been split into
    # WordPieces, the first token does not have any marker and any subsequence
    # tokens are prefixed with ##. So whenever we see the ## token, we
    # append it to the previous set of word indexes.
    return not piece.startswith("##")


def create_masked_lm_predictions(tokens,
                                 vocab_id_list,
                                 vocab_id_to_token_dict,
                                 masked_lm_prob,
                                 cls_id,
                                 sep_id,
                                 mask_id,
                                 max_predictions_per_seq,
                                 np_rng,
                                 max_ngrams=3,
                                 vocab_token_to_id_dict=None,
                                 do_whole_word_mask=True,
                                 favor_longer_ngram=False,
                                 do_permutation=False,
                                 geometric_dist=False,
                                 to_chinese_char=False,
                                 inplace_random_mask=False,
                                 masking_style="bert"):
    """Creates the predictions for the masked LM objective.
    Note: Tokens here are vocab ids and not text tokens."""

    cand_indexes = []
    # Note(mingdachen): We create a list for recording if the piece is
    # the starting piece of current token, where 1 means true, so that
    # on-the-fly whole word masking is possible.
    token_boundary = [0] * len(tokens)

    for (i, token) in enumerate(tokens):
        if token == cls_id or token == sep_id:
            token_boundary[i] = 1
            continue
        # Whole Word Masking means that if we mask all of the wordpieces
        # corresponding to an original word.
        #
        # Note that Whole Word Masking does *not* change the training code
        # at all -- we still predict each WordPiece independently, softmaxed
        # over the entire vocabulary.
        vocab_id = vocab_id_to_token_dict[token]
        if (do_whole_word_mask and len(cand_indexes) >= 1
                and not is_start_piece(vocab_id)):
            cand_indexes[-1].append(i)
        else:
            cand_indexes.append([i])
            if is_start_piece(vocab_id_to_token_dict[token]):
                token_boundary[i] = 1

    if to_chinese_char:
        char_tokens = []
        assert vocab_token_to_id_dict is not None
        for i, b in enumerate(token_boundary):
            if b == 0:
                vocab_id = vocab_id_to_token_dict[tokens[i]]
                new_vocab_id = vocab_id[2:] if len(
                    re.findall('##[\u4E00-\u9FA5]', vocab_id)) > 0 else vocab_id
                char_tokens.append(
                    vocab_token_to_id_dict[new_vocab_id] if new_vocab_id in
                    vocab_token_to_id_dict else token)
            else:
                char_tokens.append(tokens[i])
        output_tokens = list(char_tokens)
    else:
        output_tokens = list(tokens)

    masked_lm_positions = []
    masked_lm_labels = []

    if masked_lm_prob == 0:
        return (output_tokens, masked_lm_positions, masked_lm_labels,
                token_boundary)

    num_to_predict = min(max_predictions_per_seq,
                         max(1, int(round(len(tokens) * masked_lm_prob))))

    ngrams = np.arange(1, max_ngrams + 1, dtype=np.int64)
    if not geometric_dist:
        # Note(mingdachen):
        # By default, we set the probilities to favor shorter ngram sequences.
        pvals = 1. / np.arange(1, max_ngrams + 1)
        pvals /= pvals.sum(keepdims=True)
        if favor_longer_ngram:
            pvals = pvals[::-1]

    ngram_indexes = []
    for idx in range(len(cand_indexes)):
        ngram_index = []
        for n in ngrams:
            ngram_index.append(cand_indexes[idx:idx + n])
        ngram_indexes.append(ngram_index)

    np_rng.shuffle(ngram_indexes)

    (masked_lms, masked_spans) = ([], [])
    covered_indexes = set()
    backup_output_tokens = list(output_tokens)
    for cand_index_set in ngram_indexes:
        if len(masked_lms) >= num_to_predict:
            break
        if not cand_index_set:
            continue
        # Note(mingdachen):
        # Skip current piece if they are covered in lm masking or previous ngrams.
        for index_set in cand_index_set[0]:
            for index in index_set:
                if index in covered_indexes:
                    continue

        if not geometric_dist:
            n = np_rng.choice(ngrams[:len(cand_index_set)],
                              p=pvals[:len(cand_index_set)] /
                              pvals[:len(cand_index_set)].sum(keepdims=True))
        else:
            # Sampling "n" from the geometric distribution and clipping it to
            # the max_ngrams. Using p=0.2 default from the SpanBERT paper
            # https://arxiv.org/pdf/1907.10529.pdf (Sec 3.1)
            n = min(np_rng.geometric(0.2), max_ngrams)

        index_set = sum(cand_index_set[n - 1], [])
        n -= 1
        # Note(mingdachen):
        # Repeatedly looking for a candidate that does not exceed the
        # maximum number of predictions by trying shorter ngrams.
        while len(masked_lms) + len(index_set) > num_to_predict:
            if n == 0:
                break
            index_set = sum(cand_index_set[n - 1], [])
            n -= 1
        # If adding a whole-word mask would exceed the maximum number of
        # predictions, then just skip this candidate.
        if len(masked_lms) + len(index_set) > num_to_predict:
            continue
        is_any_index_covered = False
        for index in index_set:
            if index in covered_indexes:
                is_any_index_covered = True
                break
        if is_any_index_covered:
            continue
        for index in index_set:
            covered_indexes.add(index)
            masked_token = None
            if masking_style == "bert":
                # 80% of the time, replace with [MASK]
                if np_rng.random() < 0.8:
                    masked_token = mask_id
                else:
                    # 10% of the time, keep original
                    if np_rng.random() < 0.5:
                        masked_token = output_tokens[index]
                    # 10% of the time, replace with random word
                    else:
                        if inplace_random_mask:
                            masked_token = backup_output_tokens[np_rng.randint(
                                0, len(output_tokens))]
                        else:
                            masked_token = vocab_id_list[np_rng.randint(
                                0, len(vocab_id_list))]
            elif masking_style == "t5":
                masked_token = mask_id
            else:
                raise ValueError("invalid value of masking style")

            output_tokens[index] = masked_token
            masked_lms.append(
                MaskedLmInstance(index=index,
                                 label=backup_output_tokens[index]))

        masked_spans.append(
            MaskedLmInstance(
                index=index_set,
                label=[backup_output_tokens[index] for index in index_set]))

    assert len(masked_lms) <= num_to_predict
    np_rng.shuffle(ngram_indexes)

    select_indexes = set()
    if do_permutation:
        for cand_index_set in ngram_indexes:
            if len(select_indexes) >= num_to_predict:
                break
            if not cand_index_set:
                continue
            # Note(mingdachen):
            # Skip current piece if they are covered in lm masking or previous ngrams.
            for index_set in cand_index_set[0]:
                for index in index_set:
                    if index in covered_indexes or index in select_indexes:
                        continue

            n = np.random.choice(ngrams[:len(cand_index_set)],
                                 p=pvals[:len(cand_index_set)] /
                                 pvals[:len(cand_index_set)].sum(keepdims=True))
            index_set = sum(cand_index_set[n - 1], [])
            n -= 1

            while len(select_indexes) + len(index_set) > num_to_predict:
                if n == 0:
                    break
                index_set = sum(cand_index_set[n - 1], [])
                n -= 1
            # If adding a whole-word mask would exceed the maximum number of
            # predictions, then just skip this candidate.
            if len(select_indexes) + len(index_set) > num_to_predict:
                continue
            is_any_index_covered = False
            for index in index_set:
                if index in covered_indexes or index in select_indexes:
                    is_any_index_covered = True
                    break
            if is_any_index_covered:
                continue
            for index in index_set:
                select_indexes.add(index)
        assert len(select_indexes) <= num_to_predict

        select_indexes = sorted(select_indexes)
        permute_indexes = list(select_indexes)
        np_rng.shuffle(permute_indexes)
        orig_token = list(output_tokens)

        for src_i, tgt_i in zip(select_indexes, permute_indexes):
            output_tokens[src_i] = orig_token[tgt_i]
            masked_lms.append(
                MaskedLmInstance(index=src_i, label=orig_token[src_i]))

    masked_lms = sorted(masked_lms, key=lambda x: x.index)
    # Sort the spans by the index of the first span
    masked_spans = sorted(masked_spans, key=lambda x: x.index[0])

    for p in masked_lms:
        masked_lm_positions.append(p.index)
        masked_lm_labels.append(p.label)
    return (output_tokens, masked_lm_positions, masked_lm_labels,
            token_boundary, masked_spans)


def pad_and_convert_to_numpy(tokens, tokentypes, masked_positions,
                             masked_labels, pad_id, max_seq_length):
    """Pad sequences and convert them to numpy."""

    # Some checks.
    num_tokens = len(tokens)
    padding_length = max_seq_length - num_tokens
    assert padding_length >= 0
    assert len(tokentypes) == num_tokens
    assert len(masked_positions) == len(masked_labels)

    # Tokens and token types.
    filler = [pad_id] * padding_length
    tokens_np = np.array(tokens + filler, dtype=np.int64)
    tokentypes_np = np.array(tokentypes + filler, dtype=np.int64)

    # Padding mask.
    padding_mask_np = np.array([1] * num_tokens + [0] * padding_length,
                               dtype=np.int64)

    # Lables and loss mask.
    labels = [-1] * max_seq_length
    loss_mask = [0] * max_seq_length
    for i in range(len(masked_positions)):
        assert masked_positions[i] < num_tokens
        labels[masked_positions[i]] = masked_labels[i]
        loss_mask[masked_positions[i]] = 1
    labels_np = np.array(labels, dtype=np.int64)
    loss_mask_np = np.array(loss_mask, dtype=np.int64)

    return tokens_np, tokentypes_np, labels_np, padding_mask_np, loss_mask_np


def build_train_valid_test_datasets(data_prefix,
                                    args,
                                    tokenizer,
                                    splits_string,
                                    train_valid_test_num_samples,
                                    max_seq_length,
                                    masked_lm_prob,
                                    short_seq_prob,
                                    seed,
                                    skip_warmup,
                                    binary_head=False,
                                    max_seq_length_dec=None,
                                    dataset_type='standard_bert'):

    if len(data_prefix) == 1:
        return _build_train_valid_test_datasets(data_prefix[0],
                                                args,
                                                tokenizer,
                                                splits_string,
                                                train_valid_test_num_samples,
                                                max_seq_length,
                                                masked_lm_prob,
                                                short_seq_prob,
                                                seed,
                                                skip_warmup,
                                                binary_head,
                                                max_seq_length_dec,
                                                dataset_type=dataset_type)

    # Blending dataset.
    # Parse the values.
    output = get_datasets_weights_and_num_samples(data_prefix,
                                                  train_valid_test_num_samples)
    prefixes, weights, datasets_train_valid_test_num_samples = output

    # Build individual datasets.
    train_datasets = []
    valid_datasets = []
    test_datasets = []
    for i in range(len(prefixes)):
        train_ds, valid_ds, test_ds = _build_train_valid_test_datasets(
            prefixes[i],
            args,
            tokenizer,
            splits_string,
            datasets_train_valid_test_num_samples[i],
            max_seq_length,
            masked_lm_prob,
            short_seq_prob,
            seed,
            skip_warmup,
            binary_head,
            max_seq_length_dec,
            dataset_type=dataset_type)
        if train_ds:
            train_datasets.append(train_ds)
        if valid_ds:
            valid_datasets.append(valid_ds)
        if test_ds:
            test_datasets.append(test_ds)

        # Blend.
    blending_train_dataset = None
    if train_datasets:
        blending_train_dataset = BlendableDataset(train_datasets, weights)
    blending_valid_dataset = None
    if valid_datasets:
        blending_valid_dataset = BlendableDataset(valid_datasets, weights)
    blending_test_dataset = None
    if test_datasets:
        blending_test_dataset = BlendableDataset(test_datasets, weights)

    return (blending_train_dataset, blending_valid_dataset,
            blending_test_dataset)


def _build_train_valid_test_datasets(data_prefix,
                                     args,
                                     tokenizer,
                                     splits_string,
                                     train_valid_test_num_samples,
                                     max_seq_length,
                                     masked_lm_prob,
                                     short_seq_prob,
                                     seed,
                                     skip_warmup,
                                     binary_head,
                                     max_seq_length_dec,
                                     dataset_type='standard_bert'):

    if dataset_type not in DSET_TYPES:
        raise ValueError("Invalid dataset_type: ", dataset_type)

    # Indexed dataset.
    indexed_dataset = get_indexed_dataset_(data_prefix, None, skip_warmup)

    # Get start and end indices of train/valid/train into doc-idx
    # Note that doc-idx is desinged to be num-docs + 1 so we can
    # easily iterate over it.
    total_num_of_documents = indexed_dataset.doc_idx.shape[0] - 1
    splits = get_train_valid_test_split_(splits_string, total_num_of_documents)

    # Print stats about the splits.
    print_rank_0(' > dataset split:')

    def print_split_stats(name, index):
        print_rank_0('    {}:'.format(name))
        print_rank_0('     document indices in [{}, {}) total of {} '
                     'documents'.format(splits[index], splits[index + 1],
                                        splits[index + 1] - splits[index]))
        start_index = indexed_dataset.doc_idx[splits[index]]
        end_index = indexed_dataset.doc_idx[splits[index + 1]]
        print_rank_0('     sentence indices in [{}, {}) total of {} '
                     'sentences'.format(start_index, end_index,
                                        end_index - start_index))

    print_split_stats('train', 0)
    print_split_stats('validation', 1)
    print_split_stats('test', 2)

    def build_dataset(index, name):
        # from megatron.data.bert_dataset import BertDataset
        # from megatron.data.t5_dataset import T5Dataset
        from .ernie_dataset import ErnieDataset
        dataset = None
        if splits[index + 1] > splits[index]:
            # Get the pointer to the original doc-idx so we can set it later.
            doc_idx_ptr = indexed_dataset.get_doc_idx()
            # Slice the doc-idx
            start_index = splits[index]
            # Add +1 so we can index into the dataset to get the upper bound.
            end_index = splits[index + 1] + 1
            # New doc_idx view.
            indexed_dataset.set_doc_idx(doc_idx_ptr[start_index:end_index])
            # Build the dataset accordingly.
            kwargs = dict(
                name=name,
                data_prefix=data_prefix,
                num_epochs=None,
                max_num_samples=train_valid_test_num_samples[index],
                max_seq_length=max_seq_length,
                seed=seed,
                share_folder=args.share_folder,
            )
            if dataset_type == DSET_TYPE_T5:
                dataset = T5Dataset(indexed_dataset=indexed_dataset,
                                    tokenizer=tokenizer,
                                    masked_lm_prob=masked_lm_prob,
                                    max_seq_length_dec=max_seq_length_dec,
                                    short_seq_prob=short_seq_prob,
                                    **kwargs)
            elif dataset_type == DSET_TYPE_BERT:
                dataset = BertDataset(indexed_dataset=indexed_dataset,
                                      tokenizer=tokenizer,
                                      masked_lm_prob=masked_lm_prob,
                                      short_seq_prob=short_seq_prob,
                                      binary_head=binary_head,
                                      **kwargs)
            elif dataset_type == DSET_TYPE_ERNIE:
                dataset = ErnieDataset(indexed_dataset=indexed_dataset,
                                       tokenizer=tokenizer,
                                       masked_lm_prob=masked_lm_prob,
                                       short_seq_prob=short_seq_prob,
                                       binary_head=binary_head,
                                       **kwargs)
            else:
                raise NotImplementedError("Dataset type not fully implemented.")

            # Set the original pointer so dataset remains the main dataset.
            indexed_dataset.set_doc_idx(doc_idx_ptr)
            # Checks.
            assert indexed_dataset.doc_idx[0] == 0
            assert indexed_dataset.doc_idx.shape[0] == \
                (total_num_of_documents + 1)
        return dataset

    train_dataset = build_dataset(0, 'train')
    valid_dataset = build_dataset(1, 'valid')
    test_dataset = build_dataset(2, 'test')

    return (train_dataset, valid_dataset, test_dataset)


def get_indexed_dataset_(data_prefix, data_impl, skip_warmup):

    print_rank_0(' > building dataset index ...')

    start_time = time.time()
    indexed_dataset = make_indexed_dataset(data_prefix, data_impl, skip_warmup)
    assert indexed_dataset.sizes.shape[0] == indexed_dataset.doc_idx[-1]
    print_rank_0(' > finished creating indexed dataset in {:4f} '
                 'seconds'.format(time.time() - start_time))

    print_rank_0(' > indexed dataset stats:')
    print_rank_0(
        '    number of documents: {}'.format(indexed_dataset.doc_idx.shape[0] -
                                             1))
    print_rank_0('    number of sentences: {}'.format(
        indexed_dataset.sizes.shape[0]))

    return indexed_dataset


def get_train_valid_test_split_(splits_string, size):
    """ Get dataset splits from comma or '/' separated string list."""

    splits = []
    if splits_string.find(',') != -1:
        splits = [float(s) for s in splits_string.split(',')]
    elif splits_string.find('/') != -1:
        splits = [float(s) for s in splits_string.split('/')]
    else:
        splits = [float(splits_string)]
    while len(splits) < 3:
        splits.append(0.)
    splits = splits[:3]
    splits_sum = sum(splits)
    assert splits_sum > 0.0
    splits = [split / splits_sum for split in splits]
    splits_index = [0]
    for index, split in enumerate(splits):
        splits_index.append(splits_index[index] +
                            int(round(split * float(size))))
    diff = splits_index[-1] - size
    for index in range(1, len(splits_index)):
        splits_index[index] -= diff
    assert len(splits_index) == 4
    assert splits_index[-1] == size
    return splits_index


def get_samples_mapping(indexed_dataset, data_prefix, num_epochs,
                        max_num_samples, max_seq_length, short_seq_prob, seed,
                        name, binary_head, share_folder):
    """Get a list that maps a sample index to a starting sentence index, end sentence index, and length"""

    if not num_epochs:
        if not max_num_samples:
            raise ValueError("Need to specify either max_num_samples "
                             "or num_epochs")
        num_epochs = np.iinfo(np.int32).max - 1
    if not max_num_samples:
        max_num_samples = np.iinfo(np.int64).max - 1

    # Filename of the index mapping
    indexmap_filename = data_prefix
    indexmap_filename += '_{}_indexmap'.format(name)
    if num_epochs != (np.iinfo(np.int32).max - 1):
        indexmap_filename += '_{}ep'.format(num_epochs)
    if max_num_samples != (np.iinfo(np.int64).max - 1):
        indexmap_filename += '_{}mns'.format(max_num_samples)
    indexmap_filename += '_{}msl'.format(max_seq_length)
    indexmap_filename += '_{:0.2f}ssp'.format(short_seq_prob)
    indexmap_filename += '_{}s'.format(seed)
    indexmap_filename += '.npy'

    local_rank = get_local_rank()
    if share_folder:
        local_rank = paddle.distributed.get_rank()
    # Build the indexed mapping if not exist.

    if local_rank == 0 and \
       not os.path.isfile(indexmap_filename):
        print(' > WARNING: could not find index map file {}, building '
              'the indices on rank 0 ...'.format(indexmap_filename))

        # Make sure the types match the helpers input types.
        assert indexed_dataset.doc_idx.dtype == np.int64
        print(indexed_dataset.sizes.dtype)
        assert indexed_dataset.sizes.dtype == np.int32

        # Build samples mapping
        verbose = local_rank == 0
        start_time = time.time()
        print_rank_0(
            ' > building sapmles index mapping for {} ...'.format(name))
        # First compile and then import.
        if local_rank == 0:
            compile_helper()
        import data_tools.helpers as helpers
        samples_mapping = helpers.build_mapping(indexed_dataset.doc_idx,
                                                indexed_dataset.sizes,
                                                num_epochs, max_num_samples,
                                                max_seq_length, short_seq_prob,
                                                seed, verbose,
                                                2 if binary_head else 1)
        print_rank_0(' > done building sapmles index maping')
        np.save(indexmap_filename, samples_mapping, allow_pickle=True)
        print_rank_0(
            ' > saved the index mapping in {}'.format(indexmap_filename))
        # Make sure all the ranks have built the mapping
        print_rank_0(' > elasped time to build and save samples mapping '
                     '(seconds): {:4f}'.format(time.time() - start_time))

    else:
        while True:
            if (not os.path.isfile(indexmap_filename)):
                time.sleep(3)
            else:
                try:
                    np.load(indexmap_filename, allow_pickle=True, mmap_mode='r')
                    break
                except Exception as e:
                    print(
                        "%s file is still writing or damaged, please wait a moment."
                        % indexmap_filename)
                    time.sleep(3)

    # This should be a barrier but nccl barrier assumes
    # device_index=rank which is not the case for model
    # parallel case
    if paddle.distributed.get_world_size() > 1:
        if paddle.in_dynamic_mode():
            paddle.distributed.barrier()

    # Load indexed dataset.
    print_rank_0(' > loading indexed mapping from {}'.format(indexmap_filename))
    start_time = time.time()
    samples_mapping = np.load(indexmap_filename,
                              allow_pickle=True,
                              mmap_mode='r')
    print_rank_0(
        '    loaded indexed file in {:3.3f} seconds'.format(time.time() -
                                                            start_time))
    print_rank_0('    total number of samples: {}'.format(
        samples_mapping.shape[0]))

    return samples_mapping<|MERGE_RESOLUTION|>--- conflicted
+++ resolved
@@ -83,14 +83,9 @@
         self.dataset_index = np.zeros(self.size, dtype=np.uint8)
         self.dataset_sample_index = np.zeros(self.size, dtype=np.int64)
 
-<<<<<<< HEAD
-        local_rank = 0 if fleet.local_rank() is None else int(
-            fleet.local_rank())
-=======
         # local_rank = 0 if fleet.local_rank() is None else int(fleet.local_rank(
         # ))
         local_rank = get_local_rank()
->>>>>>> c6f406d5
 
         while True:
             try:
