--- conflicted
+++ resolved
@@ -37,11 +37,8 @@
     parser.add_argument("--tokenizer_name_or_path", default=None, type=str,
         help="Path to pre-trained model or shortcut name selected in the list: " + ", ".join(
         sum([ list(classes[-1].pretrained_init_configuration.keys()) for classes in MODEL_CLASSES.values() ], [])),)
-<<<<<<< HEAD
-=======
     parser.add_argument("--continue_training", default=False, type=bool,
         help="Pre-training from existing paddlenlp model weights. Default Fasle and model will train from scratch. If set True, the model_name_or_path argument must exist in the paddlenlp models.")
->>>>>>> 70bc0b06
 
     # Train I/O config
     parser.add_argument("--input_dir", default=None, type=str, required=True, help="The input directory where the data will be read from.", )
