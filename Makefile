# Makefile for PaddleNLP
#
# 	GitHb: https://github.com/PaddlePaddle/PaddleNLP
# 	Author: Paddle Team https://github.com/PaddlePaddle
#

.PHONY: all
all : lint test

# # # # # # # # # # # # # # # Format Block # # # # # # # # # # # # # # # 

format:
	pre-commit run isort
	pre-commit run black

# # # # # # # # # # # # # # # # # # # # # # # # # # # # # # # # # # # #

# # # # # # # # # # # # # # # Lint Block # # # # # # # # # # # # # # # 

.PHONY: lint
lint:
	pre-commit run

# # # # # # # # # # # # # # # # # # # # # # # # # # # # # # # # # # # #

# # # # # # # # # # # # # # # Test Block # # # # # # # # # # # # # # # 

.PHONY: test
test: unit-test

unit-test:
	# only enable bert-test: there are many failed tests
	PYTHONPATH=$(shell pwd) pytest tests/transformers/bert
<<<<<<< HEAD
	PYTHONPATH=$(shell pwd) pytest tests/prompt
=======
	pytest tests/transformers/test_configuration_utils.py
>>>>>>> faed2ed9

# # # # # # # # # # # # # # # # # # # # # # # # # # # # # # # # # # # #

.PHONY: install
install:
	pip install -r requirements-dev.txt
	pip install -r requirements.txt
	pre-commit install


.PHONY: deploy-ppdiffusers
deploy-ppdiffusers:
	cd ppdiffusers && make

.PHONY: install-ppdiffusers
install-ppdiffusers:
	cd ppdiffusers && make install

.PHONY: deploy-paddle-pipelines
deploy-paddle-pipelines:
	cd pipelines && make

.PHONY: install-paddle-pipelines
install-paddle-pipelines:
	cd pipelines && make install
<|MERGE_RESOLUTION|>--- conflicted
+++ resolved
@@ -30,12 +30,9 @@
 
 unit-test:
 	# only enable bert-test: there are many failed tests
-	PYTHONPATH=$(shell pwd) pytest tests/transformers/bert
-<<<<<<< HEAD
-	PYTHONPATH=$(shell pwd) pytest tests/prompt
-=======
-	pytest tests/transformers/test_configuration_utils.py
->>>>>>> faed2ed9
+	PYTHONPATH=$(shell pwd) pytest tests/transformers/bert \
+		tests/prompt \
+		tests/transformers/test_configuration_utils.py
 
 # # # # # # # # # # # # # # # # # # # # # # # # # # # # # # # # # # # #
 
