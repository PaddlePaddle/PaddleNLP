--- conflicted
+++ resolved
@@ -1,181 +1,28 @@
 repos:
-<<<<<<< HEAD
--   repo: https://github.com/Lucas-C/pre-commit-hooks.git
-    rev: v1.1.14
-    hooks:
-    -   id: remove-crlf
-        files: (?!.*third_party)^.*$ | (?!.*book)^.*$
-=======
->>>>>>> 835aed06
 -   repo: https://github.com/google/yapf
     rev: v0.32.0
     hooks:
     -   id: yapf
-        files: (.*\.(py|bzl)|BUILD|.*\.BUILD|WORKSPACE)$
-        exclude: |
-            (?x)^(
-                python/paddle/fluid/tests/unittests/dygraph_to_static/test_error.py|
-                python/paddle/fluid/tests/unittests/dygraph_to_static/test_origin_info.py
-            )$
+        files: \.py$
 -   repo: https://github.com/pre-commit/pre-commit-hooks
     rev: v4.1.0
     hooks:
-    -   id: check-added-large-files
     -   id: check-merge-conflict
     -   id: check-symlinks
     -   id: detect-private-key
-        files: (?!.*third_party)^.*$ | (?!.*book)^.*$
+        files: (?!.*paddle)^.*$
     -   id: end-of-file-fixer
-<<<<<<< HEAD
-    -   id: sort-simple-yaml
-        files: (api|backward)\.yaml$
--   repo: local
-=======
         files: \.md$
     -   id: trailing-whitespace
         files: \.md$
 -   repo: https://github.com/Lucas-C/pre-commit-hooks
     rev: v1.1.14
->>>>>>> 835aed06
     hooks:
-    -   id: clang-format-with-version-check
-        name: clang-format
-        description: Format files with ClangFormat.
-        entry: bash ./tools/codestyle/clang_format.hook -i
-        language: system
-        files: \.(c|cc|cxx|cpp|cu|h|hpp|hxx|proto|xpu|kps)$
-        exclude: |
-            (?x)^(
-                paddle/fluid/distributed/ps/thirdparty/round_robin.h
-            )$
--   repo: local
-    hooks:
-    -   id: cpplint-cpp-source
-        name: cpplint
-        description: Check C++ code style using cpplint.py.
-        entry: bash ./tools/codestyle/cpplint_pre_commit.hook
-        language: system
-        files: \.(c|cc|cxx|cpp|cu|h|hpp|hxx)$
--   repo: https://github.com/cheshirekow/cmake-format-precommit
-    rev: v0.6.13
-    hooks:
-    -   id: cmake-format
-        # exclude paddle/fluid/operators/CMakeLists.txt, see the comment
-        # https://github.com/PaddlePaddle/Paddle/pull/43057#pullrequestreview-993471860
-        exclude: |
-            (?x)^(
-                paddle/fluid/operators/CMakeLists.txt
-            )$
--   repo: https://github.com/cmake-lint/cmake-lint
-    rev: 1.4.2
-    hooks:
-    -   id: cmakelint
-        args: [--config=./tools/codestyle/.cmakelintrc]
-        # exclude files which need to be fixed
-        exclude: |
-            (?x)^(
-                cmake/generic.cmake|
-                CMakeLists.txt|
-                paddle/fluid/pybind/CMakeLists.txt|
-                python/paddle/fluid/tests/unittests/CMakeLists.txt|
-                paddle/fluid/eager/auto_code_generator/CMakeLists.txt|
-                paddle/fluid/framework/CMakeLists.txt|
-                paddle/fluid/eager/auto_code_generator/final_state_generator/CMakeLists.txt|
-                cmake/third_party.cmake|
-                paddle/fluid/inference/tests/infer_ut/CMakeLists.txt|
-                cmake/configure.cmake|
-                paddle/fluid/inference/api/demo_ci/CMakeLists.txt|
-                cmake/flags.cmake|
-                cmake/inference_lib.cmake|
-                cmake/external/protobuf.cmake|
-                cmake/system.cmake|
-                cmake/cudnn.cmake|
-                cmake/external/mkldnn.cmake|
-                cmake/unity_build.cmake|
-                paddle/fluid/framework/fleet/CMakeLists.txt|
-                paddle/fluid/inference/CMakeLists.txt|
-                paddle/fluid/inference/tests/api/CMakeLists.txt|
-                paddle/fluid/operators/CMakeLists.txt|
-                paddle/phi/api/lib/CMakeLists.txt|
-                cmake/external/gflags.cmake|
-                cmake/external/lite.cmake|
-                cmake/external/poplar.cmake|
-                cmake/python_module.cmake|
-                python/paddle/fluid/tests/unittests/asp/CMakeLists.txt|
-                cmake/cuda.cmake|
-                cmake/FindNumPy.cmake|
-                cmake/phi.cmake|
-                paddle/fluid/framework/ir/CMakeLists.txt|
-                paddle/fluid/platform/CMakeLists.txt|
-                python/paddle/fluid/tests/unittests/mlu/CMakeLists.txt|
-                python/paddle/tests/CMakeLists.txt|
-                cmake/ccache.cmake|
-                cmake/coveralls.cmake|
-                cmake/external/glog.cmake|
-                cmake/external/onnxruntime.cmake|
-                cmake/external/openblas.cmake|
-                cmake/external/xpu.cmake|
-                cmake/hip.cmake|
-                paddle/fluid/distributed/CMakeLists.txt|
-                paddle/fluid/framework/details/CMakeLists.txt|
-                paddle/fluid/imperative/CMakeLists.txt|
-                paddle/fluid/inference/analysis/ir_passes/CMakeLists.txt|
-                paddle/fluid/inference/api/CMakeLists.txt|
-                paddle/fluid/operators/controlflow/CMakeLists.txt|
-                python/paddle/fluid/tests/unittests/distributed_passes/CMakeLists.txt|
-                cmake/cblas.cmake|
-                cmake/coverallsGcovJsons.cmake|
-                cmake/external/brpc.cmake|
-                cmake/external/cryptopp.cmake|
-                cmake/external/gtest.cmake|
-                cmake/external/llvm.cmake|
-                cmake/external/utf8proc.cmake|
-                cmake/external/warpctc.cmake|
-                cmake/external/zlib.cmake|
-                cmake/FindGperftools.cmake|
-                cmake/operators.cmake|
-                cmake/tensorrt.cmake|
-                paddle/fluid/inference/api/details/CMakeLists.txt|
-                python/paddle/fluid/tests/unittests/xpu/CMakeLists.txt|
-                cmake/external/arm_brpc.cmake|
-                cmake/external/concurrentqueue.cmake|
-                cmake/external/eigen.cmake|
-                cmake/external/mklml.cmake|
-                cmake/external/paddle2onnx.cmake|
-                cmake/miopen.cmake|
-                cmake/nccl.cmake|
-                cmake/simd.cmake|
-                paddle/fluid/distributed/fleet_executor/CMakeLists.txt|
-                paddle/fluid/eager/api/generated/fluid_generated/forwards/CMakeLists.txt|
-                paddle/fluid/framework/io/CMakeLists.txt|
-                paddle/fluid/imperative/tests/CMakeLists.txt|
-                paddle/fluid/inference/analysis/CMakeLists.txt|
-                paddle/fluid/inference/tests/infer_ut/external-cmake/gtest-cpp.cmake|
-                paddle/fluid/memory/allocation/CMakeLists.txt|
-                paddle/fluid/memory/CMakeLists.txt|
-                paddle/fluid/operators/cinn/CMakeLists.txt|
-                paddle/fluid/operators/collective/CMakeLists.txt|
-                paddle/fluid/operators/ipu/CMakeLists.txt|
-                paddle/fluid/operators/jit/CMakeLists.txt|
-                paddle/fluid/operators/pscore/CMakeLists.txt|
-                paddle/fluid/platform/device/ipu/CMakeLists.txt|
-                paddle/fluid/platform/dynload/CMakeLists.txt|
-                paddle/infrt/external_kernels/CMakeLists.txt|
-                paddle/infrt/kernel/phi/CMakeLists.txt|
-                paddle/phi/backends/dynload/CMakeLists.txt|
-                paddle/phi/CMakeLists.txt|
-                paddle/phi/kernels/CMakeLists.txt|
-                paddle/phi/tests/core/CMakeLists.txt|
-                python/CMakeLists.txt|
-                python/paddle/fluid/contrib/slim/tests/CMakeLists.txt|
-                python/paddle/fluid/tests/unittests/autograd/CMakeLists.txt|
-                python/paddle/fluid/tests/unittests/distribution/CMakeLists.txt|
-                python/paddle/fluid/tests/unittests/dygraph_to_static/CMakeLists.txt|
-                python/paddle/fluid/tests/unittests/fft/CMakeLists.txt|
-                python/paddle/fluid/tests/unittests/ipu/CMakeLists.txt|
-                python/paddle/fluid/tests/unittests/mkldnn/CMakeLists.txt|
-                python/paddle/fluid/tests/unittests/npu/CMakeLists.txt|
-                python/paddle/fluid/tests/unittests/ps/CMakeLists.txt|
-                python/paddle/fluid/tests/unittests/rnn/CMakeLists.txt|
-                python/paddle/fluid/tests/unittests/sequence/CMakeLists.txt
-            )$+    -   id: forbid-crlf
+        files: \.md$
+    -   id: remove-crlf
+        files: \.md$
+    -   id: forbid-tabs
+        files: \.md$
+    -   id: remove-tabs
+        files: \.md$