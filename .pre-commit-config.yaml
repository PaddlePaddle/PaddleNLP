--- conflicted
+++ resolved
@@ -4,11 +4,7 @@
     rev: 22.8.0
     hooks:
     -   id: black
-<<<<<<< HEAD
-        files: \.py$
-=======
         files: \.(py|pyi)$
->>>>>>> 39be9ef2
         additional_dependencies: [toml]
 -   repo: https://github.com/PyCQA/isort
     rev: 5.10.1
