repos:
# For Python files
-   repo: https://github.com/psf/black.git
    rev: 22.8.0
    hooks:
<<<<<<< HEAD
    -   id: yapf
        files: \.py$
        exclude: ^templates/
=======
    -   id: black
        files: \.(py|pyi)$
        additional_dependencies: [toml]
-   repo: https://github.com/PyCQA/isort
    rev: 5.10.1
    hooks:
    -   id: isort
-   repo: https://github.com/PyCQA/flake8
    rev: 4.0.1
    hooks:
    -   id: flake8
>>>>>>> 7beda5e3
-   repo: https://github.com/pre-commit/pre-commit-hooks
    rev: v4.1.0
    hooks:
    -   id: check-merge-conflict
    -   id: check-symlinks
    -   id: detect-private-key
        files: (?!.*paddle)^.*$
    -   id: end-of-file-fixer
        files: \.md$
    -   id: trailing-whitespace
        files: \.md$
-   repo: https://github.com/Lucas-C/pre-commit-hooks
    rev: v1.1.14
    hooks:
    -   id: forbid-crlf
        files: \.md$
    -   id: remove-crlf
        files: \.md$
    -   id: forbid-tabs
        files: \.md$
    -   id: remove-tabs
        files: \.md$
-   repo: local
    hooks:
    -   id: copyright_checker
        name: copyright_checker
        entry: python .copyright.hook
        language: system
        files: \.(c|cc|cxx|cpp|cu|h|hpp|hxx|proto|xpu|kps|py|sh)$<|MERGE_RESOLUTION|>--- conflicted
+++ resolved
@@ -3,11 +3,6 @@
 -   repo: https://github.com/psf/black.git
     rev: 22.8.0
     hooks:
-<<<<<<< HEAD
-    -   id: yapf
-        files: \.py$
-        exclude: ^templates/
-=======
     -   id: black
         files: \.(py|pyi)$
         additional_dependencies: [toml]
@@ -19,7 +14,6 @@
     rev: 4.0.1
     hooks:
     -   id: flake8
->>>>>>> 7beda5e3
 -   repo: https://github.com/pre-commit/pre-commit-hooks
     rev: v4.1.0
     hooks:
