# Copyright (c) 2021 PaddlePaddle Authors. All Rights Reserved.
#
# Licensed under the Apache License, Version 2.0 (the "License");
# you may not use this file except in compliance with the License.
# You may obtain a copy of the License at
#
#     http://www.apache.org/licenses/LICENSE-2.0
#
# Unless required by applicable law or agreed to in writing, software
# distributed under the License is distributed on an "AS IS" BASIS,
# WITHOUT WARRANTIES OR CONDITIONS OF ANY KIND, either express or implied.
# See the License for the specific language governing permissions and
# limitations under the License.
import paddle
from paddlenlp.transformers import MBartForConditionalGeneration, MBart50Tokenizer

model_name = "mbart-large-50-many-to-many-mmt"

<<<<<<< HEAD
tokenizer = MBart50Tokenizer.from_pretrained(model_name)
model = MBartForConditionalGeneration.from_pretrained(model_name,
                                                      src_lang="en_XX")
=======
tokenizer = MBartTokenizer.from_pretrained(model_name, src_lang="en_XX")
model = MBartForConditionalGeneration.from_pretrained(model_name)
>>>>>>> d6f1c61f
model.eval()


def postprocess_response(seq, bos_idx, eos_idx):
    """Post-process the decoded sequence."""
    eos_pos = len(seq) - 1
    for i, idx in enumerate(seq):
        if idx == eos_idx:
            eos_pos = i
            break
    seq = [
        idx for idx in seq[:eos_pos + 1] if idx != bos_idx and idx != eos_idx
    ]
    res = tokenizer.convert_ids_to_string(seq)
    return res


bos_id = tokenizer.lang_code_to_id["zh_CN"]
eos_id = model.mbart.config["eos_token_id"]

inputs = "PaddleNLP is a powerful NLP library with Awesome pre-trained models and easy-to-use interface, supporting wide-range of NLP tasks from research to industrial applications."
input_ids = tokenizer(inputs)["input_ids"]
input_ids = paddle.to_tensor(input_ids, dtype='int32').unsqueeze(0)

outputs, _ = model.generate(input_ids=input_ids,
                            forced_bos_token_id=bos_id,
                            decode_strategy="beam_search",
                            num_beams=4,
                            max_length=50,
                            use_faster=True)

result = postprocess_response(outputs[0].numpy().tolist(), bos_id, eos_id)

print("Model input:", inputs)

print("Result:", result)
# PaddleNLP是一个强大的NLP库,具有超乎寻常的预训练模型和易于使用的接口,支持从研究到工业应用的广泛的NLP任务。<|MERGE_RESOLUTION|>--- conflicted
+++ resolved
@@ -16,14 +16,8 @@
 
 model_name = "mbart-large-50-many-to-many-mmt"
 
-<<<<<<< HEAD
-tokenizer = MBart50Tokenizer.from_pretrained(model_name)
-model = MBartForConditionalGeneration.from_pretrained(model_name,
-                                                      src_lang="en_XX")
-=======
-tokenizer = MBartTokenizer.from_pretrained(model_name, src_lang="en_XX")
+tokenizer = MBart50Tokenizer.from_pretrained(model_name, src_lang="en_XX")
 model = MBartForConditionalGeneration.from_pretrained(model_name)
->>>>>>> d6f1c61f
 model.eval()
 
 
