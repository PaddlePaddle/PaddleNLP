--- conflicted
+++ resolved
@@ -1,3 +1,5 @@
+
+
 English | [简体中文](./README.md)
 
 <p align="center">
@@ -215,13 +217,7 @@
 Scan the QR code below with your Wechat⬇️. You can access to official technical exchange group. Look forward to your participation.
 
 <div align="center">
-<<<<<<< HEAD
   <img src="https://user-images.githubusercontent.com/11793384/156119400-1bdbfb6f-9af0-4886-8f98-7d17f386638f.jpg" width="210" height="200" />
-=======
-  <img src="https://user-images.githubusercontent.com/11793384/154794722-66d87e2b-7de5-4df2-a57c-14ce6e128dd3.jpg" width="210" height="200" />
->>>>>>> 233a5a7f
-</div>
-
 
 
 ## ChangeLog
