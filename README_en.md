[简体中文🀄](./README_cn.md) |  **English**🌎

<p align="center">
  <img src="https://user-images.githubusercontent.com/1371212/175816733-8ec25eb0-9af3-4380-9218-27c154518258.png" align="middle"  width="500" />
</p>

------------------------------------------------------------------------------------------

<p align="center">
    <a href="./LICENSE"><img src="https://img.shields.io/badge/license-Apache%202-dfd.svg"></a>
    <a href="https://github.com/PaddlePaddle/PaddleNLP/releases"><img src="https://img.shields.io/github/v/release/PaddlePaddle/PaddleNLP?color=ffa"></a>
    <a href=""><img src="https://img.shields.io/badge/python-3.6.2+-aff.svg"></a>
    <a href=""><img src="https://img.shields.io/badge/os-linux%2C%20win%2C%20mac-pink.svg"></a>
    <a href="https://github.com/PaddlePaddle/PaddleNLP/graphs/contributors"><img src="https://img.shields.io/github/contributors/PaddlePaddle/PaddleNLP?color=9ea"></a>
    <a href="https://github.com/PaddlePaddle/PaddleNLP/commits"><img src="https://img.shields.io/github/commit-activity/m/PaddlePaddle/PaddleNLP?color=3af"></a>
    <a href="https://pypi.org/project/paddlenlp/"><img src="https://img.shields.io/pypi/dm/paddlenlp?color=9cf"></a>
    <a href="https://github.com/PaddlePaddle/PaddleNLP/issues"><img src="https://img.shields.io/github/issues/PaddlePaddle/PaddleNLP?color=9cc"></a>
    <a href="https://github.com/PaddlePaddle/PaddleNLP/stargazers"><img src="https://img.shields.io/github/stars/PaddlePaddle/PaddleNLP?color=ccf"></a>
</p>

<h4 align="center">
  <a href=#features> Features </a> |
  <a href=#installation> Installation </a> |
  <a href=#quick-start> Quick Start </a> |
  <a href=#api-reference> API Reference </a> |
  <a href=#community> Community </a>
</h4>

**PaddleNLP** is an *easy-to-use* and *powerful* NLP library with **Awesome** pre-trained model zoo, supporting wide-range of NLP tasks from research to industrial applications.

## News 📢

<<<<<<< HEAD
* 🔥 **2022.12.9 [PaddleNLP v2.4.5](https://github.com/PaddlePaddle/PaddleNLP/releases/tag/v2.4.5)**
  * 📃 Release **UIE-X**, an universal information extraction model which supports both document and text inputs.
  * 🔨 Industrial application: Release [**Complete Solution of Information Extraction**](./applications/information_extraction), supports most extraction tasks, and we provide a comprehensive and easy-to-use fine-tuning customization workflow。
* 🔥 **2022.11.28 [PaddleNLP v2.4.4](https://github.com/PaddlePaddle/PaddleNLP/releases/tag/v2.4.4)**
  * 💪 Framework upgrade: Introduced [**Huggingface Hub Integration**](https://huggingface.co/PaddlePaddle) with a plan to gradually support all Models, Tokenizers and Taskflows to directly load from [Huggingface Hub](https://huggingface.co/PaddlePaddle); Added PET implementation to [**Prompt API**](./docs/advanced_guide/prompt.md).
  * 💎 NLP Tool: [**Pipelines**](./pipelines) now supports Cross-Encoder [Ernie-Search](./pipelines/API.md) for Semantic Search; Released [**SimpleServing**](./docs/server.md), a quick out-of-box solution to deploy Taskflows and Pretrained Models.
* 🔥 **2022.11.17 [PaddleNLP v2.4.3](https://github.com/PaddlePaddle/PaddleNLP/releases/tag/v2.4.3) Released!**
  * 💪 Framework upgrade: 🏆 Upgrade [**Prompt API**](./docs/advanced_guide/prompt.md), supporting more flexible prompt definitions and winning the 1st place in [FewCLUE](https://mp.weixin.qq.com/s/_JPiAzFA1f0BZ0igdv-EKA); 🕸 Upgrade [**Trainer API**](./docs/trainer.md), supporting Seq2seqTrainer, IterableDataset as well as bf16 and sharding strategies.
  * 🔨 Industrial application: 🏃 Upgrade for [**Universal Information Extraction**](./model_zoo/uie). Support **quantization aware training** and INT8 precision inference for inference performance boost.
* 🔥 **2022.10.27 [PaddleNLP v2.4.2](https://github.com/PaddlePaddle/PaddleNLP/releases/tag/v2.4.2) Released!**
  * NLG Upgrade: 📄 Release [**Solution of Text Summarization**](https://github.com/PaddlePaddle/PaddleNLP/tree/develop/applications/text_summarization/pegasus) based on Pegasus;❓ Release [**Solution of Problem Generation**](./examples/question_generation), providing **general problem generation pre-trained model** based on Baidu's UNIMO Text and large-scale multi domain problem generation dataset. Supporting high-performance inference ability based on FastGeneration , and covering the whole process of training , inference and deployment.
* 🔥 **2022.10.14 [PaddleNLP v2.4.1](https://github.com/PaddlePaddle/PaddleNLP/releases/tag/v2.4.1) Released!**
  * 🧾 Release multilingual/cross-lingual pre-trained models [**ERNIE-Layout**](./model_zoo/ernie-layout/) which achieves new SOTA results in 11 downstream tasks. **DocPrompt** 🔖 based on ERNIE-Layout is also released which has the ability for multilingual document information extraction and question ansering.
* 🔥 **2022.9.6 [PaddleNLPv2.4](https://github.com/PaddlePaddle/PaddleNLP/releases/tag/v2.4.0) Released!**

  * 💎 NLP Tool: **[Pipelines](./pipelines)** released. Supports for fast construction of search engine and question answering systems, and it is expandable to all kinds of NLP systems. Building end-to-end pipelines for NLP tasks like playing Lego!

  * 🔨 Industrial application: Release **[Complete Solution of Text Classification](./applications/text_classification)** covering various scenarios of text classification: multi-class, multi-label and hierarchical, it also supports for **few-shot learning** and the training and optimization of **TrustAI**. Upgrade for [**Universal Information Extraction**](./model_zoo/uie) and release **UIE-M**, support both Chinese and English information extraction in a single model; release the data distillation solution for UIE to break the bottleneck of time-consuming of inference.

  * 🍭 AIGC: Release code generation SOTA model [**CodeGen**](./examples/code_generation/codegen), supports for multiple programming languages code generation. Integrate [**Text to Image Model**](https://github.com/PaddlePaddle/PaddleNLP/blob/develop/docs/model_zoo/taskflow.md#%E6%96%87%E5%9B%BE%E7%94%9F%E6%88%90) DALL·E Mini, Disco Diffusion, Stable Diffusion, let's play and have some fun! Release [**Chinese Text Summarization Application**](./applications/text_summarization), first release of chinese text summarization model pretrained on a large scale of corpus, it can be use via Taskflow API and support for finetuning on your own data.
=======
* 🔥 **Latest Features**
  * 📃 Release **[UIE-X](./applications/information_extraction)**, an universal information extraction model that supports both document and text inputs.
  * ❣️Release  **[Opinion Mining and Sentiment Analysis Models](./applications/sentiment_analysis/unified_sentiment_extraction)** based on UIE,  including abilities of sentence-level and aspect-based sentiment classification, attribute extraction,  opinion extraction,  attribute aggregation and implicit opinion extraction.
* **2022.9.6 [PaddleNLPv2.4](https://github.com/PaddlePaddle/PaddleNLP/releases/tag/v2.4.0) Released!**
  * 💎 NLP Tools: Released **[Pipelines](./pipelines)** which supports turn-key construction of search engine and question answering systems. It features a flexible design that is applicable for all kinds of NLP systems so you can build end-to-end NLP pipelines like Legos!

  * 🔨 Industrial application: Release **[Complete Solution of Text Classification](./applications/text_classification)** covering various scenarios of text classification: multi-class, multi-label and hierarchical, it also supports **few-shot learning** and the training and optimization of **TrustAI**. Upgrade for [**UIE**](./model_zoo/uie) and release **UIE-M**, support both Chinese and English information extraction in a single model; release the data distillation solution for UIE to break the bottleneck of time-consuming of inference.

  * 🍭 AIGC: Release code generation SOTA model [**CodeGen**](./examples/code_generation/codegen) that supports  multiple programming languages code generation. Integrate [**Text to Image Model**](https://github.com/PaddlePaddle/PaddleNLP/blob/develop/docs/model_zoo/taskflow.md#%E6%96%87%E5%9B%BE%E7%94%9F%E6%88%90) DALL·E Mini, Disco Diffusion, Stable Diffusion, let's play and have some fun!
>>>>>>> 0399b72b

  * 💪 Framework upgrade: Release [**Auto Model Compression API**](./docs/compression.md), supports for pruning and quantization automatically, lower the barriers of model compression; Release [**Few-shot Prompt**](./applications/text_classification/multi_class/few-shot), includes the algorithms such as PET, P-Tuning and RGL.





## Features

#### <a href=#out-of-box-nlp-toolset> 📦 Out-of-Box NLP Toolset </a>

#### <a href=#awesome-chinese-model-zoo> 🤗 Awesome Chinese Model Zoo </a>

#### <a href=#industrial-end-to-end-system> 🎛️ Industrial End-to-end System </a>

#### <a href=#high-performance-distributed-training-and-inference> 🚀 High Performance Distributed Training and Inference </a>


### Out-of-Box NLP Toolset

Taskflow aims to provide off-the-shelf NLP pre-built task covering NLU and NLG technique, in the meanwhile with extreamly fast infernece satisfying industrial scenario.

![taskflow1](https://user-images.githubusercontent.com/11793384/159693816-fda35221-9751-43bb-b05c-7fc77571dd76.gif)

For more usage please refer to [Taskflow Docs](./docs/model_zoo/taskflow.md).

### Awesome Chinese Model Zoo

#### 🀄 Comprehensive Chinese Transformer Models

We provide **45+** network architectures and over **500+** pretrained models. Not only includes all the SOTA model like ERNIE, PLATO and SKEP released by Baidu, but also integrates most of the high-quality Chinese pretrained model developed by other organizations. Use `AutoModel` API to **⚡SUPER FAST⚡** download pretrained models of different architecture. We welcome all developers to contribute your Transformer models to PaddleNLP!

```python
from paddlenlp.transformers import *

ernie = AutoModel.from_pretrained('ernie-3.0-medium-zh')
bert = AutoModel.from_pretrained('bert-wwm-chinese')
albert = AutoModel.from_pretrained('albert-chinese-tiny')
roberta = AutoModel.from_pretrained('roberta-wwm-ext')
electra = AutoModel.from_pretrained('chinese-electra-small')
gpt = AutoModelForPretraining.from_pretrained('gpt-cpm-large-cn')
```

Due to the computation limitation, you can use the ERNIE-Tiny light models to accelerate the deployment of pretrained models.
```python
# 6L768H
ernie = AutoModel.from_pretrained('ernie-3.0-medium-zh')
# 6L384H
ernie = AutoModel.from_pretrained('ernie-3.0-mini-zh')
# 4L384H
ernie = AutoModel.from_pretrained('ernie-3.0-micro-zh')
# 4L312H
ernie = AutoModel.from_pretrained('ernie-3.0-nano-zh')
```
Unified API experience for NLP task like semantic representation, text classification, sentence matching, sequence labeling, question answering, etc.

```python
import paddle
from paddlenlp.transformers import *

tokenizer = AutoTokenizer.from_pretrained('ernie-3.0-medium-zh')
text = tokenizer('natural language processing')

# Semantic Representation
model = AutoModel.from_pretrained('ernie-3.0-medium-zh')
sequence_output, pooled_output = model(input_ids=paddle.to_tensor([text['input_ids']]))
# Text Classificaiton and Matching
model = AutoModelForSequenceClassification.from_pretrained('ernie-3.0-medium-zh')
# Sequence Labeling
model = AutoModelForTokenClassification.from_pretrained('ernie-3.0-medium-zh')
# Question Answering
model = AutoModelForQuestionAnswering.from_pretrained('ernie-3.0-medium-zh')
```

#### Wide-range NLP Task Support

PaddleNLP provides rich examples covering mainstream NLP task to help developers accelerate problem solving. You can find our powerful transformer [Model Zoo](./model_zoo), and wide-range NLP application [exmaples](./examples) with detailed instructions.

Also you can run our interactive [Notebook tutorial](https://aistudio.baidu.com/aistudio/personalcenter/thirdview/574995) on AI Studio, a powerful platform with **FREE** computing resource.

<details><summary> PaddleNLP Transformer model summary (<b>click to show details</b>) </summary><div>

| Model              | Sequence Classification | Token Classification | Question Answering | Text Generation | Multiple Choice |
| :----------------- | ----------------------- | -------------------- | ------------------ | --------------- | --------------- |
| ALBERT             | ✅                       | ✅                    | ✅                  | ❌               | ✅               |
| BART               | ✅                       | ✅                    | ✅                  | ✅               | ❌               |
| BERT               | ✅                       | ✅                    | ✅                  | ❌               | ✅               |
| BigBird            | ✅                       | ✅                    | ✅                  | ❌               | ✅               |
| BlenderBot         | ❌                       | ❌                    | ❌                  | ✅               | ❌               |
| ChineseBERT        | ✅                       | ✅                    | ✅                  | ❌               | ❌               |
| ConvBERT           | ✅                       | ✅                    | ✅                  | ❌               | ✅               |
| CTRL               | ✅                       | ❌                    | ❌                  | ❌               | ❌               |
| DistilBERT         | ✅                       | ✅                    | ✅                  | ❌               | ❌               |
| ELECTRA            | ✅                       | ✅                    | ✅                  | ❌               | ✅               |
| ERNIE              | ✅                       | ✅                    | ✅                  | ❌               | ✅               |
| ERNIE-CTM          | ❌                       | ✅                    | ❌                  | ❌               | ❌               |
| ERNIE-Doc          | ✅                       | ✅                    | ✅                  | ❌               | ❌               |
| ERNIE-GEN          | ❌                       | ❌                    | ❌                  | ✅               | ❌               |
| ERNIE-Gram         | ✅                       | ✅                    | ✅                  | ❌               | ❌               |
| ERNIE-M            | ✅                       | ✅                    | ✅                  | ❌               | ❌               |
| FNet               | ✅                       | ✅                    | ✅                  | ❌               | ✅               |
| Funnel-Transformer | ✅                       | ✅                    | ✅                  | ❌               | ❌               |
| GPT                | ✅                       | ✅                    | ❌                  | ✅               | ❌               |
| LayoutLM           | ✅                       | ✅                    | ❌                  | ❌               | ❌               |
| LayoutLMv2         | ❌                       | ✅                    | ❌                  | ❌               | ❌               |
| LayoutXLM          | ❌                       | ✅                    | ❌                  | ❌               | ❌               |
| LUKE               | ❌                       | ✅                    | ✅                  | ❌               | ❌               |
| mBART              | ✅                       | ❌                    | ✅                  | ❌               | ✅               |
| MegatronBERT       | ✅                       | ✅                    | ✅                  | ❌               | ✅               |
| MobileBERT         | ✅                       | ❌                    | ✅                  | ❌               | ❌               |
| MPNet              | ✅                       | ✅                    | ✅                  | ❌               | ✅               |
| NEZHA              | ✅                       | ✅                    | ✅                  | ❌               | ✅               |
| PP-MiniLM          | ✅                       | ❌                    | ❌                  | ❌               | ❌               |
| ProphetNet         | ❌                       | ❌                    | ❌                  | ✅               | ❌               |
| Reformer           | ✅                       | ❌                    | ✅                  | ❌               | ❌               |
| RemBERT            | ✅                       | ✅                    | ✅                  | ❌               | ✅               |
| RoBERTa            | ✅                       | ✅                    | ✅                  | ❌               | ✅               |
| RoFormer           | ✅                       | ✅                    | ✅                  | ❌               | ❌               |
| SKEP               | ✅                       | ✅                    | ❌                  | ❌               | ❌               |
| SqueezeBERT        | ✅                       | ✅                    | ✅                  | ❌               | ❌               |
| T5                 | ❌                       | ❌                    | ❌                  | ✅               | ❌               |
| TinyBERT           | ✅                       | ❌                    | ❌                  | ❌               | ❌               |
| UnifiedTransformer | ❌                       | ❌                    | ❌                  | ✅               | ❌               |
| XLNet              | ✅                       | ✅                    | ✅                  | ❌               | ✅               |

</div></details>

For more pretrained model usage, please refer to [Transformer API Docs](./docs/model_zoo/index.rst).

### Industrial End-to-end System

We provide high value scenarios including information extraction, semantic retrieval, questionn answering high-value.

For more details industial cases please refer to [Applications](./applications).


#### 🔍 Neural Search System

<div align="center">
    <img src="https://user-images.githubusercontent.com/11793384/168514909-8817d79a-72c4-4be1-8080-93d1f682bb46.gif" width="400">
</div>


For more details please refer to [Neural Search](./applications/neural_search).

#### ❓ Question Answering System

We provide question answering pipeline which can support FAQ system, Document-level Visual Question answering system based on [🚀RocketQA](https://github.com/PaddlePaddle/RocketQA).

<div align="center">
    <img src="https://user-images.githubusercontent.com/11793384/168514868-1babe981-c675-4f89-9168-dd0a3eede315.gif" width="400">
</div>


For more details please refer to [Question Answering](./applications/question_answering) and [Document VQA](./applications/document_intelligence/doc_vqa).


#### 💌 Opinion Extraction and Sentiment Analysis

We build an opinion extraction system for product review and fine-grained sentiment analysis based on [SKEP](https://arxiv.org/abs/2005.05635) Model.

<div align="center">
    <img src="https://user-images.githubusercontent.com/11793384/168407260-b7f92800-861c-4207-98f3-2291e0102bbe.png" width="300">
</div>


For more details please refer to [Sentiment Analysis](./applications/sentiment_analysis).

#### 🎙️ Speech Command Analysis

Integrated ASR Model, Information Extraction, we provide a speech command analysis pipeline that show how to use PaddleNLP and [PaddleSpeech](https://github.com/PaddlePaddle/PaddleSpeech) to solve Speech + NLP real scenarios.

<div align="center">
    <img src="https://user-images.githubusercontent.com/11793384/168412618-04897a47-79c9-4fe7-a054-5dc1f6a1f75c.png" width="500">
</div>


For more details please refer to [Speech Command Analysis](./applications/speech_cmd_analysis).

### High Performance Distributed Training and Inference

#### ⚡ FastTokenizer: High Performance Text Preprocessing Library

<div align="center">
    <img src="https://user-images.githubusercontent.com/11793384/168407921-b4395b1d-44bd-41a0-8c58-923ba2b703ef.png" width="400">
</div>

```python
AutoTokenizer.from_pretrained("ernie-3.0-medium-zh", use_fast=True)
```

Set `use_fast=True` to use C++ Tokenizer kernel to achieve 100x faster on text pre-processing. For more usage please refer to [FastTokenizer](./fast_tokenizer).

#### ⚡ FastGeneration: High Perforance Generation Library

<div align="center">
    <img src="https://user-images.githubusercontent.com/11793384/168407831-914dced0-3a5a-40b8-8a65-ec82bf13e53c.gif" width="400">
</div>

```python
model = GPTLMHeadModel.from_pretrained('gpt-cpm-large-cn')
...
outputs, _ = model.generate(
    input_ids=inputs_ids, max_length=10, decode_strategy='greedy_search',
    use_fast=True)
```

Set `use_fast=True` to achieve 5x speedup for Transformer, GPT, BART, PLATO, UniLM text generation. For more usage please refer to [FastGeneration](./fast_generation).

#### 🚀 Fleet: 4D Hybrid Distributed Training

<div align="center">
    <img src="https://user-images.githubusercontent.com/11793384/168515134-513f13e0-9902-40ef-98fa-528271dcccda.png" width="300">
</div>


For more super large-scale model pre-training details please refer to [GPT-3](./examples/language_model/gpt-3).


## Installation

### Prerequisites

* python >= 3.7
* paddlepaddle >= 2.2

More information about PaddlePaddle installation please refer to [PaddlePaddle's Website](https://www.paddlepaddle.org.cn/install/quick?docurl=/documentation/docs/zh/install/conda/linux-conda.html).

### Python pip Installation

```
pip install --upgrade paddlenlp
```

## Quick Start

**Taskflow** aims to provide off-the-shelf NLP pre-built task covering NLU and NLG scenario, in the meanwhile with extreamly fast infernece satisfying industrial applications.

```python
from paddlenlp import Taskflow

# Chinese Word Segmentation
seg = Taskflow("word_segmentation")
seg("第十四届全运会在西安举办")
>>> ['第十四届', '全运会', '在', '西安', '举办']

# POS Tagging
tag = Taskflow("pos_tagging")
tag("第十四届全运会在西安举办")
>>> [('第十四届', 'm'), ('全运会', 'nz'), ('在', 'p'), ('西安', 'LOC'), ('举办', 'v')]

# Named Entity Recognition
ner = Taskflow("ner")
ner("《孤女》是2010年九州出版社出版的小说，作者是余兼羽")
>>> [('《', 'w'), ('孤女', '作品类_实体'), ('》', 'w'), ('是', '肯定词'), ('2010年', '时间类'), ('九州出版社', '组织机构类'), ('出版', '场景事件'), ('的', '助词'), ('小说', '作品类_概念'), ('，', 'w'), ('作者', '人物类_概念'), ('是', '肯定词'), ('余兼羽', '人物类_实体')]

# Dependency Parsing
ddp = Taskflow("dependency_parsing")
ddp("9月9日上午纳达尔在亚瑟·阿什球场击败俄罗斯球员梅德韦杰夫")
>>> [{'word': ['9月9日', '上午', '纳达尔', '在', '亚瑟·阿什球场', '击败', '俄罗斯', '球员', '梅德韦杰夫'], 'head': [2, 6, 6, 5, 6, 0, 8, 9, 6], 'deprel': ['ATT', 'ADV', 'SBV', 'MT', 'ADV', 'HED', 'ATT', 'ATT', 'VOB']}]

# Sentiment Analysis
senta = Taskflow("sentiment_analysis")
senta("这个产品用起来真的很流畅，我非常喜欢")
>>> [{'text': '这个产品用起来真的很流畅，我非常喜欢', 'label': 'positive', 'score': 0.9938690066337585}]
```

## API Reference

- Support [LUGE](https://www.luge.ai/) dataset loading and compatible with Hugging Face [Datasets](https://huggingface.co/datasets). For more details please refer to [Dataset API](https://paddlenlp.readthedocs.io/zh/latest/data_prepare/dataset_list.html).
- Using Hugging Face style API to load 500+ selected transformer models and download with fast speed. For more information please refer to [Transformers API](https://paddlenlp.readthedocs.io/zh/latest/model_zoo/index.html).
- One-line of code to load pre-trained word embedding. For more usage please refer to [Embedding API](https://paddlenlp.readthedocs.io/zh/latest/model_zoo/embeddings.html).

Please find all PaddleNLP API Reference from our [readthedocs](https://paddlenlp.readthedocs.io/).

## Community

### Slack

To connect with other users and contributors, welcome to join our [Slack channel](https://paddlenlp.slack.com/).

### WeChat

Scan the QR code below with your Wechat⬇️. You can access to official technical exchange group. Look forward to your participation.

<div align="center">
<img src="https://user-images.githubusercontent.com/11793384/200770385-a2c02093-0e1d-4189-b324-8b0251cba316.jpg" width="150" height="150" />
</div>



## Citation

If you find PaddleNLP useful in your research, please consider cite
```
@misc{=paddlenlp,
    title={PaddleNLP: An Easy-to-use and High Performance NLP Library},
    author={PaddleNLP Contributors},
    howpublished = {\url{https://github.com/PaddlePaddle/PaddleNLP}},
    year={2021}
}
```

## Acknowledge

We have borrowed from Hugging Face's [Transformers](https://github.com/huggingface/transformers)🤗 excellent design on pretrained models usage, and we would like to express our gratitude to the authors of Hugging Face and its open source community.

## License

PaddleNLP is provided under the [Apache-2.0 License](./LICENSE).<|MERGE_RESOLUTION|>--- conflicted
+++ resolved
@@ -30,28 +30,6 @@
 
 ## News 📢
 
-<<<<<<< HEAD
-* 🔥 **2022.12.9 [PaddleNLP v2.4.5](https://github.com/PaddlePaddle/PaddleNLP/releases/tag/v2.4.5)**
-  * 📃 Release **UIE-X**, an universal information extraction model which supports both document and text inputs.
-  * 🔨 Industrial application: Release [**Complete Solution of Information Extraction**](./applications/information_extraction), supports most extraction tasks, and we provide a comprehensive and easy-to-use fine-tuning customization workflow。
-* 🔥 **2022.11.28 [PaddleNLP v2.4.4](https://github.com/PaddlePaddle/PaddleNLP/releases/tag/v2.4.4)**
-  * 💪 Framework upgrade: Introduced [**Huggingface Hub Integration**](https://huggingface.co/PaddlePaddle) with a plan to gradually support all Models, Tokenizers and Taskflows to directly load from [Huggingface Hub](https://huggingface.co/PaddlePaddle); Added PET implementation to [**Prompt API**](./docs/advanced_guide/prompt.md).
-  * 💎 NLP Tool: [**Pipelines**](./pipelines) now supports Cross-Encoder [Ernie-Search](./pipelines/API.md) for Semantic Search; Released [**SimpleServing**](./docs/server.md), a quick out-of-box solution to deploy Taskflows and Pretrained Models.
-* 🔥 **2022.11.17 [PaddleNLP v2.4.3](https://github.com/PaddlePaddle/PaddleNLP/releases/tag/v2.4.3) Released!**
-  * 💪 Framework upgrade: 🏆 Upgrade [**Prompt API**](./docs/advanced_guide/prompt.md), supporting more flexible prompt definitions and winning the 1st place in [FewCLUE](https://mp.weixin.qq.com/s/_JPiAzFA1f0BZ0igdv-EKA); 🕸 Upgrade [**Trainer API**](./docs/trainer.md), supporting Seq2seqTrainer, IterableDataset as well as bf16 and sharding strategies.
-  * 🔨 Industrial application: 🏃 Upgrade for [**Universal Information Extraction**](./model_zoo/uie). Support **quantization aware training** and INT8 precision inference for inference performance boost.
-* 🔥 **2022.10.27 [PaddleNLP v2.4.2](https://github.com/PaddlePaddle/PaddleNLP/releases/tag/v2.4.2) Released!**
-  * NLG Upgrade: 📄 Release [**Solution of Text Summarization**](https://github.com/PaddlePaddle/PaddleNLP/tree/develop/applications/text_summarization/pegasus) based on Pegasus;❓ Release [**Solution of Problem Generation**](./examples/question_generation), providing **general problem generation pre-trained model** based on Baidu's UNIMO Text and large-scale multi domain problem generation dataset. Supporting high-performance inference ability based on FastGeneration , and covering the whole process of training , inference and deployment.
-* 🔥 **2022.10.14 [PaddleNLP v2.4.1](https://github.com/PaddlePaddle/PaddleNLP/releases/tag/v2.4.1) Released!**
-  * 🧾 Release multilingual/cross-lingual pre-trained models [**ERNIE-Layout**](./model_zoo/ernie-layout/) which achieves new SOTA results in 11 downstream tasks. **DocPrompt** 🔖 based on ERNIE-Layout is also released which has the ability for multilingual document information extraction and question ansering.
-* 🔥 **2022.9.6 [PaddleNLPv2.4](https://github.com/PaddlePaddle/PaddleNLP/releases/tag/v2.4.0) Released!**
-
-  * 💎 NLP Tool: **[Pipelines](./pipelines)** released. Supports for fast construction of search engine and question answering systems, and it is expandable to all kinds of NLP systems. Building end-to-end pipelines for NLP tasks like playing Lego!
-
-  * 🔨 Industrial application: Release **[Complete Solution of Text Classification](./applications/text_classification)** covering various scenarios of text classification: multi-class, multi-label and hierarchical, it also supports for **few-shot learning** and the training and optimization of **TrustAI**. Upgrade for [**Universal Information Extraction**](./model_zoo/uie) and release **UIE-M**, support both Chinese and English information extraction in a single model; release the data distillation solution for UIE to break the bottleneck of time-consuming of inference.
-
-  * 🍭 AIGC: Release code generation SOTA model [**CodeGen**](./examples/code_generation/codegen), supports for multiple programming languages code generation. Integrate [**Text to Image Model**](https://github.com/PaddlePaddle/PaddleNLP/blob/develop/docs/model_zoo/taskflow.md#%E6%96%87%E5%9B%BE%E7%94%9F%E6%88%90) DALL·E Mini, Disco Diffusion, Stable Diffusion, let's play and have some fun! Release [**Chinese Text Summarization Application**](./applications/text_summarization), first release of chinese text summarization model pretrained on a large scale of corpus, it can be use via Taskflow API and support for finetuning on your own data.
-=======
 * 🔥 **Latest Features**
   * 📃 Release **[UIE-X](./applications/information_extraction)**, an universal information extraction model that supports both document and text inputs.
   * ❣️Release  **[Opinion Mining and Sentiment Analysis Models](./applications/sentiment_analysis/unified_sentiment_extraction)** based on UIE,  including abilities of sentence-level and aspect-based sentiment classification, attribute extraction,  opinion extraction,  attribute aggregation and implicit opinion extraction.
@@ -61,7 +39,6 @@
   * 🔨 Industrial application: Release **[Complete Solution of Text Classification](./applications/text_classification)** covering various scenarios of text classification: multi-class, multi-label and hierarchical, it also supports **few-shot learning** and the training and optimization of **TrustAI**. Upgrade for [**UIE**](./model_zoo/uie) and release **UIE-M**, support both Chinese and English information extraction in a single model; release the data distillation solution for UIE to break the bottleneck of time-consuming of inference.
 
   * 🍭 AIGC: Release code generation SOTA model [**CodeGen**](./examples/code_generation/codegen) that supports  multiple programming languages code generation. Integrate [**Text to Image Model**](https://github.com/PaddlePaddle/PaddleNLP/blob/develop/docs/model_zoo/taskflow.md#%E6%96%87%E5%9B%BE%E7%94%9F%E6%88%90) DALL·E Mini, Disco Diffusion, Stable Diffusion, let's play and have some fun!
->>>>>>> 0399b72b
 
   * 💪 Framework upgrade: Release [**Auto Model Compression API**](./docs/compression.md), supports for pruning and quantization automatically, lower the barriers of model compression; Release [**Few-shot Prompt**](./applications/text_classification/multi_class/few-shot), includes the algorithms such as PET, P-Tuning and RGL.
 
