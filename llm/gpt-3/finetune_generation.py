--- conflicted
+++ resolved
@@ -162,10 +162,6 @@
                 ".*linear2.*",
                 ".*out_proj.*",
             ]
-<<<<<<< HEAD
-
-=======
->>>>>>> 71b4c531
             lora_config = LoRAConfig(
                 target_modules=target_modules,
                 r=model_args.lora_rank,
