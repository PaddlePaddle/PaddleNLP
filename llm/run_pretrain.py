--- conflicted
+++ resolved
@@ -570,23 +570,15 @@
     # Training
     if training_args.do_train:
         train_result = trainer.train(resume_from_checkpoint=checkpoint)
-<<<<<<< HEAD
 
         # NOTE(gongenlei): new add
         if not training_args.autotuner_benchmark:
             metrics = train_result.metrics
-            trainer.save_model()
+            if not int(os.getenv("test_ci_no_save_model", 0)):
+                trainer.save_model()
             trainer.log_metrics("train", metrics)
             trainer.save_metrics("train", metrics)
             trainer.save_state()
-=======
-        metrics = train_result.metrics
-        if not int(os.getenv("test_ci_no_save_model", 0)):
-            trainer.save_model()
-        trainer.log_metrics("train", metrics)
-        trainer.save_metrics("train", metrics)
-        trainer.save_state()
->>>>>>> 2da0237e
 
     if training_args.do_predict:
         test_ret = trainer.predict(test_dataset)
