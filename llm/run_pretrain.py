--- conflicted
+++ resolved
@@ -429,11 +429,6 @@
     if model_args.fuse_attention_ffn is not None:
         config.fuse_attention_ffn = model_args.fuse_attention_ffn
 
-<<<<<<< HEAD
-=======
-    config.sep_parallel_degree = training_args.sep_parallel_degree
-    config.context_parallel_degree = training_args.context_parallel_degree
->>>>>>> 909be01b
     if config.sequence_parallel:
         assert config.tensor_parallel_degree > 1, "tensor_parallel_degree must be larger than 1 for sequence parallel."
     assert (
