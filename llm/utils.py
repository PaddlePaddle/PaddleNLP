# Copyright (c) 2023 PaddlePaddle Authors. All Rights Reserved.
#
# Licensed under the Apache License, Version 2.0 (the "License");
# you may not use this file except in compliance with the License.
# You may obtain a copy of the License at
#
#     http://www.apache.org/licenses/LICENSE-2.0
#
# Unless required by applicable law or agreed to in writing, software
# distributed under the License is distributed on an "AS IS" BASIS,
# WITHOUT WARRANTIES OR CONDITIONS OF ANY KIND, either express or implied.
# See the License for the specific language governing permissions and
# limitations under the License.
from __future__ import annotations

import glob
import math
import os
import struct
from typing import Dict, Optional

import numpy as np
import paddle
import paddle.distributed as dist
from paddle.distributed import fleet
from paddle.io import BatchSampler, DataLoader, DistributedBatchSampler
from sklearn.metrics import accuracy_score

from paddlenlp.datasets import InTokensIterableDataset
from paddlenlp.trainer import Trainer, TrainerCallback
from paddlenlp.trainer.trainer_utils import IterableDatasetShard, has_length
from paddlenlp.utils.log import logger


def compute_metrics(eval_preds):

    flattened_preds = np.array(eval_preds.predictions).flatten()
    flattened_labels = np.array(eval_preds.label_ids).flatten()
    filtered_preds = flattened_preds[flattened_labels != -100]
    filtered_labels = flattened_labels[flattened_labels != -100]
    accuracy = accuracy_score(y_true=filtered_labels, y_pred=filtered_preds)
    return {
        "accuracy": accuracy,
    }


def get_prefix_tuning_params(model):
    if model.base_model_prefix == "chatglm":
        from paddlenlp.peft.prefix import chatglm_postprocess_past_key_value

        num_attention_heads = model.config.num_attention_heads
        num_hidden_layers = model.config.num_hidden_layers
        hidden_size = model.config.hidden_size
        postprocess_past_key_value = chatglm_postprocess_past_key_value
        multi_query_group_num = None
    elif model.base_model_prefix == "chatglm_v2":
        from paddlenlp.peft.prefix import chatglm_postprocess_past_key_value

        num_attention_heads = model.config.num_attention_heads
        num_hidden_layers = model.config.num_layers
        hidden_size = model.config.hidden_size
        postprocess_past_key_value = chatglm_postprocess_past_key_value
        multi_query_group_num = model.config.multi_query_group_num
    elif model.base_model_prefix == "bloom":
        from paddlenlp.peft.prefix import bloom_postprocess_past_key_value

        num_attention_heads = model.config.num_attention_heads
        num_hidden_layers = model.config.n_layer
        hidden_size = model.config.n_embed
        postprocess_past_key_value = bloom_postprocess_past_key_value
        multi_query_group_num = None
    elif model.base_model_prefix == "llama":
        from paddlenlp.peft.prefix import llama_postprocess_past_key_value

        num_attention_heads = model.config.n_head
        num_hidden_layers = model.config.n_layer
        hidden_size = model.config.hidden_size
        postprocess_past_key_value = llama_postprocess_past_key_value
        multi_query_group_num = None
    elif model.base_model_prefix == "qwen":
        from paddlenlp.peft.prefix import qwen_postprocess_past_key_value

        num_attention_heads = model.config.num_attention_heads
        num_hidden_layers = model.config.num_hidden_layers
        hidden_size = model.config.hidden_size
        postprocess_past_key_value = qwen_postprocess_past_key_value
        multi_query_group_num = None
    else:
        raise ValueError(f"Unknown base_model_prefix: {model.base_model_prefix}. ")
    return dict(
        num_attention_heads=num_attention_heads,
        num_hidden_layers=num_hidden_layers,
        hidden_size=hidden_size,
        postprocess_past_key_value=postprocess_past_key_value,
        multi_query_group_num=multi_query_group_num,
    )


def get_lora_target_modules(model):
    # Not yet support RowParallelLinear
    if model.base_model_prefix == "chatglm":
        target_modules = [".*query_key_value.*", ".*dense.*", ".*dense_h_to_4h.*", ".*dense_4h_to_h.*"]
    elif model.base_model_prefix == "chatglm_v2":
        target_modules = [
            ".*query.*",
            ".*key.*",
            ".*value.*",
            ".*dense.*",
            ".*dense_h_to_4h.*",
            ".*dense_4h_to_h.*",
        ]
    elif model.base_model_prefix == "bloom":
        target_modules = [".*query_key_value.*", ".*dense.*", ".*dense_h_to_4h.*", ".*dense_4h_to_h.*"]
    elif model.base_model_prefix == "llama":
        target_modules = [
            ".*q_proj.*",
            ".*v_proj.*",
            ".*k_proj.*",
            ".*o_proj.*",
            ".*gate_proj.*",
            ".*down_proj.*",
            ".*up_proj.*",
        ]
    elif model.base_model_prefix == "opt":
        target_modules = [
            ".*project_in.*",
            ".*project_out.*",
            ".*q_proj.*",
            ".*k_proj.*",
            ".*v_proj.*",
            ".*qkv_proj.*",
            ".*out_proj.*",
            ".*linear1.*",
            ".*linear2.*",
        ]
    elif model.base_model_prefix == "qwen":
        target_modules = [
            ".*attn.c_attn.*",
            ".*attn.c_proj.*",
            ".*mlp.w1.*",
            ".*mlp.w2.*",
            ".*mlp.c_proj.*",
        ]
    else:
        raise ValueError(f"Unknown base_model_prefix: {model.base_model_prefix}.")
    return target_modules


class InTokensIterDatasetCallback(TrainerCallback):
    """
    A [`TrainerCallback`] that handles early stopping.

    """

    def on_step_end(self, args, state, control, **kwargs):
        train_dataloader = kwargs["train_dataloader"]
        if isinstance(train_dataloader.dataset, InTokensIterableDataset):
            dataset = train_dataloader.dataset
        elif isinstance(train_dataloader.dataset, IterableDatasetShard) and isinstance(
            train_dataloader.dataset.dataset, InTokensIterableDataset
        ):
            dataset = train_dataloader.dataset.dataset
        else:
            raise ValueError(
                "Unexpected dataset format: InTokensIterDatasetCallback expectes `paddlenlp.datasets.InTokensIterableDataset`"
            )
        if state.trial_params is None:
            state.trial_params = {}
        state.trial_params["intokens_global_step"] = dataset.intokens_global_step


class CausalLMTrainer(Trainer):
    def __init__(self, do_generation: bool, gen_args, data_args, **kwargs):
        super().__init__(**kwargs)
        self.do_generation = do_generation
        self.gen_args = gen_args
        self.data_args = data_args

    def prediction_step(
        self,
        model,
        inputs,
        prediction_loss_only: bool,
        ignore_keys=None,
    ):
        if prediction_loss_only:
            return super().prediction_step(model, inputs, prediction_loss_only, ignore_keys)
        elif not self.do_generation:
            loss, logits, labels = super().prediction_step(model, inputs, prediction_loss_only, ignore_keys)
            # argmax here to avoid gather all logits, which is too memory-consuming.
            # keepdim in order to maintain the same shape as logits
            if isinstance(logits, (list, tuple)):
                logits = logits[0]
            return (loss, logits.argmax(axis=-1, keepdim=True), labels)

        loss = None

        model.eval()
        with paddle.no_grad():
            generated_tokens = model.generate(
                input_ids=inputs["input_ids"],
                attention_mask=inputs["attention_mask"] if "attention_mask" in inputs else None,
                position_ids=inputs["position_ids"] if "position_ids" in inputs else None,
                max_length=max(self.data_args.max_length - inputs["input_ids"].shape[-1], 1),
                decode_strategy="sampling",
                top_k=self.gen_args.top_k,
                top_p=self.gen_args.top_p,
                bos_token_id=self.tokenizer.bos_token_id,
                eos_token_id=self.tokenizer.eos_token_id,
                pad_token_id=self.tokenizer.pad_token_id,
                use_cache=True,
            )[0]
            all_preds = []
            for pred_tokens in generated_tokens:
                pred_tokens = pred_tokens[pred_tokens != self.tokenizer.pad_token_id].tolist()
                all_preds.append(pred_tokens)
            max_pred_length = max([len(x) for x in all_preds])
            for index, preds in enumerate(all_preds):
                all_preds[index] = preds + [-100] * (max_pred_length - len(preds))
            all_preds = paddle.to_tensor(all_preds)

            if "labels" in inputs:
                all_labels = paddle.to_tensor(inputs["labels"])
            else:
                all_labels = None

        return (loss, all_preds, all_labels)

    def log(self, logs: Dict[str, float], **kwargs) -> None:
        if "loss" in logs:
            logs["ppl"] = np.exp(logs["loss"])
        if "eval_loss" in logs:
            logs["eval_ppl"] = np.exp(logs["eval_loss"])

        super(CausalLMTrainer, self).log(logs, **kwargs)

    def get_ptq_dataloader(self, ptq_ds):
        if self.args.world_size <= 1:
            ptq_sampler = BatchSampler(
                dataset=ptq_ds,
                shuffle=True,
                batch_size=self.args.per_device_train_batch_size,
                drop_last=self.args.dataloader_drop_last,
            )
        else:
            ptq_sampler = DistributedBatchSampler(
                self.train_dataset,
                batch_size=self.args.per_device_train_batch_size,
                shuffle=True,
                num_replicas=self.args.dataset_world_size,
                rank=self.args.dataset_rank,
                drop_last=self.args.dataloader_drop_last,
            )
        ptq_dataloader = DataLoader(
            ptq_ds,
            batch_sampler=ptq_sampler,
            collate_fn=self.data_collator,
            num_workers=self.args.dataloader_num_workers,
        )
        return ptq_dataloader

    def ptq_loop(
        self,
        dataloader: DataLoader,
        description: str,
        max_eval_iters: Optional[int] = -1,
    ):
        if isinstance(dataloader, paddle.io.DataLoader):
            batch_size = dataloader.batch_sampler.batch_size
        else:
            raise ValueError("Only support for paddle.io.DataLoader")

        if has_length(dataloader):
            logger.info(f"  Num examples = {self.num_examples(dataloader)}")
            if max_eval_iters > 0:
                logger.info(f"  Total {description} steps = {max_eval_iters}")
            else:
                logger.info(f"  Total {description} steps = {len(dataloader)}")
        else:
            logger.info("  Num examples: Unknown")
            if max_eval_iters > 0:
                logger.info(f"  Total {description} steps = {max_eval_iters}")

        logger.info(f"  Pre device batch size = {batch_size}")
        logger.info(f"  Total Batch size = {batch_size * self.args.dataset_world_size}")
        self.model.eval()
        with paddle.no_grad():
            for step, inputs in enumerate(dataloader):
                self.prediction_step(model=self.model, inputs=inputs, prediction_loss_only=True, ignore_keys=None)
                if max_eval_iters > 0 and step >= max_eval_iters - 1:
                    break


def get_infer_model_path(input_dir, model_prefix):
    if dist.get_world_size() > 1:
        local_rank = dist.ParallelEnv().dev_id
        return os.path.join(input_dir, "rank_{}".format(local_rank), model_prefix)
    else:
        return os.path.join(input_dir, model_prefix)


def generate_rank_mapping(output_filename):
    ring_id = -1
    try:
        hcg = fleet.get_hybrid_communicate_group()
        model_parallel_group = hcg.get_model_parallel_group()
        ring_id = model_parallel_group.id
    except Exception:
        pass

    if ring_id == -1:
        return

    world_size = dist.get_world_size()
    with open(output_filename, "w") as f:
        f.write("[ring_id -> ranks]\n")
        f.write(",".join(map(str, [0] + list(range(world_size)))) + "\n")
        f.write(",".join(map(str, [ring_id] + list(range(world_size)))) + "\n")

        f.write("[rank -> ring_ids]\n")
        for i in range(world_size):
            f.write("{},0,{}\n".format(i, ring_id))


def deserialize_from_file(fp):
    x_type = fp.read(1)
    x_type_out = struct.unpack("c", x_type)[0]
    # data
    data_list = []
    if x_type_out == b"0":
        data = fp.read(4)
        data_out = struct.unpack("f", data)[0]
        while data:
            data_out = struct.unpack("f", data)[0]
            data_list.append(data_out)
            data = fp.read(4)
    elif x_type_out == b"1":
        data = fp.read(8)
        while data:
            data_out = struct.unpack("l", data)[0]
            data_list.append(data_out)
            data = fp.read(8)
    elif x_type_out == b"2":
        data = fp.read(4)
        while data:
            data_out = struct.unpack("i", data)[0]
            data_list.append(data_out)
            data = fp.read(4)
    else:
        print("type error")
    data_arr = np.array(data_list)
    return data_arr


def get_alibi_slopes(num_heads):
    closest_power_of_2 = 2 ** math.floor(math.log2(num_heads))
    base = 2 ** (-(2 ** -(math.log2(closest_power_of_2) - 3)))
    powers = np.arange(1, 1 + closest_power_of_2)
    slopes = np.power(base, powers)

    if closest_power_of_2 != num_heads:
        extra_base = 2 ** (-(2 ** -(math.log2(2 * closest_power_of_2) - 3)))
        num_remaining_heads = min(closest_power_of_2, num_heads - closest_power_of_2)
        extra_powers = np.arange(1, 1 + 2 * num_remaining_heads, 2)
        slopes = np.concatante([slopes, np.power(extra_base, extra_powers)], axis=0)

    return slopes.astype("float32")


def pad_batch_data(insts, pad_id=0, return_seq_len=False, pad_style="right"):
    """Pad sequences to the max sequence length in batch."""
    max_len = max(map(len, insts))
    if pad_style == "left":
        inst_data = np.array([[pad_id] * (max_len - len(inst)) + list(inst) for inst in insts])
    else:
        inst_data = np.array([list(inst) + [pad_id] * (max_len - len(inst)) for inst in insts])

    if return_seq_len:
        seq_len = np.array([len(inst) for inst in insts])
        return inst_data.astype("int64").reshape([-1, max_len]), seq_len
    else:
        return inst_data.astype("int64").reshape([-1, max_len])


def dybatch_preprocess(
    tokenizer,
    texts: list[str],
    max_length: int,
    architectures: str,
    top_p: float,
    temperature: float,
    pre_caches_length: int = 0,
    benchmark: bool = False,
):
    """Pre-process generation inputs."""
    if "chatglm" in architectures:
        input_ids = []
        position_ids = []

        for text in texts:
            tokens = tokenizer(text, return_tensors="np", padding=True)
            input_ids.append(tokens["input_ids"][0])
            position_ids.append(tokens["position_ids"][0])

        inputs = {}
        pad_token_id = tokenizer([tokenizer.pad_token], return_tensors="np")["input_ids"][0][0]
        inputs["input_ids"], seq_len = pad_batch_data(input_ids, pad_id=pad_token_id, return_seq_len=True)
        bs = inputs["input_ids"].shape[0]
        max_len = max(map(len, input_ids))

        inst_data_pos = []
        for i in range(len(position_ids)):
            inst_data_pos.append(np.array([list(inst) + [0] * (max_len - len(inst)) for inst in position_ids[i]]))
        inputs["position_ids"] = paddle.to_tensor(np.array(inst_data_pos))
    else:
        input_ids = []
        position_ids = []
        if isinstance(texts, str):
            texts = [texts]

        for text in texts:
            tokens = tokenizer(
                text,
                return_tensors="np",
                padding=False,
                return_attention_mask=False,
                return_token_type_ids=False,
            )
            input_ids.append(tokens["input_ids"][0])

        inputs = {}
        pad_token_id = tokenizer([tokenizer.pad_token], return_tensors="np")["input_ids"][0][-1]
        inputs["input_ids"], seq_len = pad_batch_data(input_ids, pad_id=pad_token_id, return_seq_len=True)
        bs = inputs["input_ids"].shape[0]
        max_len = max(map(len, input_ids))

        position_ids = paddle.zeros(shape=[bs, max_length], dtype="int64")

        for i in range(bs):
            position_ids[i, pre_caches_length : pre_caches_length + seq_len[i]] = paddle.arange(seq_len[i])
        inputs["position_ids"] = position_ids

    tgt_ids = [input[-1:] for input in input_ids]
    tgt_pos = []
    for i, valid_len in enumerate(map(len, input_ids)):
        tgt_pos.append(valid_len - 1)

    step_idx = [
        0,
    ] * bs
    tgt_pos = np.array(tgt_pos).astype("int64")
    inputs["eos_token_id"] = (
        np.array(
            [
                tokenizer.eos_token_id,
            ]
            * bs
        )
        .reshape(-1, 1)
        .astype("int64")
    )
    inputs["top_p"] = (
        np.array(
            [
                top_p,
            ]
            * bs
        )
        .reshape(-1, 1)
        .astype("float32")
    )
    inputs["temperature"] = (
        np.array(
            [
                temperature,
            ]
            * bs
        )
        .reshape(-1, 1)
        .astype("float32")
    )
    inputs["seq_len_encoder"] = seq_len.astype("int32").reshape(-1, 1)
    inputs["seq_len_decoder"] = (seq_len + pre_caches_length).astype("int32").reshape(-1, 1)
    inputs["step_idx"] = np.array(step_idx).astype("int64").reshape(-1, 1)
    inputs["tgt_ids"] = np.array(tgt_ids).astype("int64").reshape(-1, 1)
    inputs["tgt_pos"] = tgt_pos.reshape(-1, 1)
    inputs["max_length"] = np.array(max_length - pre_caches_length).astype("int64").reshape((-1, 1))
    inputs["min_length"] = (
        np.array(
            [
                1
                if not benchmark
<<<<<<< HEAD
                else max_length
                - seq_len,  # Note(Zhengzekang): When in benchmark mode, we need to set a fixed decode length.
=======
                else max_length,  # Note(Zhengzekang): When in benchmark mode, we need to set a fixed decode length.
>>>>>>> 264de97e
            ]
            * bs
        )
        .astype("int64")
        .reshape((-1, 1))
    )
    inputs["penalty_score"] = (
        np.array(
            [
                1.0,
            ]
            * bs
        )
        .astype("float32")
        .reshape((-1, 1))
    )
    inputs["frequency_score"] = (
        np.array(
            [
                0.0,
            ]
            * bs
        )
        .astype("float32")
        .reshape((-1, 1))
    )
    inputs["presence_score"] = (
        np.array(
            [
                0.0,
            ]
            * bs
        )
        .astype("float32")
        .reshape((-1, 1))
    )
    inputs["stop_flags"] = (
        np.array(
            [
                0,
            ]
            * bs
        )
        .astype("bool")
        .reshape((-1, 1))
    )
    inputs["stop_nums"] = np.array([bs]).astype("int64")
    return inputs


def load_real_time_tokens():
    tokens = []
    files = glob.glob(os.path.join("./real_time_save.*"))
<<<<<<< HEAD
    for j in range(1, len(files)):
        filename = "./real_time_save.temp_ids_rank_1_step_{}".format(j)
=======
    for j in range(1, len(files) + 1):
        filename = "./real_time_save.temp_ids_rank_0_step_{}".format(j)
>>>>>>> 264de97e
        if not os.path.exists(filename):
            break
        fp = open(filename, "rb+")
        fp.read(1)
        data_list = deserialize_from_file(fp)
        fp.close()
        tokens.append(np.array(data_list).reshape(-1, 1))
    os.system("rm -f ./real_time_save.temp_ids_rank_*")
    tokens = np.concatenate(tokens, axis=1)
    return tokens<|MERGE_RESOLUTION|>--- conflicted
+++ resolved
@@ -490,12 +490,7 @@
             [
                 1
                 if not benchmark
-<<<<<<< HEAD
-                else max_length
-                - seq_len,  # Note(Zhengzekang): When in benchmark mode, we need to set a fixed decode length.
-=======
                 else max_length,  # Note(Zhengzekang): When in benchmark mode, we need to set a fixed decode length.
->>>>>>> 264de97e
             ]
             * bs
         )
@@ -549,13 +544,8 @@
 def load_real_time_tokens():
     tokens = []
     files = glob.glob(os.path.join("./real_time_save.*"))
-<<<<<<< HEAD
     for j in range(1, len(files)):
         filename = "./real_time_save.temp_ids_rank_1_step_{}".format(j)
-=======
-    for j in range(1, len(files) + 1):
-        filename = "./real_time_save.temp_ids_rank_0_step_{}".format(j)
->>>>>>> 264de97e
         if not os.path.exists(filename):
             break
         fp = open(filename, "rb+")
