# Copyright (c) 2023 PaddlePaddle Authors. All Rights Reserved.
#
# Licensed under the Apache License, Version 2.0 (the "License");
# you may not use this file except in compliance with the License.
# You may obtain a copy of the License at
#
#     http://www.apache.org/licenses/LICENSE-2.0
#
# Unless required by applicable law or agreed to in writing, software
# distributed under the License is distributed on an "AS IS" BASIS,
# WITHOUT WARRANTIES OR CONDITIONS OF ANY KIND, either express or implied.
# See the License for the specific language governing permissions and
# limitations under the License.
from __future__ import annotations

import glob
import math
import os
import struct
from typing import Dict, Optional

import numpy as np
import paddle
import paddle.distributed as dist
import paddle.incubate.multiprocessing as mp
from paddle.distributed import fleet
from paddle.io import BatchSampler, DataLoader, DistributedBatchSampler
from sklearn.metrics import accuracy_score

from paddlenlp.datasets import ZeroPaddingIterableDataset
from paddlenlp.trainer import Trainer, TrainerCallback
from paddlenlp.trainer.trainer_utils import IterableDatasetShard, has_length
from paddlenlp.transformers import (
    AutoTokenizer,
    ChatGLMv2Tokenizer,
    LlamaForCausalLMPipe,
    Qwen2ForCausalLMPipe,
)
from paddlenlp.transformers.tokenizer_utils import PretrainedTokenizer
from paddlenlp.utils.log import logger


def compute_metrics(eval_preds):
    flattened_preds = np.array(eval_preds.predictions).flatten()
    flattened_labels = np.array(eval_preds.label_ids).flatten()
    filtered_preds = flattened_preds[flattened_labels != -100]
    filtered_labels = flattened_labels[flattened_labels != -100]
    accuracy = accuracy_score(y_true=filtered_labels, y_pred=filtered_preds)
    return {
        "accuracy": accuracy,
    }


def get_prefix_tuning_params(model):
    if model.base_model_prefix == "chatglm":
        from paddlenlp.peft.prefix import chatglm_postprocess_past_key_value

        num_attention_heads = model.config.num_attention_heads
        num_hidden_layers = model.config.num_hidden_layers
        hidden_size = model.config.hidden_size
        postprocess_past_key_value = chatglm_postprocess_past_key_value
        multi_query_group_num = None
    elif model.base_model_prefix == "chatglm_v2":
        from paddlenlp.peft.prefix import chatglm_postprocess_past_key_value

        num_attention_heads = model.config.num_attention_heads
        num_hidden_layers = model.config.num_layers
        hidden_size = model.config.hidden_size
        postprocess_past_key_value = chatglm_postprocess_past_key_value
        multi_query_group_num = model.config.multi_query_group_num  # num_key_value_heads
    elif model.base_model_prefix == "bloom":
        from paddlenlp.peft.prefix import bloom_postprocess_past_key_value

        num_attention_heads = model.config.num_attention_heads
        num_hidden_layers = model.config.n_layer
        hidden_size = model.config.n_embed
        postprocess_past_key_value = bloom_postprocess_past_key_value
        multi_query_group_num = None
    elif model.base_model_prefix == "llama":
        from paddlenlp.peft.prefix import llama_postprocess_past_key_value

        num_attention_heads = model.config.n_head
        num_hidden_layers = model.config.n_layer
        hidden_size = model.config.hidden_size
        postprocess_past_key_value = llama_postprocess_past_key_value
        multi_query_group_num = None
    elif model.base_model_prefix == "mistral":
        from paddlenlp.peft.prefix import mistral_postprocess_past_key_value

        num_attention_heads = model.config.num_attention_heads
        num_hidden_layers = model.config.num_hidden_layers
        hidden_size = model.config.hidden_size
        postprocess_past_key_value = mistral_postprocess_past_key_value
        multi_query_group_num = model.config.num_key_value_heads
    elif model.base_model_prefix == "qwen":
        from paddlenlp.peft.prefix import qwen_postprocess_past_key_value

        num_attention_heads = model.config.num_attention_heads
        num_hidden_layers = model.config.num_hidden_layers
        hidden_size = model.config.hidden_size
        postprocess_past_key_value = qwen_postprocess_past_key_value
        multi_query_group_num = None
    elif model.base_model_prefix == "qwen2":
        from paddlenlp.peft.prefix import qwen_postprocess_past_key_value

        num_attention_heads = model.config.num_attention_heads
        num_hidden_layers = model.config.num_hidden_layers
        hidden_size = model.config.hidden_size
        postprocess_past_key_value = qwen_postprocess_past_key_value
        multi_query_group_num = model.config.num_key_value_heads  # num_key_value_heads
    else:
        raise ValueError(f"Unknown base_model_prefix: {model.base_model_prefix}. ")
    return dict(
        num_attention_heads=num_attention_heads,
        num_hidden_layers=num_hidden_layers,
        hidden_size=hidden_size,
        postprocess_past_key_value=postprocess_past_key_value,
        multi_query_group_num=multi_query_group_num,
    )


def get_lora_target_modules(model):
    # Not yet support RowParallelLinear
    if model.base_model_prefix == "chatglm":
        target_modules = [".*query_key_value.*", ".*dense.*", ".*dense_h_to_4h.*", ".*dense_4h_to_h.*"]
    elif model.base_model_prefix == "chatglm_v2":
        target_modules = [
            ".*query.*",
            ".*key.*",
            ".*value.*",
            ".*dense.*",
            ".*dense_h_to_4h.*",
            ".*dense_4h_to_h.*",
        ]
    elif model.base_model_prefix == "gpt":
        target_modules = [
            ".*qkv_proj.*",
            ".*q_proj.*",
            ".*k_proj.*",
            ".*v_proj.*",
            ".*linear1.*",
            ".*linear2.*",
            ".*out_proj.*",
        ]
    elif model.base_model_prefix == "bloom":
        target_modules = [".*query_key_value.*", ".*dense.*", ".*dense_h_to_4h.*", ".*dense_4h_to_h.*"]
    elif model.base_model_prefix == "llama" or isinstance(model, LlamaForCausalLMPipe):
        target_modules = [
            ".*q_proj.*",
            ".*v_proj.*",
            ".*k_proj.*",
            ".*o_proj.*",
            ".*qkv_proj.*",
            ".*gate_proj.*",
            ".*down_proj.*",
            ".*up_proj.*",
            ".*gate_up_fused_proj.*",
        ]
    elif model.base_model_prefix == "opt":
        target_modules = [
            ".*project_in.*",
            ".*project_out.*",
            ".*q_proj.*",
            ".*k_proj.*",
            ".*v_proj.*",
            ".*qkv_proj.*",
            ".*out_proj.*",
            ".*linear1.*",
            ".*linear2.*",
        ]
    elif model.base_model_prefix == "qwen":
        target_modules = [
            ".*attn.c_attn.*",
            ".*attn.c_proj.*",
            ".*mlp.w1.*",
            ".*mlp.w2.*",
            ".*mlp.c_proj.*",
        ]
    elif model.base_model_prefix == "qwen2" or isinstance(model, Qwen2ForCausalLMPipe):
        target_modules = [
            ".*q_proj.*",
            ".*k_proj.*",
            ".*v_proj.*",
            ".*o_proj.*",
            ".*gate_proj.*",
            ".*down_proj.*",
            ".*up_proj.*",
        ]
    elif model.base_model_prefix == "mixtral":
        target_modules = [
            ".*q_proj.*",
            ".*k_proj.*",
            ".*v_proj.*",
            ".*o_proj.*",
            # ".*gate.*", # TODO(DrownFish19): Does the gate weight require training?
            ".*w1.*",
            ".*w2.*",
            ".*w3.*",
        ]
    elif model.base_model_prefix == "mistral":
        target_modules = [
            ".*q_proj.*",
            ".*k_proj.*",
            ".*v_proj.*",
            ".*o_proj.*",
            ".*gate.*",
            ".*w1.*",
            ".*w2.*",
            ".*w3.*",
        ]
    elif model.base_model_prefix == "qwen2_moe":
        target_modules = [
            ".*q_proj.*",
            ".*k_proj.*",
            ".*v_proj.*",
            ".*o_proj.*",
            # ".*gate.*", # TODO(DrownFish19): Does the gate weight require training?
            ".*gate_proj.*",
            ".*up_proj.*",
            ".*down_proj.*",
        ]
    else:
        raise ValueError(f"Unknown base_model_prefix: {model.base_model_prefix}.")
    return target_modules


class ZeroPaddingIterDatasetCallback(TrainerCallback):
    """
    A [`TrainerCallback`] that handles early stopping.

    """

    def on_step_end(self, args, state, control, **kwargs):
        train_dataloader = kwargs["train_dataloader"]
        if isinstance(train_dataloader.dataset, ZeroPaddingIterableDataset):
            dataset = train_dataloader.dataset
        elif isinstance(train_dataloader.dataset, IterableDatasetShard) and isinstance(
            train_dataloader.dataset.dataset, ZeroPaddingIterableDataset
        ):
            dataset = train_dataloader.dataset.dataset
        else:
            raise ValueError(
                "Unexpected dataset format: ZeroPaddingIterDatasetCallback expectes `paddlenlp.datasets.ZeroPaddingIterableDataset`"
            )
        if state.trial_params is None:
            state.trial_params = {}
        state.trial_params["zero_padding_global_step"] = dataset.zero_padding_global_step


class CausalLMTrainer(Trainer):
    def __init__(self, do_generation: bool, gen_args, data_args, **kwargs):
        super().__init__(**kwargs)
        self.do_generation = do_generation
        self.gen_args = gen_args
        self.data_args = data_args

    def prediction_step(
        self,
        model,
        inputs,
        prediction_loss_only: bool,
        ignore_keys=None,
    ):
        if prediction_loss_only or self.args.pipeline_parallel_degree > 1:
            return super().prediction_step(model, inputs, prediction_loss_only, ignore_keys)
        elif not self.do_generation:
            loss, logits, labels = super().prediction_step(model, inputs, prediction_loss_only, ignore_keys)
            # argmax here to avoid gather all logits, which is too memory-consuming.
            # keepdim in order to maintain the same shape as logits
            if isinstance(logits, (list, tuple)):
                logits = logits[0]
            # all gather logits when enabling tensor_parallel_output
            if self.args.tensor_parallel_degree > 1 and getattr(self.args, "tensor_parallel_output", False):
                hcg = fleet.get_hybrid_communicate_group()
                model_parallel_group = hcg.get_model_parallel_group()
                gathered_logits = []
                dist.all_gather(gathered_logits, logits, group=model_parallel_group)
                logits = paddle.concat(gathered_logits, axis=-1)
            return (loss, logits.argmax(axis=-1, keepdim=True), labels)

        loss = None

        model.eval()
        with paddle.no_grad():
            generated_tokens = model.generate(
                input_ids=inputs["input_ids"],
                attention_mask=inputs["attention_mask"] if "attention_mask" in inputs else None,
                position_ids=inputs["position_ids"] if "position_ids" in inputs else None,
                max_length=max(self.data_args.max_length - inputs["input_ids"].shape[-1], 1),
                decode_strategy="sampling",
                top_k=self.gen_args.top_k,
                top_p=self.gen_args.top_p,
                bos_token_id=self.tokenizer.bos_token_id,
                eos_token_id=self.tokenizer.eos_token_id,
                pad_token_id=self.tokenizer.pad_token_id,
                use_cache=True,
            )[0]
            all_preds = []
            for pred_tokens in generated_tokens:
                pred_tokens = pred_tokens.numpy()
                pred_tokens = pred_tokens[pred_tokens != self.tokenizer.pad_token_id].tolist()
                all_preds.append(pred_tokens)
            max_pred_length = max([len(x) for x in all_preds])
            for index, preds in enumerate(all_preds):
                all_preds[index] = preds + [-100] * (max_pred_length - len(preds))
            all_preds = paddle.to_tensor(all_preds)

            if "labels" in inputs:
                all_labels = paddle.to_tensor(inputs["labels"])
            else:
                all_labels = None

        return (loss, all_preds, all_labels)

    def log(self, logs: Dict[str, float], **kwargs) -> None:
        if "loss" in logs:
            logs["ppl"] = np.exp(logs["loss"])
        if "eval_loss" in logs:
            logs["eval_ppl"] = np.exp(logs["eval_loss"])

        super(CausalLMTrainer, self).log(logs, **kwargs)

    def get_ptq_dataloader(self, ptq_ds):
        if self.args.world_size <= 1:
            ptq_sampler = BatchSampler(
                dataset=ptq_ds,
                shuffle=True,
                batch_size=self.args.per_device_train_batch_size,
                drop_last=self.args.dataloader_drop_last,
            )
        else:
            ptq_sampler = DistributedBatchSampler(
                self.train_dataset,
                batch_size=self.args.per_device_train_batch_size,
                shuffle=True,
                num_replicas=self.args.dataset_world_size,
                rank=self.args.dataset_rank,
                drop_last=self.args.dataloader_drop_last,
            )
        ptq_dataloader = DataLoader(
            ptq_ds,
            batch_sampler=ptq_sampler,
            collate_fn=self.data_collator,
            num_workers=self.args.dataloader_num_workers,
        )
        return ptq_dataloader

    def ptq_loop(
        self,
        dataloader: DataLoader,
        description: str,
        max_eval_iters: Optional[int] = -1,
    ):
        if isinstance(dataloader, paddle.io.DataLoader):
            batch_size = dataloader.batch_sampler.batch_size
        else:
            raise ValueError("Only support for paddle.io.DataLoader")

        if has_length(dataloader):
            logger.info(f"  Num examples = {self.num_examples(dataloader)}")
            if max_eval_iters > 0:
                logger.info(f"  Total {description} steps = {max_eval_iters}")
            else:
                logger.info(f"  Total {description} steps = {len(dataloader)}")
        else:
            logger.info("  Num examples: Unknown")
            if max_eval_iters > 0:
                logger.info(f"  Total {description} steps = {max_eval_iters}")

        logger.info(f"  Pre device batch size = {batch_size}")
        logger.info(f"  Total Batch size = {batch_size * self.args.dataset_world_size}")
        self.model.eval()
        with paddle.no_grad():
            for step, inputs in enumerate(dataloader):
                self.prediction_step(model=self.model, inputs=inputs, prediction_loss_only=True, ignore_keys=None)
                if max_eval_iters > 0 and step >= max_eval_iters - 1:
                    break


def get_infer_model_path(input_dir, model_prefix):
    if dist.get_world_size() > 1:
        local_rank = dist.get_rank()
        return os.path.join(input_dir, "rank_{}".format(local_rank), model_prefix)
    else:
        return os.path.join(input_dir, model_prefix)


def generate_rank_mapping(output_filename):
    ring_id = -1
    try:
        hcg = fleet.get_hybrid_communicate_group()
        model_parallel_group = hcg.get_model_parallel_group()
        ring_id = model_parallel_group.id
    except Exception:
        pass

    if ring_id == -1:
        return

    world_size = dist.get_world_size()
    with open(output_filename, "w") as f:
        f.write("[ring_id -> ranks]\n")
        f.write(",".join(map(str, [0] + list(range(world_size)))) + "\n")
        f.write(",".join(map(str, [ring_id] + list(range(world_size)))) + "\n")

        f.write("[rank -> ring_ids]\n")
        for i in range(world_size):
            f.write("{},0,{}\n".format(i, ring_id))


def deserialize_from_file(fp):
    x_type = fp.read(1)
    x_type_out = struct.unpack("c", x_type)[0]
    # data
    data_list = []
    if x_type_out == b"0":
        data = fp.read(4)
        data_out = struct.unpack("f", data)[0]
        while data:
            data_out = struct.unpack("f", data)[0]
            data_list.append(data_out)
            data = fp.read(4)
    elif x_type_out == b"1":
        data = fp.read(8)
        while data:
            data_out = struct.unpack("l", data)[0]
            data_list.append(data_out)
            data = fp.read(8)
    elif x_type_out == b"2":
        data = fp.read(4)
        while data:
            data_out = struct.unpack("i", data)[0]
            data_list.append(data_out)
            data = fp.read(4)
    else:
        print("type error")
    data_arr = np.array(data_list)
    return data_arr


def get_alibi_slopes(num_heads):
    closest_power_of_2 = 2 ** math.floor(math.log2(num_heads))
    base = 2 ** (-(2 ** -(math.log2(closest_power_of_2) - 3)))
    powers = np.arange(1, 1 + closest_power_of_2)
    slopes = np.power(base, powers)

    if closest_power_of_2 != num_heads:
        extra_base = 2 ** (-(2 ** -(math.log2(2 * closest_power_of_2) - 3)))
        num_remaining_heads = min(closest_power_of_2, num_heads - closest_power_of_2)
        extra_powers = np.arange(1, 1 + 2 * num_remaining_heads, 2)
        slopes = np.concatante([slopes, np.power(extra_base, extra_powers)], axis=0)

    return slopes.astype("float32")


def pad_batch_data(insts, pad_id=0, return_seq_len=False, pad_style="right"):
    """Pad sequences to the max sequence length in batch."""
    max_len = max(map(len, insts))
    if pad_style == "left":
        inst_data = np.array([[pad_id] * (max_len - len(inst)) + list(inst) for inst in insts])
    else:
        inst_data = np.array([list(inst) + [pad_id] * (max_len - len(inst)) for inst in insts])

    if return_seq_len:
        seq_len = np.array([len(inst) for inst in insts])
        return inst_data.astype("int64").reshape([-1, max_len]), seq_len
    else:
        return inst_data.astype("int64").reshape([-1, max_len])


def dybatch_preprocess(
    tokenizer,
    texts: list[str],
    src_length: int,
    max_length: int,
    architectures: str,
    top_p: float,
    temperature: float,
    eos_token_id: int | list[list[int]],
    pre_caches_length: int = 0,
    benchmark: bool = False,
):
    """Pre-process generation inputs."""
    inputs = {}
    if "chatglmforcausallm" == architectures.lower():
        input_ids = []
        position_ids = []

        for text in texts:
            tokens = tokenizer(
                text,
                return_tensors="np",
                padding=True,
                max_length=src_length,
                # if use chat_template, it will not add special_tokens
                add_special_tokens=tokenizer.chat_template is None or isinstance(tokenizer, ChatGLMv2Tokenizer),
            )
            input_ids.append(tokens["input_ids"][0])
            position_ids.append(tokens["position_ids"][0])

        pad_token_id = tokenizer([tokenizer.pad_token], return_tensors="np")["input_ids"][0][0]
        inputs["input_ids"], seq_len = pad_batch_data(input_ids, pad_id=pad_token_id, return_seq_len=True)
        bs = inputs["input_ids"].shape[0]
        max_len = max(map(len, input_ids))

        inst_data_pos = []
        for i in range(len(position_ids)):
            inst_data_pos.append(np.array([list(inst) + [0] * (max_len - len(inst)) for inst in position_ids[i]]))
        inputs["position_ids"] = paddle.to_tensor(np.array(inst_data_pos))
    elif "gpt" in architectures:
        input_ids = []
        if isinstance(texts, str):
            texts = [texts]

        for text in texts:
            tokens = tokenizer(
                text,
                return_tensors="np",
                padding=False,
                max_length=src_length,
                return_attention_mask=False,
                return_token_type_ids=False,
            )
            input_ids.append(tokens["input_ids"][0])

        pad_token_id = tokenizer([tokenizer.pad_token], return_tensors="np")["input_ids"][0][-1]
        inputs["input_ids"], seq_len = pad_batch_data(input_ids, pad_id=pad_token_id, return_seq_len=True)
        bs = inputs["input_ids"].shape[0]
        max_len = max(map(len, input_ids))

        position_ids = paddle.arange(sum(seq_len), dtype="int64")
        pre_len = seq_len[0]
        for length in seq_len[1:]:
            position_ids[pre_len : length + pre_len] = position_ids[pre_len : length + pre_len] - pre_len
            pre_len += length
        inputs["position_ids"] = position_ids
    else:
        input_ids = []
        if isinstance(texts, str):
            texts = [texts]

        for text in texts:
            tokens = tokenizer(
                text,
                return_tensors="np",
                padding=False,
                max_length=src_length,
                return_attention_mask=False,
                return_token_type_ids=False,
                add_special_tokens=tokenizer.chat_template is None or isinstance(tokenizer, ChatGLMv2Tokenizer),
            )
            input_ids.append(tokens["input_ids"][0])

        pad_token_id = tokenizer([tokenizer.pad_token], return_tensors="np")["input_ids"][0][-1]
        inputs["input_ids"], seq_len = pad_batch_data(input_ids, pad_id=pad_token_id, return_seq_len=True)
        bs = inputs["input_ids"].shape[0]
        max_len = max(map(len, input_ids))

        position_ids = paddle.zeros(shape=[bs, max_length + src_length], dtype="int64")

        for i in range(bs):
            position_ids[i, pre_caches_length : pre_caches_length + seq_len[i]] = paddle.arange(seq_len[i])
        inputs["position_ids"] = position_ids

    tgt_ids = [input[-1:] for input in input_ids]
    tgt_pos = []
    for i, valid_len in enumerate(map(len, input_ids)):
        tgt_pos.append(valid_len - 1)

    step_idx = [
        0,
    ] * bs
    tgt_pos = np.array(tgt_pos).astype("int64")

    if isinstance(eos_token_id, int):
        eos_token_id = [eos_token_id]

    inputs["eos_token_id"] = np.array(eos_token_id * bs).reshape(-1, 1).astype("int64")

    inputs["top_p"] = (
        np.array(
            [
                top_p,
            ]
            * bs
        )
        .reshape(-1, 1)
        .astype("float32")
    )
    inputs["temperature"] = (
        np.array(
            [
                temperature,
            ]
            * bs
        )
        .reshape(-1, 1)
        .astype("float32")
    )
    inputs["seq_len_encoder"] = seq_len.astype("int32").reshape(-1, 1)
    inputs["seq_len_decoder"] = (seq_len + pre_caches_length).astype("int32").reshape(-1, 1)
    inputs["step_idx"] = np.array(step_idx).astype("int64").reshape(-1, 1)
    inputs["tgt_ids"] = np.array(tgt_ids).astype("int64").reshape(-1, 1)
    inputs["tgt_pos"] = tgt_pos.reshape(-1, 1)
    inputs["max_length"] = np.array(max_length - pre_caches_length).astype("int64").reshape((-1, 1))
    inputs["min_length"] = (
        np.array(
            [
                1
                if not benchmark
                else max_length
                - pre_caches_length,  # Note(Zhengzekang): When in benchmark mode, we need to set a fixed decode length.
            ]
            * bs
        )
        .astype("int64")
        .reshape((-1, 1))
    )
    inputs["penalty_score"] = (
        np.array(
            [
                1.0,
            ]
            * bs
        )
        .astype("float32")
        .reshape((-1, 1))
    )
    inputs["frequency_score"] = (
        np.array(
            [
                0.0,
            ]
            * bs
        )
        .astype("float32")
        .reshape((-1, 1))
    )
    inputs["presence_score"] = (
        np.array(
            [
                0.0,
            ]
            * bs
        )
        .astype("float32")
        .reshape((-1, 1))
    )
    inputs["stop_flags"] = (
        np.array(
            [
                0,
            ]
            * bs
        )
        .astype("bool")
        .reshape((-1, 1))
    )
    inputs["stop_nums"] = np.array([bs]).astype("int64")
    return inputs


def load_real_time_tokens():
    tokens = []
    files = glob.glob(os.path.join("./real_time_save.*"))
    for j in range(1, len(files) + 1):
        filename = "./real_time_save.temp_ids_rank_0_step_{}".format(j)
        if not os.path.exists(filename):
            break
        fp = open(filename, "rb+")
        fp.read(1)
        data_list = deserialize_from_file(fp)
        fp.close()
        tokens.append(np.array(data_list).reshape(-1, 1))
    os.system("rm -f ./real_time_save.temp_ids_rank_*")
    tokens = np.concatenate(tokens, axis=1)
    return tokens


def init_chat_template(
    tokenizer: PretrainedTokenizer, model_name_or_path: str, chat_template_file: Optional[str] = None
):
    """init chat template for the given tokenizer.

        If is None, it will not use `chat_template.json`;
        If is equal with `model_name_or_path`, it will use the default loading;
        If is directory, it will find the `chat_template.json` under the directory;
        If is file, it will load it.

    Args:
        tokenizer (PretrainedTokenizer): the instance of tokenizer
        model_name_or_path (str): _description_
        chat_template_file (Optional[str], optional): _description_. Defaults to None.
    """
    # 1. use the default chat_template file
    if chat_template_file is None:
        return

    if str(chat_template_file).lower() == "none":
        # delete the chat_template from tokenizer if not use chat_template.
        # why do this: it will load the `chat_template.json` file by default
        tokenizer.chat_template = None
        return

    # it will load the `chat_template.json` file by default, so do nothing
    if chat_template_file == model_name_or_path:
        if tokenizer.chat_template is None:
            logger.warning(f"there is not `chat_template.json` file in the `{model_name_or_path}`")
        return

    if os.path.isdir(chat_template_file):
        local_chat_template_file_path = os.path.join(chat_template_file, "chat_template.json")
        if os.path.exists(local_chat_template_file_path):
            chat_template_file = local_chat_template_file_path
        else:
            logger.warning(f"there is not `chat_template.json` file in the `{model_name_or_path}`")
            return

    if not os.path.exists(chat_template_file):
        logger.warning(f"there is not `chat_template.json` file from path<`{model_name_or_path}`>")
        return

    logger.info(f"loading `chat_template.json` from `{chat_template_file}`")
    tokenizer.init_chat_template(chat_template_file)


<<<<<<< HEAD
=======
def get_model_max_position_embeddings(config: PretrainedConfig) -> Optional[int]:
    names = [
        "max_position_embeddings",  # most of models
        "max_sequence_length",  # GLM model
        "seq_length",  # llama model
    ]
    for name in names:
        max_length = config.get(name, None)
        if max_length is not None:
            return max_length
    return None


>>>>>>> 5bc040a1
def read_res(model_name_or_path: str, tensor_queue: mp.Queue, result_queue: mp.Queue):
    tokenizer = AutoTokenizer.from_pretrained(model_name_or_path)

    paddle.device.set_device("cpu")
    paddle.disable_static()
    outputs = []
    output_tensor = tensor_queue.get(timeout=1)

    logger.info("Start read result message")
    logger.info(f"Current path is {os.getcwd()}")

    from paddlenlp_ops import get_output

    while True:
        get_output(output_tensor, 0, True)
        if output_tensor[0, 0] == -2:  # read none
            continue
        bsz = output_tensor[1, 0].numpy()
        output_numpy = output_tensor[2 : bsz + 2].numpy()
        output_numpy[output_numpy == -1] = 2
        outputs.append(output_numpy)
        if int(output_tensor[0, 0]) == -1:
            break
    output = np.concatenate(outputs, axis=1).tolist()
    seqs = tokenizer.batch_decode(output, skip_special_tokens=True, clean_up_tokenization_spaces=False)
    for i, (out, seq) in enumerate(zip(output, seqs)):
        result_queue.put([i, out, seq])

    logger.info("Finish read result message")<|MERGE_RESOLUTION|>--- conflicted
+++ resolved
@@ -34,6 +34,7 @@
     AutoTokenizer,
     ChatGLMv2Tokenizer,
     LlamaForCausalLMPipe,
+    PretrainedConfig,
     Qwen2ForCausalLMPipe,
 )
 from paddlenlp.transformers.tokenizer_utils import PretrainedTokenizer
@@ -724,8 +725,6 @@
     tokenizer.init_chat_template(chat_template_file)
 
 
-<<<<<<< HEAD
-=======
 def get_model_max_position_embeddings(config: PretrainedConfig) -> Optional[int]:
     names = [
         "max_position_embeddings",  # most of models
@@ -739,7 +738,6 @@
     return None
 
 
->>>>>>> 5bc040a1
 def read_res(model_name_or_path: str, tensor_queue: mp.Queue, result_queue: mp.Queue):
     tokenizer = AutoTokenizer.from_pretrained(model_name_or_path)
 
