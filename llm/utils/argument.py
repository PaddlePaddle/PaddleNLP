--- conflicted
+++ resolved
@@ -220,7 +220,6 @@
     neftune: bool = field(default=False, metadata={"help": "Whether to apply NEFT"})
     neftune_noise_alpha: float = field(default=5.0, metadata={"help": "NEFT noise alpha"})
     flash_mask: bool = field(default=False, metadata={"help": "Whether to use flash_mask in flash attention."})
-<<<<<<< HEAD
 
     # long sequence strategy
     use_long_sequence_strategies: bool = field(
@@ -230,8 +229,6 @@
     rope_scaling_factor: float = field(default=None, metadata={"help": "Rope extension scaling factor"})
     strategy_type: str = field(default=None, metadata={"help": "Long sequence strategy type"})
     strategy_name: str = field(default=None, metadata={"help": "Long sequence strategy name"})
-=======
->>>>>>> de7d103d
 
 
 @dataclass
