# Copyright (c) 2023 PaddlePaddle Authors. All Rights Reserved.
#
# Licensed under the Apache License, Version 2.0 (the "License");
# you may not use this file except in compliance with the License.
# You may obtain a copy of the License at
#
#     http://www.apache.org/licenses/LICENSE-2.0
#
# Unless required by applicable law or agreed to in writing, software
# distributed under the License is distributed on an "AS IS" BASIS,
# WITHOUT WARRANTIES OR CONDITIONS OF ANY KIND, either express or implied.
# See the License for the specific language governing permissions and
# limitations under the License.
"""
GPT/Llama auto parallel pretraining scripts.
"""
import contextlib
import os
import random
import sys
import time
import types
from dataclasses import dataclass, field
from typing import List, Optional

import numpy as np
import paddle
import paddle.distributed as dist
import paddle.distributed.auto_parallel as auto
from paddle.profiler.utils import job_schedule_profiler_range

from paddlenlp.trainer import (
    PdArgumentParser,
    Trainer,
    TrainingArguments,
    get_last_checkpoint,
    speed_metrics,
)
from paddlenlp.trainer.trainer_utils import PREFIX_CHECKPOINT_DIR
from paddlenlp.transformers import (
    AutoTokenizer,
    CosineAnnealingWithWarmupDecay,
    LinearAnnealingWithWarmupDecay,
    LlamaConfig,
    LlamaForCausalLMAuto,
)
from paddlenlp.utils.log import logger

MODEL_CLASSES = {
    "llama": (
        LlamaConfig,
        LlamaForCausalLMAuto,
    ),
}


from paddlenlp.data.causal_dataset import (
    build_train_valid_test_datasets,
    check_data_split,
    print_rank_0,
)


def add_start_docstrings(*docstr):
    def docstring_decorator(fn):
        fn.__doc__ = "".join(docstr) + (fn.__doc__ if fn.__doc__ is not None else "")
        return fn

    return docstring_decorator


@contextlib.contextmanager
def exec_mode_guard():
    origin_mode = "dynamic" if paddle.in_dynamic_mode() else "static"
    try:
        yield
    finally:
        if origin_mode == "dynamic":
            paddle.disable_static()
        else:
            paddle.enable_static()


@dataclass
@add_start_docstrings(TrainingArguments.__doc__)
class PreTrainingArguments(TrainingArguments):
    min_learning_rate: float = field(
        default=1e-5,
        metadata={"help": "Minimum learning rate deacyed to."},
    )
    decay_steps: float = field(
        default=None,
        metadata={
            "help": "The steps use to control the learing rate. If the step > decay_steps, will use the min_learning_rate."
        },
    )
    parallel_mode: str = field(default="hybrid", metadata={"help": ""})
    fused_linear_param_grad_add: bool = field(
        default=False,
        metadata={
            "help": "Enable fused_linear_param_grad pass, which should replace add_n_op with add_op for gradients accumulation."
        },
    )
    nvprof_start: int = field(
        default=-1,
        metadata={"help": "The step to start nv_profiler."},
    )
    nvprof_end: int = field(
        default=-1,
        metadata={"help": "The step to end nv_profiler."},
    )

    job_schedule_profiler_start: int = field(
        default=-1,
        metadata={"help": "The step to start job_schedule_profiler."},
    )
    job_schedule_profiler_end: int = field(
        default=-1,
        metadata={"help": "The step to end job_schedule_profiler."},
    )
    parallel_mode: str = field(default="hybrid", metadata={"help": ""})

    pipeline_schedule_mode: str = field(
        default="1F1B", metadata={"help": "The pipeline schedule mode, support FThenB, 1F1B, VPP and Eager-1F1B."}
    )

    def __post_init__(self):
        super().__post_init__()
        assert self.use_auto_parallel
        if self.fused_linear_param_grad_add:
            fused_passes = self.strategy.fused_passes
            fused_passes.enable = True
            fused_passes.fused_passes_list.append("fused_linear_param_grad_add_pass")
        logger.info(self.strategy)


@dataclass
class DataArguments:
    """
    Arguments pertaining to what data we are going to input our model for training and evaluating.
    Using `PdArgumentParser` we can turn this class into argparse arguments to be able to
    specify them on the command line.
    """

    input_dir: str = field(
        default=None, metadata={"help": "The name of the dataset to use (via the datasets library)."}
    )
    split: str = field(default="949,50,1", metadata={"help": "Train/valid/test data split."})

    max_seq_length: int = field(
        default=1024,
        metadata={
            "help": "The maximum total input sequence length after tokenization. Sequences longer "
            "than this will be truncated, sequences shorter will be padded."
        },
    )
    share_folder: bool = field(
        default=False,
        metadata={"help": "Use share folder for data dir and output dir on multi machine."},
    )

    data_impl: str = field(default="mmap", metadata={"help": "The format of the preprocessed data."})
    skip_warmup: bool = field(
        default=True,
        metadata={"help": "Whether to skip the warmup process of mmap files."},
    )
    data_cache: str = field(default=None, metadata={"help": "The path of the cached dataset."})


@dataclass
class ModelArguments:
    """
    Arguments pertaining to which model/config/tokenizer we are going to pre-train from.
    """

    model_type: Optional[str] = field(
        default="llama", metadata={"help": "Only support for llama pre-training for now."}
    )
    model_name_or_path: str = field(
        default="__internal_testing__/tiny-random-llama",
        metadata={
            "help": "Path to pretrained model or model identifier from https://paddlenlp.readthedocs.io/zh/latest/model_zoo/transformers.html"
        },
    )
    tokenizer_name_or_path: Optional[str] = field(
        default=None, metadata={"help": "Pretrained tokenizer name or path if not the same as model_name"}
    )

    config_name: Optional[str] = field(
        default=None, metadata={"help": "Pretrained config name or path if not the same as model_name"}
    )
    vocab_size: Optional[int] = field(
        default=None,
        metadata={
            "help": ".Vocabulary size of the Llama model. Defines the number of different tokens that can be represented by the `inputs_ids`"
        },
    )
    hidden_size: Optional[int] = field(default=None, metadata={"help": "Dimension of the hidden representations."})
    intermediate_size: Optional[int] = field(default=None, metadata={"help": "Dimension of the MLP representations."})
    num_hidden_layers: Optional[int] = field(
        default=None, metadata={"help": "Number of hidden layers in the Transformer encoder."}
    )
    num_attention_heads: Optional[int] = field(
        default=None,
        metadata={"help": "Number of attention heads for each attention layer in the Transformer encoder."},
    )
    use_flash_attention: bool = field(
        default=False,
        metadata={"help": "use_flash_attention"},
    )
    use_fused_rms_norm: bool = field(
        default=False,
        metadata={"help": "llama, use_fused_rms_norm"},
    )
    fuse_attention_qkv: bool = field(
        default=False,
        metadata={"help": "whether to fuse attention qkv"},
    )
    fuse_attention_ffn: bool = field(
        default=False,
        metadata={"help": "whether to fuse first up and gate proj in mlp block"},
    )
    recompute_granularity: str = field(
        default="full",
        metadata={"help": "Choose among ['full', 'core_attn', 'full_attn']"},
    )
    virtual_pp_degree: int = field(
        default=1,
        metadata={"help": "virtual_pp_degree"},
    )
    continue_training: bool = field(
        default=False,
        metadata={
            "help": "Pre-training from existing paddlenlp model weights. Default False and model will train from scratch. If set True, the model_name_or_path argument must exist in the paddlenlp models."
        },
    )
    sequence_parallel: bool = field(
        default=False,
        metadata={"help": "whether to use sequence parallel"},
    )
    fuse_sequence_parallel_allreduce: bool = field(
        default=False,
        metadata={"help": "whether to use fuse sequence parallel allreduce"},
    )
    use_fused_rope: Optional[bool] = field(
        default=False,
        metadata={"help": "Enable rope fusion or not."},
    )
    no_recompute_layers: Optional[List[int]] = field(
        default=None,
        metadata={"help": "Specify the full transformer layers that should not be recomputed."},
    )
    pp_recompute_interval: int = field(
        default=1,
        metadata={
            "help": "The interval for the number of layers at which recomputation occurs. A value of 0 indicates no recomputation. Default is 0."
        },
    )
    recompute_use_reentrant: bool = field(
        default=False,
        metadata={"help": "recompute_use_reentrant"},
    )


def create_pretrained_dataset(
    data_args,
    training_args,
    data_file,
    tokenizer,
    need_data=True,
):

    check_data_split(data_args.split, training_args.do_train, training_args.do_eval, training_args.do_predict)

    train_val_test_num_samples = [
        training_args.per_device_train_batch_size
        * training_args.data_parallel_degree
        * training_args.max_steps
        * training_args.gradient_accumulation_steps,
        training_args.per_device_eval_batch_size
        * training_args.data_parallel_degree
        * training_args.eval_iters
        * (training_args.max_steps // training_args.eval_steps + 1),
        training_args.per_device_eval_batch_size * training_args.data_parallel_degree * training_args.test_iters,
    ]

    print_rank_0(" > datasets target sizes (minimum size):")
    if training_args.do_train:
        print_rank_0("    train:      {}".format(train_val_test_num_samples[0]))
    if training_args.do_eval:
        print_rank_0("    validation: {}".format(train_val_test_num_samples[1]))
    if training_args.do_predict:
        print_rank_0("    test:       {}".format(train_val_test_num_samples[2]))

    # Build the datasets.
    train_dataset, valid_dataset, test_dataset = build_train_valid_test_datasets(
        data_prefix=data_file,
        data_impl=data_args.data_impl,
        splits_string=data_args.split,
        train_val_test_num_samples=train_val_test_num_samples,
        seq_length=data_args.max_seq_length,
        seed=training_args.seed,
        skip_warmup=data_args.skip_warmup,
        share_folder=data_args.share_folder,
        data_cache_path=data_args.data_cache,
        need_data=need_data,
    )

    def print_dataset(data, mode="train"):
        logger.info(f"Sample data for {mode} mode.")
        # input_ids, loss_mask, attention_mask, position_ids, labels = data
        input_ids = data["text"]

        logger.info(tokenizer._decode(input_ids))

    from paddlenlp.data import Stack

    def _collate_data(data, stack_fn=Stack()):
        tokens_ = stack_fn([x["text"] for x in data])

        labels = tokens_[:, 1:]
        tokens = tokens_[:, :-1]

        return {
            "input_ids": tokens,
            "labels": labels,
        }

    if need_data:
        if training_args.do_train:
            print_dataset(train_dataset[0], "train")
        if training_args.do_eval:
            print_dataset(valid_dataset[0], "valid")
        if training_args.do_predict:
            print_dataset(test_dataset[0], "test")

    return train_dataset, valid_dataset, test_dataset, _collate_data


def get_train_data_file(args):
    if len(args.input_dir.split()) > 1:
        # weight-1 data-prefix-1 weight-2 data-prefix-2 ...
        return args.input_dir.split()
    else:
        files = [
            os.path.join(args.input_dir, f)
            for f in os.listdir(args.input_dir)
            if (os.path.isfile(os.path.join(args.input_dir, f)) and ("_idx.npz" in str(f) or ".idx" in str(f)))
        ]
        files = [x.replace("_idx.npz", "") for x in files]
        files = [x.replace(".idx", "") for x in files]  # add

        if len(files) > 1:
            ret = []
            logger.info("You are using multi-dataset:")
            for x in files:
                ret.append(1.0)
                ret.append(x)
                logger.info("    > set weight of %s dataset to 1.0" % x)
            return ret

    return files


def create_optimizer(model, lr_scheduler, training_args):
    decay_parameters = [p.name for n, p in model.named_parameters() if not any(nd in n for nd in ["bias", "norm"])]

    def apply_decay_param_fun(x):
        return x in decay_parameters

    optimizer_cls, optimizer_kwargs = Trainer.get_optimizer_cls_and_kwargs(training_args)
    optimizer = optimizer_cls(
        learning_rate=lr_scheduler if lr_scheduler is None else lr_scheduler,
        apply_decay_param_fun=apply_decay_param_fun,
        parameters=model.parameters(),
        weight_decay=training_args.weight_decay,
        grad_clip=paddle.nn.ClipGradByGlobalNorm(training_args.max_grad_norm)
        if training_args.max_grad_norm > 0
        else None,
        **optimizer_kwargs,
    )

    return optimizer


def print_config(args, key=""):
    """
    print config values
    """
    logger.info("=" * 60)
    if args is None:
        args = args
        key = "Training"
    import paddlenlp

    logger.info("{:^40}".format("{} Configuration Arguments".format(key)))
    logger.info("{:30}: {}".format("paddle commit id", paddle.version.commit))
    logger.info("{:30}: {}".format("paddlenlp commit id", paddlenlp.version.commit))

    for a in dir(args):
        if a[:2] != "__":  # don't print double underscore methods
            v = getattr(args, a)
            if not isinstance(v, types.MethodType):
                logger.info("{:30}: {}".format(a, v))

    logger.info("")


def init_seed(seed: int = 1234, args=None):
    if args is None:
        random.seed(seed)
        np.random.seed(seed)
        paddle.seed(seed)

    if args is not None:
        if args.use_hybrid_parallel:
            from paddle.distributed.fleet.meta_parallel import get_rng_state_tracker

            random.seed(args.seed + args.dataset_rank)
            np.random.seed(args.seed + args.dataset_rank)
            paddle.seed(args.seed + args.dataset_rank)

            # local_seed/ global_seed is used to control dropout in ModelParallel
            local_seed = args.seed + 59999 + args.tensor_parallel_rank * 10 + args.pipeline_parallel_rank * 1000
            global_seed = args.seed + 100003 + args.dataset_rank
            tracker = get_rng_state_tracker()

            if "global_seed" not in tracker.states_:
                tracker.add("global_seed", global_seed)
            if "local_seed" not in tracker.states_:
                tracker.add("local_seed", local_seed)
        else:
            random.seed(args.seed)
            np.random.seed(args.seed)
            paddle.seed(args.seed)


def main():
    parser = PdArgumentParser((ModelArguments, DataArguments, PreTrainingArguments))
    if len(sys.argv) == 2 and sys.argv[1].endswith(".json"):
        model_args, data_args, training_args = parser.parse_json_file(json_file=os.path.abspath(sys.argv[1]))
    else:
        model_args, data_args, training_args = parser.parse_args_into_dataclasses()

    if model_args.tokenizer_name_or_path is None:
        model_args.tokenizer_name_or_path = model_args.model_name_or_path

    if data_args.data_cache is not None:
        os.makedirs(data_args.data_cache, exist_ok=True)

    init_seed(args=training_args)
    paddle.set_device(training_args.device)
    if paddle.distributed.get_world_size() > 1:
        paddle.distributed.init_parallel_env()

    training_args.eval_iters = 10
    training_args.test_iters = training_args.eval_iters * 10

    # Log model and data config
    training_args.print_config(model_args, "Model")
    training_args.print_config(data_args, "Data")

    # Log on each process the small summary:
    logger.warning(
        f"Process rank: {training_args.local_rank}, device: {training_args.device}, world_size: {training_args.world_size}, "
        + f"distributed training: {bool(training_args.local_rank != -1)}, 16-bits training: {training_args.fp16 or training_args.bf16}"
    )

    # Detecting last checkpoint.
    last_checkpoint = None
    if os.path.isdir(training_args.output_dir) and training_args.do_train and not training_args.overwrite_output_dir:
        last_checkpoint = get_last_checkpoint(training_args.output_dir)
        # if last_checkpoint is None and len(
        #         os.listdir(training_args.output_dir)) > 1:
        #     raise ValueError(
        #         f"Output directory ({training_args.output_dir}) already exists and is not empty. "
        #         "Use --overwrite_output_dir to overcome.")
        if last_checkpoint is not None and training_args.resume_from_checkpoint is None:
            logger.info(
                f"Checkpoint detected, resuming training at {last_checkpoint}. To avoid this behavior, change "
                "the `--output_dir` or add `--overwrite_output_dir` to train from scratch."
            )

    config_class, model_class = MODEL_CLASSES[model_args.model_type]

    tokenizer = AutoTokenizer.from_pretrained(model_args.tokenizer_name_or_path)

    config = config_class.from_pretrained(model_args.model_name_or_path)

    config.seq_length = data_args.max_seq_length
    # There are some technique extend RotaryEmbedding context. so don't change max_position_embeddings
    if not model_args.continue_training:
        config.max_position_embeddings = max(config.max_position_embeddings, data_args.max_seq_length)

    if not model_args.continue_training:
        config.vocab_size = max(config.vocab_size, ((tokenizer.vocab_size - 1) // 128 + 1) * 128)
        logger.info(f"Reset vocab size to {config.vocab_size} for batter amp peformance.")

    if model_args.no_recompute_layers is not None:
        model_args.no_recompute_layers.sort()

    config.vocab_size = model_args.vocab_size if model_args.vocab_size is not None else config.vocab_size
    config.hidden_size = model_args.hidden_size if model_args.hidden_size is not None else config.hidden_size
    config.intermediate_size = (
        model_args.intermediate_size if model_args.intermediate_size is not None else config.intermediate_size
    )
    config.num_hidden_layers = (
        model_args.num_hidden_layers if model_args.num_hidden_layers is not None else config.num_hidden_layers
    )
    config.num_attention_heads = (
        model_args.num_attention_heads if model_args.num_attention_heads is not None else config.num_attention_heads
    )

    config.use_flash_attention = model_args.use_flash_attention
    config.use_fused_rms_norm = model_args.use_fused_rms_norm
    config.fuse_attention_qkv = model_args.fuse_attention_qkv
    config.fuse_attention_ffn = model_args.fuse_attention_ffn
    config.recompute_granularity = model_args.recompute_granularity
    config.virtual_pp_degree = model_args.virtual_pp_degree
    config.sequence_parallel = model_args.sequence_parallel
    config.fuse_sequence_parallel_allreduce = model_args.fuse_sequence_parallel_allreduce
    config.use_fused_rope = model_args.use_fused_rope
    config.no_recompute_layers = model_args.no_recompute_layers
    config.pp_recompute_interval = model_args.pp_recompute_interval
    config.recompute_use_reentrant = model_args.recompute_use_reentrant

    config.use_recompute = training_args.recompute
    config.tensor_parallel_degree = training_args.tensor_parallel_degree
    config.tensor_parallel_rank = training_args.tensor_parallel_rank

    # config.num_hidden_layers = 4

    print("Final pre-training config:", config)

    # Set the dtype for loading model
    # dtype = "float32"
    # if training_args.fp16_opt_level == "O2":
    #     if training_args.fp16:
    #         dtype = "float16"
    #     if training_args.bf16:
    #         dtype = "bfloat16"

    model = model_class._from_config(config)

    if training_args.recompute:

        def fn(layer):
            if hasattr(layer, "enable_recompute") and (layer.enable_recompute is False or layer.enable_recompute == 0):
                layer.enable_recompute = True

        model.apply(fn)

    # Create the learning_rate sheduler and optimizer
    if training_args.decay_steps is None:
        training_args.decay_steps = training_args.max_steps
    warmup_steps = training_args.warmup_ratio * training_args.max_steps

    lr_scheduler = None
    if training_args.lr_scheduler_type.value == "cosine":
        lr_scheduler = CosineAnnealingWithWarmupDecay(
            max_lr=training_args.learning_rate,
            min_lr=training_args.min_learning_rate,
            warmup_step=warmup_steps,
            decay_step=training_args.decay_steps,
            last_epoch=0,
        )
    elif training_args.lr_scheduler_type.value == "linear":
        lr_scheduler = LinearAnnealingWithWarmupDecay(
            max_lr=training_args.learning_rate,
            min_lr=training_args.min_learning_rate,
            warmup_step=warmup_steps,
            decay_step=training_args.decay_steps,
            last_epoch=0,
        )

    data_file = get_train_data_file(data_args)
    train_dataset, _, _, data_collator = create_pretrained_dataset(
        data_args,
        training_args,
        data_file,
        tokenizer,
        need_data=training_args.should_load_dataset,
    )

    optimizer = create_optimizer(model, lr_scheduler, training_args)

    def loss_func(loss, outputs):
        return loss

    total_train_batch_size_per_acc_step = (
        training_args.per_device_train_batch_size * training_args.data_parallel_degree
    )
    total_train_batch_size = total_train_batch_size_per_acc_step * training_args.gradient_accumulation_steps

    print_config(training_args)

    engine = auto.Engine(model, loss_func, optimizer, strategy=training_args.strategy)

    checkpoint = None
    if training_args.resume_from_checkpoint is not None:
        checkpoint = training_args.resume_from_checkpoint
    elif last_checkpoint is not None:
        checkpoint = last_checkpoint

    if checkpoint:
        logger.info(f"Starting training from resume_from_checkpoint : {checkpoint}")
        engine.load(os.path.join(checkpoint, "auto"))

    engine.prepare(
        [
            paddle.static.InputSpec(
                shape=[total_train_batch_size, data_args.max_seq_length], dtype="int64", name="input_ids"
            ),
            paddle.static.InputSpec(
                shape=[total_train_batch_size, data_args.max_seq_length], dtype="int64", name="labels"
            ),
        ],
        mode="train",
    )

    dp_degree = max(training_args.data_parallel_degree, 1)
    mp_degree = max(training_args.tensor_parallel_degree, 1)
    pp_degree = max(training_args.pipeline_parallel_degree, 1)
    assert dp_degree * mp_degree * pp_degree == dist.get_world_size()

    train_dataloader = engine.dataloader(
        dataset=train_dataset,
        batch_size=total_train_batch_size_per_acc_step if pp_degree == 1 else total_train_batch_size,
        steps_per_epoch=training_args.max_steps,
        epochs=training_args.num_train_epochs,
        collate_fn=data_collator,
        num_workers=training_args.dataloader_num_workers,
        mode="train",
    )

    num_update_steps_per_epoch = len(train_dataloader) // training_args.gradient_accumulation_steps
    num_update_steps_per_epoch = max(num_update_steps_per_epoch, 1)
    num_train_epochs = training_args.max_steps // num_update_steps_per_epoch + int(
        training_args.max_steps % num_update_steps_per_epoch > 0
    )

    global_step = 0
    global_step_last_logged = 0
    start_time_last_logged = time.time()
    tr_loss = float(0)

<<<<<<< HEAD
    nvprof_start = training_args.nvprof_start
    nvprof_end = training_args.nvprof_end

    for epoch_idx in range(num_train_epochs):
        for step, inputs in enumerate(train_dataloader):
            batches = validate_batch(inputs, training_args)
            with paddle.profiler.utils._nvprof_range(
                iter_id=step,
                start=nvprof_start,
                end=nvprof_end,
            ):
                for micro_batch in batches:
                    outs = engine.run(micro_batch, mode="train")

                    if "loss" in outs:
                        tr_loss_step = np.sum(outs["loss"])
                    else:
                        tr_loss_step = float(0)
=======
    job_schedule_profiler_start = training_args.job_schedule_profiler_start
    job_schedule_profiler_end = training_args.job_schedule_profiler_end

    local_batches = []
    for epoch_idx in range(num_train_epochs):
        for step, inputs in enumerate(train_dataloader):
            local_batches.append(inputs)
            if pp_degree == 1 and len(local_batches) < training_args.gradient_accumulation_steps:
                continue
            elif pp_degree > 1:
                local_batches = inputs

            with job_schedule_profiler_range(step, job_schedule_profiler_start, job_schedule_profiler_end) as status:
                engine.enable_job_schedule_profiler = status

            for micro_batch in local_batches:
                outs = engine.run(micro_batch, mode="train")

                if "loss" in outs:
                    tr_loss_step = np.sum(outs["loss"])
                else:
                    tr_loss_step = float(0)
>>>>>>> 5c7d7b1c

                    if training_args.gradient_accumulation_steps > 1:
                        tr_loss_step /= training_args.gradient_accumulation_steps

                    tr_loss += tr_loss_step

            local_batches = []

            if lr_scheduler is not None:
                engine.optimizer._learning_rate.step()

            global_step += 1
            if global_step % training_args.logging_steps == 0:
                num_steps = global_step - global_step_last_logged
                logs = {}
                logs["loss"] = round(tr_loss / num_steps, 8)
                logs["learning_rate"] = float("{0:.3e}".format(engine.optimizer.get_lr()))
                logs["global_step"] = int(global_step)
                logs.update(
                    speed_metrics(
                        split="interval",
                        start_time=start_time_last_logged,
                        num_samples=total_train_batch_size * num_steps,
                        num_steps=num_steps,
                    )
                )

                max_memory_allocated = paddle.device.cuda.max_memory_allocated() / 1024 / 1024
                max_memory_reserved = paddle.device.cuda.max_memory_reserved() / 1024 / 1024
                logs["max_memory_allocated"] = f"{round(max_memory_allocated, 2)} MB"
                logs["max_memory_reserved"] = f"{round(max_memory_reserved, 2)} MB"

                logger.info(", ".join(f"{k}: {v}" for k, v in logs.items()))

                global_step_last_logged = global_step
                start_time_last_logged = time.time()
                tr_loss = float(0)

            if training_args.save_steps > 0 and global_step % training_args.save_steps == 0:
                paddle.device.cuda.synchronize()
                checkpoint_folder = f"{PREFIX_CHECKPOINT_DIR}-{global_step}"
                run_dir = training_args.output_dir
                output_dir = os.path.join(run_dir, checkpoint_folder)
                os.makedirs(output_dir, exist_ok=True)
                logger.info(f"Saving model checkpoint to {output_dir}")
                prefix_path = os.path.join(output_dir, "auto")
                engine.save(prefix_path, training=True)

            if global_step >= training_args.max_steps:
                break


if __name__ == "__main__":
    main()<|MERGE_RESOLUTION|>--- conflicted
+++ resolved
@@ -644,26 +644,6 @@
     start_time_last_logged = time.time()
     tr_loss = float(0)
 
-<<<<<<< HEAD
-    nvprof_start = training_args.nvprof_start
-    nvprof_end = training_args.nvprof_end
-
-    for epoch_idx in range(num_train_epochs):
-        for step, inputs in enumerate(train_dataloader):
-            batches = validate_batch(inputs, training_args)
-            with paddle.profiler.utils._nvprof_range(
-                iter_id=step,
-                start=nvprof_start,
-                end=nvprof_end,
-            ):
-                for micro_batch in batches:
-                    outs = engine.run(micro_batch, mode="train")
-
-                    if "loss" in outs:
-                        tr_loss_step = np.sum(outs["loss"])
-                    else:
-                        tr_loss_step = float(0)
-=======
     job_schedule_profiler_start = training_args.job_schedule_profiler_start
     job_schedule_profiler_end = training_args.job_schedule_profiler_end
 
@@ -679,19 +659,23 @@
             with job_schedule_profiler_range(step, job_schedule_profiler_start, job_schedule_profiler_end) as status:
                 engine.enable_job_schedule_profiler = status
 
-            for micro_batch in local_batches:
-                outs = engine.run(micro_batch, mode="train")
-
-                if "loss" in outs:
-                    tr_loss_step = np.sum(outs["loss"])
-                else:
-                    tr_loss_step = float(0)
->>>>>>> 5c7d7b1c
-
-                    if training_args.gradient_accumulation_steps > 1:
-                        tr_loss_step /= training_args.gradient_accumulation_steps
-
-                    tr_loss += tr_loss_step
+            with paddle.profiler.utils._nvprof_range(
+                iter_id=step,
+                start=training_args.nvprof_start,
+                end=training_args.nvprof_end,
+            ):
+                for micro_batch in local_batches:
+                    outs = engine.run(micro_batch, mode="train")
+
+                    if "loss" in outs:
+                        tr_loss_step = np.sum(outs["loss"])
+                    else:
+                        tr_loss_step = float(0)
+
+                        if training_args.gradient_accumulation_steps > 1:
+                            tr_loss_step /= training_args.gradient_accumulation_steps
+
+                        tr_loss += tr_loss_step
 
             local_batches = []
 
