--- conflicted
+++ resolved
@@ -25,11 +25,8 @@
 import numpy as np
 import paddle
 import paddle.distributed.auto_parallel as auto
-<<<<<<< HEAD
+from paddle.distributed import fleet
 from paddle.utils.profiler import job_schedule_profiler_range
-=======
-from paddle.distributed import fleet
->>>>>>> 8aa96d27
 
 from paddlenlp.trainer import (
     PdArgumentParser,
@@ -89,7 +86,7 @@
             "help": "Enable fused_linear_param_grad pass, which should replace add_n_op with add_op for gradients accumulation."
         },
     )
-<<<<<<< HEAD
+
     job_schedule_profiler_start: int = field(
         default=-1,
         metadata={"help": "The step to start job_schedule_profiler."},
@@ -99,7 +96,7 @@
         metadata={"help": "The step to end job_schedule_profiler."},
     )
     parallel_mode: str = field(default="hybrid", metadata={"help": ""})
-=======
+
 
     def __post_init__(self):
         super().__post_init__()
@@ -118,7 +115,6 @@
 
         self.strategy = strategy
         logger.info(self.strategy)
->>>>>>> 8aa96d27
 
 
 @dataclass
