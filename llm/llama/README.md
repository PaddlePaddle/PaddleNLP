# LLaMA

**目录**

- [1. 预训练](#0)
- [2. 微调](#1)
- [3. 模型预测](#2)
- [4. 动转静](#3)
- [5. 模型推理](#4)

## 协议

Llama 模型的权重的使用则需要遵循[License](../../../paddlenlp/transformers/llama/LICENSE)。

Llama2 模型的权重的使用则需要遵循[License](../../../paddlenlp/transformers/llama/Llama2.LICENSE)。


<a name="0"></a>

## 权重列表

<<<<<<< HEAD
| Model                         |
|-------------------------------|
| ziqingyang/chinese-llama-7b   |
| ziqingyang/chinese-llama-13b  |
| ziqingyang/chinese-alpaca-7b  |
| ziqingyang/chinese-alpaca-13b |
| idea-ccnl/ziya-llama-13b-v1   |
| facebook/llama-7b             |
| facebook/llama-13b            |
| facebook/llama-30b            |
| facebook/llama-65b            |
| meta-llama/Llama-2-7b         |
| meta-llama/Llama-2-7b-chat    |
| meta-llama/Llama-2-13b        |
| meta-llama/Llama-2-13b-chat   |
| meta-llama/Llama-2-70b        |
| meta-llama/Llama-2-70b-chat   |
=======
| Model                            |
|----------------------------------|
| facebook/llama-7b                |
| facebook/llama-13b               |
| facebook/llama-30b               |
| facebook/llama-65b               |
| ziqingyang/chinese-llama-7b      |
| ziqingyang/chinese-llama-13b     |
| ziqingyang/chinese-alpaca-7b     |
| ziqingyang/chinese-alpaca-13b    |
| idea-ccnl/ziya-llama-13b-v1      |
| meta-llama/Llama-2-7b            |
| meta-llama/Llama-2-7b-chat       |
| baichuan-inc/Baichuan-7B         |
| baichuan-inc/Baichuan-13B-Base   |
| baichuan-inc/Baichuan-13B-Chat   |
>>>>>>> 7d06fae1

使用方法：

```python
from paddlenlp.transformers import LlamaForCausalLM, LlamaTokenizer
model: LlamaForCausalLM = LlamaForCausalLM.from_pretrained("meta-llama/Llama-2-7b-chat")
tokenizer = LlamaTokenizer.from_pretrained("meta-llama/Llama-2-7b-chat")
```

## 预训练

预训练数据制作参考[此处](../../../model_zoo/ernie-1.0/preprocess/docs/OpenWebText2.md)

为了方便用户运行测试本模型，本项目提供了处理好的100k条doc的训练样本：
```shell
wget https://bj.bcebos.com/paddlenlp/models/transformers/llama/data/llama_openwebtext_100k_ids.npy
wget https://bj.bcebos.com/paddlenlp/models/transformers/llama/data/llama_openwebtext_100k_idx.npz
```

将所有预处理得到的文件统一放入一个文件夹中，以备训练使用：

```
mkdir data
mv llama_openwebtext_100k_ids.npy ./data
mv llama_openwebtext_100k_idx.npz ./data
```

使用下面脚本,即可在llama-7b的基础上,继续训练.
```shell
task_name="llama_hybid"
python -u  -m paddle.distributed.launch \
    --gpus "0,1,2,3,4,5,6,7" \
    --log_dir "output/$task_name""_log" \
    run_pretrain.py \
    --model_type "llama" \
    --model_name_or_path "facebook/llama-7b" \
    --tokenizer_name_or_path "facebook/llama-7b" \
    --input_dir "./data" \
    --output_dir "output/$task_name" \
    --split 949,50,1 \
    --max_seq_length 2048 \
    --per_device_train_batch_size 1 \
    --per_device_eval_batch_size 1 \
    --use_flash_attention 1 \
    --use_fused_rms_norm 0 \
    --fp16  \
    --fp16_opt_level "O2"  \
    --scale_loss 1024 \
    --learning_rate 0.00001 \
    --min_learning_rate 0.000005 \
    --lr_scheduler_type "cosine" \
    --max_steps 10000 \
    --save_steps 5000 \
    --weight_decay 0.01 \
    --warmup_ratio 0.01 \
    --max_grad_norm 1.0 \
    --logging_steps 20\
    --dataloader_num_workers 1 \
    --sharding "stage2" \
    --eval_steps 1000 \
    --report_to "visualdl" \
    --disable_tqdm true \
    --continue_training 1\
    --recompute 1 \
    --do_train \
    --do_eval \
    --device "gpu"
```
注意：
1. 需要paddle develop版本训练，需要安装`pip install tool_helpers visualdl==2.5.3`等相关缺失whl包
2. `use_flash_attention` 需要在A100机器开启，否则loss可能不正常（很快变成0.00x,非常小不正常）。建议使用cuda11.8环境。
3. `continue_training` 表示从现有的预训练模型加载训练。7b模型初始loss大概为1.99x, 随机初始化模型loss从11.x左右下降。
4. `use_fused_rms_norm` 需要安装[此目录](https://github.com/PaddlePaddle/PaddleNLP/tree/develop/model_zoo/gpt-3/external_ops)下的自定义OP, `python setup.py install`。如果安装后仍然找不到算子，需要额外设置PYTHONPATH
5. 当前脚本为sharding版本，需要4D并行训练（数据、sharding、张量、流水线并行）的用户，请参考 `run_trainer_tp4pp2.sh`脚本。

<a name="1"></a>

## 微调

```shell
python -u  -m paddle.distributed.fleet.launch \
    --gpus "0,1,2,3" finetune_generation.py \
    --output_dir ./checkpoints/ \
    --per_device_train_batch_size 4 \
    --gradient_accumulation_steps 2 \
    --per_device_eval_batch_size 8 \
    --model_name_or_path facebook/llama-7b \
    --task_name squad \
    --num_train_epochs 2 \
    --learning_rate 3e-5 \
    --warmup_steps 30 \
    --logging_steps 1 \
    --evaluation_strategy epoch \
    --save_strategy epoch \
    --src_length 1024 \
    --tgt_length 1024 \
    --fp16 \
    --fp16_opt_level O2 \
    --do_train \
    --do_eval \
    --disable_tqdm True \
    --load_best_model_at_end True \
    --metric_for_best_model accuracy \
    --eval_with_do_generation False \
    --recompute \
    --save_total_limit 1 \
    --overwrite_output_dir \
    --tensor_parallel_degree 4
```

### 单卡LoRA微调

```shell
python finetune_generation.py \
    --output_dir ./checkpoints/ \
    --per_device_train_batch_size 4 \
    --gradient_accumulation_steps 2 \
    --per_device_eval_batch_size 8 \
    --model_name_or_path facebook/llama-7b \
    --task_name squad \
    --num_train_epochs 2 \
    --learning_rate 3e-4 \
    --warmup_steps 30 \
    --logging_steps 1 \
    --evaluation_strategy epoch \
    --save_strategy epoch \
    --src_length 1024 \
    --tgt_length 1024 \
    --fp16 \
    --fp16_opt_level O2 \
    --do_train \
    --do_eval \
    --disable_tqdm True \
    --load_best_model_at_end True \
    --metric_for_best_model accuracy \
    --eval_with_do_generation False \
    --recompute \
    --save_total_limit 1 \
    --overwrite_output_dir \
    --lora True \
    --lora_rank 8
```

### 单卡Prefix微调

```shell
python finetune_generation.py \
    --output_dir ./checkpoints/ \
    --per_device_train_batch_size 4 \
    --gradient_accumulation_steps 2 \
    --per_device_eval_batch_size 8 \
    --model_name_or_path facebook/llama-7b \
    --task_name squad \
    --num_train_epochs 2 \
    --learning_rate 3e-5 \
    --warmup_steps 30 \
    --logging_steps 1 \
    --evaluation_strategy epoch \
    --save_strategy epoch \
    --src_length 1024 \
    --tgt_length 1024 \
    --fp16 \
    --fp16_opt_level O2 \
    --do_train \
    --do_eval \
    --disable_tqdm True \
    --load_best_model_at_end True \
    --metric_for_best_model accuracy \
    --eval_with_do_generation False \
    --recompute \
    --save_total_limit 1 \
    --overwrite_output_dir \
    --prefix_tuning True \
    --num_prefix_tokens 64
```

其中参数释义如下：

- `model_name_or_path`: 预训练模型内置名称或者模型所在目录，默认为`facebook/llama-7b`。
- `num_train_epochs`: 要执行的训练 epoch 总数（如果不是整数，将在停止训练之前执行最后一个 epoch
的小数部分百分比）。
- `max_steps`: 模型训练步数。
- `learning_rate`: 参数更新的学习率。
- `warmup_steps`: 学习率热启的步数。
- `eval_steps`: 模型评估的间隔步数。
- `logging_steps`: 训练日志打印的间隔步数。
- `save_steps`: 模型参数保存的间隔步数。
- `save_total_limit`: 模型 checkpoint 保存的份数。
- `output_dir`: 模型参数保存目录。
- `src_length`: 上下文的最大输入长度，默认为128.
- `tgt_length`: 生成文本的最大长度，默认为160.
- `gradient_accumulation_steps`: 模型参数梯度累积的步数，可用于扩大 batch size。实际的 batch_size = per_device_train_batch_size * gradient_accumulation_steps。
- `fp16`: 使用 float16 精度进行模型训练和推理。
- `fp16_opt_level`: float16 精度训练模式，`O2`表示纯 float16 训练。
- `recompute`: 使用重计算策略，开启后可节省训练显存。
- `do_train`: 是否训练模型。
- `do_eval`: 是否评估模型。
- `tensor_parallel_degree`: 模型并行数量。
- `eval_with_do_generation`: 在评估的时候是否调用model.generate,默认为False。
- `lora`: 是否使用LoRA技术。
- `merge_weights`: 是否合并原始模型和Lora模型的权重。
- `lora_rank`: lora 算法中rank（秩）的值，默认为8。
- `lora_path`: lora参数和配置路径，对lora参数进行初始化。
- `qat`: 是否使用qat对模型进行量化
- `qat_type`: qat量化类型，支持A8W8, W4, A8W4。默认为A8W8。
- `prefix_tuning`: 是否使用Prefix技术。
- `num_prefix_tokens`: prefix tuning算法中前缀token数量。
- `task_name`: 内置数据集任务名
- `data_name`: 内置数据集名，定义数据集名必须同时定义数据集任务名
- `dataset_path`: 自定义数据集路径。

## 流水线并行
```shell
python -u  -m paddle.distributed.launch \
    --gpus "4,5,6,7"   finetune_generation.py \
    --model_name_or_path __internal_testing__/tiny-random-llama \
    --do_train \
    --do_eval \
    --num_train_epochs 1 \
    --dataloader_num_workers 1 \
    --gradient_accumulation_steps 16 \
    --per_device_train_batch_size 1 \
    --per_device_eval_batch_size 16 \
    --tensor_parallel_degree 2 \
    --pipeline_parallel_degree 2 \
    --pipeline_parallel_config "disable_p2p_cache_shape" \
    --overwrite_output_dir \
    --output_dir ./checkpoints/ \
    --logging_steps 1 \
    --disable_tqdm 1 \
    --eval_steps 100 \
    --eval_with_do_generation 0 \
    --fp16 0\
    --fp16_opt_level O2 \
    --recompute 0 \
    --learning_rate 3e-5 \
    --lr_scheduler_type linear \
    --max_grad_norm 1.0 \
    --warmup_steps 20
```

<a name="2"></a>

## 模型预测

```shell
python predict_generation.py \
    --model_name_or_path ./checkpoints/
```

当ckpt为使用的tensor parallel存储为多分片格式时，也可使用此脚本预测，或者合并为一个单分片权重 例如下面4分片的例子（此模型为glm-10b-chinese）

```shell
-rw-r--r-- 1 root root  523 Apr 13 11:46 config.json
-rw-r--r-- 1 root root 3.2G Apr 13 11:46 model_state.tp00.pdparams
-rw-r--r-- 1 root root 3.2G Apr 13 11:46 model_state.tp01.pdparams
-rw-r--r-- 1 root root 3.2G Apr 13 11:46 model_state.tp02.pdparams
-rw-r--r-- 1 root root 3.2G Apr 13 11:46 model_state.tp03.pdparams
```

设置 merge_tensor_parallel_path，可以将merge好的参数存储到对应位置。不过不设置此参数，将只跑前向预测。

```shell
python -m paddle.distributed.launch --gpus 0,1,2,3 predict_generation.py \
    --model_name_or_path  ./checkpoints/checkpoint-100/ \
    --merge_tensor_parallel_path  ./checkpoints/llama-merged
```

### LoRA微调模型预测
对merge后的单分片模型也可以进行直接预测，脚本如下
```shell
 python predict_generation.py
    --model_name_or_path facebook/llama-7b \
    --lora_path ./checkpoints
```

### Prefix微调模型预测
对merge后的单分片模型也可以进行直接预测，脚本如下
```shell
 python predict_generation.py
    --model_name_or_path facebook/llama-7b \
    --prefix_path ./checkpoints
```

<a name="3"></a>

## 动转静

```shell
python export_generation_model.py \
    --model_path checkpoints/ \
    --output_path inference/llama
```

当在指定数据集上进行 LoRA finetune 后的导出脚本：


```shell
python export_generation_model.py
    --model_name_or_path facebook/llama-7b
    --output_path inference/llama
    --lora_path ./checkpoints
```

<a name="4"></a>

## 模型推理

```shell
python infer_generation.py \
    --model_dir inference \
    --model_prefix llama
```

结果：

```text
answer: linebacker context: The Broncos took an early lead in Super Bowl 50 and never trailed. Newton was limited by Denver's defense, which sacked him seven times and forced him into three turnovers, including a fumble which they recovered for a touchdown. Denver linebacker Von Miller was named Super Bowl MVP, recording five solo tackles, 2½ sacks, and two forced fumbles. </s>

question: What was von Miller's job title?
--------------------
answer: five context: The Broncos took an early lead in Super Bowl 50 and never trailed. Newton was limited by Denver's defense, which sacked him seven times and forced him into three turnovers, including a fumble which they recovered for a touchdown. Denver linebacker Von Miller was named Super Bowl MVP, recording five solo tackles, 2½ sacks, and two forced fumbles. </s>

question: How many total tackles did von Miller get in the Super Bowl?
--------------------
```

## 服务化推理

提供基于 UI 服务化推理，以下命令将会：

1. 启动多卡模型服务，并让其常驻显存，等待执行。
2. 启动 Flask 服务，监听外部请求。
3. 启动 Gradio UI 服务，提供可视化交互界面。

```shell
python -m paddle.distributed.launch --gpus "0,1,2,3,4,5,6,7" server.py \
    --model_name_or_path facebook/llama-7b \
    --port 8010 \
    --flask_port 8011 \
    --src_length 100
```
python predict_generation.py --model_name_or_path idea-ccnl/ziya-llama-13b-v1 --data_file /root/paddlejob/work/eb_data/hcg/dev.json<|MERGE_RESOLUTION|>--- conflicted
+++ resolved
@@ -19,7 +19,7 @@
 
 ## 权重列表
 
-<<<<<<< HEAD
+
 | Model                         |
 |-------------------------------|
 | ziqingyang/chinese-llama-7b   |
@@ -27,6 +27,9 @@
 | ziqingyang/chinese-alpaca-7b  |
 | ziqingyang/chinese-alpaca-13b |
 | idea-ccnl/ziya-llama-13b-v1   |
+| baichuan-inc/Baichuan-7B         |
+| baichuan-inc/Baichuan-13B-Base   |
+| baichuan-inc/Baichuan-13B-Chat   |
 | facebook/llama-7b             |
 | facebook/llama-13b            |
 | facebook/llama-30b            |
@@ -37,24 +40,6 @@
 | meta-llama/Llama-2-13b-chat   |
 | meta-llama/Llama-2-70b        |
 | meta-llama/Llama-2-70b-chat   |
-=======
-| Model                            |
-|----------------------------------|
-| facebook/llama-7b                |
-| facebook/llama-13b               |
-| facebook/llama-30b               |
-| facebook/llama-65b               |
-| ziqingyang/chinese-llama-7b      |
-| ziqingyang/chinese-llama-13b     |
-| ziqingyang/chinese-alpaca-7b     |
-| ziqingyang/chinese-alpaca-13b    |
-| idea-ccnl/ziya-llama-13b-v1      |
-| meta-llama/Llama-2-7b            |
-| meta-llama/Llama-2-7b-chat       |
-| baichuan-inc/Baichuan-7B         |
-| baichuan-inc/Baichuan-13B-Base   |
-| baichuan-inc/Baichuan-13B-Chat   |
->>>>>>> 7d06fae1
 
 使用方法：
 
