--- conflicted
+++ resolved
@@ -1,6 +1,3 @@
-<<<<<<< HEAD
-../run_pretrain.py
-=======
 # Copyright (c) 2023 PaddlePaddle Authors. All Rights Reserved.
 #
 # Licensed under the Apache License, Version 2.0 (the "License");
@@ -617,5 +614,4 @@
 
 
 if __name__ == "__main__":
-    main()
->>>>>>> c9586cc2
+    main()