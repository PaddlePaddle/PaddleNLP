--- conflicted
+++ resolved
@@ -178,19 +178,9 @@
         default=False,
         metadata={"help": "whether to use fuse sequence parallel allreduce"},
     )
-<<<<<<< HEAD
-    rope_fusion_level: Optional[str] = field(
-        default="core",
-        metadata={
-            "help": "The level of fusion of rope embedding. Can be chosen from:\n"
-            "(1) 'core': only fuse rope embedding, will compute the sin and cos\n"
-            "(2) None: don't fuse any part of the rope embedding"
-        },
-=======
     use_fused_rope: Optional[bool] = field(
         default=False,
         metadata={"help": "Enable rope fusion or not."},
->>>>>>> 3bd4bc3d
     )
     no_recompute_layers: Optional[List[int]] = field(
         default=None,
