--- conflicted
+++ resolved
@@ -511,18 +511,6 @@
         need_data=training_args.should_load_dataset,
     )
 
-<<<<<<< HEAD
-    if data_args.train_data_size > 0:
-        # GPTDataset is the type of `paddle.io.Dataset`, which dosen't contains `select` method
-        # modify the `__len__` function to change the length of dataset in current python process
-        GPTDataset.__len__ = lambda *_: data_args.train_data_size
-        total_effective_tokens = (
-            sum([len(train_dataset[i]["text"]) for i in range(data_args.train_data_size)])
-            * training_args.num_train_epochs
-        )
-    else:
-        total_effective_tokens = sum([len(i["text"]) for i in train_dataset]) * training_args.num_train_epochs
-=======
     total_effective_tokens = (
         training_args.per_device_train_batch_size
         * training_args.dataset_world_size
@@ -530,7 +518,6 @@
         * training_args.gradient_accumulation_steps
         * data_args.max_seq_length
     )
->>>>>>> 14261692
 
     trainer = PretrainingTrainer(
         model=model,
