--- conflicted
+++ resolved
@@ -62,13 +62,9 @@
 
     q_config = QuantConfig(activation=None, weight=None)
     q_config.add_qat_layer_mapping(LoRALinear, QuantedLoRALinear)
-<<<<<<< HEAD
     q_config.add_qat_layer_mapping(RowParallelLoRALinear, RowParallelQuantedLoRALinear)
     q_config.add_qat_layer_mapping(ColumnParallelLoRALinear, ColumnParallelQuantedLoRALinear)
-    if quant_args.quant_type == "A8W8":
-=======
     if quant_args.quant_type == "a8w8":
->>>>>>> dd41947a
         activation = PACTQuanter(quanter=FakeQuanterWithAbsMaxObserverLayer, init_value=20, dtype=dtype)
         weight = FakeQuanterChannelWiseAbsMaxObserver(bit_length=8, dtype="float32")
     elif quant_args.quant_type == "weight_only_int4":
@@ -78,13 +74,10 @@
         activation = None
         weight = FakeQuanterChannelWiseAbsMaxObserver(bit_length=8, dtype="float32")
     else:
-<<<<<<< HEAD
-        raise ValueError("quant_type should be one of ['A8W8', 'WINT4', 'WINT8']")
+        raise ValueError("quant_type should be one of ['a8w8', 'weight_only_int4', 'weight_only_int8']")
+
     q_config.add_type_config(RowParallelLoRALinear, weight=weight, activation=activation)
     q_config.add_type_config(ColumnParallelLoRALinear, weight=weight, activation=activation)
-=======
-        raise ValueError("quant_type should be one of ['a8w8', 'weight_only_int4', 'weight_only_int8']")
->>>>>>> dd41947a
     q_config.add_type_config(LoRALinear, weight=weight, activation=activation)
     q_config.add_type_config(nn.Linear, weight=weight, activation=activation)
 
