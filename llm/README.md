# 飞桨大语言模型
大模型全流程工具基于PaddlePaddle的4D分布式并行能力旨在提供高性能、灵活易用大模型工具，可以根据自己的需求轻易来定制化百亿和千亿大模型训练，同时支持高性能的压缩推理和服务化，最终使用大模型能力提升业务效果。

| Model | Pretrain | SFT | LoRA | PrefixTuning | Generation | Quantization |
| --- | --- | --- | --- | --- | --- | --- |
| [LLaMA v1/v2](./llama) | ✅  | ✅ | ✅ | ✅ | ✅ | ✅  |
| [ChatGLM-6B](./chatglm) |  N/A |  ✅  |  ✅  |  ✅  |  ✅  |  ✅  |
| [ChatGLM2-6B](./chatglm2) |  N/A |  ✅  |  ✅  |  ✅  |  ✅  |  ✅  |
| [Bloom](./bloom) | N/A | ✅ | ✅ | ✅ | ✅ | ✅ |
| [GPT-3](./gpt-3) |   ✅  |  ✅  |  ✅  |  WIP  | ✅    | WIP |
| [OPT](./opt) | WIP | ✅ | ✅ | WIP|  ✅ | WIP |
| [GLM](./glm) |N/A | ✅ | ✅ | WIP|  ✅ | WIP |


# LLM全流程工具介绍
我们提供了模型预训练、精调（SFT、LoRA、PrefixTuning）、量化、动态图推理、服务化部署全流程脚本，开发者可以根据自己的需求定制化自己的大语言模型。

<div align="center">
    <img width="800" alt="llm" src="https://github.com/PaddlePaddle/PaddleNLP/assets/63761690/009bbb4e-baee-4c4a-a52e-94ac44c73c90">
</div>

<div align="center">
    <font size ="1">
    LLM全流程工具流程图（上图：PaddleNLP 2.6进展 下图：最终目标）
     </font>
</div>

## 1. 环境准备

- PaddlePaddle >= 2.5.1
- PaddleNLP >= 2.6.0

## 2. 预训练
[LLaMA v1/v2](./llama)、[GPT-3](./gpt-3) 目录中提供了模型预训练的数据准备和训练细节，后续我们将支持更多的模型预训练。

## 3. 精调
目前精调统一脚本只支持[LLaMA v1/v2](./llama)、[ChatGLM-6B](./chatglm)、[ChatGLM2-6B](./chatglm2)、[Bloom](./bloom)、[OPT](./opt)，其他模型精调使用详见对应模型目录。接下来我们将以**Llama 2**为例介绍如何使用统一脚本进行SFT、LoRA、Prefix Tuning。更多LoRA、Prefix Tuning请参见[PEFT文档](https://github.com/PaddlePaddle/PaddleNLP/blob/develop/docs/peft.md)。

### 3.1 精调训练数据格式

为了方便用户测试，我们也提供示例数据集[广告生成数据集](https://bj.bcebos.com/paddlenlp/datasets/examples/AdvertiseGen.tar.gz)，用户也可以仿照数据集的格式制作自己的数据集进行精调。我们支持的数据格式是每行包含一个字典，每个字典包含以下字段：

- `src` : `str, List(str)`, 模型的输入指令（instruction）、提示（prompt），模型应该执行的任务。
- `tgt` : `str, List(str)`, 模型的输出。

样例数据：
```
{"src": "类型#裙*颜色#蓝色*风格#清新*图案#蝴蝶结", "tgt": "裙身处采用立体蝴蝶结装饰辅以蓝色条带点缀，令衣身造型饱满富有层次的同时为其注入一丝甜美气息。将女孩清新娇俏的一面衬托而出。"}
...
```

### 3.2 SFT
SFT(Supervised Fine-Tuning)依托飞桨提出的[4D混合分布式并行](https://ai.baidu.com/forum/topic/show/987996)能力，支持使用Trainer API轻松切换数据并行(DP)、[张量并行（TP, Tensor Parallelism）](https://arxiv.org/abs/1909.08053)、[流水线并行（PP, Pipeline Parallelism）](https://arxiv.org/abs/1811.06965)（目前仅支持Llama）等多种分布式训练策略。

4D 混合并行策略如何组合？如图所示，在单机内使用通信量较大，适合使用机器内的卡间通信的张量并行（张量并行又称模型并行，MP）和分组参数切片（Sharding）的2D组合策略；训练千亿规模模型时，叠加流水线并行策略使用多台机器共同分担；同时叠加数据并行来增加并发数量，提升训练速度。
<div align="center">
    <img src="https://ai.bdstatic.com/file/63F5EBB1E188457ABAFD311CFC1D8658" width=50% height=50%>
</div>

```
# 张量并行分布式训练（常用）
python -u  -m paddle.distributed.launch --gpus "0,1,2,3" finetune_generation.py ./llama/sft_argument.json

# 目前ChatGLM2、OPT不支持张量并行，默认使用Sharding策略（Paddle 2.5.1支持Sharding Stage2，Sharding Stage3需要使用Paddle develop版本）
python -u  -m paddle.distributed.launch --gpus "0,1,2,3" finetune_generation.py ./chatglm2/sft_argument.json

# 张量并行&流水线并行分布式训练（目前仅支持Llama）
python -u  -m paddle.distributed.launch --gpus "0,1,2,3" finetune_generation.py ./llama/sft_pp_argument.json
```

### 3.3 LoRA

Transformer模型中包含许多Linear层需要进行密集的矩阵乘法计算，而这些通常具有全秩(full rank)。[LoRA](https://arxiv.org/abs/2106.09685)提出冻结预训练的权重矩阵, 通过引入两个低 rank 矩阵 $AB$(图中橙色的两个矩阵) 来近似权重的更新过程 $W_0+\Delta W=W_0+B A$ , 其中 $B \in \mathbb{R}^{d \times r}, A \in \mathbb{R}^{r \times k}$，实验表面将输入表达随机投影到较小的子空间模型仍然可以有效地学习下游任务还可以节约大量的计算显存需求。


<div align="center">
<img src=https://github.com/PaddlePaddle/PaddleNLP/assets/37530985/63d56558-247a-4a8d-a6ca-121c820f7534 width=50% height=50% />
</div>


PaddleNLP LoRA API支持数据并行、张量并行等多种分布式训练策略，可以通过控制`tensor_parallel_degree` 调整并行训练策略。LoRA策略默认应用在所有Linear层，可拓展至**单机LoRA微调千亿模型**。


```
# 单卡训练
python  finetune_generation.py ./llama/lora_argument.json

# 张量并行分布式训练（ChatGLM2、OPT不支持张量并行）
# 将lora_argument.json中tensor_parallel_degree修改为2
python  -u  -m paddle.distributed.launch --gpus "0,1"  finetune_generation.py ./llama/lora_argument.json
```


### 3.4 Prefix Tuning

[Prefix Tuning](https://arxiv.org/abs/2101.00190)受提示学习（Prompt learning）的影响，加入的一部分 prefix embedding 作为连续型提示进行训练。prefix embedding是由专门的 prefix encoder 网络生成的数个张量，会以 past_key_value的方式被插入到语言模型每一层的 hidden_state之前。

<div align="center">
<img src=https://github.com/PaddlePaddle/PaddleNLP/assets/37530985/8baf6943-4540-4c02-8540-35f977acc077 width=40% height=40% />
</div>

PaddleNLP Prefix Tuning API支持数据并行、张量并行等多种分布式训练策略，可以通过控制`tensor_parallel_degree` 调整并行训练策略。
```
# 单卡训练
python  finetune_generation.py ./llama/pt_argument.json

# 张量并行分布式训练（ChatGLM2、OPT不支持张量并行）
# 将pt_argument.json中tensor_parallel_degree修改为2
python  -u  -m paddle.distributed.launch --gpus "0,1"  finetune_generation.py ./llama/pt_argument.json
```
### 3.5 精调参数介绍
<details><summary>&emsp; 模型参数(ModelArgument) </summary><div>

- `model_name_or_path`: 预训练模型名称或者本地的模型路径，用于热启模型和分词器，默认为None。每个模型**支持模型权重**详见各模型目录。
- `lora`: 是否开启LoRA微调策略，默认为False。
- `lora_path`: LoRA参数和配置路径，对LoRA参数进行初始化，默认为None。
- `lora_rank`: LoRA算法中rank（秩）的值，默认为8。
- `prefix_tuning`: 是否使用Prefix Tuning策略，默认为False。
- `num_prefix_tokens`: Prefix Tuning策略中Prefix Token数量，默认为128。

</div></details>

<details><summary>&emsp; 数据参数(DataArgument) </summary><div>


- `dataset_name_or_path`: 本地数据集目录或内置数据集名称，默认为None。
- `task_name`: 用于选择内置数据集中的具体任务，默认为None。
- `src_length`: 模型输入上下文最大长度，默认为1024。
- `tgt_length`:模型生成文本最大长度，默认为1024。
- `eval_with_do_generation`: 在模型效果评估的时候是否调用model.generate,默认为False。设置为True时，指标为ppl, accuracy；设置为False时，指标为BLEU4/Rouge，建议将`metric_for_best_model`设为bleu4。
- `save_generation_output`: 当`eval_with_do_generation`设为True，是否将生成结果保存在`generated_output.json`文件中，默认为False。
- `intokens`:是否使用InToken数据流（减少Padding冗余计算，大幅提升有效Token计算效率），默认为False。当`eval_with_do_generation`设为True,评估过程不支持InToken数据流。
- `intokens_max_length`: InToken数据流模型训练最大长度，默认为2048。
</div></details>


<details><summary>&emsp; 生成参数(GenerateArgument) </summary><div>

注：以下参数仅在`eval_with_do_generation`为True，调用model.generate()时生效。

- `top_k`: “采样”策略中为 top-k 过滤保留的最高概率标记的数量。默认为1，等价于贪心策略。
- `top_p`:“采样”策略中 top-p 过滤的累积概率。默认为1.0，表示不起作用。
</div></details>

<details><summary>&emsp; 训练参数(TrainingArguments) </summary><div>

以下仅介绍TrainingArguments部分常用参数，详情请参见[TrainingArguments文档](https://paddlenlp.readthedocs.io/zh/latest/trainer.html)。

- `output_dir`: 用于保存相关的文件目录，主要包括模型相关文件、训练过程中的checkpoint、分词器相关文件、评估的结果文件，默认为None。
- `per_device_train_batch_size`: 训练集训练过程批处理大小，对应 micro batch size，默认为8。该参数需要根据具体的数据集来设定，该参数越大，占用显存越高，训练代价越大；反之，占用显存越小，训练速度越快。
- `gradient_accumulation_steps`:梯度累积步数，顾名思义，就是将多次计算得到的梯度值进行累加，然后一次性进行参数更新，默认为1。等效于将原有训练batch size*gradient_accumulation_steps。
- `per_device_eval_batch_size`: 验证集批处理大小，对应 micro batch size，默认为8。该参数越大，占用显存越高；该参数越小，占用显存越低。
- `eval_accumulation_steps`:在将结果移动到CPU之前，累积输出张量的预测步骤数。如果如果未设置，则在移动到CPU之前，整个预测都会在GPU上累积（速度更快需要更多的显存），默认为None。
- `num_train_epochs`:模型训练的轮次，默认为3。
- `learning_rate`:优化器的初始学习率，默认为 5e-05。
- `warmup_steps`: warmup的步数，默认为0。当warmup_steps>0时，会覆盖warmup_ratio的设置。
- `logging_steps`: 日志打印的频率，仅当logging_strategy=="step"生效，默认为 500。如果希望看到较快的日志反馈或者即时的训练的速度，可以减小logging_steps。
- `evaluation_strategy`: 评估策略，默认为no。"no"：训练期间不进行评估；"steps"：在每eval_steps结束进行；"epoch"：在每个 epoch 结束时进行。
- `save_strategy`: 保存策略，默认为no。"no"：训练期间不进行评估；"steps"：在每eval_steps结束进行；"epoch"：在每个 epoch 结束时进行。
- `fp16`: 是否需要开启FP16训练，开启FP16训练可以加速训练，默认为False。
- `bf16`: 是否需要开启BF16训练，开启BF16训练可以加速训练，默认为False。
- `fp16_opt_level`: 可设置O1或者O2，在 O1 级别下，在白名单中的算子将使用 float16/bfloat16 计算，在黑名单中的算子将使用 float32 计算。在 O2 级别下，模型的参数被转换为 float16/bfloat16， 如果算子的浮点型输入全是 float16/bfloat16，算子才会采用 float16/bfloat16 计算，若任意浮点型输入是 float32 类型，算子将采用 float32 计算。默认为O1。
- `do_train`: 是否打开训练，默认为False。
- `do_eval`: 是否打开评估，默认为False。
- `disable_tqdm`: 是否关掉tqdm的进度条，默认为False。如果需要预估整体的训练时长，可以打开该配置，实时观察训练进度。
- `load_best_model_at_end`: 训练结束后是否加载最优模型，通常与`metric_for_best_model`配合使用,默认为False。
- `metric_for_best_model`: 最优模型指标，如"accuarcy"等，用于比较模型好坏，默认为None。
- `recompute`: 重计算，暂支持full策略。开启后可降低显存以达到增大batch size的目的，默认为False。
- `save_total_limit`: 保留checkpoint的个数，老的checkpoint会被删除，默认为None。
- `tensor_parallel_degree`: 此参数tensor_parallel_degree表示将一层transformer结构的份数，该方法对通信开销较大, 建议 tensor_parallel_degree<=8, 尽量使用机器内部通信。默认为-1，表示不启用张量并行。
- `pipeline_parallel_degree`: 表示划分流水线的大小.(假设该参数为4, 模型12层, 则每一个pp stage 包含3层模型) 默认值-1, 表示不启用流水线并行。

</div></details>


### 3.6 张量并行参数合并
我们使用张量并行(TP，Tensor Parallelism)训练过程中，为了节省TP参数合并时间往往在中间checkpoint将参数存储为多个TP参数分片，可以使用提供的分片合并参数脚本进行参数合并。

```
python merge_tp_params.py \
    --model_name_or_path ./checkpoints/llama_sft_ckpts/checkpoint-100
```

<details><summary>&emsp; 脚本参数介绍</summary><div>
- `model_name_or_path`: 必须，本地的TP模型参数路径，默认为None。
- `device`: 运行环境，默认为gpu。
</div></details>

### 3.7 LoRA参数合并
为了后续的**压缩**和**静态图推理**方便，我们提供LoRA参数合并脚本，可以将LoRA参数合并到主干模型并保存相应的权重。
```
python merge_lora_params.py \
    --model_name_or_path meta-llama/Llama-2-7b-chat \
    --lora_path ./checkpoints/llama_lora_ckpts
```
<details><summary>&emsp; 脚本参数介绍</summary><div>

- `model_name_or_path`: 必须，预训练模型名称或者本地的模型路径，用于热启模型和分词器，默认为None。
- `lora_path`: LoRA参数和配置路径，对LoRA参数进行初始化，默认为None。
- `merge_model_path`: 必须，合并参数后保存路径，默认为None。
- `device`: 运行环境，默认为gpu。
</div></details>

<<<<<<< HEAD
## 4. 模型推理
=======
## 4. 推理
>>>>>>> b3b650c8

### 4.1 动态图推理

```shell
# 预训练&SFT动态图模型推理
python predictor.py \
    --model_name_or_path meta-llama/Llama-2-7b-chat \
    --batch_size 1 \
    --data_file ./data/dev.json \
    --dtype "float16" \
    --type dygraph

# LoRA动态图模型推理
python predictor.py \
    --model_name_or_path meta-llama/Llama-2-7b-chat \
    --batch_size 1 \
    --data_file ./data/dev.json \
    --lora_path ./checkpoints/llama_lora_ckpts \
    --type dygraph

# Prefix Tuning动态图模型推理
python predictor.py \
    --model_name_or_path meta-llama/Llama-2-7b-chat \
    --batch_size 1 \
    --data_file ./data/dev.json \
    --prefix_path ./checkpoints/llama_pt_ckpts \
    --type dygraph
```

### 4.2 静态图推理

```shell
python predictor.py \
    --model_name_or_path inference \
    --batch_size 1 \
    --data_file ./data/dev.json \
    --dtype "float16" \
    --type static
```

<<<<<<< HEAD
### 4.3 参数介绍
=======
### 4.5 InferenceModel 动态图推理

```shell
python predictor.py \
    --model_name_or_path facebook/llama-7b \
    --dtype float16 \
    --max_length 1024 \
    --output_file "predict.json"
    --mode "dygraph" \
    --inference_model
```

### 4.6 InferenceModel 动转静

```shell
python export_model.py \
    --model_name_or_path facebook/llama-7b \
    --output_path ./inference \
    --dtype float16 \
    --inference_model
```

### 4.7 InferenceModel 静态图推理

```shell
python predictor.py \
    --model_name_or_path ./inference \
    --dtype float16 \
    --max_length 1024 \
    --output_file "infer.json" \
    --mode static \
    --inference_model
```

### 4.8 参数介绍
>>>>>>> b3b650c8

<details><summary>&emsp; 脚本参数介绍 </summary><div>

- `model_name_or_path`: 必须，预训练模型名称或者本地的模型路径，用于热启模型和分词器，默认为None。
- `batch_size`: 批处理大小，默认为8。该参数越大，占用显存越高；该参数越小，占用显存越低。
- `src_length`: 模型输入上下文最大长度，默认为1024。
- `max_length`:推理过程中模型输入最大长度，也即文本生成的最长长度为`max_length-len(input_ids)`, 默认为2048。
- `lora_path`: LoRA参数和配置路径，对LoRA参数进行初始化，默认为None。
- `prefix_path`: Prefix Tuning参数和配置路径，对Prefix Tuning参数进行初始化，默认为None。
- `top_k`: “采样”策略中为 top-k 过滤保留的最高概率标记的数量。默认为1，等价于贪心策略。
- `top_p`:“采样”策略中 top-p 过滤的累积概率。默认为1.0，表示不起作用。
- `temperature`:“采样”策略中会对输出logit除以temperature。默认为1.0，表示不起作用。
- `data_file`:必须，待推理json文件，默认为None。
- `output_file`:保存推理结果文件名，默认为output.json。
- `device`: 运行环境，默认为gpu。
- `dtype`: 模型参数dtype，默认为None。如果没有传入`lora_path`、`prefix_path`则必须传入
- `gpt`: 是否使用GPTForCausalLM模型，默认为False。
- `mode`: 使用动态图或者静态图推理，值为：[dygraph, static]，默认为 dygraph。
- `inference_model`: 是否使用InferenceModel 推理，默认值为 False。

</div></details>

## 5. 服务化部署

### 5.1 环境准备

- python >= 3.8
- gradio
- flask

### 5.2 Flask & Gradio UI服务化部署

我们提供了一套简单易用的UI服务化部署脚本:


```
python -m paddle.distributed.launch --gpus "0,1,2,3,4,5,6,7" flask_server.py \
    --model_name_or_path meta-llama/Llama-2-7b-chat \
    --port 8010 \
    --flask_port 8011 \
    --src_length 1024 \
    --dtype "float16"
```

<details><summary>&emsp; 脚本参数介绍</summary><div>


- `port`: Gradio UI 服务端口号，默认8011。
- `flask_port`: Flask服务端口号，默认8010。
- 其他参数请参见动态图推理中参数。

</div></details>

## 6. 量化

**注**：量化后模型暂不支持推理，相关开源工作正在进行中，敬请期待。
量化算法可以将模型输入和模型权重用更低比特数值表示，能够有效减少内存占用和计算开销。下面我们提供PTQ、GPTQ两种量化算法结合**PaddleSlim自研策略**进行量化，更多技术细节详见[量化策略详细教程](https://github.com/PaddlePaddle/PaddleSlim/blob/develop/docs/zh_cn/tutorials/quant/advanced_quantization.md)

### 6.1 环境安装
- PaddleSlim develop版本
- PaddlePaddle develop版本

### 6.2 数据准备

量化中默认使用训练集作为校正（Calibartion）数据集，开发集作为评估数据集。如果希望使用其他数据作为校正数据集，则在数据目录下新增`quant.json`文件，文件格式请参照精调训练数据格式。

### 6.3 PTQ量化

```
python  finetune_generation.py ./llama/ptq_argument.json
```

### 6.4 GPTQ量化

```
python  finetune_generation.py ./llama/gptq_argument.json
```

### 6.5 量化参数介绍

<details><summary>&emsp; 量化参数(QuantArgument)</summary><div>

- `quant_type`: PTQ,QAT量化类型，默认为A8W8。支持A8W8,WINT4，WINT8：A8W8指对激活（输入）进行INT8量化，对模型权重进行INT8量化；WINT4指仅对模型权重进行INT4量化，后续使用WeightOnly进行推理；WINT8指仅对模型权重进行INT8量化，后续使用WeightOnly进行推理。
- `do_ptq`: 是否进行PTQ量化，默认为False。
- `ptq_step`: PTQ量化步数，也即模型前向次数，默认为32。
- `shift`: 是否在PTQ量化前进行[Shift策略](https://arxiv.org/abs/2304.09145)，默认为False。使用Shift策略需要设`do_ptq`为True。
- `shift_all_linear`: 是否对模型中所有Linear层应用Shift，如果为True，将会对非LayerNorm-Linear组合的Linear进行Shift，并且添加两个op，默认为False
- `shift_sampler`: Shift策略使用的sampler，默认为none。可选none，ema：none指直接利用MinMax计算Shift中的零点；ema指使用指数平均计算Shift中零点。
- `shift_step`: Shift采样步数，也即模型前向次数，默认为32。
- `smooth`: 是否在PTQ量化前进行[SmoothQuant策略](https://arxiv.org/abs/2211.10438)，默认为False。使用Smooth策略需要设`do_ptq`为True。
- `smooth_all_linears`: 是否对模型中所有Linear层应用Smooth，如果为True，将会对非LayerNorm-Linear组合的Linear进行Smooth，并且添加两个op，默认为False
- `smooth_sampler`: Smooth策略使用的sampler，默认为none，可选none，multi_step。multi_step会保存多轮前向结果进行计算，需要更大的显存。
- `smooth_step`: Smooth采样步数，也即模型前向次数，默认为32。
- `smooth_piecewise_search`: Smooth是否进行分段搜索,默认为False。分段搜索根据数值大小将激活分成K段，对于每一段进行alhpa和scale的搜索。
- `smooth_k_piece`: 使用分段搜索功能时分段数量，默认为3。根据经验建议10B模型设置为3，100B模型设置为6。
- `smooth_search_piece`: 使用分段搜索功能时，是否搜索分段数量，默认为False。设为True时，`smooth_k_piece`建议设为6，搜索分段数量耗时较长，如需加速Smooth过程建议关闭。
- `do_gptq`: 是否进行GPTQ量化，GPTQ对模型进行WINT4量化，相比于普通PTQ量化精度更高，量化时间较长。默认为False。
- `gptq_step`: GPTQ量化步数，也即模型前向次数，默认为8。
</div></details>


<details><summary>&emsp; 其他参数</summary><div>

- `per_device_train_batch_size`: 量化前向批大小，默认为8。量化过程只有模型前向，相比于普通训练需要显存较少。

- 更多参数详见精调参数介绍。

</div></details><|MERGE_RESOLUTION|>--- conflicted
+++ resolved
@@ -201,11 +201,7 @@
 - `device`: 运行环境，默认为gpu。
 </div></details>
 
-<<<<<<< HEAD
 ## 4. 模型推理
-=======
-## 4. 推理
->>>>>>> b3b650c8
 
 ### 4.1 动态图推理
 
@@ -216,7 +212,7 @@
     --batch_size 1 \
     --data_file ./data/dev.json \
     --dtype "float16" \
-    --type dygraph
+    --mode "dynamic"
 
 # LoRA动态图模型推理
 python predictor.py \
@@ -224,7 +220,7 @@
     --batch_size 1 \
     --data_file ./data/dev.json \
     --lora_path ./checkpoints/llama_lora_ckpts \
-    --type dygraph
+    --mode "dynamic"
 
 # Prefix Tuning动态图模型推理
 python predictor.py \
@@ -232,59 +228,68 @@
     --batch_size 1 \
     --data_file ./data/dev.json \
     --prefix_path ./checkpoints/llama_pt_ckpts \
-    --type dygraph
+    --mode "dynamic"
 ```
 
 ### 4.2 静态图推理
 
 ```shell
+# 首先需要运行一下命令将动态图导出为静态图
+# LoRA需要先合并参数，详见3.7LoRA参数合并
+# Prefix Tuning暂不支持
+python export_model.py \
+    --model_name_or_path meta-llama/Llama-2-7b-chat \
+    --output_path ./inference \
+    --dtype float16 \
+
+
+# 预训练&SFT静态图模型推理
 python predictor.py \
     --model_name_or_path inference \
     --batch_size 1 \
     --data_file ./data/dev.json \
     --dtype "float16" \
-    --type static
-```
-
-<<<<<<< HEAD
-### 4.3 参数介绍
-=======
-### 4.5 InferenceModel 动态图推理
+    --mode "static"
+```
+
+### 4.3 InferenceModel 动态图推理
 
 ```shell
-python predictor.py \
-    --model_name_or_path facebook/llama-7b \
+# 预训练&SFTInferenceModel 动态图推理模型推理
+# LoRA需要先合并参数，详见3.7LoRA参数合并
+# Prefix Tuning暂不支持
+python predictor.py \
+    --model_name_or_path meta-llama/Llama-2-7b-chat \
     --dtype float16 \
     --max_length 1024 \
-    --output_file "predict.json"
-    --mode "dygraph" \
+    --mode "dynamic" \
     --inference_model
 ```
 
-### 4.6 InferenceModel 动转静
+### 4.4 InferenceModel 静态图推理
 
 ```shell
+# 首先需要运行一下命令将InferenceModel动态图导出为静态图
+# LoRA需要先合并参数，详见3.7LoRA参数合并
+# Prefix Tuning暂不支持
 python export_model.py \
-    --model_name_or_path facebook/llama-7b \
+    --model_name_or_path meta-llama/Llama-2-7b-chat \
     --output_path ./inference \
     --dtype float16 \
     --inference_model
-```
-
-### 4.7 InferenceModel 静态图推理
-
-```shell
+
+# InferenceModel 静态图推理
 python predictor.py \
     --model_name_or_path ./inference \
     --dtype float16 \
     --max_length 1024 \
     --output_file "infer.json" \
-    --mode static \
+    --mode "static" \
     --inference_model
 ```
 
-### 4.8 参数介绍
->>>>>>> b3b650c8
+
+### 4.5 参数介绍
 
 <details><summary>&emsp; 脚本参数介绍 </summary><div>
 
@@ -302,7 +307,7 @@
 - `device`: 运行环境，默认为gpu。
 - `dtype`: 模型参数dtype，默认为None。如果没有传入`lora_path`、`prefix_path`则必须传入
 - `gpt`: 是否使用GPTForCausalLM模型，默认为False。
-- `mode`: 使用动态图或者静态图推理，值为：[dygraph, static]，默认为 dygraph。
+- `mode`: 使用动态图或者静态图推理，值为：[dynamic, static]，默认为 dynamic。
 - `inference_model`: 是否使用InferenceModel 推理，默认值为 False。
 
 </div></details>
