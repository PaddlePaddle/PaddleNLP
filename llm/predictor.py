--- conflicted
+++ resolved
@@ -73,18 +73,17 @@
     )
     inference_model: bool = field(default=False, metadata={"help": "whether use InferenceModel to do generation"})
     batch_size: int = field(default=1, metadata={"help": "The batch size of data."})
-<<<<<<< HEAD
     max_batch_size: int = field(default=1, metadata={"help": "The max batch size of data during serving."})
+    benchmark: bool = (
+        field(
+            default=False,
+            metadata={
+                "help": "If benchmark set as `True`, we will force model decode to max_length, which is helpful to compute throughput. "
+            },
+        ),
+    )
     llm_for_img2txt: bool = field(
         default=False, metadata={"help": "whether this llm model is used for img2txt, such as miniGPT4, blip2."}
-=======
-    max_batch_size: int = field(default=None, metadata={"help": "The max batch size of data during serving."})
-    benchmark: bool = field(
-        default=False,
-        metadata={
-            "help": "If benchmark set as `True`, we will force model decode to max_length, which is helpful to compute throughput. "
-        },
->>>>>>> 19a9207b
     )
 
 
