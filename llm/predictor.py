# Copyright (c) 2023 PaddlePaddle Authors. All Rights Reserved.
#
# Licensed under the Apache License, Version 2.0 (the "License");
# you may not use this file except in compliance with the License.
# You may obtain a copy of the License at
#
#     http://www.apache.org/licenses/LICENSE-2.0
#
# Unless required by applicable law or agreed to in writing, software
# distributed under the License is distributed on an "AS IS" BASIS,
# WITHOUT WARRANTIES OR CONDITIONS OF ANY KIND, either express or implied.
# See the License for the specific language governing permissions and
# limitations under the License.
from __future__ import annotations

import os

os.environ["CUDA_VISIBLE_DEVICES"] = "4"
os.environ["FLAGS_use_cuda_managed_memory"] = "true"

import json
import os
import sys
import time
from abc import abstractmethod
from dataclasses import dataclass, field
from threading import Thread

import numpy as np
import paddle
import paddle.distributed.fleet.base.topology as tp
from paddle.distributed import fleet
from utils import (
    dybatch_preprocess,
    get_alibi_slopes,
    get_infer_model_path,
    get_prefix_tuning_params,
    load_real_time_tokens,
)

from paddlenlp.generation import TextIteratorStreamer
from paddlenlp.peft import LoRAConfig, LoRAModel, PrefixConfig, PrefixModelForCausalLM
from paddlenlp.taskflow.utils import static_mode_guard
from paddlenlp.trainer import PdArgumentParser
from paddlenlp.transformers import (
    AutoConfig,
    AutoModelForCausalLM,
    AutoTokenizer,
    LlamaTokenizer,
    PretrainedModel,
    PretrainedTokenizer,
)
from paddlenlp.utils.import_utils import import_module, is_paddlenlp_ops_available


@dataclass
class PredictorArgument:
    model_name_or_path: str = field(default=None, metadata={"help": "The directory of model."})
    model_prefix: str = field(default="model", metadata={"help": "the prefix name of static model"})
    src_length: int = field(default=1024, metadata={"help": "The max length of source text."})
    max_length: int = field(default=2048, metadata={"help": "the max length for decoding."})
    top_k: int = field(default=0, metadata={"help": "top_k parameter for generation"})
    top_p: float = field(default=0.7, metadata={"help": "top_p parameter for generation"})
    temperature: float = field(default=0.95, metadata={"help": "top_p parameter for generation"})
    repetition_penalty: float = field(default=1.0, metadata={"help": "repetition penalty parameter for generation"})
    device: str = field(default="gpu", metadata={"help": "Device"})
    dtype: str = field(default=None, metadata={"help": "Model dtype"})
    lora_path: str = field(default=None, metadata={"help": "The directory of LoRA parameters. Default to None"})
    export_precache: bool = field(default=False, metadata={"help": "whether use prefix weight to do infer"})
    prefix_path: str = field(
        default=None, metadata={"help": "The directory of Prefix Tuning parameters. Default to None"}
    )
    decode_strategy: str = field(
        default="sampling",
        metadata={
            "help": "the decoding strategy of generation, which should be one of ['sampling', 'greedy_search', 'beam_search']. Default to sampling"
        },
    )

    mode: str = field(
        default="dynamic", metadata={"help": "the type of predictor, it should be one of [dynamic, static]"}
    )
    inference_model: bool = field(default=False, metadata={"help": "whether use InferenceModel to do generation"})
    quant_type: str = field(
        default="None",
        metadata={"help": "The quant type of inference model, support `weight_only_int8`, `weight_only_int4`."},
    )
    batch_size: int = field(default=1, metadata={"help": "The batch size of data."})
    benchmark: bool = field(
        default=False,
        metadata={
            "help": "If benchmark set as `True`, we will force model decode to max_length, which is helpful to compute throughput. "
        },
    )

    enable_memory_optim: bool = field(
        default=True,
        metadata={"help": "whether use `enable_memory_optim` in inference predictor"},
    )
    init_fleet_worker: bool = field(
        default=True,
        metadata={"help": "whether use `init_fleet_worker` in inference predictor"},
    )

    @property
    def total_max_length(self):
        return self.src_length + self.max_length


@dataclass
class ModelArgument:
    model_type: str = field(
        default=None,
        metadata={"help": "the type of the model, which can be one of ['gpt-3', 'ernie-3.5-se', 'llama-img2txt']"},
    )
    data_file: str = field(default=None, metadata={"help": "data file directory"})
    output_file: str = field(default="output.json", metadata={"help": "predict result file directory"})


def batchfy_text(texts, batch_size):
    batch_texts = []
    batch_start = 0
    while batch_start < len(texts):
        batch_texts += [texts[batch_start : min(batch_start + batch_size, len(texts))]]
        batch_start += batch_size
    return batch_texts


def init_dist_env():
    tensor_parallel_degree = paddle.distributed.get_world_size()
    tensor_parallel_rank = paddle.distributed.get_rank()

    if tensor_parallel_degree > 1:
        # refer to: https://github.com/PaddlePaddle/Paddle/blob/4abea956ee852ce52791a1e08fa92ed4d3be150d/python/paddle/distributed/fleet/fleet.py#L298C23-L298C45
        hcg = tp._HYBRID_PARALLEL_GROUP
        if hcg is None:
            strategy = fleet.DistributedStrategy()
            strategy.hybrid_configs = {
                "dp_degree": 1,
                "mp_degree": tensor_parallel_degree,
                "pp_degree": 1,
                "sharding_degree": 1,
            }
            fleet.init(is_collective=True, strategy=strategy)
            hcg = fleet.get_hybrid_communicate_group()

        tensor_parallel_rank = hcg.get_model_parallel_rank()
    return tensor_parallel_rank, tensor_parallel_degree


class BasePredictor:
    def __init__(self, config: PredictorArgument, tokenizer: PretrainedTokenizer = None):
        self.model_config = AutoConfig.from_pretrained(config.model_name_or_path)
        self.config: PredictorArgument = config
        if tokenizer is None:
            tokenizer = AutoTokenizer.from_pretrained(config.model_name_or_path, padding_side="left")

        self.tokenizer = tokenizer

        self.return_tensors = "pd"
        self.tensor_parallel_rank, self.tensor_parallel_degree = init_dist_env()
        self.model_config.tensor_parallel_rank, self.model_config.tensor_parallel_degree = init_dist_env()

    def _preprocess(self, source):
        tokenized_source = self.tokenizer(
            source,
            max_length=self.config.src_length,
            truncation=True,
            truncation_side="left",
            return_tensors=self.return_tensors,
            padding=True,
            add_special_tokens=True,
        )
        return tokenized_source

    @abstractmethod
    def _infer(self, inputs):
        raise NotImplementedError

    def _postprocess(self, predictions):
        decoded_predictions = self.tokenizer.batch_decode(
            predictions, skip_special_tokens=True, clean_up_tokenization_spaces=False
        )
        return decoded_predictions

    def predict(self, input_texts: str | list[str]):
        for i in range(10):
            import datetime

            starttime = datetime.datetime.now()

            tokenized_source = self._preprocess(input_texts)
            predictions = self._infer(tokenized_source)
            decoded_predictions = self._postprocess(predictions)

            endtime = datetime.datetime.now()
            duringtime = endtime - starttime
            print("耗时:", duringtime.seconds * 1000 + duringtime.microseconds / 1000.0)

        return decoded_predictions


class DygraphPredictor(BasePredictor):
    def __init__(
        self, config: PredictorArgument, model: PretrainedModel = None, tokenizer: PretrainedTokenizer = None
    ):
        super().__init__(config, tokenizer)
        self.model = model
        if config.lora_path is not None:
            lora_config = LoRAConfig.from_pretrained(config.lora_path)
            dtype = lora_config.dtype
            lora_config.merge_weights = True
        elif config.prefix_path is not None:
            prefix_config = PrefixConfig.from_pretrained(config.prefix_path)
            dtype = prefix_config.dtype
        elif config.dtype is not None:
            dtype = config.dtype
        else:
            raise ValueError("Please specific the model dtype.")

        if self.model is None:
            self.model = AutoModelForCausalLM.from_pretrained(
                config.model_name_or_path,
                dtype=dtype,
                tensor_parallel_degree=self.tensor_parallel_degree,
                tensor_parallel_rank=self.tensor_parallel_rank,
            )

        if config.lora_path is not None:
            self.model = LoRAModel.from_pretrained(
                model=self.model, lora_path=config.lora_path, lora_config=lora_config
            )
        if config.prefix_path is not None:
            prefix_tuning_params = get_prefix_tuning_params(self.model)
            self.model = PrefixModelForCausalLM.from_pretrained(
                model=self.model,
                prefix_path=config.prefix_path,
                postprocess_past_key_value=prefix_tuning_params["postprocess_past_key_value"],
            )
        self.model.eval()

    @paddle.no_grad()
    def _infer(self, inputs: dict[str, paddle.Tensor]):
        result = self.model.generate(
            **inputs,
            max_new_tokens=self.config.max_length,
            bos_token_id=self.tokenizer.bos_token_id,
            eos_token_id=self.tokenizer.eos_token_id,
            pad_token_id=self.tokenizer.pad_token_id,
            decode_strategy=self.config.decode_strategy,
            temperature=self.config.temperature,
            top_k=self.config.top_k,
            top_p=self.config.top_p,
            repetition_penalty=self.config.repetition_penalty,
        )
        result = result[0]
        return result

    def stream_predict(self, inputs: dict[str, paddle.Tensor]):
        text_streamer = TextIteratorStreamer(self.tokenizer)
        input_features = self._preprocess(inputs)
        generation_kwargs = dict(
            **input_features,
            streamer=text_streamer,
            max_new_tokens=self.config.max_length,
            bos_token_id=self.tokenizer.bos_token_id,
            eos_token_id=self.tokenizer.eos_token_id,
            pad_token_id=self.tokenizer.pad_token_id,
            decode_strategy="greedy_search"
            if self.config.top_k == 1 and self.config.top_p == 1.0
            else self.config.decode_strategy,
            temperature=self.config.temperature,
            top_k=self.config.top_k,
            top_p=self.config.top_p,
            repetition_penalty=self.config.repetition_penalty,
        )
        thread = Thread(target=self.model.generate, kwargs=generation_kwargs)
        thread.start()

        return text_streamer


class StaticGraphPredictor(BasePredictor):
    def __init__(self, config: PredictorArgument, tokenizer: PretrainedTokenizer = None):
        super().__init__(config, tokenizer)

        params_path = os.path.join(self.config.model_name_or_path, self.config.model_prefix + ".pdiparams")
        model_path = os.path.join(self.config.model_name_or_path, self.config.model_prefix + ".pdmodel")
        inference_config = paddle.inference.Config(model_path, params_path)

        if self.config.device == "gpu":
            # set GPU configs accordingly
            inference_config.enable_use_gpu(100, 0)
        elif self.config.device == "cpu":
            # set CPU configs accordingly,
            # such as enable_mkldnn, set_cpu_math_library_num_threads
            inference_config.disable_gpu()
        inference_config.disable_glog_info()

        with static_mode_guard():
            self.predictor = paddle.inference.create_predictor(inference_config)

        self.return_tensors = "np"

    def _preprocess(self, input_text: str | list[str]):
        inputs = super()._preprocess(input_text)
        inputs["max_new_tokens"] = np.array(self.config.max_length, dtype="int64")

        inputs["top_p"] = np.array(self.config.top_p, dtype="float32")
        inputs["temperature"] = np.array(self.config.temperature, dtype="float32")
        inputs["top_k"] = np.array(self.config.top_k, dtype="int64")
        inputs["repetition_penalty"] = np.array(self.config.repetition_penalty, dtype="float32")

        return inputs

    def _infer(self, inputs: dict[str, np.ndarray]):
        for name in self.predictor.get_input_names():
            self.predictor.get_input_handle(name).copy_from_cpu(inputs[name])

        self.predictor.run()
        output_names = self.predictor.get_output_names()
        output_handle = self.predictor.get_output_handle(output_names[0])
        results = output_handle.copy_to_cpu()
        # the first result is decoding_ids
        decoded_ids = results.tolist()
        return decoded_ids


class InferencePredictorMixin:
    def __init__(self, config: PredictorArgument, tokenizer: PretrainedTokenizer):

        self.architectures = self.model_config.architectures[0].lower()

        self.dtype = config.dtype or self.model_config
        self.cache_kvs = [paddle.zeros(shape, dtype=self.dtype) for shape in self.cache_kvs_shape]
        self.num_layers, self.num_attention_heads, self.head_dim = (
            len(self.cache_kvs),
            self.cache_kvs[0].shape[-3],
            self.cache_kvs[0].shape[-1],
        )
        self.pre_ids = paddle.full([config.batch_size, config.total_max_length], -1, dtype="int64")
        if "chatglm" in self.architectures:
            self.attention_mask = paddle.ones(
                shape=(config.batch_size, 1, config.total_max_length, config.total_max_length),
                dtype=self.dtype,
            )
            self.tgt_pos = paddle.ones(
                shape=[config.batch_size, 2, 1],
                dtype="int64",
            )
        else:
            self.attention_mask = paddle.zeros(
                shape=(config.batch_size, 1, config.total_max_length, config.total_max_length),
                dtype=self.dtype,
            )

        self.tgt_generation_mask = paddle.zeros(
            shape=[config.batch_size, 1, 1, config.total_max_length],
            dtype=self.dtype,
        )
        self.arange_tensor_encoder = paddle.zeros(
            shape=(config.batch_size, 1, config.total_max_length), dtype=self.dtype
        )

        if config.export_precache:
            if config.prefix_path:
                prefix_cache = (
                    paddle.to_tensor(np.load(f"{config.prefix_path}/pre_caches.npy")).astype(self.dtype).unsqueeze(2)
                )
                prefix_cache = paddle.expand(
                    prefix_cache,
                    [
                        self.num_layers,
                        2,
                        config.batch_size,
                        self.num_attention_heads,
                        prefix_cache.shape[-2],
                        self.head_dim,
                    ],
                )
                self.pre_caches = [item.squeeze_(0) for item in paddle.split(prefix_cache, self.num_layers, axis=0)]
            else:
                prefix_cache = paddle.zeros(
                    [self.num_layers, 2, config.batch_size, self.num_attention_heads, 128, self.head_dim],
                    dtype=self.dtype,
                )
                self.pre_caches = [item.squeeze_(0) for item in paddle.split(prefix_cache, self.num_layers, axis=0)]

    def _postprocess(self, predictions):
        if paddle.distributed.get_rank() == 0:
            # tokens: np.ndarray = load_real_time_tokens()
            tokens = predictions.numpy()
            decoded_predictions = self.tokenizer.batch_decode(
                tokens.tolist(), skip_special_tokens=True, clean_up_tokenization_spaces=False
            )
            return decoded_predictions
        else:
            return None

    def _preprocess(self, source):
        self.attention_mask[:] = 0
        self.tgt_generation_mask[:] = 0
        pre_caches_length = 0 if not self.config.export_precache else self.pre_caches[0].shape[-2]
        inputs = dybatch_preprocess(
            self.tokenizer,
            source,
            self.config.src_length,
            self.config.max_length,
            self.architectures,
            top_p=self.config.top_p,
            temperature=self.config.temperature,
            benchmark=self.config.benchmark,
            pre_caches_length=pre_caches_length,
        )

        if "chatglmforcausallm" == self.architectures.lower():
            if inputs["input_ids"].shape[0] < self.config.batch_size:
                self.tgt_pos = self.tgt_pos[: inputs["input_ids"].shape[0]]
            for i in range(inputs["input_ids"].shape[0]):
                length = inputs["seq_len_encoder"][i][0]
                self.attention_mask[i, 0, :length, :length] = 1
                self.attention_mask[i, 0, : length - 1, length - 1] = 0
                self.tgt_pos[i, 0, 0] = paddle.to_tensor([length], dtype="int64")

                if pre_caches_length > 0:
                    prefix_attention_mask = paddle.ones(
                        [1, length, pre_caches_length], dtype=self.attention_mask.dtype
                    )
                    post_attention_mask = paddle.ones(
                        shape=(length, length), dtype=self.attention_mask.dtype
                    ).unsqueeze_(axis=0)
                    post_attention_mask[0, : length - 1, length - 1] = 0
                    self.attention_mask[i, 0, :length, : length + pre_caches_length] = paddle.concat(
                        [prefix_attention_mask, post_attention_mask], axis=2
                    )

                if self.config.prefix_path is None:
                    self.tgt_generation_mask[i, 0, 0, pre_caches_length : length + pre_caches_length] = paddle.ones(
                        shape=[1, length], dtype=self.config.dtype
                    )
                else:
                    self.tgt_generation_mask[i, 0, 0, : length + pre_caches_length] = paddle.ones(
                        shape=[1, length + pre_caches_length], dtype=self.config.dtype
                    )

            inputs["tgt_pos"] = self.tgt_pos
        elif "bloom" in self.architectures:
            for i in range(inputs["input_ids"].shape[0]):
                length = inputs["seq_len_encoder"][i][0]
                self.attention_mask[i, :, :length, :length] = paddle.tril(
                    paddle.ones(shape=(length, length), dtype=self.config.dtype)
                )
                if pre_caches_length > 0:
                    if self.config.prefix_path is None:
                        prefix_attention_mask = paddle.zeros([1, length, pre_caches_length], dtype=self.config.dtype)
                    else:
                        prefix_attention_mask = paddle.ones([1, length, pre_caches_length], dtype=self.config.dtype)
                    post_attention_mask = paddle.tril(
                        paddle.ones(shape=(length, length), dtype=self.config.dtype)
                    ).unsqueeze_(axis=0)

                    self.attention_mask[i, :, :length, : length + pre_caches_length] = paddle.concat(
                        [prefix_attention_mask, post_attention_mask], axis=2
                    )
                self.arange_tensor_encoder[i, :, : length + pre_caches_length] = paddle.arange(
                    length + pre_caches_length
                ).astype(self.config.dtype)

                self.tgt_generation_mask[i, :, 0, : length + pre_caches_length] = paddle.ones(
                    shape=[1, length + pre_caches_length], dtype=self.config.dtype
                )
            inputs["tgt_pos"] = inputs["tgt_pos"] + pre_caches_length
            # alibi encoder
            alibi_slopes = get_alibi_slopes(self.model_config.n_head)
            inputs["position_ids"] = paddle.to_tensor(alibi_slopes, dtype="float32")

            alibi = alibi_slopes[..., None] * self.arange_tensor_encoder
            alibi = alibi[:, :, None, :]

            if self.model_config.tensor_parallel_degree > 1:
                block_size = self.model_config.n_head // self.model_config.tensor_parallel_degree
                alibi = alibi[
                    :,
                    self.model_config.tensor_parallel_rank
                    * block_size : (self.model_config.tensor_parallel_rank + 1)
                    * block_size,
                ]
                alibi = alibi.reshape([self.config.batch_size, block_size, 1, self.config.max_length])
                inputs["position_ids"] = inputs["position_ids"][
                    self.model_config.tensor_parallel_rank
                    * block_size : (self.model.config.tensor_parallel_rank + 1)
                    * block_size
                ]

            alibi_encoder = alibi.expand(
                [
                    self.config.batch_size,
                    self.model_config.n_head // self.model_config.tensor_parallel_degree,
                    self.config.total_max_length,
                    self.config.total_max_length,
                ]
            )
            alibi_decoder = alibi.expand(
                [
                    self.config.batch_size,
                    self.model_config.n_head // self.model_config.tensor_parallel_degree,
                    1,
                    self.config.total_max_length,
                ]
            )
            self.attention_mask = (
                alibi_encoder + (1 - self.attention_mask) * paddle.finfo(self.attention_mask.dtype).min
            )
            self.tgt_generation_mask = (
                alibi_decoder + (1 - self.tgt_generation_mask) * paddle.finfo(self.tgt_generation_mask.dtype).min
            )

        else:
            for i in range(inputs["input_ids"].shape[0]):
                length = inputs["seq_len_encoder"][i][0]
                self.attention_mask[i, 0, :length, :length] = paddle.tril(
                    paddle.ones(shape=(length, length), dtype=self.config.dtype)
                )

                if pre_caches_length > 0:
                    if self.config.prefix_path is None:
                        prefix_attention_mask = paddle.zeros(
                            [1, length, pre_caches_length], dtype=self.attention_mask.dtype
                        )
                    else:
                        prefix_attention_mask = paddle.ones(
                            [1, length, pre_caches_length], dtype=self.attention_mask.dtype
                        )
                    post_attention_mask = paddle.tril(
                        paddle.ones(shape=(length, length), dtype=self.attention_mask.dtype)
                    ).unsqueeze_(axis=0)
                    self.attention_mask[i, 0, :length, : length + pre_caches_length] = paddle.concat(
                        [prefix_attention_mask, post_attention_mask], axis=2
                    )

                if self.config.prefix_path is None:
                    self.tgt_generation_mask[i, 0, 0, pre_caches_length : length + pre_caches_length] = paddle.ones(
                        shape=[1, length], dtype="float16"
                    )
                else:
                    self.tgt_generation_mask[i, 0, 0, : length + pre_caches_length] = paddle.ones(
                        shape=[1, length + pre_caches_length], dtype=self.config.dtype
                    )

        inputs["pre_ids"] = self.pre_ids
        inputs["attention_mask"] = self.attention_mask
        inputs["tgt_generation_mask"] = self.tgt_generation_mask

        if pre_caches_length > 0:
            if self.config.mode == "dynamic":
                inputs["pre_caches"] = self.pre_caches
            else:
                for i in range(len(self.pre_caches)):
                    inputs["pre_caches_{}".format(i)] = self.pre_caches[i].numpy()

        return inputs


class StaticInferencePredictor(InferencePredictorMixin, BasePredictor):
    def __init__(
        self,
        config: PredictorArgument,
        cache_kvs_shape: list[list[int]],
        tokenizer: PretrainedTokenizer = None,
    ):
        self.cache_kvs_shape = cache_kvs_shape
        BasePredictor.__init__(self, config, tokenizer)
        InferencePredictorMixin.__init__(self, config, tokenizer)

        self.predictor = self._create_predictor(config)

    def _create_predictor(self, predictor_args: PredictorArgument):
        if not is_paddlenlp_ops_available():
            raise ValueError(
                "you should install the paddlenlp ops to run inference predictor, "
                "https://github.com/PaddlePaddle/PaddleNLP/blob/develop/csrc/README.md"
            )

        # register the custome ops
        import_module("paddlenlp_ops.encode_rotary_qk")
        import_module("paddlenlp_ops.get_padding_offset")
        import_module("paddlenlp_ops.qkv_transpose_split")
        import_module("paddlenlp_ops.rebuild_padding")
        import_module("paddlenlp_ops.transpose_remove_padding")
        import_module("paddlenlp_ops.write_cache_kv")

        infer_model_path = get_infer_model_path(predictor_args.model_name_or_path, predictor_args.model_prefix)

        config = paddle.inference.Config(infer_model_path + ".pdmodel", infer_model_path + ".pdiparams")

        config.switch_ir_optim(True)
        device_id = int(os.environ.get("FLAGS_selected_gpus", 0))
        config.enable_use_gpu(100, device_id)
        # config.disable_glog_info()
        if predictor_args.enable_memory_optim:
            config.enable_memory_optim()

        # Note(zhengzekang): Force to use fleet executor
        if predictor_args.init_fleet_worker or self.tensor_parallel_degree > 1:
            trainer_endpoints = fleet.worker_endpoints()
            current_endpoint = trainer_endpoints[self.tensor_parallel_rank]

            dist_config = config.dist_config()
            dist_config.set_ranks(self.tensor_parallel_degree, self.tensor_parallel_rank)
            dist_config.set_endpoints(trainer_endpoints, current_endpoint)
            dist_config.enable_dist_model(True)

            dist_config.set_comm_init_config(os.path.join(predictor_args.model_name_or_path, "rank_mapping.csv"))
            config.set_dist_config(dist_config)

        predictor = paddle.inference.create_predictor(config)
        return predictor

    @paddle.no_grad()
    def _infer(self, inputs):
        for k, v in inputs.items():
            input_tensor = self.predictor.get_input_handle(k)

            if "mask" in k or "position" in k:
                input_tensor.share_external_data(v)
            else:
                if paddle.is_tensor(v):
                    v = v.numpy()
                input_tensor.copy_from_cpu(v)

        for i in range(len(self.cache_kvs_shape)):
            input_tensor = self.predictor.get_input_handle("cache_kvs_" + str(i))
            input_tensor.share_external_data(self.cache_kvs[i])
        input_tensor = self.predictor.get_input_handle("pre_ids")
        input_tensor.share_external_data(self.pre_ids)

        self.predictor.run()


class DygraphInferencePredictor(InferencePredictorMixin, BasePredictor):
    def __init__(
        self,
        config: PredictorArgument,
        model: PretrainedModel = None,
        tokenizer: PretrainedTokenizer = None,
    ):
        self.cache_kvs_shape = model.get_cache_kvs_shape(model.config, config.batch_size)
        BasePredictor.__init__(self, config, tokenizer)
        InferencePredictorMixin.__init__(self, config, tokenizer)
        self.model = model

    @paddle.no_grad()
    def _infer(self, inputs: dict[str, paddle.Tensor]):
        for key in inputs.keys():
            if paddle.is_tensor(inputs[key]):
                continue
            if isinstance(inputs[key], list):
                if paddle.is_tensor(inputs[key]):
                    continue
                inputs[key] = [paddle.to_tensor(item) for item in inputs[key]]
            else:
                inputs[key] = paddle.to_tensor(inputs[key])

        inputs["cache_kvs"] = self.cache_kvs
        a = self.model.generate(
            **inputs,
        )
        return a[0]


def create_predictor(
    predictor_args: PredictorArgument,
    model_args: ModelArgument,
    tensor_parallel_degree: int = 1,
    tensor_parallel_rank: int = 0,
):
    tokenizer = AutoTokenizer.from_pretrained(predictor_args.model_name_or_path)
    # TODO(wj-Mcat): fix llama tokenzier pad_token bug
    if isinstance(tokenizer, LlamaTokenizer) and not tokenizer.pad_token:
        tokenizer.pad_token = tokenizer.unk_token

    # update config parameter for inference predictor
    if predictor_args.decode_strategy == "greedy_search":
        predictor_args.top_p = 0.0
        predictor_args.temperature = 1.0

    tensor_parallel_rank, tensor_parallel_degree = init_dist_env()
    if not predictor_args.inference_model:
        if predictor_args.mode == "dynamic":
            if model_args.model_type == "gpt-3":
                sys.path.append("./gpt-3")
                from modeling import GPTForCausalLM

                model = GPTForCausalLM.from_pretrained(
                    predictor_args.model_name_or_path,
                    dtype=predictor_args.dtype,
                    tensor_parallel_degree=tensor_parallel_degree,
                    tensor_parallel_rank=tensor_parallel_rank,
                )
            elif model_args.model_type == "ernie-3.5-se":
                sys.path.append("./ernie-3.5-se")
                from modeling import Ernie35ForCausalLM

                tensor_parallel_degree = paddle.distributed.get_world_size()
                tensor_parallel_rank = paddle.distributed.get_rank()
                model = Ernie35ForCausalLM.from_pretrained(
                    predictor_args.model_name_or_path,
                    dtype=predictor_args.dtype,
                    tensor_parallel_degree=tensor_parallel_degree,
                    tensor_parallel_rank=tensor_parallel_rank,
                )
            else:
                model = AutoModelForCausalLM.from_pretrained(
                    predictor_args.model_name_or_path,
                    dtype=predictor_args.dtype,
                    tensor_parallel_degree=tensor_parallel_degree,
                    tensor_parallel_rank=tensor_parallel_rank,
                )

            predictor = DygraphPredictor(predictor_args, model=model, tokenizer=tokenizer)
        elif predictor_args.mode == "static":
            predictor = StaticGraphPredictor(predictor_args, tokenizer=tokenizer)
        else:
            raise ValueError("the `mode` should be one of [dynamic, static]")
    else:
        if predictor_args.mode == "dynamic":
            # TODO(wj-Mcat): complete AutoInferenceModel & AutoPredictor
            config = AutoConfig.from_pretrained(predictor_args.model_name_or_path)
            config.tensor_parallel_degree = tensor_parallel_degree
            config.tensor_parallel_rank = tensor_parallel_rank
            config.quant_bits = -1

            if predictor_args.quant_type.startswith("weight_only_int"):
                quant_bits = int(predictor_args.quant_type[-1])
                config.quant_bits = quant_bits

            config.quant_bits = -1
            if predictor_args.quant_type.startswith("weight_only_int"):
                quant_bits = int(predictor_args.quant_type[-1])
                config.quant_bits = quant_bits

            if "llama" in config.architectures[0].lower():
                if model_args.model_type == "llama-img2txt":
                    # we use llama for img2txt.
                    from paddlenlp.experimental.transformers import (
                        LlamaForMiniGPT4InferenceModel as LlamaInferenceModel,
                    )
                else:
                    from paddlenlp.experimental.transformers import (
                        LlamaForCausalLMInferenceModel as LlamaInferenceModel,
                    )
                model = LlamaInferenceModel.from_pretrained(
                    predictor_args.model_name_or_path, config=config, dtype=predictor_args.dtype
                )
                model.eval()

            elif "opt" in config.architectures[0].lower():
                if model_args.model_type == "opt-img2txt":
                    # we use opt for img2txt.
                    from paddlenlp.experimental.transformers import (
                        OPTForBlip2InferenceModel as OPTInferenceModel,
                    )
                else:
                    from paddlenlp.experimental.transformers import (
                        OPTForCausalLMInferenceModel as OPTInferenceModel,
                    )

                model = OPTInferenceModel.from_pretrained(
                    predictor_args.model_name_or_path, config=config, dtype=predictor_args.dtype
                )
                model.eval()
<<<<<<< HEAD
=======

>>>>>>> 2f281675
            elif "chatglmv2forcausallm" in config.architectures[0].lower():
                from paddlenlp.experimental.transformers import (
                    ChatGLMv2ForCausalLMInferenceModel as Model,
                )

<<<<<<< HEAD
                config.quant_bits = -1

                if predictor_args.quant_type.startswith("weight_only_int"):
                    quant_bits = int(predictor_args.quant_type[-1])
                    config.quant_bits = quant_bits
=======
>>>>>>> 2f281675
                model = Model.from_pretrained(
                    predictor_args.model_name_or_path, config=config, dtype=predictor_args.dtype
                )
                model.eval()
            elif "chatglmforcausallm" in config.architectures[0].lower():
                from paddlenlp.experimental.transformers import (
                    ChatGLMForCausalLMInferenceModel,
                )

                model = ChatGLMForCausalLMInferenceModel.from_pretrained(
                    predictor_args.model_name_or_path,
                    config=config,
                    dtype=predictor_args.dtype,
                )
                model.eval()
            elif "bloom" in config.architectures[0].lower():
                from paddlenlp.experimental.transformers import (
                    BloomForCausalLMInferenceModel,
                )

                model = BloomForCausalLMInferenceModel.from_pretrained(
                    predictor_args.model_name_or_path,
                    config=config,
                    dtype=predictor_args.dtype,
                )
                cache_kvs_shape = BloomForCausalLMInferenceModel.get_cache_kvs_shape(
                    config, predictor_args.batch_size, predictor_args.total_max_length
                )
                model.eval()
            elif "gpt" in config.architectures[0].lower():
                from paddlenlp.experimental.transformers import (
                    GPTForCausalLMInferenceModel,
                )

                model = GPTForCausalLMInferenceModel.from_pretrained(
                    predictor_args.model_name_or_path,
                    config=config,
                    dtype=predictor_args.dtype,
                )
                model.eval()
            else:
                raise ValueError("the `model type` should be one of [llama, chatglm, bloom, gpt]")
            predictor = DygraphInferencePredictor(predictor_args, model=model, tokenizer=tokenizer)
        elif predictor_args.mode == "static":
            config = AutoConfig.from_pretrained(predictor_args.model_name_or_path)
            if "llama" in config.architectures[0].lower():
                from paddlenlp.experimental.transformers import (
                    LlamaForCausalLMInferenceModel,
                )

                cache_kvs_shape = LlamaForCausalLMInferenceModel.get_cache_kvs_shape(
                    config, predictor_args.batch_size, predictor_args.total_max_length
                )
            elif "chatglm" in config.architectures[0].lower():
                from paddlenlp.experimental.transformers import (
                    ChatGLMForCausalLMInferenceModel,
                )

                cache_kvs_shape = ChatGLMForCausalLMInferenceModel.get_cache_kvs_shape(
                    config, predictor_args.batch_size, predictor_args.total_max_length
                )
            elif "bloom" in config.architectures[0].lower():
                from paddlenlp.experimental.transformers import (
                    BloomForCausalLMInferenceModel,
                )

                cache_kvs_shape = BloomForCausalLMInferenceModel.get_cache_kvs_shape(
                    config, predictor_args.batch_size, predictor_args.total_max_length
                )
            elif "gpt" in config.architectures[0].lower():
                from paddlenlp.experimental.transformers import (
                    GPTForCausalLMInferenceModel,
                )

                cache_kvs_shape = GPTForCausalLMInferenceModel.get_cache_kvs_shape(
                    config, predictor_args.batch_size, predictor_args.total_max_length
                )
            else:
                raise ValueError("the `model type` should be one of [llama, chatglm, bloom, gpt]")
            predictor = StaticInferencePredictor(predictor_args, cache_kvs_shape, tokenizer=tokenizer)
        else:
            raise ValueError("the `mode` should be one of [dynamic, static]")
    return predictor


def predict():
    parser = PdArgumentParser((PredictorArgument, ModelArgument))
    predictor_args, model_args = parser.parse_args_into_dataclasses()

    paddle.set_device(predictor_args.device)
    paddle.set_default_dtype(predictor_args.dtype)

    tensor_parallel_degree = paddle.distributed.get_world_size()
    # Note(zhengzekang): force to use fleet executor.
    if predictor_args.init_fleet_worker or tensor_parallel_degree > 1:
        strategy = fleet.DistributedStrategy()
        strategy.hybrid_configs = {
            "dp_degree": 1,
            "mp_degree": tensor_parallel_degree,
            "pp_degree": 1,
            "sharding_degree": 1,
        }
        fleet.init(is_collective=True, strategy=strategy)

    predictor = create_predictor(predictor_args, model_args)
    source_texts = []
    target_texts = []
    if model_args.data_file:
        with open(model_args.data_file, "r", encoding="utf-8") as f:
            for line in f:
                example = json.loads(line)
                source_texts.append(example["src"])
                target_texts.append(example["tgt"])
    else:
        source_texts = [
            # "[Round 0]\n问：你好\n答：你好👋!我是人工智能助手 ChatGLM-6B,很高兴见到你,欢迎问我任何问题。\n[Round 1]\n问：晚上睡不着应该怎么办\n答：",
            "[Round 0]\n问：你好\n答：你好👋!我是人工智能助手 ChatGLM-6B,很高兴见到你,欢迎问我任何问题。\n[Round 1]\n问：晚上睡不着应该怎么办\n答：",
            "<0>山东师范大学博士学位论文##129,16,199,21</0><1>构“大变”的成语。异体成语的运用体现出这一时期很多成语的构成要素并不十分固定，##36,30,287,35</1><2>成语结构也并不十分稳固，呈现出成语在结构上不断发生演变的过渡性特征，以及近代汉##36,39,291,44</2><3>语词汇向现代汉语词汇发展过程中的过渡性特征。##36,49,177,54</3><4>本章小结##146,62,180,69</4><5>本章我们在借鉴前人对成语的研究成果与界定的基础上，提出了对成语的界定：成语##48,77,291,83</5><6>是人们长期以来相沿习用的，意义相对完整、结构相对稳定的固定词组。成语的典型表现##36,87,291,92</6><7>形式为四字结构，多具有书面语色彩。进而提出了异体成语的定义：异体成语是整体意义##36,96,290,102</7><8>基本相同，形式上至少有一个相同的构成要素并且其他相异要素存在着互相替换的意义关##36,106,291,111</8><9>系，具有相同语法性质，结构稳定的一组词汇类聚。清末民初时期出现在白话报刊中的异##36,115,291,121</9><10>体成语，便是清末民初异体成语。清末民初异体成语中在当时使用频率最高的变体我们称##36,125,291,130</10><11>为清末民初异体成语的通体，其他称为清末民初异体成语的变体。##36,135,223,140</11><12>清末民初异体成语可以从形式、语义、结构等方面分类分析，总结分布特征。清末民##48,144,291,149</12><13>初异体成语在数量与分布上具有繁复性，在类型上具有多样化特征，在风格色彩上具有白##35,153,290,159</13><14>话化特征，在整体运用上具有过渡性特征等。##36,163,164,168</14><15>43##36,296,44,300</15><16>万方数据##26,310,48,315</16>",
            # "<0>山东师范大学博士学位论文##129,16,199,21</0><1>构“大变”的成语。异体成语的运用体现出这一时期很多成语的构成要素并不十分固定，##36,30,287,35</1><2>成语结构也并不十分稳固，呈现出成语在结构上不断发生演变的过渡性特征，以及近代汉##36,39,291,44</2><3>语词汇向现代汉语词汇发展过程中的过渡性特征。##36,49,177,54</3><4>本章小结##146,62,180,69</4><5>本章我们在借鉴前人对成语的研究成果与界定的基础上，提出了对成语的界定：成语##48,77,291,83</5><6>是人们长期以来相沿习用的，意义相对完整、结构相对稳定的固定词组。成语的典型表现##36,87,291,92</6><7>形式为四字结构，多具有书面语色彩。进而提出了异体成语的定义：异体成语是整体意义##36,96,290,102</7><8>基本相同，形式上至少有一个相同的构成要素并且其他相异要素存在着互相替换的意义关##36,106,291,111</8><9>系，具有相同语法性质，结构稳定的一组词汇类聚。清末民初时期出现在白话报刊中的异##36,115,291,121</9><10>体成语，便是清末民初异体成语。清末民初异体成语中在当时使用频率最高的变体我们称##36,125,291,130</10><11>为清末民初异体成语的通体，其他称为清末民初异体成语的变体。##36,135,223,140</11><12>清末民初异体成语可以从形式、语义、结构等方面分类分析，总结分布特征。清末民##48,144,291,149</12><13>初异体成语在数量与分布上具有繁复性，在类型上具有多样化特征，在风格色彩上具有白##35,153,290,159</13><14>话化特征，在整体运用上具有过渡性特征等。##36,163,164,168</14><15>43##36,296,44,300</15><16>万方数据##26,310,48,315</16>",
        ]
        target_texts = ["", ""]

    batch_source_texts = batchfy_text(source_texts, predictor_args.batch_size)
    batch_target_texts = batchfy_text(target_texts, predictor_args.batch_size)

    with open(model_args.output_file, "w", encoding="utf-8") as f:
        for bs, batch_source_text in enumerate(batch_source_texts):
            outputs = predictor.predict(batch_source_text)

            if predictor.tensor_parallel_rank > 0:
                continue
            for output, source, target in zip(outputs, batch_source_texts[bs], batch_target_texts[bs]):
                print("***********Source**********")
                print(source)
                print("***********Target**********")
                print(target)
                print("***********Output**********")
                print(output)
                out = {"src": source, "tgt": target, "output": output}
                f.write(json.dumps(out, ensure_ascii=False) + "\n")

    if predictor_args.benchmark:
        benchmark(predictor, predictor_args, model_args)


def benchmark(predictor, predictor_args, model_args):
    # Just construct a simple benchmark input. We pad input to the src_length.
    test_texts = "hello world, how are you?"
    benchmark_texts = [test_texts + "<pad>" * predictor_args.src_length for _ in range(predictor_args.batch_size)]

    batch_benchmark_texts = batchfy_text(benchmark_texts, predictor_args.batch_size)
    print("***********Start Benchmark**********")

    warmup_time = 10
    test_time = 100

    print("***********Start Warmup**********")
    for _ in range(warmup_time):
        for bs, batch_source_text in enumerate(batch_benchmark_texts):
            outputs = predictor.predict(batch_source_text)

    print("***********Start Speed Test**********")
    start = time.perf_counter()
    output_tokens = 0
    for _ in range(test_time):
        for bs, batch_source_text in enumerate(batch_benchmark_texts):
            outputs = predictor.predict(batch_source_text)
            output_tokens += sum([len(output) for output in outputs])
    end = time.perf_counter()
    print("Avg Elapse time is: ", (end - start) / test_time)
    print("Output tokens is: ", output_tokens)
    print(
        "Input length is: {}, Output length is: {}, bs is: {}, IPS: {:.3f} tokens/s, QPS: {:.3f} requests/s. ".format(
            predictor_args.src_length,
            predictor_args.max_length,
            predictor_args.batch_size,
            (output_tokens / (end - start)),
            (predictor_args.batch_size * test_time / (end - start)),
        )
    )


if __name__ == "__main__":
    predict()<|MERGE_RESOLUTION|>--- conflicted
+++ resolved
@@ -728,13 +728,9 @@
             config = AutoConfig.from_pretrained(predictor_args.model_name_or_path)
             config.tensor_parallel_degree = tensor_parallel_degree
             config.tensor_parallel_rank = tensor_parallel_rank
+
             config.quant_bits = -1
 
-            if predictor_args.quant_type.startswith("weight_only_int"):
-                quant_bits = int(predictor_args.quant_type[-1])
-                config.quant_bits = quant_bits
-
-            config.quant_bits = -1
             if predictor_args.quant_type.startswith("weight_only_int"):
                 quant_bits = int(predictor_args.quant_type[-1])
                 config.quant_bits = quant_bits
@@ -769,23 +765,12 @@
                     predictor_args.model_name_or_path, config=config, dtype=predictor_args.dtype
                 )
                 model.eval()
-<<<<<<< HEAD
-=======
-
->>>>>>> 2f281675
+
             elif "chatglmv2forcausallm" in config.architectures[0].lower():
                 from paddlenlp.experimental.transformers import (
                     ChatGLMv2ForCausalLMInferenceModel as Model,
                 )
 
-<<<<<<< HEAD
-                config.quant_bits = -1
-
-                if predictor_args.quant_type.startswith("weight_only_int"):
-                    quant_bits = int(predictor_args.quant_type[-1])
-                    config.quant_bits = quant_bits
-=======
->>>>>>> 2f281675
                 model = Model.from_pretrained(
                     predictor_args.model_name_or_path, config=config, dtype=predictor_args.dtype
                 )
