--- conflicted
+++ resolved
@@ -1309,11 +1309,8 @@
             config.weight_only_quant_bits = -1
             config.quant_type = None
             config.model_name_or_path = ""
-<<<<<<< HEAD
             config.use_cachekv_int8 = predictor_args.use_cachekv_int8
             config.single_card_ptq = True
-=======
->>>>>>> d4b0e4d8
 
             if predictor_args.quant_type is not None and predictor_args.quant_type.startswith("weight_only_int"):
                 weight_only_quant_bits = int(predictor_args.quant_type[-1])
@@ -1324,14 +1321,11 @@
                 config.model_name_or_path = predictor_args.model_name_or_path
                 config.quant_type = config.quantization_config.quant_type
 
-<<<<<<< HEAD
                 ptq_multicards_num = get_ptq_multicards_num(config.model_name_or_path)
                 logger.info(f"PTQ from {ptq_multicards_num} cards, so we will not split")
                 if ptq_multicards_num > 1:
                     config.single_card_ptq = False
 
-=======
->>>>>>> d4b0e4d8
                 # Turn on GEMM int8 kernel tuning
                 paddle.base.core.enable_autotune()
                 paddle.base.core.update_autotune_status()
@@ -1455,8 +1449,6 @@
                 cache_kvs_shape = ChatGLMv2ForCausalLMInferenceModel.get_cache_kvs_shape(
                     config, predictor_args.batch_size, predictor_args.total_max_length
                 )
-<<<<<<< HEAD
-=======
             elif "chatglmv2forcausallm" in config.architectures[0].lower():
                 from paddlenlp.experimental.transformers import (
                     ChatGLMv2ForCausalLMInferenceModel,
@@ -1465,7 +1457,6 @@
                 cache_kvs_shape = ChatGLMv2ForCausalLMInferenceModel.get_cache_kvs_shape(
                     config, predictor_args.batch_size, predictor_args.total_max_length
                 )
->>>>>>> d4b0e4d8
             elif "chatglmforcausallm" in config.architectures[0].lower():
                 from paddlenlp.experimental.transformers import (
                     ChatGLMForCausalLMInferenceModel,
@@ -1529,25 +1520,8 @@
                 source_texts.append(example["src"])
                 target_texts.append(example["tgt"])
     else:
-<<<<<<< HEAD
-        # source_texts = ["解释一下“温故而知新”", "你好，请问你是谁?"]
-        source_texts = []
-
-        data_file = open("humaneval_solution.json", "r")
-
-        dataset = []
-        for line in data_file.readlines():
-            dataset.append(json.loads(line))
-
-        for i in range(predictor_args.batch_size):
-            data = dataset[i % 164]
-            source_texts.append(data["prompt"])
-
-        target_texts = [""] * predictor_args.batch_size
-=======
         source_texts = ["解释一下“温故而知新”", "你好，请问你是谁?"]
         target_texts = ["", ""]
->>>>>>> d4b0e4d8
 
     batch_source_texts = batchfy_text(source_texts, predictor_args.batch_size)
     batch_target_texts = batchfy_text(target_texts, predictor_args.batch_size)
