# Copyright (c) 2023 PaddlePaddle Authors. All Rights Reserved.
#
# Licensed under the Apache License, Version 2.0 (the "License");
# you may not use this file except in compliance with the License.
# You may obtain a copy of the License at
#
#     http://www.apache.org/licenses/LICENSE-2.0
#
# Unless required by applicable law or agreed to in writing, software
# distributed under the License is distributed on an "AS IS" BASIS,
# WITHOUT WARRANTIES OR CONDITIONS OF ANY KIND, either express or implied.
# See the License for the specific language governing permissions and
# limitations under the License.
from __future__ import annotations

import json
import os
import sys
import time
from abc import abstractmethod
from dataclasses import dataclass, field
from threading import Thread

import numpy as np
import paddle
import paddle.distributed.fleet.base.topology as tp
from paddle.distributed import fleet
from utils import (
    dybatch_preprocess,
    get_alibi_slopes,
    get_infer_model_path,
    get_prefix_tuning_params,
    load_real_time_tokens,
)

from paddlenlp.generation import TextIteratorStreamer
from paddlenlp.peft import LoRAConfig, LoRAModel, PrefixConfig, PrefixModelForCausalLM
from paddlenlp.taskflow.utils import static_mode_guard
from paddlenlp.trainer import PdArgumentParser
from paddlenlp.transformers import (
    AutoConfig,
    AutoModelForCausalLM,
    AutoTokenizer,
    LlamaTokenizer,
    PretrainedModel,
    PretrainedTokenizer,
)
from paddlenlp.utils.import_utils import import_module, is_paddlenlp_ops_available


@dataclass
class PredictorArgument:
    model_name_or_path: str = field(default=None, metadata={"help": "The directory of model."})
    model_prefix: str = field(default="model", metadata={"help": "the prefix name of static model"})
    src_length: int = field(default=1024, metadata={"help": "The max length of source text."})
    max_length: int = field(default=2048, metadata={"help": "the max length for decoding."})
    top_k: int = field(default=0, metadata={"help": "top_k parameter for generation"})
    top_p: float = field(default=0.7, metadata={"help": "top_p parameter for generation"})
    temperature: float = field(default=0.95, metadata={"help": "top_p parameter for generation"})
    repetition_penalty: float = field(default=1.0, metadata={"help": "repetition penalty parameter for generation"})
    device: str = field(default="gpu", metadata={"help": "Device"})
    dtype: str = field(default=None, metadata={"help": "Model dtype"})
    lora_path: str = field(default=None, metadata={"help": "The directory of LoRA parameters. Default to None"})
    export_precache: bool = field(default=False, metadata={"help": "whether use prefix weight to do infer"})
    prefix_path: str = field(
        default=None, metadata={"help": "The directory of Prefix Tuning parameters. Default to None"}
    )
    decode_strategy: str = field(
        default="sampling",
        metadata={
            "help": "the decoding strategy of generation, which should be one of ['sampling', 'greedy_search', 'beam_search']. Default to sampling"
        },
    )

    mode: str = field(
        default="dynamic", metadata={"help": "the type of predictor, it should be one of [dynamic, static]"}
    )
    inference_model: bool = field(default=False, metadata={"help": "whether use InferenceModel to do generation"})
    quant_type: str = field(
        default="None",
        metadata={"help": "The quant type of inference model, support `weight_only_int8`, `weight_only_int4`."},
    )
    batch_size: int = field(default=1, metadata={"help": "The batch size of data."})
    benchmark: bool = field(
        default=False,
        metadata={
            "help": "If benchmark set as `True`, we will force model decode to max_length, which is helpful to compute throughput. "
        },
    )

    enable_memory_optim: bool = field(
        default=True,
        metadata={"help": "whether use `enable_memory_optim` in inference predictor"},
    )
    init_fleet_worker: bool = field(
        default=True,
        metadata={"help": "whether use `init_fleet_worker` in inference predictor"},
    )

    @property
    def total_max_length(self):
        return self.src_length + self.max_length


@dataclass
class ModelArgument:
    model_type: str = field(
        default=None,
        metadata={"help": "the type of the model, which can be one of ['gpt-3', 'ernie-3.5-se', 'llama-img2txt']"},
    )
    data_file: str = field(default=None, metadata={"help": "data file directory"})
    output_file: str = field(default="output.json", metadata={"help": "predict result file directory"})


def batchfy_text(texts, batch_size):
    batch_texts = []
    batch_start = 0
    while batch_start < len(texts):
        batch_texts += [texts[batch_start : min(batch_start + batch_size, len(texts))]]
        batch_start += batch_size
    return batch_texts


def init_dist_env():
    tensor_parallel_degree = paddle.distributed.get_world_size()
    tensor_parallel_rank = paddle.distributed.get_rank()

    if tensor_parallel_degree > 1:
        # refer to: https://github.com/PaddlePaddle/Paddle/blob/4abea956ee852ce52791a1e08fa92ed4d3be150d/python/paddle/distributed/fleet/fleet.py#L298C23-L298C45
        hcg = tp._HYBRID_PARALLEL_GROUP
        if hcg is None:
            strategy = fleet.DistributedStrategy()
            strategy.hybrid_configs = {
                "dp_degree": 1,
                "mp_degree": tensor_parallel_degree,
                "pp_degree": 1,
                "sharding_degree": 1,
            }
            fleet.init(is_collective=True, strategy=strategy)
            hcg = fleet.get_hybrid_communicate_group()

        tensor_parallel_rank = hcg.get_model_parallel_rank()
    return tensor_parallel_rank, tensor_parallel_degree


class BasePredictor:
    def __init__(self, config: PredictorArgument, tokenizer: PretrainedTokenizer = None):
        self.model_config = AutoConfig.from_pretrained(config.model_name_or_path)
        self.config: PredictorArgument = config
        if tokenizer is None:
            tokenizer = AutoTokenizer.from_pretrained(config.model_name_or_path, padding_side="left")

        self.tokenizer = tokenizer

        self.return_tensors = "pd"
        self.tensor_parallel_rank, self.tensor_parallel_degree = init_dist_env()
        self.model_config.tensor_parallel_rank, self.model_config.tensor_parallel_degree = init_dist_env()

    def _preprocess(self, source):
        tokenized_source = self.tokenizer(
            source,
            max_length=self.config.src_length,
            truncation=True,
            truncation_side="left",
            return_tensors=self.return_tensors,
            padding=True,
            add_special_tokens=True,
        )
        return tokenized_source

    @abstractmethod
    def _infer(self, inputs):
        raise NotImplementedError

    def _postprocess(self, predictions):
        decoded_predictions = self.tokenizer.batch_decode(
            predictions, skip_special_tokens=True, clean_up_tokenization_spaces=False
        )
        return decoded_predictions

    def predict(self, input_texts: str | list[str]):
        tokenized_source = self._preprocess(input_texts)
        predictions = self._infer(tokenized_source)
        decoded_predictions = self._postprocess(predictions)
        return decoded_predictions


class DygraphPredictor(BasePredictor):
    def __init__(
        self, config: PredictorArgument, model: PretrainedModel = None, tokenizer: PretrainedTokenizer = None
    ):
        super().__init__(config, tokenizer)
        self.model = model
        if config.lora_path is not None:
            lora_config = LoRAConfig.from_pretrained(config.lora_path)
            dtype = lora_config.dtype
            lora_config.merge_weights = True
        elif config.prefix_path is not None:
            prefix_config = PrefixConfig.from_pretrained(config.prefix_path)
            dtype = prefix_config.dtype
        elif config.dtype is not None:
            dtype = config.dtype
        else:
            raise ValueError("Please specific the model dtype.")

        if self.model is None:
            self.model = AutoModelForCausalLM.from_pretrained(
                config.model_name_or_path,
                dtype=dtype,
                tensor_parallel_degree=self.tensor_parallel_degree,
                tensor_parallel_rank=self.tensor_parallel_rank,
            )

        if config.lora_path is not None:
            self.model = LoRAModel.from_pretrained(
                model=self.model, lora_path=config.lora_path, lora_config=lora_config
            )
        if config.prefix_path is not None:
            prefix_tuning_params = get_prefix_tuning_params(self.model)
            self.model = PrefixModelForCausalLM.from_pretrained(
                model=self.model,
                prefix_path=config.prefix_path,
                postprocess_past_key_value=prefix_tuning_params["postprocess_past_key_value"],
            )
        self.model.eval()

    @paddle.no_grad()
    def _infer(self, inputs: dict[str, paddle.Tensor]):
        result = self.model.generate(
            **inputs,
            max_new_tokens=self.config.max_length,
            bos_token_id=self.tokenizer.bos_token_id,
            eos_token_id=self.tokenizer.eos_token_id,
            pad_token_id=self.tokenizer.pad_token_id,
            decode_strategy=self.config.decode_strategy,
            temperature=self.config.temperature,
            top_k=self.config.top_k,
            top_p=self.config.top_p,
            repetition_penalty=self.config.repetition_penalty,
        )
        result = result[0]
        return result

    def stream_predict(self, inputs: dict[str, paddle.Tensor]):
        text_streamer = TextIteratorStreamer(self.tokenizer)
        input_features = self._preprocess(inputs)
        generation_kwargs = dict(
            **input_features,
            streamer=text_streamer,
            max_new_tokens=self.config.max_length,
            bos_token_id=self.tokenizer.bos_token_id,
            eos_token_id=self.tokenizer.eos_token_id,
            pad_token_id=self.tokenizer.pad_token_id,
            decode_strategy="greedy_search"
            if self.config.top_k == 1 and self.config.top_p == 1.0
            else self.config.decode_strategy,
            temperature=self.config.temperature,
            top_k=self.config.top_k,
            top_p=self.config.top_p,
            repetition_penalty=self.config.repetition_penalty,
        )
        thread = Thread(target=self.model.generate, kwargs=generation_kwargs)
        thread.start()

        return text_streamer


class StaticGraphPredictor(BasePredictor):
    def __init__(self, config: PredictorArgument, tokenizer: PretrainedTokenizer = None):
        super().__init__(config, tokenizer)

        params_path = os.path.join(self.config.model_name_or_path, self.config.model_prefix + ".pdiparams")
        model_path = os.path.join(self.config.model_name_or_path, self.config.model_prefix + ".pdmodel")
        inference_config = paddle.inference.Config(model_path, params_path)

        if self.config.device == "gpu":
            # set GPU configs accordingly
            inference_config.enable_use_gpu(100, 0)
        elif self.config.device == "cpu":
            # set CPU configs accordingly,
            # such as enable_mkldnn, set_cpu_math_library_num_threads
            inference_config.disable_gpu()
        inference_config.disable_glog_info()

        with static_mode_guard():
            self.predictor = paddle.inference.create_predictor(inference_config)

        self.return_tensors = "np"

    def _preprocess(self, input_text: str | list[str]):
        inputs = super()._preprocess(input_text)
        inputs["max_new_tokens"] = np.array(self.config.max_length, dtype="int64")

        inputs["top_p"] = np.array(self.config.top_p, dtype="float32")
        inputs["temperature"] = np.array(self.config.temperature, dtype="float32")
        inputs["top_k"] = np.array(self.config.top_k, dtype="int64")
        inputs["repetition_penalty"] = np.array(self.config.repetition_penalty, dtype="float32")

        return inputs

    def _infer(self, inputs: dict[str, np.ndarray]):
        for name in self.predictor.get_input_names():
            self.predictor.get_input_handle(name).copy_from_cpu(inputs[name])

        self.predictor.run()
        output_names = self.predictor.get_output_names()
        output_handle = self.predictor.get_output_handle(output_names[0])
        results = output_handle.copy_to_cpu()
        # the first result is decoding_ids
        decoded_ids = results.tolist()
        return decoded_ids


class InferencePredictorMixin:
    def __init__(self, config: PredictorArgument, tokenizer: PretrainedTokenizer):

        self.architectures = self.model_config.architectures[0].lower()

        self.dtype = config.dtype or self.model_config
        self.cache_kvs = [paddle.zeros(shape, dtype=self.dtype) for shape in self.cache_kvs_shape]
        self.num_layers, self.num_attention_heads, self.head_dim = (
            len(self.cache_kvs),
            self.cache_kvs[0].shape[-3],
            self.cache_kvs[0].shape[-1],
        )
        self.pre_ids = paddle.full([config.batch_size, config.total_max_length], -1, dtype="int64")
        if "chatglm" in self.architectures:
            self.attention_mask = paddle.ones(
                shape=(config.batch_size, 1, config.total_max_length, config.total_max_length),
                dtype=self.dtype,
            )
            self.tgt_pos = paddle.ones(
                shape=[config.batch_size, 2, 1],
                dtype="int64",
            )
        else:
            self.attention_mask = paddle.zeros(
                shape=(config.batch_size, 1, config.total_max_length, config.total_max_length),
                dtype=self.dtype,
            )

        self.tgt_generation_mask = paddle.zeros(
            shape=[config.batch_size, 1, 1, config.total_max_length],
            dtype=self.dtype,
        )
        self.arange_tensor_encoder = paddle.zeros(
            shape=(config.batch_size, 1, config.total_max_length), dtype=self.dtype
        )

        if config.export_precache:
            if config.prefix_path:
                prefix_cache = (
                    paddle.to_tensor(np.load(f"{config.prefix_path}/pre_caches.npy")).astype(self.dtype).unsqueeze(2)
                )
                prefix_cache = paddle.expand(
                    prefix_cache,
                    [
                        self.num_layers,
                        2,
                        config.batch_size,
                        self.num_attention_heads,
                        prefix_cache.shape[-2],
                        self.head_dim,
                    ],
                )
                self.pre_caches = [item.squeeze_(0) for item in paddle.split(prefix_cache, self.num_layers, axis=0)]
            else:
                prefix_cache = paddle.zeros(
                    [self.num_layers, 2, config.batch_size, self.num_attention_heads, 128, self.head_dim],
                    dtype=self.dtype,
                )
                self.pre_caches = [item.squeeze_(0) for item in paddle.split(prefix_cache, self.num_layers, axis=0)]

    def _postprocess(self, predictions):
        if paddle.distributed.get_rank() == 0:
            tokens: np.ndarray = load_real_time_tokens()
            decoded_predictions = self.tokenizer.batch_decode(
                tokens.tolist(), skip_special_tokens=True, clean_up_tokenization_spaces=False
            )
            return decoded_predictions
        else:
            return None

    def _preprocess(self, source):
        self.attention_mask[:] = 0
        self.tgt_generation_mask[:] = 0
        pre_caches_length = 0 if not self.config.export_precache else self.pre_caches[0].shape[-2]
        inputs = dybatch_preprocess(
            self.tokenizer,
            source,
            self.config.src_length,
            self.config.max_length,
            self.architectures,
            top_p=self.config.top_p,
            temperature=self.config.temperature,
            benchmark=self.config.benchmark,
            pre_caches_length=pre_caches_length,
        )

        if "chatglmforcausallm" == self.architectures.lower():
            if inputs["input_ids"].shape[0] < self.config.batch_size:
                self.tgt_pos = self.tgt_pos[: inputs["input_ids"].shape[0]]
            for i in range(inputs["input_ids"].shape[0]):
                length = inputs["seq_len_encoder"][i][0]
                self.attention_mask[i, 0, :length, :length] = 1
                self.attention_mask[i, 0, : length - 1, length - 1] = 0
                self.tgt_pos[i, 0, 0] = paddle.to_tensor([length], dtype="int64")

                if pre_caches_length > 0:
                    prefix_attention_mask = paddle.ones(
                        [1, length, pre_caches_length], dtype=self.attention_mask.dtype
                    )
                    post_attention_mask = paddle.ones(
                        shape=(length, length), dtype=self.attention_mask.dtype
                    ).unsqueeze_(axis=0)
                    post_attention_mask[0, : length - 1, length - 1] = 0
                    self.attention_mask[i, 0, :length, : length + pre_caches_length] = paddle.concat(
                        [prefix_attention_mask, post_attention_mask], axis=2
                    )

                if self.config.prefix_path is None:
                    self.tgt_generation_mask[i, 0, 0, pre_caches_length : length + pre_caches_length] = paddle.ones(
                        shape=[1, length], dtype=self.config.dtype
                    )
                else:
                    self.tgt_generation_mask[i, 0, 0, : length + pre_caches_length] = paddle.ones(
                        shape=[1, length + pre_caches_length], dtype=self.config.dtype
                    )

            inputs["tgt_pos"] = self.tgt_pos
        elif "bloom" in self.architectures:
            for i in range(inputs["input_ids"].shape[0]):
                length = inputs["seq_len_encoder"][i][0]
                self.attention_mask[i, :, :length, :length] = paddle.tril(
                    paddle.ones(shape=(length, length), dtype=self.config.dtype)
                )
                if pre_caches_length > 0:
                    if self.config.prefix_path is None:
                        prefix_attention_mask = paddle.zeros([1, length, pre_caches_length], dtype=self.config.dtype)
                    else:
                        prefix_attention_mask = paddle.ones([1, length, pre_caches_length], dtype=self.config.dtype)
                    post_attention_mask = paddle.tril(
                        paddle.ones(shape=(length, length), dtype=self.config.dtype)
                    ).unsqueeze_(axis=0)

                    self.attention_mask[i, :, :length, : length + pre_caches_length] = paddle.concat(
                        [prefix_attention_mask, post_attention_mask], axis=2
                    )
                self.arange_tensor_encoder[i, :, : length + pre_caches_length] = paddle.arange(
                    length + pre_caches_length
                ).astype(self.config.dtype)

                self.tgt_generation_mask[i, :, 0, : length + pre_caches_length] = paddle.ones(
                    shape=[1, length + pre_caches_length], dtype=self.config.dtype
                )
            inputs["tgt_pos"] = inputs["tgt_pos"] + pre_caches_length
            # alibi encoder
            alibi_slopes = get_alibi_slopes(self.model_config.n_head)
            inputs["position_ids"] = paddle.to_tensor(alibi_slopes, dtype="float32")

            alibi = alibi_slopes[..., None] * self.arange_tensor_encoder
            alibi = alibi[:, :, None, :]

            if self.model_config.tensor_parallel_degree > 1:
                block_size = self.model_config.n_head // self.model_config.tensor_parallel_degree
                alibi = alibi[
                    :,
                    self.model_config.tensor_parallel_rank
                    * block_size : (self.model_config.tensor_parallel_rank + 1)
                    * block_size,
                ]
                alibi = alibi.reshape([self.config.batch_size, block_size, 1, self.config.max_length])
                inputs["position_ids"] = inputs["position_ids"][
                    self.model_config.tensor_parallel_rank
                    * block_size : (self.model.config.tensor_parallel_rank + 1)
                    * block_size
                ]

            alibi_encoder = alibi.expand(
                [
                    self.config.batch_size,
                    self.model_config.n_head // self.model_config.tensor_parallel_degree,
                    self.config.total_max_length,
                    self.config.total_max_length,
                ]
            )
            alibi_decoder = alibi.expand(
                [
                    self.config.batch_size,
                    self.model_config.n_head // self.model_config.tensor_parallel_degree,
                    1,
                    self.config.total_max_length,
                ]
            )
            self.attention_mask = (
                alibi_encoder + (1 - self.attention_mask) * paddle.finfo(self.attention_mask.dtype).min
            )
            self.tgt_generation_mask = (
                alibi_decoder + (1 - self.tgt_generation_mask) * paddle.finfo(self.tgt_generation_mask.dtype).min
            )

        else:
            for i in range(inputs["input_ids"].shape[0]):
                length = inputs["seq_len_encoder"][i][0]
                self.attention_mask[i, 0, :length, :length] = paddle.tril(
                    paddle.ones(shape=(length, length), dtype=self.config.dtype)
                )

                if pre_caches_length > 0:
                    if self.config.prefix_path is None:
                        prefix_attention_mask = paddle.zeros(
                            [1, length, pre_caches_length], dtype=self.attention_mask.dtype
                        )
                    else:
                        prefix_attention_mask = paddle.ones(
                            [1, length, pre_caches_length], dtype=self.attention_mask.dtype
                        )
                    post_attention_mask = paddle.tril(
                        paddle.ones(shape=(length, length), dtype=self.attention_mask.dtype)
                    ).unsqueeze_(axis=0)
                    self.attention_mask[i, 0, :length, : length + pre_caches_length] = paddle.concat(
                        [prefix_attention_mask, post_attention_mask], axis=2
                    )

                if self.config.prefix_path is None:
                    self.tgt_generation_mask[i, 0, 0, pre_caches_length : length + pre_caches_length] = paddle.ones(
                        shape=[1, length], dtype="float16"
                    )
                else:
                    self.tgt_generation_mask[i, 0, 0, : length + pre_caches_length] = paddle.ones(
                        shape=[1, length + pre_caches_length], dtype=self.config.dtype
                    )

        inputs["pre_ids"] = self.pre_ids
        inputs["attention_mask"] = self.attention_mask
        inputs["tgt_generation_mask"] = self.tgt_generation_mask

        if pre_caches_length > 0:
            if self.config.mode == "dynamic":
                inputs["pre_caches"] = self.pre_caches
            else:
                for i in range(len(self.pre_caches)):
                    inputs["pre_caches_{}".format(i)] = self.pre_caches[i].numpy()

        return inputs


class StaticInferencePredictor(InferencePredictorMixin, BasePredictor):
    def __init__(
        self,
        config: PredictorArgument,
        cache_kvs_shape: list[list[int]],
        tokenizer: PretrainedTokenizer = None,
    ):
        self.cache_kvs_shape = cache_kvs_shape
        BasePredictor.__init__(self, config, tokenizer)
        InferencePredictorMixin.__init__(self, config, tokenizer)

        self.predictor = self._create_predictor(config)

    def _create_predictor(self, predictor_args: PredictorArgument):
        if not is_paddlenlp_ops_available():
            raise ValueError(
                "you should install the paddlenlp ops to run inference predictor, "
                "https://github.com/PaddlePaddle/PaddleNLP/blob/develop/csrc/README.md"
            )

        # register the custome ops
        import_module("paddlenlp_ops.encode_rotary_qk")
        import_module("paddlenlp_ops.get_padding_offset")
        import_module("paddlenlp_ops.qkv_transpose_split")
        import_module("paddlenlp_ops.rebuild_padding")
        import_module("paddlenlp_ops.transpose_remove_padding")
        import_module("paddlenlp_ops.write_cache_kv")

        infer_model_path = get_infer_model_path(predictor_args.model_name_or_path, predictor_args.model_prefix)

        config = paddle.inference.Config(infer_model_path + ".pdmodel", infer_model_path + ".pdiparams")

        config.switch_ir_optim(True)
        device_id = int(os.environ.get("FLAGS_selected_gpus", 0))
        config.enable_use_gpu(100, device_id)
        # config.disable_glog_info()
        if predictor_args.enable_memory_optim:
            config.enable_memory_optim()

        # Note(zhengzekang): Force to use fleet executor
        if predictor_args.init_fleet_worker or self.tensor_parallel_degree > 1:
            trainer_endpoints = fleet.worker_endpoints()
            current_endpoint = trainer_endpoints[self.tensor_parallel_rank]

            dist_config = config.dist_config()
            dist_config.set_ranks(self.tensor_parallel_degree, self.tensor_parallel_rank)
            dist_config.set_endpoints(trainer_endpoints, current_endpoint)
            dist_config.enable_dist_model(True)

            dist_config.set_comm_init_config(os.path.join(predictor_args.model_name_or_path, "rank_mapping.csv"))
            config.set_dist_config(dist_config)

        predictor = paddle.inference.create_predictor(config)
        return predictor

    @paddle.no_grad()
    def _infer(self, inputs):
        for k, v in inputs.items():
            input_tensor = self.predictor.get_input_handle(k)

            if "mask" in k or "position" in k:
                input_tensor.share_external_data(v)
            else:
                if paddle.is_tensor(v):
                    v = v.numpy()
                input_tensor.copy_from_cpu(v)

        for i in range(len(self.cache_kvs_shape)):
            input_tensor = self.predictor.get_input_handle("cache_kvs_" + str(i))
            input_tensor.share_external_data(self.cache_kvs[i])
        input_tensor = self.predictor.get_input_handle("pre_ids")
        input_tensor.share_external_data(self.pre_ids)

        self.predictor.run()


class DygraphInferencePredictor(InferencePredictorMixin, BasePredictor):
    def __init__(
        self,
        config: PredictorArgument,
        model: PretrainedModel = None,
        tokenizer: PretrainedTokenizer = None,
    ):
        self.cache_kvs_shape = model.get_cache_kvs_shape(model.config, config.batch_size)
        BasePredictor.__init__(self, config, tokenizer)
        InferencePredictorMixin.__init__(self, config, tokenizer)
        self.model = model

    @paddle.no_grad()
    def _infer(self, inputs: dict[str, paddle.Tensor]):
        for key in inputs.keys():
            if paddle.is_tensor(inputs[key]):
                continue
            if isinstance(inputs[key], list):
                if paddle.is_tensor(inputs[key]):
                    continue
                inputs[key] = [paddle.to_tensor(item) for item in inputs[key]]
            else:
                inputs[key] = paddle.to_tensor(inputs[key])

        inputs["cache_kvs"] = self.cache_kvs
        self.model.generate(
            **inputs,
        )
        return None


def create_predictor(
    predictor_args: PredictorArgument,
    model_args: ModelArgument,
    tensor_parallel_degree: int = 1,
    tensor_parallel_rank: int = 0,
):
    tokenizer = AutoTokenizer.from_pretrained(predictor_args.model_name_or_path)
    # TODO(wj-Mcat): fix llama tokenzier pad_token bug
    if isinstance(tokenizer, LlamaTokenizer) and not tokenizer.pad_token:
        tokenizer.pad_token = tokenizer.unk_token

    # update config parameter for inference predictor
    if predictor_args.decode_strategy == "greedy_search":
        predictor_args.top_p = 0.0
        predictor_args.temperature = 1.0

    tensor_parallel_rank, tensor_parallel_degree = init_dist_env()
    if not predictor_args.inference_model:
        if predictor_args.mode == "dynamic":
            if model_args.model_type == "gpt-3":
                sys.path.append("./gpt-3")
                from modeling import GPTForCausalLM

                model = GPTForCausalLM.from_pretrained(
                    predictor_args.model_name_or_path,
                    dtype=predictor_args.dtype,
                    tensor_parallel_degree=tensor_parallel_degree,
                    tensor_parallel_rank=tensor_parallel_rank,
                )
            elif model_args.model_type == "ernie-3.5-se":
                sys.path.append("./ernie-3.5-se")
                from modeling import Ernie35ForCausalLM

                tensor_parallel_degree = paddle.distributed.get_world_size()
                tensor_parallel_rank = paddle.distributed.get_rank()
                model = Ernie35ForCausalLM.from_pretrained(
                    predictor_args.model_name_or_path,
                    dtype=predictor_args.dtype,
                    tensor_parallel_degree=tensor_parallel_degree,
                    tensor_parallel_rank=tensor_parallel_rank,
                )
            else:
                model = AutoModelForCausalLM.from_pretrained(
                    predictor_args.model_name_or_path,
                    dtype=predictor_args.dtype,
                    tensor_parallel_degree=tensor_parallel_degree,
                    tensor_parallel_rank=tensor_parallel_rank,
                )

            predictor = DygraphPredictor(predictor_args, model=model, tokenizer=tokenizer)
        elif predictor_args.mode == "static":
            predictor = StaticGraphPredictor(predictor_args, tokenizer=tokenizer)
        else:
            raise ValueError("the `mode` should be one of [dynamic, static]")
    else:
        if predictor_args.mode == "dynamic":
            # TODO(wj-Mcat): complete AutoInferenceModel & AutoPredictor
            config = AutoConfig.from_pretrained(predictor_args.model_name_or_path)
            config.tensor_parallel_degree = tensor_parallel_degree
            config.tensor_parallel_rank = tensor_parallel_rank
            config.quant_bits = -1

            if predictor_args.quant_type.startswith("weight_only_int"):
                quant_bits = int(predictor_args.quant_type[-1])
                config.quant_bits = quant_bits

            config.quant_bits = -1
            if predictor_args.quant_type.startswith("weight_only_int"):
                quant_bits = int(predictor_args.quant_type[-1])
                config.quant_bits = quant_bits

            if "llama" in config.architectures[0].lower():
                if model_args.model_type == "llama-img2txt":
                    # we use llama for img2txt.
                    from paddlenlp.experimental.transformers import (
                        LlamaForMiniGPT4InferenceModel as LlamaInferenceModel,
                    )
                else:
                    from paddlenlp.experimental.transformers import (
                        LlamaForCausalLMInferenceModel as LlamaInferenceModel,
                    )
<<<<<<< HEAD

=======
>>>>>>> 9db7022c
                model = LlamaInferenceModel.from_pretrained(
                    predictor_args.model_name_or_path, config=config, dtype=predictor_args.dtype
                )
                model.eval()

            elif "opt" in config.architectures[0].lower():
                if model_args.model_type == "opt-img2txt":
                    # we use opt for img2txt.
                    from paddlenlp.experimental.transformers import (
                        OPTForBlip2InferenceModel as OPTInferenceModel,
                    )
                else:
                    from paddlenlp.experimental.transformers import (
                        OPTForCausalLMInferenceModel as OPTInferenceModel,
                    )

                model = OPTInferenceModel.from_pretrained(
                    predictor_args.model_name_or_path, config=config, dtype=predictor_args.dtype
                )
                model.eval()

            elif "chatglmv2forcausallm" in config.architectures[0].lower():
                from paddlenlp.experimental.transformers import (
                    ChatGLMv2ForCausalLMInferenceModel as Model,
                )

                model = Model.from_pretrained(
                    predictor_args.model_name_or_path, config=config, dtype=predictor_args.dtype
                )
                model.eval()
            elif "chatglmforcausallm" in config.architectures[0].lower():
                from paddlenlp.experimental.transformers import (
                    ChatGLMForCausalLMInferenceModel,
                )

                model = ChatGLMForCausalLMInferenceModel.from_pretrained(
                    predictor_args.model_name_or_path,
                    config=config,
                    dtype=predictor_args.dtype,
                )
                model.eval()
            elif "bloom" in config.architectures[0].lower():
                from paddlenlp.experimental.transformers import (
                    BloomForCausalLMInferenceModel,
                )

                model = BloomForCausalLMInferenceModel.from_pretrained(
                    predictor_args.model_name_or_path,
                    config=config,
                    dtype=predictor_args.dtype,
                )
                cache_kvs_shape = BloomForCausalLMInferenceModel.get_cache_kvs_shape(
                    config, predictor_args.batch_size, predictor_args.total_max_length
                )
                model.eval()
            elif "gpt" in config.architectures[0].lower():
                from paddlenlp.experimental.transformers import (
                    GPTForCausalLMInferenceModel,
                )

                model = GPTForCausalLMInferenceModel.from_pretrained(
                    predictor_args.model_name_or_path,
                    config=config,
                    dtype=predictor_args.dtype,
                )
                model.eval()
            else:
                raise ValueError("the `model type` should be one of [llama, chatglm, bloom, gpt]")
            predictor = DygraphInferencePredictor(predictor_args, model=model, tokenizer=tokenizer)
        elif predictor_args.mode == "static":
            config = AutoConfig.from_pretrained(predictor_args.model_name_or_path)
            if "llama" in config.architectures[0].lower():
                from paddlenlp.experimental.transformers import (
                    LlamaForCausalLMInferenceModel,
                )

                cache_kvs_shape = LlamaForCausalLMInferenceModel.get_cache_kvs_shape(
                    config, predictor_args.batch_size, predictor_args.total_max_length
                )
            elif "chatglm" in config.architectures[0].lower():
                from paddlenlp.experimental.transformers import (
                    ChatGLMForCausalLMInferenceModel,
                )

                cache_kvs_shape = ChatGLMForCausalLMInferenceModel.get_cache_kvs_shape(
                    config, predictor_args.batch_size, predictor_args.total_max_length
                )
            elif "bloom" in config.architectures[0].lower():
                from paddlenlp.experimental.transformers import (
                    BloomForCausalLMInferenceModel,
                )

                cache_kvs_shape = BloomForCausalLMInferenceModel.get_cache_kvs_shape(
                    config, predictor_args.batch_size, predictor_args.total_max_length
                )
            elif "gpt" in config.architectures[0].lower():
                from paddlenlp.experimental.transformers import (
                    GPTForCausalLMInferenceModel,
                )

                cache_kvs_shape = GPTForCausalLMInferenceModel.get_cache_kvs_shape(
                    config, predictor_args.batch_size, predictor_args.total_max_length
                )
            else:
                raise ValueError("the `model type` should be one of [llama, chatglm, bloom, gpt]")
            predictor = StaticInferencePredictor(predictor_args, cache_kvs_shape, tokenizer=tokenizer)
        else:
            raise ValueError("the `mode` should be one of [dynamic, static]")
    return predictor


def predict():
    parser = PdArgumentParser((PredictorArgument, ModelArgument))
    predictor_args, model_args = parser.parse_args_into_dataclasses()

    paddle.set_device(predictor_args.device)
    paddle.set_default_dtype(predictor_args.dtype)

    tensor_parallel_degree = paddle.distributed.get_world_size()
    # Note(zhengzekang): force to use fleet executor.
    if predictor_args.init_fleet_worker or tensor_parallel_degree > 1:
        strategy = fleet.DistributedStrategy()
        strategy.hybrid_configs = {
            "dp_degree": 1,
            "mp_degree": tensor_parallel_degree,
            "pp_degree": 1,
            "sharding_degree": 1,
        }
        fleet.init(is_collective=True, strategy=strategy)

    predictor = create_predictor(predictor_args, model_args)
    source_texts = []
    target_texts = []
    if model_args.data_file:
        with open(model_args.data_file, "r", encoding="utf-8") as f:
            for line in f:
                example = json.loads(line)
                source_texts.append(example["src"])
                target_texts.append(example["tgt"])
    else:
        source_texts = ["hello world, how are you?", "你好，请问你是谁?"]
        target_texts = ["", ""]

    batch_source_texts = batchfy_text(source_texts, predictor_args.batch_size)
    batch_target_texts = batchfy_text(target_texts, predictor_args.batch_size)

    with open(model_args.output_file, "w", encoding="utf-8") as f:
        for bs, batch_source_text in enumerate(batch_source_texts):
            outputs = predictor.predict(batch_source_text)

            if predictor.tensor_parallel_rank > 0:
                continue
            for output, source, target in zip(outputs, batch_source_texts[bs], batch_target_texts[bs]):
                print("***********Source**********")
                print(source)
                print("***********Target**********")
                print(target)
                print("***********Output**********")
                print(output)
                out = {"src": source, "tgt": target, "output": output}
                f.write(json.dumps(out, ensure_ascii=False) + "\n")

    if predictor_args.benchmark:
        benchmark(predictor, predictor_args, model_args)


def benchmark(predictor, predictor_args, model_args):
    # Just construct a simple benchmark input. We pad input to the src_length.
    test_texts = "hello world, how are you?"
    benchmark_texts = [test_texts + "<pad>" * predictor_args.src_length for _ in range(predictor_args.batch_size)]

    batch_benchmark_texts = batchfy_text(benchmark_texts, predictor_args.batch_size)
    print("***********Start Benchmark**********")

    warmup_time = 10
    test_time = 100

    print("***********Start Warmup**********")
    for _ in range(warmup_time):
        for bs, batch_source_text in enumerate(batch_benchmark_texts):
            outputs = predictor.predict(batch_source_text)

    print("***********Start Speed Test**********")
    start = time.perf_counter()
    output_tokens = 0
    for _ in range(test_time):
        for bs, batch_source_text in enumerate(batch_benchmark_texts):
            outputs = predictor.predict(batch_source_text)
            output_tokens += sum([len(output) for output in outputs])
    end = time.perf_counter()
    print("Avg Elapse time is: ", (end - start) / test_time)
    print("Output tokens is: ", output_tokens)
    print(
        "Input length is: {}, Output length is: {}, bs is: {}, IPS: {:.3f} tokens/s, QPS: {:.3f} requests/s. ".format(
            predictor_args.src_length,
            predictor_args.max_length,
            predictor_args.batch_size,
            (output_tokens / (end - start)),
            (predictor_args.batch_size * test_time / (end - start)),
        )
    )


if __name__ == "__main__":
    predict()<|MERGE_RESOLUTION|>--- conflicted
+++ resolved
@@ -733,10 +733,6 @@
                     from paddlenlp.experimental.transformers import (
                         LlamaForCausalLMInferenceModel as LlamaInferenceModel,
                     )
-<<<<<<< HEAD
-
-=======
->>>>>>> 9db7022c
                 model = LlamaInferenceModel.from_pretrained(
                     predictor_args.model_name_or_path, config=config, dtype=predictor_args.dtype
                 )
