# Copyright (c) 2023 PaddlePaddle Authors. All Rights Reserved.
#
# Licensed under the Apache License, Version 2.0 (the "License");
# you may not use this file except in compliance with the License.
# You may obtain a copy of the License at
#
#     http://www.apache.org/licenses/LICENSE-2.0
#
# Unless required by applicable law or agreed to in writing, software
# distributed under the License is distributed on an "AS IS" BASIS,
# WITHOUT WARRANTIES OR CONDITIONS OF ANY KIND, either express or implied.
# See the License for the specific language governing permissions and
# limitations under the License.
from __future__ import annotations

import json
import os
import sys
import time
from abc import abstractmethod
from dataclasses import dataclass, field
from distutils.command.config import config

import numpy as np
import paddle
import paddle.distributed.fleet.base.topology as tp
from paddle.distributed import fleet
from utils import (
    dybatch_preprocess,
    get_alibi_slopes,
    get_infer_model_path,
    get_prefix_tuning_params,
    load_real_time_tokens,
)

from paddlenlp.peft import LoRAConfig, LoRAModel, PrefixConfig, PrefixModelForCausalLM
from paddlenlp.taskflow.utils import static_mode_guard
from paddlenlp.trainer import PdArgumentParser
from paddlenlp.transformers import (
    AutoConfig,
    AutoModelForCausalLM,
    AutoTokenizer,
    LlamaTokenizer,
    PretrainedModel,
    PretrainedTokenizer,
)
from paddlenlp.utils.import_utils import import_module, is_paddlenlp_ops_available


@dataclass
class PredictorArgument:
    model_name_or_path: str = field(default=None, metadata={"help": "The directory of model."})
    model_prefix: str = field(default="model", metadata={"help": "the prefix name of static model"})
    src_length: int = field(default=1024, metadata={"help": "The max length of source text."})
    max_length: int = field(default=2048, metadata={"help": "the max length for decoding."})
    top_k: int = field(default=0, metadata={"help": "top_k parameter for generation"})
    top_p: float = field(default=0.7, metadata={"help": "top_p parameter for generation"})
    temperature: float = field(default=0.95, metadata={"help": "top_p parameter for generation"})
    repetition_penalty: float = field(default=1.0, metadata={"help": "repetition penalty parameter for generation"})
    device: str = field(default="gpu", metadata={"help": "Device"})
    dtype: str = field(default=None, metadata={"help": "Model dtype"})
    lora_path: str = field(default=None, metadata={"help": "The directory of LoRA parameters. Default to None"})
    export_precache: bool = field(default=False, metadata={"help": "whether use prefix weight to do infer"})
    prefix_path: str = field(
        default=None, metadata={"help": "The directory of Prefix Tuning parameters. Default to None"}
    )
    decode_strategy: str = field(
        default="sampling",
        metadata={
            "help": "the decoding strategy of generation, which should be one of ['sampling', 'greedy_search', 'beam_search']. Default to sampling"
        },
    )

    mode: str = field(
        default="dynamic", metadata={"help": "the type of predictor, it should be one of [dynamic, static]"}
    )
    inference_model: bool = field(default=False, metadata={"help": "whether use InferenceModel to do generation"})
    quant_type: str = field(
        default="None",
        metadata={"help": "The quant type of inference model, support `weight_only_int8`, `weight_only_int4`."},
    )
    batch_size: int = field(default=1, metadata={"help": "The batch size of data."})
<<<<<<< HEAD
    max_batch_size: int = field(default=None, metadata={"help": "The max batch size of data during serving."})
    quant_type: str = field(default="", metadata={"help": "Quantization type. Supported values: A8W8, WINT4,WINT8"})
    quant_round_type: int = field(
        default=0,
        metadata={
            "help": "The quant round type, 0:-rounding to nearest ties to even， 1: -rounding to nearest ties away from zero"
        },
    )
    quant_max_bound: float = field(default=127.0, metadata={"help": "The max bound of float type to int type"})
    quant_min_bound: float = field(default=-127.0, metadata={"help": "The min bound of float type to int type"})
    shift_smooth: int = field(
        default=0, metadata={"help": "Whether to apply shift and smooth in ptq, valid when quant_type is A8W8"}
    )
=======
>>>>>>> 264de97e
    benchmark: bool = field(
        default=False,
        metadata={
            "help": "If benchmark set as `True`, we will force model decode to max_length, which is helpful to compute throughput. "
        },
    )


@dataclass
class ModelArgument:
    model_type: str = field(
        default=None,
        metadata={"help": "the type of the model, which can be one of ['gpt-3', 'ernie-3.5-se', 'llama-img2txt']"},
    )
    data_file: str = field(default=None, metadata={"help": "data file directory"})
    output_file: str = field(default="output.json", metadata={"help": "predict result file directory"})


def batchfy_text(texts, batch_size):
    batch_texts = []
    batch_start = 0
    while batch_start < len(texts):
        batch_texts += [texts[batch_start : min(batch_start + batch_size, len(texts))]]
        batch_start += batch_size
    return batch_texts


def init_dist_env():
    tensor_parallel_degree = paddle.distributed.get_world_size()
    tensor_parallel_rank = paddle.distributed.get_rank()

    if tensor_parallel_degree > 1:
        # refer to: https://github.com/PaddlePaddle/Paddle/blob/4abea956ee852ce52791a1e08fa92ed4d3be150d/python/paddle/distributed/fleet/fleet.py#L298C23-L298C45
        hcg = tp._HYBRID_PARALLEL_GROUP
        if hcg is None:
            strategy = fleet.DistributedStrategy()
            strategy.hybrid_configs = {
                "dp_degree": 1,
                "mp_degree": tensor_parallel_degree,
                "pp_degree": 1,
                "sharding_degree": 1,
            }
            fleet.init(is_collective=True, strategy=strategy)
            hcg = fleet.get_hybrid_communicate_group()

        tensor_parallel_rank = hcg.get_model_parallel_rank()
    return tensor_parallel_rank, tensor_parallel_degree


class BasePredictor:
    def __init__(self, config: PredictorArgument, tokenizer: PretrainedTokenizer = None):
        self.model_config = AutoConfig.from_pretrained(config.model_name_or_path)
        self.config: PredictorArgument = config
        if tokenizer is None:
            tokenizer = AutoTokenizer.from_pretrained(config.model_name_or_path, padding_side="left")

        self.tokenizer = tokenizer
        self.return_tensors = "pd"
        self.tensor_parallel_rank, self.tensor_parallel_degree = init_dist_env()

    def _preprocess(self, source):
        tokenized_source = self.tokenizer(
            source,
            max_length=self.config.src_length,
            truncation=True,
            truncation_side="left",
            return_tensors=self.return_tensors,
            padding=True,
            add_special_tokens=True,
        )
        return tokenized_source

    @abstractmethod
    def _infer(self, inputs):
        raise NotImplementedError

    def _postprocess(self, predictions):
        decoded_predictions = self.tokenizer.batch_decode(
            predictions, skip_special_tokens=True, clean_up_tokenization_spaces=False
        )
        return decoded_predictions

    def predict(self, input_texts: str | list[str]):
        tokenized_source = self._preprocess(input_texts)
        predictions = self._infer(tokenized_source)
        decoded_predictions = self._postprocess(predictions)
        return decoded_predictions


class DygraphPredictor(BasePredictor):
    def __init__(
        self, config: PredictorArgument, model: PretrainedModel = None, tokenizer: PretrainedTokenizer = None
    ):
        super().__init__(config, tokenizer)
        self.model = model
        if config.lora_path is not None:
            lora_config = LoRAConfig.from_pretrained(config.lora_path)
            dtype = lora_config.dtype
            lora_config.merge_weights = True
        elif config.prefix_path is not None:
            prefix_config = PrefixConfig.from_pretrained(config.prefix_path)
            dtype = prefix_config.dtype
        elif config.dtype is not None:
            dtype = config.dtype
        else:
            raise ValueError("Please specific the model dtype.")

        if self.model is None:
            self.model = AutoModelForCausalLM.from_pretrained(
                config.model_name_or_path,
                dtype=dtype,
                tensor_parallel_degree=self.tensor_parallel_degree,
                tensor_parallel_rank=self.tensor_parallel_rank,
            )

        if config.lora_path is not None:
            self.model = LoRAModel.from_pretrained(
                model=self.model, lora_path=config.lora_path, lora_config=lora_config
            )
        if config.prefix_path is not None:
            prefix_tuning_params = get_prefix_tuning_params(self.model)
            self.model = PrefixModelForCausalLM.from_pretrained(
                model=self.model,
                prefix_path=config.prefix_path,
                postprocess_past_key_value=prefix_tuning_params["postprocess_past_key_value"],
            )
        self.model.eval()

    @paddle.no_grad()
    def _infer(self, inputs: dict[str, paddle.Tensor]):
        result = self.model.generate(
            **inputs,
            max_length=self.config.max_length,
            bos_token_id=self.tokenizer.bos_token_id,
            eos_token_id=self.tokenizer.eos_token_id,
            pad_token_id=self.tokenizer.pad_token_id,
            decode_strategy=self.config.decode_strategy,
            temperature=self.config.temperature,
            top_k=self.config.top_k,
            top_p=self.config.top_p,
            repetition_penalty=self.config.repetition_penalty,
        )
        result = result[0]
        return result


class StaticGraphPredictor(BasePredictor):
    def __init__(self, config: PredictorArgument, tokenizer: PretrainedTokenizer = None):
        super().__init__(config, tokenizer)

        params_path = os.path.join(self.config.model_name_or_path, self.config.model_prefix + ".pdiparams")
        model_path = os.path.join(self.config.model_name_or_path, self.config.model_prefix + ".pdmodel")
        inference_config = paddle.inference.Config(model_path, params_path)

        if self.config.device == "gpu":
            # set GPU configs accordingly
            inference_config.enable_use_gpu(100, 0)
        elif self.config.device == "cpu":
            # set CPU configs accordingly,
            # such as enable_mkldnn, set_cpu_math_library_num_threads
            inference_config.disable_gpu()
        inference_config.disable_glog_info()

        with static_mode_guard():
            self.predictor = paddle.inference.create_predictor(inference_config)

        self.return_tensors = "np"

    def _preprocess(self, input_text: str | list[str]):
        inputs = super()._preprocess(input_text)
        inputs["max_length"] = np.array(self.config.max_length, dtype="int64")

        inputs["top_p"] = np.array(self.config.top_p, dtype="float32")
        inputs["temperature"] = np.array(self.config.temperature, dtype="float32")
        inputs["top_k"] = np.array(self.config.top_k, dtype="int64")
        inputs["repetition_penalty"] = np.array(self.config.repetition_penalty, dtype="float32")

        return inputs

    def _infer(self, inputs: dict[str, np.ndarray]):
        for name in self.predictor.get_input_names():
            self.predictor.get_input_handle(name).copy_from_cpu(inputs[name])

        self.predictor.run()
        output_names = self.predictor.get_output_names()
        output_handle = self.predictor.get_output_handle(output_names[0])
        results = output_handle.copy_to_cpu()
        # the first result is decoding_ids
        decoded_ids = results.tolist()
        return decoded_ids


class InferencePredictorMixin:
    def __init__(self, config: PredictorArgument, tokenizer: PretrainedTokenizer):

        self.architectures = self.model_config.architectures[0].lower()

        self.dtype = config.dtype or self.model_config
        self.cache_kvs = [paddle.zeros(shape, dtype=self.dtype) for shape in self.cache_kvs_shape]
        self.num_layers, self.num_attention_heads, self.head_dim = (
            len(self.cache_kvs),
            self.cache_kvs[0].shape[-3],
            self.cache_kvs[0].shape[-1],
        )
        total_max_length = config.src_length + config.max_length
        self.pre_ids = paddle.full([config.batch_size, total_max_length], -1, dtype="int64")
        if "chatglm" in self.architectures:
            self.attention_mask = paddle.ones(
                shape=(config.batch_size, 1, total_max_length, total_max_length),
                dtype=self.dtype,
            )
            self.tgt_pos = paddle.ones(
                shape=[config.batch_size, 2, 1],
                dtype="int64",
            )
        else:
            self.attention_mask = paddle.zeros(
                shape=(config.batch_size, 1, total_max_length, total_max_length),
                dtype=self.dtype,
            )

        self.tgt_generation_mask = paddle.zeros(
            shape=[config.batch_size, 1, 1, total_max_length],
            dtype=self.dtype,
        )
        self.arange_tensor_encoder = paddle.zeros(shape=(config.batch_size, 1, total_max_length), dtype=self.dtype)

        if config.export_precache:
            if config.prefix_path:
                prefix_cache = (
                    paddle.to_tensor(np.load(f"{config.prefix_path}/pre_caches.npy")).astype(self.dtype).unsqueeze(2)
                )
                prefix_cache = paddle.expand(
                    prefix_cache,
                    [
                        self.num_layers,
                        2,
                        config.batch_size,
                        self.num_attention_heads,
                        prefix_cache.shape[-2],
                        self.head_dim,
                    ],
                )
                self.pre_caches = [item.squeeze_(0) for item in paddle.split(prefix_cache, self.num_layers, axis=0)]
            else:
                prefix_cache = paddle.zeros(
                    [self.num_layers, 2, config.batch_size, self.num_attention_heads, 128, self.head_dim],
                    dtype=self.dtype,
                )
                self.pre_caches = [item.squeeze_(0) for item in paddle.split(prefix_cache, self.num_layers, axis=0)]

    def _postprocess(self, predictions):
        if paddle.distributed.get_rank() == 0:
            tokens: np.ndarray = load_real_time_tokens()
            decoded_predictions = self.tokenizer.batch_decode(
                tokens.tolist(), skip_special_tokens=True, clean_up_tokenization_spaces=False
            )
            return decoded_predictions
        else:
            return None

    def _preprocess(self, source):
        if "chatglm" in self.architectures:
            inputs = dybatch_preprocess(
                self.tokenizer,
                source,
                self.config.max_length,
                self.architectures,
                top_p=self.config.top_p,
                temperature=self.config.temperature,
            )
            for i in range(inputs["input_ids"].shape[0]):
                length = inputs["seq_len_encoder"][i][0]
                self.attention_mask[i, 0, :length, :length] = 0
                self.attention_mask[i, 0, : length - 1, length - 1] = 1
                self.tgt_generation_mask[i, 0, 0, :length] = paddle.ones(shape=[1, length], dtype=self.config.dtype)
                self.tgt_pos[i, 0, 0] = paddle.to_tensor([length], dtype="int64")

            inputs["tgt_pos"] = self.tgt_pos
        elif "bloom" in self.architectures:
            inputs = dybatch_preprocess(
                self.tokenizer,
                source,
                self.config.max_length,
                self.architectures,
                top_p=self.config.top_p,
                temperature=self.config.temperature,
            )
            for i in range(inputs["input_ids"].shape[0]):
                length = inputs["seq_len_encoder"][i][0]
                self.attention_mask[i, 0, :length, :length] = paddle.tril(
                    paddle.ones(shape=(length, length), dtype=self.config.dtype)
                )
                self.arange_tensor_encoder[i, 0, :length] = paddle.arange(length).astype(self.config.dtype)

                self.tgt_generation_mask[i, 0, 0, :length] = paddle.ones(shape=[1, length], dtype=self.config.dtype)
            # alibi encoder
            alibi_slopes = get_alibi_slopes(self.model_config.n_head)
            inputs["position_ids"] = paddle.to_tensor(alibi_slopes, dtype="float32")

            alibi = alibi_slopes[..., None] * self.arange_tensor_encoder
            alibi = alibi[:, :, None, :]

            if self.model_config.tensor_parallel_degree > 1:
                block_size = self.model_config.n_head // self.model_config.tensor_parallel_degree
                alibi = alibi[
                    :,
                    self.model_config.tensor_parallel_rank
                    * block_size : (self.model_config.tensor_parallel_rank + 1)
                    * block_size,
                ]
                alibi = alibi.reshape([inputs["input_ids"].shape[0], block_size, 1, self.config.max_length])
                inputs["position_ids"] = inputs["position_ids"][
                    self.model_config.tensor_parallel_rank
                    * block_size : (self.model.config.tensor_parallel_rank + 1)
                    * block_size
                ]

            alibi_encoder = alibi.expand(
                [
                    inputs["input_ids"].shape[0],
                    self.model_config.n_head // self.model_config.tensor_parallel_degree,
                    self.config.max_length,
                    self.config.max_length,
                ]
            )
            alibi_decoder = alibi.expand(
                [
                    inputs["input_ids"].shape[0],
                    self.model_config.n_head // self.model_config.tensor_parallel_degree,
                    1,
                    self.config.max_length,
                ]
            )
            self.attention_mask = (
                alibi_encoder + (1 - self.attention_mask) * paddle.finfo(self.attention_mask.dtype).min
            )
            self.tgt_generation_mask = (
                alibi_decoder + (1 - self.tgt_generation_mask) * paddle.finfo(self.tgt_generation_mask.dtype).min
            )

        else:
            pre_caches_length = 0 if not self.config.export_precache else self.pre_caches[0].shape[-2]
            inputs = dybatch_preprocess(
                self.tokenizer,
                source,
                self.config.max_length,
                self.architectures,
                top_p=self.config.top_p,
                temperature=self.config.temperature,
                pre_caches_length=pre_caches_length,
            )

            for i in range(inputs["input_ids"].shape[0]):
                length = inputs["seq_len_encoder"][i][0]
                self.attention_mask[i, 0, :length, :length] = paddle.tril(
                    paddle.ones(shape=(length, length), dtype=self.config.dtype)
                )

                if pre_caches_length > 0:
                    if self.config.prefix_path is None:
                        prefix_attention_mask = paddle.zeros(
                            [1, length, pre_caches_length], dtype=self.attention_mask.dtype
                        )
                    else:
                        prefix_attention_mask = paddle.ones(
                            [1, length, pre_caches_length], dtype=self.attention_mask.dtype
                        )
                    post_attention_mask = paddle.tril(
                        paddle.ones(shape=(length, length), dtype=self.attention_mask.dtype)
                    ).unsqueeze_(axis=0)
                    self.attention_mask[i, 0, :length, : length + pre_caches_length] = paddle.concat(
                        [prefix_attention_mask, post_attention_mask], axis=2
                    )

                if self.config.prefix_path is None:
                    self.tgt_generation_mask[i, 0, 0, pre_caches_length : length + pre_caches_length] = paddle.ones(
                        shape=[1, length], dtype="float16"
                    )
                else:
                    self.tgt_generation_mask[i, 0, 0, : length + pre_caches_length] = paddle.ones(
                        shape=[1, length + pre_caches_length], dtype=self.config.dtype
                    )

        inputs["pre_ids"] = self.pre_ids
        inputs["attention_mask"] = self.attention_mask
        inputs["tgt_generation_mask"] = self.tgt_generation_mask

        if pre_caches_length > 0:
            if self.config.mode == "dynamic":
                inputs["pre_caches"] = self.pre_caches
            else:
                for i in range(len(self.pre_caches)):
                    inputs["pre_caches_{}".format(i)] = self.pre_caches[i].numpy()

        return inputs


class StaticInferencePredictor(InferencePredictorMixin, BasePredictor):
    def __init__(
        self,
        config: PredictorArgument,
        cache_kvs_shape: list[list[int]],
        tokenizer: PretrainedTokenizer = None,
    ):
        self.cache_kvs_shape = cache_kvs_shape
        BasePredictor.__init__(self, config, tokenizer)
        InferencePredictorMixin.__init__(self, config, tokenizer)

        self.predictor = self._create_predictor(config)

    def _create_predictor(self, predictor_args: PredictorArgument):
        if not is_paddlenlp_ops_available():
            raise ValueError(
                "you should install the paddlenlp ops to run inference predictor, "
                "https://github.com/PaddlePaddle/PaddleNLP/blob/develop/csrc/README.md"
            )

        # register the custome ops
        import_module("paddlenlp_ops.encode_rotary_qk")
        import_module("paddlenlp_ops.get_padding_offset")
        import_module("paddlenlp_ops.qkv_transpose_split")
        import_module("paddlenlp_ops.rebuild_padding")
        import_module("paddlenlp_ops.transpose_remove_padding")
        import_module("paddlenlp_ops.write_cache_kv")

        infer_model_path = get_infer_model_path(predictor_args.model_name_or_path, predictor_args.model_prefix)

        config = paddle.inference.Config(infer_model_path + ".pdmodel", infer_model_path + ".pdiparams")

        config.switch_ir_optim(True)
        device_id = int(os.environ.get("FLAGS_selected_gpus", 0))
        config.enable_use_gpu(100, device_id)
        # config.disable_glog_info()
        # config.enable_memory_optim()

        if self.tensor_parallel_degree > 1:
            trainer_endpoints = fleet.worker_endpoints()
            current_endpoint = trainer_endpoints[self.tensor_parallel_rank]

            dist_config = config.dist_config()
            dist_config.set_ranks(self.tensor_parallel_degree, self.tensor_parallel_rank)
            dist_config.set_endpoints(trainer_endpoints, current_endpoint)
            dist_config.enable_dist_model(True)

            dist_config.set_comm_init_config(os.path.join(predictor_args.model_name_or_path, "rank_mapping.csv"))
            config.set_dist_config(dist_config)

        predictor = paddle.inference.create_predictor(config)
        return predictor

    @paddle.no_grad()
    def _infer(self, inputs):
        for k, v in inputs.items():
            input_tensor = self.predictor.get_input_handle(k)

            if "mask" in k or "position" in k:
                input_tensor.share_external_data(v)
            else:
                if paddle.is_tensor(v):
                    v = v.numpy()
                input_tensor.copy_from_cpu(v)

        for i in range(len(self.cache_kvs_shape)):
            input_tensor = self.predictor.get_input_handle("cache_kvs_" + str(i))
            input_tensor.share_external_data(self.cache_kvs[i])

        input_tensor = self.predictor.get_input_handle("pre_ids")
        input_tensor.share_external_data(self.pre_ids)

        self.predictor.run()

<<<<<<< HEAD
    def _postprocess(self, predictions):
        # if paddle.distributed.get_rank() == 0:
        tokens: np.ndarray = load_real_time_tokens()
        decoded_predictions = self.tokenizer.batch_decode(
            tokens.tolist(), skip_special_tokens=True, clean_up_tokenization_spaces=False
        )
        return decoded_predictions

    # else:
    #     return None

=======
>>>>>>> 264de97e

class DygraphInferencePredictor(InferencePredictorMixin, BasePredictor):
    def __init__(
        self,
        config: PredictorArgument,
        model: PretrainedModel = None,
        tokenizer: PretrainedTokenizer = None,
    ):
        self.cache_kvs_shape = model.get_cache_kvs_shape(model.config, config.batch_size)
        BasePredictor.__init__(self, config, tokenizer)
        InferencePredictorMixin.__init__(self, config, tokenizer)
        self.model = model

    @paddle.no_grad()
    def _infer(self, inputs: dict[str, paddle.Tensor]):
        for key in inputs.keys():
            if paddle.is_tensor(inputs[key]):
                continue
            if isinstance(inputs[key], list):
                if paddle.is_tensor(inputs[key]):
                    continue
                inputs[key] = [paddle.to_tensor(item) for item in inputs[key]]
            else:
                inputs[key] = paddle.to_tensor(inputs[key])

        inputs["cache_kvs"] = self.cache_kvs
        self.model.generate(
            **inputs,
        )
        return None

<<<<<<< HEAD
    def _postprocess(self, predictions):
        # if paddle.distributed.get_rank() == 0:
        tokens: np.ndarray = load_real_time_tokens()
        decoded_predictions = self.tokenizer.batch_decode(
            tokens.tolist(), skip_special_tokens=True, clean_up_tokenization_spaces=False
        )
        return decoded_predictions

    # else:
    #     return None

=======
>>>>>>> 264de97e

def create_predictor(
    predictor_args: PredictorArgument,
    model_args: ModelArgument,
    tensor_parallel_degree: int = 1,
    tensor_parallel_rank: int = 0,
):
    tokenizer = AutoTokenizer.from_pretrained(predictor_args.model_name_or_path)
    # TODO(wj-Mcat): fix llama tokenzier pad_token bug
    if isinstance(tokenizer, LlamaTokenizer) and not tokenizer.pad_token:
        tokenizer.pad_token = tokenizer.unk_token

    # update config parameter for inference predictor
    if predictor_args.decode_strategy == "greedy_search" and predictor_args.inference_model:
        predictor_args.top_p = 0.0
        predictor_args.temperature = 1.0

    tensor_parallel_rank, tensor_parallel_degree = init_dist_env()
    if not predictor_args.inference_model:
        if predictor_args.mode == "dynamic":
            if model_args.model_type == "gpt-3":
                sys.path.append("./gpt-3")
                from modeling import GPTForCausalLM

                model = GPTForCausalLM.from_pretrained(
                    predictor_args.model_name_or_path,
                    dtype=predictor_args.dtype,
                    tensor_parallel_degree=tensor_parallel_degree,
                    tensor_parallel_rank=tensor_parallel_rank,
                )
            elif model_args.model_type == "ernie-3.5-se":
                sys.path.append("./ernie-3.5-se")
                from modeling import Ernie35ForCausalLM

                tensor_parallel_degree = paddle.distributed.get_world_size()
                tensor_parallel_rank = paddle.distributed.get_rank()
                model = Ernie35ForCausalLM.from_pretrained(
                    predictor_args.model_name_or_path,
                    dtype=predictor_args.dtype,
                    tensor_parallel_degree=tensor_parallel_degree,
                    tensor_parallel_rank=tensor_parallel_rank,
                )
            else:
                model = AutoModelForCausalLM.from_pretrained(
                    predictor_args.model_name_or_path,
                    dtype=predictor_args.dtype,
                    tensor_parallel_degree=tensor_parallel_degree,
                    tensor_parallel_rank=tensor_parallel_rank,
                )

            predictor = DygraphPredictor(predictor_args, model=model, tokenizer=tokenizer)
        elif predictor_args.mode == "static":
            predictor = StaticGraphPredictor(predictor_args, tokenizer=tokenizer)
        else:
            raise ValueError("the `mode` should be one of [dynamic, static]")
    else:
        if predictor_args.mode == "dynamic":
            # TODO(wj-Mcat): complete AutoInferenceModel & AutoPredictor
            config = AutoConfig.from_pretrained(predictor_args.model_name_or_path)
            config.tensor_parallel_degree = tensor_parallel_degree
            config.tensor_parallel_rank = tensor_parallel_rank

            if "llama" in config.architectures[0].lower():
                if model_args.model_type == "llama-img2txt":
                    # we use llama for img2txt.
                    from paddlenlp.experimental.transformers import (
                        LlamaForMiniGPT4InferenceModel as LlamaInferenceModel,
                    )
                else:
                    from paddlenlp.experimental.transformers import (
                        LlamaForCausalLMInferenceModel as LlamaInferenceModel,
                    )
                  
                    config.tensor_parallel_degree = tensor_parallel_degree
                    config.tensor_parallel_rank = tensor_parallel_rank
                    config.quant_bits = -1

                    if predictor_args.quant_type.startswith("weight_only_int"):
                        quant_bits = int(predictor_args.quant_type[-1])
                        config.quant_bits = quant_bits

<<<<<<< HEAD
                config.tensor_parallel_degree = tensor_parallel_degree
                config.tensor_parallel_rank = tensor_parallel_rank
                config.quant_type = predictor_args.quant_type
                config.model_name_or_path = predictor_args.model_name_or_path
                config.quant_round_type = predictor_args.quant_round_type
                config.quant_max_bound = predictor_args.quant_max_bound
                config.quant_min_bound = predictor_args.quant_min_bound
                config.shift_smooth = predictor_args.shift_smooth
=======
>>>>>>> 264de97e
                model = LlamaInferenceModel.from_pretrained(
                    predictor_args.model_name_or_path, config=config, dtype=predictor_args.dtype
                )
                model.eval()
            elif "chatglm" in config.architectures[0].lower():
                from paddlenlp.experimental.transformers import (
                    ChatGLMForCausalLMInferenceModel,
                )

                model = ChatGLMForCausalLMInferenceModel.from_pretrained(
                    predictor_args.model_name_or_path,
                    config=config,
                    dtype=predictor_args.dtype,
                )
                model.eval()
            predictor = DygraphInferencePredictor(predictor_args, model=model, tokenizer=tokenizer)
        elif predictor_args.mode == "static":
            config = AutoConfig.from_pretrained(predictor_args.model_name_or_path)
            if "llama" in config.architectures[0].lower():
                from paddlenlp.experimental.transformers import (
                    LlamaForCausalLMInferenceModel,
                )

                cache_kvs_shape = LlamaForCausalLMInferenceModel.get_cache_kvs_shape(config, predictor_args.batch_size)
                predictor = StaticInferencePredictor(predictor_args, cache_kvs_shape, tokenizer=tokenizer)
            elif "chatglm" in config.architectures[0].lower():
                from paddlenlp.experimental.transformers import (
                    ChatGLMForCausalLMInferenceModel,
                )

                cache_kvs_shape = ChatGLMForCausalLMInferenceModel.get_cache_kvs_shape(
                    config, predictor_args.batch_size
                )
                predictor = StaticInferencePredictor(predictor_args, cache_kvs_shape, tokenizer=tokenizer)
        else:
            raise ValueError("the `mode` should be one of [dynamic, static]")
    return predictor


def predict():
    parser = PdArgumentParser((PredictorArgument, ModelArgument))
    predictor_args, model_args = parser.parse_args_into_dataclasses()

    paddle.set_device(predictor_args.device)
    paddle.set_default_dtype(predictor_args.dtype)

    tensor_parallel_degree = paddle.distributed.get_world_size()
    if tensor_parallel_degree > 1:
        strategy = fleet.DistributedStrategy()
        strategy.hybrid_configs = {
            "dp_degree": 1,
            "mp_degree": tensor_parallel_degree,
            "pp_degree": 1,
            "sharding_degree": 1,
        }
        fleet.init(is_collective=True, strategy=strategy)

    predictor = create_predictor(predictor_args, model_args)
    source_texts = []
    target_texts = []
    if model_args.data_file:
        with open(model_args.data_file, "r", encoding="utf-8") as f:
            for line in f:
                example = json.loads(line)
                source_texts.append(example["src"])
                target_texts.append(example["tgt"])
    else:
        # source_texts = ["hello world, how are you?", "你好，请问你是谁?"]
        source_texts = ["类型#裙*裙款式#链条"]
        target_texts = ["", ""]

    batch_source_texts = batchfy_text(source_texts, predictor_args.batch_size)
    batch_target_texts = batchfy_text(target_texts, predictor_args.batch_size)

    with open(model_args.output_file, "w", encoding="utf-8") as f:
        for bs, batch_source_text in enumerate(batch_source_texts):
            outputs = predictor.predict(batch_source_text)

            # if predictor.tensor_parallel_rank > 0:
            #     continue
            for output, source, target in zip(outputs, batch_source_texts[bs], batch_target_texts[bs]):
                print("***********Source**********")
                print(source)
                print("***********Target**********")
                print(target)
                print("***********Output**********")
                print(output)
                out = {"src": source, "tgt": target, "output": output}
                f.write(json.dumps(out, ensure_ascii=False) + "\n")

    if predictor_args.benchmark:
        benchmark(predictor, predictor_args, model_args)


def benchmark(predictor, predictor_args, model_args):
    # Just construct a simple benchmark input. We pad input to the src_length.
    test_texts = "hello world, how are you?"
    benchmark_texts = [test_texts + "<pad>" * predictor_args.src_length for _ in range(predictor_args.batch_size)]

    benchmark_texts = [
        "<pad>" * (predictor_args.src_length // 2 - 3) + "My name is " for _ in range(predictor_args.batch_size)
    ]
    batch_benchmark_texts = batchfy_text(benchmark_texts, predictor_args.batch_size)
    print("***********Start Benchmark**********")

    warmup_time = 10
    test_time = 100

    print("***********Start Warmup**********")
    for _ in range(warmup_time):
        for bs, batch_source_text in enumerate(batch_benchmark_texts):
            outputs = predictor.predict(batch_source_text)

    print("***********Start Speed Test**********")
    start = time.perf_counter()
    for _ in range(test_time):
        for bs, batch_source_text in enumerate(batch_benchmark_texts):
            outputs = predictor.predict(batch_source_text)
    end = time.perf_counter()

    output_tokens = sum([len(output) for output in outputs])
    print(
        "Input length is: {}, Output length is: {}, bs is: {}, Generate speed is: {:.3f} tokens/s(ips), QPS: {:.3f} requests/s. ".format(
            predictor_args.src_length,
            predictor_args.max_length,
            predictor_args.batch_size,
            (output_tokens / (end - start) / test_time),
            (predictor_args.batch_size / (end - start) / test_time),
        )
    )


if __name__ == "__main__":
    predict()<|MERGE_RESOLUTION|>--- conflicted
+++ resolved
@@ -19,7 +19,6 @@
 import time
 from abc import abstractmethod
 from dataclasses import dataclass, field
-from distutils.command.config import config
 
 import numpy as np
 import paddle
@@ -80,8 +79,6 @@
         metadata={"help": "The quant type of inference model, support `weight_only_int8`, `weight_only_int4`."},
     )
     batch_size: int = field(default=1, metadata={"help": "The batch size of data."})
-<<<<<<< HEAD
-    max_batch_size: int = field(default=None, metadata={"help": "The max batch size of data during serving."})
     quant_type: str = field(default="", metadata={"help": "Quantization type. Supported values: A8W8, WINT4,WINT8"})
     quant_round_type: int = field(
         default=0,
@@ -94,8 +91,6 @@
     shift_smooth: int = field(
         default=0, metadata={"help": "Whether to apply shift and smooth in ptq, valid when quant_type is A8W8"}
     )
-=======
->>>>>>> 264de97e
     benchmark: bool = field(
         default=False,
         metadata={
@@ -568,20 +563,6 @@
 
         self.predictor.run()
 
-<<<<<<< HEAD
-    def _postprocess(self, predictions):
-        # if paddle.distributed.get_rank() == 0:
-        tokens: np.ndarray = load_real_time_tokens()
-        decoded_predictions = self.tokenizer.batch_decode(
-            tokens.tolist(), skip_special_tokens=True, clean_up_tokenization_spaces=False
-        )
-        return decoded_predictions
-
-    # else:
-    #     return None
-
-=======
->>>>>>> 264de97e
 
 class DygraphInferencePredictor(InferencePredictorMixin, BasePredictor):
     def __init__(
@@ -613,20 +594,6 @@
         )
         return None
 
-<<<<<<< HEAD
-    def _postprocess(self, predictions):
-        # if paddle.distributed.get_rank() == 0:
-        tokens: np.ndarray = load_real_time_tokens()
-        decoded_predictions = self.tokenizer.batch_decode(
-            tokens.tolist(), skip_special_tokens=True, clean_up_tokenization_spaces=False
-        )
-        return decoded_predictions
-
-    # else:
-    #     return None
-
-=======
->>>>>>> 264de97e
 
 def create_predictor(
     predictor_args: PredictorArgument,
@@ -699,7 +666,7 @@
                     from paddlenlp.experimental.transformers import (
                         LlamaForCausalLMInferenceModel as LlamaInferenceModel,
                     )
-                  
+
                     config.tensor_parallel_degree = tensor_parallel_degree
                     config.tensor_parallel_rank = tensor_parallel_rank
                     config.quant_bits = -1
@@ -708,17 +675,13 @@
                         quant_bits = int(predictor_args.quant_type[-1])
                         config.quant_bits = quant_bits
 
-<<<<<<< HEAD
-                config.tensor_parallel_degree = tensor_parallel_degree
-                config.tensor_parallel_rank = tensor_parallel_rank
                 config.quant_type = predictor_args.quant_type
                 config.model_name_or_path = predictor_args.model_name_or_path
                 config.quant_round_type = predictor_args.quant_round_type
                 config.quant_max_bound = predictor_args.quant_max_bound
                 config.quant_min_bound = predictor_args.quant_min_bound
                 config.shift_smooth = predictor_args.shift_smooth
-=======
->>>>>>> 264de97e
+
                 model = LlamaInferenceModel.from_pretrained(
                     predictor_args.model_name_or_path, config=config, dtype=predictor_args.dtype
                 )
