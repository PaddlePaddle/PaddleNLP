--- conflicted
+++ resolved
@@ -745,7 +745,6 @@
                     from paddlenlp.experimental.transformers import (
                         LlamaForCausalLMInferenceModel as LlamaInferenceModel,
                     )
-<<<<<<< HEAD
 
                     config.quant_bits = -1
                     config.quant_type = predictor_args.quant_type
@@ -759,9 +758,6 @@
                         config.quant_max_bound = predictor_args.quant_max_bound
                         config.quant_min_bound = predictor_args.quant_min_bound
                         config.shift_smooth = predictor_args.shift_smooth
-
-=======
->>>>>>> 60fd6bec
                 model = LlamaInferenceModel.from_pretrained(
                     predictor_args.model_name_or_path, config=config, dtype=predictor_args.dtype
                 )
