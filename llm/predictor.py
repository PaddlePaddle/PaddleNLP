--- conflicted
+++ resolved
@@ -24,6 +24,7 @@
 import paddle
 import paddle.distributed.fleet.base.topology as tp
 from paddle.distributed import fleet
+from paddlenlp_ops import reset_stop_value
 from utils import (
     dybatch_preprocess,
     get_alibi_slopes,
@@ -31,7 +32,7 @@
     get_prefix_tuning_params,
     load_real_time_tokens,
 )
-from paddlenlp_ops import *
+
 from paddlenlp.peft import LoRAConfig, LoRAModel, PrefixConfig, PrefixModelForCausalLM
 from paddlenlp.taskflow.utils import static_mode_guard
 from paddlenlp.trainer import PdArgumentParser
@@ -668,25 +669,35 @@
         self.inputs = {}
         # not update
         self.inputs["cache_kvs"] = self.cache_kvs
-        self.inputs['min_length'] = paddle.full(shape=[config.batch_size, 1], fill_value=2, dtype="int64")
-        self.inputs['max_length'] = paddle.full(shape=[config.batch_size, 1], fill_value=config.max_length, dtype="int64")
-        self.inputs['stop_nums'] = paddle.full(shape=[1], fill_value=config.batch_size, dtype="int64")
+        self.inputs["min_length"] = paddle.full(shape=[config.batch_size, 1], fill_value=2, dtype="int64")
+        self.inputs["max_length"] = paddle.full(
+            shape=[config.batch_size, 1], fill_value=config.max_length, dtype="int64"
+        )
+        self.inputs["stop_nums"] = paddle.full(shape=[1], fill_value=config.batch_size, dtype="int64")
         tmp_position_ids = paddle.arange(self.total_max_length).reshape((1, -1))
-        self.inputs['rope_emb'] = self._get_rotary_position_embedding(tmp_position_ids, self.head_dim)
-        self.inputs['eos_token_id'] = paddle.to_tensor([self.tokenizer.eos_token_id, ], "int64")
+        self.inputs["rope_emb"] = self._get_rotary_position_embedding(tmp_position_ids, self.head_dim)
+        self.inputs["eos_token_id"] = paddle.to_tensor(
+            [
+                self.tokenizer.eos_token_id,
+            ],
+            "int64",
+        )
         # need update
-        self.inputs['block_tables'] = paddle.full(
-            shape=[config.batch_size, pre_max_block_num], fill_value=-1, dtype="int32")
-        self.inputs['input_ids'] = paddle.full(shape=[config.batch_size, config.src_length], fill_value=-1, dtype='int64')
-        self.inputs['top_p'] = paddle.full(shape=[config.batch_size, 1], fill_value=config.top_p, dtype="float32")
-        self.inputs['temperature'] = paddle.full(shape=[config.batch_size, 1], fill_value=1.0, dtype="float32")
-        self.inputs['seq_lens_this_time'] = paddle.full(shape=[config.batch_size, 1], fill_value=0, dtype="int32")
-        self.inputs['seq_lens_encoder'] = paddle.full(shape=[config.batch_size, 1], fill_value=0, dtype="int32")
-        self.inputs['seq_lens_decoder'] = paddle.full(shape=[config.batch_size, 1], fill_value=0, dtype="int32")
-        self.inputs['step_idx'] = paddle.full(shape=[config.batch_size, 1], fill_value=0, dtype="int64")
-        self.inputs['not_need_stop'] = paddle.full(shape=[1], fill_value=False, dtype="bool").cpu()
-        self.inputs['stop_flags'] = paddle.full(shape=[config.batch_size, 1], fill_value=True, dtype="bool")
-        
+        self.inputs["block_tables"] = paddle.full(
+            shape=[config.batch_size, pre_max_block_num], fill_value=-1, dtype="int32"
+        )
+        self.inputs["input_ids"] = paddle.full(
+            shape=[config.batch_size, config.src_length], fill_value=-1, dtype="int64"
+        )
+        self.inputs["top_p"] = paddle.full(shape=[config.batch_size, 1], fill_value=config.top_p, dtype="float32")
+        self.inputs["temperature"] = paddle.full(shape=[config.batch_size, 1], fill_value=1.0, dtype="float32")
+        self.inputs["seq_lens_this_time"] = paddle.full(shape=[config.batch_size, 1], fill_value=0, dtype="int32")
+        self.inputs["seq_lens_encoder"] = paddle.full(shape=[config.batch_size, 1], fill_value=0, dtype="int32")
+        self.inputs["seq_lens_decoder"] = paddle.full(shape=[config.batch_size, 1], fill_value=0, dtype="int32")
+        self.inputs["step_idx"] = paddle.full(shape=[config.batch_size, 1], fill_value=0, dtype="int64")
+        self.inputs["not_need_stop"] = paddle.full(shape=[1], fill_value=False, dtype="bool").cpu()
+        self.inputs["stop_flags"] = paddle.full(shape=[config.batch_size, 1], fill_value=True, dtype="bool")
+
         self.free_list = [i for i in range(self.max_block_nums)][::-1]
         self.used_list = [[] for _ in range(config.batch_size)]
 
@@ -715,7 +726,7 @@
         rot_emb[0] = paddle.cos(emb)
         rot_emb[1] = paddle.sin(emb)
         return rot_emb
-    
+
     @paddle.no_grad()
     def _infer(self, inputs: dict[str, paddle.Tensor]):
         self.model.generate(
@@ -733,29 +744,30 @@
             self.used_list[i] = []
         reset_stop_value(self.inputs["not_need_stop"])
         return
-    
+
     def _preprocess(self, source):
         for i, text in enumerate(source):
             print("text: ", text)
             tokens = self.tokenizer(text, return_tensors="np", padding=False, max_length=self.config.src_length)
-            input_ids = tokens['input_ids'][0]
+            input_ids = tokens["input_ids"][0]
             length = len(input_ids)
             print("input_ids: ", input_ids)
             print("length: ", length)
-            self.inputs['input_ids'][i:i+1, :length] = input_ids
+            self.inputs["input_ids"][i : i + 1, :length] = input_ids
             # self.inputs['top_p'][i:i+1] = self.config.top_p
             # self.inputs['temperature'][i:i+1] = self.config.temperature
-            self.inputs['seq_lens_this_time'][i:i+1] = length
-            self.inputs['seq_lens_encoder'][i:i+1] = length
-            self.inputs['seq_lens_decoder'][i:i+1] = 0
-            self.inputs['step_idx'][i:i+1] = 0
-            self.inputs['stop_flags'][i:i+1] = False
-            reset_stop_value(self.inputs['not_need_stop'])
+            self.inputs["seq_lens_this_time"][i : i + 1] = length
+            self.inputs["seq_lens_encoder"][i : i + 1] = length
+            self.inputs["seq_lens_decoder"][i : i + 1] = 0
+            self.inputs["step_idx"][i : i + 1] = 0
+            self.inputs["stop_flags"][i : i + 1] = False
+            reset_stop_value(self.inputs["not_need_stop"])
             need_block_nums = (length + self.config.max_length + self.block_size - 1) // self.block_size
             for bi in range(need_block_nums):
                 bi_now = self.free_list.pop()
                 self.used_list[i].append(bi_now)
-                self.inputs['block_tables'][i:i+1, bi] = bi_now
+                self.inputs["block_tables"][i : i + 1, bi] = bi_now
+
 
 class StaticBlockInferencePredictor(BasePredictor):
     def __init__(
@@ -772,38 +784,50 @@
         self.max_block_nums = self.cache_kvs_shape[0][0]
         self.block_size = config.block_size
         self.total_max_length = config.src_length + config.max_length
-        pre_max_block_num =  (self.total_max_length + config.block_size - 1) // config.block_size
+        pre_max_block_num = (self.total_max_length + config.block_size - 1) // config.block_size
         # not update
         self.cache_kvs = {}
         for i in range(len(self.cache_kvs_shape) // 2):
             self.cache_kvs["key_caches_{}".format(i)] = paddle.zeros(self.cache_kvs_shape[2 * i], dtype=config.dtype)
-            self.cache_kvs["value_caches_{}".format(i)] = paddle.zeros(self.cache_kvs_shape[2 * i + 1], dtype=config.dtype)
-        self.inputs['min_length'] = paddle.full(shape=[config.batch_size, 1], fill_value=2, dtype="int64")
-        self.inputs['max_length'] = paddle.full(shape=[config.batch_size, 1], fill_value=config.max_length, dtype="int64")
-        self.inputs['stop_nums'] = paddle.full(shape=[1], fill_value=config.batch_size, dtype="int64")
+            self.cache_kvs["value_caches_{}".format(i)] = paddle.zeros(
+                self.cache_kvs_shape[2 * i + 1], dtype=config.dtype
+            )
+        self.inputs["min_length"] = paddle.full(shape=[config.batch_size, 1], fill_value=2, dtype="int64")
+        self.inputs["max_length"] = paddle.full(
+            shape=[config.batch_size, 1], fill_value=config.max_length, dtype="int64"
+        )
+        self.inputs["stop_nums"] = paddle.full(shape=[1], fill_value=config.batch_size, dtype="int64")
         tmp_position_ids = paddle.arange(self.total_max_length).reshape((1, -1))
-        self.inputs['rope_emb'] = self._get_rotary_position_embedding(tmp_position_ids, self.head_dim)
-        self.inputs['eos_token_id'] = paddle.to_tensor([self.tokenizer.eos_token_id, ], "int64")
+        self.inputs["rope_emb"] = self._get_rotary_position_embedding(tmp_position_ids, self.head_dim)
+        self.inputs["eos_token_id"] = paddle.to_tensor(
+            [
+                self.tokenizer.eos_token_id,
+            ],
+            "int64",
+        )
         # need update
-        self.inputs['block_tables'] = paddle.full(
-            shape=[config.batch_size, pre_max_block_num], fill_value=-1, dtype="int32")
-        self.inputs['input_ids'] = paddle.full(shape=[config.batch_size, config.src_length], fill_value=-1, dtype='int64')
-        self.inputs['top_p'] = paddle.full(shape=[config.batch_size, 1], fill_value=config.top_p, dtype="float32")
-        self.inputs['temperature'] = paddle.full(shape=[config.batch_size, 1], fill_value=1.0, dtype="float32")
-        self.inputs['seq_lens_this_time'] = paddle.full(shape=[config.batch_size, 1], fill_value=0, dtype="int32")
-        self.inputs['seq_lens_encoder'] = paddle.full(shape=[config.batch_size, 1], fill_value=0, dtype="int32")
-        self.inputs['seq_lens_decoder'] = paddle.full(shape=[config.batch_size, 1], fill_value=0, dtype="int32")
-        self.inputs['step_idx'] = paddle.full(shape=[config.batch_size, 1], fill_value=0, dtype="int64")
-        self.inputs['not_need_stop'] = paddle.full(shape=[1], fill_value=False, dtype="bool").cpu()
-        self.inputs['stop_flags'] = paddle.full(shape=[config.batch_size, 1], fill_value=True, dtype="bool")
-        
+        self.inputs["block_tables"] = paddle.full(
+            shape=[config.batch_size, pre_max_block_num], fill_value=-1, dtype="int32"
+        )
+        self.inputs["input_ids"] = paddle.full(
+            shape=[config.batch_size, config.src_length], fill_value=-1, dtype="int64"
+        )
+        self.inputs["top_p"] = paddle.full(shape=[config.batch_size, 1], fill_value=config.top_p, dtype="float32")
+        self.inputs["temperature"] = paddle.full(shape=[config.batch_size, 1], fill_value=1.0, dtype="float32")
+        self.inputs["seq_lens_this_time"] = paddle.full(shape=[config.batch_size, 1], fill_value=0, dtype="int32")
+        self.inputs["seq_lens_encoder"] = paddle.full(shape=[config.batch_size, 1], fill_value=0, dtype="int32")
+        self.inputs["seq_lens_decoder"] = paddle.full(shape=[config.batch_size, 1], fill_value=0, dtype="int32")
+        self.inputs["step_idx"] = paddle.full(shape=[config.batch_size, 1], fill_value=0, dtype="int64")
+        self.inputs["not_need_stop"] = paddle.full(shape=[1], fill_value=False, dtype="bool").cpu()
+        self.inputs["stop_flags"] = paddle.full(shape=[config.batch_size, 1], fill_value=True, dtype="bool")
+
         self.free_list = [i for i in range(self.max_block_nums)][::-1]
         self.used_list = [[] for _ in range(config.batch_size)]
 
         self._create_predictor(config)
         self.input_names = self.predictor.get_input_names()
         self._share_data()
-        self.seq_lens_handle = self.predictor.get_input_handle('seq_lens_this_time')
+        self.seq_lens_handle = self.predictor.get_input_handle("seq_lens_this_time")
 
     def _get_rotary_position_embedding(self, position_ids, head_dim):
         """
@@ -859,7 +883,7 @@
             config.set_dist_config(dist_config)
 
         self.predictor = paddle.inference.create_predictor(config)
-    
+
     def _share_data(self):
         """
         分享不拷贝数据
@@ -876,12 +900,13 @@
 
     def _infer(self):
         self.predictor.run()
-    
+
     def predict(self, input_texts: str | list[str]):
         self._preprocess(input_texts)
         real_bsz = len(input_texts)
         import copy
-        seq_lens_this_time = copy.deepcopy(self.inputs['seq_lens_this_time'][:real_bsz])
+
+        seq_lens_this_time = copy.deepcopy(self.inputs["seq_lens_this_time"][:real_bsz])
         self.seq_lens_handle.share_external_data(seq_lens_this_time)
         while self.inputs["not_need_stop"]:
             self.predictor.run()
@@ -892,29 +917,30 @@
             self.used_list[i] = []
         reset_stop_value(self.inputs["not_need_stop"])
         return
-    
+
     def _preprocess(self, source):
         for i, text in enumerate(source):
             print("text: ", text)
             tokens = self.tokenizer(text, return_tensors="np", padding=False, max_length=self.config.src_length)
-            input_ids = tokens['input_ids'][0]
+            input_ids = tokens["input_ids"][0]
             length = len(input_ids)
             print("input_ids: ", input_ids)
             print("length: ", length)
-            self.inputs['input_ids'][i:i+1, :length] = input_ids
+            self.inputs["input_ids"][i : i + 1, :length] = input_ids
             # self.inputs['top_p'][i:i+1] = self.config.top_p
             # self.inputs['temperature'][i:i+1] = self.config.temperature
-            self.inputs['seq_lens_this_time'][i:i+1] = length
-            self.inputs['seq_lens_encoder'][i:i+1] = length
-            self.inputs['seq_lens_decoder'][i:i+1] = 0
-            self.inputs['step_idx'][i:i+1] = 0
-            self.inputs['stop_flags'][i:i+1] = False
-            reset_stop_value(self.inputs['not_need_stop'])
+            self.inputs["seq_lens_this_time"][i : i + 1] = length
+            self.inputs["seq_lens_encoder"][i : i + 1] = length
+            self.inputs["seq_lens_decoder"][i : i + 1] = 0
+            self.inputs["step_idx"][i : i + 1] = 0
+            self.inputs["stop_flags"][i : i + 1] = False
+            reset_stop_value(self.inputs["not_need_stop"])
             need_block_nums = (length + self.config.max_length + self.block_size - 1) // self.block_size
             for bi in range(need_block_nums):
                 bi_now = self.free_list.pop()
                 self.used_list[i].append(bi_now)
-                self.inputs['block_tables'][i:i+1, bi] = bi_now
+                self.inputs["block_tables"][i : i + 1, bi] = bi_now
+
 
 def create_predictor(
     predictor_args: PredictorArgument,
@@ -980,6 +1006,7 @@
                     from paddlenlp.experimental.transformers import (
                         LlamaForCausalLMBlockInferenceModel as LlamaInferenceModel,
                     )
+
                     config.tensor_parallel_degree = tensor_parallel_degree
                     config.tensor_parallel_rank = tensor_parallel_rank
                     config.quant_bits = -1
@@ -1002,9 +1029,12 @@
                     from paddlenlp.experimental.transformers import (
                         LlamaForCausalLMBlockInferenceModel,
                     )
+
                     config.max_seq_len = predictor_args.src_length + predictor_args.max_length
                     config.block_size = predictor_args.block_size
-                    cache_kvs_shape = LlamaForCausalLMBlockInferenceModel.get_cache_kvs_shape(config, predictor_args.batch_size)
+                    cache_kvs_shape = LlamaForCausalLMBlockInferenceModel.get_cache_kvs_shape(
+                        config, predictor_args.batch_size
+                    )
                 predictor = StaticBlockInferencePredictor(predictor_args, cache_kvs_shape, tokenizer=tokenizer)
         elif predictor_args.mode == "dynamic":
             if "llama" in config.architectures[0].lower():
@@ -1147,11 +1177,8 @@
     else:
         # source_texts = ["hello world, how are you?", "你好，请问你是谁?"]
         # target_texts = ["", ""]
-<<<<<<< HEAD
-        source_texts = ["hello world, how are you?"]
-=======
+
         source_texts = ["你好，请问你是谁?"]
->>>>>>> 4095f3d6
         target_texts = [""]
 
     batch_source_texts = batchfy_text(source_texts, predictor_args.batch_size)
@@ -1188,11 +1215,7 @@
     print("***********Start Benchmark**********")
 
     warmup_time = 2
-<<<<<<< HEAD
-    test_time = 5
-=======
     test_time = 10
->>>>>>> 4095f3d6
 
     print("***********Start Warmup**********")
     for _ in range(warmup_time):
@@ -1206,7 +1229,9 @@
         for bs, batch_source_text in enumerate(batch_benchmark_texts):
             predictor.predict(batch_source_text)
             print("bs: ", predictor_args.batch_size)
-            output_tokens += predictor_args.batch_size * predictor_args.max_length # sum([len(output) for output in outputs])
+            output_tokens += (
+                predictor_args.batch_size * predictor_args.max_length
+            )  # sum([len(output) for output in outputs])
     end = time.perf_counter()
     print("Avg Elapse time is: ", (end - start) / test_time)
     print("Output tokens is: ", output_tokens)
@@ -1215,12 +1240,8 @@
             predictor_args.src_length,
             predictor_args.max_length,
             predictor_args.batch_size,
-<<<<<<< HEAD
             (output_tokens / (end - start)),
-=======
-            (output_tokens / (end - start) / test_time),
             (end - start) / test_time,
->>>>>>> 4095f3d6
             (predictor_args.batch_size / (end - start) / test_time),
         )
     )
