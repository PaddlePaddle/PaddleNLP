--- conflicted
+++ resolved
@@ -497,36 +497,6 @@
         predictor = paddle.inference.create_predictor(config)
         return predictor
 
-<<<<<<< HEAD
-    def _preprocess(self, source):
-        if "chatglm" in self.architectures:
-            inputs = dybatch_preprocess(self.tokenizer, source, self.config.max_length, self.architectures)
-
-            for i in range(inputs["input_ids"].shape[0]):
-                length = inputs["seq_len_encoder"][i][0]
-                self.attention_mask[i, 0, :length, :length] = 0
-                self.attention_mask[i, 0, : length - 1, length - 1] = 1
-                self.tgt_generation_mask[i, 0, 0, :length] = paddle.ones(shape=[1, length], dtype=self.dtype)
-                self.tgt_pos[i, 0, 0] = paddle.to_tensor([length], dtype="int64")
-
-            inputs["attention_mask"] = self.attention_mask
-            inputs["tgt_generation_mask"] = self.tgt_generation_mask
-            inputs["tgt_pos"] = self.tgt_pos.numpy()
-        else:
-            inputs = dybatch_preprocess(self.tokenizer, source, self.config.max_length, self.architectures)
-            for i in range(inputs["input_ids"].shape[0]):
-                length = inputs["seq_len_encoder"][i][0]
-                self.attention_mask[i, 0, :length, :length] = paddle.tril(
-                    paddle.ones(shape=(length, length), dtype=self.dtype)
-                )
-                self.tgt_generation_mask[i, 0, 0, :length] = paddle.ones(shape=[1, length], dtype=self.dtype)
-
-            inputs["attention_mask"] = self.attention_mask
-            inputs["tgt_generation_mask"] = self.tgt_generation_mask
-        return inputs
-
-=======
->>>>>>> d06252bb
     @paddle.no_grad()
     def _infer(self, inputs):
         for k, v in inputs.items():
@@ -561,86 +531,6 @@
         InferencePredictorMixin.__init__(self, config, tokenizer)
         self.model = model
 
-<<<<<<< HEAD
-        if config.lora_path is not None:
-            lora_config = LoRAConfig.from_pretrained(config.lora_path)
-            dtype = lora_config.dtype
-            lora_config.merge_weights = True
-        elif config.prefix_path is not None:
-            prefix_config = PrefixConfig.from_pretrained(config.prefix_path)
-            dtype = prefix_config.dtype
-        elif config.dtype is not None:
-            dtype = config.dtype
-        else:
-            raise ValueError("Please specific the model dtype.")
-
-        self.dtype = dtype
-        self.architectures = self.model.config.architectures[0].lower()
-
-        self.cache_kvs = [
-            paddle.zeros(shape, dtype=dtype)
-            for shape in self.model.get_cache_kvs_shape(self.model.config, config.max_batch_size, config.max_length)
-        ]
-        self.pre_ids = paddle.full([config.max_batch_size, config.max_length], -1, dtype="int64")
-        if "chatglm" in self.architectures:
-            self.attention_mask = paddle.ones(
-                shape=(config.batch_size, 1, config.max_length, config.max_length),
-                dtype=dtype,
-            )
-            self.tgt_pos = paddle.ones(
-                shape=[config.batch_size, 2, 1],
-                dtype="int64",
-            )
-        else:
-            self.attention_mask = paddle.zeros(
-                shape=(config.batch_size, 1, config.max_length, config.max_length),
-                dtype=dtype,
-            )
-
-        self.tgt_generation_mask = paddle.zeros(
-            shape=[config.max_batch_size, 1, 1, config.max_length],
-            dtype=dtype,
-        )
-
-    def _preprocess(self, source):
-        if "chatglm" in self.architectures:
-            inputs = dybatch_preprocess(self.tokenizer, source, self.config.max_length, self.architectures)
-
-            for i in range(inputs["input_ids"].shape[0]):
-                length = inputs["seq_len_encoder"][i][0]
-                self.attention_mask[i, 0, :length, :length] = 0
-                self.attention_mask[i, 0, : length - 1, length - 1] = 1
-                self.tgt_generation_mask[i, 0, 0, :length] = paddle.ones(shape=[1, length], dtype=self.dtype)
-                self.tgt_pos[i, 0, 0] = paddle.to_tensor([length], dtype="int64")
-
-            inputs["attention_mask"] = self.attention_mask
-            inputs["tgt_generation_mask"] = self.tgt_generation_mask
-            inputs["cache_kvs"] = self.cache_kvs
-            inputs["pre_ids"] = self.pre_ids
-            inputs["tgt_pos"] = self.tgt_pos
-        else:
-            inputs = dybatch_preprocess(self.tokenizer, source, self.config.max_length, self.architectures)
-            for i in range(inputs["input_ids"].shape[0]):
-                length = inputs["seq_len_encoder"][i][0]
-                self.attention_mask[i, 0, :length, :length] = paddle.tril(
-                    paddle.ones(shape=(length, length), dtype=self.dtype)
-                )
-                inputs["attention_mask"] = self.attention_mask
-                self.tgt_generation_mask[i, 0, 0, :length] = paddle.ones(shape=[1, length], dtype=self.dtype)
-                inputs["tgt_generation_mask"] = self.tgt_generation_mask
-            inputs["cache_kvs"] = self.cache_kvs
-            inputs["pre_ids"] = self.pre_ids
-
-        inputs_tensor = {}
-        for key, value in inputs.items():
-            if key != "cache_kvs":
-                inputs_tensor[key] = paddle.to_tensor(value)
-            else:
-                inputs_tensor[key] = value
-        return inputs_tensor
-
-=======
->>>>>>> d06252bb
     @paddle.no_grad()
     def _infer(self, inputs: dict[str, paddle.Tensor]):
         for key in inputs.keys():
@@ -721,17 +611,6 @@
             config.tensor_parallel_degree = tensor_parallel_degree
             config.tensor_parallel_rank = tensor_parallel_rank
 
-<<<<<<< HEAD
-                config.tensor_parallel_degree = tensor_parallel_degree
-                config.tensor_parallel_rank = tensor_parallel_rank
-                config.quant_bits = -1
-
-                if predictor_args.quant_type.startswith("weight_only_int"):
-                    quant_bits = int(predictor_args.quant_type[-1])
-                    config.quant_bits = quant_bits
-
-                model = LlamaForCausalLMInferenceModel.from_pretrained(
-=======
             if "llama" in config.architectures[0].lower():
                 if model_args.model_type == "llama-img2txt":
                     # we use llama for img2txt.
@@ -742,9 +621,16 @@
                     from paddlenlp.experimental.transformers import (
                         LlamaForCausalLMInferenceModel as LlamaInferenceModel,
                     )
+                  
+                    config.tensor_parallel_degree = tensor_parallel_degree
+                    config.tensor_parallel_rank = tensor_parallel_rank
+                    config.quant_bits = -1
+
+                    if predictor_args.quant_type.startswith("weight_only_int"):
+                        quant_bits = int(predictor_args.quant_type[-1])
+                        config.quant_bits = quant_bits
 
                 model = LlamaInferenceModel.from_pretrained(
->>>>>>> d06252bb
                     predictor_args.model_name_or_path, config=config, dtype=predictor_args.dtype
                 )
                 model.eval()
