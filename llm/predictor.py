# Copyright (c) 2023 PaddlePaddle Authors. All Rights Reserved.
#
# Licensed under the Apache License, Version 2.0 (the "License");
# you may not use this file except in compliance with the License.
# You may obtain a copy of the License at
#
#     http://www.apache.org/licenses/LICENSE-2.0
#
# Unless required by applicable law or agreed to in writing, software
# distributed under the License is distributed on an "AS IS" BASIS,
# WITHOUT WARRANTIES OR CONDITIONS OF ANY KIND, either express or implied.
# See the License for the specific language governing permissions and
# limitations under the License.
from __future__ import annotations

import json
import os
import sys
from abc import abstractmethod
from dataclasses import dataclass, field

import numpy as np
import paddle
from paddle.distributed import fleet
from utils import (
    dybatch_preprocess,
    get_infer_model_path,
    get_prefix_tuning_params,
    load_real_time_tokens,
)

from paddlenlp.peft import LoRAConfig, LoRAModel, PrefixConfig, PrefixModelForCausalLM
from paddlenlp.taskflow.utils import static_mode_guard
from paddlenlp.trainer import PdArgumentParser
from paddlenlp.transformers import (
    AutoConfig,
    AutoModelForCausalLM,
    AutoTokenizer,
    LlamaTokenizer,
    PretrainedModel,
    PretrainedTokenizer,
)
from paddlenlp.utils.import_utils import import_module, is_paddlenlp_ops_available


@dataclass
class PredictorArgument:
    model_name_or_path: str = field(default=None, metadata={"help": "The directory of model."})
    model_prefix: str = field(default="model", metadata={"help": "the prefix name of static model"})
    src_length: int = field(default=1024, metadata={"help": "The max length of source text."})
    max_length: int = field(default=2048, metadata={"help": "the max length for decoding."})
    top_k: int = field(default=1, metadata={"help": "top_k parameter for generation"})
    top_p: float = field(default=1.0, metadata={"help": "top_p parameter for generation"})
    temperature: float = field(default=0.95, metadata={"help": "top_p parameter for generation"})
    repetition_penalty: float = field(default=1.0, metadata={"help": "repetition penalty parameter for generation"})
    device: str = field(default="gpu", metadata={"help": "Device"})
    dtype: str = field(default=None, metadata={"help": "Model dtype"})
    lora_path: str = field(default=None, metadata={"help": "The directory of LoRA parameters. Default to None"})
    prefix_path: str = field(
        default=None, metadata={"help": "The directory of Prefix Tuning parameters. Default to None"}
    )
    mode: str = field(
        default="dynamic", metadata={"help": "the type of predictor, it should be one of [dynamic, static]"}
    )
    inference_model: bool = field(default=False, metadata={"help": "whether use InferenceModel to do generation"})
    batch_size: int = field(default=1, metadata={"help": "The batch size of data."})
    max_batch_size: int = field(default=None, metadata={"help": "The batch size of data."})


@dataclass
class ModelArgument:
    gpt: bool = field(default=False, metadata={"help": "GPTForCausalLM"})
    ernie: bool = field(default=False, metadata={"help": "Ernie35ForCausalLM"})
    data_file: None = field(default=None, metadata={"help": "data file directory"})
    output_file: str = field(default="output.json", metadata={"help": "predict result file directory"})


def batchfy_text(texts, batch_size):
    batch_texts = []
    batch_start = 0
    while batch_start < len(texts):
        batch_texts += [texts[batch_start : min(batch_start + batch_size, len(texts))]]
        batch_start += batch_size
    return batch_texts


class BasePredictor:
    def __init__(self, config: PredictorArgument, tokenizer: PretrainedTokenizer = None):
        self.config: PredictorArgument = config
        if tokenizer is None:
            tokenizer = AutoTokenizer.from_pretrained(config.model_name_or_path, padding_side="left")

        self.tokenizer = tokenizer
        self.return_tensors = "pd"
        self._init_dist_env()

    def _preprocess(self, source):
        tokenized_source = self.tokenizer(
            source,
            max_length=self.config.src_length,
            truncation=True,
            truncation_side="left",
            return_tensors=self.return_tensors,
            padding=True,
            add_special_tokens=True,
        )
        return tokenized_source

    def _init_dist_env(self):
        tensor_parallel_degree = paddle.distributed.get_world_size()
        tensor_parallel_rank = paddle.distributed.get_rank()
        if tensor_parallel_degree > 1:
            strategy = fleet.DistributedStrategy()
            strategy.hybrid_configs = {
                "dp_degree": 1,
                "mp_degree": tensor_parallel_degree,
                "pp_degree": 1,
                "sharding_degree": 1,
            }
            fleet.init(is_collective=True, strategy=strategy)
            hcg = fleet.get_hybrid_communicate_group()
            tensor_parallel_rank = hcg.get_model_parallel_rank()

        self.tensor_parallel_rank = tensor_parallel_rank
        self.tensor_parallel_degree = tensor_parallel_degree

    @abstractmethod
    def _infer(self, inputs):
        raise NotImplementedError

    def _postprocess(self, predictions):
        decoded_predictions = self.tokenizer.batch_decode(
            predictions, skip_special_tokens=True, clean_up_tokenization_spaces=False
        )
        return decoded_predictions

    def predict(self, input_texts: str | list[str]):
        tokenized_source = self._preprocess(input_texts)
        predictions = self._infer(tokenized_source)
        decoded_predictions = self._postprocess(predictions)
        return decoded_predictions


class DygraphPredictor(BasePredictor):
    def __init__(
        self, config: PredictorArgument, model: PretrainedModel = None, tokenizer: PretrainedTokenizer = None
    ):
        super().__init__(config, tokenizer)
        self.model = model
        if config.lora_path is not None:
            lora_config = LoRAConfig.from_pretrained(config.lora_path)
            dtype = lora_config.dtype
            lora_config.merge_weights = True
        elif config.prefix_path is not None:
            prefix_config = PrefixConfig.from_pretrained(config.prefix_path)
            dtype = prefix_config.dtype
        elif config.dtype is not None:
            dtype = config.dtype
        else:
            raise ValueError("Please specific the model dtype.")

        if self.model is None:
            self.model = AutoModelForCausalLM.from_pretrained(
                config.model_name_or_path,
                dtype=dtype,
                tensor_parallel_degree=self.tensor_parallel_degree,
                tensor_parallel_rank=self.tensor_parallel_rank,
            )

        if config.lora_path is not None:
            self.model = LoRAModel.from_pretrained(
                model=self.model, lora_path=config.lora_path, lora_config=lora_config
            )
        if config.prefix_path is not None:
            prefix_tuning_params = get_prefix_tuning_params(self.model)
            self.model = PrefixModelForCausalLM.from_pretrained(
                model=self.model,
                prefix_path=config.prefix_path,
                postprocess_past_key_value=prefix_tuning_params["postprocess_past_key_value"],
            )
        self.model.eval()

    @paddle.no_grad()
    def _infer(self, inputs: dict[str, paddle.Tensor]):
        # the `max_length` of generate is: max_new_length, it will occur error when `max_length` + sequence_length > max_position_embeddings.
        # so change max_length to control the length of decoding.
        max_length = max(self.config.max_length - inputs["input_ids"].shape[-1], 1)
        result = self.model.generate(
            **inputs,
            max_length=max_length,
            bos_token_id=self.tokenizer.bos_token_id,
            eos_token_id=self.tokenizer.eos_token_id,
            pad_token_id=self.tokenizer.pad_token_id,
            decode_strategy="sampling",
            temperature=self.config.temperature,
            top_k=self.config.top_k,
            top_p=self.config.top_p,
            repetition_penalty=self.config.repetition_penalty,
        )
        result = result[0]
        return result


class StaticGraphPredictor(BasePredictor):
    def __init__(self, config: PredictorArgument, tokenizer: PretrainedTokenizer = None):
        super().__init__(config, tokenizer)

        params_path = os.path.join(self.config.model_name_or_path, self.config.model_prefix + ".pdiparams")
        model_path = os.path.join(self.config.model_name_or_path, self.config.model_prefix + ".pdmodel")
        inference_config = paddle.inference.Config(model_path, params_path)

        if self.config.device == "gpu":
            # set GPU configs accordingly
            inference_config.enable_use_gpu(100, 0)
        elif self.config.device == "cpu":
            # set CPU configs accordingly,
            # such as enable_mkldnn, set_cpu_math_library_num_threads
            inference_config.disable_gpu()
        inference_config.disable_glog_info()

        with static_mode_guard():
            self.predictor = paddle.inference.create_predictor(inference_config)

        self.return_tensors = "np"

    def _preprocess(self, input_text: str | list[str]):
        inputs = super()._preprocess(input_text)

        # reduce the max_length to prevent length overflow
        # same as DygraphPredictor
        max_length = max(self.config.max_length - inputs["input_ids"].shape[-1], 1)
        inputs["max_length"] = np.array(max_length, dtype="int64")

        inputs["top_p"] = np.array(self.config.top_p, dtype="float32")
        inputs["temperature"] = np.array(self.config.temperature, dtype="float32")
        inputs["top_k"] = np.array(self.config.top_k, dtype="int64")
        inputs["repetition_penalty"] = np.array(self.config.repetition_penalty, dtype="float32")

        return inputs

    def _infer(self, inputs: dict[str, np.ndarray]):
        for name in self.predictor.get_input_names():
            self.predictor.get_input_handle(name).copy_from_cpu(inputs[name])

        self.predictor.run()
        output_names = self.predictor.get_output_names()
        output_handle = self.predictor.get_output_handle(output_names[0])
        results = output_handle.copy_to_cpu()
        # the first result is decoding_ids
        decoded_ids = results.tolist()
        return decoded_ids


class StaticInferencePredictor(BasePredictor):
    def __init__(
        self,
        config: PredictorArgument,
        cache_kv_shapes: list[list[int]],
        tokenizer: PretrainedTokenizer = None,
    ):
        super().__init__(config, tokenizer)
        if config.lora_path is not None:
            lora_config = LoRAConfig.from_pretrained(config.lora_path)
            dtype = lora_config.dtype
            lora_config.merge_weights = True
        elif config.prefix_path is not None:
            prefix_config = PrefixConfig.from_pretrained(config.prefix_path)
            dtype = prefix_config.dtype
        elif config.dtype is not None:
            dtype = config.dtype
        else:
            raise ValueError("Please specific the model dtype.")

        self.dtype = dtype

        self.cache_kvs = [paddle.zeros(shape, dtype=dtype) for shape in cache_kv_shapes]
        self.pre_ids = paddle.full([config.batch_size, config.max_length + 1], -1, dtype="int64")
        self.attention_mask = paddle.zeros(
            shape=(config.batch_size, 1, config.max_length, config.max_length),
            dtype=dtype,
        )
        self.tgt_generation_mask = paddle.zeros(
            shape=[config.batch_size, 1, 1, config.max_length + 1],
            dtype=dtype,
        )
        self.predictor = self._create_predictor(config)
        self.model_config = AutoConfig.from_pretrained(config.model_name_or_path)

    def _create_predictor(self, predictor_args: PredictorArgument):
        if not is_paddlenlp_ops_available():
            raise ValueError(
                "you should install the paddlenlp ops to run inference predictor, "
                "https://github.com/PaddlePaddle/PaddleNLP/blob/develop/csrc/README.md"
            )

        # register the custome ops
        import_module("paddlenlp_ops.encode_rotary_qk")
        import_module("paddlenlp_ops.get_padding_offset")
        import_module("paddlenlp_ops.qkv_transpose_split")
        import_module("paddlenlp_ops.rebuild_padding")
        import_module("paddlenlp_ops.transpose_remove_padding")
        import_module("paddlenlp_ops.write_cache_kv")

        infer_model_path = get_infer_model_path(predictor_args.model_name_or_path, predictor_args.model_prefix)

        config = paddle.inference.Config(infer_model_path + ".pdmodel", infer_model_path + ".pdiparams")

        config.switch_ir_optim(True)
        device_id = int(os.environ.get("FLAGS_selected_gpus", 0))
        config.enable_use_gpu(100, device_id)
        # config.disable_glog_info()
        # config.enable_memory_optim()

        if self.tensor_parallel_degree > 1:
            trainer_endpoints = fleet.worker_endpoints()
            current_endpoint = trainer_endpoints[self.tensor_parallel_rank]

            dist_config = config.dist_config()
            dist_config.set_ranks(self.tensor_parallel_degree, self.tensor_parallel_rank)
            dist_config.set_endpoints(trainer_endpoints, current_endpoint)
            dist_config.enable_dist_model(True)

            dist_config.set_comm_init_config(os.path.join(predictor_args.model_name_or_path, "rank_mapping.csv"))
            config.set_dist_config(dist_config)

        predictor = paddle.inference.create_predictor(config)
        return predictor

    def _preprocess(self, source):
        inputs = dybatch_preprocess(self.tokenizer, source, self.config.max_length)
        for i in range(inputs["input_ids"].shape[0]):
            length = inputs["seq_len_encoder"][i][0]
            self.attention_mask[i, 0, :length, :length] = paddle.tril(
                paddle.ones(shape=(length, length), dtype="float16")
            )
            self.tgt_generation_mask[i, 0, 0, :length] = paddle.ones(shape=[1, length], dtype="float16")

        inputs["attention_mask"] = self.attention_mask
        inputs["tgt_generation_mask"] = self.tgt_generation_mask
        return inputs

    @paddle.no_grad()
    def _infer(self, inputs):
        for k, v in inputs.items():
            input_tensor = self.predictor.get_input_handle(k)
            if "mask" in k or "position" in k:
                input_tensor.share_external_data(v)
            else:
                input_tensor.copy_from_cpu(v)

        for i in range(self.model_config.num_hidden_layers):
            input_tensor = self.predictor.get_input_handle("cache_kvs_" + str(i))
            input_tensor.share_external_data(self.cache_kvs[i])
        input_tensor = self.predictor.get_input_handle("pre_ids")
        input_tensor.share_external_data(self.pre_ids)

        self.predictor.run()

    def _postprocess(self, predictions):
        if paddle.distributed.get_rank() == 0:
            tokens: np.ndarray = load_real_time_tokens()
            decoded_predictions = self.tokenizer.batch_decode(
                tokens.tolist(), skip_special_tokens=True, clean_up_tokenization_spaces=False
            )
            return decoded_predictions
        else:
            return None


class DygraphInferencePredictor(BasePredictor):
    def __init__(
        self, config: PredictorArgument, model: PretrainedModel = None, tokenizer: PretrainedTokenizer = None
    ):
        super().__init__(config, tokenizer)
        self.model = model

        if config.lora_path is not None:
            lora_config = LoRAConfig.from_pretrained(config.lora_path)
            dtype = lora_config.dtype
            lora_config.merge_weights = True
        elif config.prefix_path is not None:
            prefix_config = PrefixConfig.from_pretrained(config.prefix_path)
            dtype = prefix_config.dtype
        elif config.dtype is not None:
            dtype = config.dtype
        else:
            raise ValueError("Please specific the model dtype.")

        self.dtype = dtype

        self.cache_kvs = [
            paddle.zeros(shape, dtype=dtype)
            for shape in self.model.get_cache_kvs_shape(self.model.config, config.max_batch_size)
        ]
        self.pre_ids = paddle.full([config.max_batch_size, config.max_length], -1, dtype="int64")
        self.attention_mask = paddle.zeros(
            shape=(config.max_batch_size, 1, config.max_length, config.max_length),
            dtype=dtype,
        )
        self.tgt_generation_mask = paddle.zeros(
            shape=[config.max_batch_size, 1, 1, config.max_length],
            dtype=dtype,
        )

    def _preprocess(self, source):
        inputs = dybatch_preprocess(self.tokenizer, source, self.config.max_length)
        for i in range(inputs["input_ids"].shape[0]):
            length = inputs["seq_len_encoder"][i][0]
            self.attention_mask[i, 0, :length, :length] = paddle.tril(
                paddle.ones(shape=(length, length), dtype="float16")
            )
            inputs["attention_mask"] = self.attention_mask
            self.tgt_generation_mask[i, 0, 0, :length] = paddle.ones(shape=[1, length], dtype="float16")
            inputs["tgt_generation_mask"] = self.tgt_generation_mask
        inputs["cache_kvs"] = self.cache_kvs
        inputs["pre_ids"] = self.pre_ids

        inputs_tensor = {}
        for key, value in inputs.items():
            if key != "cache_kvs":
                inputs_tensor[key] = paddle.to_tensor(value)
            else:
                inputs_tensor[key] = value
        return inputs_tensor

    @paddle.no_grad()
    def _infer(self, inputs: dict[str, paddle.Tensor]):
        # the `max_length` of generate is: max_new_length, it will occur error when `max_length` + sequence_length > max_position_embeddings.
        # so change max_length to control the length of decoding.
        self.model.generate(
            **inputs,
        )
        return None

    def _postprocess(self, predictions):
        if paddle.distributed.get_rank() == 0:
            tokens: np.ndarray = load_real_time_tokens()
            decoded_predictions = self.tokenizer.batch_decode(
                tokens.tolist(), skip_special_tokens=True, clean_up_tokenization_spaces=False
            )
            return decoded_predictions
        else:
            return None


def create_predictor(
    predictor_args: PredictorArgument,
    model_args: ModelArgument,
    tensor_parallel_degree: int = 1,
    tensor_parallel_rank: int = 0,
):
    tokenizer = AutoTokenizer.from_pretrained(predictor_args.model_name_or_path)
    # TODO(wj-Mcat): fix llama tokenzier pad_token bug
    if isinstance(tokenizer, LlamaTokenizer):
<<<<<<< HEAD
        tokenizer.pad_token = tokenizer.unk_token
=======
        tokenizer.pad_token_id = tokenizer.eos_token_id
>>>>>>> ebe8b43e

    tensor_parallel_degree = paddle.distributed.get_world_size()
    tensor_parallel_rank = paddle.distributed.get_rank()
    if not predictor_args.inference_model:
        if predictor_args.mode == "dynamic":
            if model_args.gpt:
                sys.path.append("./gpt-3")
                from modeling import GPTForCausalLM

                model = GPTForCausalLM.from_pretrained(
                    predictor_args.model_name_or_path,
                    dtype=predictor_args.dtype,
                    tensor_parallel_degree=tensor_parallel_degree,
                    tensor_parallel_rank=tensor_parallel_rank,
                )
            elif model_args.ernie:
                sys.path.append("./ernie-3.5-se")
                from modeling import Ernie35ForCausalLM

                tensor_parallel_degree = paddle.distributed.get_world_size()
                tensor_parallel_rank = paddle.distributed.get_rank()
                model = Ernie35ForCausalLM.from_pretrained(
                    predictor_args.model_name_or_path,
                    dtype=predictor_args.dtype,
                    tensor_parallel_degree=tensor_parallel_degree,
                    tensor_parallel_rank=tensor_parallel_rank,
                )
            else:
                model = AutoModelForCausalLM.from_pretrained(
                    predictor_args.model_name_or_path,
                    dtype=predictor_args.dtype,
                    low_cpu_mem_usage=True,
                    tensor_parallel_degree=tensor_parallel_degree,
                    tensor_parallel_rank=tensor_parallel_rank,
                )

            predictor = DygraphPredictor(predictor_args, model=model, tokenizer=tokenizer)
        elif predictor_args.mode == "static":
            predictor = StaticGraphPredictor(predictor_args, tokenizer=tokenizer)
        else:
            raise ValueError("the `mode` should be one of [dynamic, static]")
    else:
        if predictor_args.mode == "dynamic":
            # TODO(wj-Mcat): complete AutoInferenceModel & AutoPredictor
            assert (
                "llama" in predictor_args.model_name_or_path
            ), "only support llama inference model in dygraph-inference predictor"
            from paddlenlp.experimental.transformers import (
                LlamaForCausalLMInferenceModel,
            )

            config = AutoConfig.from_pretrained(predictor_args.model_name_or_path)

            config.tensor_parallel_degree = tensor_parallel_degree
            config.tensor_parallel_rank = tensor_parallel_rank
            model = LlamaForCausalLMInferenceModel.from_pretrained(predictor_args.model_name_or_path, config=config)
            predictor = DygraphInferencePredictor(predictor_args, model=model, tokenizer=tokenizer)
        elif predictor_args.mode == "static":
            config = AutoConfig.from_pretrained(predictor_args.model_name_or_path)

            # only support llama inference model currently
            from paddlenlp.experimental.transformers import (
                LlamaForCausalLMInferenceModel,
            )

            cache_kvs_shape = LlamaForCausalLMInferenceModel.get_cache_kvs_shape(config, predictor_args.batch_size)
            predictor = StaticInferencePredictor(predictor_args, cache_kvs_shape, tokenizer=tokenizer)
        else:
            raise ValueError("the `mode` should be one of [dynamic, static]")
    return predictor


def predict():
    parser = PdArgumentParser((PredictorArgument, ModelArgument))
    predictor_args, model_args = parser.parse_args_into_dataclasses()
    # init `max_batch_size`

    predictor_args.max_batch_size = predictor_args.max_batch_size or predictor_args.batch_size
    paddle.set_device(predictor_args.device)
    paddle.set_default_dtype(predictor_args.dtype)

    tensor_parallel_degree = paddle.distributed.get_world_size()
    if tensor_parallel_degree > 1:
        strategy = fleet.DistributedStrategy()
        strategy.hybrid_configs = {
            "dp_degree": 1,
            "mp_degree": tensor_parallel_degree,
            "pp_degree": 1,
            "sharding_degree": 1,
        }
        fleet.init(is_collective=True, strategy=strategy)

    predictor = create_predictor(predictor_args, model_args)
    source_texts = []
    target_texts = []
    if model_args.data_file:
        with open(model_args.data_file, "r", encoding="utf-8") as f:
            for line in f:
                example = json.loads(line)
                source_texts.append(example["src"])
                target_texts.append(example["tgt"])
    else:
        source_texts = ["hello world, how are you?", "你好，请问你是谁?"]
        target_texts = ["", ""]

    batch_source_texts = batchfy_text(source_texts, predictor_args.batch_size)
    batch_target_texts = batchfy_text(target_texts, predictor_args.batch_size)

    with open(model_args.output_file, "w", encoding="utf-8") as f:
        for bs, batch_source_text in enumerate(batch_source_texts):
            outputs = predictor.predict(batch_source_text)

            if predictor.tensor_parallel_rank > 0:
                continue
            for output, source, target in zip(outputs, batch_source_texts[bs], batch_target_texts[bs]):
                print("***********Source**********")
                print(source)
                print("***********Target**********")
                print(target)
                print("***********Output**********")
                print(output)
                out = {"src": source, "tgt": target, "output": output}
                f.write(json.dumps(out, ensure_ascii=False) + "\n")


if __name__ == "__main__":
    predict()<|MERGE_RESOLUTION|>--- conflicted
+++ resolved
@@ -452,11 +452,7 @@
     tokenizer = AutoTokenizer.from_pretrained(predictor_args.model_name_or_path)
     # TODO(wj-Mcat): fix llama tokenzier pad_token bug
     if isinstance(tokenizer, LlamaTokenizer):
-<<<<<<< HEAD
-        tokenizer.pad_token = tokenizer.unk_token
-=======
-        tokenizer.pad_token_id = tokenizer.eos_token_id
->>>>>>> ebe8b43e
+        tokenizer.pad_token = tokenizer.eos_token
 
     tensor_parallel_degree = paddle.distributed.get_world_size()
     tensor_parallel_rank = paddle.distributed.get_rank()
