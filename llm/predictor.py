--- conflicted
+++ resolved
@@ -683,13 +683,9 @@
     tensor_parallel_rank: int = 0,
 ):
     tokenizer = AutoTokenizer.from_pretrained(predictor_args.model_name_or_path)
-<<<<<<< HEAD
     # init chat_template for tokenizer
     init_chat_template(tokenizer, predictor_args.model_name_or_path, predictor_args.chat_template)
 
-=======
-    init_chat_template(tokenizer, model_args.model_name_or_path, predictor_args.chat_template)
->>>>>>> 5202d5ba
     # TODO(wj-Mcat): fix llama tokenzier pad_token bug
     if isinstance(tokenizer, LlamaTokenizer) and not tokenizer.pad_token:
         tokenizer.pad_token = tokenizer.unk_token
