--- conflicted
+++ resolved
@@ -32,6 +32,7 @@
     dybatch_preprocess,
     get_alibi_slopes,
     get_infer_model_path,
+    get_model_max_position_embeddings,
     get_prefix_tuning_params,
     init_chat_template,
     load_real_time_tokens,
@@ -64,15 +65,9 @@
 class PredictorArgument:
     model_name_or_path: str = field(default=None, metadata={"help": "The directory of model."})
     model_prefix: str = field(default="model", metadata={"help": "the prefix name of static model"})
-<<<<<<< HEAD
-    src_length: int = field(default=4096, metadata={"help": "The max length of source text."})
-    min_length: int = field(default=1, metadata={"help": "the min length for decoding."})
-    max_length: int = field(default=2048, metadata={"help": "the max length for decoding."})
-=======
     src_length: int = field(default=1024, metadata={"help": "The max length of source text."})
     min_length: int = field(default=1, metadata={"help": "the min length for decoding."})
     max_length: int = field(default=1024, metadata={"help": "the max length for decoding."})
->>>>>>> 5bc040a1
     top_k: int = field(default=0, metadata={"help": "top_k parameter for generation"})
     top_p: float = field(default=0.7, metadata={"help": "top_p parameter for generation"})
     temperature: float = field(default=0.95, metadata={"help": "top_p parameter for generation"})
@@ -553,15 +548,9 @@
             # alibi encoder
             alibi_slopes = get_alibi_slopes(self.model_config.n_head)
             inputs["position_ids"] = paddle.to_tensor(alibi_slopes, dtype="float32")
-<<<<<<< HEAD
 
             arange_tensor_encoder = paddle.arange(self.config.total_max_length, dtype=self.config.dtype)
             alibi = alibi_slopes[None, :, None, None] * arange_tensor_encoder
-=======
-            arange_tensor_encoder = paddle.arange(self.config.total_max_length, dtype=self.config.dtype)
-            alibi = alibi_slopes[None, :, None, None] * arange_tensor_encoder
-
->>>>>>> 5bc040a1
             if self.model_config.tensor_parallel_degree > 1:
                 block_size = self.model_config.n_head // self.model_config.tensor_parallel_degree
                 alibi = alibi[
@@ -874,7 +863,6 @@
         )
         self.model_inputs["frequency_score"] = paddle.full(
             shape=[config.batch_size, 1], fill_value=0.0, dtype="float32"
-<<<<<<< HEAD
         )
         self.model_inputs["presence_score"] = paddle.full(
             shape=[config.batch_size, 1], fill_value=0.0, dtype="float32"
@@ -888,21 +876,6 @@
         self.model_inputs["rope_emb"] = self._get_rotary_position_embedding(
             paddle.arange(config.total_max_length).reshape((1, -1)), self.head_dim, self.rope_theta
         )
-=======
-        )
-        self.model_inputs["presence_score"] = paddle.full(
-            shape=[config.batch_size, 1], fill_value=0.0, dtype="float32"
-        )
-        self.model_inputs["min_length"] = paddle.full(
-            shape=[config.batch_size, 1], fill_value=config.min_length, dtype="int64"
-        )
-        self.model_inputs["max_length"] = paddle.full(
-            shape=[config.batch_size, 1], fill_value=config.max_length, dtype="int64"
-        )
-        self.model_inputs["rope_emb"] = self._get_rotary_position_embedding(
-            paddle.arange(config.total_max_length).reshape((1, -1)), self.head_dim, self.rope_theta
-        )
->>>>>>> 5bc040a1
         self.model_inputs["bad_tokens"] = paddle.to_tensor([-1], dtype="int64")
         self.model_inputs["is_block_step"] = paddle.full(shape=[config.batch_size], fill_value=False, dtype="bool")
 
@@ -1225,8 +1198,6 @@
 
     config = AutoConfig.from_pretrained(predictor_args.model_name_or_path)
 
-<<<<<<< HEAD
-=======
     max_position_embeddings = get_model_max_position_embeddings(config)
     if max_position_embeddings is None:
         max_position_embeddings = predictor_args.src_length + predictor_args.max_length
@@ -1241,7 +1212,6 @@
                 f"the maximum position embedding size<{max_position_embeddings}>"
             )
 
->>>>>>> 5bc040a1
     # update config parameter for inference predictor
     if predictor_args.decode_strategy == "greedy_search":
         predictor_args.top_p = 0.0
@@ -1626,13 +1596,8 @@
                     target_texts.append("")
 
     else:
-<<<<<<< HEAD
-        source_texts = ["解释一下温故而知新", "解释一下温故而知新"]
-        target_texts = ["", ""]
-=======
         source_texts = ["解释一下温故而知新"] * predictor_args.batch_size
         target_texts = [""] * predictor_args.batch_size
->>>>>>> 5bc040a1
 
     batch_source_texts = batchfy_text(source_texts, predictor_args.batch_size)
     batch_target_texts = batchfy_text(target_texts, predictor_args.batch_size)
