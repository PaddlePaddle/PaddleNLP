--- conflicted
+++ resolved
@@ -27,19 +27,6 @@
 from paddle.base.framework import in_cinn_mode, in_pir_executor_mode
 from paddle.distributed import fleet
 
-<<<<<<< HEAD
-from llm.utils.utils import (
-    dybatch_preprocess,
-    get_alibi_slopes,
-    get_infer_model_path,
-    get_model_max_position_embeddings,
-    get_prefix_tuning_params,
-    init_chat_template,
-    load_real_time_tokens,
-    read_res,
-)
-=======
->>>>>>> aaacb327
 from paddlenlp.generation import GenerationConfig, TextIteratorStreamer
 from paddlenlp.peft import LoRAConfig, LoRAModel, PrefixConfig, PrefixModelForCausalLM
 from paddlenlp.taskflow.utils import static_mode_guard
@@ -738,6 +725,7 @@
 
         self.rope_theta = self.model_config.get("rope_theta", 10000.0)
         self.rope_scaling = self.model_config.get("rope_scaling", None)
+        self.rope_type = self.model_config.get("rope_type", None)
 
         self.pre_cache_length = 0
 
@@ -835,7 +823,7 @@
             shape=[config.batch_size, 1], fill_value=config.max_length, dtype="int64"
         )
         self.model_inputs["rope_emb"] = llm_utils.get_rotary_position_embedding(
-            paddle.arange(config.total_max_length).reshape((1, -1)), self.head_dim, self.rope_theta, self.rope_scaling
+            paddle.arange(config.total_max_length).reshape((1, -1)), self.head_dim, self.rope_type, self.rope_theta, self.rope_scaling
         )
         self.model_inputs["bad_tokens"] = paddle.to_tensor([-1], dtype="int64")
         self.model_inputs["is_block_step"] = paddle.full(shape=[config.batch_size], fill_value=False, dtype="bool")
@@ -1296,13 +1284,13 @@
                     config.block_size = predictor_args.block_size
                     config.max_seq_len = predictor_args.total_max_length
                     from paddlenlp.experimental.transformers import (
-                        ChatGLMv2ForCausalLMBlockInferenceModel as Model,
+                        ChatGLMv2ForCausalLMBlockInferenceModel as ChatGLMv2InferenceModel,
                     )
                 else:
                     from paddlenlp.experimental.transformers import (
-                        ChatGLMv2ForCausalLMInferenceModel as Model,
-                    )
-                model = Model.from_pretrained(
+                        ChatGLMv2ForCausalLMInferenceModel as ChatGLMv2InferenceModel,
+                    )
+                model = ChatGLMv2InferenceModel.from_pretrained(
                     predictor_args.model_name_or_path, config=config, dtype=predictor_args.dtype
                 )
                 model.eval()
