# Copyright (c) 2023 PaddlePaddle Authors. All Rights Reserved.
# 
# Licensed under the Apache License, Version 2.0 (the "License");
# you may not use this file except in compliance with the License.
# You may obtain a copy of the License at
# 
#     http://www.apache.org/licenses/LICENSE-2.0
# 
# Unless required by applicable law or agreed to in writing, software
# distributed under the License is distributed on an "AS IS" BASIS,
# WITHOUT WARRANTIES OR CONDITIONS OF ANY KIND, either express or implied.
# See the License for the specific language governing permissions and
# limitations under the License.

export PYTHONPATH=$(dirname $(pwd)):$PYTHONPATH

export FLAGS_control_flow_use_new_executor=1
export FLAGS_new_executor_serial_run=1
export FLAGS_allocator_strategy=naive_best_fit
export FLAGS_fraction_of_gpu_memory_to_use=0.92

export FLAGS_use_autotune=1
export FLAGS_cublaslt_exhaustive_search_times=10
export FLAGS_cache_inference_while_scope=1
<<<<<<< HEAD
export FLAGS_dynamic_static_unified_comm=0
# export FLAGS_benchmark=1

model_dir=${1:-"checkpoints/llama65b_ptq_smooth_mp8"}
src_len=${2:-1100}
dec_len=${3:-330}

total_len=`expr ${src_len} + ${dec_len}`


python -m paddle.distributed.launch \
    --gpus "0,1,2,3,4,5,6,7" \
    predictor.py \
    --model_name_or_path ./inference_model/${model_dir} \
=======


python predictor.py \
    --model_name_or_path ./llama7b-inference_model_fp16 \
>>>>>>> d4b0e4d8
    --dtype float16 \
    --src_length ${total_len} \
    --max_length ${dec_len} \
    --output_file "infer.json" \
    --mode "static" \
    --batch_size 128 \
    --benchmark \
<<<<<<< HEAD
    --block_attn \
    --block_size 64 \
    --inference_model \
    --use_cachekv_int8 static
=======
    --inference_model 
>>>>>>> d4b0e4d8
<|MERGE_RESOLUTION|>--- conflicted
+++ resolved
@@ -22,27 +22,10 @@
 export FLAGS_use_autotune=1
 export FLAGS_cublaslt_exhaustive_search_times=10
 export FLAGS_cache_inference_while_scope=1
-<<<<<<< HEAD
-export FLAGS_dynamic_static_unified_comm=0
-# export FLAGS_benchmark=1
-
-model_dir=${1:-"checkpoints/llama65b_ptq_smooth_mp8"}
-src_len=${2:-1100}
-dec_len=${3:-330}
-
-total_len=`expr ${src_len} + ${dec_len}`
-
-
-python -m paddle.distributed.launch \
-    --gpus "0,1,2,3,4,5,6,7" \
-    predictor.py \
-    --model_name_or_path ./inference_model/${model_dir} \
-=======
 
 
 python predictor.py \
     --model_name_or_path ./llama7b-inference_model_fp16 \
->>>>>>> d4b0e4d8
     --dtype float16 \
     --src_length ${total_len} \
     --max_length ${dec_len} \
@@ -50,11 +33,4 @@
     --mode "static" \
     --batch_size 128 \
     --benchmark \
-<<<<<<< HEAD
-    --block_attn \
-    --block_size 64 \
-    --inference_model \
-    --use_cachekv_int8 static
-=======
-    --inference_model 
->>>>>>> d4b0e4d8
+    --inference_model 