--- conflicted
+++ resolved
@@ -249,19 +249,9 @@
         compute_metrics=compute_metrics_do_generation if data_args.eval_with_do_generation else compute_metrics,
         data_collator=DataCollatorForSeq2Seq(
             tokenizer=tokenizer,
-<<<<<<< HEAD
-            max_length=data_args.src_length + data_args.tgt_length
-            if training_args.pipeline_parallel_degree > 1
-            else None,
-            padding="max_length" if training_args.pipeline_parallel_degree > 1 else True,
-            max_label_length=data_args.src_length + data_args.tgt_length
-            if training_args.pipeline_parallel_degree > 1
-            else None,
-=======
             max_length=max_length,
             padding=padding,
             max_label_length=max_length,
->>>>>>> 1f098e77
             return_tensors="np",
         ),
         do_generation=data_args.eval_with_do_generation,
