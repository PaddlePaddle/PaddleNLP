--- conflicted
+++ resolved
@@ -17,7 +17,6 @@
 from functools import partial
 
 import paddle
-<<<<<<< HEAD
 from argument import (
     DataArgument,
     GenerateArgument,
@@ -25,11 +24,7 @@
     QuantArgument,
     TrainingArguments,
 )
-from data import get_convert_example, read_local_dataset
-=======
-from argument import DataArgument, GenerateArgument, ModelArgument, QuantArgument
 from data import get_convert_example
->>>>>>> 4a79dcef
 from utils import (
     CausalLMTrainer,
     compute_metrics,
