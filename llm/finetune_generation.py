--- conflicted
+++ resolved
@@ -138,7 +138,6 @@
         #     lazy=data_args.lazy,
         # )
         train_ds = load_dataset(
-<<<<<<< HEAD
             read_local_dataset,
             path=os.path.join(data_args.dataset_name_or_path, "train.json"),
             lazy=data_args.lazy,
@@ -148,13 +147,6 @@
             path=os.path.join(data_args.dataset_name_or_path, "dev.json"),
             lazy=data_args.lazy,
         )
-=======
-            read_local_dataset, path=os.path.join(data_args.dataset_name_or_path, "train.json"), lazy=False
-        )
-        dev_ds = load_dataset(
-            read_local_dataset, path=os.path.join(data_args.dataset_name_or_path, "dev.json"), lazy=False
-        )
->>>>>>> a488002f
 
     elif os.path.exists(os.path.join(data_args.dataset_name_or_path, "train")) and os.path.exists(
         os.path.join(data_args.dataset_name_or_path, "dev")
@@ -364,19 +356,12 @@
         # Prepare ptq dataloader
         if os.path.exists(os.path.join(data_args.dataset_name_or_path, "quant.json")):
             # ptq_ds = load_dataset(
-<<<<<<< HEAD
             #     "json", data_files=os.path.join(data_args.dataset_name_or_path, "quant.json"), lazy=data_args.lazy,
             # )[0]
             ptq_ds = load_dataset(
                 read_local_dataset,
                 path=os.path.join(data_args.dataset_name_or_path, "quant.json"),
                 lazy=data_args.lazy,
-=======
-            #     "json", data_files=os.path.join(data_args.dataset_name_or_path, "quant.json"), lazy=False
-            # )[0]
-            ptq_ds = load_dataset(
-                read_local_dataset, path=os.path.join(data_args.dataset_name_or_path, "quant.json"), lazy=False
->>>>>>> a488002f
             )
             ptq_ds = ptq_ds.map(partial(trans_func, is_test=False))
         else:
@@ -406,19 +391,12 @@
         # Prepare ptq dataloader
         if os.path.exists(os.path.join(data_args.dataset_name_or_path, "quant.json")):
             # ptq_ds = load_dataset(
-<<<<<<< HEAD
             #     "json", data_files=os.path.join(data_args.dataset_name_or_path, "quant.json"), lazy=data_args.lazy,
             # )[0]
             ptq_ds = load_dataset(
                 read_local_dataset,
                 path=os.path.join(data_args.dataset_name_or_path, "quant.json"),
                 lazy=data_args.lazy,
-=======
-            #     "json", data_files=os.path.join(data_args.dataset_name_or_path, "quant.json"), lazy=False
-            # )[0]
-            ptq_ds = load_dataset(
-                read_local_dataset, path=os.path.join(data_args.dataset_name_or_path, "quant.json"), lazy=False
->>>>>>> a488002f
             )
             ptq_ds = ptq_ds.map(partial(trans_func, is_test=False))
         else:
@@ -438,19 +416,12 @@
     # Evaluation test set
     if training_args.do_predict:
         # test_ds = load_dataset(
-<<<<<<< HEAD
         #     "json", data_files=os.path.join(data_args.dataset_name_or_path, "test.json"), lazy=data_args.lazy,
         # )[0]
         test_ds = load_dataset(
             read_local_dataset,
             path=os.path.join(data_args.dataset_name_or_path, "test.json"),
             lazy=data_args.lazy,
-=======
-        #     "json", data_files=os.path.join(data_args.dataset_name_or_path, "test.json"), lazy=False
-        # )[0]
-        test_ds = load_dataset(
-            read_local_dataset, path=os.path.join(data_args.dataset_name_or_path, "test.json"), lazy=False
->>>>>>> a488002f
         )
         test_ds = test_ds.map(partial(trans_func, is_test=data_args.eval_with_do_generation))
         eval_result = trainer.predict(test_ds).metrics
