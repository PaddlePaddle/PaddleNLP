--- conflicted
+++ resolved
@@ -156,14 +156,10 @@
             raise NotImplementedError("Only support neftune for model with get_input_embeddings")
 
     # Load tokenizer & dataset
-<<<<<<< HEAD
-    tokenizer = AutoTokenizer.from_pretrained(model_args.model_name_or_path)
+    tokenizer = AutoTokenizer.from_pretrained(model_args.model_name_or_path, from_aistudio=model_args.from_aistudio)
     # init chat_template for tokenizer
     init_chat_template(tokenizer, model_args.model_name_or_path, data_args.chat_template)
 
-=======
-    tokenizer = AutoTokenizer.from_pretrained(model_args.model_name_or_path, from_aistudio=model_args.from_aistudio)
->>>>>>> 92134e18
     if isinstance(tokenizer, LlamaTokenizer):
         tokenizer.pad_token_id = tokenizer.eos_token_id
 
