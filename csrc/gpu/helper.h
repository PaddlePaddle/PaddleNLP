--- conflicted
+++ resolved
@@ -37,11 +37,7 @@
 #endif
 #include <iostream>
 #include <fstream>
-<<<<<<< HEAD
-#include "json.hpp"
-=======
 #include "nlohmann/json.hpp"
->>>>>>> db270d91
 
 using json = nlohmann::json;
 
