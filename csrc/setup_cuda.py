# Copyright (c) 2023 PaddlePaddle Authors. All Rights Reserved.
#
# Licensed under the Apache License, Version 2.0 (the "License");
# you may not use this file except in compliance with the License.
# You may obtain a copy of the License at
#
#     http://www.apache.org/licenses/LICENSE-2.0
#
# Unless required by applicable law or agreed to in writing, software
# distributed under the License is distributed on an "AS IS" BASIS,
# WITHOUT WARRANTIES OR CONDITIONS OF ANY KIND, either express or implied.
# See the License for the specific language governing permissions and
# limitations under the License.

import os
import subprocess

import paddle
from paddle.utils.cpp_extension import CUDAExtension, setup


def clone_git_repo(version, repo_url, destination_path):
    try:
        subprocess.run(["git", "clone", "-b", version, "--single-branch", repo_url, destination_path], check=True)
        return True
    except subprocess.CalledProcessError as e:
        print(f"Git clone {repo_url} operation failed with the following error: {e}")
        print("Please check your network connection or access rights to the repository.")
        print(
            "If the problem persists, please refer to the README file for instructions on how to manually download and install the necessary components."
        )
        return False


def find_end_files(directory, end_str):
    gen_files = []
    for root, dirs, files in os.walk(directory):
        for file in files:
            if file.endswith(end_str):
                gen_files.append(os.path.join(root, file))
    return gen_files


def get_sm_version():
    prop = paddle.device.cuda.get_device_properties()
    cc = prop.major * 10 + prop.minor
    return cc


def strtobool(v):
    if isinstance(v, bool):
        return v
    if v.lower() in ("yes", "true", "t", "y", "1"):
        return True
    elif v.lower() in ("no", "false", "f", "n", "0"):
        return False
    else:
        raise ValueError(
            f"Truthy value expected: got {v} but expected one of yes/no, true/false, t/f, y/n, 1/0 (case insensitive)."
        )


def get_gencode_flags():
    if not strtobool(os.getenv("FLAG_LLM_PDC", "False")):
        prop = paddle.device.cuda.get_device_properties()
        cc = prop.major * 10 + prop.minor
        return ["-gencode", "arch=compute_{0},code=sm_{0}".format(cc)]
    else:
        # support more cuda archs
        return [
            "-gencode",
            "arch=compute_80,code=sm_80",
            "-gencode",
            "arch=compute_75,code=sm_75",
            "-gencode",
            "arch=compute_70,code=sm_70",
        ]


gencode_flags = get_gencode_flags()
library_path = os.environ.get("LD_LIBRARY_PATH", "/usr/local/cuda/lib64")


sources = [
    "./gpu/save_with_output.cc",
    "./gpu/set_value_by_flags.cu",
    "./gpu/token_penalty_multi_scores.cu",
    "./gpu/token_penalty_multi_scores_v2.cu",
    "./gpu/stop_generation_multi_ends.cu",
    "./gpu/fused_get_rope.cu",
    "./gpu/get_padding_offset.cu",
    "./gpu/qkv_transpose_split.cu",
    "./gpu/rebuild_padding.cu",
    "./gpu/transpose_removing_padding.cu",
    "./gpu/write_cache_kv.cu",
    "./gpu/encode_rotary_qk.cu",
    "./gpu/get_padding_offset_v2.cu",
    "./gpu/rebuild_padding_v2.cu",
    "./gpu/set_value_by_flags_v2.cu",
    "./gpu/stop_generation_multi_ends_v2.cu",
    "./gpu/update_inputs.cu",
    "./gpu/get_output.cc",
    "./gpu/save_with_output_msg.cc",
    "./gpu/write_int8_cache_kv.cu",
    "./gpu/step.cu",
    "./gpu/quant_int8.cu",
    "./gpu/dequant_int8.cu",
    "./gpu/flash_attn_bwd.cc",
    "./gpu/tune_cublaslt_gemm.cu",
<<<<<<< HEAD
    "./gpu/update_all.cu",
    "./gpu/set_preids_token_penalty_multi_scores.cu",
=======
    "./gpu/sample_kernels/top_p_sampling_reject.cu",
>>>>>>> c6239015
]

cutlass_dir = "third_party/cutlass"
nvcc_compile_args = gencode_flags

if not os.path.exists(cutlass_dir) or not os.listdir(cutlass_dir):
    if not os.path.exists(cutlass_dir):
        os.makedirs(cutlass_dir)
    clone_git_repo("v3.5.0", "https://github.com/NVIDIA/cutlass.git", cutlass_dir)

json_dir = "third_party/nlohmann_json"
if not os.path.exists(json_dir) or not os.listdir(json_dir):
    if not os.path.exists(json_dir):
        os.makedirs(json_dir)
    clone_git_repo("v3.11.3", "https://github.com/nlohmann/json.git", json_dir)

nvcc_compile_args += [
    "-O3",
    "-U__CUDA_NO_HALF_OPERATORS__",
    "-U__CUDA_NO_HALF_CONVERSIONS__",
    "-U__CUDA_NO_BFLOAT16_OPERATORS__",
    "-U__CUDA_NO_BFLOAT16_CONVERSIONS__",
    "-U__CUDA_NO_BFLOAT162_OPERATORS__",
    "-U__CUDA_NO_BFLOAT162_CONVERSIONS__",
    "-Igpu",
    "-Igpu/cutlass_kernels",
    "-Igpu/fp8_gemm_with_cutlass",
    "-Igpu/cutlass_kernels/fp8_gemm_fused/autogen",
    "-Ithird_party/cutlass/include",
    "-Ithird_party/nlohmann_json/single_include",
    "-Igpu/sample_kernels",
]

cc = get_sm_version()
if cc >= 80:
    sources += ["gpu/int8_gemm_with_cutlass/gemm_dequant.cu"]

if cc >= 89:
    sources += find_end_files("gpu/cutlass_kernels/fp8_gemm_fused/autogen", ".cu")
    sources += [
        "gpu/fp8_gemm_with_cutlass/fp8_fp8_half_gemm.cu",
        "gpu/cutlass_kernels/fp8_gemm_fused/fp8_fp8_gemm_scale_bias_act.cu",
        "gpu/fp8_gemm_with_cutlass/fp8_fp8_fp8_dual_gemm.cu",
        "gpu/cutlass_kernels/fp8_gemm_fused/fp8_fp8_dual_gemm_scale_bias_act.cu",
    ]

setup(
    name="paddlenlp_ops",
    ext_modules=CUDAExtension(
        sources=sources,
        extra_compile_args={"cxx": ["-O3"], "nvcc": nvcc_compile_args},
        libraries=["cublasLt"],
        library_dirs=[library_path],
    ),
)<|MERGE_RESOLUTION|>--- conflicted
+++ resolved
@@ -107,12 +107,9 @@
     "./gpu/dequant_int8.cu",
     "./gpu/flash_attn_bwd.cc",
     "./gpu/tune_cublaslt_gemm.cu",
-<<<<<<< HEAD
     "./gpu/update_all.cu",
     "./gpu/set_preids_token_penalty_multi_scores.cu",
-=======
     "./gpu/sample_kernels/top_p_sampling_reject.cu",
->>>>>>> c6239015
 ]
 
 cutlass_dir = "third_party/cutlass"
