--- conflicted
+++ resolved
@@ -107,16 +107,13 @@
     "./gpu/dequant_int8.cu",
     "./gpu/flash_attn_bwd.cc",
     "./gpu/tune_cublaslt_gemm.cu",
-<<<<<<< HEAD
     "./gpu/append_multihead_attention.cu",
     "./gpu/get_block_shape.cu",
     "./gpu/split_kv_block.cu",
     "./gpu/append_attn/append_attention_kernel.cu",
     "./gpu/append_attn/encoder_write_cache_with_rope_kernel.cu",
     "./gpu/append_attn/decoder_write_cache_with_rope_kernel.cu",
-=======
     "./gpu/sample_kernels/top_p_sampling_reject.cu",
->>>>>>> 0289118c
 ]
 
 cutlass_dir = "third_party/cutlass"
