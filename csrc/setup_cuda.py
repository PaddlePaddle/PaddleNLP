--- conflicted
+++ resolved
@@ -50,8 +50,6 @@
             f"Truthy value expected: got {v} but expected one of yes/no, true/false, t/f, y/n, 1/0 (case insensitive)."
         )
 
-<<<<<<< HEAD
-
 def clone_git_repo(version, repo_url, destination_path):
     try:
         subprocess.run(["git", "clone", "-b", version, "--single-branch", repo_url, destination_path], check=True)
@@ -75,8 +73,6 @@
     return cc
 
 
-=======
->>>>>>> 9939f845
 def get_gencode_flags():
     if not strtobool(os.getenv("FLAG_LLM_PDC", "False")):
         prop = paddle.device.cuda.get_device_properties()
@@ -97,37 +93,6 @@
 gencode_flags = get_gencode_flags()
 library_path = os.environ.get("LD_LIBRARY_PATH", "/usr/local/cuda/lib64")
 
-<<<<<<< HEAD
-sources = [
-    "./generation/save_with_output.cc",
-    "./generation/set_value_by_flags.cu",
-    "./generation/token_penalty_multi_scores.cu",
-    "./generation/token_penalty_multi_scores_v2.cu",
-    "./generation/stop_generation_multi_ends.cu",
-    "./generation/fused_get_rope.cu",
-    "./generation/get_padding_offset.cu",
-    "./generation/qkv_transpose_split.cu",
-    "./generation/rebuild_padding.cu",
-    "./generation/transpose_removing_padding.cu",
-    "./generation/write_cache_kv.cu",
-    "./generation/encode_rotary_qk.cu",
-    "./generation/get_padding_offset_v2.cu",
-    "./generation/rebuild_padding_v2.cu",
-    "./generation/set_value_by_flags_v2.cu",
-    "./generation/stop_generation_multi_ends_v2.cu",
-    "./generation/update_inputs.cu",
-    "./generation/get_output.cc",
-    "./generation/save_with_output_msg.cc",
-    "./generation/write_int8_cache_kv.cu",
-    "./generation/step.cu",
-    "./generation/quant_int8.cu",
-    "./generation/dequant_int8.cu",
-    "./generation/flash_attn_bwd.cc",
-    "./generation/tune_cublaslt_gemm.cu",
-]
-
-cutlass_dir = "./generation/cutlass_kernels/cutlass"
-=======
 
 sources = [
     "./gpu/save_with_output.cc",
@@ -160,28 +125,10 @@
 cutlass_dir = "gpu/cutlass_kernels/cutlass"
 nvcc_compile_args = gencode_flags
 
->>>>>>> 9939f845
 if not os.path.exists(cutlass_dir) or not os.listdir(cutlass_dir):
     if not os.path.exists(cutlass_dir):
         os.makedirs(cutlass_dir)
     clone_git_repo("v3.5.0", "https://github.com/NVIDIA/cutlass.git", cutlass_dir)
-<<<<<<< HEAD
-gencode_flags += [
-    "-Igeneration/cutlass_kernels",
-    "-Igeneration/cutlass_kernels/cutlass/include",
-    "-Igeneration/fp8_gemm_with_cutlass",
-    "-Igeneration",
-]
-cc = get_sm_version()
-
-if cc >= 89:
-    sources += find_end_files("./generation/cutlass_kernels/fp8_gemm_fused/autogen", ".cu")
-    sources += [
-        "./generation/fp8_gemm_with_cutlass/fp8_fp8_half_gemm.cu",
-        "./generation/cutlass_kernels/fp8_gemm_fused/fp8_fp8_gemm_scale_bias_act.cu",
-        "./generation/fp8_gemm_with_cutlass/fp8_fp8_fp8_dual_gemm.cu",
-        "./generation/cutlass_kernels/fp8_gemm_fused/fp8_fp8_dual_gemm_scale_bias_act.cu",
-=======
 
 nvcc_compile_args += [
     "-O3",
@@ -206,30 +153,13 @@
         "gpu/cutlass_kernels/fp8_gemm_fused/fp8_fp8_gemm_scale_bias_act.cu",
         "gpu/fp8_gemm_with_cutlass/fp8_fp8_fp8_dual_gemm.cu",
         "gpu/cutlass_kernels/fp8_gemm_fused/fp8_fp8_dual_gemm_scale_bias_act.cu",
->>>>>>> 9939f845
     ]
 
 setup(
     name="paddlenlp_ops",
     ext_modules=CUDAExtension(
         sources=sources,
-<<<<<<< HEAD
-        extra_compile_args={
-            "cxx": ["-O3"],
-            "nvcc": [
-                "-O3",
-                "-U__CUDA_NO_HALF_OPERATORS__",
-                "-U__CUDA_NO_HALF_CONVERSIONS__",
-                "-U__CUDA_NO_BFLOAT16_OPERATORS__",
-                "-U__CUDA_NO_BFLOAT16_CONVERSIONS__",
-                "-U__CUDA_NO_BFLOAT162_OPERATORS__",
-                "-U__CUDA_NO_BFLOAT162_CONVERSIONS__",
-            ]
-            + gencode_flags,
-        },
-=======
         extra_compile_args={"cxx": ["-O3"], "nvcc": nvcc_compile_args},
->>>>>>> 9939f845
         libraries=["cublasLt"],
         library_dirs=[library_path],
     ),
