# Copyright (c) 2023 PaddlePaddle Authors. All Rights Reserved.
#
# Licensed under the Apache License, Version 2.0 (the "License");
# you may not use this file except in compliance with the License.
# You may obtain a copy of the License at
#
#     http://www.apache.org/licenses/LICENSE-2.0
#
# Unless required by applicable law or agreed to in writing, software
# distributed under the License is distributed on an "AS IS" BASIS,
# WITHOUT WARRANTIES OR CONDITIONS OF ANY KIND, either express or implied.
# See the License for the specific language governing permissions and
# limitations under the License.

import os
import subprocess

import paddle
from paddle.utils.cpp_extension import CUDAExtension, setup


def clone_git_repo(version, repo_url, destination_path):
    try:
        subprocess.run(["git", "clone", "-b", version, "--single-branch", repo_url, destination_path], check=True)
        return True
    except subprocess.CalledProcessError as e:
        print(f"Git clone {repo_url} operation failed with the following error: {e}")
        print("Please check your network connection or access rights to the repository.")
        print(
            "If the problem persists, please refer to the README file for instructions on how to manually download and install the necessary components."
        )
        return False


def find_end_files(directory, end_str):
    gen_files = []
    for root, dirs, files in os.walk(directory):
        for file in files:
            if file.endswith(end_str):
                gen_files.append(os.path.join(root, file))
    return gen_files


def get_sm_version():
    prop = paddle.device.cuda.get_device_properties()
    cc = prop.major * 10 + prop.minor
    return cc


def strtobool(v):
    if isinstance(v, bool):
        return v
    if v.lower() in ("yes", "true", "t", "y", "1"):
        return True
    elif v.lower() in ("no", "false", "f", "n", "0"):
        return False
    else:
        raise ValueError(
            f"Truthy value expected: got {v} but expected one of yes/no, true/false, t/f, y/n, 1/0 (case insensitive)."
        )


<<<<<<< HEAD
def find_end_files(directory, end_str):
    gen_files = []
    for root, dirs, files in os.walk(directory):
        for file in files:
            if file.endswith(end_str):
                gen_files.append(os.path.join(root, file))
    return gen_files


=======
>>>>>>> db270d91
def get_gencode_flags():
    if not strtobool(os.getenv("FLAG_LLM_PDC", "False")):
        prop = paddle.device.cuda.get_device_properties()
        cc = prop.major * 10 + prop.minor
        return ["-gencode", "arch=compute_{0},code=sm_{0}".format(cc)]
    else:
        # support more cuda archs
        return [
            "-gencode",
            "arch=compute_80,code=sm_80",
            "-gencode",
            "arch=compute_75,code=sm_75",
            "-gencode",
            "arch=compute_70,code=sm_70",
        ]


gencode_flags = get_gencode_flags()
library_path = os.environ.get("LD_LIBRARY_PATH", "/usr/local/cuda/lib64")


sources = [
    "./gpu/save_with_output.cc",
    "./gpu/set_value_by_flags.cu",
    "./gpu/token_penalty_multi_scores.cu",
    "./gpu/token_penalty_multi_scores_v2.cu",
    "./gpu/stop_generation_multi_ends.cu",
    "./gpu/fused_get_rope.cu",
    "./gpu/get_padding_offset.cu",
    "./gpu/qkv_transpose_split.cu",
    "./gpu/rebuild_padding.cu",
    "./gpu/transpose_removing_padding.cu",
    "./gpu/write_cache_kv.cu",
    "./gpu/encode_rotary_qk.cu",
    "./gpu/get_padding_offset_v2.cu",
    "./gpu/rebuild_padding_v2.cu",
    "./gpu/set_value_by_flags_v2.cu",
    "./gpu/stop_generation_multi_ends_v2.cu",
    "./gpu/update_inputs.cu",
    "./gpu/get_output.cc",
    "./gpu/save_with_output_msg.cc",
    "./gpu/write_int8_cache_kv.cu",
    "./gpu/step.cu",
    "./gpu/quant_int8.cu",
    "./gpu/dequant_int8.cu",
    "./gpu/flash_attn_bwd.cc",
    "./gpu/tune_cublaslt_gemm.cu",
]

cutlass_dir = "third_party/cutlass"
nvcc_compile_args = gencode_flags

if not os.path.exists(cutlass_dir) or not os.listdir(cutlass_dir):
    if not os.path.exists(cutlass_dir):
        os.makedirs(cutlass_dir)
    clone_git_repo("v3.5.0", "https://github.com/NVIDIA/cutlass.git", cutlass_dir)

json_dir = "third_party/nlohmann_json"
if not os.path.exists(json_dir) or not os.listdir(json_dir):
    if not os.path.exists(json_dir):
        os.makedirs(json_dir)
    clone_git_repo("v3.11.3", "https://github.com/nlohmann/json.git", json_dir)

nvcc_compile_args += [
    "-O3",
    "-U__CUDA_NO_HALF_OPERATORS__",
    "-U__CUDA_NO_HALF_CONVERSIONS__",
    "-U__CUDA_NO_BFLOAT16_OPERATORS__",
    "-U__CUDA_NO_BFLOAT16_CONVERSIONS__",
    "-U__CUDA_NO_BFLOAT162_OPERATORS__",
    "-U__CUDA_NO_BFLOAT162_CONVERSIONS__",
    "-Igpu/cutlass_kernels",
    "-Ithird_party/cutlass/include",
    "-Ithird_party/nlohmann_json/single_include",
    "-Igpu/fp8_gemm_with_cutlass",
    "-Igpu",
]
cc = get_sm_version()
if cc >= 80:
    sources += ["gpu/int8_gemm_with_cutlass/gemm_dequant.cu"]

if cc >= 89:
    sources += find_end_files("gpu/cutlass_kernels/fp8_gemm_fused/autogen", ".cu")
    sources += [
        "gpu/fp8_gemm_with_cutlass/fp8_fp8_half_gemm.cu",
        "gpu/cutlass_kernels/fp8_gemm_fused/fp8_fp8_gemm_scale_bias_act.cu",
        "gpu/fp8_gemm_with_cutlass/fp8_fp8_fp8_dual_gemm.cu",
        "gpu/cutlass_kernels/fp8_gemm_fused/fp8_fp8_dual_gemm_scale_bias_act.cu",
    ]

setup(
    name="paddlenlp_ops",
    ext_modules=CUDAExtension(
        sources=sources,
        extra_compile_args={"cxx": ["-O3"], "nvcc": nvcc_compile_args},
        libraries=["cublasLt"],
        library_dirs=[library_path],
    ),
)<|MERGE_RESOLUTION|>--- conflicted
+++ resolved
@@ -60,18 +60,6 @@
         )
 
 
-<<<<<<< HEAD
-def find_end_files(directory, end_str):
-    gen_files = []
-    for root, dirs, files in os.walk(directory):
-        for file in files:
-            if file.endswith(end_str):
-                gen_files.append(os.path.join(root, file))
-    return gen_files
-
-
-=======
->>>>>>> db270d91
 def get_gencode_flags():
     if not strtobool(os.getenv("FLAG_LLM_PDC", "False")):
         prop = paddle.device.cuda.get_device_properties()
