--- conflicted
+++ resolved
@@ -138,12 +138,7 @@
     "-Igpu/cutlass_kernels/fp8_gemm_fused/autogen",
     "-Ithird_party/cutlass/include",
     "-Ithird_party/nlohmann_json/single_include",
-<<<<<<< HEAD
-=======
-    "-Igpu/fp8_gemm_with_cutlass",
     "-Igpu/sample_kernels",
-    "-Igpu",
->>>>>>> 907ad204
 ]
 
 cc = get_sm_version()
