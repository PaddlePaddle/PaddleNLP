--- conflicted
+++ resolved
@@ -393,13 +393,7 @@
         return_attentions=True,
         return_qkv=True,
         return_layer_outputs=True)
-<<<<<<< HEAD
-    pad_token_id = student.pretrained_init_configuration['tinybert-6l-768d-v2'][
-        'pad_token_id']
-
-=======
     pad_token_id = 0
->>>>>>> a6ccf76f
     global_step = 0
     tic_train = time.time()
     best_res = 0.0
