# Copyright (c) 2021 PaddlePaddle Authors. All Rights Reserved.
#
# Licensed under the Apache License, Version 2.0 (the "License");
# you may not use this file except in compliance with the License.
# You may obtain a copy of the License at
#
#     http://www.apache.org/licenses/LICENSE-2.0
#
# Unless required by applicable law or agreed to in writing, software
# distributed under the License is distributed on an "AS IS" BASIS,
# WITHOUT WARRANTIES OR CONDITIONS OF ANY KIND, either express or implied.
# See the License for the specific language governing permissions and
# limitations under the License.

import argparse
import os
import time
import sys
from functools import partial
import distutils.util
import numpy as np

import paddle
from paddle import inference
from paddlenlp.datasets import load_dataset
from paddlenlp.data import Stack, Tuple, Pad

sys.path.append("../")
from data import convert_example, METRIC_CLASSES, MODEL_CLASSES


def parse_args():
    parser = argparse.ArgumentParser()

    # Required parameters
    parser.add_argument(
        "--task_name",
        default='afqmc',
        type=str,
        help="The name of the task to perform predict, selected in the list: " +
        ", ".join(METRIC_CLASSES.keys()), )
    parser.add_argument(
        "--model_type",
        default='ppminilm',
        type=str,
        help="Model type selected in the list: " +
        ", ".join(MODEL_CLASSES.keys()), )
    parser.add_argument(
        "--model_name_or_path",
        default='ppminilm-6l-768h',
        type=str,
        help="The directory or name of model.", )
    parser.add_argument(
        "--model_path",
        default='./quant_models/model',
        type=str,
        required=True,
        help="The path prefix of inference model to be used.", )
    parser.add_argument(
        "--device",
        default="gpu",
        choices=["gpu", "cpu", "xpu"],
        help="Device selected for inference.", )
    parser.add_argument(
        "--batch_size",
        default=32,
        type=int,
        help="Batch size for predict.", )
    parser.add_argument(
        "--max_seq_length",
        default=128,
        type=int,
        help="The maximum total input sequence length after tokenization. Sequences longer "
        "than this will be truncated, sequences shorter will be padded.", )
    parser.add_argument(
        "--perf_warmup_steps",
        default=20,
        type=int,
        help="Warmup steps for performance test.", )
    parser.add_argument(
        "--use_trt",
        action='store_true',
        help="Whether to use inference engin TensorRT.", )
    parser.add_argument(
        "--perf",
        action='store_true',
        help="Whether to test performance.", )
    parser.add_argument(
        "--collect_shape",
        action='store_true',
        help="Whether collect shape range info.", )
    parser.add_argument(
        "--use_faster_tokenizer",
        type=distutils.util.strtobool,
        default=True,
        help="Whether to use FasterTokenizer to accelerate training or further inference."
    )
    parser.add_argument(
        "--int8",
        action='store_true',
        help="Whether to use int8 inference.", )
    args = parser.parse_args()
    return args


@paddle.no_grad()
def evaluate(outputs, metric, data_loader):
    metric.reset()
    for i, batch in enumerate(data_loader):
        input_ids, segment_ids, labels = batch
        logits = paddle.to_tensor(outputs[i][0])
        correct = metric.compute(logits, labels)
        metric.update(correct)
    res = metric.accumulate()
    print("acc: %s, " % res, end='')


class Predictor(object):
    def __init__(self, predictor, input_handles, output_handles):
        self.predictor = predictor
        self.input_handles = input_handles
        self.output_handles = output_handles

    @classmethod
    def create_predictor(cls, args):
        config = paddle.inference.Config(args.model_path + ".pdmodel",
                                         args.model_path + ".pdiparams")
        if args.device == "gpu":
            # set GPU configs accordingly
            config.enable_use_gpu(100, 0)
            cls.device = paddle.set_device("gpu")
        elif args.device == "cpu":
            # set CPU configs accordingly,
            # such as enable_mkldnn, set_cpu_math_library_num_threads
            config.disable_gpu()
            cls.device = paddle.set_device("cpu")
        elif args.device == "xpu":
            # set XPU configs accordingly
            config.enable_xpu(100)
        if args.use_trt:
            if args.int8:
                config.enable_tensorrt_engine(
                    workspace_size=1 << 30,
                    precision_mode=inference.PrecisionType.Int8,
                    max_batch_size=args.batch_size,
                    min_subgraph_size=5,
                    use_static=False,
                    use_calib_mode=False)
            else:
                config.enable_tensorrt_engine(
                    workspace_size=1 << 30,
                    precision_mode=inference.PrecisionType.Float32,
                    max_batch_size=args.batch_size,
                    min_subgraph_size=5,
                    use_static=False,
                    use_calib_mode=False)
            print("Enable TensorRT is: {}".format(
                config.tensorrt_engine_enabled()))
            # Set min/max/opt tensor shape of each trt subgraph input according
            # to dataset.
            # For example, the config of TNEWS data should be 16, 32, 32, 31, 128, 32.
            min_batch_size, max_batch_size, opt_batch_size = 1, 32, 32
            min_seq_len, max_seq_len, opt_seq_len = 1, 128, 32
<<<<<<< HEAD

            min_input_shape = {
                "faster_tokenizer_1.tmp_0": [min_batch_size, min_seq_len],
                "faster_tokenizer_1.tmp_1": [min_batch_size, min_seq_len],
                "tmp_4": [min_batch_size, min_seq_len],
                "unsqueeze2_0.tmp_0": [min_batch_size, 1, 1, min_seq_len],
            }
            max_input_shape = {
                "faster_tokenizer_1.tmp_0": [max_batch_size, max_seq_len],
                "faster_tokenizer_1.tmp_1": [max_batch_size, max_seq_len],
                "tmp_4": [max_batch_size, max_seq_len],
                "unsqueeze2_0.tmp_0": [max_batch_size, 1, 1, max_seq_len],
            }
            opt_input_shape = {
                "faster_tokenizer_1.tmp_0": [opt_batch_size, opt_seq_len],
                "faster_tokenizer_1.tmp_1": [opt_batch_size, opt_seq_len],
                "tmp_4": [opt_batch_size, opt_seq_len],
                "unsqueeze2_0.tmp_0": [opt_batch_size, 1, 1, opt_seq_len],
            }
=======
            if args.use_faster_tokenizer:
                min_input_shape = {
                    "faster_tokenizer_1.tmp_0": [min_batch_size, min_seq_len],
                    "faster_tokenizer_1.tmp_1": [min_batch_size, min_seq_len],
                    "tmp_4": [min_batch_size, min_seq_len],
                    "unsqueeze2_0.tmp_0": [min_batch_size, 1, 1, min_seq_len],
                }
                max_input_shape = {
                    "faster_tokenizer_1.tmp_0": [max_batch_size, max_seq_len],
                    "faster_tokenizer_1.tmp_1": [max_batch_size, max_seq_len],
                    "tmp_4": [max_batch_size, max_seq_len],
                    "unsqueeze2_0.tmp_0": [max_batch_size, 1, 1, max_seq_len],
                }
                opt_input_shape = {
                    "faster_tokenizer_1.tmp_0": [opt_batch_size, opt_seq_len],
                    "faster_tokenizer_1.tmp_1": [opt_batch_size, opt_seq_len],
                    "tmp_4": [opt_batch_size, opt_seq_len],
                    "unsqueeze2_0.tmp_0": [opt_batch_size, 1, 1, opt_seq_len],
                }
            else:
                min_input_shape = {
                    "input_ids": [min_batch_size, min_seq_len],
                    "token_type_ids": [min_batch_size, min_seq_len],
                    "tmp_4": [min_batch_size, min_seq_len],
                    "unsqueeze2_0.tmp_0": [min_batch_size, 1, 1, min_seq_len]
                }
                max_input_shape = {
                    "input_ids": [max_batch_size, max_seq_len],
                    "token_type_ids": [max_batch_size, max_seq_len],
                    "tmp_4": [max_batch_size, max_seq_len],
                    "unsqueeze2_0.tmp_0": [max_batch_size, 1, 1, max_seq_len]
                }
                opt_input_shape = {
                    "input_ids": [opt_batch_size, opt_seq_len],
                    "token_type_ids": [opt_batch_size, opt_seq_len],
                    "tmp_4": [opt_batch_size, opt_seq_len],
                    "unsqueeze2_0.tmp_0": [opt_batch_size, 1, 1, opt_seq_len]
                }
>>>>>>> 9adaf589
            config.set_trt_dynamic_shape_info(min_input_shape, max_input_shape,
                                              opt_input_shape)

        predictor = paddle.inference.create_predictor(config)

        input_handles = [
            predictor.get_input_handle(name)
            for name in predictor.get_input_names()
        ]
        output_handles = [
            predictor.get_output_handle(name)
            for name in predictor.get_output_names()
        ]

        return cls(predictor, input_handles, output_handles)

    def predict_batch(self, data):
        for input_field, input_handle in zip(data, self.input_handles):
            input_handle.copy_from_cpu(input_field)
        self.predictor.run()
        output = [
            output_handle.copy_to_cpu() for output_handle in self.output_handles
        ]
        return output

    def faster_predict(self, dataset, args):
        batch_num = 0
        if 'sentence' in dataset[0]:
            data = [example["sentence"] for example in dataset]
            batches = [
                data[idx:idx + args.batch_size]
                for idx in range(0, len(data), args.batch_size)
            ]
            batch_num = len(batches)
        else:
            data1 = [example["sentence1"] for example in dataset]
            data2 = [example["sentence2"] for example in dataset]
            batches1 = [
                data1[idx:idx + args.batch_size]
                for idx in range(0, len(data1), args.batch_size)
            ]
            batches2 = [
                data2[idx:idx + args.batch_size]
                for idx in range(0, len(data1), args.batch_size)
            ]
            batch_num = len(batches1)
        if args.perf:
            for i in range(batch_num):
                if 'sentence' in dataset[0]:
                    output = self.predict_batch([batches[i]])
                else:
                    output = self.predict_batch([batches1[i], batches2[i]])
                if i > args.perf_warmup_steps:
                    break
            time1 = time.time()
            if 'sentence' in dataset[0]:
                for i in range(batch_num):
                    output = self.predict_batch([batches[i]])
            else:
                for i in range(batch_num):
                    output = self.predict_batch([batches1[i], batches2[i]])
            print("task name: %s, time: %s, " %
                  (args.task_name, time.time() - time1))
            return output

        else:
            labels = [example['label'] for example in dataset]

            batched_labels = [
                labels[idx:idx + args.batch_size]
                for idx in range(0, len(labels), args.batch_size)
            ]
            metric = METRIC_CLASSES[args.task_name]()
            metric.reset()

            for i in range(batch_num):
                if 'sentence' in dataset[0]:
                    logits = self.predict_batch([batches[i]])
                else:
                    logits = self.predict_batch([batches1[i], batches2[i]])
                correct = metric.compute(
                    paddle.to_tensor(logits),
                    paddle.to_tensor(batched_labels[i]))
                metric.update(correct)

            res = metric.accumulate()
            print("task name: %s, acc: %s, " % (args.task_name, res), end='')

    def convert_predict_batch(self, args, data, tokenizer, batchify_fn,
                              label_list):
        examples = []
        for example in data:
            example = convert_example(
                example,
                label_list,
                tokenizer,
                max_seq_length=args.max_seq_length)
            examples.append(example)

        return examples

    def predict(self, dataset, tokenizer, batchify_fn, args):
        batches = [
            dataset[idx:idx + args.batch_size]
            for idx in range(0, len(dataset), args.batch_size)
        ]
        if args.perf:
            for i, batch in enumerate(batches):
                examples = self.convert_predict_batch(
                    args, batch, tokenizer, batchify_fn, dataset.label_list)
                input_ids, segment_ids, label = batchify_fn(examples)
                output = self.predict_batch([input_ids, segment_ids])
                if i > args.perf_warmup_steps:
                    break
            time1 = time.time()
            for batch in batches:
                examples = self.convert_predict_batch(
                    args, batch, tokenizer, batchify_fn, dataset.label_list)
                input_ids, segment_ids, _ = batchify_fn(examples)
                output = self.predict_batch([input_ids, segment_ids])

            print("task name: %s, time: %s, " %
                  (args.task_name, time.time() - time1))

        else:
            metric = METRIC_CLASSES[args.task_name]()
            metric.reset()
            for i, batch in enumerate(batches):
                examples = self.convert_predict_batch(
                    args, batch, tokenizer, batchify_fn, dataset.label_list)
                input_ids, segment_ids, label = batchify_fn(examples)
                output = self.predict_batch([input_ids, segment_ids])
                correct = metric.compute(
                    paddle.to_tensor(output), paddle.to_tensor(label))
                metric.update(correct)

            res = metric.accumulate()
            print("task name: %s, acc: %s, " % (args.task_name, res), end='')


def main():
    paddle.seed(42)
    args = parse_args()

    args.task_name = args.task_name.lower()
    args.model_type = args.model_type.lower()

    predictor = Predictor.create_predictor(args)

    model_class, tokenizer_class = MODEL_CLASSES[args.model_type]

    dev_ds = load_dataset('clue', args.task_name, splits='dev')

    if not args.use_faster_tokenizer:
        tokenizer = tokenizer_class.from_pretrained(args.model_name_or_path)
    else:
        trans_func = partial(
            convert_example, label_list=dev_ds.label_list, is_test=False)
        dev_ds = dev_ds.map(trans_func, lazy=True)
    if not args.use_faster_tokenizer:
        batchify_fn = lambda samples, fn=Tuple(
            Pad(axis=0, pad_val=tokenizer.pad_token_id),  # input
            Pad(axis=0, pad_val=tokenizer.pad_token_id),  # segment
            Stack(dtype="int64" if dev_ds.label_list else "float32")  # label
        ): fn(samples)
        outputs = predictor.predict(dev_ds, tokenizer, batchify_fn, args)
    else:
        outputs = predictor.faster_predict(dev_ds, args=args)


if __name__ == "__main__":
    main()<|MERGE_RESOLUTION|>--- conflicted
+++ resolved
@@ -161,27 +161,6 @@
             # For example, the config of TNEWS data should be 16, 32, 32, 31, 128, 32.
             min_batch_size, max_batch_size, opt_batch_size = 1, 32, 32
             min_seq_len, max_seq_len, opt_seq_len = 1, 128, 32
-<<<<<<< HEAD
-
-            min_input_shape = {
-                "faster_tokenizer_1.tmp_0": [min_batch_size, min_seq_len],
-                "faster_tokenizer_1.tmp_1": [min_batch_size, min_seq_len],
-                "tmp_4": [min_batch_size, min_seq_len],
-                "unsqueeze2_0.tmp_0": [min_batch_size, 1, 1, min_seq_len],
-            }
-            max_input_shape = {
-                "faster_tokenizer_1.tmp_0": [max_batch_size, max_seq_len],
-                "faster_tokenizer_1.tmp_1": [max_batch_size, max_seq_len],
-                "tmp_4": [max_batch_size, max_seq_len],
-                "unsqueeze2_0.tmp_0": [max_batch_size, 1, 1, max_seq_len],
-            }
-            opt_input_shape = {
-                "faster_tokenizer_1.tmp_0": [opt_batch_size, opt_seq_len],
-                "faster_tokenizer_1.tmp_1": [opt_batch_size, opt_seq_len],
-                "tmp_4": [opt_batch_size, opt_seq_len],
-                "unsqueeze2_0.tmp_0": [opt_batch_size, 1, 1, opt_seq_len],
-            }
-=======
             if args.use_faster_tokenizer:
                 min_input_shape = {
                     "faster_tokenizer_1.tmp_0": [min_batch_size, min_seq_len],
@@ -220,7 +199,6 @@
                     "tmp_4": [opt_batch_size, opt_seq_len],
                     "unsqueeze2_0.tmp_0": [opt_batch_size, 1, 1, opt_seq_len]
                 }
->>>>>>> 9adaf589
             config.set_trt_dynamic_shape_info(min_input_shape, max_input_shape,
                                               opt_input_shape)
 
