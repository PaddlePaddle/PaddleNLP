 **目录**

* [PP-MiniLM 中文小模型](#PP-MiniLM中文小模型)
    * [导入 PP-MiniLM](#导入PP-MiniLM)
    * [在下游任务上使用 PP-MiniLM](#在下游任务上使用PP-MiniLM)
        * [数据介绍](#数据介绍)
        * [环境依赖](#环境依赖)
        * [微调](#微调)
            * [运行方式](#运行方式)
            * [微调后模型精度](#微调后模型精度)
            * [导出微调后模型](#导出微调后模型)
        * [裁剪](#裁剪)
            * [原理简介](#原理简介)
            * [运行方式](#运行方式)
            * [裁剪后模型精度](#裁剪后模型精度)
            * [导出裁剪后的模型](#导出裁剪后的模型)
        * [量化](#量化)
            * [原理简介](#原理简介)
            * [运行方式](#运行方式)
            * [量化后模型精度](#量化后模型精度)
        * [预测](#预测)
            * [环境要求](#环境要求)
            * [运行方式](#运行方式)
            * [性能测试](#性能测试)
    * [参考文献](#参考文献)

<a name="PP-MiniLM中文小模型"></a>

# PP-MiniLM 中文小模型
[PaddleNLP](https://github.com/PaddlePaddle/PaddleNLP) 联合 [PaddleSlim](https://github.com/PaddlePaddle/PaddleSlim) 通过模型蒸馏、剪裁、量化等级联模型压缩技术发布中文特色小模型 PP-MiniLM(6L768H) 及压缩方案，保证模型精度的同时模型推理速度达 BERT(12L768H) 的 8.88 倍，参数量相比减少 52%，模型精度在中文语言理解评测基准 CLUE 高 0.62。

PP-MiniLM 压缩方案以面向预训练模型的任务无关知识蒸馏(Task-agnostic Distillation)技术、裁剪(Pruning)技术、量化(Quantization)技术为核心，使得 PP-MiniLM **又快**、**又准**、**又小**。

1. **推理速度快**: 依托 PaddleSlim 的裁剪、量化技术对 PP-MiniLM 小模型进行压缩、加速, 使得 PP-MiniLM 量化后模型 GPU 推理速度相比 BERT base 加速比高达 8.88；

2. **精度高**: 我们以 [MiniLMv2](https://arxiv.org/abs/2012.15828) 提出的 Multi-Head Self-Attention Relation Distillation 技术为基础，通过引入样本间关系知识蒸馏做了进一步算法优化，6 层 PP-MiniLM 模型在 CLUE 数据集上比 12 层 `bert-base-chinese` 高 0.62%，比同等规模的 TinyBERT<sub>6,</sub>、UER-py RoBERTa 分别高 2.57%、2.24%；

3. **参数规模小**：依托 Task-agnostic Distillation 技术和 PaddleSlim 裁剪技术，模型参数量相比 BERT 减少 52%。

**整体效果**

<<<<<<< HEAD
| Model                                     | #Params | #FLOPs | Speedup | AFQMC | TNEWS | IFLYTEK | CMNLI | OCNLI | CLUEWSC2020 | CSL   | Avg   |
| ----------------------------------------- | ------- | ------ | ------- | ----- | ----- | ------- | ----- | ----- | ----------- | ----- | ----- |
| BERT-base, Chinese                        | 102.3M  | 10.87B | 1.00x   | 74.14 | 56.81 | 61.10   | 81.19 | 74.85 | 79.93       | 81.47 | 72.78 |
| TinyBERT<sub>6,</sub> Chinese             | 59.7M   | 5.44B  | 1.90x   | 72.59 | 55.70 | 57.64   | 79.57 | 73.97 | 76.32       | 80.00 | 70.83 |
| UER-py RoBERTa L6-H768                    | 59.7M   | 5.44B  | 1.90x   | 69.62 | 66.45 | 59.91   | 76.89 | 71.36 | 71.05       | 82.87 | 71.16 |
| RBT6, Chinese                             | 59.7M   | 5.44B  | 1.90x   | 73.93 | 56.63 | 59.79   | 79.28 | 73.12 | 77.30       | 80.80 | 71.55 |
| ERNIE-Tiny                                | 90.7M   | 4.83B  | 2.22x   | 71.55 | 58.34 | 61.41   | 76.81 | 71.46 | 72.04       | 79.13 | 70.11 |
| PP-MiniLM 6L-768H                         | 59.7M   | 5.44B  | 2.15x   | 74.14 | 57.43 | 61.75   | 81.01 | 76.17 | 86.18       | 79.17 | 73.69 |
| PP-MiniLM 量化后                          | 59.8M   | -      | 7.34x   | 74.19 | 57.13 | 61.10   | 81.20 | 76.10 | 85.20       | 78.03 | 73.28 |
| PP-MiniLM 裁剪后                          | 49.1M   | 4.08B  | 2.74x   | 73.91 | 57.44 | 61.64   | 81.10 | 75.59 | 85.86       | 78.53 | 73.44 |
| PP-MiniLM 裁剪 + 量化后                   | 49.2M   | -      | 8.88x   | 74.00 | 57.37 | 61.33   | 81.09 | 75.56 | 85.85       | 78.57 | 73.40 |
| PP-MiniLM 裁剪 + 量化后 - FasterTokenizer | 49.2M   | -      | 5.36x   | 74.00 | 57.37 | 61.33   | 81.09 | 75.56 | 85.85       | 78.57 | 73.40 |
=======

| Model                         | #Params | #FLOPs | Speedup | AFQMC | TNEWS | IFLYTEK | CMNLI | OCNLI | CLUEWSC2020 | CSL   | CLUE 平均值 |
| ----------------------------- | ------- | ------ | ------- | ----- | ----- | ------- | ----- | ----- | ----------- | ----- | ----------- |
| BERT-base, Chinese            | 102.3M  | 10.87B | 1.00x   | 74.14 | 56.81 | 61.10   | 81.19 | 74.85 | 79.93       | 81.47 | 72.78       |
| TinyBERT<sub>6,</sub> Chinese | 59.7M   | 5.44B  | 1.90x   | 72.59 | 55.70 | 57.64   | 79.57 | 73.97 | 76.32       | 80.00 | 70.83       |
| UER-py RoBERTa L6-H768        | 59.7M   | 5.44B  | 1.90x   | 69.62 | 66.45 | 59.91   | 76.89 | 71.36 | 71.05       | 82.87 | 71.16       |
| RBT6, Chinese                 | 59.7M   | 5.44B  | 1.90x   | 73.93 | 56.63 | 59.79   | 79.28 | 73.12 | 77.30       | 80.80 | 71.55       |
| ERNIE-Tiny                    | 90.7M   | 4.83B  | 2.22x   | 71.55 | 58.34 | 61.41   | 76.81 | 71.46 | 72.04       | 79.13 | 70.11       |
| PP-MiniLM 6L-768H             | 59.7M   | 5.44B  | 2.15x   | 74.14 | 57.43 | 61.75   | 81.01 | 76.17 | 86.18       | 79.17 | 73.69       |
| PP-MiniLM 裁剪后              | 49.1M   | 4.08B  | 2.74x   | 73.91 | 57.44 | 61.64   | 81.10 | 75.59 | 85.86       | 78.53 | 73.44       |
| PP-MiniLM 裁剪 + 量化后       | 49.2M   | -      | 8.88x   | 74.00 | 57.37 | 61.33   | 81.09 | 75.56 | 85.85       | 78.57 | 73.40       |
>>>>>>> 078758e1


**NOTE：**

1.上表所有模型的精度测试均是基于下方超参数范围进行的 Grid Search 超参寻优。在每个配置下训练时，每隔 100 个 steps 在验证集上评估一次，取验证集上最佳准确率作为当前超参数配置下的准确率；
- batch sizes: 16, 32, 64;
- learning rates: 3e-5, 5e-5, 1e-4

2.量化后比量化前模型参数量多了 0.1M 是因为保存了 scale 值；

3.性能测试的环境：

- 硬件：NVIDIA Tesla T4 单卡；
- 软件：CUDA 11.1, cuDNN 8.1, TensorRT 7.2, PaddlePaddle 2.2.2；
- 实验配置：batch_size: 32, max_seq_len: 128；

<<<<<<< HEAD
其中，除上表最后两行 PPMiniLM 裁剪 + 量化后的模型是对 INT8 模型进行预测，其余模型均基于 FP32 精度测试。

4.PPMiniLM 模型除上表最后一行，均接入了 FasterTokenizer。从表中可以看出 FasterTokenizer 对模型的精度没有影响，裁剪、量化后的模型相对 BERT-base 的加速比从 5.36 倍加速到 8.88 倍。
=======
其中，除上表最后一行 PPMiniLM 裁剪 + 量化后的模型是对 INT8 模型进行预测，其余模型均基于 FP32 精度测试。

4.PPMiniLM 模型均接入了FasterTokenizer，FasterTokenizer 对模型的精度没有影响，但是会加快推理速度。
>>>>>>> 078758e1

**方案流程**

<p align="center">
<img src="./pp-minilm.png" width="950"/><br />
方案流程图
</p>

如上流程图所示，完整的中文小模型方案分为：导入 PP-MiniLM 中文预训练小模型、下游任务微调、裁剪、离线量化、预测部署五大步。下面会对这里的每一个步骤进行介绍。除了下游任务微调步骤，其余步骤均可以省略，但我们建议保留下面的每一个步骤。

以下是本范例模型的简要目录结构及说明：

```shell
.
├── general_distill              # 任务无关知识蒸馏目录
│ └── general_distill.py         # 任务无关知识蒸馏脚本
│ └── run.sh                     # 任务无关知识蒸馏启动脚本
│ └── README.md                  # 任务无关知识蒸馏文档
├── finetuning                   # 下游任务训练目录
│ └── run_clue.py                # CLUE 上的微调脚本
│ └── run_clue.sh                # CLUE 上的微调启动脚本
│ └── run_one_search.sh          # 单数据集下精调脚本
│ └── run_all_search.sh          # CLUE数据集下精调脚本
│ └── export_model.py            # 导出 fine-tuned 部署模型脚本
├── pruning                      # 裁剪、蒸馏目录
│ └── prune.py                   # 裁剪、蒸馏脚本
│ └── prune.sh                   # 裁剪、蒸馏启动脚本
│ └── export_model.py            # 导出裁剪训练得到的子模型（动、静态图模型）
├── quantization                 # 离线量化目录
│ └── quant_post.py              # 离线量化脚本
│ └── quant.sh                   # 离线量化启动脚本
├── inference                    # 预测目录
│ └── infer.py                   # 预测脚本
│ └── infer_all.sh               # 批量预测量化模型启动脚本
│ └── infer_perf.sh              # 量化模型性能测试启动脚本
├── data.py                      # 数据处理脚本
├── pp-minilm.png                # PP-MiniLM 方案流程图
└── README.md                    # 文档，本文件

```

<a name="导入PP-MiniLM"></a>

## 导入 PP-MiniLM

PP-MiniLM 是使用任务无关蒸馏方法，以 `roberta-wwm-ext-large` 做教师模型蒸馏产出的含 6 层 Transformer Encoder Layer、Hidden Size 为 768 的预训练小模型，在 CLUE 上 7 个分类任务上的模型精度超过 BERT<sub>base</sub>、TinyBERT<sub>6</sub>、UER-py RoBERTa L6-H768、RBT6。

可以这样导入 PP-MiniLM：

```python

from paddlenlp.transformers import PPMiniLMModel, PPMiniLMForSequenceClassification

model = PPMiniLMModel.from_pretrained('ppminilm-6l-768h')
model = PPMiniLMForSequenceClassification.from_pretrained('ppminilm-6l-768h') # 用于分类任务
```

PP-MiniLM 是一个 6 层的预训练模型，使用 `from_pretrained`导入 PP-MiniLM 之后，就可以在自己的数据集上进行 fine-tuning。接下来会介绍如何用下游任务数据在导入的 PP-MiniLM 上进行微调、进一步压缩及推理部署。

**NOTE：** 如果对 PP-MiniLM 的训练过程感兴趣，可以查看[任务无关蒸馏文档](general_distill/README.md)了解相关细节。

<a name="在下游任务上使用PP-MiniLM"></a>

## 在下游任务上使用 PP-MiniLM

PP-MiniLM 预训练小模型在 CLUE 中的 7 个分类数据集的平均精度上比 12 层 `bert-base-chinese` 高 0.62%，比同等规模的 TinyBERT、UER-py RoBERTa 分别高 2.57%、2.24%，因此我们推荐将 PP-MiniLM 运用在中文下游任务上。当然，如果想对已有模型进一步压缩，也可以参考这里的压缩方案，因为压缩方案是通用的。

本案例中会以 CLUE 中 7 个分类数据集为例介绍如何在下游任务上使用 PP-MiniLM。首先用 CLUE 中的数据集对预训练小模型 PP-MiniLM 进行微调，然后提供了一套压缩方案，即借助 [PaddleSlim](https://github.com/PaddlePaddle/PaddleSlim) 进行裁剪和量化，进一步对模型规模进行压缩，最终使用基于 TensorRT 的 [Paddle Inference](https://www.paddlepaddle.org.cn/documentation/docs/zh/develop/guides/05_inference_deployment/inference/inference_cn.html) 预测库对量化后的模型进行预测部署。裁剪、量化前，6 层 PP-MiniLM 的推理速度达 `bert-base-chinese` 的 2.15 倍，在下游任务上压缩完成后，模型推理速度高达`bert-base-chinese`的 8.88 倍。

<a name="数据介绍"></a>

### 数据介绍

本案例中下游任务使用的数据是 CLUE 中 7 个分类数据集，包括 AFQMC、TNEWS、IFLYTEK、OCNLI、CMNLI、CSL、CLUEWSC2020。在 Linux 环境下，运行 `run_clue.py` 这个 fine-tuning 脚本会将该数据集自动下载到`~/.paddlenlp/datasets/Clue/`目录下。

<a name="环境依赖"></a>

### 环境依赖

压缩方案依赖 [PaddleSlim](https://github.com/PaddlePaddle/PaddleSlim) 提供的裁剪、量化功能，因此需要安装 paddleslim。PaddleSlim 是个专注于深度学习模型压缩的工具库，提供剪裁、量化、蒸馏、和模型结构搜索等模型压缩策略，帮助用户快速实现模型的小型化。

```shell
pip install -U paddleslim -i https://pypi.org/simple
```

<a name="微调"></a>

### 微调

基于如下超参范围对 PP-MiniLM 在各个任务上进行 Grid Search 超参寻优：

- batch sizes: 16, 32, 64
- learning rates: 3e-5, 5e-5, 1e-4

<a name="运行方式"></a>

#### 运行方式

```shell
cd finetuning
mkdir ppminilm-6l-768h
sh run_all_search.sh ppminilm-6l-768h
```

如果只是在单个数据集上用特定 `batch_size`、`learning_rate` 微调，可以使用如下命令：

```
sh run_clue.sh CLUEWSC2020 1e-4 32 50 128 0 ppminilm-6l-768h
```

其中每个参数依次表示：CLUE 中的任务名称、学习率、batch size、epoch 数、最大序列长度、gpu id、模型名称（模型保存目录）。

<a name="微调后模型精度"></a>

#### 微调后模型精度

经过超参寻优后，我们可以得到在 CLUE 每个任务上验证集上有最高准确率的模型，CLUE 上各个任务上的最高准确率如下表：

| AFQMC | TNEWS | IFLYTEK | CMNLI | OCNLI | CLUEWSC2020 | CSL   | Avg   |
| ----- | ----- | ------- | ----- | ----- | ----------- | ----- | ----- |
| 74.14 | 57.43 | 61.75   | 81.01 | 76.17 | 86.18       | 79.17 | 73.69 |



超参寻优完成后，保存下每个数据集下有最高准确率的模型，以及其对应的超参数，因裁剪、量化等后续步骤需要用到最好的模型和超参数。

<a name="导出微调后模型"></a>

#### 导出微调后模型

模型在训练完成之后，可以选择每个数据集下效果最好的模型进行导出：

```shell
export TASK_NAME=CLUEWSC2020
export MODEL_PATH=ppminilm-6l-768h
export LR=1e-4
export BS=32

python export_model.py --task_name ${TASK_NAME} --model_path ${MODEL_PATH}/models/${TASK_NAME}/${LR}_${BS}/
```

静态图（部署）模型路径与动态图模型的路径相同，文件名为 `inference.pdmodel` , `inference.pdiparams` 和 `inference.pdiparams.info` 。

<a name="裁剪"></a>

### 裁剪

这一步主要使用 PaddleSlim 对下游任务上的模型宽度进行裁剪，进一步压缩模型的大小。

该过程会以上一步的模型（即 fine-tuning 后得到的最好模型）当作教师模型，蒸馏宽度为 3/4 的学生模型。经过我们的实验，在 6L768H 条件下，模型宽度压缩为原来的 3/4，平均精度下降 0.25。

<a name="原理简介"></a>

#### 原理简介

本方案采取的裁剪方法参考了 [DynaBERT-Dynamic BERT with Adaptive Width and Depth](https://arxiv.org/pdf/2004.04037) 中的策略。首先对预训练模型和 Head 进行重要性排序，保证更重要的 Head 不容易被裁掉，然后用原模型作为蒸馏过程中的教师模型，宽度更小的（本案例是 3/4 宽度）模型作为学生模型，蒸馏得到的学生模型就是我们裁剪得到的模型。

<a name="运行方式"></a>

#### 运行方式

假设需要对上一步 fine-tuned 模型 `../finetuning/ppminilm-6l-768h/models/CLUEWSC2020/1e-4_32` 进行裁剪，其中 `learning_rate`、`batch_size` 可以继续使用 fine-tuning 时的参数，这里执行的是宽度 `0.75` 的裁剪，可以使用如下命令运行：

```shell
cd pruning
export FT_MODELS=../finetuning/ppminilm-6l-768h/models/CLUEWSC2020/1e-4_32

sh prune.sh CLUEWSC2020 1e-4 32 50 128 0 ${FT_MODELS} 0.75
```
其中每个参数依次表示：CLUE 中的任务名称、学习率、batch size、epoch 数、最大序列长度、gpu id、学生模型的地址、裁剪后宽度比例列表。执行完成后，模型保存的路径位于 `pruned_models/CLUEWSC2020/0.75/best_model/`。

<a name="裁剪后模型精度"></a>

#### 裁剪后模型精度

经过裁剪后，CLUE 上各个任务上的精度如下表所示。相比起裁剪前，CLUE 数据集上平均值下降 0.25。模型的参数量由 59.7M 下降到 49.1M。

| Model            | AFQMC | TNEWS | IFLYTEK | CMNLI | OCNLI | CLUEWSC2020 | CSL   | Avg   |
| ---------------- | ----- | ----- | ------- | ----- | ----- | ----------- | ----- | ----- |
| PP-MiniLM 裁剪后 | 73.91 | 57.44 | 61.64   | 81.10 | 75.59 | 85.86       | 78.53 | 73.44 |


<a name="导出裁剪后的模型"></a>

#### 导出裁剪后的模型

这一步可以同时导出经过裁剪后特定宽度下模型的动、静态图的模型和参数等文件。

以 CLUEWSC2020 数据集为例，导出模型：

```shell

export MODEL_PATH=pruned_models
export TASK_NAME=CLUEWSC2020
sh export.sh ${MODEL_PATH} ${TASK_NAME}
```

或者可以批量导出 CLUE 各个任务上的模型：

```shell

sh export_all.sh
cd ..
```

导出的静态图模型、参数等文件位于 `${MODEL_PATH}/${TASK_NAME}/0.75/sub_static/` 目录下，有 `float.pdmodel`、`float.pdiparams`、`float.pdiparams.info` 三个文件。

导出的动态图参数等文件位于 `${MODEL_PATH}/${TASK_NAME}/0.75/sub/model_width_0.75000/` 目录下，有 `model_state.pdparams` 和 `model_config.json` 两个文件。需要注意的是，此动态图模型不能通过原始 Transformer API 将参数正确载入，因为裁剪后模型不再符合 Transformer 的组网，例如 q、k、v 的 weight 的 shape 是 `[hidden_size, hidden_size * width_mul]` ，不再是 `[hidden_size, hidden_size]`。

<a name="量化"></a>

### 量化

```shell
cd quantization
```

<a name="原理简介"></a>

#### 原理简介

这里的量化采用的是静态离线量化方法，即不需要训练，只使用少量校准数据计算量化因子，就可快速得到量化模型。这一步需要有训练好的预测（静态图）模型。因此，需要对前序步骤产出的模型进行导出（参考上方导出模型的运行方式）。

量化我们可以借助 PaddleSlim 提供的离线量化 API `paddleslim.quant.quant_post_static` 实现，我们这一步使用了 `mse`、`avg`、`abs_max`、`hist` 四种对于激活 Tensor 的量化方法，以及 `channel_wise_abs_max` 对权重 Tensor 的量化方法，并使用 4、8 两种校准集数量，对 `matmul`、`matmul_v2` 算子进行量化。

<a name="运行方式"></a>

#### 运行方式

运行如下脚本可以对裁剪后的模型进行量化：

```shell
export MODEL_DIR=../pruning/pruned_models/
python quant_post.py --task_name $TASK_NAME --input_dir ${MODEL_DIR}/${TASK_NAME}/0.75/sub_static
```

可以批量对所有数据集下的 FP32 模型进行量化：

```shell
sh quant_all.sh
cd ..
```

<a name="量化后模型精度"></a>

#### 量化后模型精度

经过量化后，CLUE 上各个任务上的精度如下表，对 PPMiniLM 进行量化后，精度比原 FP32 模型下降 0.19；对裁剪后的模型进行量化，精度几乎无损（-0.04）：

| NO   | Model                   | AFQMC | TNEWS | IFLYTEK | CMNLI | OCNLI | CLUEWSC2020 | CSL   | Avg   |
| ---- | ----------------------- | ----- | ----- | ------- | ----- | ----- | ----------- | ----- | ----- |
| 1    | PP-MiniLM               | 74.24 | 57.21 | 61.1    | 81.16 | 76.17 | 85.53       | 78.90 | 73.47 |
| 1    | PP-MiniLM 量化后        | 74.19 | 57.13 | 61.10   | 81.20 | 76.10 | 85.20       | 78.03 | 73.28 |
| 2    | PP-MiniLM 裁剪后        | 73.91 | 57.44 | 61.64   | 81.10 | 75.59 | 85.86       | 78.53 | 73.44 |
| 2    | PP-MiniLM 裁剪 + 量化后 | 74.00 | 57.37 | 61.33   | 81.09 | 75.56 | 85.85       | 78.57 | 73.40 |


**NOTE：** 实验 1 是补充实验，PPMiniLM 和 实验 2 中裁剪前的 PPMiniLM 模型精度不同。

最后，值得注意的是，PP-MiniLM 是基于 `roberta-wwm-ext-large` 做教师模型蒸馏得到的学生模型，如果你有更好的 24 层中文预训练模型，可以基于[任务无关蒸馏文档](general_distill/README.md)中介绍的蒸馏过程，训练出一个比 PP-MiniLM 精度更高，在下游任务上表现更好的 6 层小模型。

<a name="预测"></a>

### 预测

预测部署借助 PaddlePaddle 安装包中自带的 [Paddle Inference](https://www.paddlepaddle.org.cn/documentation/docs/zh/develop/guides/05_inference_deployment/inference/inference_cn.html) 进行预测。

<a name="环境要求"></a>

#### 环境要求

这一步依赖安装有预测库的 PaddlePaddle 2.2.2。可以在 [PaddlePaddle 官网](https://paddleinference.paddlepaddle.org.cn/user_guides/download_lib.html#python) 根据机器环境选择合适的 Python 预测库进行安装。

想要得到更明显的加速效果，推荐在 NVIDA Tensor Core GPU（如 T4、A10、A100)上进行测试，本案例基于 T4 测试。若在 V 系列 GPU 卡上测试，由于其不支持 Int8 Tensor Core，加速效果将达不到本文档表格中的效果。

本案例是在 NVIDIA Tesla T4 单卡上，使用 CUDA 11.1、cuDNN 8.1、TensorRT 7.2 进行预测。

<a name="运行方式"></a>

#### 运行方式

这里使用了动态 shape 功能，因此需要设置 TensorRT 子图输入shape 的范围。用户需要事先根据自己的模型结构和数据 shape 的范围，设置 TensorRT 子图输入的 shape 的最大、最小、以及最优的范围，其中最优范围可以按照数据分布选择最常见的来设置。动态 shape 的设置可以参考[官方文档](https://paddleinference.paddlepaddle.org.cn/optimize/paddle_trt.html#dynamic-shape)中的教程，以及本案例中 infer.py 脚本中的 160 行 - 206 行）。

INT8 预测运行脚本：

```shell

cd inference
export task=tnews
export algo=mse
export bs=4
python infer.py --task_name ${task}  --model_path  ../quantization/${task}_quant_models/${algo}${bs}/int8  --int8 --use_trt
```
如果想要批量对量化模型进行预测并输出不同量化策略产出模型的精度，可以使用如下的脚本批量预测：

```shell
sh infer_all.sh
```

FP32 预测运行脚本：

```shell
python infer.py --task_name ${task}  --model_path  $MODEL_PATH --use_trt
```

<a name="性能测试"></a>

#### 性能测试

测试性能环境同上。本案例测试采用的是 CLUE TNEWS 数据集下量化方法为 `mse`、校准集数量为 4 得到的量化模型，在 TNEWS 的验证集上统计 5 次端到端预测的总耗时（前 20 个 steps 作为 warmup steps）并求平均。其中 `batch_size` 为 32，`max_seq_len` 为 128。

启动性能测试需要对 `infer.py` 脚本传入参数 `--perf`，运行性能测试脚本可以得到 PP-MiniLM、PP-MiniLM 裁剪后、PP-MiniLM 量化后模型预测的耗时：

```shell

bash infer_perf.sh
cd ..
```

下表后三行分别是微调后的模型、裁剪后的模型、量化后模型的总耗时情况。
取 5 个测试时长取平均，可以发现借助 PaddleSlim 裁剪、量化后的模型是原 BERT<sub>base</sub>模型推理速度的 8.88 倍，其中裁剪后的模型是 BERT<sub>base</sub>推理速度的 2.74 倍。

<<<<<<< HEAD
|                                           | 平均耗时(s) | 加速比    |
| ----------------------------------------- | ----------- | --------- |
| BERT<sub>base</sub>                       | 18.97986    | 1.00x     |
| PP-MiniLM                                 | 8.82121     | 2.15x     |
| PP-MiniLM 量化后                          | 2.58599     | 7.34x     |
| PP-MiniLM 裁剪后                          | 6.92274     | 2.74x     |
| PP-MiniLM 裁剪 + 量化后                   | 2.13698     | **8.88x** |
| PP-MiniLM 裁剪 + 量化后 - FasterTokenizer | 3.54076     | 5.36x     |
=======
|                         | 平均耗时(s) | 加速比 |
| ----------------------- | ----------- | ------ |
| BERT<sub>base</sub>     | 18.97986    | 1.00x  |
| PP-MiniLM               | 8.82121     | 2.15x  |
| PP-MiniLM 裁剪后        | 6.92274     | 2.74x  |
| PP-MiniLM 裁剪 + 量化后 | 2.13698     | 8.88x  |

>>>>>>> 078758e1


<a name="参考文献"></a>

## 参考文献

1.Wang W, Bao H, Huang S, Dong L, Wei F. MiniLMv2: Multi-Head Self-Attention Relation Distillation for Compressing Pretrained Transformers[J]. arXiv preprint arXiv:2012.15828v2, 2021.

2.Hou L, Huang Z, Shang L, Jiang X, Chen X and Liu Q. DynaBERT: Dynamic BERT with Adaptive Width and Depth[J]. arXiv preprint arXiv:2004.04037, 2020.

3.Cai H, Gan C, Wang T, Zhang Z, and Han S. Once for all: Train one network and specialize it for efficient deployment[J]. arXiv preprint arXiv:1908.09791, 2020.

4.Wu H, Judd P, Zhang X, Isaev M and Micikevicius P. Integer Quantization for Deep Learning Inference: Principles and Empirical Evaluation[J]. arXiv preprint arXiv:2004.09602v1, 2020.<|MERGE_RESOLUTION|>--- conflicted
+++ resolved
@@ -39,7 +39,6 @@
 
 **整体效果**
 
-<<<<<<< HEAD
 | Model                                     | #Params | #FLOPs | Speedup | AFQMC | TNEWS | IFLYTEK | CMNLI | OCNLI | CLUEWSC2020 | CSL   | Avg   |
 | ----------------------------------------- | ------- | ------ | ------- | ----- | ----- | ------- | ----- | ----- | ----------- | ----- | ----- |
 | BERT-base, Chinese                        | 102.3M  | 10.87B | 1.00x   | 74.14 | 56.81 | 61.10   | 81.19 | 74.85 | 79.93       | 81.47 | 72.78 |
@@ -52,19 +51,6 @@
 | PP-MiniLM 裁剪后                          | 49.1M   | 4.08B  | 2.74x   | 73.91 | 57.44 | 61.64   | 81.10 | 75.59 | 85.86       | 78.53 | 73.44 |
 | PP-MiniLM 裁剪 + 量化后                   | 49.2M   | -      | 8.88x   | 74.00 | 57.37 | 61.33   | 81.09 | 75.56 | 85.85       | 78.57 | 73.40 |
 | PP-MiniLM 裁剪 + 量化后 - FasterTokenizer | 49.2M   | -      | 5.36x   | 74.00 | 57.37 | 61.33   | 81.09 | 75.56 | 85.85       | 78.57 | 73.40 |
-=======
-
-| Model                         | #Params | #FLOPs | Speedup | AFQMC | TNEWS | IFLYTEK | CMNLI | OCNLI | CLUEWSC2020 | CSL   | CLUE 平均值 |
-| ----------------------------- | ------- | ------ | ------- | ----- | ----- | ------- | ----- | ----- | ----------- | ----- | ----------- |
-| BERT-base, Chinese            | 102.3M  | 10.87B | 1.00x   | 74.14 | 56.81 | 61.10   | 81.19 | 74.85 | 79.93       | 81.47 | 72.78       |
-| TinyBERT<sub>6,</sub> Chinese | 59.7M   | 5.44B  | 1.90x   | 72.59 | 55.70 | 57.64   | 79.57 | 73.97 | 76.32       | 80.00 | 70.83       |
-| UER-py RoBERTa L6-H768        | 59.7M   | 5.44B  | 1.90x   | 69.62 | 66.45 | 59.91   | 76.89 | 71.36 | 71.05       | 82.87 | 71.16       |
-| RBT6, Chinese                 | 59.7M   | 5.44B  | 1.90x   | 73.93 | 56.63 | 59.79   | 79.28 | 73.12 | 77.30       | 80.80 | 71.55       |
-| ERNIE-Tiny                    | 90.7M   | 4.83B  | 2.22x   | 71.55 | 58.34 | 61.41   | 76.81 | 71.46 | 72.04       | 79.13 | 70.11       |
-| PP-MiniLM 6L-768H             | 59.7M   | 5.44B  | 2.15x   | 74.14 | 57.43 | 61.75   | 81.01 | 76.17 | 86.18       | 79.17 | 73.69       |
-| PP-MiniLM 裁剪后              | 49.1M   | 4.08B  | 2.74x   | 73.91 | 57.44 | 61.64   | 81.10 | 75.59 | 85.86       | 78.53 | 73.44       |
-| PP-MiniLM 裁剪 + 量化后       | 49.2M   | -      | 8.88x   | 74.00 | 57.37 | 61.33   | 81.09 | 75.56 | 85.85       | 78.57 | 73.40       |
->>>>>>> 078758e1
 
 
 **NOTE：**
@@ -81,15 +67,9 @@
 - 软件：CUDA 11.1, cuDNN 8.1, TensorRT 7.2, PaddlePaddle 2.2.2；
 - 实验配置：batch_size: 32, max_seq_len: 128；
 
-<<<<<<< HEAD
 其中，除上表最后两行 PPMiniLM 裁剪 + 量化后的模型是对 INT8 模型进行预测，其余模型均基于 FP32 精度测试。
 
 4.PPMiniLM 模型除上表最后一行，均接入了 FasterTokenizer。从表中可以看出 FasterTokenizer 对模型的精度没有影响，裁剪、量化后的模型相对 BERT-base 的加速比从 5.36 倍加速到 8.88 倍。
-=======
-其中，除上表最后一行 PPMiniLM 裁剪 + 量化后的模型是对 INT8 模型进行预测，其余模型均基于 FP32 精度测试。
-
-4.PPMiniLM 模型均接入了FasterTokenizer，FasterTokenizer 对模型的精度没有影响，但是会加快推理速度。
->>>>>>> 078758e1
 
 **方案流程**
 
@@ -410,9 +390,9 @@
 ```
 
 下表后三行分别是微调后的模型、裁剪后的模型、量化后模型的总耗时情况。
-取 5 个测试时长取平均，可以发现借助 PaddleSlim 裁剪、量化后的模型是原 BERT<sub>base</sub>模型推理速度的 8.88 倍，其中裁剪后的模型是 BERT<sub>base</sub>推理速度的 2.74 倍。
-
-<<<<<<< HEAD
+
+取 5 个测试时长取平均，可以发现裁剪、量化后的模型是原 BERT<sub>base</sub> 模型推理速度的 8.88 倍，其中只经过裁剪后的模型是 BERT<sub>base</sub> 推理速度的 2.74 倍，只经过量化后的模型是 BERT<sub>base</sub> 推理速度的 7.34倍，接入 FasterTokenizer 前，裁剪、量化后的推理速度是原 BERT<sub>base</sub> 模型推理速度的 5.36 倍。
+
 |                                           | 平均耗时(s) | 加速比    |
 | ----------------------------------------- | ----------- | --------- |
 | BERT<sub>base</sub>                       | 18.97986    | 1.00x     |
@@ -421,15 +401,6 @@
 | PP-MiniLM 裁剪后                          | 6.92274     | 2.74x     |
 | PP-MiniLM 裁剪 + 量化后                   | 2.13698     | **8.88x** |
 | PP-MiniLM 裁剪 + 量化后 - FasterTokenizer | 3.54076     | 5.36x     |
-=======
-|                         | 平均耗时(s) | 加速比 |
-| ----------------------- | ----------- | ------ |
-| BERT<sub>base</sub>     | 18.97986    | 1.00x  |
-| PP-MiniLM               | 8.82121     | 2.15x  |
-| PP-MiniLM 裁剪后        | 6.92274     | 2.74x  |
-| PP-MiniLM 裁剪 + 量化后 | 2.13698     | 8.88x  |
-
->>>>>>> 078758e1
 
 
 <a name="参考文献"></a>
