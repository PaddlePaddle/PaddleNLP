# BERT Compression Based on PaddleSlim

BERT-base模型是一个迁移能力很强的通用语义表示模型，但是模型中也有一些参数冗余。本教程将介绍如何使用PaddleSlim对BERT-base模型进行压缩。

## 压缩结果

基于`bert-base-uncased` 在GLUE dev数据集上的finetune结果进行压缩。压缩后模型精度和压缩前模型在GLUE dev数据集上的精度对比如下表所示:

| Task  | Metric                       | Result            | Result with PaddleSlim |
|:-----:|:----------------------------:|:-----------------:|:----------------------:|
| SST-2 | Accuracy                     |      0.93005      |       0.931193         |
| QNLI  | Accuracy                     |      0.91781      |       0.920740         |
| CoLA  | Mattehew's corr              |      0.59557      |       0.601244         |
| MRPC  | F1/Accuracy                  |  0.91667/0.88235  |   0.91740/0.88480      |
| STS-B | Person/Spearman corr         |  0.88847/0.88350  |   0.89271/0.88958      |
| QQP   | Accuracy/F1                  |  0.90581/0.87347  |   0.90994/0.87947      |
| MNLI  | Matched acc/MisMatched acc   |  0.84422/0.84825  |   0.84687/0.85242      |
| RTE   | Accuracy                     |      0.711191     |       0.718412         |

压缩后模型相比压缩前加速约59%（测试环境: T4, FP32, batch_size=16），模型参数大小减小26%（从110M减少到81M）。

## 快速开始
本教程示例以GLUE/SST-2 数据集为例。

### Fine-tuing
首先需要对Pretrain-Model在实际的下游任务上进行Finetuning，得到需要压缩的模型。

```shell
cd ../../benchmark/glue/
```

```python
export CUDA_VISIBLE_DEVICES=0
export TASK_NAME=SST-2

python -u ./run_glue.py \
    --model_type bert \
    --model_name_or_path bert-base-uncased \
    --task_name $TASK_NAME \
    --max_seq_length 128 \
    --batch_size 32   \
    --learning_rate 2e-5 \
    --num_train_epochs 3 \
    --logging_steps 1 \
    --save_steps 500 \
    --output_dir ./tmp/$TASK_NAME/ \
    --n_gpu 1 \
```
<<<<<<< HEAD
参数详细含义参考[README.md](../../benchmark/glue)
=======
参数详细含义参考[README.md](../../benchmark/glue/README.md)
>>>>>>> 0a111bb6
Fine-tuning 在dev上的结果如压缩结果表格中Result那一列所示。

### 环境配置
压缩功能依赖PaddlePaddle 2.0及以上版本，以及最新版本的PaddleNLP和PaddleSlim.
```shell
pip install paddlenlp\>=2.0rc
pip install paddleslim==2.0.0 -i https://pypi.org/simple
```

### 压缩训练

```python
python -u ./run_glue_ofa.py --model_type bert \
          --model_name_or_path ${task_pretrained_model_dir} \
          --task_name $TASK_NAME --max_seq_length 128     \
          --batch_size 32       \
          --learning_rate 2e-5     \
          --num_train_epochs 6     \
          --logging_steps 10     \
          --save_steps 100     \
          --output_dir ./tmp/$TASK_NAME \
          --n_gpu 1 \
          --width_mult_list 1.0 0.8333333333333334 0.6666666666666666 0.5
```
其中参数释义如下：
- `model_type` 指示了模型类型，当前仅支持BERT模型。
- `model_name_or_path` 指示了某种特定配置的模型，对应有其预训练模型和预训练时使用的 tokenizer。若模型相关内容保存在本地，这里也可以提供相应目录地址。
- `task_name` 表示 Fine-tuning 的任务。
- `max_seq_length` 表示最大句子长度，超过该长度将被截断。
- `batch_size` 表示每次迭代**每张卡**上的样本数目。
- `learning_rate` 表示基础学习率大小，将于learning rate scheduler产生的值相乘作为当前学习率。
- `num_train_epochs` 表示训练轮数。
- `logging_steps` 表示日志打印间隔。
- `save_steps` 表示模型保存及评估间隔。
- `output_dir` 表示模型保存路径。
- `n_gpu` 表示使用的 GPU 卡数。若希望使用多卡训练，将其设置为指定数目即可；若为0，则使用CPU。
- `width_mult_list` 表示压缩训练过程中，对每层Transformer Block的宽度选择的范围。

压缩训练之后在dev上的结果如压缩结果表格中Result with PaddleSlim那一列所示，速度相比原始模型加速59%。

## 压缩原理

1. 对Fine-tuning得到模型通过计算参数及其梯度的乘积得到参数的重要性，把模型参数根据重要性进行重排序。
2. 超网络中最大的子网络选择和Bert-base模型网络结构一致的网络结构，其他小的子网络是对最大网络的进行不同的宽度选择来得到的，宽度选择具体指的是网络中的参数进行裁剪，所有子网络在整个训练过程中都是参数共享的。
2. 用重排序之后的模型参数作为超网络模型的初始化参数。
3. Fine-tuning之后的模型作为教师网络，超网络作为学生网络，进行知识蒸馏。

<p align="center">
<img src="./imgs/ofa_bert.jpg" width="950"/><br />
整体流程图
</p>

## 参考论文

1. Lu Hou, Zhiqi Huang, Lifeng Shang, Xin Jiang, Xiao Chen, Qun Liu. DynaBERT: Dynamic BERT with Adaptive Width and Depth.
2. H. Cai, C. Gan, T. Wang, Z. Zhang, and S. Han. Once for all: Train one network and specialize it for efficient deployment.<|MERGE_RESOLUTION|>--- conflicted
+++ resolved
@@ -46,11 +46,7 @@
     --output_dir ./tmp/$TASK_NAME/ \
     --n_gpu 1 \
 ```
-<<<<<<< HEAD
-参数详细含义参考[README.md](../../benchmark/glue)
-=======
 参数详细含义参考[README.md](../../benchmark/glue/README.md)
->>>>>>> 0a111bb6
 Fine-tuning 在dev上的结果如压缩结果表格中Result那一列所示。
 
 ### 环境配置
