--- conflicted
+++ resolved
@@ -439,12 +439,9 @@
         num_heads=model.bert.config['num_attention_heads'])
     reorder_neuron_head(ofa_model.model, head_importance, neuron_importance)
 
-<<<<<<< HEAD
-=======
     if paddle.distributed.get_world_size() > 1:
         ofa_model.model = paddle.DataParallel(ofa_model.model)
 
->>>>>>> 5be07e4a
     if args.max_steps > 0:
         num_training_steps = args.max_steps
         num_train_epochs = math.ceil(num_training_steps /
