# Copyright (c) 2020 PaddlePaddle Authors. All Rights Reserved.
#
# Licensed under the Apache License, Version 2.0 (the "License");
# you may not use this file except in compliance with the License.
# You may obtain a copy of the License at
#
#     http://www.apache.org/licenses/LICENSE-2.0
#
# Unless required by applicable law or agreed to in writing, software
# distributed under the License is distributed on an "AS IS" BASIS,
# WITHOUT WARRANTIES OR CONDITIONS OF ANY KIND, either express or implied.
# See the License for the specific language governing permissions and
# limitations under the License.

from functools import partial
import argparse
import os
import random
import time

import numpy as np
import paddle
import paddle.nn.functional as F
import paddlenlp as ppnlp
from paddlenlp.data import Stack, Tuple, Pad
from paddlenlp.datasets import load_dataset
from paddlenlp.transformers import LinearDecayWithWarmup

from utils import convert_example

# yapf: disable
parser = argparse.ArgumentParser()
parser.add_argument("--save_dir", default='./checkpoint', type=str, help="The output directory where the model checkpoints will be written.")
parser.add_argument("--max_seq_length", default=128, type=int, help="The maximum total input sequence length after tokenization. "
    "Sequences longer than this will be truncated, sequences shorter will be padded.")
parser.add_argument("--batch_size", default=64, type=int, help="Batch size per GPU/CPU for training.")
parser.add_argument("--learning_rate", default=5e-5, type=float, help="The initial learning rate for Adam.")
parser.add_argument("--weight_decay", default=0.0, type=float, help="Weight decay if we apply some.")
parser.add_argument("--epochs", default=3, type=int, help="Total number of training epochs to perform.")
parser.add_argument("--warmup_proportion", default=0.0, type=float, help="Linear warmup proption over the training process.")
parser.add_argument("--init_from_ckpt", type=str, default=None, help="The path of checkpoint to be loaded.")
parser.add_argument("--seed", type=int, default=1000, help="random seed for initialization")
parser.add_argument('--device', choices=['cpu', 'gpu', 'xpu'], default="gpu", help="Select which device to train model, defaults to gpu.")
args = parser.parse_args()
# yapf: enable


def set_seed(seed):
    """sets random seed"""
    random.seed(seed)
    np.random.seed(seed)
    paddle.seed(seed)


@paddle.no_grad()
def evaluate(model, criterion, metric, data_loader):
    """
    Given a dataset, it evals model and computes the metric.
    Args:
        model(obj:`paddle.nn.Layer`): A model to classify texts.
        data_loader(obj:`paddle.io.DataLoader`): The dataset loader which generates batches.
        criterion(obj:`paddle.nn.Layer`): It can compute the loss.
        metric(obj:`paddle.metric.Metric`): The evaluation metric.
    """
    model.eval()
    metric.reset()
    losses = []
    for batch in data_loader:
        input_ids, token_type_ids, labels = batch
        logits = model(input_ids, token_type_ids)
        loss = criterion(logits, labels)
        losses.append(loss.numpy())
        correct = metric.compute(logits, labels)
        metric.update(correct)
        accu = metric.accumulate()
    print("eval loss: %.5f, accu: %.5f" % (np.mean(losses), accu))
    model.train()
    metric.reset()


def create_dataloader(dataset,
                      mode='train',
                      batch_size=1,
                      batchify_fn=None,
                      trans_fn=None):
    if trans_fn:
        dataset = dataset.map(trans_fn)

    shuffle = True if mode == 'train' else False
    if mode == 'train':
        batch_sampler = paddle.io.DistributedBatchSampler(
            dataset, batch_size=batch_size, shuffle=shuffle)
    else:
        batch_sampler = paddle.io.BatchSampler(
            dataset, batch_size=batch_size, shuffle=shuffle)

    return paddle.io.DataLoader(
        dataset=dataset,
        batch_sampler=batch_sampler,
        collate_fn=batchify_fn,
        return_list=True)
<<<<<<< HEAD


def convert_example(example, tokenizer, max_seq_length=512, is_test=False):
    """
    Builds model inputs from a sequence or a pair of sequence for sequence classification tasks
    by concatenating and adding special tokens. And creates a mask from the two sequences passed 
    to be used in a sequence-pair classification task.
        
    A BERT sequence has the following format:
    - single sequence: ``[CLS] X [SEP]``
    It returns the first portion of the mask (0's).
    Args:
        example(obj:`list[str]`): List of input data, containing text and label if it have label.
        tokenizer(obj:`PretrainedTokenizer`): This tokenizer inherits from :class:`~paddlenlp.transformers.PretrainedTokenizer` 
            which contains most of the methods. Users should refer to the superclass for more information regarding methods.
        max_seq_len(obj:`int`): The maximum total input sequence length after tokenization. 
            Sequences longer than this will be truncated, sequences shorter will be padded.
        is_test(obj:`False`, defaults to `False`): Whether the example contains label or not.
    Returns:
        input_ids(obj:`list[int]`): The list of token ids.
        token_type_ids(obj: `list[int]`): List of sequence pair mask.
        label(obj:`numpy.array`, data type of int64, optional): The input label if not is_test.
    """
    encoded_inputs = tokenizer(text=example["text"], max_seq_len=max_seq_length)
    input_ids = encoded_inputs["input_ids"]
    token_type_ids = encoded_inputs["token_type_ids"]

    if is_test:
        return input_ids, token_type_ids
    label = np.array([example["label"]], dtype="int64")
    return input_ids, token_type_ids, label
=======
>>>>>>> bca4e222


def do_train():
    paddle.set_device("gpu:3")
    rank = paddle.distributed.get_rank()
    if paddle.distributed.get_world_size() > 1:
        paddle.distributed.init_parallel_env()

    set_seed(args.seed)

    train_ds, dev_ds = load_dataset("chnsenticorp", splits=["train", "dev"])

    # If you wanna use bert/roberta/electra pretrained model,
    model = ppnlp.transformers.BertForSequenceClassification.from_pretrained(
        'bert-base-chinese', num_classes=2, accelerate_mode=True)
    print("model.accelerate_mode ", model.accelerate_mode)

    # If you wanna use bert/roberta/electra pretrained model,
    tokenizer = ppnlp.transformers.BertTokenizer.from_pretrained(
        'bert-base-chinese', accelerate_mode=True)
    print("tokenizer.accelerate_mode ", tokenizer.accelerate_mode)

    trans_func = partial(
        convert_example,
        tokenizer=tokenizer,
        max_seq_length=args.max_seq_length)
    batchify_fn = lambda samples, fn=Tuple(
        Pad(axis=0, pad_val=tokenizer.pad_token_id),  # input
        Pad(axis=0, pad_val=tokenizer.pad_token_type_id),  # segment
        Stack(dtype="int64")  # label
    ): [data for data in fn(samples)]
    train_data_loader = create_dataloader(
        train_ds,
        mode='train',
        batch_size=args.batch_size,
        batchify_fn=batchify_fn,
        trans_fn=trans_func)
    dev_data_loader = create_dataloader(
        dev_ds,
        mode='dev',
        batch_size=args.batch_size,
        batchify_fn=batchify_fn,
        trans_fn=trans_func)

    if args.init_from_ckpt and os.path.isfile(args.init_from_ckpt):
        state_dict = paddle.load(args.init_from_ckpt)
        model.set_dict(state_dict)
    model = paddle.DataParallel(model)

    num_training_steps = len(train_data_loader) * args.epochs

    lr_scheduler = LinearDecayWithWarmup(args.learning_rate, num_training_steps,
                                         args.warmup_proportion)

    # Generate parameter names needed to perform weight decay.
    # All bias and LayerNorm parameters are excluded.
    decay_params = [
        p.name for n, p in model.named_parameters()
        if not any(nd in n for nd in ["bias", "norm"])
    ]
    optimizer = paddle.optimizer.AdamW(
        learning_rate=lr_scheduler,
        parameters=model.parameters(),
        weight_decay=args.weight_decay,
        apply_decay_param_fun=lambda x: x in decay_params)

    criterion = paddle.nn.loss.CrossEntropyLoss()
    metric = paddle.metric.Accuracy()

    global_step = 0
    tic_train = time.time()
    for epoch in range(1, args.epochs + 1):
        for step, batch in enumerate(train_data_loader, start=1):
            input_ids, token_type_ids, labels = batch
            logits = model(input_ids, token_type_ids)
            loss = criterion(logits, labels)
            probs = F.softmax(logits, axis=1)
            correct = metric.compute(probs, labels)
            metric.update(correct)
            acc = metric.accumulate()

            global_step += 1
            if global_step % 10 == 0 and rank == 0:
                print(
                    "global step %d, epoch: %d, batch: %d, loss: %.5f, accu: %.5f, speed: %.2f step/s"
                    % (global_step, epoch, step, loss, acc,
                       10 / (time.time() - tic_train)))
                tic_train = time.time()
            loss.backward()
            optimizer.step()
            lr_scheduler.step()
            optimizer.clear_grad()
            if global_step % 100 == 0 and rank == 0:
                save_dir = os.path.join(args.save_dir, "model_%d" % global_step)
                if not os.path.exists(save_dir):
                    os.makedirs(save_dir)
                evaluate(model, criterion, metric, dev_data_loader)
                model._layers.save_pretrained(save_dir)
                tokenizer.save_pretrained(save_dir)


if __name__ == "__main__":
    do_train()<|MERGE_RESOLUTION|>--- conflicted
+++ resolved
@@ -99,40 +99,6 @@
         batch_sampler=batch_sampler,
         collate_fn=batchify_fn,
         return_list=True)
-<<<<<<< HEAD
-
-
-def convert_example(example, tokenizer, max_seq_length=512, is_test=False):
-    """
-    Builds model inputs from a sequence or a pair of sequence for sequence classification tasks
-    by concatenating and adding special tokens. And creates a mask from the two sequences passed 
-    to be used in a sequence-pair classification task.
-        
-    A BERT sequence has the following format:
-    - single sequence: ``[CLS] X [SEP]``
-    It returns the first portion of the mask (0's).
-    Args:
-        example(obj:`list[str]`): List of input data, containing text and label if it have label.
-        tokenizer(obj:`PretrainedTokenizer`): This tokenizer inherits from :class:`~paddlenlp.transformers.PretrainedTokenizer` 
-            which contains most of the methods. Users should refer to the superclass for more information regarding methods.
-        max_seq_len(obj:`int`): The maximum total input sequence length after tokenization. 
-            Sequences longer than this will be truncated, sequences shorter will be padded.
-        is_test(obj:`False`, defaults to `False`): Whether the example contains label or not.
-    Returns:
-        input_ids(obj:`list[int]`): The list of token ids.
-        token_type_ids(obj: `list[int]`): List of sequence pair mask.
-        label(obj:`numpy.array`, data type of int64, optional): The input label if not is_test.
-    """
-    encoded_inputs = tokenizer(text=example["text"], max_seq_len=max_seq_length)
-    input_ids = encoded_inputs["input_ids"]
-    token_type_ids = encoded_inputs["token_type_ids"]
-
-    if is_test:
-        return input_ids, token_type_ids
-    label = np.array([example["label"]], dtype="int64")
-    return input_ids, token_type_ids, label
-=======
->>>>>>> bca4e222
 
 
 def do_train():
