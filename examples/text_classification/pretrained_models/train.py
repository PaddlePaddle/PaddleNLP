# Copyright (c) 2020 PaddlePaddle Authors. All Rights Reserved.
#
# Licensed under the Apache License, Version 2.0 (the "License");
# you may not use this file except in compliance with the License.
# You may obtain a copy of the License at
#
#     http://www.apache.org/licenses/LICENSE-2.0
#
# Unless required by applicable law or agreed to in writing, software
# distributed under the License is distributed on an "AS IS" BASIS,
# WITHOUT WARRANTIES OR CONDITIONS OF ANY KIND, either express or implied.
# See the License for the specific language governing permissions and
# limitations under the License.

from functools import partial
import argparse
import os
import random
import time

import numpy as np
import paddle
import paddle.nn.functional as F
import paddlenlp as ppnlp
from paddlenlp.data import Stack, Tuple, Pad
from paddlenlp.datasets import load_dataset
from paddlenlp.transformers import LinearDecayWithWarmup

from utils import convert_example

# yapf: disable
parser = argparse.ArgumentParser()
parser.add_argument("--save_dir", default='./checkpoint', type=str, help="The output directory where the model checkpoints will be written.")
parser.add_argument("--max_seq_length", default=128, type=int, help="The maximum total input sequence length after tokenization. "
    "Sequences longer than this will be truncated, sequences shorter will be padded.")
parser.add_argument("--batch_size", default=32, type=int, help="Batch size per GPU/CPU for training.")
parser.add_argument("--learning_rate", default=5e-5, type=float, help="The initial learning rate for Adam.")
parser.add_argument("--weight_decay", default=0.0, type=float, help="Weight decay if we apply some.")
parser.add_argument("--epochs", default=3, type=int, help="Total number of training epochs to perform.")
parser.add_argument("--warmup_proportion", default=0.0, type=float, help="Linear warmup proption over the training process.")
parser.add_argument("--init_from_ckpt", type=str, default=None, help="The path of checkpoint to be loaded.")
parser.add_argument("--seed", type=int, default=1000, help="random seed for initialization")
parser.add_argument('--device', choices=['cpu', 'gpu', 'xpu', 'npu'], default="gpu", help="Select which device to train model, defaults to gpu.")
args = parser.parse_args()
# yapf: enable


def set_seed(seed):
    """sets random seed"""
    random.seed(seed)
    np.random.seed(seed)
    paddle.seed(seed)


@paddle.no_grad()
def evaluate(model, criterion, metric, data_loader):
    """
    Given a dataset, it evals model and computes the metric.

    Args:
        model(obj:`paddle.nn.Layer`): A model to classify texts.
        data_loader(obj:`paddle.io.DataLoader`): The dataset loader which generates batches.
        criterion(obj:`paddle.nn.Layer`): It can compute the loss.
        metric(obj:`paddle.metric.Metric`): The evaluation metric.
    """
    model.eval()
    metric.reset()
    losses = []
    for batch in data_loader:
        input_ids, token_type_ids, labels = batch
        logits = model(input_ids, token_type_ids)
        loss = criterion(logits, labels)
        losses.append(loss.numpy())
        correct = metric.compute(logits, labels)
        metric.update(correct)
    accu = metric.accumulate()
    print("eval loss: %.5f, accu: %.5f" % (np.mean(losses), accu))
    model.train()
    metric.reset()


def create_dataloader(dataset,
                      mode='train',
                      batch_size=1,
                      batchify_fn=None,
                      trans_fn=None):
    if trans_fn:
        dataset = dataset.map(trans_fn)

    shuffle = True if mode == 'train' else False
    if mode == 'train':
        batch_sampler = paddle.io.DistributedBatchSampler(
            dataset, batch_size=batch_size, shuffle=shuffle)
    else:
        batch_sampler = paddle.io.BatchSampler(
            dataset, batch_size=batch_size, shuffle=shuffle)

    return paddle.io.DataLoader(
        dataset=dataset,
        batch_sampler=batch_sampler,
        collate_fn=batchify_fn,
        return_list=True)


def do_train():
    paddle.set_device(args.device)
    rank = paddle.distributed.get_rank()
    if paddle.distributed.get_world_size() > 1:
        paddle.distributed.init_parallel_env()

    set_seed(args.seed)

    train_ds, dev_ds = load_dataset("chnsenticorp", splits=["train", "dev"])
<<<<<<< HEAD

    # If you wanna use bert/roberta/electra pretrained model,
    model = ppnlp.transformers.BertForSequenceClassification.from_pretrained('bert-base-chinese', num_classes=2)
    # model = ppnlp.transformers.RobertaForSequenceClassification.from_pretrained('roberta-wwm-ext', num_classes=2)
    # model = ppnlp.transformers.ElectraForSequenceClassification.from_pretrained('chinese-electra-small', num_classes=2)
    #model = ppnlp.transformers.ErnieForSequenceClassification.from_pretrained(
    #    'ernie-tiny', num_classes=len(train_ds.label_list))

    # If you wanna use bert/roberta/electra pretrained model,
    tokenizer = ppnlp.transformers.BertTokenizer.from_pretrained('bert-base-chinese')
    # tokenizer = ppnlp.transformers.RobertaTokenizer.from_pretrained('roberta-wwm-ext')
    # tokenizer = ppnlp.transformers.ElectraTokenizer.from_pretrained('chinese-electra-small', num_classes=2)
    # ErnieTinyTokenizer is special for ernie-tiny pretained model.
    #tokenizer = ppnlp.transformers.ErnieTinyTokenizer.from_pretrained(
    #    'ernie-tiny')
=======
    model = ppnlp.transformers.ErnieForSequenceClassification.from_pretrained(
        'ernie-1.0', num_classes=len(train_ds.label_list))
    tokenizer = ppnlp.transformers.ErnieTokenizer.from_pretrained('ernie-1.0')
>>>>>>> 2d7e781d

    trans_func = partial(
        convert_example,
        tokenizer=tokenizer,
        max_seq_length=args.max_seq_length)
    batchify_fn = lambda samples, fn=Tuple(
        Pad(axis=0, pad_val=tokenizer.pad_token_id),  # input
        Pad(axis=0, pad_val=tokenizer.pad_token_type_id),  # segment
        Stack(dtype="int64")  # label
    ): [data for data in fn(samples)]
    train_data_loader = create_dataloader(
        train_ds,
        mode='train',
        batch_size=args.batch_size,
        batchify_fn=batchify_fn,
        trans_fn=trans_func)
    dev_data_loader = create_dataloader(
        dev_ds,
        mode='dev',
        batch_size=args.batch_size,
        batchify_fn=batchify_fn,
        trans_fn=trans_func)

    if args.init_from_ckpt and os.path.isfile(args.init_from_ckpt):
        state_dict = paddle.load(args.init_from_ckpt)
        model.set_dict(state_dict)
    model = paddle.DataParallel(model)

    num_training_steps = len(train_data_loader) * args.epochs

    lr_scheduler = LinearDecayWithWarmup(args.learning_rate, num_training_steps,
                                         args.warmup_proportion)

    # Generate parameter names needed to perform weight decay.
    # All bias and LayerNorm parameters are excluded.
    decay_params = [
        p.name for n, p in model.named_parameters()
        if not any(nd in n for nd in ["bias", "norm"])
    ]
    optimizer = paddle.optimizer.AdamW(
        learning_rate=lr_scheduler,
        parameters=model.parameters(),
        weight_decay=args.weight_decay,
        apply_decay_param_fun=lambda x: x in decay_params)

    criterion = paddle.nn.loss.CrossEntropyLoss()
    metric = paddle.metric.Accuracy()

    global_step = 0
    tic_train = time.time()
    for epoch in range(1, args.epochs + 1):
        for step, batch in enumerate(train_data_loader, start=1):
            input_ids, token_type_ids, labels = batch
            logits = model(input_ids, token_type_ids)
            loss = criterion(logits, labels)
            probs = F.softmax(logits, axis=1)
            correct = metric.compute(probs, labels)
            metric.update(correct)
            acc = metric.accumulate()

            global_step += 1
            if global_step % 10 == 0 and rank == 0:
                print(
                    "global step %d, epoch: %d, batch: %d, loss: %.5f, accu: %.5f, speed: %.2f step/s"
                    % (global_step, epoch, step, loss, acc,
                       10 / (time.time() - tic_train)))
                tic_train = time.time()
            loss.backward()
            optimizer.step()
            lr_scheduler.step()
            optimizer.clear_grad()
            if global_step % 100 == 0 and rank == 0:
                save_dir = os.path.join(args.save_dir, "model_%d" % global_step)
                if not os.path.exists(save_dir):
                    os.makedirs(save_dir)
                evaluate(model, criterion, metric, dev_data_loader)
                model._layers.save_pretrained(save_dir)
                tokenizer.save_pretrained(save_dir)


if __name__ == "__main__":
    do_train()<|MERGE_RESOLUTION|>--- conflicted
+++ resolved
@@ -111,27 +111,10 @@
     set_seed(args.seed)
 
     train_ds, dev_ds = load_dataset("chnsenticorp", splits=["train", "dev"])
-<<<<<<< HEAD
 
-    # If you wanna use bert/roberta/electra pretrained model,
-    model = ppnlp.transformers.BertForSequenceClassification.from_pretrained('bert-base-chinese', num_classes=2)
-    # model = ppnlp.transformers.RobertaForSequenceClassification.from_pretrained('roberta-wwm-ext', num_classes=2)
-    # model = ppnlp.transformers.ElectraForSequenceClassification.from_pretrained('chinese-electra-small', num_classes=2)
-    #model = ppnlp.transformers.ErnieForSequenceClassification.from_pretrained(
-    #    'ernie-tiny', num_classes=len(train_ds.label_list))
-
-    # If you wanna use bert/roberta/electra pretrained model,
-    tokenizer = ppnlp.transformers.BertTokenizer.from_pretrained('bert-base-chinese')
-    # tokenizer = ppnlp.transformers.RobertaTokenizer.from_pretrained('roberta-wwm-ext')
-    # tokenizer = ppnlp.transformers.ElectraTokenizer.from_pretrained('chinese-electra-small', num_classes=2)
-    # ErnieTinyTokenizer is special for ernie-tiny pretained model.
-    #tokenizer = ppnlp.transformers.ErnieTinyTokenizer.from_pretrained(
-    #    'ernie-tiny')
-=======
     model = ppnlp.transformers.ErnieForSequenceClassification.from_pretrained(
         'ernie-1.0', num_classes=len(train_ds.label_list))
     tokenizer = ppnlp.transformers.ErnieTokenizer.from_pretrained('ernie-1.0')
->>>>>>> 2d7e781d
 
     trans_func = partial(
         convert_example,
