--- conflicted
+++ resolved
@@ -18,14 +18,9 @@
 import paddle
 import paddle.nn.functional as F
 import paddlenlp as ppnlp
-<<<<<<< HEAD
-from paddlenlp.data import Stack, Tuple, Pad
-from paddlenlp.datasets import load_dataset
-=======
 from paddlenlp.data import Tuple, Pad
 
 from utils import convert_example
->>>>>>> bca4e222
 
 # yapf: disable
 parser = argparse.ArgumentParser()
@@ -92,7 +87,6 @@
 if __name__ == "__main__":
     paddle.set_device("gpu:6")
 
-<<<<<<< HEAD
     # ErnieTinyTokenizer is special for ernie-tiny pretained model.
     model = ppnlp.transformers.BertForSequenceClassification.from_pretrained(
         'bert-base-chinese', num_classes=2, accelerate_mode=True)
@@ -107,19 +101,6 @@
 
     tokenizer = ppnlp.transformers.BertTokenizer.from_pretrained(
         'bert-base-chinese')
-=======
-    data = [
-        '这个宾馆比较陈旧了，特价的房间也很一般。总体来说一般',
-        '怀着十分激动的心情放映，可是看着看着发现，在放映完毕后，出现一集米老鼠的动画片',
-        '作为老的四星酒店，房间依然很整洁，相当不错。机场接机服务很好，可以在车上办理入住手续，节省时间。',
-    ]
-    label_map = {0: 'negative', 1: 'positive'}
-
-    model = ppnlp.transformers.ErnieForSequenceClassification.from_pretrained(
-        'ernie-tiny', num_classes=len(label_map))
-    tokenizer = ppnlp.transformers.ErnieTinyTokenizer.from_pretrained(
-        'ernie-tiny')
->>>>>>> bca4e222
 
     if args.params_path and os.path.isfile(args.params_path):
         state_dict = paddle.load(args.params_path)
