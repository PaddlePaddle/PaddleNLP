# Copyright (c) 2021 PaddlePaddle Authors. All Rights Reserved.
#
# Licensed under the Apache License, Version 2.0 (the "License");
# you may not use this file except in compliance with the License.
# You may obtain a copy of the License at
#
#     http://www.apache.org/licenses/LICENSE-2.0
#
# Unless required by applicable law or agreed to in writing, software
# distributed under the License is distributed on an "AS IS" BASIS,
# WITHOUT WARRANTIES OR CONDITIONS OF ANY KIND, either express or implied.
# See the License for the specific language governing permissions and
# limitations under the License.

import argparse
import os

import paddle
import paddlenlp as ppnlp

# yapf: disable
parser = argparse.ArgumentParser()
<<<<<<< HEAD
parser.add_argument("--params_path", help="The path to model parameters to be loaded.")
parser.add_argument("--output_path", type=str, default='./output', help="The path of model parameter in static graph to be saved.")
=======
parser.add_argument("--params_path", type=str, required=True, default='./checkpoint/model_900/model_state.pdparams', help="The path to model parameters to be loaded.")
parser.add_argument("--output_path", type=str, default='./export', help="The path of model parameter in static graph to be saved.")
>>>>>>> bca4e222
args = parser.parse_args()
# yapf: enable

if __name__ == "__main__":
    # The number of labels should be in accordance with the training dataset.
    label_map = {0: 'negative', 1: 'positive'}
    model = ppnlp.transformers.BertForSequenceClassification.from_pretrained(
        'bert-base-chinese', num_classes=2, accelerate_mode=True)

    if args.params_path and os.path.isfile(args.params_path):
        state_dict = paddle.load(args.params_path)
        model.set_dict(state_dict)
        print("Loaded parameters from %s" % args.params_path)
    model.eval()

    model.to_static_model(args.output_path)<|MERGE_RESOLUTION|>--- conflicted
+++ resolved
@@ -20,13 +20,8 @@
 
 # yapf: disable
 parser = argparse.ArgumentParser()
-<<<<<<< HEAD
-parser.add_argument("--params_path", help="The path to model parameters to be loaded.")
-parser.add_argument("--output_path", type=str, default='./output', help="The path of model parameter in static graph to be saved.")
-=======
 parser.add_argument("--params_path", type=str, required=True, default='./checkpoint/model_900/model_state.pdparams', help="The path to model parameters to be loaded.")
 parser.add_argument("--output_path", type=str, default='./export', help="The path of model parameter in static graph to be saved.")
->>>>>>> bca4e222
 args = parser.parse_args()
 # yapf: enable
 
