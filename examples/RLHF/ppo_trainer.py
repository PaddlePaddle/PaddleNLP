# Copyright (c) 2023 PaddlePaddle Authors. All Rights Reserved.
#
# Licensed under the Apache License, Version 2.0 (the "License");
# you may not use this file except in compliance with the License.
# You may obtain a copy of the License at
#
#     http://www.apache.org/licenses/LICENSE-2.0
#
# Unless required by applicable law or agreed to in writing, software
# distributed under the License is distributed on an "AS IS" BASIS,
# WITHOUT WARRANTIES OR CONDITIONS OF ANY KIND, either express or implied.
# See the License for the specific language governing permissions and
# limitations under the License.

import copy
import itertools
import math
import os
import time
from typing import Any, Callable, Dict, List, Optional, Tuple, Union

import paddle
import paddle.distributed as dist
import paddle.nn as nn
from comm_utils import (  # noqa
    cleanup_tensor_space,
    create_data_trans_group,
    data_group_merge,
    data_group_split,
    offload_tensor_to_cpu,
    reload_tensor_to_gpu,
)
from data import DummyDataset, PromptOnlyBatch
from infer_utils import InferEvalModel, infer_guard
from models.ppo_model_utils import (
    RLHFPPOMixedLoss,
    RLHFValueLoss,
    create_loss,
    gather_log_probabilities,
    make_position_ids,
)
from paddle.distributed import fleet
from paddle.io import DataLoader, Dataset, DistributedBatchSampler
from paddle.utils import map_structure
from rich.console import Console
from rich.table import Table
from trainer_utils import (
    MuteDefaultFlowCallback,
    PipeEvalModel,
    batch_retokenize,
    guard_set_args,
    is_same_tokenizer,
)

from paddlenlp.data import DataCollator
from paddlenlp.generation import GenerationConfig
from paddlenlp.trainer.trainer import (
    EvalLoopOutput,
    EvalPrediction,
    ShardingOption,
    Trainer,
    TrainerCallback,
    TrainingArguments,
    logger,
    speed_metrics,
)
from paddlenlp.transformers import PretrainedModel, PretrainedTokenizer


class StepTrainer(Trainer):
    """
    Features of StepTrainer:
    1. Trainer enhanced with step-level training combining with patches of
    Trianer. We can use this to do training whose step is composed of multi
    models via multiple instances of StepTrainer, such as PPO.
    2. Additionally, using a mixed loss and get the separated loss metrics is
    supported, which is helpful to PipelienParallel with a mixed loss.
    3. EMA is supported.
    """

<<<<<<< HEAD
    # used to create criterion for trainer, please refer to `create_criterion`
    # for details.
    loss_cls: type
=======
    # TODO(guosheng): step, steps_trained_in_current_epoch and steps_trained_progress_bar
    # should use reference since they would be overwrite.
    # for state update
    epoch = kwargs.get("epoch", 0)
    step = kwargs.get("step", 0)
    steps_in_epoch = kwargs.get("steps_in_epoch", 0)
    step_control = kwargs.get("step_control", 0)
    # for step and progress update when resuming data
    train_dataloader = kwargs.get("train_dataloader", None)
    resume_from_checkpoint = kwargs.get("resume_from_checkpoint", None)
    steps_trained_in_current_epoch = kwargs.get("steps_trained_in_current_epoch", 0)
    steps_trained_progress_bar = kwargs.get("steps_trained_progress_bar", None)
    # for eval output ignore to gather
    ignore_keys_for_eval = kwargs.get("ignore_keys_for_eval", None)
    tr_loss = kwargs.get("tr_loss", 0.0)
    model = kwargs.get("model", self.model_wrapped)

    args = self.args

    if self.args.use_hybrid_parallel and self.args.sep_parallel_degree > 1:
        inputs = split_inputs_sequence_dim(inputs)
    self.timers and self.timers("read-data").stop()
    os.environ["TRAINER_GLOBAL_STEP"] = str(self.state.global_step)
    self.callback_handler.on_load_data_end(args, self.state, self.control, inputs=inputs)

    # Skip past any already trained steps if resuming training
    # for paddlenlp.utils.batch_sampler.DistributedBatchSampler
    # We use consumed_samples to reset the status
    if isinstance(train_dataloader, paddle.io.DataLoader) and isinstance(
        train_dataloader.batch_sampler, NlpDistributedBatchSampler
    ):
        if step == 0:
            if steps_trained_progress_bar is not None:
                steps_trained_progress_bar.update(steps_trained_in_current_epoch)
                steps_trained_progress_bar.close()
                steps_trained_progress_bar = None
            self._load_rng_state(resume_from_checkpoint)
        step += steps_trained_in_current_epoch
    elif steps_trained_in_current_epoch > 0:
        steps_trained_in_current_epoch -= 1
        if steps_trained_progress_bar is not None:
            steps_trained_progress_bar.update(1)
        if steps_trained_in_current_epoch == 0:
            self._load_rng_state(resume_from_checkpoint)
        # continue
        final_local_vars = locals()
        for k in kwargs.keys():
            if k in final_local_vars:
                kwargs[k] = final_local_vars[k]
        return kwargs
    elif steps_trained_progress_bar is not None:
        steps_trained_progress_bar.close()
        steps_trained_progress_bar = None

    if step_control % args.gradient_accumulation_steps == 0:
        self.control = self.callback_handler.on_step_begin(args, self.state, self.control)
        self.timers and self.timers("forward-backward").start()

    dp_enabled = self.args.data_parallel_degree > 1 if self.args.use_hybrid_parallel else args.local_rank != -1
    forbidden_no_sync = False
    # stage2 and stage3 should not no_sync, because the is no DDP wrapper and no_sync API
    # hybrid_parallel (tp or pp or sharding stage 1) should not no_sync
    if self.args.use_hybrid_parallel:
        forbidden_no_sync = True

    availiable_no_sync = dp_enabled and not forbidden_no_sync

    is_no_sync = (
        ((step_control + 1) % args.gradient_accumulation_steps != 0)
        and availiable_no_sync
        and args._no_sync_in_gradient_accumulation
    ) or (args.recompute and availiable_no_sync)
    # sharding
    # stage1. the same as ddp
    # stage2. manualy collect gradient on dp group

    dp_master_grad = self.args.world_size > 1 and self.args.amp_master_grad and not self.args.use_hybrid_parallel
    if dp_master_grad:
        is_no_sync = True

    if is_no_sync:
        # Avoid unnecessary DDP synchronization since there will be no backward pass on this example.
        with model.no_sync():
            tr_loss_step = self.training_step(model, inputs)
    else:
        tr_loss_step = self.training_step(model, inputs)

    tr_loss += tr_loss_step

    if (step_control + 1) % args.gradient_accumulation_steps == 0 or (
        # last step in epoch but step is always smaller than gradient_accumulation_steps
        steps_in_epoch <= args.gradient_accumulation_steps
        and (step + 1) == steps_in_epoch
    ):
        if self.args.pipeline_parallel_degree <= 1 and self._enable_delay_scale_loss():
            tr_loss /= self.args.gradient_accumulation_steps

        self.timers and self.timers("forward-backward").stop()
        # Maunally collect gradients
        # Case 1: Use recompute and dp
        # Case 2: Hack dp with master_grad
        # Case 3: Pipeline or sharding overlap
        # local_rank != -1 don't means dp in networks.
        self.timers and self.timers("all-reduce").start()

        # Case 1: Use recompute and dp / sharding stage1,
        # manualy collect gradient for dp.
        if args.recompute and availiable_no_sync:
            fused_allreduce_gradients(list(model.parameters()), None)

        # Case 2: hack dp with master_grad
        if dp_master_grad and not (args.recompute and availiable_no_sync):
            fused_allreduce_gradients(list(model.parameters()), None)

        # Pipeline parallel mode,  handle gradient reduce here to overlap
        pipeline_parallel_config = (
            set(args.pipeline_parallel_config.split(" ")) if args.pipeline_parallel_degree > 1 else set()
        )
        enable_dp_comm_overlap = "enable_dp_comm_overlap" in pipeline_parallel_config
        enable_release_grads = "enable_release_grads" in pipeline_parallel_config

        # Case 3: Pipeline parallel mode, overlap with dp
        if isinstance(self.optimizer, HybridParallelOptimizer) and not self.do_grad_scaling:
            parameters_list = _obtain_optimizer_parameters_list(self.optimizer._inner_opt)

            if not enable_dp_comm_overlap:
                if self.optimizer._sharding_enable:
                    assert reshard_util.is_sharding_opt(self.optimizer)
                    self.optimizer._inner_opt.reduce_gradients(list(parameters_list), self.optimizer._hcg)

                if self.optimizer._dp_enable or getattr(self.optimizer, "_sep_enable", False):
                    fused_allreduce_gradients(list(parameters_list), self.optimizer._hcg)

        self.timers and self.timers("all-reduce").stop()
        self.timers and self.timers("optimizer-step").start()

        if self.args.gradient_accumulation_steps > 1 and self._enable_delay_scale_loss():
            for p in model._layers.parameters():
                with paddle.no_grad():
                    if hasattr(p, "main_grad") and p.main_grad is not None:
                        assert p.grad is None
                        p.main_grad.scale_(1.0 / self.args.gradient_accumulation_steps)
                    elif p.grad is not None:
                        p.grad.scale_(1.0 / self.args.gradient_accumulation_steps)

        # Optimizer step
        self.callback_handler.on_optimizer_begin(
            args, self.state, self.control, scaler=self.scaler if self.do_grad_scaling else None
        )
        optimizer_was_run = True
        if self.do_grad_scaling:
            scale_before = paddle.assign(self.scaler._scale)
            self.scaler.step(self.optimizer)
            self.scaler.update()
            scale_after = self.scaler._scale
            # Compatible with paddlepaddle 2.6.0 using typo word.
            if hasattr(self.scaler, "_cache_founf_inf"):
                optimizer_was_run = not self.scaler._cache_founf_inf
            else:
                optimizer_was_run = not self.scaler._cache_found_inf
            if not optimizer_was_run:
                scale_before_value = scale_before.cpu().numpy()
                scale_after_value = scale_after.cpu().numpy()
                logger.warning(
                    f"optimizer not run, scale_before: {scale_before_value[0]}, scale_after: {scale_after_value[0]}"
                )
        elif isinstance(self.optimizer, HybridParallelOptimizer):
            self.optimizer._step(parameters_list)
        else:
            self.optimizer.step()

        self.timers and self.timers("optimizer-step").stop()

        if optimizer_was_run:
            self.lr_scheduler.step()

        if enable_release_grads and args.pipeline_parallel_degree > 1:
            self.optimizer.clear_grad(set_to_zero=False)
            for _, buffers in model._chunk_2_comm_buffers.items():
                for buffer in buffers:
                    buffer._clear_grad_storage()
        else:
            self.optimizer.clear_grad()

        self.callback_handler.on_optimizer_end(
            args, self.state, self.control, scaler=self.scaler if self.do_grad_scaling else None
        )
>>>>>>> b36b6a01

    def __init__(
        self,
        model: Union[PretrainedModel, nn.Layer] = None,
        criterion: nn.Layer = None,
        args: TrainingArguments = None,
        data_collator: Optional[DataCollator] = None,
        train_dataset: Optional[Dataset] = None,
        eval_dataset: Union[Dataset, Dict[str, Dataset]] = None,
        tokenizer: Optional[PretrainedTokenizer] = None,
        compute_metrics: Optional[Callable[[EvalPrediction], Dict]] = None,
        callbacks: Optional[List[TrainerCallback]] = None,
        optimizers: Tuple[paddle.optimizer.Optimizer, paddle.optimizer.lr.LRScheduler] = (None, None),
        preprocess_logits_for_metrics: Callable[[paddle.Tensor, paddle.Tensor], paddle.Tensor] = None,
    ):
        super().__init__(
            model,
            criterion,
            args,
            data_collator,
            train_dataset,
            eval_dataset,
            tokenizer,
            compute_metrics,
            callbacks,
            optimizers,
            preprocess_logits_for_metrics,
        )
        # criterion is only used for non-PipelineParallel models. criterion is
        # included in model for PipelineParallel.
        if getattr(self, "loss_cls", None) and self.criterion is None:
            self.criterion = self.create_criterion()

        self.use_fusemt = getattr(args, "use_fusemt", True)
        # ablout 4s slower than infer generation without ema
        self.use_ema = getattr(args, "use_ema", False)
        self.shard_ema = getattr(args, "shard_ema", False)
        self.offload_ema = getattr(args, "offload_ema", True)
        self.ema_beta = getattr(args, "ema_beta", 0.992)

    def create_criterion(self):
        """
        create loss using `loss_cls` for trainer. It would use a wrapped loss_cls
        whose label arguments are merged into one argument, this is useful to
        PipelineParallel and trainer.criterion which limit loss format.
        """
        criterion = create_loss(self.loss_cls, self.model.config, self.args, merge_labels=True)
        return criterion

    def loss_identifier(self, inputs: Dict) -> str:
        """
        Moreover, a model/StepTrainer instance may use a mixed loss which uses a
        different loss for different step and inputs, while we often want to get
        the separated loss metric. We use a callable discriminator using inputs
        (dict) as arguments and returning corresponding loss name to identify
        current loss. NOTE: please make the loss name ends with "_loss". `tr_loss`
        is the default loss name used in trainer.train.
        """
        return "tr_loss"

    def set_eval_model(self, model):
        """
        To avoid eval/generation with PipelineParallel when training with PP, we
        allow to use an extra eval model to do eval/generation, which would need
        to reshard parameters and dispatch data according to model's distributed
        topo. Currently, the eval model should cancel PP setting and keep the same
        TP setting with training.
        """
        if model is None:
            logger.warning("use None to set eval model for trainer and it would be ignored")
            return
        else:
            self._inner_eval_model = model
        # bind a new comm group for eval model data dispatch
        # param dispatch is binded in `InferEvalModel.enable`
        hcg = fleet.get_hybrid_communicate_group()
        sd_group = hcg.get_sharding_parallel_group()
        dp_group = hcg.get_data_parallel_group()
        global_rank = dist.get_rank()
        eval_tp_size = max(model.config.tensor_parallel_degree, 1)
        eval_tp_rank = max(model.config.tensor_parallel_rank, 0)
        old_dp_workers = self.args.world_size // (max(sd_group.nranks, 1) * max(dp_group.nranks, 1))
        group_nums = self.args.logical_process_index // old_dp_workers * eval_tp_size + eval_tp_rank
        self._data_trans_group = create_data_trans_group(global_rank, group_nums)
        # just for compatiable with old code
        self._policy_model_eval_group = self._data_trans_group

    def get_model(self, train=False):
        """
        model visitor wrapps PipelineParalle and Inference model to do evaulation
        and generation.
        """
        if train:
            return self.model_wrapped
        model = getattr(self, "_eval_model", None)
        if model is not None:
            return model
        inner_eval_model = getattr(self, "_inner_eval_model", None)
        if (self.args.pipeline_parallel_degree > 1 and inner_eval_model is None) or isinstance(
            inner_eval_model, fleet.model.PipelineParallel
        ):
            # Only accept wrapped model for pipeline_parallel mode
            model = PipeEvalModel(self)
            self._eval_model = model
        else:
            model = InferEvalModel(self)
            self._eval_model = model
        return model

    def get_train_step_vars(self, vars: Dict = None) -> Dict:
        """
        NOTE: This is transparent to users.
        When using multiple instances of StepTrainer collaborate to do one training
        step, each should use its own vars such as loss/model/step_control which are
        local vars in Trainer.train, we define these vars by `train_step_vars`. They
        are vars needed by full_training_step for training control, as following:
        tr_loss, model, epoch, step, step_control.
        some vars such as `epoch` are meaningless, they are needed just because
        full_training_step copies code from Trainer.train which is designed for
        complete training process.

        return `train_step_vars` (dict). If not exists, create it first. If `vars`
        is not None, update `train_step_vars` with it.

        TODO(guosheng): use namedtuple or dataclass to make it more readable.
        """
        if not hasattr(self, "train_step_vars"):
            # should be called after model is wrapped since the model field should
            # use model_wrapped.

            assert self.model is not self.model_wrapped
            self.train_step_vars = {
                # meaningless vars can pass from outter, dummy value is enough
                "epoch": 0,  # meaningless for step training
                "step": 0,  # meaningless for step training
                "steps_in_epoch": 100000,  # meaningless for step training
                "step_control": 0,  # to control training process
                "model": self.model_wrapped,
                # "tr_loss": paddle.to_tensor(0.0),  # lazy create
            }
        if vars:
            self.train_step_vars.update(vars)
        return self.train_step_vars

    @property
    def loss_names(self):
        if not hasattr(self, "_loss_names"):
            self._loss_names = [var_name for var_name in self.get_train_step_vars() if var_name.endswith("_loss")]
            assert len(self._loss_names) > 0
        return self._loss_names

    def full_training_step(self, **inputs) -> paddle.Tensor:
        """
        Accept any valid key word arguments of model and loss as inputs, they
        would be sent to model and then loss. Mostly it is similar to output from
        data collator.
        Return loss var. However when using PipelienParallel, the loss returned
        is 0 when not reach accumulated step and the loss returned at accumulated
        step is a mixed loss. We can use `get_step_loss` to get the actual loss.
        """
        # if model has multi losses which are combined into one mixed criterion,
        # loss statistic var may change for different training steps according
        # to inputs.
        train_step_vars = self.get_train_step_vars()
        loss_name = self.loss_identifier(inputs)
        loss_var = train_step_vars.get(loss_name, None)
        # trainer.train use `tr_loss` as loss var to accumulate loss.
        # NOTE: `tr_loss` in trainer.train not only accumulate mean loss for
        # steps in one `gradient_accumulation_steps`, but also accumulate for
        # one logging intervel which may contains more than one accumulated steps.
        # However, in StepTrainer we only want to use `tr_loss` to accumulate
        # mean loss for steps in a `gradient_accumulation_steps` range. As for
        # logging intervel loss accumulation is not take into account here and
        # should be considered in outter.
        if loss_var is None:  # the first step of current loss type
            loss_var = paddle.to_tensor(0.0)
            train_step_vars[loss_name] = loss_var
        elif self.is_accumulation_step:  # begin a new accumulation step intervel
            for name in self.loss_names:
                train_step_vars[name] = paddle.to_tensor(0.0)
            loss_var = train_step_vars[loss_name]

        train_step_vars["tr_loss"] = loss_var

        new_train_step_vars = super().full_training_step(inputs, **train_step_vars)

        # minimally update
        train_step_vars = self.get_train_step_vars(
            {"step_control": new_train_step_vars["step_control"], loss_name: new_train_step_vars["tr_loss"]}
        )
        if loss_name != "tr_loss":
            train_step_vars.pop("tr_loss")

        self.mark_step_loss(loss_name)

        if self.use_ema and self.is_accumulation_step:
            # TODO(guosheng): assume rollout next thus make ema weights on gpu,
            # but may not, maybe need a way to specify it.
            self.ema_update(beta=self.ema_beta, offload_ema=self.offload_ema, offload_model=not self.offload_ema)

        return train_step_vars[loss_name]

    def _prepare_inputs(self, inputs: Dict[str, Union[paddle.Tensor, Any]]) -> Dict[str, Union[paddle.Tensor, Any]]:
        """
        trainer.criterion only support criterion(prediction, labels), so we need
        to reorganize the inputs to extract label data into one argument. This is
        only used in non-PipelineParallel model training since loss is included
        in PipelineLayer.
        """
        inputs = super()._prepare_input(inputs)
        if self.criterion is None or getattr(self.criterion, "label_names", None) is None:
            return inputs
        # criterion created by create_loss has `label_names` and `label_default_values`
        label_names = self.criterion.__class__.label_names
        # some data fields are used both in model and loss
        shared_fields = set(["input_ids", "attention_mask"])
        labels = []
        for name in label_names:
            if name not in inputs:
                label = self.criterion.__class__.label_default_values.get(name, None)
            elif name in shared_fields:
                label = inputs[name]
            else:
                label = inputs.pop(name)
            labels.append(label)
        # "labels" is the pre-defined label name in Trainer
        inputs["labels"] = labels
        # NOTE: TensorParallel model requires non-Tensor inputs to be lists and
        # broadcast them, thus do not or optionally use these inputs. labels use
        # in criterion not send to model can workaround this.
        return inputs

    def mark_step_loss(self, loss_name):
        """
        NOTE: This is transparent to users.
        When using a mixed loss we often want to get the separated loss metrics,
        thus we mark loss type of each training step to separate them. This is
        not necessary since the loss would be returnd after each training step.
        However when using PipelienParallel, the loss returned is 0 when not reach
        accumulated step and the loss returned at accumulated step is a mixed loss.
        To separate loss metrics in PipelienParallel:
        1. We hack PipelineParallel._forward_step to record actual loss for each
           step in a list (only in training and not in evaluation currently).
        2. We mark the loss type only once for each step using `loss_step_indice`
           (dict), then wen can check out the corresponding loss metrics from the
           loss list.
        We assume a static order of multi-losses and mark the loss indice only once.
        """
        self.loss_step_indice = getattr(self, "loss_step_indice", {})
        if loss_name not in self.loss_step_indice:
            self.loss_step_indice[loss_name] = len(self.loss_step_indice)

    @paddle.no_grad()
    def get_step_loss(self, loss_prefix: str = "", loss_accumulator: Dict = {}) -> Dict[str, paddle.Tensor]:
        """
        Return a dict mapping loss name to value of current training step. This
        is mainly to get loss for metric logging, and it would not affect the
        training. This is mostly helpful to PipelienParallel with a mixed loss
        in which the loss returned is 0 when not reach accumulated step and the
        loss returned at accumulated step is a mixed loss.
        NOTE: 1. Only when reaching accumulated step the losses returned are
        accurate, and each loss is a mean loss of steps among one accumulated
        steps range.
        """
        if not self.is_accumulation_step:
            msg = "The loss returned may not be accurate when not reaching accumulated step."
            logger.error(msg)
        model = self.get_model(train=True)
        loss_dict = loss_accumulator if loss_accumulator else {}
        if isinstance(model, fleet.model.PipelineParallel) and len(self.loss_names) > 1:
            # NOTE: PipelineParallel only returns a accumulated loss after
            # accumulated steps, which is a mixed loss of ppo-loss and
            # ptx-loss. We hack PipelineParallel._forward_step to record
            # loss metrics and postprocess the recorded losses here.
            # Maybe better to make the last_stage worker log to reduce
            # comm and for simplicity.
            with paddle.no_grad():
                if model.is_pipeline_last_stage():
                    # loss is 0D tensor, use stack rather than concat
                    mix_loss = paddle.stack(model._step_losses)
                    model._step_losses = None
                else:
                    # The tessor shape is not policy_model.accumulate_steps
                    # (args.accu_steps) but policy_trainer.args.accu_steps,
                    # since policy_model is created with global pp_config
                    # using global args.accu_steps which is only half of
                    # policy_trainer.args.accu_steps, and indeed trainer hack
                    # model.accumulate_steps in training_pipeline_step to use
                    # trainer.args.accu_steps. The dtype is fp32(to be check),
                    # thus no need to broadcast.
                    mix_loss = paddle.empty(shape=[self.args.gradient_accumulation_steps], dtype=paddle.float32)
                paddle.distributed.broadcast(mix_loss, src=model.pp_group.ranks[-1], group=model.pp_group)
                for loss_name in self.loss_names:
                    # We assume a static order of multi-losses and mark the loss
                    # indice only once.
                    value = mix_loss[self.loss_step_indice[loss_name] :: len(self.loss_names)].mean()
                    loss_name = loss_prefix + loss_name if loss_prefix else loss_name
                    loss_dict[loss_name] = loss_dict[loss_name].add_(value) if loss_name in loss_dict else value
            return loss_dict
        elif isinstance(model, fleet.model.PipelineParallel):
            model._step_losses = None

        for loss_name in self.loss_names:
            value = self.get_train_step_vars()[loss_name]
            loss_name = loss_prefix + loss_name if loss_prefix else loss_name
            loss_dict[loss_name] = loss_dict[loss_name].add_(value) if loss_name in loss_dict else value
        return loss_dict

    @property
    def is_accumulation_step(self):
        """Indicate whether accumulation steps' training is done."""
        return self.get_train_step_vars()["step_control"] == 0

    def get_sharding_master_weight_structured_names(self, model, optimizer):
        rank_param_names = [p.name for p in optimizer._rank2params[optimizer._sharding_rank]]
        structured_names = []
        # for pipeline model, use `model.state_dict()` would auto map param name
        # for name, p in model.named_parameters():
        for name, p in model.state_dict().items():
            if p.name in rank_param_names:
                structured_names.append(name)
        return structured_names

    def get_master_weight_state_dict(self, model, optimizer):
        if self.amp_dtype in ["float16", "bfloat16"] and hasattr(optimizer, "_master_weights"):
            master_weights = dict(optimizer._master_weights)
            result = {}
            # for pipeline model, use `model.state_dict()` would auto map param name
            # for name, p in model.named_parameters():
            for name, p in model.state_dict().items():
                if p.name in master_weights:
                    result[name] = master_weights[p.name]
            return result
        else:
            return model.state_dict()

    def ema_init(self, offload_ema=True, offload_model=False, shard_ema=True):
        """should be called after model and optimizer are created and wrapped"""
        self.ema_state_dict = {}
        self.bak_state_dict = {}
        hcg = fleet.get_hybrid_communicate_group()
        sharding_size = hcg.get_sharding_parallel_world_size()
        # NOTE: use optimizer.master_weight instead of model.state_dict to set
        # ema_state_dict would make ema coupled with master_weight reshard.
        structured_names = (
            self.get_sharding_master_weight_structured_names(self.model, self.optimizer)
            if sharding_size > 1 and shard_ema
            else None
        )
        # for pipeline model, use `model.state_dict()` would auto map param name
        # for name, p in self.model.named_parameters():
        for name, p in self.model.state_dict().items():
            if structured_names is None or name in structured_names:
                ema_p = p.detach().cast(dtype=paddle.float32)
                if offload_ema:
                    ema_p = ema_p.pin_memory()
                self.ema_state_dict[name] = ema_p
            if offload_model:
                cpu_p = p.pin_memory()
                cpu_p._share_buffer_to(p)
            self.bak_state_dict[name] = p
        if getattr(self.model, "tie_word_embeddings", False):
            raise NotImplementedError

    @paddle.no_grad()
    def ema_update(self, beta=0.992, offload_ema=True, offload_model=False):
        """
        This would be called automatically in `full_training_step` if `use_ema`
        is True to update ema state when ending an accumulated step intervel.
        """
        model_keys = list(self.ema_state_dict.keys())
        hcg = fleet.get_hybrid_communicate_group()
        sharding_size = hcg.get_sharding_parallel_world_size()
        trainer_state_dict = (
            self.get_master_weight_state_dict(self.model, self.optimizer)
            if sharding_size > 1 and self.shard_ema
            else self.model.state_dict()
        )
        for key in model_keys:
            if getattr(self.model, "tie_word_embeddings", False) and "lm_head" in key:
                raise NotImplementedError
            trainer_data = trainer_state_dict[key].cuda()
            if trainer_data.dtype != paddle.float32:
                # use model state dict instead of master weights
                trainer_data = trainer_data.cast(dtype=paddle.float32)
            ema_data = self.ema_state_dict[key].cuda()
            # update ema & offload ema
            ema_result = (beta * ema_data) + (1.0 - beta) * trainer_data
            self.ema_state_dict[key] = ema_result.pin_memory() if offload_ema else ema_result
            if offload_model:
                cpu_p = trainer_data.pin_memory()
                cpu_p._share_buffer_to(trainer_data)
        if getattr(self.model, "tie_word_embeddings", False):
            raise NotImplementedError

    def ema_apply(self):
        """
        If use sharding and `shard_ema` is true, `ema_state_dict` only includes
        sharded weights, thus we need the completed ema state to apply it to model
        and ema would be coupled with reshard, then we need to reshard here.
        """
        # TODO(guosheng): `bak_state_dict` is indeed trainer.model, allow to use
        # a new model instead of trainer.model as target model.
        # NOTE: if `shard_ema` is True, `ema_state_dict` is just a subset (sharded
        # part) of model state_dict, and ema would coupled with reshard.
        for k, v in self.bak_state_dict.items():
            # TODO(guosheng): reshard here
            value = self.ema_state_dict[k].cuda().cast(dtype=v.dtype)
            value._share_buffer_to(v)

    def ema_restore(self):
        for k, v in self.bak_state_dict.items():
            value = v.cuda()
            value._share_buffer_to(v)
            if self.offload_ema:  # ema weights always in pin_memory in fact
                ema_v = self.ema_state_dict[k]
                ema_value = ema_v.pin_memory()
                ema_value._share_buffer_to(ema_v)


class ema(paddle.no_grad.__mro__[1]):
    def __init__(self, trainer: StepTrainer):
        self.trainer = trainer

    def __enter__(self):
        trainer = self.trainer
        if trainer.use_ema and not hasattr(trainer, "ema_state_dict"):
            # call ema_init here since it should be called after model and
            # optimizer are created and wrapped
            trainer.ema_init(
                offload_ema=trainer.offload_ema, offload_model=not trainer.offload_ema, shard_ema=trainer.shard_ema
            )
        if self.trainer.use_ema:
            self.trainer.ema_apply()

    def __exit__(self, *args):
        if self.trainer.use_ema:
            self.trainer.ema_restore()


class enable(paddle.no_grad.__mro__[1]):
    """offload"""

    def __init__(self, *args):
        self.objs = args

    def __enter__(self):
        for obj in self.objs:
            if hasattr(obj, "enable"):
                obj.enable()
            else:
                reload_tensor_to_gpu(obj.state_dict())
        # offload_tensor_to_cpu/reload_tensor_to_gpu use non-blocking copy
        if len(self.objs) > 0:
            paddle.device.cuda.synchronize()

    def __exit__(self, *args):
        for obj in self.objs:
            if hasattr(obj, "disable"):
                obj.disable()
            else:
                offload_tensor_to_cpu(obj.state_dict())
        # offload_tensor_to_cpu/reload_tensor_to_gpu use non-blocking copy
        if len(self.objs) > 0:
            paddle.device.cuda.synchronize()


class PolicyTrainer(StepTrainer):
    loss_cls = RLHFPPOMixedLoss

    def loss_identifier(self, inputs: Dict) -> str:
        labels = inputs.get("labels", None)
        if labels is not None:  # use ptx
            loss_name = "ptx_loss"
        else:
            loss_name = "actor_loss"
        return loss_name


class ValueTrainer(StepTrainer):
    loss_cls = RLHFValueLoss
    # define loss name for logging
    loss_identifier = lambda self, inputs: "reward_critic_loss"


class PPOMetric:
    metric_names = [
        "train/" + name
        for name in [
            "actor_loss",
            "ptx_loss",
            "reward_critic_loss",
            "reward",
            "kl_divergence",
            "mean_generated_length",
            "max_generated_length",
        ]
    ]
    metric_ops = ["mean", "mean", "mean", "mean", "mean", "mean", "max"]

    def __init__(self, freq, use_stack=True):
        self.freq = freq
        self.counter = 0
        self.use_stack = use_stack
        if use_stack:
            self.metrics = paddle.zeros([freq, len(self.metric_names)], dtype=paddle.float32)
        else:
            self.metrics = [None] * len(self.metric_names)
            for i in range(len(self.metrics)):
                self.metrics[i] = paddle.zeros([freq], dtype=paddle.float32)

    @paddle.no_grad()
    def update(self, metrics: Dict[str, paddle.Tensor]) -> Union[None, Dict[str, float]]:
        """
        If has updated for`freq` times then return metrics (results reduced from
        all worker) and reset metric states, otherwise return `None`.
        """
        for name in self.metric_names:
            # PipelineParallel broadcast loss with shape [1]
            if len(metrics[name].shape) != 0:
                metrics[name] = metrics[name].squeeze()
            if metrics[name].dtype != paddle.float32:
                metrics[name] = metrics[name].cast(paddle.float32)
        if self.use_stack:
            self.metrics[self.counter] = paddle.stack([metrics[name] for name in self.metric_names])
        else:
            for i, name in enumerate(self.metric_names):
                self.metrics[i][self.counter] = metrics[name]
        if self.counter + 1 == self.freq:
            from paddlenlp.trainer.utils import distributed_concat

            metrics = distributed_concat(self.metrics)
            out_metrics = {}
            if self.use_stack:
                mean_metric = metrics.mean(0)
                max_metric = metrics.max(0)
            for i, (name, op) in enumerate(zip(self.metric_names, self.metric_ops)):
                if op == "max":
                    out_metrics[name] = max_metric[i].item() if self.use_stack else metrics[i].max().item()
                else:
                    out_metrics[name] = mean_metric[i].item() if self.use_stack else metrics[i].mean().item()

            # reset
            self.counter = 0
            if self.use_stack:
                self.metrics.fill_(0.0)
            else:
                for i, name in enumerate(self.metric_names):
                    self.metrics[i].fill_(0.0)
            return out_metrics


class PPOTrainer(Trainer):
    def __init__(
        self,
        model: Union[PretrainedModel, nn.Layer] = None,
        criterion: nn.Layer = None,
        args: TrainingArguments = None,
        data_collator: Optional[DataCollator] = None,
        train_dataset: Optional[Dataset] = None,
        ptx_dataset: Optional[Dataset] = None,
        eval_dataset: Union[Dataset, Dict[str, Dataset]] = None,
        tokenizer: Optional[PretrainedTokenizer] = None,
        compute_metrics: Optional[Callable[[EvalPrediction], Dict]] = None,
        callbacks: Optional[List[TrainerCallback]] = None,
        optimizers: Tuple[paddle.optimizer.Optimizer, paddle.optimizer.lr.LRScheduler] = (None, None),
        preprocess_logits_for_metrics: Callable[[paddle.Tensor, paddle.Tensor], paddle.Tensor] = None,
    ):
        with guard_set_args(
            args,
            {
                "recompute": False,
                "fp16_opt_level": "O1",
                "pipeline_parallel_degree": 1,  # workaround for pipeline parallel model check
            },
        ):
            # just used to create trival attrs might be used in the training
            # process of trainer, while changing some args to avoid model usage
            # in __init__ such as recompute and AMP-O2
            super().__init__(
                model,
                criterion,
                args,
                data_collator,
                train_dataset,
                eval_dataset,
                tokenizer,
                compute_metrics,
                callbacks,
                optimizers,
                preprocess_logits_for_metrics,
            )

        self.train_dataset = train_dataset
        self.ptx_dataset = ptx_dataset
        self.eval_dataset = eval_dataset

        (policy_model, reference_model, reward_model, value_model, policy_model_eval, value_model_eval) = model
        self._policy_model_eval = policy_model_eval
        self._value_model_eval = value_model_eval

        # policy_tokenizer and value_tokenizer should be same
        (policy_tokenizer, reference_tokenizer, reward_tokenizer, value_tokenizer) = tokenizer

        policy_training_args = copy.deepcopy(args)
        self.use_ptx = self.ptx_dataset is not None
        if self.use_ptx:
            policy_training_args.gradient_accumulation_steps *= 2
        self.policy_trainer = PolicyTrainer(
            policy_model,
            criterion,
            policy_training_args,
            data_collator,
            train_dataset,
            eval_dataset,
            policy_tokenizer,
            compute_metrics,
            callbacks,
            optimizers,
            preprocess_logits_for_metrics,
        )
        value_training_args = copy.deepcopy(args)
        for attr_name in [
            "critic_learning_rate",
            "critic_weight_decay",
            "critic_lr_scheduler_type",
            "critic_warmup_ratio",
            "critic_recompute",
        ]:
            if getattr(value_training_args, attr_name, None) is not None:
                setattr(value_training_args, attr_name[len("critic_") :], getattr(value_training_args, attr_name))
        self.value_trainer = ValueTrainer(
            value_model,
            criterion,
            value_training_args,
            data_collator,
            train_dataset,
            eval_dataset,
            value_tokenizer,
            compute_metrics,
            callbacks,
            optimizers,
            preprocess_logits_for_metrics,
        )
        self.policy_trainer.set_eval_model(policy_model_eval)
        self.value_trainer.set_eval_model(value_model_eval)
        # disable inner trainers' callback/state/control
        self.policy_trainer.add_callback(MuteDefaultFlowCallback)
        self.value_trainer.add_callback(MuteDefaultFlowCallback)

        # use trainer for reference_model/reward_model to enable sharding stage-3
        # and PipelineParallel. maybe we should allow models to use different dist
        # strategies later

        from paddle.distributed.fleet.meta_parallel import PipelineLayer

        # allow reference_model/reward_model to use different dist strategy
        with guard_set_args(
            args,
            {
                "recompute": False,
                # "fp16_opt_level": "O1",
                "pipeline_parallel_degree": args.pipeline_parallel_degree
                if isinstance(reference_model, PipelineLayer)
                else 1,  # workaround for pipeline parallel model check
            },
        ):

            self.reference_trainer = StepTrainer(
                reference_model,
                criterion,
                copy.deepcopy(args),
                data_collator,
                train_dataset,
                eval_dataset,
                reference_tokenizer,
                compute_metrics,
                callbacks,
                optimizers,
                preprocess_logits_for_metrics,
            )
            self.reward_trainer = StepTrainer(
                reward_model,
                criterion,
                copy.deepcopy(args),
                data_collator,
                train_dataset,
                eval_dataset,
                reward_tokenizer,
                compute_metrics,
                callbacks,
                optimizers,
                preprocess_logits_for_metrics,
            )
            # TODO(guosheng): sharding stage3 should create master weight optionally
            # instead of creation and clear.
            from paddlenlp.trainer.trainer_utils import ShardingOption

            if args.pipeline_parallel_degree > 1 or ShardingOption.FULL_SHARD in args.sharding:
                self.reference_trainer.init_train_model_opt(100, None, clear_master_weight=True)  # dummy max_steps
                self.reward_trainer.init_train_model_opt(100, None, clear_master_weight=True)  # dummy max_steps

        self.reference_model.eval()
        self.reward_model.eval()

        self.reward_tokenizer = reward_tokenizer
        self.tokenizer = policy_tokenizer
        if is_same_tokenizer(self.tokenizer, self.reward_tokenizer):
            self.reward_tokenizer = self.tokenizer

        self.generation_config = GenerationConfig(
            max_new_tokens=self.args.max_length,
            num_return_sequences=self.args.num_return_sequences,
            temperature=self.args.temperature,
            top_p=self.args.top_p,
            # top_k=0,  # to disable top_k sampling, default is 50
            repetition_penalty=self.args.repetition_penalty,
            do_sample=True,
            # allow generation output to contain input
            trunc_input=False,
            bos_token_id=self.tokenizer.bos_token_id,
            eos_token_id=self.tokenizer.eos_token_id,
            pad_token_id=self.tokenizer.pad_token_id,
        )
        # Those value can be changed
        self.kl_coeff = self.args.kl_coeff
        self.clip_range_score = self.args.clip_range_score
        self.ptx_coeff = self.args.ptx_coeff
        self.gamma = 1.0
        self.gae_lambda = 0.95

        # dummy class and object for model to be compaible with methods of
        # Trainer, such as evaluation_loop
        self.DummyPPOModel = type(
            "DummyPPOModel", (object,), {"eval": lambda _: self.set_eval(), "train": lambda _: self.set_train()}
        )
        self.model = self.model_wrapped = self.DummyPPOModel()

    @property
    def reference_model(self):
        return self.reference_trainer.get_model(train=False)

    @property
    def reward_model(self):
        return self.reward_trainer.get_model(train=False)

    @property
    def actor_model(self):
        return self.policy_trainer.get_model(train=self.training)

    @property
    def reward_critic_model(self):
        return self.value_trainer.get_model(train=self.training)

    def set_train(self, mode: bool = True) -> None:
        """Set training mode for all models."""
        if mode:
            self.training = True
            self.actor_model.train()
            self.reward_critic_model.train()
        else:
            self.training = False
            self.actor_model.eval()
            self.reward_critic_model.eval()

    def set_eval(self) -> None:
        """Set model to evaluation mode."""
        self.set_train(mode=False)

    def prediction_step(
        self,
        model: nn.Layer,
        inputs: Dict[str, Union[paddle.Tensor, Any]],
        prediction_loss_only: bool,
        ignore_keys: Optional[List[str]] = None,
    ) -> Tuple[Optional[paddle.Tensor], Optional[paddle.Tensor], Optional[paddle.Tensor]]:
        inputs = self._prepare_inputs(inputs)

        with paddle.no_grad():
            with self.autocast_smart_context_manager():
                seq = self.actor_model.generate(
                    input_ids=inputs["input_ids"],
                    attention_mask=inputs["attention_mask"],
                    # position_ids=inputs["position_ids"]
                    # if "position_ids" in inputs
                    # else make_position_ids(inputs["attention_mask"]),
                    generation_config=self.generation_config,
                    synced_gpus=ShardingOption.FULL_SHARD in self.policy_trainer.args.sharding,
                )[0]
                attention_mask = paddle.logical_and(
                    seq != self.tokenizer.pad_token_id,
                    seq != self.tokenizer.unk_token_id,
                )
                if self.reward_tokenizer is not self.tokenizer:
                    reward_tokenize_output = batch_retokenize(
                        input_ids=seq,
                        src_tokenizer=self.tokenizer,
                        dest_tokenizer=self.reward_tokenizer,
                        skip_special_tokens=True,
                        device=self.args.device,
                    )
                    reward_input_ids = reward_tokenize_output["input_ids"]
                    reward_attention_mask = reward_tokenize_output["attention_mask"]
                else:
                    reward_input_ids = seq
                    reward_attention_mask = attention_mask

                # unify PP with others since PP always return tuple
                reward_score = self.reward_model(
                    reward_input_ids,
                    attention_mask=reward_attention_mask,
                    # return_dict=True,
                )[
                    1
                ]  # .end_scores
                reward_score = reward_score.squeeze(axis=-1).cast(paddle.float32)

        # keep the first batch of eval output sequence to print and check
        prompt = self.tokenizer.batch_decode(inputs["input_ids"], skip_special_tokens=True)
        generated = self.tokenizer.batch_decode(seq, skip_special_tokens=True)
        for i, text in enumerate(generated):
            self._eval_out_file.write(text + "\n")
        if getattr(self, "_eval_seq", None) is None:
            generated = [text[len(prompt[i]) :] for i, text in enumerate(generated)]
            # prompts.extend(prompt)
            # generateds.extend(generated)
            self._eval_seq = (prompt, generated, reward_score.tolist())

        return reward_score.mean(), None, None

    def evaluation_loop(
        self,
        dataloader: DataLoader,
        description: str,
        prediction_loss_only: Optional[bool] = None,
        ignore_keys: Optional[List[str]] = None,
        metric_key_prefix: str = "eval",
        max_eval_iters: Optional[int] = -1,
    ) -> EvalLoopOutput:
        # to save eval generated sequence
        eval_out_file = os.path.join(
            self.args.output_dir, f"eval_out-step{self.state.global_step}-rank{self.args.local_rank}.txt"
        )
        self._eval_out_file = open(eval_out_file, "w")

        # TODO(guosheng): use _inner_eval_model (if trainer has one) instead of
        # original trainer model to eval, especially when using sharded EMA
        # NOTE: use here rather than in prediction_step since actor_model would
        # be set to eval out of prediction_step
        with guard_set_args(
            self.policy_trainer,  # disable _inner_eval_model
            {
                "_eval_model": None,  # otherwise would use cached _eval_model
                "_inner_eval_model": None,  # otherwise would use _inner_eval_model to create _eval_model
            },
        ):
            output = super().evaluation_loop(
                dataloader, description, prediction_loss_only, ignore_keys, metric_key_prefix, max_eval_iters
            )
        output.metrics[f"{metric_key_prefix}/reward"] = output.metrics.pop(f"{metric_key_prefix}_loss")

        columns = ["Prompt", "Generated", "Reward"]
        rows = list(zip(*self._eval_seq))
        rows = [[str(item) for item in row] for row in rows]
        max_num_rows = 5
        table = Table(title="Evaluating...", show_lines=True, title_justify="left")
        for column in columns:
            table.add_column(column)
        for row in rows[:max_num_rows]:
            table.add_row(*row)
        Console(soft_wrap=True, markup=False, emoji=False).print(table)
        self._eval_seq = None

        self._eval_out_file.close()

        return output

    def get_eval_dataloader(self, eval_dataset: Optional[Dataset] = None) -> DataLoader:
        with guard_set_args(self, {"data_collator": self.eval_dataset.get_collator()}):
            return super().get_eval_dataloader(eval_dataset)

    def _save_checkpoint(self, model, metrics=None):
        # maybe change args.output_dir of policy_trainer/value_trainer directly
        with guard_set_args(self.policy_trainer.args, {"output_dir": os.path.join(self.args.output_dir, "policy")}):
            self.policy_trainer._save_checkpoint(model, metrics)
        with guard_set_args(self.value_trainer.args, {"output_dir": os.path.join(self.args.output_dir, "value")}):
            self.value_trainer._save_checkpoint(model, metrics)

    def init_train_model_opt(
        self: Trainer, max_steps: int, resume_from_checkpoint: bool = False, clear_master_weight: bool = False
    ) -> PretrainedModel:
        # resume should be triggered here
        # maybe change args.output_dir of policy_trainer/value_trainer directly
        with guard_set_args(self.policy_trainer.args, {"output_dir": os.path.join(self.args.output_dir, "policy")}):
            policy_model = self.policy_trainer.init_train_model_opt(
                max_steps,
                os.path.join(resume_from_checkpoint, "policy")
                if isinstance(resume_from_checkpoint, str)
                else resume_from_checkpoint,
            )
        with guard_set_args(self.value_trainer.args, {"output_dir": os.path.join(self.args.output_dir, "value")}):
            value_model = self.value_trainer.init_train_model_opt(
                max_steps,
                os.path.join(resume_from_checkpoint, "value")
                if isinstance(resume_from_checkpoint, str)
                else resume_from_checkpoint,
            )
        return policy_model, value_model

    def get_epoch_iterator(self):
        # TODO(guosheng): support iter dataset
        num_prompt_only_batches = len(self.prompt_only_dataloader)
        num_ptx_batches = len(self.ptx_dataloader)
        num_ptx_replicas = (num_prompt_only_batches + num_ptx_batches - 1) // num_ptx_batches

        def gen_epoch_data():
            for prompt_only_batch, ptx_batch in zip(
                self.prompt_only_dataloader,
                itertools.chain.from_iterable([self.ptx_dataloader] * num_ptx_replicas),
            ):
                # generate batches
                self.set_eval()

                with ema(self.policy_trainer), ema(self.value_trainer):
                    rl_batches = self.split_rl_micro_batches(prompt_only_batch)

                self.timers and self.timers("ptx-batch").start()
                if self.use_ptx:
                    ptx_batches = self.split_ptx_micro_batches(ptx_batch)
                else:
                    ptx_batches = [None for _ in range(len(rl_batches))]
                self.timers and self.timers("ptx-batch").stop()

                paddle.device.cuda.empty_cache()

                self.set_train()
                for _ in range(self.args.update_iters):
                    for rl_batch, ptx_batch in zip(rl_batches, ptx_batches):
                        yield rl_batch, ptx_batch

        class EpochIterator:
            def __iter__(self):
                return gen_epoch_data()

        return EpochIterator()

    def init_train_num(self: Trainer, train_dataloader: DataLoader):
        args = self.args

        total_train_batch_size = args.train_batch_size * args.gradient_accumulation_steps * args.dataset_world_size

        len_dataloader = len(train_dataloader)
        num_train_sub_steps = (
            len_dataloader
            * self.args.update_iters
            * self.args.per_device_prompt_batch_size
            * self.args.num_return_sequences
            // self.args.per_device_train_batch_size
        )
        num_update_steps_per_epoch = num_train_sub_steps // args.gradient_accumulation_steps
        if args.max_steps > 0:
            max_steps = args.max_steps
            num_train_epochs = args.max_steps // num_update_steps_per_epoch + int(
                args.max_steps % num_update_steps_per_epoch > 0
            )
        else:
            max_steps = int(num_update_steps_per_epoch * args.num_train_epochs)
            num_train_epochs = math.ceil(args.num_train_epochs)
        num_examples = num_train_samples = total_train_batch_size * max_steps

        return (
            total_train_batch_size,
            len_dataloader,
            max_steps,
            num_train_epochs,
            num_update_steps_per_epoch,
            num_examples,
            num_train_samples,
        )

    def is_step_end(self):
        # reach accumulation_steps, value trainer has the same step_control and
        # gradient_accumulation_steps as PPO trainer.
        # if (step_control + 1) % args.gradient_accumulation_steps == 0
        return self.value_trainer.is_accumulation_step

    def get_step_loss(self, loss_prefix: str = "") -> Dict:
        rl_loss = self.policy_trainer.get_step_loss(loss_prefix)
        value_loss = self.value_trainer.get_step_loss(loss_prefix)
        rl_loss.update(value_loss)
        return rl_loss

    def train(
        self,
        resume_from_checkpoint: Optional[Union[str, bool]] = None,
        ignore_keys_for_eval: Optional[List[str]] = None,
    ) -> None:
        # ##### The following code try to keep same as the Trainer.train #####
        args = self.args
        self.is_in_train = True

        # ##### trainging data and related num setting #####
        # TODO(guosheng): remove the binding method get_collator of dataset
        with guard_set_args(
            args, {"per_device_train_batch_size": self.args.per_device_prompt_batch_size}
        ), guard_set_args(
            self, {"train_dataset": self.train_dataset, "data_collator": self.train_dataset.get_collator()}
        ):
            train_dataloader = self.prompt_only_dataloader = self.get_train_dataloader()

        if self.use_ptx:
            with guard_set_args(
                args,
                {
                    "per_device_train_batch_size": self.args.per_device_prompt_batch_size
                    * self.args.num_return_sequences
                },
            ), guard_set_args(
                self, {"train_dataset": self.ptx_dataset, "data_collator": self.ptx_dataset.get_collator(shift=True)}
            ):
                self.ptx_dataloader = self.get_train_dataloader()
        else:
            self.ptx_dataloader = DataLoader(DummyDataset(len(self.prompt_only_dataloader)))
        (
            total_train_batch_size,
            len_dataloader,
            max_steps,
            num_train_epochs,
            num_update_steps_per_epoch,
            num_examples,
            num_train_samples,
        ) = self.init_train_num(train_dataloader)

        # ##### model and optimizer related setting #####
        policy_model, value_model = self.init_train_model_opt(max_steps, resume_from_checkpoint)
        paddle.device.cuda.empty_cache()

        # ##### traing statistic logging #####
        # Number of trainable parameters only account for policy_model
        self.init_train_log(
            num_examples, num_train_epochs, total_train_batch_size, max_steps, num_train_samples, policy_model
        )

        # ##### set training state and resume #####
        # consumed_samples used to set train_dataloader.batch_sampler may not be
        # correct. Thus, data cannot be resumed perfectly when not breaking at epoch end.
        epochs_trained, steps_trained_in_current_epoch, steps_trained_progress_bar = self.init_train_state(
            resume_from_checkpoint, train_dataloader, max_steps, num_train_epochs, num_update_steps_per_epoch
        )

        epoch_iterator = self.get_epoch_iterator()
        steps_in_epoch = num_update_steps_per_epoch * args.gradient_accumulation_steps

        # self.callback_handler.model = self.model
        # self.callback_handler.optimizer = self.optimizer
        # self.callback_handler.lr_scheduler = self.lr_scheduler
        # self.callback_handler.train_dataloader = train_dataloader
        self.state.max_steps = int(max_steps)
        self.state.num_train_epochs = num_train_epochs
        self.state.is_local_process_zero = self.is_local_process_zero()
        self.state.is_world_process_zero = self.is_world_process_zero()

        self.control = self.callback_handler.on_train_begin(args, self.state, self.control)

        self._globalstep_last_logged = self.state.global_step
        metric = PPOMetric(freq=self.args.logging_steps)

        start_time = time.time()
        self._globalstep_last_start_time = start_time
        # self.timers and self.timers("read-data").start()

        for epoch in range(epochs_trained, num_train_epochs):
            if isinstance(train_dataloader, paddle.io.DataLoader) and isinstance(
                train_dataloader.batch_sampler, DistributedBatchSampler
            ):
                train_dataloader.batch_sampler.set_epoch(epoch)

            self.control = self.callback_handler.on_epoch_begin(args, self.state, self.control)

            for step, inputs in enumerate(epoch_iterator):
                # self.timers and self.timers("read-data").stop()
                # os.environ["TRAINER_GLOBAL_STEP"] = str(self.state.global_step)
                # self.callback_handler.on_load_data_end(args, self.state, self.control, inputs=inputs)
                rl_batch, ptx_batch = inputs
                # TODO(guosheng): make rl_step/ptx_step run with autocast_smart_context_manager
                logger.info("Doing rl step...")
                self.timers and self.timers("rl_step").start()
                with self.enable(self.policy_trainer.optimizer):
                    # with self.enable(self.value_trainer.optimizer):
                    with self.enable():
                        rl_info = self.rl_step(rl_batch)
                    paddle.device.cuda.empty_cache()
                    self.timers and self.timers("rl_step").stop()

                    if self.use_ptx:
                        logger.info("Doing ptx step...")
                        self.timers and self.timers("ptx_step").start()
                        ptx_info = self.ptx_step(ptx_batch)
                        rl_info.update(ptx_info)
                        self.timers and self.timers("ptx_step").stop()
                paddle.device.cuda.empty_cache()

                self.state.global_step += 1
                self.state.epoch = epoch + (step + 1) / steps_in_epoch
                if self.is_step_end():
                    rl_info.update(self.get_step_loss(loss_prefix="train/"))
                    rl_info = metric.update(rl_info)
                    # on_step_end
                    self.control = self.callback_handler.on_step_end(args, self.state, self.control)
                else:
                    # on_sub_step_end
                    self.control = self.callback_handler.on_substep_end(args, self.state, self.control)
                self._maybe_log_save_evaluate(rl_info, None, epoch, ignore_keys_for_eval, inputs=inputs)
                self._print_timer()

            if step < 0:
                logger.warning(
                    f"There seems to be not a single sample in your epoch_iterator, stopping training at step"
                    f" {self.state.global_step}! This is expected if you're using an IterableDataset and set"
                    f" num_steps ({self.state.max_steps}) higher than the number of available samples."
                )
                self.control.should_training_stop = True

            self.control = self.callback_handler.on_epoch_end(args, self.state, self.control)
            # argument model is not used in _maybe_log_save_evaluate, thus use None
            self._maybe_log_save_evaluate(rl_info, None, epoch, ignore_keys_for_eval, inputs=inputs)
            self._print_timer()

            if self.control.should_training_stop:
                break
        # TODO(guosheng): add epilogue of training

    def _maybe_log_save_evaluate(self, tr_loss, model, epoch, ignore_keys_for_eval, **kwargs):
        if self.control.should_log:

            logs: Dict[str, float] = {}
            # use_ptx would double the gradient_accumulation_steps which causes
            # actor_loss and ptx_loss reduced by half. Moreover, ptx_loss should
            # be divided by ptx_coeff for logging.
            if "train/ptx_loss" in tr_loss:
                tr_loss["train/actor_loss"] = tr_loss["train/actor_loss"] * 2
                tr_loss["train/ptx_loss"] = tr_loss["train/ptx_loss"] * 2 / self.ptx_coeff
            logs.update(tr_loss)
            logs["global_step"] = int(self.state.global_step)
            logs["train/actor_lr"] = float("{0:.3e}".format(self.policy_trainer._get_learning_rate()))
            logs["train/reward_critic_lr"] = float("{0:.3e}".format(self.value_trainer._get_learning_rate()))

            total_train_batch_size = (
                self.args.train_batch_size * self.args.gradient_accumulation_steps * self.args.dataset_world_size
            )
            num_steps = self.state.global_step - self._globalstep_last_logged
            logs.update(
                speed_metrics(
                    "interval",
                    self._globalstep_last_start_time,
                    num_samples=total_train_batch_size * num_steps,
                    num_steps=num_steps,
                )
            )

            self._globalstep_last_logged = self.state.global_step
            self._globalstep_last_start_time = time.time()

            self.log(logs, **kwargs)

        # To trigger evaluation and save but avoid log again
        with guard_set_args(self.control, {"should_log": False}):
            super()._maybe_log_save_evaluate(tr_loss, model, epoch, ignore_keys_for_eval)

    def add_kl_divergence_regularization(
        self,
        prompt: paddle.Tensor,  # size = (B, S) # pylint: disable=unused-argument
        log_probs: paddle.Tensor,  # size = (B, L)
        ref_log_probs: paddle.Tensor,  # size = (B, L)
        reward_score: paddle.Tensor,  # size = (B,)
        sequence_mask: paddle.Tensor,  # size = (B, L)
    ) -> paddle.Tensor:
        kl_divergence_estimate = -self.kl_coeff * (log_probs - ref_log_probs)  # size = (B, L)
        rewards = kl_divergence_estimate  # size = (B, L)
        reward_clip = paddle.clip(  # size = (B,)
            reward_score,
            min=-self.clip_range_score,
            max=self.clip_range_score,
        )
        # TODO(guosheng): use scatter_add/put_along_axis
        batch_size = log_probs.shape[0]
        for i in range(batch_size):
            end_index = sequence_mask[i].nonzero()[-1]
            # rewards[i, end_index] += reward_clip[i]
            rewards[i, end_index] = rewards[i, end_index] + reward_clip[i]

        return rewards

    def get_advantages_and_returns(
        self,
        values: paddle.Tensor,
        rewards: paddle.Tensor,
        sequence_mask: paddle.Tensor,
        start: int,
        use_tgt_len_return: bool = True,
    ) -> Tuple[paddle.Tensor, paddle.Tensor]:
        """Compute advantages and returns using Generalized Advantage Estimation (GAE)."""
        # Modified from https://github.com/CarperAI/trlx/blob/main/trlx/models/modeling_ppo.py
        last_gae_lambda = 0.0
        advantages_reversed = []
        values = values * sequence_mask
        rewards = rewards * sequence_mask
        length = rewards.shape[-1]
        if use_tgt_len_return and start > 0:
            # consistent with Beaver
            # values length is src+tgt-1, start is src-1, return length is tgt
            pass
        elif use_tgt_len_return:
            # values length is tgt, start is 0, return length is tgt
            assert start == 0
        else:
            # values length is src+tgt-1, start is src-1, return length is src+tgt-1
            pass
        for t in reversed(range(start, length)):  # pylint: disable=invalid-name
            next_values = values[:, t + 1] if t < length - 1 else 0.0
            delta = rewards[:, t] + self.gamma * next_values - values[:, t]
            last_gae_lambda = delta + self.gamma * self.gae_lambda * last_gae_lambda
            advantages_reversed.append(last_gae_lambda)
        advantages = paddle.stack(advantages_reversed[::-1], axis=1)
        returns = advantages + values[:, start:]
        if not use_tgt_len_return:
            advantages = paddle.concat(
                [paddle.zeros([advantages.shape[0], start], dtype=advantages.dtype), advantages], -1
            )
            returns = paddle.concat([paddle.zeros([returns.shape[0], start], dtype=returns.dtype), returns], -1)
        return advantages.detach(), returns

    def rl_step(self, rl_batch: Dict[str, paddle.Tensor]) -> Dict[str, Any]:
        # inputs shared by policy and value trainer
        input_ids = rl_batch["input_ids"]  # length: src+tgt
        attention_mask = rl_batch["attention_mask"]  # length: src+tgt
        position_ids = rl_batch["position_ids"]  # length: src+tgt
        sequence_mask = rl_batch["sequence_mask"]  # length: src+tgt(-1)
        # inputs used by policy trainer
        old_log_probs = rl_batch["log_probs"]  # length: src+tgt(-1)
        reward_advantages = rl_batch["reward_advantages"]  # length: src+tgt(-1)
        # inputs used by value trainer
        old_reward_values = rl_batch["reward_values"]  # length: src+tgt(-1)
        reward_returns = rl_batch["reward_returns"]  # length: src+tgt(-1)

        value_trainer_inputs = {
            "input_ids": input_ids,
            "attention_mask": attention_mask,
            "position_ids": position_ids,
            "old_reward_values": old_reward_values,
            "reward_returns": reward_returns,
            "sequence_mask": sequence_mask,
        }
        with self.enable(self.value_trainer.optimizer):
            reward_critic_loss = self.value_trainer.full_training_step(**value_trainer_inputs)

        policy_trainer_inputs = {
            "input_ids": input_ids,
            "attention_mask": attention_mask,
            "position_ids": position_ids,
            "old_log_probs": old_log_probs,
            "reward_advantages": reward_advantages,
            "sequence_mask": sequence_mask,
        }
        actor_loss = self.policy_trainer.full_training_step(**policy_trainer_inputs)

        # metric
        with paddle.no_grad():
            rewards = rl_batch["rewards"]
            rewards = rewards.mean()
            ref_log_probs = rl_batch["ref_log_probs"]
            kl_divergence = ((old_log_probs - ref_log_probs) * sequence_mask).sum(axis=-1).mean()
            mean_generated_length = sequence_mask.cast(paddle.float32).sum(axis=-1).mean()
            max_generated_length = sequence_mask.cast(paddle.float32).sum(axis=-1).max()

        return {
            # when using PipelienParallel, the loss returned is 0 when not reach
            # accumulated step and the loss returned at accumulated step is a
            # mixed loss.
            "train/actor_loss": actor_loss,
            "train/reward_critic_loss": reward_critic_loss,
            "train/reward": rewards,
            "train/kl_divergence": kl_divergence,
            "train/mean_generated_length": mean_generated_length,
            "train/max_generated_length": max_generated_length,
        }

    def ptx_step(self, ptx_batch: Dict[str, paddle.Tensor]) -> Dict[str, Any]:
        """Perform a single update step with PTX loss."""
        # sft inputs use right padding, position_ids is optional
        # ptx_batch["position_ids"] = ptx_batch.get(
        #     "position_ids", make_position_ids(ptx_batch["attention_mask"]))
        ptx_loss = self.policy_trainer.full_training_step(**ptx_batch)
        return {
            "train/ptx_loss": ptx_loss,
        }

    def enable(self, *args):
        # note: must keep the same model since actor_model, reward_model etc.
        # are property
        enable_map = {
            # maybe use `model: (pattern, enable_method, disable_method)``
            self.actor_model: "eval",
            self.reward_critic_model: "eval",
            self.reference_model: "reward",
            self.reward_model: "reward",
            self.policy_trainer.optimizer: "optimizer",
            self.value_trainer.optimizer: "optimizer",
        }
        # if use an extra eval model to do eval/generation, switch on actor_model
        # and reward_critic_model; otherwise no need to switch
        if getattr(self.policy_trainer, "_inner_eval_model", None) is not None:
            enable_map.pop(self.actor_model)
        if getattr(self.value_trainer, "_inner_eval_model", None) is not None:
            enable_map.pop(self.reward_critic_model)
        objs = [arg for arg in args if enable_map.get(arg, "") in self.args.offload_level]
        # print("=" * 20, "enable", self.args.offload_level, len(objs),
        #       [arg for arg in args if enable_map.get(arg, "")])
        return enable(*objs)

    def split_ptx_micro_batches(
        self,
        ptx_batch: Dict[str, paddle.Tensor],
    ) -> List[Dict[str, paddle.Tensor]]:
        """Split a batch of PTX samples into micro-batches."""
        micro_batches = []
        total_batch_size = ptx_batch["input_ids"].shape[0]
        micro_batch_size = self.args.per_device_train_batch_size
        for i in range(0, total_batch_size, micro_batch_size):
            micro_batch = map_structure(
                # pylint: disable-next=cell-var-from-loop
                lambda tensor: tensor[i : i + micro_batch_size],  # noqa: B023
                ptx_batch,
            )
            micro_batches.append(micro_batch)
        return micro_batches

    @staticmethod
    def data_dispatch(fun):
        def _impl(self, data):
            gp = getattr(self.policy_trainer, "_data_trans_group", None)
            data = data_group_split(data, group=gp)
            data = fun(self, data)
            data = data_group_merge(data, group=gp)
            return data

        return _impl

    @paddle.no_grad()
    @data_dispatch
    def split_rl_micro_batches(
        self,
        prompt_only_batch: PromptOnlyBatch,
    ) -> List[PromptOnlyBatch]:
        """Split a batch of RL samples into micro-batches."""
        total_batch_size = prompt_only_batch["input_ids"].shape[0]
        micro_batch_size = self.args.per_device_train_batch_size
        micro_batches = []

        # TODO(guosheng): clean get_epoch_iterator:
        # 1. scope guard for offload, we would split post_rollout into multiple
        #    sub-methods to offload in-time
        # 2. decorate split_rl_micro_batches to automatically split/merge data
        with self.enable(self.actor_model, self.reference_model):
            # generate for multi batches and then disable FuseMT model
            with infer_guard(self.policy_trainer):
                # dist.barrier()
                # print("="*20, "begin generate")
                for i in range(0, total_batch_size, micro_batch_size):
                    micro_batch = {}
                    micro_batch = map_structure(
                        lambda tensor: tensor[i : i + micro_batch_size],
                        prompt_only_batch,
                    )
                    micro_batches.extend(self.generate(micro_batch))
                # dist.barrier()
            # paddle.device.cuda.synchronize()
            # get log_probs for multi batches and then disable actor/refer rmodel
            for micro_batch in micro_batches:
                # position_ids is necessary for non-right padding
                # If using right padding source + left padding target, make padding positions
                # in source be 0, since reward model use position_ids plus with padding size
                # (number of 0s) in source to calculate end offsets.
                micro_batch["position_ids"] = make_position_ids(micro_batch["attention_mask"])
                micro_batch.update(self.rollout_logprob(**micro_batch))
                # print("="*20, "micro_batch", micro_batch)

        # get reward/value for multi batches and then disable reward/value model
        with self.enable(self.reward_critic_model, self.reward_model):
            for micro_batch in micro_batches:
                micro_batch.update(self.rollout_reward_value(**micro_batch))

        #
        micro_batches = [self.normalize_data(micro_batch, use_tgt_len_value=False) for micro_batch in micro_batches]
        # size of micro_batches (num of training batch) would be:
        # per_device_prompt_batch_size * num_return_sequences // per_device_train_batch_size
        # micro_batches = [self.post_rollout(**micro_batch) for micro_batch in micro_batches]
        return micro_batches

    @paddle.no_grad()
    def generate(self, prompt_only_batch: PromptOnlyBatch) -> List[Dict[str, Any]]:
        """Rollout a batch of experiences."""
        input_ids = prompt_only_batch["input_ids"]
        attention_mask = prompt_only_batch["attention_mask"]

        self.timers and self.timers("actor-model-generate").start()
        sequences = self.actor_model.generate(
            input_ids=input_ids,
            attention_mask=attention_mask,
            position_ids=prompt_only_batch["position_ids"]
            if "position_ids" in prompt_only_batch
            else make_position_ids(attention_mask),
            generation_config=self.generation_config,
            synced_gpus=ShardingOption.FULL_SHARD in self.policy_trainer.args.sharding,
        )[0]

        self.timers and self.timers("actor-model-generate").stop()
        sequences = sequences.reshape([input_ids.shape[0], self.args.num_return_sequences, -1]).transpose([1, 0, 2])

        # prompt, sequence, attention_mask
        return [
            {
                "prompt": input_ids,
                "input_ids": seq,  # "sequence":
                "attention_mask": paddle.logical_and(
                    seq != self.tokenizer.pad_token_id,
                    seq != self.tokenizer.unk_token_id,
                ),
            }
            for seq in sequences
        ]

    @paddle.no_grad()
    def rollout_logprob(
        self, input_ids: paddle.Tensor, attention_mask: paddle.Tensor, position_ids: paddle.Tensor = None, **kwargs
    ) -> Dict[str, paddle.Tensor]:
        # pipe model outputs a logits tensor with LMHead, while non-pipe model
        # outputs a tuple with logits tensor as the only one element.
        logits = self.actor_model(
            input_ids,
            attention_mask=attention_mask,
            position_ids=position_ids,
            # return_dict=True,
        )  # .logits
        if not isinstance(logits, paddle.Tensor):
            logits = logits[0]
        ref_logits = self.reference_model(
            input_ids,
            attention_mask=attention_mask,
            position_ids=position_ids,
            # return_dict=True,
        )  # .logits
        if not isinstance(ref_logits, paddle.Tensor):
            ref_logits = ref_logits[0]
        log_probs = gather_log_probabilities(logits[:, :-1], input_ids[:, 1:])
        ref_log_probs = gather_log_probabilities(ref_logits[:, :-1], input_ids[:, 1:])
        return {"log_probs": log_probs, "ref_log_probs": ref_log_probs}

    @paddle.no_grad()
    def rollout_reward_value(
        self, input_ids: paddle.Tensor, attention_mask: paddle.Tensor, position_ids: paddle.Tensor = None, **kwargs
    ) -> Dict[str, paddle.Tensor]:
        if self.reward_tokenizer is not self.tokenizer:
            # right padding
            reward_tokenize_output = batch_retokenize(
                input_ids,
                src_tokenizer=self.tokenizer,
                dest_tokenizer=self.reward_tokenizer,
                skip_special_tokens=True,
            )
            reward_input_ids = reward_tokenize_output["input_ids"]
            reward_attention_mask = reward_tokenize_output["attention_mask"]
            reward_position_ids = make_position_ids(reward_attention_mask)
        else:
            # for text in self.tokenizer.batch_decode(input_ids, skip_special_tokens=True):
            #     print(text)
            reward_input_ids = input_ids
            reward_attention_mask = attention_mask
            reward_position_ids = position_ids
        reward_score = self.reward_model(
            reward_input_ids,
            attention_mask=reward_attention_mask,
            position_ids=reward_position_ids,
            # return_dict=True,
        )[
            1
        ]  # .end_scores

        reward_value = self.reward_critic_model(
            input_ids,
            attention_mask=attention_mask,
            position_ids=position_ids,
            # return_dict=True,
        )[
            0
        ]  # .scores
        reward_score = reward_score.squeeze(axis=-1)
        reward_value = reward_value.squeeze(axis=-1)

        reward_value = reward_value[:, :-1]
        return {"rewards": reward_score, "reward_values": reward_value}

    @paddle.no_grad()
    def post_rollout(
        self,
        prompt: paddle.Tensor,
        sequence: paddle.Tensor,
        attention_mask: paddle.Tensor,
    ) -> Dict[str, Any]:
        if self.reward_tokenizer is not self.tokenizer:
            # right padding
            reward_tokenize_output = batch_retokenize(
                sequence,
                src_tokenizer=self.tokenizer,
                dest_tokenizer=self.reward_tokenizer,
                skip_special_tokens=True,
            )
            reward_seq = reward_tokenize_output["input_ids"]
            reward_attention_mask = reward_tokenize_output["attention_mask"]
        else:
            # actor_model_in_use gen
            # for text in self.tokenizer.batch_decode(sequence, skip_special_tokens=True):
            #     print(text)
            reward_seq = sequence
            reward_attention_mask = attention_mask
        # position_ids is necessary for non-right padding
        # If using right padding source + left padding target, make padding positions
        # in source be 0, since reward model use position_ids plus with padding size
        # (number of 0s) in source to calculate end offsets.
        position_ids = make_position_ids(attention_mask)

        # pipe model outputs a logits tensor with LMHead, while non-pipe model
        # outputs a tuple with logits tensor as the only one element.
        self.timers and self.timers("actor-model-logit").start()
        logits = self.actor_model(
            sequence,
            attention_mask=attention_mask,
            position_ids=position_ids,
            # return_dict=True,
        )  # .logits
        self.timers and self.timers("actor-model-logit").stop()
        if not isinstance(logits, paddle.Tensor):
            logits = logits[0]
        self.timers and self.timers("reference-model-logit").start()
        ref_logits = self.reference_model(
            sequence,
            attention_mask=attention_mask,
            position_ids=position_ids,
            # return_dict=True,
        )  # .logits
        self.timers and self.timers("reference-model-logit").stop()
        if not isinstance(ref_logits, paddle.Tensor):
            ref_logits = ref_logits[0]

        self.timers and self.timers("reward-model-score").start()
        reward_score = self.reward_model(
            reward_seq,
            attention_mask=reward_attention_mask,
            position_ids=position_ids,
            # return_dict=True,
        )[
            1
        ]  # .end_scores

        reward_value = self.reward_critic_model(
            sequence,
            attention_mask=attention_mask,
            position_ids=position_ids,
            # return_dict=True,
        )[
            0
        ]  # .scores
        reward_score = reward_score.squeeze(axis=-1)
        reward_value = reward_value.squeeze(axis=-1)

        self.timers and self.timers("reward-model-score").stop()
        reward_value = reward_value[:, :-1]
        log_probs = gather_log_probabilities(logits[:, :-1], sequence[:, 1:])
        ref_log_probs = gather_log_probabilities(ref_logits[:, :-1], sequence[:, 1:])
        rollout_data = {
            "prompt": prompt,
            "input_ids": sequence,
            "position_ids": position_ids,
            "attention_mask": attention_mask,
            "rewards": reward_score,
            "reward_values": reward_value,
            "log_probs": log_probs,
            "ref_log_probs": ref_log_probs,
        }
        rollout_data = self.normalize_data(rollout_data, use_tgt_len_value=False)
        return rollout_data

    @paddle.no_grad()
    def normalize_data(
        self,
        rl_batch: Dict[str, paddle.Tensor],
        use_tgt_len_value: bool = False,
    ) -> Dict[str, Any]:
        """
        data dispatch comm among devices needs padding, while the lengths of
        all data fields are different and related, and it's hard to pad.
        """
        prompt = rl_batch["prompt"]  # length: src
        attention_mask = rl_batch["attention_mask"]  # length: src + tgt
        old_log_probs = rl_batch["log_probs"]  # length: src + tgt -1
        ref_log_probs = rl_batch["ref_log_probs"]  # length: src + tgt -1
        rewards = rl_batch["rewards"]  # length: 1
        old_reward_values = rl_batch["reward_values"]  # length: src + tgt -1

        # Beaver uses label data with target length, while we do not slice from
        # inputs and use label data with target length:
        # 1. Sometimes we cannot use label data with target length, mostly because
        # it is hard to pad acorss batches. Think in some cases one batch might
        # have the longest prompt+target length but the shortest target lengh, which
        # might cause mismatch between inputs with prompt+target length and labels
        # with target length. Padding acorss batches is needed in PP and data comm.
        # 2. Additionally, when using flash_attn with casual mask and right padding
        # we cannot use label data with target length.
        start = prompt.shape[-1] - 1
        # sequence_mask is for label masking, make source be masked out
        # clone to avoid to change attention_mask
        sequence_mask = attention_mask[:, 1:].clone()  # length: src + tgt -1
        sequence_mask[:, :start] = False
        if use_tgt_len_value:
            ref_log_probs = ref_log_probs[:, start:]
            old_log_probs = old_log_probs[:, start:]
            old_reward_values = old_reward_values[:, start:]
            sequence_mask = sequence_mask[:, start:]
        old_rewards = self.add_kl_divergence_regularization(
            None,  # prompt,
            old_log_probs,
            ref_log_probs,
            rewards,
            sequence_mask,
        )  # length: tgt if use_tgt_len_value src + tgt -1
        reward_advantages, reward_returns = self.get_advantages_and_returns(
            old_reward_values,
            old_rewards,
            sequence_mask,
            start=0 if use_tgt_len_value else start,
            use_tgt_len_return=use_tgt_len_value,
        )  # length: tgt if use_tgt_len_value src + tgt -1

        rl_batch.update(
            {
                "log_probs": old_log_probs,
                "reward_values": old_reward_values,
                "reward_advantages": reward_advantages,
                "reward_returns": reward_returns,
                "sequence_mask": sequence_mask,
                "ref_log_probs": ref_log_probs,
                "rewards": rewards,
            }
        )
        # pop out to reduce data dispatch comm overhead
        rl_batch.pop("prompt")
        return rl_batch<|MERGE_RESOLUTION|>--- conflicted
+++ resolved
@@ -78,199 +78,9 @@
     3. EMA is supported.
     """
 
-<<<<<<< HEAD
     # used to create criterion for trainer, please refer to `create_criterion`
     # for details.
     loss_cls: type
-=======
-    # TODO(guosheng): step, steps_trained_in_current_epoch and steps_trained_progress_bar
-    # should use reference since they would be overwrite.
-    # for state update
-    epoch = kwargs.get("epoch", 0)
-    step = kwargs.get("step", 0)
-    steps_in_epoch = kwargs.get("steps_in_epoch", 0)
-    step_control = kwargs.get("step_control", 0)
-    # for step and progress update when resuming data
-    train_dataloader = kwargs.get("train_dataloader", None)
-    resume_from_checkpoint = kwargs.get("resume_from_checkpoint", None)
-    steps_trained_in_current_epoch = kwargs.get("steps_trained_in_current_epoch", 0)
-    steps_trained_progress_bar = kwargs.get("steps_trained_progress_bar", None)
-    # for eval output ignore to gather
-    ignore_keys_for_eval = kwargs.get("ignore_keys_for_eval", None)
-    tr_loss = kwargs.get("tr_loss", 0.0)
-    model = kwargs.get("model", self.model_wrapped)
-
-    args = self.args
-
-    if self.args.use_hybrid_parallel and self.args.sep_parallel_degree > 1:
-        inputs = split_inputs_sequence_dim(inputs)
-    self.timers and self.timers("read-data").stop()
-    os.environ["TRAINER_GLOBAL_STEP"] = str(self.state.global_step)
-    self.callback_handler.on_load_data_end(args, self.state, self.control, inputs=inputs)
-
-    # Skip past any already trained steps if resuming training
-    # for paddlenlp.utils.batch_sampler.DistributedBatchSampler
-    # We use consumed_samples to reset the status
-    if isinstance(train_dataloader, paddle.io.DataLoader) and isinstance(
-        train_dataloader.batch_sampler, NlpDistributedBatchSampler
-    ):
-        if step == 0:
-            if steps_trained_progress_bar is not None:
-                steps_trained_progress_bar.update(steps_trained_in_current_epoch)
-                steps_trained_progress_bar.close()
-                steps_trained_progress_bar = None
-            self._load_rng_state(resume_from_checkpoint)
-        step += steps_trained_in_current_epoch
-    elif steps_trained_in_current_epoch > 0:
-        steps_trained_in_current_epoch -= 1
-        if steps_trained_progress_bar is not None:
-            steps_trained_progress_bar.update(1)
-        if steps_trained_in_current_epoch == 0:
-            self._load_rng_state(resume_from_checkpoint)
-        # continue
-        final_local_vars = locals()
-        for k in kwargs.keys():
-            if k in final_local_vars:
-                kwargs[k] = final_local_vars[k]
-        return kwargs
-    elif steps_trained_progress_bar is not None:
-        steps_trained_progress_bar.close()
-        steps_trained_progress_bar = None
-
-    if step_control % args.gradient_accumulation_steps == 0:
-        self.control = self.callback_handler.on_step_begin(args, self.state, self.control)
-        self.timers and self.timers("forward-backward").start()
-
-    dp_enabled = self.args.data_parallel_degree > 1 if self.args.use_hybrid_parallel else args.local_rank != -1
-    forbidden_no_sync = False
-    # stage2 and stage3 should not no_sync, because the is no DDP wrapper and no_sync API
-    # hybrid_parallel (tp or pp or sharding stage 1) should not no_sync
-    if self.args.use_hybrid_parallel:
-        forbidden_no_sync = True
-
-    availiable_no_sync = dp_enabled and not forbidden_no_sync
-
-    is_no_sync = (
-        ((step_control + 1) % args.gradient_accumulation_steps != 0)
-        and availiable_no_sync
-        and args._no_sync_in_gradient_accumulation
-    ) or (args.recompute and availiable_no_sync)
-    # sharding
-    # stage1. the same as ddp
-    # stage2. manualy collect gradient on dp group
-
-    dp_master_grad = self.args.world_size > 1 and self.args.amp_master_grad and not self.args.use_hybrid_parallel
-    if dp_master_grad:
-        is_no_sync = True
-
-    if is_no_sync:
-        # Avoid unnecessary DDP synchronization since there will be no backward pass on this example.
-        with model.no_sync():
-            tr_loss_step = self.training_step(model, inputs)
-    else:
-        tr_loss_step = self.training_step(model, inputs)
-
-    tr_loss += tr_loss_step
-
-    if (step_control + 1) % args.gradient_accumulation_steps == 0 or (
-        # last step in epoch but step is always smaller than gradient_accumulation_steps
-        steps_in_epoch <= args.gradient_accumulation_steps
-        and (step + 1) == steps_in_epoch
-    ):
-        if self.args.pipeline_parallel_degree <= 1 and self._enable_delay_scale_loss():
-            tr_loss /= self.args.gradient_accumulation_steps
-
-        self.timers and self.timers("forward-backward").stop()
-        # Maunally collect gradients
-        # Case 1: Use recompute and dp
-        # Case 2: Hack dp with master_grad
-        # Case 3: Pipeline or sharding overlap
-        # local_rank != -1 don't means dp in networks.
-        self.timers and self.timers("all-reduce").start()
-
-        # Case 1: Use recompute and dp / sharding stage1,
-        # manualy collect gradient for dp.
-        if args.recompute and availiable_no_sync:
-            fused_allreduce_gradients(list(model.parameters()), None)
-
-        # Case 2: hack dp with master_grad
-        if dp_master_grad and not (args.recompute and availiable_no_sync):
-            fused_allreduce_gradients(list(model.parameters()), None)
-
-        # Pipeline parallel mode,  handle gradient reduce here to overlap
-        pipeline_parallel_config = (
-            set(args.pipeline_parallel_config.split(" ")) if args.pipeline_parallel_degree > 1 else set()
-        )
-        enable_dp_comm_overlap = "enable_dp_comm_overlap" in pipeline_parallel_config
-        enable_release_grads = "enable_release_grads" in pipeline_parallel_config
-
-        # Case 3: Pipeline parallel mode, overlap with dp
-        if isinstance(self.optimizer, HybridParallelOptimizer) and not self.do_grad_scaling:
-            parameters_list = _obtain_optimizer_parameters_list(self.optimizer._inner_opt)
-
-            if not enable_dp_comm_overlap:
-                if self.optimizer._sharding_enable:
-                    assert reshard_util.is_sharding_opt(self.optimizer)
-                    self.optimizer._inner_opt.reduce_gradients(list(parameters_list), self.optimizer._hcg)
-
-                if self.optimizer._dp_enable or getattr(self.optimizer, "_sep_enable", False):
-                    fused_allreduce_gradients(list(parameters_list), self.optimizer._hcg)
-
-        self.timers and self.timers("all-reduce").stop()
-        self.timers and self.timers("optimizer-step").start()
-
-        if self.args.gradient_accumulation_steps > 1 and self._enable_delay_scale_loss():
-            for p in model._layers.parameters():
-                with paddle.no_grad():
-                    if hasattr(p, "main_grad") and p.main_grad is not None:
-                        assert p.grad is None
-                        p.main_grad.scale_(1.0 / self.args.gradient_accumulation_steps)
-                    elif p.grad is not None:
-                        p.grad.scale_(1.0 / self.args.gradient_accumulation_steps)
-
-        # Optimizer step
-        self.callback_handler.on_optimizer_begin(
-            args, self.state, self.control, scaler=self.scaler if self.do_grad_scaling else None
-        )
-        optimizer_was_run = True
-        if self.do_grad_scaling:
-            scale_before = paddle.assign(self.scaler._scale)
-            self.scaler.step(self.optimizer)
-            self.scaler.update()
-            scale_after = self.scaler._scale
-            # Compatible with paddlepaddle 2.6.0 using typo word.
-            if hasattr(self.scaler, "_cache_founf_inf"):
-                optimizer_was_run = not self.scaler._cache_founf_inf
-            else:
-                optimizer_was_run = not self.scaler._cache_found_inf
-            if not optimizer_was_run:
-                scale_before_value = scale_before.cpu().numpy()
-                scale_after_value = scale_after.cpu().numpy()
-                logger.warning(
-                    f"optimizer not run, scale_before: {scale_before_value[0]}, scale_after: {scale_after_value[0]}"
-                )
-        elif isinstance(self.optimizer, HybridParallelOptimizer):
-            self.optimizer._step(parameters_list)
-        else:
-            self.optimizer.step()
-
-        self.timers and self.timers("optimizer-step").stop()
-
-        if optimizer_was_run:
-            self.lr_scheduler.step()
-
-        if enable_release_grads and args.pipeline_parallel_degree > 1:
-            self.optimizer.clear_grad(set_to_zero=False)
-            for _, buffers in model._chunk_2_comm_buffers.items():
-                for buffer in buffers:
-                    buffer._clear_grad_storage()
-        else:
-            self.optimizer.clear_grad()
-
-        self.callback_handler.on_optimizer_end(
-            args, self.state, self.control, scaler=self.scaler if self.do_grad_scaling else None
-        )
->>>>>>> b36b6a01
 
     def __init__(
         self,
@@ -986,7 +796,7 @@
             num_return_sequences=self.args.num_return_sequences,
             temperature=self.args.temperature,
             top_p=self.args.top_p,
-            # top_k=0,  # to disable top_k sampling, default is 50
+            top_k=0,  # to disable top_k sampling, default is 50
             repetition_penalty=self.args.repetition_penalty,
             do_sample=True,
             # allow generation output to contain input
