# Benchmark Results

### 配置

- 硬件: A100-80G with NVLink, 具体卡数见表
- Torch环境: 见torch/requirements.txt
- FP16配置: torch 使用 cuda amp fp16, paddle 使用 fp16 O2 opt level, intokens 设置为 1024, dataloader_num_workers 设置为 4

### Bloom

- 数据: 10k条[Chinese-Vicuna/guanaco_belle_merge_v1.0](https://huggingface.co/datasets/Chinese-Vicuna/guanaco_belle_merge_v1.0)

| Model         | Method   | Num GPUs | Batch Size | Paddle Setup | Paddle Effective Tokens/s | Torch Setup | Torch Effective Tokens/s | **Speedup** |
|---------------|----------|----------|------------|--------------|---------------------------|-------------|--------------------------|---------|
| Bloomz-7b1-mt | LoRA     | 1        | 4          |              | 3344.15                   |             | 1980.32                  | **69%**    |
| Bloomz-7b1-mt | Finetune | 4        | 8          | MP 4         | 7421.09                   | ZeRO 3      | 1702.00                  | **336%**    |
| Bloomz-7b1-mt | Finetune | 4        | 16         | MP 4         | 8214.55                   | ZeRO 3      | 2849.90                  | **188%**     |

###### 多卡分布式实验记录

- Finetuning with 4 GPUs

| Model          | Setup           | Paddle Effective Tokens /s | Torch Effective Tokens /s  |  Speedup  |
|----------------|-----------------|----------------------------|----------------------------|-----------|
<<<<<<< HEAD
| Bloomz-7b1-mt  | bsz 8 MP4     |       2873.13           |         N/A                |   N/A     |
| Bloomz-7b1-mt  | bsz 8 ZeRO 3  |       1625.14               |     1702.00                |   -5%     |
| Bloomz-7b1-mt  | bsz 8 ZeRO 2  |      2172.40            |     1891.16                |   15%     |
| Bloomz-7b1-mt  | bsz 16 MP4    |      2853.83            |         N/A                |   N/A     |
| Bloomz-7b1-mt  | bsz 16 ZeRO 3 |      2382.49                |      2849.90               |  -16%      |
| Bloomz-7b1-mt  | bsz 16 ZeRO 2 |    2604.56 (accumulations 2) |  2719.92              |   -4%     |
=======
| Bloomz-7b1-mt  | bsz 8 MP4       |       7421.09              |         N/A                |   N/A     |
| Bloomz-7b1-mt  | bsz 8 ZeRO 3    |       6063.23              |     1702.00                |   256%    |
| Bloomz-7b1-mt  | bsz 8 ZeRO 2    |      5191.47               |     1891.16                |   175%    |
| Bloomz-7b1-mt  | bsz 16 MP4      |      8214.55               |         N/A                |   N/A     |
| Bloomz-7b1-mt  | bsz 16 ZeRO 3   |      5822.23               |      2849.90               |   104     |
| Bloomz-7b1-mt  | bsz 16 ZeRO 2   |    5572.13                 |     2719.92                |   105%    |
>>>>>>> 1030283b


### Llama

- 数据: 使用10k条[tatsu-lab/alpaca](https://huggingface.co/datasets/tatsu-lab/alpaca)

| Model     | Method   | Num GPUs | Batch Size  | Paddle Setup | Paddle Effective Tokens/s | Torch Setup | Torch Effective Tokens/s | Speedup |
|-----------|----------|----------|-------------|--------------|---------------------------|-------------|--------------------------|---------|
| Llama-7b  | LoRA     | 1        | 4           |              |  3566.04                  |             | 1895.90                  |  **88%**  |
| Llama-13b | LoRA     | 1        | 8           | recompute    |  1511.58                  | gradient ckpt |    768.26              |  **97%**  |
| Llama-7b  | Finetune | 4        | 8           | MP4          |  3841.61                  | ZeRO 2      | 1621.52                  |  **124%**  |
| Llama-7b  | Finetune | 4        | 16          | sharding 2   |  4602.34                  | ZeRO 2      | 2465.55                  |  **127%**  |
| Llama-13b | Finetune | 4        | 8           | MP4 recompute|  1667.90                  | ZeRO 3      | 736.19                   |  **124%**  |
| Llama-65b | LoRA     | 4        | 8           | MP4 recompute|  888.60                   | gradient ckpt, bits 4, max_memory_MB 50000, qlora        | 327.75          |  **171%** |
| Llama-65b | LoRA     | 4        | 16          | MP4 recompute|  900.78                   | gradient ckpt, bits 4, max_memory_MB 50000, qlora        | 405.90          |  **122%** |


###### 多卡分布式实验记录

- Finetuning with 4 GPUs

| Model     | Setup         | Paddle Effective Tokens /s | Torch Effective Tokens /s  |  Speedup  |
|-----------|---------------|----------------------------|----------------------------|-----------|
| LLaMA-7b  | bsz 8 MP4     | **3841.61**                |  N/A                       | N/A       |
| LLaMA-7b  | bsz 8 ZeRO 3  | 4189.43                    |  1177.93                   | 256%       |
| LLaMA-7b  | bsz 8 ZeRO 2  | 4611.10                    |  1621.52                   | 184%       |
| LLaMA-7b  | bsz 16 (4*4) MP4 | 4829.47                 |  N/A                       | N/A       |
| LLaMA-7b  | bsz 16 ZeRO 3 | 4048.61                    |  2268.16                   | 78%       |
| LLaMA-7b  | bsz 16 ZeRO 2 | **3463.45**                |  2465.55                   | 40%       |
| LLaMA-13b | bsz 8 MP4 recompute |  **2509.50**         |  N/A                       | N/A       |
| LLaMA-13b | bsz 8 ZeRO 3  | 1867.99                    |  736.19                    | 154%        |
| LLaMA-13b | bsz 8 ZeRO 2  | 1201.75                    |  OOM                       | N/A       |


### ChatGLM

| Model         | Method   | Num GPUs | Batch Size | Paddle Setup | Paddle Effective Tokens/s | Torch Setup | Torch Effective Tokens/s | Speedup |
|---------------|----------|----------|------------|--------------|---------------------------|-------------|--------------------------|---------|
| chatglm-6b    | LoRA     | 1        | 4          |              |        3472.79            |             |       1866.48            | **86%**    |
| chatglm-6b    | Finetune | 4        | 8          |   MP 4       |        4564.94            |   ZeRO 2    |       2124.17            | **115%**    |
| chatglm-6b    | Finetune | 4        | 16         |   MP 4       |        4972.21            |   ZeRO 3    |       3191.35            | **56%**    |


###### 多卡分布式实验记录

- Finetuning with 4 GPUs

| Model     | Setup           | Paddle Effective Tokens /s | Torch Effective Tokens /s  |  Speedup  |
|-----------|-----------------|----------------------------|----------------------------|-----------|
<<<<<<< HEAD
| chatglm-6b  | bsz 8 MP4     |  3109.83                   |         N/A                |   -4%     |
| chatglm-6b  | bsz 8 ZeRO 3  |    1766.74                     |         1840.99            |   N/A     |
| chatglm-6b  | bsz 8 ZeRO 2  |    2457.88                 |         2124.17            |   16%     |
| chatglm-6b  | bsz 16 MP4    |    3549.68                 |         N/A                |   N/A     |
| chatglm-6b  | bsz 16 ZeRO 3 |    2733.72                 |         3184.26            |   -14%     |
| chatglm-6b  | bsz 16 ZeRO 2 |    3462.83                 |         3151.07            |   10%     |
=======
| chatglm-6b  | bsz 8 MP4     |  4564.94                   |         N/A                |   N/A     |
| chatglm-6b  | bsz 8 ZeRO 3  |    6480.36                 |         1840.99            |   252%    |
| chatglm-6b  | bsz 8 ZeRO 2  |    4707.74                 |         2124.17            |   122%     |
| chatglm-6b  | bsz 16 MP4    |    4972.21                 |         N/A                |   N/A     |
| chatglm-6b  | bsz 16 ZeRO 3 |    5282.28                 |         3184.26            |   66%     |
| chatglm-6b  | bsz 16 ZeRO 2 |    5751.00                 |         3151.07            |   83%     |
>>>>>>> 1030283b

### TODOs

- Enable Flash Attention<|MERGE_RESOLUTION|>--- conflicted
+++ resolved
@@ -22,21 +22,12 @@
 
 | Model          | Setup           | Paddle Effective Tokens /s | Torch Effective Tokens /s  |  Speedup  |
 |----------------|-----------------|----------------------------|----------------------------|-----------|
-<<<<<<< HEAD
-| Bloomz-7b1-mt  | bsz 8 MP4     |       2873.13           |         N/A                |   N/A     |
-| Bloomz-7b1-mt  | bsz 8 ZeRO 3  |       1625.14               |     1702.00                |   -5%     |
-| Bloomz-7b1-mt  | bsz 8 ZeRO 2  |      2172.40            |     1891.16                |   15%     |
-| Bloomz-7b1-mt  | bsz 16 MP4    |      2853.83            |         N/A                |   N/A     |
-| Bloomz-7b1-mt  | bsz 16 ZeRO 3 |      2382.49                |      2849.90               |  -16%      |
-| Bloomz-7b1-mt  | bsz 16 ZeRO 2 |    2604.56 (accumulations 2) |  2719.92              |   -4%     |
-=======
 | Bloomz-7b1-mt  | bsz 8 MP4       |       7421.09              |         N/A                |   N/A     |
 | Bloomz-7b1-mt  | bsz 8 ZeRO 3    |       6063.23              |     1702.00                |   256%    |
 | Bloomz-7b1-mt  | bsz 8 ZeRO 2    |      5191.47               |     1891.16                |   175%    |
 | Bloomz-7b1-mt  | bsz 16 MP4      |      8214.55               |         N/A                |   N/A     |
 | Bloomz-7b1-mt  | bsz 16 ZeRO 3   |      5822.23               |      2849.90               |   104     |
 | Bloomz-7b1-mt  | bsz 16 ZeRO 2   |    5572.13                 |     2719.92                |   105%    |
->>>>>>> 1030283b
 
 
 ### Llama
@@ -86,21 +77,12 @@
 
 | Model     | Setup           | Paddle Effective Tokens /s | Torch Effective Tokens /s  |  Speedup  |
 |-----------|-----------------|----------------------------|----------------------------|-----------|
-<<<<<<< HEAD
-| chatglm-6b  | bsz 8 MP4     |  3109.83                   |         N/A                |   -4%     |
-| chatglm-6b  | bsz 8 ZeRO 3  |    1766.74                     |         1840.99            |   N/A     |
-| chatglm-6b  | bsz 8 ZeRO 2  |    2457.88                 |         2124.17            |   16%     |
-| chatglm-6b  | bsz 16 MP4    |    3549.68                 |         N/A                |   N/A     |
-| chatglm-6b  | bsz 16 ZeRO 3 |    2733.72                 |         3184.26            |   -14%     |
-| chatglm-6b  | bsz 16 ZeRO 2 |    3462.83                 |         3151.07            |   10%     |
-=======
 | chatglm-6b  | bsz 8 MP4     |  4564.94                   |         N/A                |   N/A     |
 | chatglm-6b  | bsz 8 ZeRO 3  |    6480.36                 |         1840.99            |   252%    |
 | chatglm-6b  | bsz 8 ZeRO 2  |    4707.74                 |         2124.17            |   122%     |
 | chatglm-6b  | bsz 16 MP4    |    4972.21                 |         N/A                |   N/A     |
 | chatglm-6b  | bsz 16 ZeRO 3 |    5282.28                 |         3184.26            |   66%     |
 | chatglm-6b  | bsz 16 ZeRO 2 |    5751.00                 |         3151.07            |   83%     |
->>>>>>> 1030283b
 
 ### TODOs
 
