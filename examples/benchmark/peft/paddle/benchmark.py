# Copyright (c) 2023 PaddlePaddle Authors. All Rights Reserved.
#
# Licensed under the Apache License, Version 2.0 (the "License");
# you may not use this file except in compliance with the License.
# You may obtain a copy of the License at
#
#     http://www.apache.org/licenses/LICENSE-2.0
#
# Unless required by applicable law or agreed to in writing, software
# distributed under the License is distributed on an "AS IS" BASIS,
# WITHOUT WARRANTIES OR CONDITIONS OF ANY KIND, either express or implied.
# See the License for the specific language governing permissions and
# limitations under the License.

from dataclasses import dataclass, field
from typing import Optional

import numpy as np
import paddle.profiler as profiler
from datasets import load_dataset
from utils import CustomTrainer, ProfilerCallback

from paddlenlp.data import DataCollatorForSeq2Seq
from paddlenlp.datasets import InTokensMapDataset
from paddlenlp.peft import LoRAConfig, LoRAModel
from paddlenlp.trainer import PdArgumentParser, TrainingArguments
from paddlenlp.transformers import AutoModelForCausalLM, AutoTokenizer

"""
单卡
python benchmark.py --model_name_or_path bigscience/bloomz-7b1-mt  \
    --num_train_epochs 1 --per_device_train_batch_size 4 \
    --evaluation_strategy no --save_strategy no \
    --fp16 --fp16_opt_level O2 --lora \
    --logging_steps 50 --output_dir outputs

多卡mp
python -m paddle.distributed.launch --gpus "0,1,2,3" benchmark.py --model_name_or_path bigscience/bloomz-7b1-mt  \
    --num_train_epochs 1 --per_device_train_batch_size 8 \
    --evaluation_strategy no --save_strategy no \
    --fp16 --fp16_opt_level O2 --tensor_parallel_degree 4 \
    --logging_steps 50 --output_dir outputs

多卡sharding 3
python -m paddle.distributed.launch --gpus "0,1,2,3" benchmark.py --model_name_or_path bigscience/bloomz-7b1-mt  \
    --num_train_epochs 1 --per_device_train_batch_size 4 \
    --evaluation_strategy no --save_strategy no \
    --fp16 --fp16_opt_level O2 \
    --sharding "stage3" --sharding_parallel_degree 4 \
    --logging_steps 50 --output_dir outputs
"""


@dataclass
class ModelArguments:
    """
    Arguments pertaining to which model/config/tokenizer we are going to fine-tune, or train from scratch.
    """

    model_name_or_path: str = field(default=None, metadata={"help": "model name or local path"})
    lora: Optional[bool] = field(default=False, metadata={"help": "whether to use LoRA"})
    english: Optional[bool] = field(default=False, metadata={"help": "whether to english benchmark dataset"})
    profiler: Optional[bool] = field(default=False, metadata={"help": "whether to use profiler"})
    train_data_size: int = field(default=1000, metadata={"help": "Number of dataset for training"})
    intokens_length: int = field(default=2048, metadata={"help": "Intokens length"})
    intokens: Optional[bool] = field(default=False, metadata={"help": "whether to use intokens"})
    use_flash_attention: bool = field(default=False, metadata={"help": "Whether to use flash attention"})


def main():
    parser = PdArgumentParser((ModelArguments, TrainingArguments))
    model_args, training_args = parser.parse_args_into_dataclasses()

    # Set the dtype for loading model
    dtype = None
    if training_args.fp16_opt_level == "O2":
        if training_args.fp16:
            dtype = "float16"
        if training_args.bf16:
            dtype = "bfloat16"
    else:
        dtype = "float32"

    tokenizer = AutoTokenizer.from_pretrained(model_args.model_name_or_path)

    if "llama" in model_args.model_name_or_path:
        tokenizer.pad_token = tokenizer.unk_token
    model = AutoModelForCausalLM.from_pretrained(
        model_args.model_name_or_path,
        low_cpu_mem_usage=True,
        use_flash_attention=model_args.use_flash_attention,
        dtype=dtype,
        tensor_parallel_degree=training_args.tensor_parallel_degree,
        tensor_parallel_rank=training_args.tensor_parallel_rank,
    )

    if model_args.lora:
        if "llama" in model_args.model_name_or_path:
            target_modules = [".*q_proj.*", ".*k_proj.*", ".*v_proj.*"]
        else:
            target_modules = [".*query_key_value.*"]

        lora_config = LoRAConfig(
            target_modules=target_modules,
            r=8,
            lora_alpha=32,
            dtype=dtype,
        )
        model = LoRAModel(model, lora_config)
        model.mark_only_lora_as_trainable()
        model.print_trainable_parameters()

    def preprocess_function(example, max_src_length=256, max_tgt_length=384, intokens=False):
        inputs = example["instruction"]
        targets = example["output"]
        if "input" in example:
            inputs += example["input"]
        model_inputs = tokenizer(inputs, max_length=max_src_length, truncation=True, return_attention_mask=False)
        labels = tokenizer(targets, max_length=max_tgt_length, truncation=True, return_attention_mask=False)
        labels_input_ids = labels["input_ids"] + [tokenizer.eos_token_id]
        model_inputs["labels"] = [-100] * len(model_inputs["input_ids"]) + labels_input_ids
        model_inputs["input_ids"] = model_inputs["input_ids"] + labels_input_ids
        # shift input and labels
        model_inputs["input_ids"] = model_inputs["input_ids"][:-1]
        model_inputs["labels"] = model_inputs["labels"][1:]
        seq_length = len(model_inputs["input_ids"])
        model_inputs["position_ids"] = list(range(seq_length))
        if intokens:
<<<<<<< HEAD
            # model_inputs["attention_mask"] = np.tril(np.ones([seq_length, seq_length], dtype="bool"))
            model_inputs["attention_mask"] = np.tril(np.ones([seq_length, seq_length]))
=======
            model_inputs["attention_mask"] = np.tril(np.ones([seq_length, seq_length], dtype=bool))
>>>>>>> 2334b4d0
        return model_inputs

    def preprocess_function_chatglm(example, max_src_length=256, max_tgt_length=384, intokens=False):
        inputs = example["instruction"]
        targets = example["output"]
        if "input" in example:
            inputs += example["input"]
        model_inputs = tokenizer(inputs, max_length=max_src_length, truncation=True, return_attention_mask=False)
        labels = tokenizer(targets, max_length=max_tgt_length, truncation=True, return_attention_mask=False)
        labels_input_ids = labels["input_ids"] + [tokenizer.eos_token_id]
        model_inputs["labels"] = [-100] * len(model_inputs["input_ids"]) + labels_input_ids
        model_inputs["input_ids"] = model_inputs["input_ids"] + labels_input_ids
        # shift input and labels
        model_inputs["input_ids"] = model_inputs["input_ids"][:-1]
        model_inputs["labels"] = model_inputs["labels"][1:]

<<<<<<< HEAD
        context_length = model_inputs["input_ids"].index(tokenizer.bos_token_id)
        seq_length = len(model_inputs["input_ids"])

        if intokens:
            # attention mask
            attention_mask = np.ones((seq_length, seq_length))
            attention_mask = np.tril(attention_mask)
            attention_mask[:, :context_length] = 1
            model_inputs["attention_mask"] = attention_mask

            # position_ids
            position_ids = np.arange(seq_length, dtype=np.int64)
            block_position_ids = np.concatenate(
                [
                    np.zeros(context_length, dtype=np.int64),
                    np.arange(1, seq_length - context_length + 1, dtype=np.int64),
                ]
            )
            model_inputs["position_ids"] = np.stack([position_ids, block_position_ids], axis=0)

=======
        if intokens:
            context_length = model_inputs["input_ids"].index(tokenizer.bos_token_id)
            seq_length = len(model_inputs["input_ids"])
            position_ids = np.arange(seq_length, dtype=np.int64)
            block_position_ids = np.concatenate(
                [
                    np.zeros(context_length, dtype=np.int64),
                    np.arange(1, seq_length - context_length + 1, dtype=np.int64),
                ]
            )
            model_inputs["position_ids"] = np.stack([position_ids, block_position_ids], axis=0)
            attention_mask = np.tri(seq_length, seq_length, dtype=bool)
            attention_mask[:, :context_length] = 1
            model_inputs["attention_mask"] = attention_mask

>>>>>>> 2334b4d0
        return model_inputs

    def preprocess_function_bloom(example, max_src_length=256, max_tgt_length=384, intokens=False):
        inputs = example["instruction"]
        targets = example["output"]
        if "input" in example:
            inputs += example["input"]
        model_inputs = tokenizer(inputs, max_length=max_src_length, truncation=True, return_attention_mask=False)
        labels = tokenizer(targets, max_length=max_tgt_length, truncation=True, return_attention_mask=False)
        labels_input_ids = labels["input_ids"] + [tokenizer.eos_token_id]
        model_inputs["labels"] = [-100] * len(model_inputs["input_ids"]) + labels_input_ids
        model_inputs["input_ids"] = model_inputs["input_ids"] + labels_input_ids
        # shift input and labels
        model_inputs["input_ids"] = model_inputs["input_ids"][:-1]
        model_inputs["labels"] = model_inputs["labels"][1:]
        if intokens:
            model_inputs["attention_mask"] = np.tril(
<<<<<<< HEAD
                np.ones([len(model_inputs["input_ids"]), len(model_inputs["input_ids"])]), 0
=======
                np.ones([len(model_inputs["input_ids"]), len(model_inputs["input_ids"])], dtype=bool)
>>>>>>> 2334b4d0
            )
        return model_inputs

    if model_args.english:
        dataset = load_dataset("tatsu-lab/alpaca")
        columns = ["instruction", "input", "output", "text"]
    else:
        dataset = load_dataset("Chinese-Vicuna/guanaco_belle_merge_v1.0")
        columns = ["instruction", "input", "output"]

    # select first 10k examples for benchmarking
    dataset = dataset["train"].select(range(model_args.train_data_size))
    if "chatglm2" in model_args.model_name_or_path:
        dataset = dataset.map(
            lambda example: preprocess_function(example, intokens=model_args.intokens),
        )
    elif "chatglm" in model_args.model_name_or_path:
        dataset = dataset.map(
            lambda example: preprocess_function_chatglm(example, intokens=model_args.intokens),
<<<<<<< HEAD
            remove_columns=columns,
=======
>>>>>>> 2334b4d0
        )
    elif "bloom" in model_args.model_name_or_path:

        dataset = dataset.map(
            lambda example: preprocess_function_bloom(example, intokens=model_args.intokens),
<<<<<<< HEAD
            remove_columns=columns,
=======
>>>>>>> 2334b4d0
        )
    else:
        dataset = dataset.map(
            lambda example: preprocess_function(example, intokens=model_args.intokens),
<<<<<<< HEAD
            remove_columns=columns,
=======
>>>>>>> 2334b4d0
        )
    total_effective_tokens = sum([len(i["input_ids"]) for i in dataset]) * training_args.num_train_epochs

    if model_args.intokens:
        dataset = InTokensMapDataset(
            dataset,
            tokenizer=tokenizer,
            max_length=model_args.intokens_length,
        )

    if model_args.profiler:
        prof = profiler.Profiler(
            targets=[profiler.ProfilerTarget.CPU, profiler.ProfilerTarget.GPU],
            profile_memory=True,
            scheduler=profiler.make_scheduler(closed=1, ready=2, record=1, repeat=1),
            on_trace_ready=profiler.export_chrome_tracing("./log"),
        )

    data_collator = DataCollatorForSeq2Seq(return_tensors="pd", tokenizer=tokenizer)

    trainer = CustomTrainer(
        model=model,
        tokenizer=tokenizer,
        train_dataset=dataset,
        callbacks=[ProfilerCallback(prof)] if model_args.profiler else [],
        args=training_args,
        data_collator=data_collator,
    )

    train_metrics = trainer.train()
    tokens_per_second = trainer.total_observed_tokens / train_metrics.metrics["train_runtime"]
    effective_tokens_per_second = total_effective_tokens / train_metrics.metrics["train_runtime"]
    print(f"Tokens per second: {tokens_per_second:.2f}")
    print(f"Effective Tokens per second: {effective_tokens_per_second:.2f}")


if __name__ == "__main__":
    main()<|MERGE_RESOLUTION|>--- conflicted
+++ resolved
@@ -126,12 +126,7 @@
         seq_length = len(model_inputs["input_ids"])
         model_inputs["position_ids"] = list(range(seq_length))
         if intokens:
-<<<<<<< HEAD
-            # model_inputs["attention_mask"] = np.tril(np.ones([seq_length, seq_length], dtype="bool"))
-            model_inputs["attention_mask"] = np.tril(np.ones([seq_length, seq_length]))
-=======
             model_inputs["attention_mask"] = np.tril(np.ones([seq_length, seq_length], dtype=bool))
->>>>>>> 2334b4d0
         return model_inputs
 
     def preprocess_function_chatglm(example, max_src_length=256, max_tgt_length=384, intokens=False):
@@ -148,28 +143,6 @@
         model_inputs["input_ids"] = model_inputs["input_ids"][:-1]
         model_inputs["labels"] = model_inputs["labels"][1:]
 
-<<<<<<< HEAD
-        context_length = model_inputs["input_ids"].index(tokenizer.bos_token_id)
-        seq_length = len(model_inputs["input_ids"])
-
-        if intokens:
-            # attention mask
-            attention_mask = np.ones((seq_length, seq_length))
-            attention_mask = np.tril(attention_mask)
-            attention_mask[:, :context_length] = 1
-            model_inputs["attention_mask"] = attention_mask
-
-            # position_ids
-            position_ids = np.arange(seq_length, dtype=np.int64)
-            block_position_ids = np.concatenate(
-                [
-                    np.zeros(context_length, dtype=np.int64),
-                    np.arange(1, seq_length - context_length + 1, dtype=np.int64),
-                ]
-            )
-            model_inputs["position_ids"] = np.stack([position_ids, block_position_ids], axis=0)
-
-=======
         if intokens:
             context_length = model_inputs["input_ids"].index(tokenizer.bos_token_id)
             seq_length = len(model_inputs["input_ids"])
@@ -185,7 +158,6 @@
             attention_mask[:, :context_length] = 1
             model_inputs["attention_mask"] = attention_mask
 
->>>>>>> 2334b4d0
         return model_inputs
 
     def preprocess_function_bloom(example, max_src_length=256, max_tgt_length=384, intokens=False):
@@ -203,20 +175,14 @@
         model_inputs["labels"] = model_inputs["labels"][1:]
         if intokens:
             model_inputs["attention_mask"] = np.tril(
-<<<<<<< HEAD
-                np.ones([len(model_inputs["input_ids"]), len(model_inputs["input_ids"])]), 0
-=======
                 np.ones([len(model_inputs["input_ids"]), len(model_inputs["input_ids"])], dtype=bool)
->>>>>>> 2334b4d0
             )
         return model_inputs
 
     if model_args.english:
         dataset = load_dataset("tatsu-lab/alpaca")
-        columns = ["instruction", "input", "output", "text"]
     else:
         dataset = load_dataset("Chinese-Vicuna/guanaco_belle_merge_v1.0")
-        columns = ["instruction", "input", "output"]
 
     # select first 10k examples for benchmarking
     dataset = dataset["train"].select(range(model_args.train_data_size))
@@ -227,27 +193,15 @@
     elif "chatglm" in model_args.model_name_or_path:
         dataset = dataset.map(
             lambda example: preprocess_function_chatglm(example, intokens=model_args.intokens),
-<<<<<<< HEAD
-            remove_columns=columns,
-=======
->>>>>>> 2334b4d0
         )
     elif "bloom" in model_args.model_name_or_path:
 
         dataset = dataset.map(
             lambda example: preprocess_function_bloom(example, intokens=model_args.intokens),
-<<<<<<< HEAD
-            remove_columns=columns,
-=======
->>>>>>> 2334b4d0
         )
     else:
         dataset = dataset.map(
             lambda example: preprocess_function(example, intokens=model_args.intokens),
-<<<<<<< HEAD
-            remove_columns=columns,
-=======
->>>>>>> 2334b4d0
         )
     total_effective_tokens = sum([len(i["input_ids"]) for i in dataset]) * training_args.num_train_epochs
 
