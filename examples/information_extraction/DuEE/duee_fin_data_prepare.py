--- conflicted
+++ resolved
@@ -247,13 +247,6 @@
     print("\n********** start document process **********")
     if not os.path.exists(sentence_dir):
         os.makedirs(sentence_dir)
-<<<<<<< HEAD
-    train_sent = docs_data_process("./data/DuEE-fin/duee_fin_train.json/duee_fin_train.json")
-    write_by_lines("{}/train.json".format(sentence_dir), train_sent)
-    dev_sent = docs_data_process("./data/DuEE-fin/duee_fin_dev.json/duee_fin_dev.json")
-    write_by_lines("{}/dev.json".format(sentence_dir), dev_sent)
-    test_sent = docs_data_process("./data/DuEE-fin/duee_fin_test2.json/duee_fin_test2.json")
-=======
     train_sent = docs_data_process(
         "./data/DuEE-fin/duee_fin_train.json/duee_fin_train.json")
     write_by_lines("{}/train.json".format(sentence_dir), train_sent)
@@ -262,7 +255,6 @@
     write_by_lines("{}/dev.json".format(sentence_dir), dev_sent)
     test_sent = docs_data_process(
         "./data/DuEE-fin/duee_fin_test2.json/duee_fin_test2.json")
->>>>>>> 1de6933c
     write_by_lines("{}/test.json".format(sentence_dir), test_sent)
     print("train {} dev {} test {}".format(
         len(train_sent), len(dev_sent), len(test_sent)))
