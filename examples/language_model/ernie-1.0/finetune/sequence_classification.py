--- conflicted
+++ resolved
@@ -62,17 +62,9 @@
         # `label_list == None` is for regression task
         label_dtype = "int64" if label_list else "float32"
         # Get the label
-<<<<<<< HEAD
-        # example['label'] = np.array(example["label"], dtype="int64")
-        if label_dtype == "int64":
-            label = int(example['label'])
-        else:
-            label = float(example['label'])
-=======
         example['label'] = int(example[
             "label"]) if label_dtype != "float32" else float(example["label"])
         label = example['label']
->>>>>>> f4780483
     # Convert raw text to feature
     if 'keyword' in example:  # CSL
         sentence1 = " ".join(example['keyword'])
