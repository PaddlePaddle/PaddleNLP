--- conflicted
+++ resolved
@@ -145,11 +145,8 @@
     if args.grad_clip > 0:
         clip = paddle.nn.ClipGradByNorm(clip_norm=args.grad_clip)
 
-<<<<<<< HEAD
-=======
     # Generate parameter names needed to perform weight decay.
     # All bias and LayerNorm parameters are excluded.
->>>>>>> 2c94c2c9
     decay_params = [
         p.name for n, p in model.named_parameters()
         if not any(nd in n for nd in ["bias", "norm"])
@@ -161,11 +158,6 @@
         weight_decay=args.weight_decay,
         grad_clip=clip,
         apply_decay_param_fun=lambda x: x in decay_params)
-<<<<<<< HEAD
-
-    # Load checkpoint for path
-=======
->>>>>>> 2c94c2c9
     if args.model_name_or_path not in pretrained_models_list:
         logger.info("Try to load checkpoint from ", args.model_name_or_path)
         opt_dict = paddle.load(
