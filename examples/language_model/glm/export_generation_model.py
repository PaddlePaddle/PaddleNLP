--- conflicted
+++ resolved
@@ -17,17 +17,12 @@
 
 import paddle
 
-<<<<<<< HEAD
-from paddlenlp.layers import LoRAModel
-from paddlenlp.transformers import AutoModelForConditionalGeneration, AutoTokenizer
-=======
 from paddlenlp.layers import LoRAConfig, LoRAModel
 from paddlenlp.transformers import (
     AutoConfig,
     AutoModelForConditionalGeneration,
     AutoTokenizer,
 )
->>>>>>> 69963337
 
 
 def parse_args():
@@ -48,10 +43,7 @@
         help="The output file prefix used to save the exported inference model.",
     )
     parser.add_argument("--lora_path", default=None, help="The directory of LoRA parameters. Default to None")
-<<<<<<< HEAD
-=======
     parser.add_argument("--dtype", default=None, help="The data type of exported model")
->>>>>>> 69963337
     args = parser.parse_args()
     return args
 
@@ -60,9 +52,6 @@
     args = parse_args()
 
     tokenizer = AutoTokenizer.from_pretrained(args.model_name_or_path)
-<<<<<<< HEAD
-    model = AutoModelForConditionalGeneration.from_pretrained(args.model_name_or_path, load_state_as_np=True)
-=======
     if args.lora_path is not None:
         lora_config = LoRAConfig.from_pretrained(args.lora_path)
         dtype = lora_config.dtype
@@ -75,7 +64,6 @@
     model = AutoModelForConditionalGeneration.from_pretrained(
         args.model_name_or_path, load_state_as_np=True, dtype=dtype
     )
->>>>>>> 69963337
     if args.lora_path is not None:
         model = LoRAModel.from_pretrained(model, args.lora_path)
 
