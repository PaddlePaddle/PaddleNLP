--- conflicted
+++ resolved
@@ -13,8 +13,6 @@
 # limitations under the License.
 
 import numpy as np
-<<<<<<< HEAD
-=======
 
 
 def custom_convert_example(example, tokenizer, data_args, is_test=True):
@@ -66,7 +64,6 @@
         inputs["label_ids"] = labels
         inputs["loss_mask"] = loss_mask
     return inputs
->>>>>>> 0cbf8b9f
 
 
 def cnn_dm_convert_example(example, tokenizer, data_args, is_test=True):
