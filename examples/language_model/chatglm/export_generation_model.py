--- conflicted
+++ resolved
@@ -17,17 +17,12 @@
 
 import paddle
 
-<<<<<<< HEAD
-from paddlenlp.layers import LoRAModel
-from paddlenlp.transformers import ChatGLMForConditionalGeneration, ChatGLMTokenizer
-=======
 from paddlenlp.layers import LoRAConfig, LoRAModel
 from paddlenlp.transformers import (
     ChatGLMConfig,
     ChatGLMForConditionalGeneration,
     ChatGLMTokenizer,
 )
->>>>>>> 69963337
 
 
 def parse_args():
@@ -47,11 +42,7 @@
         # required=True,
         help="The output file prefix used to save the exported inference model.",
     )
-<<<<<<< HEAD
-    parser.add_argument("--dtype", default="float32", type=str, help="The data type of exported model")
-=======
     parser.add_argument("--dtype", default=None, help="The data type of exported model")
->>>>>>> 69963337
     parser.add_argument("--lora_path", default=None, help="The directory of LoRA parameters. Default to None")
     args = parser.parse_args()
     return args
