# Copyright (c) 2023 PaddlePaddle Authors. All Rights Reserved.
#
# Licensed under the Apache License, Version 2.0 (the "License");
# you may not use this file except in compliance with the License.
# You may obtain a copy of the License at
#
#     http://www.apache.org/licenses/LICENSE-2.0
#
# Unless required by applicable law or agreed to in writing, software
# distributed under the License is distributed on an "AS IS" BASIS,
# WITHOUT WARRANTIES OR CONDITIONS OF ANY KIND, either express or implied.
# See the License for the specific language governing permissions and
# limitations under the License.

import os
from dataclasses import dataclass, field
from functools import partial

import numpy as np
import paddle
from data import convert_chatglm_example, convert_chatglm_v2_example, read_local_dataset
from sklearn.metrics import accuracy_score
from utils import ChatGLMTrainer

from paddlenlp.data import DataCollatorForSeq2Seq
from paddlenlp.datasets import load_dataset
from paddlenlp.metrics import BLEU, Rouge1, Rouge2, RougeL
from paddlenlp.peft import LoRAConfig, LoRAModel, PrefixConfig, PrefixModelForCausalLM
from paddlenlp.peft.prefix import (
    chatglm_pad_attention_mask,
    chatglm_postprocess_past_key_value,
    chatglm_v2_pad_attention_mask,
)
from paddlenlp.trainer import PdArgumentParser, TrainingArguments, get_last_checkpoint
<<<<<<< HEAD
from paddlenlp.transformers import ChatGLMForCausalLM, ChatGLMTokenizer
=======
from paddlenlp.transformers import AutoModelForConditionalGeneration, AutoTokenizer
>>>>>>> acfd537f
from paddlenlp.utils.log import logger


@dataclass
class DataArgument:
    data_name: str = field(default=None, metadata={"help": "The name of data."})
    task_name_or_path: str = field(default=None, metadata={"help": "Path or name for dataset"})
    src_length: int = field(default=512, metadata={"help": "The max length of source text."})
    tgt_length: int = field(default=512, metadata={"help": "The max length of target text."})
    num_beams: int = field(default=5, metadata={"help": "The number of beams."})


@dataclass
class ModelArgument:
    model_name_or_path: str = field(
        default="THUDM/chatglm-6b", metadata={"help": "Build-in pretrained model name or the path to local model."}
    )
    eval_with_do_generation: bool = field(default=False, metadata={"help": "Whether to do generation for evaluation"})
    # lora
    lora: bool = field(default=False, metadata={"help": "Whether to use LoRA technique"})
    lora_path: str = field(default=None, metadata={"help": "Initialize lora state dict."})
    lora_rank: int = field(default=8, metadata={"help": "Lora attention dimension"})
    merge_weights: bool = field(
        default=False, metadata={"help": "Merge weights of the original model and the Lora model"}
    )
    # prefix
    prefix_tuning: bool = field(default=False, metadata={"help": "Whether to use Prefix technique"})
    num_prefix_tokens: int = field(default=64, metadata={"help": "Number of prefix tokens"})
    prefix_projection: bool = field(default=False, metadata={"help": "Whether to project the prefix tokens"})
    # qat
    qat: bool = field(default=False, metadata={"help": "Whether to use QAT technique"})
    qat_type: str = field(default="A8W8", metadata={"help": "Quantization type. Supported values: A8W8, W4,A8W4"})


def main():
    parser = PdArgumentParser((ModelArgument, DataArgument, TrainingArguments))
    model_args, data_args, training_args = parser.parse_args_into_dataclasses()

    training_args.print_config(model_args, "Model")
    training_args.print_config(data_args, "Data")

    paddle.set_device(training_args.device)

    logger.warning(
        f"Process rank: {training_args.local_rank}, device: {training_args.device}, world_size: {training_args.world_size}, "
        + f"distributed training: {bool(training_args.local_rank != -1)}, 16-bits training: {training_args.fp16 or training_args.bf16}"
    )

    last_checkpoint = None
    if os.path.isdir(training_args.output_dir) and training_args.do_train and not training_args.overwrite_output_dir:
        last_checkpoint = get_last_checkpoint(training_args.output_dir)
        if last_checkpoint is None and len(os.listdir(training_args.output_dir)) > 1:
            raise ValueError(
                f"Output directory ({training_args.output_dir}) already exists and is not empty. "
                "Use --overwrite_output_dir to overcome."
            )
        elif last_checkpoint is not None and training_args.resume_from_checkpoint is None:
            logger.info(
                f"Checkpoint detected, resuming training at {last_checkpoint}. To avoid this behavior, change "
                "the `--output_dir` or add `--overwrite_output_dir` to train from scratch."
            )

    dtype = paddle.get_default_dtype()
    if training_args.fp16_opt_level == "O2":
        if training_args.fp16:
            dtype = "float16"

    # Load the pretrained language model.
<<<<<<< HEAD
    model = ChatGLMForCausalLM.from_pretrained(
=======
    model = AutoModelForConditionalGeneration.from_pretrained(
>>>>>>> acfd537f
        model_args.model_name_or_path,
        dtype=dtype,
        low_cpu_mem_usage=True,
        tensor_parallel_degree=training_args.tensor_parallel_degree,
        tensor_parallel_rank=training_args.tensor_parallel_rank,
    )
    if "chatglm2" in model_args.model_name_or_path:
        multi_query_group_num = model.config.multi_query_group_num
        attention_mask_pad_fn = chatglm_v2_pad_attention_mask
    else:
        multi_query_group_num = None
        attention_mask_pad_fn = chatglm_pad_attention_mask
        # If ChatGLM, set lm_shift_labels to False
        model.config.lm_shift_labels = False

    if model_args.prefix_tuning:
        prefix_config = PrefixConfig(
            num_prefix_tokens=model_args.num_prefix_tokens,
            num_attention_heads=model.config.num_attention_heads,
            num_hidden_layers=model.config.num_hidden_layers,
            multi_query_group_num=multi_query_group_num,
            hidden_size=model.config.hidden_size,
            prefix_projection=model_args.prefix_projection,
            prefix_projection_hidden_size=model.config.hidden_size,
            dtype=dtype,
        )
        model = PrefixModelForCausalLM(
            model=model,
            prefix_config=prefix_config,
            postprocess_past_key_value=chatglm_postprocess_past_key_value,
            pad_attention_mask=attention_mask_pad_fn,
        )
        model.mark_only_prefix_as_trainable()
        model.print_trainable_parameters()
    if model_args.lora:
        if model_args.lora_path is None:
            # RowParallelLinear doesn't support LoRA yet
            if "chatglm2" in model_args.model_name_or_path:
                if training_args.tensor_parallel_degree > 1:
                    target_modules = [".*query.*", ".*key.*", ".*value.*", ".*dense_h_to_4h.*"]
                else:
                    target_modules = [
                        ".*query.*",
                        ".*key.*",
                        ".*value.*",
                        ".*dense.*",
                        ".*dense_h_to_4h.*",
                        ".*dense_4h_to_h.*",
                    ]
            else:
                if training_args.tensor_parallel_degree > 1:
                    target_modules = [".*query_key_value.*", ".*dense_h_to_4h.*"]
                else:
                    target_modules = [".*query_key_value.*", ".*dense.*", ".*dense_h_to_4h.*", ".*dense_4h_to_h.*"]
            lora_config = LoRAConfig(
                target_modules=target_modules,
                r=model_args.lora_rank,
                lora_alpha=2 * model_args.lora_rank,
                merge_weights=model_args.merge_weights,
                tensor_parallel_degree=training_args.tensor_parallel_degree,
                dtype=dtype,
                head_dim=model.config.hidden_size // model.config.num_attention_heads,
            )
            model = LoRAModel(model, lora_config)
        else:
            model = LoRAModel.from_pretrained(model=model, lora_path=model_args.lora_path)
        model.mark_only_lora_as_trainable()
        model.print_trainable_parameters()

    if model_args.qat:
        from paddle import nn
        from paddle.quantization import QAT, QuantConfig

        # FakeQuanterChannelWiseAbsMaxObserver not yet merge in Paddle develop
        from paddle.quantization.quanters import FakeQuanterChannelWiseAbsMaxObserver
        from paddle.quantization.quanters.abs_max import (
            FakeQuanterWithAbsMaxObserverLayer,
        )
        from paddleslim.quant.quanters import PACTQuanter

        # from paddle.quantization.quanters import FakeQuanterWithAbsMaxObserver
        from paddlenlp.peft.lora import LoRALinear
        from paddlenlp.peft.lora.lora_quant_layers import QuantedLoRALinear

        q_config = QuantConfig(activation=None, weight=None)
        q_config.add_qat_layer_mapping(LoRALinear, QuantedLoRALinear)

        if model_args.qat_type == "A8W8":
            activation = PACTQuanter(quanter=FakeQuanterWithAbsMaxObserverLayer, init_value=20, dtype=dtype)
            # activation = FakeQuanterWithAbsMaxObserver(moving_rate=0.9, bit_length=8, dtype=dtype)
            weight = FakeQuanterChannelWiseAbsMaxObserver(bit_length=8, dtype="float32")
        elif model_args.qat_type == "W4":
            activation = None
            weight = FakeQuanterChannelWiseAbsMaxObserver(bit_length=4, dtype="float32")
        elif model_args.qat_type == "A8W4":
            activation = PACTQuanter(quanter=FakeQuanterWithAbsMaxObserverLayer, init_value=20, dtype=dtype)
            # activation = FakeQuanterWithAbsMaxObserver(moving_rate=0.9, bit_length=8, dtype=dtype)
            weight = FakeQuanterChannelWiseAbsMaxObserver(bit_length=4, dtype="float32")
        else:
            raise ValueError("qat_type should be one of ['A8W8', 'W4', 'A8W4']")

        q_config.add_type_config(LoRALinear, weight=weight, activation=activation)
        q_config.add_type_config(nn.Linear, weight=weight, activation=activation)

        qat = QAT(q_config)
        model = qat.quantize(model, inplace=True)

    tokenizer = AutoTokenizer.from_pretrained(model_args.model_name_or_path)

    # Load the dataset.
    if os.path.exists(os.path.join(data_args.task_name_or_path, "train.json")) and os.path.exists(
        os.path.join(data_args.task_name_or_path, "dev.json")
    ):
        train_ds = load_dataset(
            read_local_dataset, path=os.path.join(data_args.task_name_or_path, "train.json"), lazy=False
        )
        dev_ds = load_dataset(
            read_local_dataset, path=os.path.join(data_args.task_name_or_path, "dev.json"), lazy=False
        )
    elif data_args.data_name is not None:
        train_ds, dev_ds = load_dataset(data_args.data_name, data_args.task_name_or_path, splits=["train", "dev"])
    else:
        train_ds, dev_ds = load_dataset(data_args.task_name_or_path, splits=["train", "dev"])

    convert_example = (
        convert_chatglm_v2_example if "chatglm2" in model_args.model_name_or_path else convert_chatglm_example
    )
    trans_func = partial(convert_example, tokenizer=tokenizer, data_args=data_args)
    train_ds = train_ds.map(partial(trans_func, is_test=False))
    dev_ds = dev_ds.map(partial(trans_func, is_test=model_args.eval_with_do_generation))

    collate_fn = DataCollatorForSeq2Seq(
        tokenizer=tokenizer, max_length=data_args.src_length + data_args.tgt_length, padding=True
    )

    def compute_metrics_do_generation(eval_preds):
        rouge1 = Rouge1()
        rouge2 = Rouge2()
        rougel = RougeL()
        bleu4 = BLEU(n_size=4)

        predictions = [x[x != -100].tolist() for x in eval_preds.predictions]
        references = [x[x != -100].tolist() for x in eval_preds.label_ids]
        predictions = tokenizer.batch_decode(predictions, skip_special_tokens=True)
        references = tokenizer.batch_decode(references, skip_special_tokens=True)
        # for pred in predictions:
        rouge1_score = rouge1.score(predictions, references)
        rouge2_score = rouge2.score(predictions, references)
        for pred, ref in zip(predictions, references):
            rougel.add_inst(pred, [ref])
            bleu4.add_inst(pred, [ref])
        return {
            "rouge1": rouge1_score,
            "rouge2": rouge2_score,
            "rougel": rougel.score(),
            "bleu4": bleu4.score(),
        }

    def compute_metrics(eval_preds):
        flattened_preds = np.array(eval_preds.predictions).flatten()
        flattened_labels = np.array(eval_preds.label_ids).flatten()
        filtered_preds = flattened_preds[flattened_labels != -100]
        filtered_labels = flattened_labels[flattened_labels != -100]
        accuracy = accuracy_score(y_true=filtered_labels, y_pred=filtered_preds)
        return {
            "accuracy": accuracy,
        }

    trainer = ChatGLMTrainer(
        model=model,
        args=training_args,
        train_dataset=train_ds,
        eval_dataset=dev_ds,
        tokenizer=tokenizer,
        compute_metrics=compute_metrics_do_generation if model_args.eval_with_do_generation else compute_metrics,
        data_collator=collate_fn,
        data_args=data_args,
        do_generation=model_args.eval_with_do_generation,
    )
    # if training_args.fp16_opt_level == "O2":
    #     trainer.disable_autocast_context_manager()

    if training_args.do_train:
        train_result = trainer.train(resume_from_checkpoint=last_checkpoint)
        trainer.save_model(merge_tensor_parallel=training_args.tensor_parallel_degree > 1)
        trainer.log_metrics("train", train_result.metrics)
        trainer.save_metrics("train", train_result.metrics)
        trainer.save_state()

    if training_args.do_eval:
        eval_result = trainer.evaluate()
        trainer.log_metrics("test", eval_result)


if __name__ == "__main__":
    with paddle.amp.auto_cast(enable=False):
        main()<|MERGE_RESOLUTION|>--- conflicted
+++ resolved
@@ -32,11 +32,7 @@
     chatglm_v2_pad_attention_mask,
 )
 from paddlenlp.trainer import PdArgumentParser, TrainingArguments, get_last_checkpoint
-<<<<<<< HEAD
-from paddlenlp.transformers import ChatGLMForCausalLM, ChatGLMTokenizer
-=======
-from paddlenlp.transformers import AutoModelForConditionalGeneration, AutoTokenizer
->>>>>>> acfd537f
+from paddlenlp.transformers import AutoModelForCausalLM, AutoTokenizer
 from paddlenlp.utils.log import logger
 
 
@@ -105,11 +101,7 @@
             dtype = "float16"
 
     # Load the pretrained language model.
-<<<<<<< HEAD
-    model = ChatGLMForCausalLM.from_pretrained(
-=======
-    model = AutoModelForConditionalGeneration.from_pretrained(
->>>>>>> acfd537f
+    model = AutoModelForCausalLM.from_pretrained(
         model_args.model_name_or_path,
         dtype=dtype,
         low_cpu_mem_usage=True,
