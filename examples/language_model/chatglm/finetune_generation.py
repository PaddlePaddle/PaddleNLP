# Copyright (c) 2023 PaddlePaddle Authors. All Rights Reserved.
#
# Licensed under the Apache License, Version 2.0 (the "License");
# you may not use this file except in compliance with the License.
# You may obtain a copy of the License at
#
#     http://www.apache.org/licenses/LICENSE-2.0
#
# Unless required by applicable law or agreed to in writing, software
# distributed under the License is distributed on an "AS IS" BASIS,
# WITHOUT WARRANTIES OR CONDITIONS OF ANY KIND, either express or implied.
# See the License for the specific language governing permissions and
# limitations under the License.

import os
from dataclasses import dataclass, field
from functools import partial

import numpy as np
import paddle
from data import convert_example, custom_instruction_convert_example, read_local_dataset
from sklearn.metrics import accuracy_score
<<<<<<< HEAD
from utils import ChatGLMTrainer
=======
from utils import ChatGLMTrainer, save_infer_result
>>>>>>> 69963337

from paddlenlp.data import DataCollatorWithPadding
from paddlenlp.datasets import load_dataset
from paddlenlp.layers import LoRAConfig, LoRAModel
from paddlenlp.metrics import BLEU, Rouge1, Rouge2, RougeL
from paddlenlp.prompt import PrefixConfig, PrefixModelForCausalLM
from paddlenlp.prompt.prefix import (
    chatglm_pad_attention_mask,
    chatglm_postprocess_past_key_value,
)
from paddlenlp.trainer import PdArgumentParser, TrainingArguments, get_last_checkpoint
from paddlenlp.transformers import ChatGLMForConditionalGeneration, ChatGLMTokenizer
from paddlenlp.utils.log import logger


@dataclass
class DataArgument:
    task_name_or_path: str = field(default="./data/", metadata={"help": "Path to data"})
    src_length: int = field(default=128, metadata={"help": "The max length of source text."})
    tgt_length: int = field(default=180, metadata={"help": "The max length of target text."})
    num_beams: int = field(default=5, metadata={"help": "The number of beams."})
    generate_num: int = field(default=100, metadata={"help": "Save first k examples generation result in dev dataset"})
    src_length: int = field(default=256, metadata={"help": "Source length for generation."})
    tgt_length: int = field(default=512, metadata={"help": "Target length for generation."})


@dataclass
class ModelArgument:
    model_name_or_path: str = field(
        default="THUDM/chatglm-6b", metadata={"help": "Build-in pretrained model name or the path to local model."}
    )
    prefix_tuning: bool = field(default=False, metadata={"help": "Whether to use Prefix Tuning technique"})
    lora: bool = field(default=False, metadata={"help": "Whether to use LoRA technique"})
    do_generation: bool = field(default=False, metadata={"help": "Whether to do generation for evaluation"})


def main():
    parser = PdArgumentParser((ModelArgument, DataArgument, TrainingArguments))
    model_args, data_args, training_args = parser.parse_args_into_dataclasses()

    training_args.print_config(model_args, "Model")
    training_args.print_config(data_args, "Data")

    paddle.set_device(training_args.device)

    logger.warning(
        f"Process rank: {training_args.local_rank}, device: {training_args.device}, world_size: {training_args.world_size}, "
        + f"distributed training: {bool(training_args.local_rank != -1)}, 16-bits training: {training_args.fp16 or training_args.bf16}"
    )

    last_checkpoint = None
    if os.path.isdir(training_args.output_dir) and training_args.do_train and not training_args.overwrite_output_dir:
        last_checkpoint = get_last_checkpoint(training_args.output_dir)
        if last_checkpoint is None and len(os.listdir(training_args.output_dir)) > 1:
            raise ValueError(
                f"Output directory ({training_args.output_dir}) already exists and is not empty. "
                "Use --overwrite_output_dir to overcome."
            )
        elif last_checkpoint is not None and training_args.resume_from_checkpoint is None:
            logger.info(
                f"Checkpoint detected, resuming training at {last_checkpoint}. To avoid this behavior, change "
                "the `--output_dir` or add `--overwrite_output_dir` to train from scratch."
            )

    dtype = paddle.get_default_dtype()
    if training_args.fp16_opt_level == "O2":
        if training_args.fp16:
            dtype = "float16"

    # Load the pretrained language model.
    model = ChatGLMForConditionalGeneration.from_pretrained(
        model_args.model_name_or_path,
        load_state_as_np=True,
        dtype=dtype,
        tensor_parallel_degree=training_args.tensor_parallel_degree,
        tensor_parallel_rank=training_args.tensor_parallel_rank,
    )
    if model_args.prefix_tuning:
        prefix_config = PrefixConfig(
            num_prefix_tokens=64,
            num_attention_heads=model.config.num_attention_heads,
            num_hidden_layers=model.config.num_hidden_layers,
            hidden_size=model.config.hidden_size,
<<<<<<< HEAD
            prefix_projection=True,
=======
            # prefix_projection=True,
>>>>>>> 69963337
            prefix_projection_hidden_size=model.config.hidden_size,
            dtype=dtype,
        )
        model = PrefixModelForCausalLM(
            model=model,
            prefix_config=prefix_config,
            postprocess_past_key_value=chatglm_postprocess_past_key_value,
            pad_attention_mask=chatglm_pad_attention_mask,
        )
        model.mark_only_prefix_as_trainable()
        model.print_trainable_parameters()
    if model_args.lora:
        lora_config = LoRAConfig(
            target_modules=[".*query_key_value.*"],
            r=8,
            lora_alpha=16,
            merge_weights=True,
            enable_lora_list=[[True, False, True]],
            tensor_parallel_degree=training_args.tensor_parallel_degree,
            dtype=dtype,
        )
        model = LoRAModel(model, lora_config)
        model.mark_only_lora_as_trainable()
        model.print_trainable_parameters()
    tokenizer = ChatGLMTokenizer.from_pretrained(model_args.model_name_or_path)

    # Load the dataset.
    if os.path.exists(os.path.join(data_args.task_name_or_path, "train.json")) and os.path.exists(
        os.path.join(data_args.task_name_or_path, "dev.json")
    ):
        train_ds = load_dataset(
            read_local_dataset, path=os.path.join(data_args.task_name_or_path, "train.json"), lazy=False
        )
        dev_ds = load_dataset(
            read_local_dataset, path=os.path.join(data_args.task_name_or_path, "dev.json"), lazy=False
        )
        trans_func = partial(convert_example, tokenizer=tokenizer, data_args=data_args)
    else:
        train_ds, dev_ds = load_dataset("bellegroup", data_args.task_name_or_path, splits=["train", "dev"])
        trans_func = partial(custom_instruction_convert_example, tokenizer=tokenizer, data_args=data_args)
    if model_args.do_generation:
        train_ds = train_ds.map(partial(trans_func, is_test=False))
        test_ds = dev_ds.map(trans_func)
    else:
        train_ds = train_ds.map(partial(trans_func, is_test=False))
        test_ds = dev_ds.map(partial(trans_func, is_test=False))

    collate_fn = DataCollatorWithPadding(
        tokenizer=tokenizer, max_length=data_args.src_length + data_args.tgt_length, padding=True
    )

    def compute_metrics_do_generation(eval_preds):
        rouge1 = Rouge1()
        rouge2 = Rouge2()
        rougel = RougeL()
        bleu4 = BLEU(n_size=4)
        predictions = [x[x != -100] for x in eval_preds.predictions]
        references = [x[x != -100] for x in eval_preds.label_ids]

        # for pred in predictions:

        rouge1_score = rouge1.score(predictions, references)
        rouge2_score = rouge2.score(predictions, references)
        for pred, ref in zip(predictions, references):
            rougel.add_inst(pred, [ref])
            bleu4.add_inst(pred, [ref])
        return {
            "rouge1": rouge1_score,
            "rouge2": rouge2_score,
            "rougel": rougel.score(),
            "bleu4": bleu4.score(),
        }

    def compute_metrics(eval_preds):

        predictions = [x[x != -100] for x in eval_preds.predictions]
        references = [x[x != -100] for x in eval_preds.label_ids]
        accuracy = accuracy_score(y_true=np.array(references).flatten(), y_pred=np.array(predictions).flatten())
        return {
            "accuracy": accuracy,
        }

    trainer = ChatGLMTrainer(
        model=model,
        args=training_args,
        train_dataset=train_ds,
        eval_dataset=dev_ds,
        tokenizer=tokenizer,
        compute_metrics=compute_metrics_do_generation if model_args.do_generation else compute_metrics,
        data_collator=collate_fn,
        data_args=data_args,
        do_generation=model_args.do_generation,
    )
    # if training_args.fp16_opt_level == "O2":
    #     trainer.disable_autocast_context_manager()

    if training_args.do_train:
        train_result = trainer.train(resume_from_checkpoint=last_checkpoint)
        trainer.save_model(merge_tensor_parallel=training_args.tensor_parallel_degree > 1)
        trainer.log_metrics("train", train_result.metrics)
        trainer.save_metrics("train", train_result.metrics)
        trainer.save_state()

    if training_args.do_eval:
        eval_result = trainer.evaluate(test_ds)
        trainer.log_metrics("test", eval_result)

    if data_args.generate_num > 0:
        save_infer_result(
            trainer, dev_ds, k=data_args.generate_num, src_length=data_args.src_length, tgt_length=data_args.tgt_length
        )


if __name__ == "__main__":
    with paddle.amp.auto_cast(enable=False):
        main()<|MERGE_RESOLUTION|>--- conflicted
+++ resolved
@@ -20,11 +20,7 @@
 import paddle
 from data import convert_example, custom_instruction_convert_example, read_local_dataset
 from sklearn.metrics import accuracy_score
-<<<<<<< HEAD
-from utils import ChatGLMTrainer
-=======
 from utils import ChatGLMTrainer, save_infer_result
->>>>>>> 69963337
 
 from paddlenlp.data import DataCollatorWithPadding
 from paddlenlp.datasets import load_dataset
@@ -108,11 +104,7 @@
             num_attention_heads=model.config.num_attention_heads,
             num_hidden_layers=model.config.num_hidden_layers,
             hidden_size=model.config.hidden_size,
-<<<<<<< HEAD
-            prefix_projection=True,
-=======
             # prefix_projection=True,
->>>>>>> 69963337
             prefix_projection_hidden_size=model.config.hidden_size,
             dtype=dtype,
         )
