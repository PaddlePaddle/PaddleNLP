# Copyright (c) 2023 PaddlePaddle Authors. All Rights Reserved.
#
# Licensed under the Apache License, Version 2.0 (the "License");
# you may not use this file except in compliance with the License.
# You may obtain a copy of the License at
#
#     http://www.apache.org/licenses/LICENSE-2.0
#
# Unless required by applicable law or agreed to in writing, software
# distributed under the License is distributed on an "AS IS" BASIS,
# WITHOUT WARRANTIES OR CONDITIONS OF ANY KIND, either express or implied.
# See the License for the specific language governing permissions and
# limitations under the License.

import json

import numpy as np


def read_local_dataset(path):
    with open(path, "r", encoding="utf-8") as fp:
        for line in fp:
            yield json.loads(line.strip())


def convert_example(example, tokenizer, data_args, is_test=True):

    if "content" in example:
        query = example["content"]
        response = example["summary"]
    elif "instruction" in example:
        query = example["instruction"]
        response = example["output"]
    elif "src" in example:
        query = example["src"][0] if isinstance(example["src"], list) else example["src"]
        response = example["tgt"][0] if isinstance(example["tgt"], list) else example["tgt"]
    history = example.get("history", None)

    if history is None or len(history) == 0:
        prompt = query
    else:
        prompt = ""
        for i, (old_query, old_response) in enumerate(history):
            prompt += "[Round {}]\n问：{}\n答：{}\n".format(i, old_query, old_response)
        prompt += "[Round {}]\n问：{}\n答：".format(len(history), query)

    # dataset for evaluation
    if is_test:
        inputs = {
            **tokenizer(prompt, max_length=data_args.src_length, truncation=True, truncation_side="left"),
            "labels": tokenizer(response, max_length=data_args.tgt_length, truncation=True, truncation_side="right")[
                "input_ids"
            ],
        }
    # dataset for training
    else:
        src_ids = tokenizer(
            prompt,
            add_special_tokens=False,
            max_length=data_args.src_length - 1,
            truncation=True,
            truncation_side="left",
        )["input_ids"]
        tgt_ids = tokenizer(
            response,
            add_special_tokens=False,
            max_length=data_args.tgt_length - 2,
            truncation=True,
            truncation_side="right",
        )["input_ids"]

        input_ids = tokenizer.build_inputs_with_special_tokens(src_ids, tgt_ids)

        context_length = input_ids.index(tokenizer.bos_token_id)
        mask_position = context_length - 1

        attention_mask = np.tri(len(input_ids), len(input_ids))
        attention_mask[:, :context_length] = 1
        attention_mask = attention_mask[None, :, :]
        attention_mask = (attention_mask < 0.5).astype("int64")

        labels = [-100] * context_length + input_ids[mask_position + 1 :]

        # shift labels
        input_ids, labels = input_ids[:-1], labels[1:]

        inputs = {
            "input_ids": input_ids,
            "attention_mask": attention_mask,
            "labels": labels,
        }
<<<<<<< HEAD
=======
    return inputs


def custom_instruction_convert_example(example, tokenizer, data_args, is_test=True):
    instruction = ""
    input = ""
    response = ""
    if "instruction" in example and "output" in example:
        instruction = example["instruction"]
        response = example["output"]
    else:
        assert False, "instruction and output are not in the input dictionary."
    if "input" in example["input"]:
        input = example["input"]

    prompt = instruction + input

    # dataset for evaluation
    if is_test:
        inputs = {
            **tokenizer(prompt, max_length=data_args.src_length, truncation=True, truncation_side="left"),
            "labels": tokenizer(response, max_length=data_args.tgt_length, truncation=True, truncation_side="right")[
                "input_ids"
            ],
        }
    # dataset for training
    else:
        src_ids = tokenizer(
            prompt,
            add_special_tokens=False,
            max_length=data_args.src_length - 1,
            truncation=True,
            truncation_side="left",
        )["input_ids"]
        tgt_ids = tokenizer(
            response,
            add_special_tokens=False,
            max_length=data_args.tgt_length - 2,
            truncation=True,
            truncation_side="right",
        )["input_ids"]

        input_ids = tokenizer.build_inputs_with_special_tokens(src_ids, tgt_ids)

        context_length = input_ids.index(tokenizer.bos_token_id)
        mask_position = context_length - 1

        attention_mask = np.tri(len(input_ids), len(input_ids))
        attention_mask[:, :context_length] = 1
        attention_mask = attention_mask[None, :, :]
        attention_mask = (attention_mask < 0.5).astype("int64")

        labels = [-100] * context_length + input_ids[mask_position + 1 :]

        # shift labels
        input_ids, labels = input_ids[:-1], labels[1:]

        inputs = {
            "input_ids": input_ids,
            "attention_mask": attention_mask,
            "labels": labels,
        }
>>>>>>> 9796bbc5
    return inputs<|MERGE_RESOLUTION|>--- conflicted
+++ resolved
@@ -89,69 +89,4 @@
             "attention_mask": attention_mask,
             "labels": labels,
         }
-<<<<<<< HEAD
-=======
-    return inputs
-
-
-def custom_instruction_convert_example(example, tokenizer, data_args, is_test=True):
-    instruction = ""
-    input = ""
-    response = ""
-    if "instruction" in example and "output" in example:
-        instruction = example["instruction"]
-        response = example["output"]
-    else:
-        assert False, "instruction and output are not in the input dictionary."
-    if "input" in example["input"]:
-        input = example["input"]
-
-    prompt = instruction + input
-
-    # dataset for evaluation
-    if is_test:
-        inputs = {
-            **tokenizer(prompt, max_length=data_args.src_length, truncation=True, truncation_side="left"),
-            "labels": tokenizer(response, max_length=data_args.tgt_length, truncation=True, truncation_side="right")[
-                "input_ids"
-            ],
-        }
-    # dataset for training
-    else:
-        src_ids = tokenizer(
-            prompt,
-            add_special_tokens=False,
-            max_length=data_args.src_length - 1,
-            truncation=True,
-            truncation_side="left",
-        )["input_ids"]
-        tgt_ids = tokenizer(
-            response,
-            add_special_tokens=False,
-            max_length=data_args.tgt_length - 2,
-            truncation=True,
-            truncation_side="right",
-        )["input_ids"]
-
-        input_ids = tokenizer.build_inputs_with_special_tokens(src_ids, tgt_ids)
-
-        context_length = input_ids.index(tokenizer.bos_token_id)
-        mask_position = context_length - 1
-
-        attention_mask = np.tri(len(input_ids), len(input_ids))
-        attention_mask[:, :context_length] = 1
-        attention_mask = attention_mask[None, :, :]
-        attention_mask = (attention_mask < 0.5).astype("int64")
-
-        labels = [-100] * context_length + input_ids[mask_position + 1 :]
-
-        # shift labels
-        input_ids, labels = input_ids[:-1], labels[1:]
-
-        inputs = {
-            "input_ids": input_ids,
-            "attention_mask": attention_mask,
-            "labels": labels,
-        }
->>>>>>> 9796bbc5
     return inputs