# Copyright (c) 2023 PaddlePaddle Authors. All Rights Reserved.
#
# Licensed under the Apache License, Version 2.0 (the "License");
# you may not use this file except in compliance with the License.
# You may obtain a copy of the License at
#
#     http://www.apache.org/licenses/LICENSE-2.0
#
# Unless required by applicable law or agreed to in writing, software
# distributed under the License is distributed on an "AS IS" BASIS,
# WITHOUT WARRANTIES OR CONDITIONS OF ANY KIND, either express or implied.
# See the License for the specific language governing permissions and
# limitations under the License.

import json

import numpy as np


def read_local_dataset(path):
    with open(path, "r", encoding="utf-8") as fp:
        for line in fp:
            yield json.loads(line.strip())


def convert_example(example, tokenizer, data_args, is_test=True):
    query = example["content"]
    response = example["summary"]
    history = example.get("history", None)

    if history is None or len(history) == 0:
        prompt = query
    else:
        prompt = ""
        for i, (old_query, old_response) in enumerate(history):
            prompt += "[Round {}]\n问：{}\n答：{}\n".format(i, old_query, old_response)
        prompt += "[Round {}]\n问：{}\n答：".format(len(history), query)

    # dataset for evaluation
    if is_test:
        inputs = {
            **tokenizer(prompt, max_length=data_args.src_length, truncation=True, padding="max_length"),
            "labels": tokenizer(response, max_length=data_args.tgt_length, truncation=True, padding="max_length")[
                "input_ids"
            ],
        }
    # dataset for training
    else:
        src_ids = tokenizer(
            prompt,
            add_special_tokens=False,
            max_length=data_args.src_length - 1,
            truncation=True,
            truncation_side="left",
        )["input_ids"]
        tgt_ids = tokenizer(
            response,
            add_special_tokens=False,
            max_length=data_args.tgt_length - 2,
            truncation=True,
            truncation_side="right",
        )["input_ids"]

        input_ids = tokenizer.build_inputs_with_special_tokens(src_ids, tgt_ids)

        context_length = input_ids.index(tokenizer.bos_token_id)
        mask_position = context_length - 1

        attention_mask = np.tri(len(input_ids), len(input_ids))
        attention_mask[:, :context_length] = 1
        attention_mask = attention_mask[None, :, :]
        attention_mask = (attention_mask < 0.5).astype("int64")

        labels = [-100] * context_length + input_ids[mask_position + 1 :]

        inputs = {
            "input_ids": input_ids,
            "attention_mask": attention_mask,
            "labels": labels,
        }
    return inputs


def custom_instruction_convert_example(example, tokenizer, data_args, is_test=True):
    instruction = ""
    input = ""
    response = ""
    if "instruction" in example and "output" in example:
        instruction = example["instruction"]
        response = example["output"]
    else:
        assert False, "instruction and output are not in the input dictionary."
    if "input" in example["input"]:
        input = example["input"]

<<<<<<< HEAD
    if "chat" in data_args.task_name_or_path:
        prompt = instruction + input
    else:
        prompt = "Human: " + instruction + input + "\n Assistant: "
=======
    prompt = instruction + input
>>>>>>> 69963337

    # dataset for evaluation
    if is_test:
        inputs = {
            **tokenizer(prompt, max_length=data_args.src_length, truncation=True, padding="max_length"),
            "labels": tokenizer(response, max_length=data_args.tgt_length, truncation=True, padding="max_length")[
                "input_ids"
            ],
        }
    # dataset for training
    else:
        src_ids = tokenizer(
            prompt,
            add_special_tokens=False,
            max_length=data_args.src_length - 1,
            truncation=True,
            truncation_side="left",
        )["input_ids"]
        tgt_ids = tokenizer(
            response,
            add_special_tokens=False,
            max_length=data_args.tgt_length - 2,
            truncation=True,
            truncation_side="right",
        )["input_ids"]

        input_ids = tokenizer.build_inputs_with_special_tokens(src_ids, tgt_ids)

        context_length = input_ids.index(tokenizer.bos_token_id)
        mask_position = context_length - 1

        attention_mask = np.tri(len(input_ids), len(input_ids))
        attention_mask[:, :context_length] = 1
        attention_mask = attention_mask[None, :, :]
        attention_mask = (attention_mask < 0.5).astype("int64")

        labels = [-100] * context_length + input_ids[mask_position + 1 :]

        inputs = {
            "input_ids": input_ids,
            "attention_mask": attention_mask,
            "labels": labels,
        }
    return inputs<|MERGE_RESOLUTION|>--- conflicted
+++ resolved
@@ -93,14 +93,7 @@
     if "input" in example["input"]:
         input = example["input"]
 
-<<<<<<< HEAD
-    if "chat" in data_args.task_name_or_path:
-        prompt = instruction + input
-    else:
-        prompt = "Human: " + instruction + input + "\n Assistant: "
-=======
     prompt = instruction + input
->>>>>>> 69963337
 
     # dataset for evaluation
     if is_test:
