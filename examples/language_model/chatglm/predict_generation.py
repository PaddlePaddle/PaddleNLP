--- conflicted
+++ resolved
@@ -15,13 +15,8 @@
 import paddle
 from paddle.distributed import fleet
 
-<<<<<<< HEAD
-from paddlenlp.layers import LoRAModel
-from paddlenlp.prompt import PrefixModelForCausalLM
-=======
 from paddlenlp.layers import LoRAConfig, LoRAModel
 from paddlenlp.prompt import PrefixConfig, PrefixModelForCausalLM
->>>>>>> 69963337
 from paddlenlp.prompt.prefix import (
     chatglm_pad_attention_mask,
     chatglm_postprocess_past_key_value,
@@ -63,43 +58,6 @@
 
 
 class Predictor(object):
-<<<<<<< HEAD
-    def __init__(self, args):
-        self.tokenizer = ChatGLMTokenizer.from_pretrained(args.model_name_or_path)
-        self.batch_size = args.batch_size
-        self.args = args
-
-        tensor_parallel_degree = paddle.distributed.get_world_size()
-        tensor_parallel_rank = 0
-        if tensor_parallel_degree > 1:
-            strategy = fleet.DistributedStrategy()
-            strategy.hybrid_configs = {
-                "dp_degree": 1,
-                "mp_degree": tensor_parallel_degree,
-                "pp_degree": 1,
-                "sharding_degree": 1,
-            }
-            fleet.init(is_collective=True, strategy=strategy)
-            hcg = fleet.get_hybrid_communicate_group()
-            tensor_parallel_rank = hcg.get_model_parallel_rank()
-
-        config = ChatGLMConfig.from_pretrained(args.model_name_or_path)
-        paddle.set_default_dtype(config.paddle_dtype)
-
-        self.model = ChatGLMForConditionalGeneration.from_pretrained(
-            args.model_name_or_path,
-            tensor_parallel_degree=tensor_parallel_degree,
-            tensor_parallel_rank=tensor_parallel_rank,
-            load_state_as_np=True,
-            dtype=config.paddle_dtype,
-        )
-        if self.args.lora_path is not None:
-            self.model = LoRAModel.from_pretrained(self.model, self.args.lora_path)
-        if self.args.prefix_path is not None:
-            self.model = PrefixModelForCausalLM.from_pretrained(
-                self.model, self.args.prefix_path, chatglm_postprocess_past_key_value, chatglm_pad_attention_mask
-            )
-=======
     def __init__(self, args=None, tokenizer=None, model=None, **kwargs):
         if args is None:
             self.tokenizer = tokenizer
@@ -148,7 +106,6 @@
                 self.model = PrefixModelForCausalLM.from_pretrained(
                     self.model, self.args.prefix_path, chatglm_postprocess_past_key_value, chatglm_pad_attention_mask
                 )
->>>>>>> 69963337
         self.model.eval()
 
     def preprocess(self, input_text):
