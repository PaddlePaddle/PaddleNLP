# Copyright (c) 2021 PaddlePaddle Authors. All Rights Reserved.
#
# Licensed under the Apache License, Version 2.0 (the "License");
# you may not use this file except in compliance with the License.
# You may obtain a copy of the License at
#
#     http://www.apache.org/licenses/LICENSE-2.0
#
# Unless required by applicable law or agreed to in writing, software
# distributed under the License is distributed on an "AS IS" BASIS,
# WITHOUT WARRANTIES OR CONDITIONS OF ANY KIND, either express or implied.
# See the License for the specific language governing permissions and
# limitations under the License.
import sys
import os
import numpy as np
from attrdict import AttrDict
import argparse
import time

import paddle

import yaml
from pprint import pprint

from paddlenlp.ops import FasterGPT
from paddlenlp.transformers import GPTModel, GPTLMHeadModel
from paddlenlp.transformers import GPTChineseTokenizer, GPTTokenizer

from paddlenlp.utils.log import logger

MODEL_CLASSES = {
    "gpt-cpm-large-cn": (GPTLMHeadModel, GPTChineseTokenizer),
    "gpt2-medium-en": (GPTLMHeadModel, GPTTokenizer),
}


def parse_args():
    parser = argparse.ArgumentParser()
    parser.add_argument(
        "--model_name_or_path",
        default="gpt2-medium-en",
        type=str,
        help="The model name to specify the gpt to use. Can be one of ['gpt2-en', 'gpt2-medium-en', 'gpt-cpm-large-cn']. "
    )
    parser.add_argument(
        "--decoding_lib",
        default="../build/lib/libdecoding_op.so",
        type=str,
        help="Path of libdecoding_op.so. ")
    parser.add_argument(
        "--batch_size", default=4, type=int, help="Batch size. ")
    parser.add_argument(
        "--topk",
        default=4,
        type=int,
        help="The number of candidate to procedure beam search. ")
    parser.add_argument(
        "--topp",
        default=1.0,
        type=float,
        help="The probability threshold to procedure topp sampling. ")
    parser.add_argument(
        "--max_length", default=32, type=int, help="Maximum output length. ")
    parser.add_argument(
        "--start_token",
        default="<|endoftext|>",
        type=str,
        help="The start token. Defaults to <|endoftext|>. ")
    parser.add_argument(
        "--end_token",
        default="<|endoftext|>",
        type=str,
        help="The end token. Defaults to <|endoftext|>. ")
    parser.add_argument(
        "--temperature",
        default=1.0,
        type=float,
        help="The temperature to set. ")
    parser.add_argument(
        "--use_fp16_decoding",
        action="store_true",
        help="Whether to use fp16 decoding to predict. ")
    args = parser.parse_args()
    return args


def do_predict(args):
    place = "gpu"
    place = paddle.set_device(place)

    model_class, tokenizer_class = MODEL_CLASSES[args.model_name_or_path]
    tokenizer = tokenizer_class.from_pretrained(args.model_name_or_path)
    logger.info('Loading the model parameters, please wait...')
    model = model_class.from_pretrained(args.model_name_or_path)
    model.eval()

    bos_id = tokenizer.convert_tokens_to_ids(args.start_token)
    eos_id = tokenizer.convert_tokens_to_ids(args.end_token)

    # Define model
    gpt = model

    # Set evaluate mode
    gpt.eval()
    input_ids = np.array(
        [[bos_id] for i in range(args.batch_size * 1)]).astype("int64").reshape(
            [args.batch_size, 1])
    input_ids = paddle.to_tensor(input_ids)

    with paddle.no_grad():
        for i in range(100):
            # For warmup. 
            if 50 == i:
                paddle.fluid.core._cuda_synchronize(place)
                start = time.time()
            out_seq, _ = gpt.generate(
                input_ids,
                top_k=args.topk,
                top_p=args.topp,
                max_length=args.max_length,
                temperature=args.temperature,
                bos_token_id=bos_id,
                eos_token_id=eos_id,
<<<<<<< HEAD
                decode_strategy="sampling",
                use_fast=True)
            output_sequence = out_seq.numpy()
=======
                decode_strategy="sampling")
            output_sequence = out_seq.numpy()

>>>>>>> 471a8a03
        paddle.fluid.core._cuda_synchronize(place)
        logger.info("Average test time for decoding is %f ms" % (
            (time.time() - start) / 50 * 1000))
        output_sequence = out_seq.numpy()
    for i in range(args.batch_size):
        print("========== Sample-%d ==========" % i)
        print(tokenizer.convert_ids_to_string(output_sequence[i]))


if __name__ == "__main__":
    args = parse_args()
    pprint(args)
    do_predict(args)<|MERGE_RESOLUTION|>--- conflicted
+++ resolved
@@ -122,15 +122,9 @@
                 temperature=args.temperature,
                 bos_token_id=bos_id,
                 eos_token_id=eos_id,
-<<<<<<< HEAD
-                decode_strategy="sampling",
-                use_fast=True)
-            output_sequence = out_seq.numpy()
-=======
                 decode_strategy="sampling")
             output_sequence = out_seq.numpy()
 
->>>>>>> 471a8a03
         paddle.fluid.core._cuda_synchronize(place)
         logger.info("Average test time for decoding is %f ms" % (
             (time.time() - start) / 50 * 1000))
