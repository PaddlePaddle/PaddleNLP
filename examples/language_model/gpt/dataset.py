# Copyright (c) 2020, NVIDIA CORPORATION.
# Copyright (c) 2021 PaddlePaddle Authors. All Rights Reserved
#
# Licensed under the Apache License, Version 2.0 (the "License");
# you may not use this file except in compliance with the License.
# You may obtain a copy of the License at
#
#     http://www.apache.org/licenses/LICENSE-2.0
#
# Unless required by applicable law or agreed to in writing, software
# distributed under the License is distributed on an "AS IS" BASIS,
# WITHOUT WARRANTIES OR CONDITIONS OF ANY KIND, either express or implied.
# See the License for the specific language governing permissions and
# limitations under the License.

import time
import os

import numpy as np
import paddle
from paddle.io import DataLoader, Dataset
from paddlenlp.data import Stack, Tuple, Pad
from paddlenlp.utils.log import logger


def construct_samples_and_shuffle_data(name, data_prefix, documents, sizes,
                                       num_samples, seq_length, seed,
                                       build_data_file):
    """
    documents: document index from 0 to len(docs)
    sizes: the length list of all docs.
    num_samples: total step*bs iterations of data.
    seq_length: the sequence length.


    sum(sizes) = tokens_per_epoch
    data_nums = num_samples *  micro_batch_size
    num_epochs = (data_nums + 1) // sum(sizes)
    len(doc_idx) = num_epochs * sum(sizes)

    """
    # Number of tokens in each epoch and number of required epochs.
    tokens_per_epoch = _num_tokens(documents, sizes)
    num_epochs = _num_epochs(tokens_per_epoch, seq_length, num_samples)
    # Rng state
    np_rng = np.random.RandomState(seed=seed)

    # Filename of the index mappings.
    _filename = data_prefix
    _filename += '_{}_indexmap'.format(name)
    _filename += '_{}ns'.format(num_samples)
    _filename += '_{}sl'.format(seq_length)
    doc_idx_filename = _filename + '_doc_idx.npy'
    sample_idx_filename = _filename + '_sample_idx.npy'
    shuffle_idx_filename = _filename + '_shuffle_idx.npy'

    # Build the indexed mapping if not exist.
    if build_data_file:
        if (not os.path.isfile(doc_idx_filename)) or \
           (not os.path.isfile(sample_idx_filename)) or \
           (not os.path.isfile(shuffle_idx_filename)):
            if num_epochs == 1:
                separate_last_epoch = False
            else:
                num_samples_from_epochs_minus_one = (
                    (num_epochs - 1) * tokens_per_epoch - 1) // seq_length
                last_epoch_num_samples = num_samples - \
                                         num_samples_from_epochs_minus_one
                assert last_epoch_num_samples >= 0, \
                    'last epoch number of samples should be non-negative.'
                num_samples_per_epoch = (tokens_per_epoch - 1) // seq_length
                assert last_epoch_num_samples < (num_samples_per_epoch + 1), \
                    'last epoch number of samples exceeded max value.'
                separate_last_epoch = (last_epoch_num_samples < int(
                    0.80 * num_samples_per_epoch))
            # Note. len(doc_idx) = num_epochs * len(doc)
            doc_idx = _build_doc_idx(documents, num_epochs, np_rng,
                                     separate_last_epoch)
            np.save(doc_idx_filename, doc_idx, allow_pickle=True)

            # sample-idx. pos of each seq_len of data.
            assert doc_idx.dtype == np.int32
            sample_idx = _build_sample_idx(sizes, doc_idx, seq_length,
                                           num_epochs, tokens_per_epoch)
            np.save(sample_idx_filename, sample_idx, allow_pickle=True)

            if separate_last_epoch:
                num_samples_ = num_samples_from_epochs_minus_one
            else:
                num_samples_ = sample_idx.shape[0] - 1

            # Shuffle all seq len data.
            shuffle_idx = _build_shuffle_idx(num_samples_,
                                             sample_idx.shape[0] - 1, np_rng)
            np.save(shuffle_idx_filename, shuffle_idx, allow_pickle=True)
    else:
        while True:
            if (not os.path.isfile(doc_idx_filename)) or \
               (not os.path.isfile(sample_idx_filename)) or \
               (not os.path.isfile(shuffle_idx_filename)):
                time.sleep(3)
            else:
                break

    # Load mappings.
    doc_idx = np.load(doc_idx_filename, allow_pickle=True, mmap_mode='r')
    sample_idx = np.load(sample_idx_filename, allow_pickle=True, mmap_mode='r')
    shuffle_idx = np.load(
        shuffle_idx_filename, allow_pickle=True, mmap_mode='r')
    return doc_idx, sample_idx, shuffle_idx


def _num_tokens(documents, lens):
    """Total number of tokens in the dataset."""
    return np.sum(lens[documents])


def _num_epochs(tokens_per_epoch, seq_length, num_samples):
    """Based on number of samples and sequence lenght, calculate how many
    epochs will be needed."""
    num_epochs = 0
    total_tokens = 0
    while True:
        num_epochs += 1
        total_tokens += tokens_per_epoch
        if ((total_tokens - 1) // seq_length) >= num_samples:
            return num_epochs


def _build_doc_idx(documents, num_epochs, np_rng, separate_last_epoch):
    """
    Build an array with length = number-of-epochs * number-of-documents.
    Each index is mapped to a corresponding document.
    """
    if not separate_last_epoch or num_epochs == 1:
        doc_idx = np.mgrid[0:num_epochs, 0:len(documents)][1]
        doc_idx[:] = documents
        # The documents repeat num_epochs times.
        doc_idx = doc_idx.reshape(-1)
        doc_idx = doc_idx.astype(np.int32)
        return doc_idx

    doc_idx_first = _build_doc_idx(documents, num_epochs - 1, np_rng, False)
    doc_idx_last = _build_doc_idx(documents, 1, np_rng, False)
    return np.concatenate((doc_idx_first, doc_idx_last))


def _build_sample_idx(sizes, doc_idx, seq_length, num_epochs, tokens_per_epoch):
    """
    num_samples + 1, pos of bs data
    the distance between two points for sample idx is bs tokens.
    """
    num_samples = (num_epochs * tokens_per_epoch - 1) // seq_length
    sample_idx = np.zeros([int(num_samples) + 1, 2], dtype=np.int32)

    sample_index = 0
    doc_idx_index = 0
    doc_offset = 0
    sample_idx[sample_index][0] = doc_idx_index
    sample_idx[sample_index][1] = doc_offset
    sample_index += 1
    while sample_index <= num_samples:
        remaining_seq_length = seq_length + 1
        while remaining_seq_length != 0:
            doc_id = doc_idx[doc_idx_index]
            doc_length = sizes[doc_id] - doc_offset
            remaining_seq_length -= doc_length
            if remaining_seq_length <= 0:
                doc_offset += (remaining_seq_length + doc_length - 1)
                remaining_seq_length = 0
            else:
                doc_idx_index += 1
                doc_offset = 0
        sample_idx[sample_index][0] = doc_idx_index
        sample_idx[sample_index][1] = doc_offset
        sample_index += 1

    return sample_idx


def _build_shuffle_idx(num_samples, total_size, np_rng):
    dtype_ = np.uint32
    if total_size >= (np.iinfo(np.uint32).max - 1):
        dtype_ = np.int64

    shuffle_idx_first = np.arange(
        start=0, stop=num_samples, step=1, dtype=dtype_)
    np_rng.shuffle(shuffle_idx_first)
    if num_samples == total_size:
        return shuffle_idx_first

    shuffle_idx_last = np.arange(
        start=num_samples, stop=total_size, step=1, dtype=dtype_)
    np_rng.shuffle(shuffle_idx_last)

    return np.concatenate((shuffle_idx_first, shuffle_idx_last))


def get_train_valid_test_split_(splits_string, size):
    """ Get dataset splits from comma or '/' separated string list."""

    splits = []
    if splits_string.find(',') != -1:
        splits = [float(s) for s in splits_string.split(',')]
    elif splits_string.find('/') != -1:
        splits = [float(s) for s in splits_string.split('/')]
    else:
        splits = [float(splits_string)]
    while len(splits) < 3:
        splits.append(0.)
    splits = splits[:3]
    splits_sum = sum(splits)
    assert splits_sum > 0.0
    splits = [split / splits_sum for split in splits]
    splits_index = [0]
    for index, split in enumerate(splits):
        splits_index.append(splits_index[index] +
                            int(round(split * float(size))))
    diff = splits_index[-1] - size
    for index in range(1, len(splits_index)):
        splits_index[index] -= diff
    assert len(splits_index) == 4
    assert splits_index[-1] == size
    return splits_index


def create_pretrained_dataset(
        args,
        input_path,
<<<<<<< HEAD
        data_world_rank,
        data_world_size,
=======
        topo,
>>>>>>> 0a2f592e
        eos_id,
        worker_init=None,
        max_seq_len=1024,
        places=None,
        data_holders=None,
        pipeline_mode=False, ):
<<<<<<< HEAD
    device_world_size = paddle.distributed.get_world_size()
    device_world_rank = paddle.distributed.get_rank()
    data_replicas_num = device_world_size // data_world_size
    assert data_replicas_num * data_world_size == device_world_size, "The device_world_size should be divisible by data_world_size"

    logger.info("The distributed run, total device num:{}".format(
        device_world_size))
=======
    logger.info(
        "The distributed run, total device num:{}".format(topo.world.size))
>>>>>>> 0a2f592e
    logger.info("The distributed run, distinct dataflow num:{}".format(
        data_world_size))
    logger.info("The distributed run, repeat dataflow times:{}".format(
        data_replicas_num))

    process_datas = np.load(input_path, mmap_mode="r+", allow_pickle=True)
    # All documment ids, extend as 1-D array.
    sample_ids = process_datas["ids"]
    # The len(sample_lens) num of docs
    # The sum(sample_lens) should equal len(sample_ids)
    sample_lens = process_datas["lens"]

    splits = get_train_valid_test_split_(args.split, len(sample_lens))
    assert len(
        sample_lens
    ) >= splits[-1], "The document nums should larger than max of splits, but %s < %s" % (
        len(sample_lens), splits[-1])

    def build_dataset(index, name, num_samples):
        dataset = GPTDataset(
            file_path=input_path,
            build_data_file=device_world_rank == 0,
            micro_batch_size=args.micro_batch_size,
            name="gpt_" + name,
            max_seq_len=max_seq_len,
            num_samples=num_samples,
            documents=np.arange(splits[index], splits[index + 1]),
            sample_ids=sample_ids,
            sample_lens=sample_lens,
            eos_id=eos_id,
            seed=args.seed)
        batch_sampler = paddle.io.DistributedBatchSampler(
            dataset,
            batch_size=args.micro_batch_size,
            num_replicas=data_replicas_num,
            rank=data_world_rank,
            shuffle=False,
            drop_last=True)

        if pipeline_mode:

            def data_gen():
                for data in dataset:
                    yield tuple(
                        [np.expand_dims(np.array(x), axis=0) for x in data])

            data_loader = paddle.fluid.io.DataLoader.from_generator(
                feed_list=data_holders, capacity=70, iterable=False)
            data_loader.set_batch_generator(data_gen, places)
        else:
            data_loader = DataLoader(
                dataset=dataset,
                places=places,
                feed_list=data_holders,
                batch_sampler=batch_sampler,
                num_workers=0,
                worker_init_fn=worker_init,
                collate_fn=Tuple(Stack(), Stack(), Stack(), Stack(), Stack()),
                return_list=False)
        return data_loader

    # Note, data should be broardcast to all devices.
<<<<<<< HEAD
    # for train, valid, test, the distinct data num is data_world_size
    # data_world_size * data_replicas_num -> device_world_size
    train_data_loader = build_dataset(0, "train", args.micro_batch_size *
                                      args.max_steps * data_world_size)
    if pipeline_mode:
        valid_data_loader, test_data_loader = None, None
    else:
        valid_data_loader = build_dataset(1, "valid", args.micro_batch_size *
                                          (args.max_steps // args.eval_freq + 1)
                                          * args.eval_iters * data_world_size)
        test_data_loader = build_dataset(2, "test", args.micro_batch_size *
                                         args.test_iters * data_world_size)
=======
    # for train, valid, test, the distinct data num is topo.data_info.size
    # data_worldsize * data_inner_times -> topo.world.size
    train_data_loader = build_dataset(
        0, "train",
        args.micro_batch_size * args.max_steps * topo.data_info.size)
    if pipeline_mode:
        valid_data_loader, test_data_loader = None, None
    else:
        valid_data_loader = build_dataset(
            1, "valid",
            args.micro_batch_size * (args.max_steps // args.eval_freq + 1) *
            args.eval_iters * topo.data_info.size)
        test_data_loader = build_dataset(
            2, "test",
            args.micro_batch_size * args.test_iters * topo.data_info.size)
>>>>>>> 0a2f592e

    return train_data_loader, valid_data_loader, test_data_loader


class GPTDataset(paddle.io.Dataset):
    def __init__(self,
                 file_path,
                 micro_batch_size,
                 num_samples,
                 eos_id,
                 sample_ids,
                 sample_lens,
                 documents=None,
                 build_data_file=False,
                 name="gpt",
                 max_seq_len=1024,
                 seed=1234):
        self.file_path = file_path
        self.max_seq_len = max_seq_len
        self.name = name
        self.eos_id = eos_id
        self.sample_ids = sample_ids
        self.sample_lens = sample_lens
        self.micro_batch_size = micro_batch_size

        if documents is None:
            document_ids = np.arange(0, self.sample_lens.shape[0])
        else:
            document_ids = documents

        self.doc_idx, self.sample_idx, self.shuffle_idx = \
            construct_samples_and_shuffle_data(self.name, self.file_path, document_ids,\
                self.sample_lens, num_samples, max_seq_len, seed, build_data_file)

        # The doc cumsum start pos
        self.start_pos = [0] + np.cumsum(self.sample_lens).tolist()

        self._length = self.sample_idx.shape[0] - 1

    def _construct_sample(self, tokens):
        tokens = np.array(tokens).astype("int64").tolist()
        labels = tokens[1:]
        tokens = tokens[:-1]
        seq_length = len(tokens)
        # Attention mask for the attention calulate
        attention_mask = np.tri(seq_length, seq_length).reshape((1, seq_length,
                                                                 seq_length))

        # The pad and eos tokens do not contribute the loss
        loss_mask = np.ones(seq_length, dtype="float32")
        loss_mask[np.where(np.array(tokens) == self.eos_id)] = 0.0
        position_ids = np.arange(0, seq_length, dtype="int64")

        attention_mask = (attention_mask - 1.0) * 1e9
        attention_mask = attention_mask.astype("float32")
        return [tokens, loss_mask, attention_mask, position_ids, labels]

    def _get_single_sample_from_idx(self, doc_index_f, doc_index_l, offset_f,
                                    offset_l):
        """
        The input means:
            doc_index_f: data from the first doc.
            doc_index_l: data from the last doc.
            offset_f: offset of the first doc.
            offset_l: offset of the last doc.
        """
        # Data from the sample doc. just select the needed ids.
        if doc_index_f == doc_index_l:
            current_start_pos = self.start_pos[self.doc_idx[doc_index_f]]
            return self.sample_ids[current_start_pos+offset_f:\
                       current_start_pos+offset_l+1].tolist()

        # Data from multi docs.
        else:
            current_start_pos = self.start_pos[self.doc_idx[doc_index_f]]
            next_start_pos = self.start_pos[self.doc_idx[doc_index_f] + 1]
            tokens = self.sample_ids[current_start_pos + offset_f:
                                     next_start_pos].tolist()
            for i in range(doc_index_f + 1, doc_index_l):
                current_start_pos = self.start_pos[self.doc_idx[i]]
                next_start_pos = self.start_pos[self.doc_idx[i] + 1]
                tokens.extend(self.sample_ids[current_start_pos:next_start_pos]
                              .tolist())
            last_start_pos = self.start_pos[self.doc_idx[doc_index_l]]
            tokens.extend(self.sample_ids[
                last_start_pos:last_start_pos + offset_l + 1].tolist())

        return tokens

    def __getitem__(self, index):
        idx = self.shuffle_idx[index]
        # Start and end documents and offsets.
        doc_index_f = self.sample_idx[idx][0]
        doc_index_l = self.sample_idx[idx + 1][0]
        offset_f = self.sample_idx[idx][1]
        offset_l = self.sample_idx[idx + 1][1]
        tokens = self._get_single_sample_from_idx(doc_index_f, doc_index_l,
                                                  offset_f, offset_l)
        return self._construct_sample(tokens)

    def __len__(self):
        return self._length<|MERGE_RESOLUTION|>--- conflicted
+++ resolved
@@ -71,8 +71,8 @@
                 num_samples_per_epoch = (tokens_per_epoch - 1) // seq_length
                 assert last_epoch_num_samples < (num_samples_per_epoch + 1), \
                     'last epoch number of samples exceeded max value.'
-                separate_last_epoch = (last_epoch_num_samples < int(
-                    0.80 * num_samples_per_epoch))
+                separate_last_epoch = (
+                    last_epoch_num_samples < int(0.80 * num_samples_per_epoch))
             # Note. len(doc_idx) = num_epochs * len(doc)
             doc_idx = _build_doc_idx(documents, num_epochs, np_rng,
                                      separate_last_epoch)
@@ -214,8 +214,8 @@
     splits = [split / splits_sum for split in splits]
     splits_index = [0]
     for index, split in enumerate(splits):
-        splits_index.append(splits_index[index] +
-                            int(round(split * float(size))))
+        splits_index.append(splits_index[index] + int(
+            round(split * float(size))))
     diff = splits_index[-1] - size
     for index in range(1, len(splits_index)):
         splits_index[index] -= diff
@@ -227,19 +227,14 @@
 def create_pretrained_dataset(
         args,
         input_path,
-<<<<<<< HEAD
         data_world_rank,
         data_world_size,
-=======
-        topo,
->>>>>>> 0a2f592e
         eos_id,
         worker_init=None,
         max_seq_len=1024,
         places=None,
         data_holders=None,
         pipeline_mode=False, ):
-<<<<<<< HEAD
     device_world_size = paddle.distributed.get_world_size()
     device_world_rank = paddle.distributed.get_rank()
     data_replicas_num = device_world_size // data_world_size
@@ -247,10 +242,6 @@
 
     logger.info("The distributed run, total device num:{}".format(
         device_world_size))
-=======
-    logger.info(
-        "The distributed run, total device num:{}".format(topo.world.size))
->>>>>>> 0a2f592e
     logger.info("The distributed run, distinct dataflow num:{}".format(
         data_world_size))
     logger.info("The distributed run, repeat dataflow times:{}".format(
@@ -264,10 +255,9 @@
     sample_lens = process_datas["lens"]
 
     splits = get_train_valid_test_split_(args.split, len(sample_lens))
-    assert len(
-        sample_lens
-    ) >= splits[-1], "The document nums should larger than max of splits, but %s < %s" % (
-        len(sample_lens), splits[-1])
+    assert len(sample_lens) >= splits[
+        -1], "The document nums should larger than max of splits, but %s < %s" % (
+            len(sample_lens), splits[-1])
 
     def build_dataset(index, name, num_samples):
         dataset = GPTDataset(
@@ -295,7 +285,8 @@
             def data_gen():
                 for data in dataset:
                     yield tuple(
-                        [np.expand_dims(np.array(x), axis=0) for x in data])
+                        [np.expand_dims(
+                            np.array(x), axis=0) for x in data])
 
             data_loader = paddle.fluid.io.DataLoader.from_generator(
                 feed_list=data_holders, capacity=70, iterable=False)
@@ -313,7 +304,6 @@
         return data_loader
 
     # Note, data should be broardcast to all devices.
-<<<<<<< HEAD
     # for train, valid, test, the distinct data num is data_world_size
     # data_world_size * data_replicas_num -> device_world_size
     train_data_loader = build_dataset(0, "train", args.micro_batch_size *
@@ -326,23 +316,6 @@
                                           * args.eval_iters * data_world_size)
         test_data_loader = build_dataset(2, "test", args.micro_batch_size *
                                          args.test_iters * data_world_size)
-=======
-    # for train, valid, test, the distinct data num is topo.data_info.size
-    # data_worldsize * data_inner_times -> topo.world.size
-    train_data_loader = build_dataset(
-        0, "train",
-        args.micro_batch_size * args.max_steps * topo.data_info.size)
-    if pipeline_mode:
-        valid_data_loader, test_data_loader = None, None
-    else:
-        valid_data_loader = build_dataset(
-            1, "valid",
-            args.micro_batch_size * (args.max_steps // args.eval_freq + 1) *
-            args.eval_iters * topo.data_info.size)
-        test_data_loader = build_dataset(
-            2, "test",
-            args.micro_batch_size * args.test_iters * topo.data_info.size)
->>>>>>> 0a2f592e
 
     return train_data_loader, valid_data_loader, test_data_loader
 
@@ -427,8 +400,8 @@
                 tokens.extend(self.sample_ids[current_start_pos:next_start_pos]
                               .tolist())
             last_start_pos = self.start_pos[self.doc_idx[doc_index_l]]
-            tokens.extend(self.sample_ids[
-                last_start_pos:last_start_pos + offset_l + 1].tolist())
+            tokens.extend(self.sample_ids[last_start_pos:last_start_pos +
+                                          offset_l + 1].tolist())
 
         return tokens
 
