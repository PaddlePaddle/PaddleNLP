--- conflicted
+++ resolved
@@ -23,11 +23,8 @@
 
 from paddlenlp.datasets import load_dataset
 from paddlenlp.layers import LoRAConfig, LoRAModel
-<<<<<<< HEAD
-=======
 from paddlenlp.prompt import PrefixConfig, PrefixModelForCausalLM
 from paddlenlp.prompt.prefix import llama_postprocess_past_key_value
->>>>>>> 69963337
 from paddlenlp.trainer import (
     PdArgumentParser,
     TrainingArguments,
@@ -71,10 +68,7 @@
     eval_with_do_generation: bool = field(
         default=True, metadata={"help": "Evaluate with generation, instead for calc loss."}
     )
-<<<<<<< HEAD
-=======
     prefix_tuning: bool = field(default=False, metadata={"help": "Whether to use LoRA technique"})
->>>>>>> 69963337
 
 
 def main():
