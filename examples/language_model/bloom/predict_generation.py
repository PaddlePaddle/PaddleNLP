--- conflicted
+++ resolved
@@ -16,15 +16,10 @@
 import paddle
 from paddle.distributed import fleet
 
-<<<<<<< HEAD
-from paddlenlp.layers import LoRAModel
+from paddlenlp.layers import LoRAConfig, LoRAModel
 from paddlenlp.prompt import PrefixModelForCausalLM
 from paddlenlp.prompt.prefix import bloom_postprocess_past_key_value
-from paddlenlp.transformers import AutoTokenizer, BloomForCausalLM
-=======
-from paddlenlp.layers import LoRAConfig, LoRAModel
 from paddlenlp.transformers import AutoConfig, AutoTokenizer, BloomForCausalLM
->>>>>>> 868b549c
 
 
 def parse_arguments():
@@ -37,7 +32,6 @@
     parser.add_argument("--max_length", type=int, default=200, help="The batch size of data.")
     parser.add_argument("--seed", type=int, default=20, help="the seed of parameter initialization")
     parser.add_argument("--lora_path", default=None, help="The directory of LoRA parameters. Default to None")
-<<<<<<< HEAD
     parser.add_argument(
         "--prefix_path", default=None, help="The directory of Prefix Tuning parameters. Default to None"
     )
@@ -51,8 +45,6 @@
         action="store_true",
         help="Whether to use bf16 (mixed) precision instead of 32-bit. Requires Ampere or higher NVIDIA architecture or using CPU (no_cuda).",
     )
-=======
->>>>>>> 868b549c
     return parser.parse_args()
 
 
