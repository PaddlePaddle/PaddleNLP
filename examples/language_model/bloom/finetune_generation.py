# Copyright (c) 2021 PaddlePaddle Authors. All Rights Reserved.
#
# Licensed under the Apache License, Version 2.0 (the "License");
# you may not use this file except in compliance with the License.
# You may obtain a copy of the License at
#
#     http://www.apache.org/licenses/LICENSE-2.0
#
# Unless required by applicable law or agreed to in writing, software
# distributed under the License is distributed on an "AS IS" BASIS,
# WITHOUT WARRANTIES OR CONDITIONS OF ANY KIND, either express or implied.
# See the License for the specific language governing permissions and
# limitations under the License.

import os
from dataclasses import dataclass, field
from functools import partial

import numpy as np
import paddle
from utils import BloomTrainer, compute_metrics

from paddlenlp.data import DataCollatorForSeq2Seq
from paddlenlp.datasets import load_dataset
from paddlenlp.layers import LoRAConfig, LoRAModel
from paddlenlp.trainer import PdArgumentParser, TrainingArguments, get_last_checkpoint
from paddlenlp.transformers import AutoTokenizer, BloomForCausalLM
from paddlenlp.utils.log import logger


@dataclass
class DataArgument:
    task_name: str = field(default="dureader_qg", metadata={"help": "The name of task."})
    src_length: int = field(default=512, metadata={"help": "The max length of source text."})
    tgt_length: int = field(default=512, metadata={"help": "The max length of target text."})
    min_tgt_length: int = field(default=0, metadata={"help": "The min length of target text."})
    length_penalty: float = field(default=0.7, metadata={"help": "The length penalty."})
    no_repeat_ngram_size: int = field(default=3, metadata={"help": "The no repeat ngram size."})
    num_beams: int = field(default=5, metadata={"help": "The number of beams."})
    select_topk: bool = field(default=True, metadata={"help": "Whether to select top k tokens for generation."})
    top_p: float = field(
        default=0.0, metadata={"help": "The cumulative probability for top-p-filtering in the 'sampling' strategy."}
    )
    top_k: int = field(
        default=0,
        metadata={
            "help": "The number of highest probability tokens to keep for top-k-filtering in the 'sampling' strategy."
        },
    )


@dataclass
class ModelArgument:
    model_name_or_path: str = field(
        default="llama-7b", metadata={"help": "Build-in pretrained model name or the path to local model."}
    )
    label_smoothing: float = field(default=0.1, metadata={"help": "The label smoothing parameter."})
    lr_decay_ratio: float = field(default=0.1, metadata={"help": "The ratio for learning rate decrease"})
    lora: bool = field(default=False, metadata={"help": "Whether to use LoRA technique"})


def convert_example(
    example,
    tokenizer,
    decoder_start_token_id,
    max_source_length,
    max_target_length,
    is_train=True,
):
    """Convert all examples into necessary features."""
    source = None
    title = None
    target = None
    if "source" in example and "title" in example:
        source = example["source"]
        if "title" in example.keys():
            title = example["title"]
    elif "context" in example and "answer" in example:
        source = example["context"]
        if "answer" in example.keys():
            title = example["answer"]
    else:
        assert False, "Source and title are not in the input dictionary, nor are context and answer."
    if "target" in example.keys():
        target = example["target"]
    elif "question" in example.keys():
        target = example["question"]

    # Add the eos token for the source and target
    source = "答案：" + title + "，上下文：" + source + "在已知答案的前提下，问题："
    target = target[: max_target_length - 1]
    target = target + tokenizer.eos_token

    target_tokenized = tokenizer(
        target,
        max_length=max_target_length,
        truncation=True,
    )
    target_input_ids_len = (np.array(target_tokenized["input_ids"]) != tokenizer.pad_token_id).sum()

    source_tokenized = tokenizer(
        source,
        max_length=(max_source_length + max_target_length - target_input_ids_len - 1),
        padding="max_length",
        truncation=True,
    )

    input_ids = source_tokenized["input_ids"] + [tokenizer.eos_token_id] + target_tokenized["input_ids"]
    labels = (len(input_ids) - target_input_ids_len) * [tokenizer.pad_token_id] + target_tokenized["input_ids"]
    return dict(
        input_ids=input_ids,
        labels=labels,
    )


def main():
    # Parse the model and data  arguements
    parser = PdArgumentParser((ModelArgument, DataArgument, TrainingArguments))
    model_args, data_args, training_args = parser.parse_args_into_dataclasses()
    training_args.print_config(model_args, "Model")
    training_args.print_config(data_args, "Data")
    setattr(training_args, "label_smoothing", model_args.label_smoothing)
    setattr(training_args, "lr_decay_ratio", model_args.lr_decay_ratio)

    # Set the training device
    paddle.set_device(training_args.device)

    # Log on each process the small summary:
    logger.warning(
        f"Process rank: {training_args.local_rank}, device: {training_args.device}, world_size: {training_args.world_size}, "
        + f"distributed training: {bool(training_args.local_rank != -1)}, 16-bits training: {training_args.fp16 or training_args.bf16}"
    )

    # Detecting last checkpoint.
    last_checkpoint = None
    if os.path.isdir(training_args.output_dir) and training_args.do_train and not training_args.overwrite_output_dir:
        last_checkpoint = get_last_checkpoint(training_args.output_dir)
        if last_checkpoint is None and len(os.listdir(training_args.output_dir)) > 1:
            raise ValueError(
                f"Output directory ({training_args.output_dir}) already exists and is not empty. "
                "Use --overwrite_output_dir to overcome."
            )
        elif last_checkpoint is not None and training_args.resume_from_checkpoint is None:
            logger.info(
                f"Checkpoint detected, resuming training at {last_checkpoint}. To avoid this behavior, change "
                "the `--output_dir` or add `--overwrite_output_dir` to train from scratch."
            )

    # Set the dtype for loading model
    dtype = None
    if training_args.fp16_opt_level == "O2":
        if training_args.fp16:
            dtype = "float16"
        if training_args.bf16:
            dtype = "bfloat16"

    # Load the pretrained language model.
    model = BloomForCausalLM.from_pretrained(
        model_args.model_name_or_path,
        load_state_as_np=True,
        low_cpu_mem_usage=True,  # todo enable low_cpu_mem_usage=True
<<<<<<< HEAD
        dtype="float16",  # todo enable set dtype to avoid additional mem usage
=======
        dtype=dtype,  # todo enable set dtype to avoid additional mem usage
>>>>>>> 8bea1a90
        tensor_parallel_degree=training_args.tensor_parallel_degree,
        tensor_parallel_rank=training_args.tensor_parallel_rank,
        use_recompute=training_args.recompute,
    )

    if model_args.lora:
        # hardcode parameters for now
        lora_config = LoRAConfig(
            target_modules=[".*query_key_value.*"],
            r=4,
            lora_alpha=8,
            merge_weights=True,
        )
        model = LoRAModel(model, lora_config)
        model.mark_only_lora_as_trainable()
        model.print_trainable_parameters()

    # Load the Tokenzier
    tokenizer = AutoTokenizer.from_pretrained(model_args.model_name_or_path)

    # Load the dataset
    trans_func = partial(
        convert_example,
        tokenizer=tokenizer,
        decoder_start_token_id=tokenizer.bos_token_id,
        max_source_length=data_args.src_length,
        max_target_length=data_args.tgt_length,
    )
    train_ds, dev_ds = load_dataset("dureader_qg", splits=("train", "dev"))
    train_ds = train_ds.map(trans_func, lazy=False)
    dev_ds = dev_ds.map(trans_func, lazy=False)
    collate_fn = DataCollatorForSeq2Seq(
        tokenizer=tokenizer,
        padding=True,
        max_length=data_args.src_length + data_args.tgt_length,
        label_pad_token_id=tokenizer.pad_token_id,
        return_tensors="np",
    )

    @paddle.no_grad()
    def compute_metrics_trainer(eval_preds, tokenizer):
        all_preds = []
        all_labels = []
        preds = [x[x != -100] for x in eval_preds.predictions]
        all_preds.extend(tokenizer.batch_decode(preds, skip_special_tokens=True, clean_up_tokenization_spaces=False))
        labels = [x[x != -100] for x in eval_preds.label_ids]
        all_labels.extend(tokenizer.batch_decode(labels, skip_special_tokens=True, clean_up_tokenization_spaces=False))
        eval_result = compute_metrics(all_preds, all_labels)
        return eval_result

    compute_metrics_func = partial(
        compute_metrics_trainer,
        tokenizer=tokenizer,
    )

    trainer = BloomTrainer(
        model=model,
        args=training_args,
        train_dataset=train_ds,
        eval_dataset=dev_ds,
        tokenizer=tokenizer,
        compute_metrics=compute_metrics_func,
        do_generation=True,
        data_collator=collate_fn,
        data_args=data_args,
    )

    if training_args.fp16_opt_level == "O2":
        trainer.disable_autocast_context_manager()

    if training_args.do_train:
        train_result = trainer.train(resume_from_checkpoint=last_checkpoint)
        trainer.save_model(merge_tensor_parallel=training_args.tensor_parallel_degree > 1)
        trainer.log_metrics("train", train_result.metrics)
        trainer.save_metrics("train", train_result.metrics)
        trainer.save_state()

    if training_args.do_eval:
        eval_result = trainer.evaluate()
        trainer.log_metrics("test", eval_result)


if __name__ == "__main__":
    main()<|MERGE_RESOLUTION|>--- conflicted
+++ resolved
@@ -159,11 +159,7 @@
         model_args.model_name_or_path,
         load_state_as_np=True,
         low_cpu_mem_usage=True,  # todo enable low_cpu_mem_usage=True
-<<<<<<< HEAD
-        dtype="float16",  # todo enable set dtype to avoid additional mem usage
-=======
         dtype=dtype,  # todo enable set dtype to avoid additional mem usage
->>>>>>> 8bea1a90
         tensor_parallel_degree=training_args.tensor_parallel_degree,
         tensor_parallel_rank=training_args.tensor_parallel_rank,
         use_recompute=training_args.recompute,
