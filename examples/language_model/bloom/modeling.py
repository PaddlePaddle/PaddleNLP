# coding=utf-8
# Copyright 2022 HuggingFace Inc. team and BigScience workshop.
#
# Licensed under the Apache License, Version 2.0 (the "License");
# you may not use this file except in compliance with the License.
# You may obtain a copy of the License at
#
#     http://www.apache.org/licenses/LICENSE-2.0
#
# Unless required by applicable law or agreed to in writing, software
# distributed under the License is distributed on an "AS IS" BASIS,
# WITHOUT WARRANTIES OR CONDITIONS OF ANY KIND, either express or implied.
# See the License for the specific language governing permissions and
# limitations under the License.
"""Paddle BLOOM model."""
from __future__ import annotations

import math
from typing import Optional, Tuple, Union

import numpy as np
import paddle
import paddle.nn.functional as F
from configuration import BloomConfig
from paddle import Tensor, nn
from paddle.autograd import PyLayer
from paddle.distributed import fleet
from paddle.distributed.fleet.utils import recompute
from processor import (
    ForcedBOSTokenLogitsProcessor,
    ForcedEOSTokenLogitsProcessor,
    HammingDiversityLogitsProcessor,
    LogitsProcessorList,
    RepetitionPenaltyLogitsProcessor,
)

from paddlenlp.transformers.model_outputs import (
    BaseModelOutputWithPastAndCrossAttentions,
    CausalLMOutputWithCrossAttentions,
    SequenceClassifierOutputWithPast,
    TokenClassifierOutput,
)
from paddlenlp.transformers.model_utils import PretrainedModel
from paddlenlp.utils.converter import StateDictNameMapping
from paddlenlp.utils.log import logger

BLOOM_PRETRAINED_MODEL_ARCHIVE_LIST = [
    "bigscience/bloom-560m",
]


<<<<<<< HEAD
def parallel_matmul(lm_output, logit_weights, parallel_output=True, mp_degree: int = 1):
    if mp_degree > 1:
        hcg = fleet.get_hybrid_communicate_group()
        model_parallel_group = hcg.get_model_parallel_group()
        mp_degree = hcg.get_model_parallel_world_size()
        # rank = hcg.get_model_parallel_rank()
        input_parallel = paddle.distributed.collective._c_identity(lm_output, group=model_parallel_group)
        logits = paddle.matmul(input_parallel, logit_weights, transpose_y=True)

=======
def parallel_matmul(lm_output, logit_weights, parallel_output=True):
    hcg = fleet.get_hybrid_communicate_group()
    model_parallel_group = hcg.get_model_parallel_group()
    mp_degree = hcg.get_model_parallel_world_size()
    # rank = hcg.get_model_parallel_rank()
    if mp_degree > 1:
        input_parallel = paddle.distributed.collective._c_identity(lm_output, group=model_parallel_group)
        logits = paddle.matmul(input_parallel, logit_weights, transpose_y=True)
>>>>>>> ef5a9f8f
        if parallel_output:
            return logits
        return paddle.distributed.collective._c_concat(logits, group=model_parallel_group)
    else:
        logits = paddle.matmul(lm_output, logit_weights, transpose_y=True)
        return logits


def finfo(dtype):
    if dtype == paddle.bfloat16:

        class BFloatFInfo:
            min = -3.3895313892515355e38

        return BFloatFInfo
    if dtype == paddle.float32:
        return np.finfo(np.float32)
    if dtype == paddle.float16:
        return np.finfo(np.float16)
    if dtype == paddle.float64:
        return np.finfo(np.float64)


def split_tensor_along_last_dim(tensor: Tensor, num_partitions: int, contiguous_split_chunks: bool = False):
    """Split a tensor along its last dimension -> query/key/value layer
    Args:
        tensor: ([`paddle.Tensor`], *required*):
            input tensor to split
        num_partitions ([`int`], *required*):
            number of partitions to split the tensor
        contiguous_split_chunks ([`bool`], *optional*, default=`False`)::
            If True, make each chunk contiguous in memory.
    """
    return paddle.split(tensor, 3, axis=-1)


def masked_fill(x, mask, value):

    y = paddle.full(x.shape, value, x.dtype)
    return paddle.where(paddle.cast(mask, "bool"), y, x)


def _make_causal_mask(input_ids_shape, past_key_values_length: int) -> Tensor:
    """
    Make causal mask used for self-attention.
    """
    batch_size, target_length = input_ids_shape
    mask = paddle.zeros((target_length, target_length + past_key_values_length), dtype=paddle.float32)
    # ONNX doesn't support `Tensor.triu` properly, thus we use this workaround
    seq_ids = paddle.arange(target_length)
    mask[:, past_key_values_length:] = paddle.cast(seq_ids[:, None] < seq_ids[None, :], mask.dtype)

    if past_key_values_length > 0:
        mask[:, :past_key_values_length] = False

    expanded_mask = mask.unsqueeze(0).expand([batch_size, target_length, target_length + past_key_values_length])
    return expanded_mask


def _expand_mask(mask: Tensor, tgt_length: int) -> Tensor:
    """
    Expands attention_mask from `[batch_size, src_length]` to `[batch_size, 1, tgt_length, src_length]`.
    """
    batch_size, src_length = mask.shape[0], mask.shape[-1]
    tgt_length = tgt_length if tgt_length is not None else src_length

    expanded_mask = ~(paddle.cast(mask[:, None, :], "bool"))
    expanded_mask = paddle.cast(expanded_mask, dtype=paddle.float32)

    return expanded_mask.expand([batch_size, tgt_length, src_length])


def build_alibi_tensor(attention_mask: Tensor, num_heads: int, dtype) -> Tensor:
    """
    Link to paper: https://arxiv.org/abs/2108.12409 Alibi tensor is not causal as the original paper mentions, it
    relies on a translation invariance of softmax for quick implementation: with l being a tensor, and a fixed value
    `softmax(l+a) = softmax(l)`. Based on
    https://github.com/ofirpress/attention_with_linear_biases/blob/a35aaca144e0eb6b789dfcb46784c4b8e31b7983/fairseq/models/transformer.py#L742
    TODO @thomasw21 this doesn't work as nicely due to the masking strategy, and so masking varies slightly.

    Args:
    Returns tensor shaped (batch_size * num_heads, 1, max_seq_len)
        attention_mask (`Tensor`):
            Token-wise attention mask, this should be of shape (batch_size, max_seq_len).
        num_heads (`int`, *required*):
            number of heads
        dtype (`paddle.dtype`, *optional*, default=`paddle.bfloat16`):
            dtype of the output tensor
    """
    # _, seq_length = attention_mask.shape[0], attention_mask.shape[-1]
    closest_power_of_2 = 2 ** math.floor(math.log2(num_heads))
    base = paddle.to_tensor(2 ** (-(2 ** -(math.log2(closest_power_of_2) - 3))), dtype=paddle.float32)
    powers = paddle.arange(1, 1 + closest_power_of_2, dtype=paddle.float32)
    slopes = paddle.pow(base, powers)

    if closest_power_of_2 != num_heads:
        extra_base = paddle.to_tensor(2 ** (-(2 ** -(math.log2(2 * closest_power_of_2) - 3))), dtype=paddle.float32)
        num_remaining_heads = min(closest_power_of_2, num_heads - closest_power_of_2)
        extra_powers = paddle.arange(1, 1 + 2 * num_remaining_heads, 2, dtype=paddle.float32)
        slopes = paddle.concat([slopes, paddle.pow(extra_base, extra_powers)], axis=0)

    # Note: alibi will added to the attention bias that will be applied to the query, key product of attention
    # => therefore alibi will have to be of shape (batch_size, num_heads, query_length, key_length)
    # => here we set (batch_size=1, num_heads=num_heads, query_length=1, key_length=max_length)
    # => the query_length dimension will then be broadcasted correctly
    # This is more or less identical to T5's relative position bias:
    # https://github.com/huggingface/transformers/blob/f681437203baa7671de3174b0fa583c349d9d5e1/src/transformers/models/t5/modeling_t5.py#L527
    arange_tensor = ((attention_mask.cumsum(axis=-1) - 1) * attention_mask)[:, None, :]
    alibi = slopes[..., None] * arange_tensor
    return alibi
    return paddle.cast(alibi, dtype)
    # return paddle.cast(alibi.reshape([batch_size * num_heads, 1, seq_length]), dtype)


def attention_mask_func(attention_scores: Tensor, attention_mask: Tensor, causal_mask: Tensor):

    # attention_mask_bool = ~attention_mask.bool()
    attention_mask_bool = ~paddle.cast(attention_mask, dtype=paddle.bool)

    query_length, key_length, n_heads = attention_scores.shape[2], attention_scores.shape[3], attention_scores.shape[1]
    padded_causal_mask = paddle.logical_or(
        attention_mask_bool[:, None, key_length - query_length : key_length, None],
        ~paddle.cast(causal_mask[:, :, key_length - query_length : key_length, :key_length], dtype=paddle.bool),
    )
    padded_causal_mask = paddle.logical_or(padded_causal_mask, attention_mask_bool[:, None, None, :key_length])
    # Make use of floats
    padded_causal_mask.stop_gradient = True
    attention_scores = masked_fill(attention_scores, padded_causal_mask.expand([-1, n_heads, -1, -1]), -10000.0)
    return (
        attention_scores,
        padded_causal_mask,
    )


def dropout_add(x: Tensor, residual: Tensor, prob: float, training: bool) -> Tensor:
    """
    Dropout add function

    Args:
        x (`paddle.tensor`, *required*):
            input tensor
        residual (`paddle.tensor`, *required*):
            esidual tensor
        prob (`float`, *required*):
            dropout probability
        training (`bool`, *required*):
            training mode
    """
    out = F.dropout(x, p=prob, training=training)
    out = residual + out
    return out


def pre_process_alibi_for_pad(alibi, attention_mask, num_heads):
    """
    Args:
    Pre-process the alibi tensor for padding.
        alibi: ([`paddle.tensor`], *required*):
            alibi tensor to pre-process
        attention_mask: ([`paddle.tensor`], *required*):
            attention mask to pre-process"""

    # Sanity check if we are not inferring less tokens than the total sequence length
    # This usually happens when the inference is done with past_key_values
    # In this case we re-create the alibi tensor with the correct sequence length
    if attention_mask.shape[-1] != alibi.shape[-1]:
        alibi = build_alibi_tensor(attention_mask, num_heads, alibi.dtype).repeat_interleave(
            attention_mask.shape[0], axis=0
        )
    # Get the indexes of the padding tokens
    index_x0, index_y0 = paddle.where(attention_mask == 0.0)
    index_x1, index_y1 = paddle.where(attention_mask == 1.0)

    # Clone the embeddings  - we can detach because the embeddings are not learned
    # Get a refence tensor
    slice_reference_alibi = build_alibi_tensor(attention_mask, num_heads, alibi.dtype)

    # Loop over the batch where the padding is and replace the alibi tensor by the reference tensor
    # Only where you do not have padding. Replace padding tokens by zeros
    # This operation can be seen as a shifting operation.
    for i, index in enumerate(paddle.unique(index_x0)):
        slice_to_modify = paddle.zeros_like(slice_reference_alibi)
        index_shift = index_y1[index_x1 == index]
        shift_value = len(index_shift)
        slice_to_modify[:, :, index_shift] = slice_reference_alibi[:, :, :shift_value]
        alibi[index * num_heads : (index + 1) * num_heads] = slice_to_modify
    return alibi


def bloom_gelu_forward(x):
    """
    Custom bias GELU function. Adapted from Megatron-DeepSpeed code. Here we use a simple implementation (inference) to
    make the model jitable.

    Args:
        x (`paddle.tensor`, *required*):
            input hidden states
    """
    return x * 0.5 * (1.0 + paddle.tanh(0.79788456 * x * (1 + 0.044715 * x * x)))


def bloom_gelu_back(g, x):
    """
    gradient of tanh approximation of gelu gradient of actual gelu is: 0.5 * (1. + paddle.erf(x * 0.70710678)) +
    0.3989423 * x * paddle.exp(-0.5 * x * x)

    Args:
        g (`paddle.tensor`, *required*):
            gradient output tensor
        x (`paddle.tensor`, *required*):
            input tensor
    """
    x = x[0]  # x is a tuple of 1 element, needs to unpack it first
    tanh_out = paddle.tanh(0.79788456 * x * (1 + 0.044715 * x * x))
    # sqrt(2/pi) * 3 * 0.044715 -> 0.1070322243
    ff = 0.5 * x * ((1 - tanh_out * tanh_out) * (0.79788456 + 0.1070322243 * x * x)) + 0.5 * (1 + tanh_out)
    return ff * g


def baddbmm(input, batch1, batch2, beta=1.0, alpha=1.0):
    return beta * input + alpha * paddle.matmul(batch1, batch2)


class GeLUFunction(PyLayer):
    @staticmethod
    def forward(ctx, input):
        ctx.save_for_backward(input)
        return bloom_gelu_forward(input)

    @staticmethod
    def backward(ctx, grad_output):
        input = ctx.saved_tensors
        return bloom_gelu_back(grad_output, input)


class BloomGelu(nn.Layer):
    """
    BloomBiasGelu wrapper function that make use of the simple function on inference mode to make the model
    paddlescriptable and use the autograd function in training mode to get the accurate results of the gradients Partly
    copied from Megatron-DeepSpeed code and adapted for our needs

    See here why autograd functions are not paddlescriptable: https://github.com/pypaddle/pypaddle/issues/22329

    """

    def __init__(self):
        super().__init__()

    def forward(self, x):
        return bloom_gelu_forward(x)
        # if self.training and in_dygraph_mode():
        #    return GeLUFunction.apply(x)
        # else:
        #    return bloom_gelu_forward(x)


class BloomAttention(nn.Layer):
    def __init__(self, config, layer_number=None):
        super().__init__()

        self.pretraining_tp = config.pretraining_tp
        self.slow_but_exact = config.slow_but_exact

        self.hidden_size = config.hidden_size
        self.num_heads = config.n_head
        self.head_dim = self.hidden_size // self.num_heads
        self.split_size = self.hidden_size
        self.hidden_dropout = config.hidden_dropout
        self.config = config

        assert self.num_heads % config.mp_degree == 0
        self.num_heads = self.num_heads // config.mp_degree

        # Layer-wise attention scaling
        self.inv_norm_factor = 1.0 / math.sqrt(self.head_dim)
        self.beta = 1.0

        if config.mp_degree > 1:
            self.query_key_value = fleet.meta_parallel.ColumnParallelLinear(
                self.hidden_size, 3 * self.hidden_size, has_bias=True, gather_output=False
            )
        else:
            self.query_key_value = nn.Linear(self.hidden_size, 3 * self.hidden_size, bias_attr=True)

        if config.mp_degree > 1:
            self.dense = fleet.meta_parallel.RowParallelLinear(
                self.hidden_size, self.hidden_size, has_bias=True, input_is_parallel=True
            )
        else:
            self.dense = nn.Linear(self.hidden_size, self.hidden_size)

        self.attention_dropout = nn.Dropout(config.attention_dropout)

    def _split_heads(self, fused_qkv: Tensor) -> Tuple[Tensor, Tensor, Tensor]:
        """
        Split the last dimension into (num_heads, head_dim) without making any copies, results share same memory
        storage as `fused_qkv`

        Args:
            fused_qkv (`paddle.tensor`, *required*): [batch_size, seq_length, num_heads * 3 * head_dim]

        Returns:
            query: [batch_size, seq_length, num_heads, head_dim] key: [batch_size, seq_length, num_heads, head_dim]
            value: [batch_size, seq_length, num_heads, head_dim]
        """
        batch_size, seq_length, three_times_hidden_size = fused_qkv.shape
        fused_qkv = fused_qkv.reshape([batch_size, seq_length, self.num_heads, 3, self.head_dim])
        return fused_qkv[..., 0, :], fused_qkv[..., 1, :], fused_qkv[..., 2, :]

    def _merge_heads(self, x: Tensor) -> Tensor:
        """
        Merge heads together over the last dimenstion

        Args:
            x: (`paddle.tensor`, *required*): [batch_size * num_heads, seq_length, head_dim]

        Returns:
            paddle.tensor: [batch_size, seq_length, num_heads * head_dim]
        """
        # What we want to achieve is:
        # batch_size * num_heads, seq_length, head_dim -> batch_size, seq_length, num_heads * head_dim
        batch_size_and_num_heads, seq_length, _ = x.shape
        batch_size = batch_size_and_num_heads // self.num_heads

        # First view to decompose the batch size
        # batch_size * num_heads, seq_length, head_dim -> batch_size, num_heads, seq_length, head_dim
        x = x.reshape([batch_size, self.num_heads, seq_length, self.head_dim])

        # batch_size, num_heads, seq_length, head_dim -> batch_size, seq_length, num_heads, head_dim
        x = x.transpose([0, 2, 1, 3])

        # batch_size, seq_length, num_heads, head_dim -> batch_size, seq_length, num_heads * head_dim
        return x.reshape([batch_size, seq_length, self.num_heads * self.head_dim])

    def forward(
        self,
        hidden_states: Tensor,
        residual: Tensor,
        alibi: Tensor,
        attention_mask: Tensor,
        layer_past: Optional[Tuple[Tensor, Tensor]] = None,
        head_mask: Optional[Tensor] = None,
        use_cache: bool = False,
        output_attentions: bool = False,
    ):
        fused_qkv = self.query_key_value(hidden_states)  # [batch_size, seq_length, 3 x hidden_size]

        # 3 x [batch_size, seq_length, num_heads, head_dim]
        (query_layer, key_layer, value_layer) = self._split_heads(fused_qkv)

        batch_size, q_length, _, _ = query_layer.shape

        query_layer = query_layer.transpose([0, 2, 1, 3]).reshape(
            [batch_size * self.num_heads, q_length, self.head_dim]
        )
        key_layer = key_layer.transpose([0, 2, 3, 1]).reshape([batch_size * self.num_heads, self.head_dim, q_length])
        value_layer = value_layer.transpose([0, 2, 1, 3]).reshape(
            [batch_size * self.num_heads, q_length, self.head_dim]
        )
        if layer_past is not None:
            past_key, past_value = layer_past
            # concatenate along seq_length dimension:
            #  - key: [batch_size * self.num_heads, head_dim, kv_length]
            #  - value: [batch_size * self.num_heads, kv_length, head_dim]
            key_layer = paddle.concat((past_key, key_layer), axis=2)
            value_layer = paddle.concat((past_value, value_layer), axis=1)

        _, _, kv_length = key_layer.shape

        if use_cache is True:
            present = (key_layer, value_layer)
        else:
            present = None

        # [batch_size * num_heads, q_length, kv_length]
        # we use `Tensor.baddbmm` instead of `paddle.baddbmm` as the latter isn't supported by TorchScript v1.11
        attention_scores = baddbmm(
            alibi, batch1=query_layer, batch2=key_layer, beta=self.beta, alpha=self.inv_norm_factor
        )

        # change view to [batch_size, num_heads, q_length, kv_length]
        # attention_scores = matmul_result.reshape([batch_size, self.num_heads, q_length, kv_length])

        # cast attention scores to fp32, compute scaled softmax and cast back to initial dtype - [batch_size, num_heads, q_length, kv_length]
        input_dtype = attention_scores.dtype
        # `float16` has a minimum value of -65504.0, whereas `bfloat16` and `float32` have a minimum value of `-3.4e+38`
        if self.config.use_pure_fp16:
            with paddle.amp.auto_cast(False):
                if input_dtype == paddle.float16:
                    attention_scores = paddle.cast(attention_scores, paddle.float32)
                attn_weights = masked_fill(attention_scores, attention_mask, finfo(attention_scores.dtype).min)
                attention_probs = paddle.cast(
                    F.softmax(attn_weights, axis=-1, dtype=paddle.float32), dtype=input_dtype
                )
        else:
            if input_dtype == paddle.float16:
                attention_scores = paddle.cast(attention_scores, paddle.float32)
            attn_weights = masked_fill(attention_scores, attention_mask, finfo(attention_scores.dtype).min)
            attention_probs = paddle.cast(F.softmax(attn_weights, axis=-1, dtype=paddle.float32), dtype=input_dtype)

        # [batch_size, num_heads, q_length, kv_length]
        attention_probs = self.attention_dropout(attention_probs)

        if head_mask is not None:
            attention_probs = attention_probs * head_mask

        # change view [batch_size x num_heads, q_length, kv_length]
        attention_probs_reshaped = attention_probs.reshape([batch_size * self.num_heads, q_length, kv_length])

        # matmul: [batch_size * num_heads, q_length, head_dim]
        context_layer = paddle.bmm(attention_probs_reshaped, value_layer)

        # change view [batch_size, num_heads, q_length, head_dim]
        context_layer = self._merge_heads(context_layer)

        # aggregate results across tp ranks. See here: https://github.com/pypaddle/pypaddle/issues/76232
        if self.pretraining_tp > 1 and self.slow_but_exact:
            slices = self.hidden_size / self.pretraining_tp
            output_tensor = paddle.zeros_like(context_layer)
            for i in range(self.pretraining_tp):
                output_tensor = output_tensor + F.linear(
                    context_layer[:, :, int(i * slices) : int((i + 1) * slices)],
                    self.dense.weight[:, int(i * slices) : int((i + 1) * slices)],
                )
        else:
            output_tensor = self.dense(context_layer)

        output_tensor = dropout_add(output_tensor, residual, self.hidden_dropout, self.training)

        outputs = (output_tensor, present)
        if output_attentions:
            outputs += (attention_probs,)

        return outputs


class BloomMLP(nn.Layer):
    def __init__(self, config):
        super().__init__()
        hidden_size = config.hidden_size

        self.pretraining_tp = config.pretraining_tp
        self.slow_but_exact = config.slow_but_exact
        if config.mp_degree > 1:
            self.dense_h_to_4h = fleet.meta_parallel.ColumnParallelLinear(
                hidden_size, 4 * hidden_size, gather_output=False, has_bias=True
            )

            self.dense_4h_to_h = fleet.meta_parallel.RowParallelLinear(
                4 * hidden_size, hidden_size, input_is_parallel=True, has_bias=True
            )

        else:
            self.dense_h_to_4h = nn.Linear(hidden_size, 4 * hidden_size)
            self.dense_4h_to_h = nn.Linear(4 * hidden_size, hidden_size)
        self.hidden_dropout = config.hidden_dropout
        self.gelu_impl = BloomGelu()

    def forward(self, hidden_states, residual):
        hidden_states = self.gelu_impl(self.dense_h_to_4h(hidden_states))

        if self.pretraining_tp > 1 and self.slow_but_exact:
            intermediate_output = paddle.zeros_like(residual)
            slices = self.dense_4h_to_h.weight.shape[-1] / self.pretraining_tp
            for i in range(self.pretraining_tp):
                intermediate_output = intermediate_output + nn.functional.linear(
                    hidden_states[:, :, int(i * slices) : int((i + 1) * slices)],
                    self.dense_4h_to_h.weight[:, int(i * slices) : int((i + 1) * slices)],
                )
        else:
            intermediate_output = self.dense_4h_to_h(hidden_states)

        output = dropout_add(intermediate_output, residual, self.hidden_dropout, self.training)

        return output


class BloomBlock(nn.Layer):
    def __init__(self, config, layer_number=None):
        super().__init__()
        hidden_size = config.hidden_size

        self.input_layernorm = nn.LayerNorm(hidden_size, epsilon=config.layer_norm_epsilon)
        self.n_head = config.n_head
        self.self_attention = BloomAttention(config, layer_number=layer_number)
        self.post_attention_layernorm = nn.LayerNorm(hidden_size, epsilon=config.layer_norm_epsilon)

        self.mlp = BloomMLP(config)

        self.apply_residual_connection_post_layernorm = config.apply_residual_connection_post_layernorm
        self.hidden_dropout = config.hidden_dropout

    def forward(
        self,
        hidden_states,
        layer_past=None,
        attention_mask=None,
        head_mask=None,
        use_cache=False,
        output_attentions=False,
        alibi=None,
    ):
        # hidden_states: [batch_size, seq_length, hidden_size]

        # Layer norm at the beginning of the transformer layer.
        layernorm_output = self.input_layernorm(hidden_states)

        # Layer norm post the self attention.
        if self.apply_residual_connection_post_layernorm:
            residual = layernorm_output
        else:
            residual = hidden_states

        # Self attention.
        attn_outputs = self.self_attention(
            layernorm_output,
            residual,
            layer_past=layer_past,
            attention_mask=attention_mask,
            alibi=alibi,
            head_mask=head_mask,
            use_cache=use_cache,
            output_attentions=output_attentions,
        )

        attention_output = attn_outputs[0]

        outputs = attn_outputs[1:]

        layernorm_output = self.post_attention_layernorm(attention_output)

        # Get residual
        if self.apply_residual_connection_post_layernorm:
            residual = layernorm_output
        else:
            residual = attention_output

        # MLP.
        output = self.mlp(layernorm_output, residual)

        if use_cache:
            outputs = (output,) + outputs
        else:
            outputs = (output,) + outputs[1:]

        return outputs  # hidden_states, present, attentions


class BloomPreTrainedModel(PretrainedModel):
    _keys_to_ignore_on_load_missing = [r"h.*.self_attention.scale_mask_softmax.causal_mask", r"lm_head.weight"]
    """
    An abstract class to handle weights initialization and a simple interface for downloading and loading pretrained
    models.
    """

    config_class = BloomConfig
    base_model_prefix = "bloom"
    supports_gradient_checkpointing = True
    _no_split_modules = ["BloomBlock"]

    def init_weights(self, module):
        """Initialize the weights."""
        return
        if self.config.mp_degree > 1:
            # TODO(wj-Mcat): disable weight initialization
            return

        # TODO(wj-Mcat): init for embedding
        if isinstance(module, (nn.Linear, nn.Embedding)):
            module.weight.set_value(
                paddle.tensor.normal(mean=0.0, std=self.config.initializer_range, shape=module.weight.shape)
            )
            if getattr(module, "bias", None) is not None:
                module.weight.set_value(paddle.tensor.zeros(shape=module.weight.shape))

    def _set_gradient_checkpointing(self, module, value=False):
        if isinstance(module, BloomModel):
            module.gradient_checkpointing = value

    @staticmethod
    def _convert_to_bloom_cache(past_key_value: Tuple[Tuple[Tensor, Tensor]]) -> Tuple[Tuple[Tensor, Tensor]]:
        """
        Converts the cache to the format expected by Bloom, i.e. to tuple(tuple([batch_size * num_heads, ...]))
        """
        batch_size, num_heads, head_dim, seq_length = past_key_value[0][0].shape
        batch_size_times_num_heads = batch_size * num_heads
        # key:  [batch_size, num_heads, head_dim, seq_length] -> [batch_size * num_heads, head_dim, seq_length]
        # value: [batch_size, num_heads, seq_length, head_dim] -> [batch_size * num_heads, seq_length, head_dim]
        return tuple(
            (
                layer_past[0].reshape([batch_size_times_num_heads, head_dim, seq_length]),
                layer_past[1].reshape([batch_size_times_num_heads, seq_length, head_dim]),
            )
            for layer_past in past_key_value
        )

    @staticmethod
    def _convert_to_standard_cache(
        past_key_value: Tuple[Tuple[Tensor, Tensor]], batch_size: int
    ) -> Tuple[Tuple[Tensor, Tensor]]:
        """
        Standardizes the format of the cache so as to match most implementations, i.e. to tuple(tuple([batch_size,
        num_heads, ...]))
        """
        batch_size_times_num_heads, head_dim, seq_length = past_key_value[0][0].shape
        num_heads = batch_size_times_num_heads // batch_size
        # key: [batch_size * num_heads, head_dim, seq_length] -> [batch_size, num_heads, head_dim, seq_length]
        # value: [batch_size * num_heads, seq_length, head_dim] -> [batch_size, num_heads, seq_length, head_dim]
        return tuple(
            (
                layer_past[0].reshape([batch_size, num_heads, head_dim, seq_length]),
                layer_past[1].reshape([batch_size, num_heads, seq_length, head_dim]),
            )
            for layer_past in past_key_value
        )

    def _convert_head_mask_to_5d(self, head_mask, num_hidden_layers):
        """-> [num_hidden_layers x batch x num_heads x seq_length x seq_length]"""
        if head_mask.dim() == 1:
            head_mask = head_mask.unsqueeze(0).unsqueeze(0).unsqueeze(-1).unsqueeze(-1)
            head_mask = head_mask.expand(num_hidden_layers, -1, -1, -1, -1)
        elif head_mask.dim() == 2:
            head_mask = head_mask.unsqueeze(1).unsqueeze(-1).unsqueeze(-1)  # We can specify head_mask for each layer
        assert head_mask.dim() == 5, f"head_mask.dim != 5, instead {head_mask.dim()}"

        head_mask = paddle.cast(head_mask, dtype=self.dtype)
        return head_mask

    def get_head_mask(
        self, head_mask: Optional[Tensor], num_hidden_layers: int, is_attention_chunked: bool = False
    ) -> Tensor:
        """
        Prepare the head mask if needed.
        Args:
            head_mask (`paddle.Tensor` with shape `[num_heads]` or `[num_hidden_layers x num_heads]`, *optional*):
                The mask indicating if we should keep the heads or not (1.0 for keep, 0.0 for discard).
            num_hidden_layers (`int`):
                The number of hidden layers in the model.
            is_attention_chunked: (`bool`, *optional*, defaults to `False`):
                Whether or not the attentions scores are computed by chunks or not.
        Returns:
            `paddle.Tensor` with shape `[num_hidden_layers x batch x num_heads x seq_length x seq_length]` or list with
            `[None]` for each layer.
        """
        if head_mask is not None:
            head_mask = self._convert_head_mask_to_5d(head_mask, num_hidden_layers)
            if is_attention_chunked is True:
                head_mask = head_mask.unsqueeze(-1)
        else:
            head_mask = [None] * num_hidden_layers

        return head_mask

    @classmethod
    def _get_name_mappings(cls, config: BloomConfig) -> list[StateDictNameMapping]:
        hard_mapping = [
            ["word_embeddings.weight", "word_embeddings.weight"],
            ["word_embeddings_layernorm.weight", "word_embeddings_layernorm.weight"],
            ["word_embeddings_layernorm.bias", "word_embeddings_layernorm.bias"],
            ["ln_f.weight", "ln_f.weight"],
            ["ln_f.bias", "ln_f.bias"],
        ]
        for i in range(config.n_layer):
            hard_mapping.extend(
                [
                    [f"h.{i}.input_layernorm.weight", f"h.{i}.input_layernorm.weight"],
                    [f"h.{i}.input_layernorm.bias", f"h.{i}.input_layernorm.bias"],
                    [
                        f"h.{i}.self_attention.query_key_value.weight",
                        f"h.{i}.self_attention.query_key_value.weight",
                        "transpose",
                    ],
                    [f"h.{i}.self_attention.query_key_value.bias", f"h.{i}.self_attention.query_key_value.bias"],
                    [f"h.{i}.self_attention.dense.weight", f"h.{i}.self_attention.dense.weight", "transpose"],
                    [f"h.{i}.self_attention.dense.bias", f"h.{i}.self_attention.dense.bias"],
                    [f"h.{i}.post_attention_layernorm.weight", f"h.{i}.post_attention_layernorm.weight"],
                    [f"h.{i}.post_attention_layernorm.bias", f"h.{i}.post_attention_layernorm.bias"],
                    [f"h.{i}.mlp.dense_h_to_4h.weight", f"h.{i}.mlp.dense_h_to_4h.weight", "transpose"],
                    [f"h.{i}.mlp.dense_h_to_4h.bias", f"h.{i}.mlp.dense_h_to_4h.bias"],
                    [f"h.{i}.mlp.dense_4h_to_h.weight", f"h.{i}.mlp.dense_4h_to_h.weight", "transpose"],
                    [f"h.{i}.mlp.dense_4h_to_h.bias", f"h.{i}.mlp.dense_4h_to_h.bias"],
                ]
            )
        mappings = [StateDictNameMapping(*mapping, index=index) for index, mapping in enumerate(hard_mapping)]
        return mappings


class BloomModel(BloomPreTrainedModel):
    def __init__(self, config):
        super().__init__(config)
        self.padding_idx = 0

        self.embed_dim = config.hidden_size
        self.n_head = config.n_head

        # Embedding + LN Embedding
        # self.word_embeddings = nn.Embedding(config.vocab_size, self.embed_dim)
<<<<<<< HEAD
        print(f"current rank embedding -> <{self.vocab_size}, {self.embed_dim}>")
=======
>>>>>>> ef5a9f8f
        if config.mp_degree > 1:
            self.word_embeddings = fleet.meta_parallel.VocabParallelEmbedding(
                self.vocab_size,
                self.hidden_size,
                weight_attr=paddle.ParamAttr(
                    initializer=nn.initializer.Normal(mean=0.0, std=config.initializer_range)
                ),
            )
        else:
            self.word_embeddings = nn.Embedding(config.vocab_size, self.embed_dim)

        self.word_embeddings_layernorm = nn.LayerNorm(self.embed_dim, epsilon=config.layer_norm_epsilon)

        # Transformer blocks
        self.h = nn.LayerList([BloomBlock(config, layer_number=i) for i in range(config.n_layer)])

        # Final Layer Norm
        self.ln_f = nn.LayerNorm(self.embed_dim, epsilon=config.layer_norm_epsilon)

        self.gradient_checkpointing = False

        # Initialize weights and apply final processing
        self.apply(self.init_weights)

    def get_input_embeddings(self):
        return self.word_embeddings

    def _prepare_attn_mask(
        self, attention_mask: Tensor, input_shape: Tuple[int, int], past_key_values_length: int
    ) -> Tensor:
        # create causal mask
        # [batch_size, seq_length] -> [batch_size, tgt_length, src_length]
        combined_attention_mask = None
        _, src_length = input_shape

        if src_length > 1:
            combined_attention_mask = _make_causal_mask(input_shape, past_key_values_length=past_key_values_length)

        # [batch_size, seq_length] -> [batch_size, tgt_length, src_length]
        expanded_attn_mask = _expand_mask(attention_mask, tgt_length=src_length)
        combined_attention_mask = (
            expanded_attn_mask
            if combined_attention_mask is None
            else paddle.logical_or(expanded_attn_mask, combined_attention_mask)
        )

        return combined_attention_mask

    def set_input_embeddings(self, new_embeddings: Tensor):
        self.word_embeddings = new_embeddings

    @paddle.jit.not_to_static
    def recompute_training(
        self, block, hidden_states, layer_past, attention_mask, head_mask, use_cache, output_attentions, alibi
    ):
        def create_custom_forward(module):
            def custom_forward(*inputs):
                return module(*inputs)

            return custom_forward

        hidden_states = recompute(
            create_custom_forward(block),
            hidden_states,
            layer_past,
            attention_mask,
            head_mask,
            use_cache,
            output_attentions,
            alibi,
        )
        return hidden_states

    def forward(
        self,
        input_ids=None,
        past_key_values=None,
        attention_mask=None,
        position_ids=None,
        head_mask=None,
        inputs_embeds=None,
        use_cache=None,
        output_attentions=None,
        output_hidden_states=None,
        return_dict=None,
        **kwargs,
    ) -> Union[Tuple[Tensor], BaseModelOutputWithPastAndCrossAttentions]:
        past_key_values = kwargs.get("cache", past_key_values)

        output_attentions = output_attentions if output_attentions is not None else self.config.output_attentions
        output_hidden_states = (
            output_hidden_states if output_hidden_states is not None else self.config.output_hidden_states
        )
        use_cache = use_cache if use_cache is not None else self.config.use_cache
        return_dict = return_dict if return_dict is not None else self.config.use_return_dict

        if input_ids is not None and inputs_embeds is not None:
            raise ValueError("You cannot specify both input_ids and inputs_embeds at the same time")
        elif input_ids is not None:
            batch_size, seq_length = input_ids.shape
        elif inputs_embeds is not None:
            batch_size, seq_length, _ = inputs_embeds.shape
        else:
            raise ValueError("You have to specify either input_ids or inputs_embeds")

        if past_key_values is None:
            past_key_values = tuple([None] * len(self.h))

        # Prepare head mask if needed
        # 1.0 in head_mask indicate we keep the head
        # attention_probs has shape batch_size x num_heads x N x N
        # head_mask has shape n_layer x batch x num_heads x N x N
        head_mask = self.get_head_mask(head_mask, self.config.n_layer)

        if inputs_embeds is None:
            inputs_embeds = self.word_embeddings(input_ids)

        hidden_states = self.word_embeddings_layernorm(inputs_embeds)

        presents = () if use_cache else None
        all_self_attentions = () if output_attentions else None
        all_hidden_states = () if output_hidden_states else None

        # Compute alibi tensor: check build_alibi_tensor documentation
        seq_length_with_past = seq_length
        past_key_values_length = 0
        if past_key_values[0] is not None:
            past_key_values_length = past_key_values[0][0].shape[2]
            seq_length_with_past = seq_length_with_past + past_key_values_length

        if attention_mask is None:
            if input_ids is not None:
                attention_mask = paddle.ones([batch_size, seq_length], dtype=paddle.get_default_dtype())

        alibi = build_alibi_tensor(attention_mask, self.config.n_head, dtype=hidden_states.dtype)
        causal_mask = self._prepare_attn_mask(
            attention_mask,
            input_shape=(batch_size, seq_length),
            past_key_values_length=past_key_values_length,
        )
        if self.config.mp_rank >= 0:
            block_size = self.config.n_head // self.config.mp_degree
            alibi = alibi[:, self.mp_rank * block_size : (self.mp_rank + 1) * block_size]
            alibi = alibi.reshape([batch_size * block_size, 1, seq_length_with_past])
            causal_mask = paddle.cast(
                paddle.repeat_interleave(paddle.cast(causal_mask, "int32"), block_size, axis=0), "bool"
            )
        else:
            alibi = alibi.reshape([batch_size * self.config.n_head, 1, seq_length_with_past])
            causal_mask = paddle.cast(
                paddle.repeat_interleave(paddle.cast(causal_mask, "int32"), self.config.n_head, axis=0), "bool"
            )

        for i, (block, layer_past) in enumerate(zip(self.h, past_key_values)):
            if output_hidden_states:
                all_hidden_states = all_hidden_states + (hidden_states,)

            if self.config.use_recompute:
                outputs = self.recompute_training(
                    block,
                    hidden_states,
                    layer_past=layer_past,
                    attention_mask=causal_mask,
                    head_mask=head_mask[i],
                    use_cache=use_cache,
                    output_attentions=output_attentions,
                    alibi=alibi,
                )
            else:
                outputs = block(
                    hidden_states,
                    layer_past=layer_past,
                    attention_mask=causal_mask,
                    head_mask=head_mask[i],
                    use_cache=use_cache,
                    output_attentions=output_attentions,
                    alibi=alibi,
                )

            hidden_states = outputs[0]
            if use_cache is True:
                presents = presents + (outputs[1],)

            if output_attentions:
                all_self_attentions = all_self_attentions + (outputs[2 if use_cache else 1],)

        # Add last hidden state
        hidden_states = self.ln_f(hidden_states)

        if output_hidden_states:
            all_hidden_states = all_hidden_states + (hidden_states,)

        if not return_dict:
            return tuple(v for v in [hidden_states, presents, all_hidden_states, all_self_attentions] if v is not None)

        return BaseModelOutputWithPastAndCrossAttentions(
            last_hidden_state=hidden_states,
            past_key_values=presents,
            hidden_states=all_hidden_states,
            attentions=all_self_attentions,
        )


class BloomLMHead(nn.Layer):
    def __init__(self, config, embedding_weights=None):
        super(BloomLMHead, self).__init__()
        self.decoder_weight = (
            self.create_parameter(
                shape=[config.vocab_size, config.hidden_size], dtype=paddle.get_default_dtype(), is_bias=True
            )
            if embedding_weights is None
            else embedding_weights
        )
        self.config = config

    def forward(self, hidden_states):
<<<<<<< HEAD
        logits = parallel_matmul(hidden_states, self.decoder_weight, mp_degree=self.config.mp_degree)
=======
        logits = parallel_matmul(hidden_states, self.decoder_weight)
>>>>>>> ef5a9f8f
        # logits = paddle.matmul(hidden_states, self.decoder_weight, transpose_y=True)
        return logits


class BloomPretrainingCriterion(paddle.nn.Layer):
    """
    Criterion for GPT.
    It calculates the final loss.
    """

    def __init__(self, pad_token_id=None, mp_degree=1):
        super(BloomPretrainingCriterion, self).__init__()
        if mp_degree > 1:
            self.loss_func = fleet.meta_parallel.ParallelCrossEntropy()
        else:
            self.loss_func = paddle.nn.CrossEntropyLoss(reduction="none")
        self.pad_token_id = pad_token_id

    def forward(self, prediction_scores, masked_lm_labels, loss_mask=None):
        masked_lm_loss = self.loss_func(prediction_scores, masked_lm_labels.unsqueeze(2))
        with paddle.amp.auto_cast(False):
            masked_lm_loss = masked_lm_loss.astype("float32")
            if loss_mask is not None:
                loss_mask = loss_mask.reshape([-1])
                masked_lm_loss = paddle.sum(masked_lm_loss.reshape([-1]) * loss_mask)
                loss = masked_lm_loss / loss_mask.sum()
            else:
                assert self.pad_token_id is not None
                masked_lm_loss = masked_lm_loss[masked_lm_labels != self.pad_token_id]
                loss = paddle.mean(masked_lm_loss)

        return loss


class BloomForPretraining(BloomPreTrainedModel):
    """
    The pretraining model of Bloom.
    It returns some logits and cached_kvs.
    """

    _keys_to_ignore_on_load_missing = [r"h.*.self_attention.scale_mask_softmax.causal_mask", r"lm_head.weight"]

    def __init__(self, config):
        super().__init__(config)
        self.bloom = BloomModel(config)
        self.criterion = BloomPretrainingCriterion(pad_token_id=config.pad_token_id, mp_degree=config.mp_degree)
        self.apply(self.init_weights)
<<<<<<< HEAD
=======
        self.extra_parameters = [self.bloom.word_embeddings.weight]
>>>>>>> ef5a9f8f

    def forward(
        self,
        input_ids,
        position_ids,
        labels,
        loss_mask,
        attention_mask=None,
        labels=None,
        loss_mask=None,
        masked_positions=None,
        use_cache=False,
        cache=None,
    ):
        outputs = self.bloom(input_ids, attention_mask=attention_mask, use_cache=use_cache, cache=cache)
        if use_cache:
            encoder_outputs, cached_kvs = outputs[:2]
        else:
            encoder_outputs = outputs
<<<<<<< HEAD

        logits = parallel_matmul(
            encoder_outputs[0], self.bloom.word_embeddings.weight, mp_degree=self.config.mp_degree
        )

        if labels is None:
            return logits
=======
        logits = parallel_matmul(encoder_outputs[0], self.bloom.word_embeddings.weight)
        loss = self.criterion(logits, labels, loss_mask)
        return loss
>>>>>>> ef5a9f8f

        loss = self.criterion(logits, labels, loss_mask)
        return loss, logits


class BloomForCausalLM(BloomPreTrainedModel):
    _keys_to_ignore_on_load_missing = [r"h.*.self_attention.scale_mask_softmax.causal_mask", r"lm_head.weight"]

    def __init__(self, config):
        super().__init__(config)
        self.bloom = BloomModel(config)
        self.lm_head = BloomLMHead(config, self.bloom.word_embeddings.weight)
        self.criterion = BloomPretrainingCriterion(pad_token_id=config.pad_token_id, mp_degree=config.mp_degree)

        # Initialize weights and apply final processing
        self.apply(self.init_weights)

    def get_output_embeddings(self):
        return self.lm_head

    def set_output_embeddings(self, new_embeddings):
        self.lm_head = new_embeddings

    def prepare_inputs_for_generation(self, input_ids, past=None, **kwargs):
        # only last token for inputs_ids if past is defined in kwargs
        if past:
            input_ids = input_ids[:, -1].unsqueeze(-1)

        attention_mask = kwargs.get("attention_mask", None)

        return {
            "input_ids": input_ids,
            "past_key_values": past,
            "use_cache": kwargs.get("use_cache"),
            "attention_mask": attention_mask,
        }

    def forward(
        self,
        input_ids=None,
        past_key_values=None,
        attention_mask=None,
        position_ids=None,
        head_mask=None,
        inputs_embeds=None,
        labels=None,
        use_cache=None,
        output_attentions=None,
        output_hidden_states=None,
        return_dict=None,
    ) -> Union[Tuple[Tensor], CausalLMOutputWithCrossAttentions]:
        r"""
        labels (`paddle.Tensor` of shape `(batch_size, sequence_length)`, *optional*):
            Labels for language modeling. Note that the labels **are shifted** inside the model, i.e. you can set
            `labels = input_ids` Indices are selected in `[-100, 0, ..., config.vocab_size]` All labels set to `-100`
            are ignored (masked), the loss is only computed for labels in `[0, ..., config.vocab_size]`
        """
        return_dict = return_dict if return_dict is not None else self.config.use_return_dict

        transformer_outputs = self.bloom(
            input_ids,
            past_key_values=past_key_values,
            attention_mask=attention_mask,
            position_ids=position_ids,
            head_mask=head_mask,
            inputs_embeds=inputs_embeds,
            use_cache=use_cache,
            output_attentions=output_attentions,
            output_hidden_states=output_hidden_states,
            return_dict=return_dict,
        )
        hidden_states = transformer_outputs[0]

        # TODO(wj-Mcat): to enable lm_head
        lm_logits = parallel_matmul(hidden_states, self.bloom.word_embeddings.weight, mp_degree=self.config.mp_degree)

        # lm_logits = paddle.matmul(hidden_states, self.bloom.word_embeddings.weight, transpose_y=True)

        # lm_logits = self.lm_head(hidden_states)

        loss = None
        if labels is not None:
            # Shift so that tokens < n predict n
            shift_logits = lm_logits[..., :-1, :]
            shift_labels = labels[..., 1:]
            # Flatten the tokens
            loss = self.criterion(shift_logits, shift_labels)

        if not return_dict:
            output = (lm_logits,) + transformer_outputs[1:]
            return ((loss,) + output) if loss is not None else output

        return CausalLMOutputWithCrossAttentions(
            loss=loss,
            logits=lm_logits,
            past_key_values=transformer_outputs.past_key_values,
            hidden_states=transformer_outputs.hidden_states,
            attentions=transformer_outputs.attentions,
        )

    @staticmethod
    def _reorder_cache(past: Tuple[Tuple[Tensor]], beam_idx: Tensor) -> Tuple[Tuple[Tensor]]:
        """
        This function is used to re-order the `past_key_values` cache if [`~PreTrainedModel.beam_search`] or
        [`~PreTrainedModel.beam_sample`] is called. This is required to match `past_key_values` with the correct
        beam_idx at every generation step.
        """
        return tuple(tuple(past_state.index_select(0, beam_idx) for past_state in layer_past) for layer_past in past)


class BloomForSequenceClassification(BloomPreTrainedModel):
    _keys_to_ignore_on_load_missing = [r"h.*.self_attention.scale_mask_softmax.causal_mask", r"lm_head.weight"]

    def __init__(self, config):
        super().__init__(config)
        self.num_labels = config.num_labels
        self.bloom = BloomModel(config)
        self.score = nn.Linear(config.hidden_size, config.num_labels, bias_attr=False)

        # Initialize weights and apply final processing
        self.apply(self.init_weights)

    def forward(
        self,
        input_ids=None,
        past_key_values=None,
        attention_mask=None,
        position_ids=None,
        head_mask=None,
        inputs_embeds=None,
        labels=None,
        use_cache=None,
        output_attentions=None,
        output_hidden_states=None,
        return_dict=None,
    ) -> Union[Tuple[Tensor], SequenceClassifierOutputWithPast]:
        r"""
        labels (`paddle.Tensor` of shape `(batch_size,)`, *optional*):
            Labels for computing the sequence classification/regression loss. Indices should be in `[0, ...,
            config.num_labels - 1]`. If `config.num_labels == 1` a regression loss is computed (Mean-Square loss), If
            `config.num_labels > 1` a classification loss is computed (Cross-Entropy).
        """

        return_dict = return_dict if return_dict is not None else self.config.use_return_dict

        transformer_outputs = self.bloom(
            input_ids,
            past_key_values=past_key_values,
            attention_mask=attention_mask,
            position_ids=position_ids,
            head_mask=head_mask,
            inputs_embeds=inputs_embeds,
            use_cache=use_cache,
            output_attentions=output_attentions,
            output_hidden_states=output_hidden_states,
            return_dict=return_dict,
        )

        hidden_states = transformer_outputs[0]
        logits = self.score(hidden_states)

        if input_ids is not None:
            batch_size = input_ids.shape[0]
        else:
            batch_size = inputs_embeds.shape[0]

        if self.config.pad_token_id is None and batch_size != 1:
            raise ValueError("Cannot handle batch sizes > 1 if no padding token is defined.")
        if self.config.pad_token_id is None:
            sequence_lengths = -1
        else:
            if input_ids is not None:
                sequence_lengths = paddle.where(input_ids != self.config.pad_token_id, 1, 0).sum(axis=-1) - 1
                # sequence_lengths = paddle.ne(input_ids, self.config.pad_token_id).sum(-1) - 1
            else:
                sequence_lengths = -1
                logger.warning(
                    f"{self.__class__.__name__} will not detect padding tokens in `inputs_embeds`. Results may be "
                    "unexpected if using padding tokens in conjunction with `inputs_embeds.`"
                )

        pooled_logits = logits[paddle.arange(batch_size), sequence_lengths]

        loss = None
        if labels is not None:
            if self.config.problem_type is None:
                if self.num_labels == 1:
                    self.config.problem_type = "regression"
                elif self.num_labels > 1 and labels.dtype == paddle.int64:
                    self.config.problem_type = "single_label_classification"
                else:
                    self.config.problem_type = "multi_label_classification"

            if self.config.problem_type == "regression":
                loss_fct = nn.MSELoss()
                if self.num_labels == 1:
                    loss = loss_fct(pooled_logits.squeeze(), labels.squeeze())
                else:
                    loss = loss_fct(pooled_logits, labels)
            elif self.config.problem_type == "single_label_classification":
                loss_fct = nn.CrossEntropyLoss()
                loss = loss_fct(pooled_logits.reshape([-1, self.num_labels]), labels.reshape([-1]))
            elif self.config.problem_type == "multi_label_classification":
                loss_fct = nn.BCEWithLogitsLoss()
                loss = loss_fct(pooled_logits, labels)
        if not return_dict:
            output = (pooled_logits,) + transformer_outputs[1:]
            return ((loss,) + output) if loss is not None else output

        return SequenceClassifierOutputWithPast(
            loss=loss,
            logits=pooled_logits,
            past_key_values=transformer_outputs.past_key_values,
            hidden_states=transformer_outputs.hidden_states,
            attentions=transformer_outputs.attentions,
        )


class BloomForTokenClassification(BloomPreTrainedModel):
    _keys_to_ignore_on_load_missing = [r"h.*.self_attention.scale_mask_softmax.causal_mask", r"lm_head.weight"]

    def __init__(self, config):
        super().__init__(config)
        self.num_labels = config.num_labels

        self.bloom = BloomModel(config)
        if hasattr(config, "classifier_dropout") and config.classifier_dropout is not None:
            classifier_dropout = config.classifier_dropout
        elif hasattr(config, "hidden_dropout") and config.hidden_dropout is not None:
            classifier_dropout = config.hidden_dropout
        else:
            classifier_dropout = 0.1
        self.dropout = nn.Dropout(classifier_dropout)
        self.classifier = nn.Linear(config.hidden_size, config.num_labels)

        # Initialize weights and apply final processing
        self.apply(self.init_weights)

    def forward(
        self,
        input_ids=None,
        past_key_values=None,
        attention_mask=None,
        position_ids=None,
        head_mask=None,
        inputs_embeds=None,
        labels=None,
        use_cache=None,
        output_attentions=None,
        output_hidden_states=None,
        return_dict=None,
    ) -> Union[Tuple[Tensor], TokenClassifierOutput]:
        r"""
        labels (`paddle.Tensor` of shape `(batch_size,)`, *optional*):
            Labels for computing the sequence classification/regression loss. Indices should be in `[0, ...,
            config.num_labels - 1]`. If `config.num_labels == 1` a regression loss is computed (Mean-Square loss), If
            `config.num_labels > 1` a classification loss is computed (Cross-Entropy).
        """

        return_dict = return_dict if return_dict is not None else self.config.use_return_dict

        transformer_outputs = self.bloom(
            input_ids,
            past_key_values=past_key_values,
            attention_mask=attention_mask,
            position_ids=position_ids,
            head_mask=head_mask,
            inputs_embeds=inputs_embeds,
            use_cache=use_cache,
            output_attentions=output_attentions,
            output_hidden_states=output_hidden_states,
            return_dict=return_dict,
        )

        hidden_states = transformer_outputs[0]
        hidden_states = self.dropout(hidden_states)
        logits = self.classifier(hidden_states)

        loss = None
        if labels is not None:
            loss_fct = nn.CrossEntropyLoss()
            loss = loss_fct(logits.reshape([-1, self.num_labels]), labels.reshape([-1]))

        if not return_dict:
            output = (logits,) + transformer_outputs[2:]
            return ((loss,) + output) if loss is not None else output

        return TokenClassifierOutput(
            loss=loss,
            logits=logits,
            hidden_states=transformer_outputs.hidden_states,
            attentions=transformer_outputs.attentions,
        )


def TopKProcess(probs, top_k, min_tokens_to_keep):
    top_k = min(max(top_k, min_tokens_to_keep), probs.shape[-1])
    # Remove all tokens with a probability less than the last token of the top-k
    topk_probs, _ = paddle.topk(probs, k=top_k)
    probs = paddle.where(probs >= topk_probs[:, -1:], probs, paddle.full_like(probs, 0.0))
    return probs


class BloomForGeneration(BloomPreTrainedModel):
    """
    Bloom Model with pretraining tasks on top.

    Args:
        bloom (:class:`BloomModel`):
            An instance of :class:`BloomModel`.

    """

    def __init__(self, config):
        super(BloomForGeneration, self).__init__(config)
        self.bloom = BloomModel(config)
        self.config = config

        self.max_length = self.config.get("max_dec_len", 20)
        self.min_length = self.config.get("min_dec_len", 0)
        self.decode_strategy = self.config.get("decode_strategy", "sampling")
        self.temperature = self.config.get("temperature", 1.0)
        self.top_k = self.config.get("top_k", 0)
        self.top_p = self.config.get("top_p", 1.0)
        self.use_topp_sampling = self.config.get("use_topp_sampling", False)
        self.inference = self.config.get("inference", False)
        self.repetition_penalty = self.config.get("repetition_penalty", 1.0)
        self.num_beams = self.config.get("num_beams", 1)
        self.num_beam_groups = self.config.get("num_beam_groups", 1)
        self.length_penalty = self.config.get("length_penalty", 0.0)
        self.early_stopping = self.config.get("early_stopping", False)
        self.bos_token_id = self.config.get("bos_token_id", None)
        self.eos_token_id = self.config.get("eos_token_id", None)
        self.pad_token_id = self.config.get("pad_token_id", None)
        self.decoder_start_token_id = self.config.get("decoder_start_token_id", None)
        self.forced_bos_token_id = self.config.get("forced_bos_token_id", None)
        self.forced_eos_token_id = self.config.get("forced_eos_token_id", None)
        self.num_return_sequences = self.config.get("num_return_sequences", 1)
        self.diversity_rate = self.config.get("diversity_rate", 0.0)
        self.use_cache = self.config.get("use_cache", True)

    def prepare_input_ids_for_generation(self, bos_token_id, encoder_output=None):
        batch_size = 1
        if bos_token_id is None:
            raise ValueError("`bos_token_id` should be defined when no " "`input_ids` are provided.")
        if encoder_output is not None:
            batch_size = encoder_output.shape[0]
        return paddle.ones([batch_size, 1], dtype="int64") * bos_token_id

    def prepare_attention_mask_for_generation(self, input_ids, pad_token_id, eos_token_id):
        is_pad_token_in_inputs_ids = (pad_token_id is not None) and paddle.any(
            input_ids == pad_token_id
        ).numpy().item()
        is_pad_token_not_equal_to_eos_token_id = (eos_token_id is None) or (
            (eos_token_id is not None) and (pad_token_id != eos_token_id)
        )
        if is_pad_token_in_inputs_ids and is_pad_token_not_equal_to_eos_token_id:
            attention_mask = (input_ids != pad_token_id).astype("int64")
        else:
            attention_mask = paddle.ones_like(input_ids, dtype="int64")
        return attention_mask

    def update_scores_for_generation(self, scores, next_scores, length, unfinished_flag):
        # update scores

        unfinished_scores = (scores * length + next_scores) / (length + 1)
        scores = paddle.where(unfinished_flag, unfinished_scores, scores)
        return scores

    def get_logits_processor(
        self,
        min_length=None,
        max_length=None,
        eos_token_id=None,
        forced_bos_token_id=None,
        forced_eos_token_id=None,
        num_beams=1,
        num_beam_groups=1,
        diversity_rate=0.0,
        repetition_penalty=None,
    ):
        processors = LogitsProcessorList()

        # if min_length is not None and eos_token_id is not None and min_length > -1:
        #     processors.append(
        #         MinLengthLogitsProcessor(min_length, eos_token_id))

        if num_beam_groups > 1 and diversity_rate > 0.0:
            processors.append(
                HammingDiversityLogitsProcessor(
                    diversity_rate=diversity_rate, num_beams=num_beams, num_beam_groups=num_beam_groups
                )
            )
        if repetition_penalty is not None and repetition_penalty != 1.0:
            processors.append(RepetitionPenaltyLogitsProcessor(penalty=repetition_penalty))
        if forced_bos_token_id is not None:
            processors.append(ForcedBOSTokenLogitsProcessor(forced_bos_token_id))
        if forced_eos_token_id is not None:
            processors.append(ForcedEOSTokenLogitsProcessor(max_length, forced_eos_token_id))
        # TODO
        # Add more pre_processing for distribution

        return processors

    def expand_inputs_for_generation(self, input_ids, expand_size, attention_mask=None, **model_kwargs):

        index = paddle.tile(paddle.arange(paddle.shape(input_ids)[0]).unsqueeze(-1), [1, expand_size]).reshape([-1])

        input_ids = paddle.gather(input_ids, index)

        if attention_mask is not None:
            model_kwargs["attention_mask"] = paddle.gather(attention_mask, index)

        if "token_type_ids" in model_kwargs and model_kwargs["token_type_ids"] is not None:
            token_type_ids = model_kwargs["token_type_ids"]
            model_kwargs["token_type_ids"] = paddle.gather(token_type_ids, index)

        if "seq_len" in model_kwargs and model_kwargs["seq_len"] is not None:
            seq_len = model_kwargs["seq_len"]
            model_kwargs["seq_len"] = paddle.gather(seq_len, index)

        if "encoder_output" in model_kwargs and model_kwargs["encoder_output"] is not None:
            encoder_output = model_kwargs["encoder_output"]
            model_kwargs["encoder_output"] = paddle.gather(encoder_output, index)

        if "role_ids" in model_kwargs and model_kwargs["role_ids"] is not None:
            role_ids = model_kwargs["role_ids"]
            model_kwargs["role_ids"] = paddle.gather(role_ids, index)

        return input_ids, model_kwargs

    def prepare_inputs_for_generation(self, input_ids, use_cache=False, cache=None, **kwargs):
        # only last token for inputs_ids if cache is defined in kwargs
        attention_mask = kwargs.get("attention_mask", None)
        return {"input_ids": input_ids, "attention_mask": attention_mask, "cache": cache}

    def update_model_kwargs_for_generation(self, next_tokens, outputs, model_kwargs, is_encoder_decoder=False):
        # Update the model inputs during generation.
        # Note that If `token_type_ids` and `attention_mask` in `model_kwargs`
        # and they contain pad value, the result vectors updated by this method
        # may be different from expected. In this case, you need to rewrite the
        # method.

        # update cache
        if isinstance(outputs, tuple):
            model_kwargs["cache"] = outputs[1]

        # update token_type_ids with last value
        if "token_type_ids" in model_kwargs and model_kwargs["token_type_ids"] is not None:
            token_type_ids = model_kwargs["token_type_ids"]
            model_kwargs["token_type_ids"] = paddle.concat([token_type_ids, token_type_ids[:, -1:]], axis=-1)

        if not is_encoder_decoder:
            # update attention mask
            if "attention_mask" in model_kwargs:
                attention_mask = model_kwargs["attention_mask"]
                model_kwargs["attention_mask"] = paddle.concat(
                    [attention_mask, paddle.ones([attention_mask.shape[0], 1], dtype="int64")], axis=-1
                )

        # update role_ids
        if "role_ids" in model_kwargs and model_kwargs["role_ids"] is not None:
            role_ids = model_kwargs["role_ids"]
            model_kwargs["role_ids"] = paddle.concat([role_ids, role_ids[:, -1:]], axis=-1)

        model_kwargs["res"] = paddle.concat([model_kwargs["res"], next_tokens], axis=1)

        return model_kwargs

    def sample(
        self,
        input_ids,
        logits_processors,
        max_length,
        pad_token_id,
        eos_token_id,
        top_k=None,
        top_p=None,
        temperature=None,
        min_tokens_to_keep=1,
        **model_kwargs
    ):
        def TopKProcess(probs, top_k, min_tokens_to_keep):
            top_k = min(max(top_k, min_tokens_to_keep), probs.shape[-1])
            # Remove all tokens with a probability less than the last token of the top-k
            topk_probs, _ = paddle.topk(probs, k=top_k)
            probs = paddle.where(probs >= topk_probs[:, -1:], probs, paddle.full_like(probs, 0.0))
            return probs

        def TopPProcess(probs, top_p, min_tokens_to_keep):
            sorted_probs = paddle.sort(probs, descending=True)
            sorted_indices = paddle.argsort(probs, descending=True)
            cumulative_probs = paddle.cumsum(sorted_probs, axis=-1)

            # Remove tokens with cumulative probs above the top_p, But keep at
            # least min_tokens_to_keep tokens
            sorted_indices_to_remove = cumulative_probs > top_p
            if min_tokens_to_keep > 1:
                # Set 'min_tokens_to_keep - 1' because the first token is kept
                sorted_indices_to_remove[:, : min_tokens_to_keep - 1] = 0
            # Keep the first token
            sorted_indices_to_remove = paddle.cast(sorted_indices_to_remove, dtype="int64")
            sorted_indices_to_remove[:, 1:] = sorted_indices_to_remove[:, :-1].clone()
            sorted_indices_to_remove[:, 0] = 0

            # Scatter sorted tensors to original indexing
            sorted_indices = sorted_indices + paddle.arange(probs.shape[0]).unsqueeze(-1) * probs.shape[-1]
            condition = paddle.scatter(
                sorted_indices_to_remove.flatten(), sorted_indices.flatten(), sorted_indices_to_remove.flatten()
            )
            condition = paddle.cast(condition, "bool").reshape(probs.shape)
            probs = paddle.where(condition, paddle.full_like(probs, 0.0), probs)
            return probs

        batch_size, cur_len = paddle.shape(input_ids)

        # used for compute on gpu, avoid memcpy D2H
        cur_len_gpu = paddle.full([1], cur_len)

        origin_len = paddle.shape(input_ids)[1]
        # used for compute on gpu, avoid memcpy D2H
        origin_len_gpu = paddle.full([1], origin_len)

        unfinished_flag = paddle.full([batch_size, 1], True, dtype="bool")
        scores = paddle.full([batch_size, 1], 0.0, dtype=paddle.get_default_dtype())

        res = paddle.assign(input_ids)
        model_kwargs["res"] = res

        # use_cache is immutable, we split it off other mutable kwargs.
        assert "use_cache" in model_kwargs
        immutable = {"use_cache": model_kwargs["use_cache"]}
        del model_kwargs["use_cache"]

        def _forward_(**args):
            model_inputs = self.prepare_inputs_for_generation(input_ids, **args, **immutable)
            return self.bloom(**model_inputs, **immutable)

        def _post_process_(outputs, input_ids, cur_len, origin_len, scores, unfinished_flag, model_kwargs):

            logits = outputs[0] if isinstance(outputs, tuple) else outputs

            # logits = paddle.matmul(
            #     logits,
            #     self.bloom.embeddings.word_embeddings.weight,
            #     transpose_y=True)

            # x_dims_mapping = [self.bloom.mesh.dp] + [
            #     None for i in range(len(logits.shape) - 1)
            # ]
            # w_dims_mapping = [self.bloom.mesh.mp, None]
            # matmul = auto.shard_op(paddle.matmul, self.bloom.mesh[-1],
            #                        [x_dims_mapping, w_dims_mapping, None])

            with paddle.fluid.name_scope("skip_quant"):
                logits = paddle.matmul(logits, self.bloom.word_embeddings.weight, transpose_y=True)

            # [batch_size, vocab_size]
            logits = logits[:, -1, :]

            # pre-process distribution
            logits = logits_processors(input_ids, logits)

            # sample
            origin_probs = F.softmax(logits)
            if temperature is None or temperature == 1.0:
                probs = paddle.assign(origin_probs)
                origin_probs = paddle.log(origin_probs)
            else:
                origin_probs = paddle.log(origin_probs)
                logits = logits / temperature
                probs = F.softmax(logits)
            if top_k is not None and top_k != 0:
                probs = TopKProcess(probs, top_k, min_tokens_to_keep)
            if top_p is not None and top_p < 1.0:
                if self.use_topp_sampling:
                    try:
                        from ppfleetx_ops import topp_sampling
                    except ImportError:
                        raise ImportError(
                            "please install ppfleetx_ops by 'cd ppfleetx/ops && python setup_cuda.py install'!"
                        )
                    top_ps_tensor = paddle.full(shape=[paddle.shape(probs)[0]], fill_value=top_p, dtype=probs.dtype)
                    next_tokens = topp_sampling(probs, top_ps_tensor)
                else:
                    probs = TopPProcess(probs, top_p, min_tokens_to_keep)

            if not self.use_topp_sampling:
                next_tokens = paddle.multinomial(probs)

            next_scores = paddle.index_sample(origin_probs, next_tokens)

            if eos_token_id is not None:
                next_tokens = paddle.where(unfinished_flag, next_tokens, paddle.full_like(next_tokens, pad_token_id))

            scores = self.update_scores_for_generation(scores, next_scores, cur_len - origin_len, unfinished_flag)

            input_ids = next_tokens

            if eos_token_id is not None:
                unfinished_flag = paddle.logical_and(unfinished_flag, next_tokens != eos_token_id)

            model_kwargs = self.update_model_kwargs_for_generation(
                next_tokens, outputs, model_kwargs, is_encoder_decoder=self.is_encoder_decoder
            )

            return input_ids, scores, unfinished_flag, model_kwargs

        # Note(GuoxiaWang):Pre-while call for inference, simulate a do while loop statement
        # the value in model_kwargs should be tensor before while loop
        outputs = _forward_(**model_kwargs)

        input_ids, scores, unfinished_flag, model_kwargs = _post_process_(
            outputs, input_ids, cur_len_gpu, origin_len_gpu, scores, unfinished_flag, model_kwargs
        )
        if not self.inference:
            cur_len += 1
        else:
            # Note(ZhenyuLi): Avoid the synchronization caused by scale in dy2static
            paddle.increment(cur_len)
        paddle.increment(cur_len_gpu)

        attn_mask = model_kwargs["attention_mask"]
        # make the shape of attention_mask = (-1, -1, -1, -1) in dy2static.
        model_kwargs["attention_mask"] = paddle.reshape(attn_mask, paddle.shape(attn_mask))
        model_kwargs["cache"] = outputs[1] if isinstance(outputs, tuple) else None
        max_length = paddle.to_tensor(max_length)
        while cur_len < max_length:
            # Note(GuoxiaWang): Remove outputs = _forward_(**model_kwargs)
            # and change it to pass directly to _post_process_ to avoid
            # closed-loop problem of dynamic-to-static model
            input_ids, scores, unfinished_flag, model_kwargs = _post_process_(
                _forward_(**model_kwargs),
                input_ids,
                cur_len_gpu,
                origin_len_gpu,
                scores,
                unfinished_flag,
                model_kwargs,
            )
            if not self.inference:
                cur_len += 1
            else:
                # Note(ZhenyuLi): Avoid the synchronization caused by scale in dy2static
                paddle.increment(cur_len)
            paddle.increment(cur_len_gpu)

            if not paddle.any(unfinished_flag):
                break

        return model_kwargs["res"][:, origin_len:], scores

    def forward(self, input_ids=None, **model_kwargs):

        max_length = self.max_length
        min_length = self.min_length
        decode_strategy = self.decode_strategy
        temperature = self.temperature
        top_k = self.top_k
        top_p = self.top_p
        repetition_penalty = self.repetition_penalty
        num_beams = self.num_beams
        num_beam_groups = self.num_beam_groups
        bos_token_id = self.bos_token_id
        eos_token_id = self.eos_token_id
        pad_token_id = self.pad_token_id
        decoder_start_token_id = self.decoder_start_token_id
        forced_bos_token_id = self.forced_bos_token_id
        forced_eos_token_id = self.forced_eos_token_id
        num_return_sequences = self.num_return_sequences
        diversity_rate = self.diversity_rate
        use_cache = self.use_cache

        assert decode_strategy in [
            "greedy_search",
            "sampling",
            "beam_search",
        ], "`decode_strategy` must be one of 'greedy_search', 'sampling' or 'beam_search' but received {}.".format(
            decode_strategy
        )

        bos_token_id = bos_token_id if bos_token_id is not None else getattr(self.config, "bos_token_id", None)
        eos_token_id = eos_token_id if eos_token_id is not None else getattr(self.config, "eos_token_id", None)
        pad_token_id = pad_token_id if pad_token_id is not None else getattr(self.config, "pad_token_id", None)
        forced_bos_token_id = (
            forced_bos_token_id
            if forced_bos_token_id is not None
            else getattr(self.config, "forced_bos_token_id", None)
        )
        forced_eos_token_id = (
            forced_eos_token_id
            if forced_eos_token_id is not None
            else getattr(self.config, "forced_eos_token_id", None)
        )
        decoder_start_token_id = (
            decoder_start_token_id
            if decoder_start_token_id is not None
            else getattr(self.config, "decoder_start_token_id", None)
        )

        # params check
        if input_ids is None:
            # Init `input_ids` with bos_token_id
            input_ids = self.prepare_input_ids_for_generation(bos_token_id)

        if model_kwargs.get("attention_mask", None) is None:
            # Init `attention_mask` depending on `pad_token_id`
            model_kwargs["attention_mask"] = self.prepare_attention_mask_for_generation(
                input_ids, pad_token_id, eos_token_id
            )

        if model_kwargs.get("position_ids", None) is None:
            model_kwargs["position_ids"] = paddle.arange(
                0, paddle.shape(model_kwargs["attention_mask"])[-1], dtype=input_ids.dtype
            ).unsqueeze(0)

        self.is_encoder_decoder = False

        model_kwargs["use_cache"] = use_cache

        if self.inference:
            # Note(ZhenyuLi): Avoid the synchronization caused by scale in dy2static
            min_len = int(input_ids.shape[-1])
            max_len = int(input_ids.shape[-1])
            paddle.increment(min_len, min_length)
            paddle.increment(max_len, max_length)
        else:
            input_len = input_ids.shape[-1]
            max_len = max_length + input_len
            min_len = min_length + input_len

        logits_processors = self.get_logits_processor(
            min_length=min_len,
            max_length=max_len,
            eos_token_id=eos_token_id,
            forced_bos_token_id=forced_bos_token_id,
            forced_eos_token_id=forced_eos_token_id,
            num_beams=num_beams,
            num_beam_groups=num_beam_groups,
            diversity_rate=diversity_rate,
            repetition_penalty=repetition_penalty,
        )

        if decode_strategy == "sampling":
            if num_return_sequences > 1:
                input_ids, model_kwargs = self.expand_inputs_for_generation(
                    input_ids, expand_size=num_return_sequences, **model_kwargs
                )

            ret = self.sample(
                input_ids,
                logits_processors,
                max_len,
                pad_token_id,
                eos_token_id,
                top_k,
                top_p,
                temperature,
                **model_kwargs,
            )
        else:
            raise ValueError(f"Not support {decode_strategy} strategy yet!")
        return ret<|MERGE_RESOLUTION|>--- conflicted
+++ resolved
@@ -49,17 +49,6 @@
 ]
 
 
-<<<<<<< HEAD
-def parallel_matmul(lm_output, logit_weights, parallel_output=True, mp_degree: int = 1):
-    if mp_degree > 1:
-        hcg = fleet.get_hybrid_communicate_group()
-        model_parallel_group = hcg.get_model_parallel_group()
-        mp_degree = hcg.get_model_parallel_world_size()
-        # rank = hcg.get_model_parallel_rank()
-        input_parallel = paddle.distributed.collective._c_identity(lm_output, group=model_parallel_group)
-        logits = paddle.matmul(input_parallel, logit_weights, transpose_y=True)
-
-=======
 def parallel_matmul(lm_output, logit_weights, parallel_output=True):
     hcg = fleet.get_hybrid_communicate_group()
     model_parallel_group = hcg.get_model_parallel_group()
@@ -68,7 +57,6 @@
     if mp_degree > 1:
         input_parallel = paddle.distributed.collective._c_identity(lm_output, group=model_parallel_group)
         logits = paddle.matmul(input_parallel, logit_weights, transpose_y=True)
->>>>>>> ef5a9f8f
         if parallel_output:
             return logits
         return paddle.distributed.collective._c_concat(logits, group=model_parallel_group)
@@ -766,10 +754,6 @@
 
         # Embedding + LN Embedding
         # self.word_embeddings = nn.Embedding(config.vocab_size, self.embed_dim)
-<<<<<<< HEAD
-        print(f"current rank embedding -> <{self.vocab_size}, {self.embed_dim}>")
-=======
->>>>>>> ef5a9f8f
         if config.mp_degree > 1:
             self.word_embeddings = fleet.meta_parallel.VocabParallelEmbedding(
                 self.vocab_size,
@@ -986,12 +970,7 @@
         self.config = config
 
     def forward(self, hidden_states):
-<<<<<<< HEAD
-        logits = parallel_matmul(hidden_states, self.decoder_weight, mp_degree=self.config.mp_degree)
-=======
-        logits = parallel_matmul(hidden_states, self.decoder_weight)
->>>>>>> ef5a9f8f
-        # logits = paddle.matmul(hidden_states, self.decoder_weight, transpose_y=True)
+        logits = parallel_matmul(hidden_states, self.decoder_weight, parallel_output=False)
         return logits
 
 
@@ -1038,21 +1017,14 @@
         self.bloom = BloomModel(config)
         self.criterion = BloomPretrainingCriterion(pad_token_id=config.pad_token_id, mp_degree=config.mp_degree)
         self.apply(self.init_weights)
-<<<<<<< HEAD
-=======
         self.extra_parameters = [self.bloom.word_embeddings.weight]
->>>>>>> ef5a9f8f
 
     def forward(
         self,
         input_ids,
-        position_ids,
-        labels,
-        loss_mask,
-        attention_mask=None,
         labels=None,
         loss_mask=None,
-        masked_positions=None,
+        attention_mask=None,
         use_cache=False,
         cache=None,
     ):
@@ -1061,19 +1033,10 @@
             encoder_outputs, cached_kvs = outputs[:2]
         else:
             encoder_outputs = outputs
-<<<<<<< HEAD
-
-        logits = parallel_matmul(
-            encoder_outputs[0], self.bloom.word_embeddings.weight, mp_degree=self.config.mp_degree
-        )
-
+
+        logits = parallel_matmul(encoder_outputs[0], self.bloom.word_embeddings.weight)
         if labels is None:
             return logits
-=======
-        logits = parallel_matmul(encoder_outputs[0], self.bloom.word_embeddings.weight)
-        loss = self.criterion(logits, labels, loss_mask)
-        return loss
->>>>>>> ef5a9f8f
 
         loss = self.criterion(logits, labels, loss_mask)
         return loss, logits
