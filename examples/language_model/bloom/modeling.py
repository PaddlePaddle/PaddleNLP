# coding=utf-8
# Copyright 2022 HuggingFace Inc. team and BigScience workshop.
#
# Licensed under the Apache License, Version 2.0 (the "License");
# you may not use this file except in compliance with the License.
# You may obtain a copy of the License at
#
#     http://www.apache.org/licenses/LICENSE-2.0
#
# Unless required by applicable law or agreed to in writing, software
# distributed under the License is distributed on an "AS IS" BASIS,
# WITHOUT WARRANTIES OR CONDITIONS OF ANY KIND, either express or implied.
# See the License for the specific language governing permissions and
# limitations under the License.
"""Paddle BLOOM model."""
from __future__ import annotations

import math
from typing import Optional, Tuple, Union

import numpy as np
import paddle
import paddle.nn.functional as F
from configuration import BloomConfig
from paddle import Tensor, nn
from paddle.autograd import PyLayer
from paddle.distributed import fleet
from paddle.distributed.fleet.utils import recompute
from processor import (
    ForcedBOSTokenLogitsProcessor,
    ForcedEOSTokenLogitsProcessor,
    HammingDiversityLogitsProcessor,
    LogitsProcessorList,
    RepetitionPenaltyLogitsProcessor,
)

from paddlenlp.transformers.model_outputs import (
    BaseModelOutputWithPastAndCrossAttentions,
    CausalLMOutputWithCrossAttentions,
    SequenceClassifierOutputWithPast,
    TokenClassifierOutput,
)
from paddlenlp.transformers.model_utils import PretrainedModel
from paddlenlp.utils.converter import StateDictNameMapping
from paddlenlp.utils.log import logger

BLOOM_PRETRAINED_MODEL_ARCHIVE_LIST = [
    "bigscience/bloom-560m",
]


def parallel_matmul(lm_output, logit_weights, parallel_output=True):
    hcg = fleet.get_hybrid_communicate_group()
    model_parallel_group = hcg.get_model_parallel_group()
    mp_degree = hcg.get_model_parallel_world_size()
    # rank = hcg.get_model_parallel_rank()
    if mp_degree > 1:
        input_parallel = paddle.distributed.collective._c_identity(lm_output, group=model_parallel_group)
        logits = paddle.matmul(input_parallel, logit_weights, transpose_y=True)
        if parallel_output:
            return logits
        return paddle.distributed.collective._c_concat(logits, group=model_parallel_group)
    else:
        logits = paddle.matmul(lm_output, logit_weights, transpose_y=True)
        return logits


def finfo(dtype):
    if dtype == paddle.float32:
        return np.finfo(np.float32)
    if dtype == paddle.float16:
        return np.finfo(np.float16)
    if dtype == paddle.float64:
        return np.finfo(np.float64)


def split_tensor_along_last_dim(tensor: Tensor, num_partitions: int, contiguous_split_chunks: bool = False):
    """Split a tensor along its last dimension -> query/key/value layer
    Args:
        tensor: ([`paddle.Tensor`], *required*):
            input tensor to split
        num_partitions ([`int`], *required*):
            number of partitions to split the tensor
        contiguous_split_chunks ([`bool`], *optional*, default=`False`)::
            If True, make each chunk contiguous in memory.
    """
    return paddle.split(tensor, 3, axis=-1)


def masked_fill(x, mask, value):

    y = paddle.full(x.shape, value, x.dtype)
    return paddle.where(paddle.cast(mask, "bool"), y, x)


def _make_causal_mask(input_ids_shape, past_key_values_length: int) -> Tensor:
    """
    Make causal mask used for self-attention.
    """
    batch_size, target_length = input_ids_shape
    mask = paddle.zeros((target_length, target_length + past_key_values_length), dtype=paddle.float32)
    # ONNX doesn't support `Tensor.triu` properly, thus we use this workaround
    seq_ids = paddle.arange(target_length)
    mask[:, past_key_values_length:] = paddle.cast(seq_ids[:, None] < seq_ids[None, :], mask.dtype)

    if past_key_values_length > 0:
        mask[:, :past_key_values_length] = False

    expanded_mask = mask.unsqueeze(0).expand([batch_size, target_length, target_length + past_key_values_length])
    return expanded_mask


def _expand_mask(mask: Tensor, tgt_length: int) -> Tensor:
    """
    Expands attention_mask from `[batch_size, src_length]` to `[batch_size, 1, tgt_length, src_length]`.
    """
    batch_size, src_length = mask.shape[0], mask.shape[-1]
    tgt_length = tgt_length if tgt_length is not None else src_length

    expanded_mask = ~(paddle.cast(mask[:, None, :], "bool"))
    expanded_mask = paddle.cast(expanded_mask, dtype=paddle.float32)

    return expanded_mask.expand([batch_size, tgt_length, src_length])


def build_alibi_tensor(attention_mask: Tensor, num_heads: int, dtype) -> Tensor:
    """
    Link to paper: https://arxiv.org/abs/2108.12409 Alibi tensor is not causal as the original paper mentions, it
    relies on a translation invariance of softmax for quick implementation: with l being a tensor, and a fixed value
    `softmax(l+a) = softmax(l)`. Based on
    https://github.com/ofirpress/attention_with_linear_biases/blob/a35aaca144e0eb6b789dfcb46784c4b8e31b7983/fairseq/models/transformer.py#L742
    TODO @thomasw21 this doesn't work as nicely due to the masking strategy, and so masking varies slightly.

    Args:
    Returns tensor shaped (batch_size * num_heads, 1, max_seq_len)
        attention_mask (`Tensor`):
            Token-wise attention mask, this should be of shape (batch_size, max_seq_len).
        num_heads (`int`, *required*):
            number of heads
        dtype (`paddle.dtype`, *optional*, default=`paddle.bfloat16`):
            dtype of the output tensor
    """
    # _, seq_length = attention_mask.shape[0], attention_mask.shape[-1]
    closest_power_of_2 = 2 ** math.floor(math.log2(num_heads))
    base = paddle.to_tensor(2 ** (-(2 ** -(math.log2(closest_power_of_2) - 3))), dtype=paddle.float32)
    powers = paddle.arange(1, 1 + closest_power_of_2, dtype=paddle.float32)
    slopes = paddle.pow(base, powers)

    if closest_power_of_2 != num_heads:
        extra_base = paddle.tensor(2 ** (-(2 ** -(math.log2(2 * closest_power_of_2) - 3))), dtype=paddle.float32)
        num_remaining_heads = min(closest_power_of_2, num_heads - closest_power_of_2)
        extra_powers = paddle.arange(1, 1 + 2 * num_remaining_heads, 2, dtype=paddle.int32)
        slopes = paddle.concat([slopes, paddle.pow(extra_base, extra_powers)], axis=0)

    # Note: alibi will added to the attention bias that will be applied to the query, key product of attention
    # => therefore alibi will have to be of shape (batch_size, num_heads, query_length, key_length)
    # => here we set (batch_size=1, num_heads=num_heads, query_length=1, key_length=max_length)
    # => the query_length dimension will then be broadcasted correctly
    # This is more or less identical to T5's relative position bias:
    # https://github.com/huggingface/transformers/blob/f681437203baa7671de3174b0fa583c349d9d5e1/src/transformers/models/t5/modeling_t5.py#L527
    arange_tensor = ((attention_mask.cumsum(axis=-1) - 1) * attention_mask)[:, None, :]
    alibi = slopes[..., None] * arange_tensor
    return alibi
    return paddle.cast(alibi, dtype)
    # return paddle.cast(alibi.reshape([batch_size * num_heads, 1, seq_length]), dtype)


def attention_mask_func(attention_scores: Tensor, attention_mask: Tensor, causal_mask: Tensor):

    # attention_mask_bool = ~attention_mask.bool()
    attention_mask_bool = ~paddle.cast(attention_mask, dtype=paddle.bool)

    query_length, key_length, n_heads = attention_scores.shape[2], attention_scores.shape[3], attention_scores.shape[1]
    padded_causal_mask = paddle.logical_or(
        attention_mask_bool[:, None, key_length - query_length : key_length, None],
        ~paddle.cast(causal_mask[:, :, key_length - query_length : key_length, :key_length], dtype=paddle.bool),
    )
    padded_causal_mask = paddle.logical_or(padded_causal_mask, attention_mask_bool[:, None, None, :key_length])
    # Make use of floats
    padded_causal_mask.stop_gradient = True
    attention_scores = masked_fill(attention_scores, padded_causal_mask.expand([-1, n_heads, -1, -1]), -10000.0)
    return (
        attention_scores,
        padded_causal_mask,
    )


def dropout_add(x: Tensor, residual: Tensor, prob: float, training: bool) -> Tensor:
    """
    Dropout add function

    Args:
        x (`paddle.tensor`, *required*):
            input tensor
        residual (`paddle.tensor`, *required*):
            esidual tensor
        prob (`float`, *required*):
            dropout probability
        training (`bool`, *required*):
            training mode
    """
    out = F.dropout(x, p=prob, training=training)
    out = residual + out
    return out


def pre_process_alibi_for_pad(alibi, attention_mask, num_heads):
    """
    Args:
    Pre-process the alibi tensor for padding.
        alibi: ([`paddle.tensor`], *required*):
            alibi tensor to pre-process
        attention_mask: ([`paddle.tensor`], *required*):
            attention mask to pre-process"""

    # Sanity check if we are not inferring less tokens than the total sequence length
    # This usually happens when the inference is done with past_key_values
    # In this case we re-create the alibi tensor with the correct sequence length
    if attention_mask.shape[-1] != alibi.shape[-1]:
        alibi = build_alibi_tensor(attention_mask, num_heads, alibi.dtype).repeat_interleave(
            attention_mask.shape[0], axis=0
        )
    # Get the indexes of the padding tokens
    index_x0, index_y0 = paddle.where(attention_mask == 0.0)
    index_x1, index_y1 = paddle.where(attention_mask == 1.0)

    # Clone the embeddings  - we can detach because the embeddings are not learned
    # Get a refence tensor
    slice_reference_alibi = build_alibi_tensor(attention_mask, num_heads, alibi.dtype)

    # Loop over the batch where the padding is and replace the alibi tensor by the reference tensor
    # Only where you do not have padding. Replace padding tokens by zeros
    # This operation can be seen as a shifting operation.
    for i, index in enumerate(paddle.unique(index_x0)):
        slice_to_modify = paddle.zeros_like(slice_reference_alibi)
        index_shift = index_y1[index_x1 == index]
        shift_value = len(index_shift)
        slice_to_modify[:, :, index_shift] = slice_reference_alibi[:, :, :shift_value]
        alibi[index * num_heads : (index + 1) * num_heads] = slice_to_modify
    return alibi


def bloom_gelu_forward(x):
    """
    Custom bias GELU function. Adapted from Megatron-DeepSpeed code. Here we use a simple implementation (inference) to
    make the model jitable.

    Args:
        x (`paddle.tensor`, *required*):
            input hidden states
    """
    return x * 0.5 * (1.0 + paddle.tanh(0.79788456 * x * (1 + 0.044715 * x * x)))


def bloom_gelu_back(g, x):
    """
    gradient of tanh approximation of gelu gradient of actual gelu is: 0.5 * (1. + paddle.erf(x * 0.70710678)) +
    0.3989423 * x * paddle.exp(-0.5 * x * x)

    Args:
        g (`paddle.tensor`, *required*):
            gradient output tensor
        x (`paddle.tensor`, *required*):
            input tensor
    """
    x = x[0]  # x is a tuple of 1 element, needs to unpack it first
    tanh_out = paddle.tanh(0.79788456 * x * (1 + 0.044715 * x * x))
    # sqrt(2/pi) * 3 * 0.044715 -> 0.1070322243
    ff = 0.5 * x * ((1 - tanh_out * tanh_out) * (0.79788456 + 0.1070322243 * x * x)) + 0.5 * (1 + tanh_out)
    return ff * g


def baddbmm(input, batch1, batch2, beta=1.0, alpha=1.0):
    return beta * input + alpha * paddle.matmul(batch1, batch2)


class GeLUFunction(PyLayer):
    @staticmethod
    def forward(ctx, input):
        ctx.save_for_backward(input)
        return bloom_gelu_forward(input)

    @staticmethod
    def backward(ctx, grad_output):
        input = ctx.saved_tensors
        return bloom_gelu_back(grad_output, input)


class BloomGelu(nn.Layer):
    """
    BloomBiasGelu wrapper function that make use of the simple function on inference mode to make the model
    paddlescriptable and use the autograd function in training mode to get the accurate results of the gradients Partly
    copied from Megatron-DeepSpeed code and adapted for our needs

    See here why autograd functions are not paddlescriptable: https://github.com/pypaddle/pypaddle/issues/22329

    """

    def __init__(self):
        super().__init__()

    def forward(self, x):
        return bloom_gelu_forward(x)
        # if self.training and in_dygraph_mode():
        #    return GeLUFunction.apply(x)
        # else:
        #    return bloom_gelu_forward(x)


class BloomAttention(nn.Layer):
    def __init__(self, config, layer_number=None):
        super().__init__()

        self.pretraining_tp = config.pretraining_tp
        self.slow_but_exact = config.slow_but_exact

        self.hidden_size = config.hidden_size
        self.num_heads = config.n_head
        self.head_dim = self.hidden_size // self.num_heads
        self.split_size = self.hidden_size
        self.hidden_dropout = config.hidden_dropout
        self.config = config

        assert self.num_heads % config.mp_degree == 0
        self.num_heads = self.num_heads // config.mp_degree

        # Layer-wise attention scaling
        self.inv_norm_factor = 1.0 / math.sqrt(self.head_dim)
        self.beta = 1.0

        if config.mp_degree > 1:
            self.query_key_value = fleet.meta_parallel.ColumnParallelLinear(
                self.hidden_size, 3 * self.hidden_size, has_bias=True, gather_output=False
            )
        else:
            self.query_key_value = nn.Linear(self.hidden_size, 3 * self.hidden_size, bias_attr=True)

        if config.mp_degree > 1:
            self.dense = fleet.meta_parallel.RowParallelLinear(
                self.hidden_size, self.hidden_size, has_bias=True, input_is_parallel=True
            )
        else:
            self.dense = nn.Linear(self.hidden_size, self.hidden_size)

        self.attention_dropout = nn.Dropout(config.attention_dropout)

    def _split_heads(self, fused_qkv: Tensor) -> Tuple[Tensor, Tensor, Tensor]:
        """
        Split the last dimension into (num_heads, head_dim) without making any copies, results share same memory
        storage as `fused_qkv`

        Args:
            fused_qkv (`paddle.tensor`, *required*): [batch_size, seq_length, num_heads * 3 * head_dim]

        Returns:
            query: [batch_size, seq_length, num_heads, head_dim] key: [batch_size, seq_length, num_heads, head_dim]
            value: [batch_size, seq_length, num_heads, head_dim]
        """
        batch_size, seq_length, three_times_hidden_size = fused_qkv.shape
        fused_qkv = fused_qkv.reshape([batch_size, seq_length, self.num_heads, 3, self.head_dim])
        return fused_qkv[..., 0, :], fused_qkv[..., 1, :], fused_qkv[..., 2, :]

    def _merge_heads(self, x: Tensor) -> Tensor:
        """
        Merge heads together over the last dimenstion

        Args:
            x: (`paddle.tensor`, *required*): [batch_size * num_heads, seq_length, head_dim]

        Returns:
            paddle.tensor: [batch_size, seq_length, num_heads * head_dim]
        """
        # What we want to achieve is:
        # batch_size * num_heads, seq_length, head_dim -> batch_size, seq_length, num_heads * head_dim
        batch_size_and_num_heads, seq_length, _ = x.shape
        batch_size = batch_size_and_num_heads // self.num_heads

        # First view to decompose the batch size
        # batch_size * num_heads, seq_length, head_dim -> batch_size, num_heads, seq_length, head_dim
        x = x.reshape([batch_size, self.num_heads, seq_length, self.head_dim])

        # batch_size, num_heads, seq_length, head_dim -> batch_size, seq_length, num_heads, head_dim
        x = x.transpose([0, 2, 1, 3])

        # batch_size, seq_length, num_heads, head_dim -> batch_size, seq_length, num_heads * head_dim
        return x.reshape([batch_size, seq_length, self.num_heads * self.head_dim])

    def forward(
        self,
        hidden_states: Tensor,
        residual: Tensor,
        alibi: Tensor,
        attention_mask: Tensor,
        layer_past: Optional[Tuple[Tensor, Tensor]] = None,
        head_mask: Optional[Tensor] = None,
        use_cache: bool = False,
        output_attentions: bool = False,
    ):
        fused_qkv = self.query_key_value(hidden_states)  # [batch_size, seq_length, 3 x hidden_size]

        # 3 x [batch_size, seq_length, num_heads, head_dim]
        (query_layer, key_layer, value_layer) = self._split_heads(fused_qkv)

        batch_size, q_length, _, _ = query_layer.shape

        query_layer = query_layer.transpose([0, 2, 1, 3]).reshape(
            [batch_size * self.num_heads, q_length, self.head_dim]
        )
        key_layer = key_layer.transpose([0, 2, 3, 1]).reshape([batch_size * self.num_heads, self.head_dim, q_length])
        value_layer = value_layer.transpose([0, 2, 1, 3]).reshape(
            [batch_size * self.num_heads, q_length, self.head_dim]
        )
        if layer_past is not None:
            past_key, past_value = layer_past
            # concatenate along seq_length dimension:
            #  - key: [batch_size * self.num_heads, head_dim, kv_length]
            #  - value: [batch_size * self.num_heads, kv_length, head_dim]
            key_layer = paddle.concat((past_key, key_layer), axis=2)
            value_layer = paddle.concat((past_value, value_layer), axis=1)

        _, _, kv_length = key_layer.shape

        if use_cache is True:
            present = (key_layer, value_layer)
        else:
            present = None

        # [batch_size * num_heads, q_length, kv_length]
        # we use `Tensor.baddbmm` instead of `paddle.baddbmm` as the latter isn't supported by TorchScript v1.11
        attention_scores = baddbmm(
            alibi, batch1=query_layer, batch2=key_layer, beta=self.beta, alpha=self.inv_norm_factor
        )

        # change view to [batch_size, num_heads, q_length, kv_length]
        # attention_scores = matmul_result.reshape([batch_size, self.num_heads, q_length, kv_length])

        # cast attention scores to fp32, compute scaled softmax and cast back to initial dtype - [batch_size, num_heads, q_length, kv_length]
        input_dtype = attention_scores.dtype
        # `float16` has a minimum value of -65504.0, whereas `bfloat16` and `float32` have a minimum value of `-3.4e+38`
        print("The pure fp16:{}".format(self.config.use_pure_fp16))
        if self.config.use_pure_fp16:
            with paddle.amp.auto_cast(False):
                if input_dtype == paddle.float16:
                    attention_scores = paddle.cast(attention_scores, paddle.float32)
                attn_weights = masked_fill(attention_scores, attention_mask, finfo(attention_scores.dtype).min)
                attention_probs = paddle.cast(
                    F.softmax(attn_weights, axis=-1, dtype=paddle.float32), dtype=input_dtype
                )
        else:
            if input_dtype == paddle.float16:
                attention_scores = paddle.cast(attention_scores, paddle.float32)
            attn_weights = masked_fill(attention_scores, attention_mask, finfo(attention_scores.dtype).min)
            attention_probs = paddle.cast(F.softmax(attn_weights, axis=-1, dtype=paddle.float32), dtype=input_dtype)

        # [batch_size, num_heads, q_length, kv_length]
        attention_probs = self.attention_dropout(attention_probs)

        if head_mask is not None:
            attention_probs = attention_probs * head_mask

        # change view [batch_size x num_heads, q_length, kv_length]
        attention_probs_reshaped = attention_probs.reshape([batch_size * self.num_heads, q_length, kv_length])

        # matmul: [batch_size * num_heads, q_length, head_dim]
        context_layer = paddle.bmm(attention_probs_reshaped, value_layer)

        # change view [batch_size, num_heads, q_length, head_dim]
        context_layer = self._merge_heads(context_layer)

        # aggregate results across tp ranks. See here: https://github.com/pypaddle/pypaddle/issues/76232
        if self.pretraining_tp > 1 and self.slow_but_exact:
            slices = self.hidden_size / self.pretraining_tp
            output_tensor = paddle.zeros_like(context_layer)
            for i in range(self.pretraining_tp):
                output_tensor = output_tensor + F.linear(
                    context_layer[:, :, int(i * slices) : int((i + 1) * slices)],
                    self.dense.weight[:, int(i * slices) : int((i + 1) * slices)],
                )
        else:
            output_tensor = self.dense(context_layer)

        output_tensor = dropout_add(output_tensor, residual, self.hidden_dropout, self.training)

        outputs = (output_tensor, present)
        if output_attentions:
            outputs += (attention_probs,)

        return outputs


class BloomMLP(nn.Layer):
    def __init__(self, config):
        super().__init__()
        hidden_size = config.hidden_size

        self.pretraining_tp = config.pretraining_tp
        self.slow_but_exact = config.slow_but_exact
        if config.mp_degree > 1:
            self.dense_h_to_4h = fleet.meta_parallel.ColumnParallelLinear(
                hidden_size, 4 * hidden_size, gather_output=False, has_bias=True
            )

            self.dense_4h_to_h = fleet.meta_parallel.RowParallelLinear(
                4 * hidden_size, hidden_size, input_is_parallel=True, has_bias=True
            )

        else:
            self.dense_h_to_4h = nn.Linear(hidden_size, 4 * hidden_size)
            self.dense_4h_to_h = nn.Linear(4 * hidden_size, hidden_size)
        self.hidden_dropout = config.hidden_dropout
        self.gelu_impl = BloomGelu()

    def forward(self, hidden_states, residual):
        hidden_states = self.gelu_impl(self.dense_h_to_4h(hidden_states))

        if self.pretraining_tp > 1 and self.slow_but_exact:
            intermediate_output = paddle.zeros_like(residual)
            slices = self.dense_4h_to_h.weight.shape[-1] / self.pretraining_tp
            for i in range(self.pretraining_tp):
                intermediate_output = intermediate_output + nn.functional.linear(
                    hidden_states[:, :, int(i * slices) : int((i + 1) * slices)],
                    self.dense_4h_to_h.weight[:, int(i * slices) : int((i + 1) * slices)],
                )
        else:
            intermediate_output = self.dense_4h_to_h(hidden_states)

        output = dropout_add(intermediate_output, residual, self.hidden_dropout, self.training)

        return output


class BloomBlock(nn.Layer):
    def __init__(self, config, layer_number=None):
        super().__init__()
        hidden_size = config.hidden_size

        self.input_layernorm = nn.LayerNorm(hidden_size, epsilon=config.layer_norm_epsilon)
        self.n_head = config.n_head
        self.self_attention = BloomAttention(config, layer_number=layer_number)
        self.post_attention_layernorm = nn.LayerNorm(hidden_size, epsilon=config.layer_norm_epsilon)

        self.mlp = BloomMLP(config)

        self.apply_residual_connection_post_layernorm = config.apply_residual_connection_post_layernorm
        self.hidden_dropout = config.hidden_dropout

    def forward(
        self,
        hidden_states,
        layer_past=None,
        attention_mask=None,
        head_mask=None,
        use_cache=False,
        output_attentions=False,
        alibi=None,
    ):
        # hidden_states: [batch_size, seq_length, hidden_size]

        # Layer norm at the beginning of the transformer layer.
        layernorm_output = self.input_layernorm(hidden_states)

        # Layer norm post the self attention.
        if self.apply_residual_connection_post_layernorm:
            residual = layernorm_output
        else:
            residual = hidden_states

        # Self attention.
        attn_outputs = self.self_attention(
            layernorm_output,
            residual,
            layer_past=layer_past,
            attention_mask=attention_mask,
            alibi=alibi,
            head_mask=head_mask,
            use_cache=use_cache,
            output_attentions=output_attentions,
        )

        attention_output = attn_outputs[0]

        outputs = attn_outputs[1:]

        layernorm_output = self.post_attention_layernorm(attention_output)

        # Get residual
        if self.apply_residual_connection_post_layernorm:
            residual = layernorm_output
        else:
            residual = attention_output

        # MLP.
        output = self.mlp(layernorm_output, residual)

        if use_cache:
            outputs = (output,) + outputs
        else:
            outputs = (output,) + outputs[1:]

        return outputs  # hidden_states, present, attentions


class BloomPreTrainedModel(PretrainedModel):
    _keys_to_ignore_on_load_missing = [r"h.*.self_attention.scale_mask_softmax.causal_mask", r"lm_head.weight"]
    """
    An abstract class to handle weights initialization and a simple interface for downloading and loading pretrained
    models.
    """

    config_class = BloomConfig
    base_model_prefix = "bloom"
    supports_gradient_checkpointing = True
    _no_split_modules = ["BloomBlock"]

    def init_weights(self, module):
        """Initialize the weights."""
        # TODO(wj-Mcat): init for embedding
        if isinstance(module, (nn.Linear, nn.Embedding)):
            module.weight.set_value(
                paddle.tensor.normal(mean=0.0, std=self.config.initializer_range, shape=module.weight.shape)
            )
            if getattr(module, "bias", None) is not None:
                module.weight.set_value(paddle.tensor.zeros(shape=module.weight.shape))

    def _set_gradient_checkpointing(self, module, value=False):
        if isinstance(module, BloomModel):
            module.gradient_checkpointing = value

    @staticmethod
    def _convert_to_bloom_cache(past_key_value: Tuple[Tuple[Tensor, Tensor]]) -> Tuple[Tuple[Tensor, Tensor]]:
        """
        Converts the cache to the format expected by Bloom, i.e. to tuple(tuple([batch_size * num_heads, ...]))
        """
        batch_size, num_heads, head_dim, seq_length = past_key_value[0][0].shape
        batch_size_times_num_heads = batch_size * num_heads
        # key:  [batch_size, num_heads, head_dim, seq_length] -> [batch_size * num_heads, head_dim, seq_length]
        # value: [batch_size, num_heads, seq_length, head_dim] -> [batch_size * num_heads, seq_length, head_dim]
        return tuple(
            (
                layer_past[0].reshape([batch_size_times_num_heads, head_dim, seq_length]),
                layer_past[1].reshape([batch_size_times_num_heads, seq_length, head_dim]),
            )
            for layer_past in past_key_value
        )

    @staticmethod
    def _convert_to_standard_cache(
        past_key_value: Tuple[Tuple[Tensor, Tensor]], batch_size: int
    ) -> Tuple[Tuple[Tensor, Tensor]]:
        """
        Standardizes the format of the cache so as to match most implementations, i.e. to tuple(tuple([batch_size,
        num_heads, ...]))
        """
        batch_size_times_num_heads, head_dim, seq_length = past_key_value[0][0].shape
        num_heads = batch_size_times_num_heads // batch_size
        # key: [batch_size * num_heads, head_dim, seq_length] -> [batch_size, num_heads, head_dim, seq_length]
        # value: [batch_size * num_heads, seq_length, head_dim] -> [batch_size, num_heads, seq_length, head_dim]
        return tuple(
            (
                layer_past[0].reshape([batch_size, num_heads, head_dim, seq_length]),
                layer_past[1].reshape([batch_size, num_heads, seq_length, head_dim]),
            )
            for layer_past in past_key_value
        )

    def _convert_head_mask_to_5d(self, head_mask, num_hidden_layers):
        """-> [num_hidden_layers x batch x num_heads x seq_length x seq_length]"""
        if head_mask.dim() == 1:
            head_mask = head_mask.unsqueeze(0).unsqueeze(0).unsqueeze(-1).unsqueeze(-1)
            head_mask = head_mask.expand(num_hidden_layers, -1, -1, -1, -1)
        elif head_mask.dim() == 2:
            head_mask = head_mask.unsqueeze(1).unsqueeze(-1).unsqueeze(-1)  # We can specify head_mask for each layer
        assert head_mask.dim() == 5, f"head_mask.dim != 5, instead {head_mask.dim()}"

        head_mask = paddle.cast(head_mask, dtype=self.dtype)
        return head_mask

    def get_head_mask(
        self, head_mask: Optional[Tensor], num_hidden_layers: int, is_attention_chunked: bool = False
    ) -> Tensor:
        """
        Prepare the head mask if needed.
        Args:
            head_mask (`paddle.Tensor` with shape `[num_heads]` or `[num_hidden_layers x num_heads]`, *optional*):
                The mask indicating if we should keep the heads or not (1.0 for keep, 0.0 for discard).
            num_hidden_layers (`int`):
                The number of hidden layers in the model.
            is_attention_chunked: (`bool`, *optional*, defaults to `False`):
                Whether or not the attentions scores are computed by chunks or not.
        Returns:
            `paddle.Tensor` with shape `[num_hidden_layers x batch x num_heads x seq_length x seq_length]` or list with
            `[None]` for each layer.
        """
        if head_mask is not None:
            head_mask = self._convert_head_mask_to_5d(head_mask, num_hidden_layers)
            if is_attention_chunked is True:
                head_mask = head_mask.unsqueeze(-1)
        else:
            head_mask = [None] * num_hidden_layers

        return head_mask

    @classmethod
    def _get_name_mappings(cls, config: BloomConfig) -> list[StateDictNameMapping]:
        hard_mapping = [
            ["word_embeddings.weight", "word_embeddings.weight"],
            ["word_embeddings_layernorm.weight", "word_embeddings_layernorm.weight"],
            ["word_embeddings_layernorm.bias", "word_embeddings_layernorm.bias"],
            ["ln_f.weight", "ln_f.weight"],
            ["ln_f.bias", "ln_f.bias"],
        ]
        for i in range(config.n_layer):
            hard_mapping.extend(
                [
                    [f"h.{i}.input_layernorm.weight", f"h.{i}.input_layernorm.weight"],
                    [f"h.{i}.input_layernorm.bias", f"h.{i}.input_layernorm.bias"],
                    [
                        f"h.{i}.self_attention.query_key_value.weight",
                        f"h.{i}.self_attention.query_key_value.weight",
                        "transpose",
                    ],
                    [f"h.{i}.self_attention.query_key_value.bias", f"h.{i}.self_attention.query_key_value.bias"],
                    [f"h.{i}.self_attention.dense.weight", f"h.{i}.self_attention.dense.weight", "transpose"],
                    [f"h.{i}.self_attention.dense.bias", f"h.{i}.self_attention.dense.bias"],
                    [f"h.{i}.post_attention_layernorm.weight", f"h.{i}.post_attention_layernorm.weight"],
                    [f"h.{i}.post_attention_layernorm.bias", f"h.{i}.post_attention_layernorm.bias"],
                    [f"h.{i}.mlp.dense_h_to_4h.weight", f"h.{i}.mlp.dense_h_to_4h.weight", "transpose"],
                    [f"h.{i}.mlp.dense_h_to_4h.bias", f"h.{i}.mlp.dense_h_to_4h.bias"],
                    [f"h.{i}.mlp.dense_4h_to_h.weight", f"h.{i}.mlp.dense_4h_to_h.weight", "transpose"],
                    [f"h.{i}.mlp.dense_4h_to_h.bias", f"h.{i}.mlp.dense_4h_to_h.bias"],
                ]
            )
        mappings = [StateDictNameMapping(*mapping, index=index) for index, mapping in enumerate(hard_mapping)]
        return mappings


class BloomModel(BloomPreTrainedModel):
    def __init__(self, config):
        super().__init__(config)
        self.padding_idx = 0

        self.embed_dim = config.hidden_size
        self.n_head = config.n_head

        # Embedding + LN Embedding
        # self.word_embeddings = nn.Embedding(config.vocab_size, self.embed_dim)
<<<<<<< HEAD
        if config.mp_degree > 1:
            self.word_embeddings = fleet.meta_parallel.VocabParallelEmbedding(
                self.vocab_size,
                self.hidden_size,
                weight_attr=paddle.ParamAttr(
                    initializer=nn.initializer.Normal(mean=0.0, std=config.initializer_range)
                ),
            )
        else:
            self.word_embeddings = nn.Embedding(config.vocab_size, self.embed_dim)
=======
        self.word_embeddings = fleet.meta_parallel.VocabParallelEmbedding(
            self.vocab_size,
            self.hidden_size,
            weight_attr=paddle.ParamAttr(initializer=nn.initializer.Normal(mean=0.0, std=config.initializer_range)),
        )
>>>>>>> 96b76a3c

        self.word_embeddings_layernorm = nn.LayerNorm(self.embed_dim, epsilon=config.layer_norm_epsilon)

        # Transformer blocks
        self.h = nn.LayerList([BloomBlock(config, layer_number=i) for i in range(config.n_layer)])

        # Final Layer Norm
        self.ln_f = nn.LayerNorm(self.embed_dim, epsilon=config.layer_norm_epsilon)

        self.gradient_checkpointing = False

        # Initialize weights and apply final processing
        self.apply(self.init_weights)

    def get_input_embeddings(self):
        return self.word_embeddings

    def _prepare_attn_mask(
        self, attention_mask: Tensor, input_shape: Tuple[int, int], past_key_values_length: int
    ) -> Tensor:
        # create causal mask
        # [batch_size, seq_length] -> [batch_size, tgt_length, src_length]
        combined_attention_mask = None
        _, src_length = input_shape

        if src_length > 1:
            combined_attention_mask = _make_causal_mask(input_shape, past_key_values_length=past_key_values_length)

        # [batch_size, seq_length] -> [batch_size, tgt_length, src_length]
        expanded_attn_mask = _expand_mask(attention_mask, tgt_length=src_length)
        combined_attention_mask = (
            expanded_attn_mask
            if combined_attention_mask is None
            else paddle.logical_or(expanded_attn_mask, combined_attention_mask)
        )

        return combined_attention_mask

    def set_input_embeddings(self, new_embeddings: Tensor):
        self.word_embeddings = new_embeddings

    @paddle.jit.not_to_static
    def recompute_training(
        self, block, hidden_states, layer_past, attention_mask, head_mask, use_cache, output_attentions, alibi
    ):
        def create_custom_forward(module):
            def custom_forward(*inputs):
                return module(*inputs)

            return custom_forward

        hidden_states = recompute(
            create_custom_forward(block),
            hidden_states,
            layer_past,
            attention_mask,
            head_mask,
            use_cache,
            output_attentions,
            alibi,
        )
        return hidden_states

    def forward(
        self,
        input_ids=None,
        past_key_values=None,
        attention_mask=None,
        position_ids=None,
        head_mask=None,
        inputs_embeds=None,
        use_cache=None,
        output_attentions=None,
        output_hidden_states=None,
        return_dict=None,
        **kwargs,
    ) -> Union[Tuple[Tensor], BaseModelOutputWithPastAndCrossAttentions]:
        past_key_values = kwargs.get("cache", past_key_values)

        output_attentions = output_attentions if output_attentions is not None else self.config.output_attentions
        output_hidden_states = (
            output_hidden_states if output_hidden_states is not None else self.config.output_hidden_states
        )
        use_cache = use_cache if use_cache is not None else self.config.use_cache
        return_dict = return_dict if return_dict is not None else self.config.use_return_dict

        if input_ids is not None and inputs_embeds is not None:
            raise ValueError("You cannot specify both input_ids and inputs_embeds at the same time")
        elif input_ids is not None:
            batch_size, seq_length = input_ids.shape
        elif inputs_embeds is not None:
            batch_size, seq_length, _ = inputs_embeds.shape
        else:
            raise ValueError("You have to specify either input_ids or inputs_embeds")

        if past_key_values is None:
            past_key_values = tuple([None] * len(self.h))

        # Prepare head mask if needed
        # 1.0 in head_mask indicate we keep the head
        # attention_probs has shape batch_size x num_heads x N x N
        # head_mask has shape n_layer x batch x num_heads x N x N
        head_mask = self.get_head_mask(head_mask, self.config.n_layer)

        if inputs_embeds is None:
            inputs_embeds = self.word_embeddings(input_ids)

        hidden_states = self.word_embeddings_layernorm(inputs_embeds)

        presents = () if use_cache else None
        all_self_attentions = () if output_attentions else None
        all_hidden_states = () if output_hidden_states else None

        # Compute alibi tensor: check build_alibi_tensor documentation
        seq_length_with_past = seq_length
        past_key_values_length = 0
        if past_key_values[0] is not None:
            past_key_values_length = past_key_values[0][0].shape[2]
            seq_length_with_past = seq_length_with_past + past_key_values_length

        if attention_mask is None:
            if input_ids is not None:
                attention_mask = paddle.ones([batch_size, seq_length], dtype=paddle.get_default_dtype())

        alibi = build_alibi_tensor(attention_mask, self.config.n_head, dtype=hidden_states.dtype)
        causal_mask = self._prepare_attn_mask(
            attention_mask,
            input_shape=(batch_size, seq_length),
            past_key_values_length=past_key_values_length,
        )
        if self.config.mp_rank >= 0:
            block_size = self.config.n_head // self.config.mp_degree
            alibi = alibi[:, self.mp_rank * block_size : (self.mp_rank + 1) * block_size]
            alibi = alibi.reshape([batch_size * block_size, 1, seq_length_with_past])
            causal_mask = paddle.cast(
                paddle.repeat_interleave(paddle.cast(causal_mask, "int32"), block_size, axis=0), "bool"
            )
        else:
            alibi = alibi.reshape([batch_size * self.config.n_head, 1, seq_length_with_past])
            causal_mask = paddle.cast(
                paddle.repeat_interleave(paddle.cast(causal_mask, "int32"), self.config.n_head, axis=0), "bool"
            )

        for i, (block, layer_past) in enumerate(zip(self.h, past_key_values)):
            if output_hidden_states:
                all_hidden_states = all_hidden_states + (hidden_states,)

            if self.config.use_recompute:
                outputs = self.recompute_training(
                    block,
                    hidden_states,
                    layer_past=layer_past,
                    attention_mask=causal_mask,
                    head_mask=head_mask[i],
                    use_cache=use_cache,
                    output_attentions=output_attentions,
                    alibi=alibi,
                )
            else:
                outputs = block(
                    hidden_states,
                    layer_past=layer_past,
                    attention_mask=causal_mask,
                    head_mask=head_mask[i],
                    use_cache=use_cache,
                    output_attentions=output_attentions,
                    alibi=alibi,
                )

            hidden_states = outputs[0]
            if use_cache is True:
                presents = presents + (outputs[1],)

            if output_attentions:
                all_self_attentions = all_self_attentions + (outputs[2 if use_cache else 1],)

        # Add last hidden state
        hidden_states = self.ln_f(hidden_states)

        if output_hidden_states:
            all_hidden_states = all_hidden_states + (hidden_states,)

        if not return_dict:
            return tuple(v for v in [hidden_states, presents, all_hidden_states, all_self_attentions] if v is not None)

        return BaseModelOutputWithPastAndCrossAttentions(
            last_hidden_state=hidden_states,
            past_key_values=presents,
            hidden_states=all_hidden_states,
            attentions=all_self_attentions,
        )


class BloomLMHead(nn.Layer):
    def __init__(self, hidden_size, vocab_size, embedding_weights=None):
        super(BloomLMHead, self).__init__()
        self.decoder_weight = (
            self.create_parameter(shape=[vocab_size, hidden_size], dtype=paddle.get_default_dtype(), is_bias=True)
            if embedding_weights is None
            else embedding_weights
        )

    def forward(self, hidden_states):
        logits = parallel_matmul(hidden_states, self.decoder_weight)
        # logits = paddle.matmul(hidden_states, self.decoder_weight, transpose_y=True)
        return logits


class BloomPretrainingCriterion(paddle.nn.Layer):
    """
    Criterion for GPT.
    It calculates the final loss.
    """

    def __init__(self, pad_token_id=None, mp_degree=1):
        super(BloomPretrainingCriterion, self).__init__()
        if mp_degree > 1:
            self.loss_func = fleet.meta_parallel.ParallelCrossEntropy()
        else:
            self.loss_func = paddle.nn.CrossEntropyLoss(reduction="none")
        self.pad_token_id = pad_token_id

    def forward(self, prediction_scores, masked_lm_labels, loss_mask=None):
        masked_lm_loss = self.loss_func(prediction_scores, masked_lm_labels.unsqueeze(2))
        with paddle.amp.auto_cast(False):
            masked_lm_loss = masked_lm_loss.astype("float32")
            if loss_mask is not None:
                loss_mask = loss_mask.reshape([-1])
                masked_lm_loss = paddle.sum(masked_lm_loss.reshape([-1]) * loss_mask)
                loss = masked_lm_loss / loss_mask.sum()
            else:
                assert self.pad_token_id is not None
                masked_lm_loss = masked_lm_loss[masked_lm_labels != self.pad_token_id]
                loss = paddle.mean(masked_lm_loss)

        return loss


class BloomForPretraining(BloomPreTrainedModel):
    """
    The pretraining model of Bloom.
    It returns some logits and cached_kvs.
    """

    _keys_to_ignore_on_load_missing = [r"h.*.self_attention.scale_mask_softmax.causal_mask", r"lm_head.weight"]

    def __init__(self, config):
        super().__init__(config)
        self.bloom = BloomModel(config)
        self.criterion = BloomPretrainingCriterion(pad_token_id=config.pad_token_id, mp_degree=config.mp_degree)
        self.apply(self.init_weights)
        self.extra_parameters = [self.bloom.word_embeddings.weight]

    def forward(
        self,
        input_ids,
        position_ids,
        labels,
        loss_mask,
        attention_mask=None,
        masked_positions=None,
        use_cache=False,
        cache=None,
    ):
        outputs = self.bloom(
            input_ids, position_ids=position_ids, attention_mask=attention_mask, use_cache=use_cache, cache=cache
        )
        if use_cache:
            encoder_outputs, cached_kvs = outputs[:2]
        else:
            encoder_outputs = outputs
        logits = parallel_matmul(encoder_outputs[0], self.bloom.word_embeddings.weight)
        loss = self.criterion(logits, labels, loss_mask)
        return loss


class BloomForCausalLM(BloomPreTrainedModel):
    _keys_to_ignore_on_load_missing = [r"h.*.self_attention.scale_mask_softmax.causal_mask", r"lm_head.weight"]

    def __init__(self, config):
        super().__init__(config)
        self.bloom = BloomModel(config)
        self.lm_head = BloomLMHead(config.hidden_size, config.vocab_size, self.bloom.word_embeddings.weight)
        self.criterion = BloomPretrainingCriterion(pad_token_id=config.pad_token_id, mp_degree=config.mp_degree)

        # Initialize weights and apply final processing
        self.apply(self.init_weights)

    def get_output_embeddings(self):
        return self.lm_head

    def set_output_embeddings(self, new_embeddings):
        self.lm_head = new_embeddings

    def prepare_inputs_for_generation(self, input_ids, past=None, **kwargs):
        # only last token for inputs_ids if past is defined in kwargs
        if past:
            input_ids = input_ids[:, -1].unsqueeze(-1)

        attention_mask = kwargs.get("attention_mask", None)
        position_ids = kwargs.get("position_ids", None)

        if attention_mask is not None and position_ids is None:
            # create position_ids on the fly for batch generation
            position_ids = attention_mask.long().cumsum(-1) - 1
            position_ids = masked_fill(position_ids, attention_mask == 0, 1)
            if past:
                position_ids = position_ids[:, -1].unsqueeze(-1)
        else:
            position_ids = None
        return {
            "input_ids": input_ids,
            "past_key_values": past,
            "use_cache": kwargs.get("use_cache"),
            "position_ids": position_ids,
            "attention_mask": attention_mask,
        }

    def forward(
        self,
        input_ids=None,
        past_key_values=None,
        attention_mask=None,
        position_ids=None,
        head_mask=None,
        inputs_embeds=None,
        labels=None,
        use_cache=None,
        output_attentions=None,
        output_hidden_states=None,
        return_dict=None,
    ) -> Union[Tuple[Tensor], CausalLMOutputWithCrossAttentions]:
        r"""
        labels (`paddle.Tensor` of shape `(batch_size, sequence_length)`, *optional*):
            Labels for language modeling. Note that the labels **are shifted** inside the model, i.e. you can set
            `labels = input_ids` Indices are selected in `[-100, 0, ..., config.vocab_size]` All labels set to `-100`
            are ignored (masked), the loss is only computed for labels in `[0, ..., config.vocab_size]`
        """
        return_dict = return_dict if return_dict is not None else self.config.use_return_dict

        transformer_outputs = self.bloom(
            input_ids,
            past_key_values=past_key_values,
            attention_mask=attention_mask,
            position_ids=position_ids,
            head_mask=head_mask,
            inputs_embeds=inputs_embeds,
            use_cache=use_cache,
            output_attentions=output_attentions,
            output_hidden_states=output_hidden_states,
            return_dict=return_dict,
        )
        hidden_states = transformer_outputs[0]

        lm_logits = self.lm_head(hidden_states)

        loss = None
        if labels is not None:
            # Shift so that tokens < n predict n
            shift_logits = lm_logits[..., :-1, :]
            shift_labels = labels[..., 1:]
            # Flatten the tokens
            loss = self.criterion(shift_logits, shift_labels)

        if not return_dict:
            output = (lm_logits,) + transformer_outputs[1:]
            return ((loss,) + output) if loss is not None else output

        return CausalLMOutputWithCrossAttentions(
            loss=loss,
            logits=lm_logits,
            past_key_values=transformer_outputs.past_key_values,
            hidden_states=transformer_outputs.hidden_states,
            attentions=transformer_outputs.attentions,
        )

    @staticmethod
    def _reorder_cache(past: Tuple[Tuple[Tensor]], beam_idx: Tensor) -> Tuple[Tuple[Tensor]]:
        """
        This function is used to re-order the `past_key_values` cache if [`~PreTrainedModel.beam_search`] or
        [`~PreTrainedModel.beam_sample`] is called. This is required to match `past_key_values` with the correct
        beam_idx at every generation step.
        """
        return tuple(tuple(past_state.index_select(0, beam_idx) for past_state in layer_past) for layer_past in past)


class BloomForSequenceClassification(BloomPreTrainedModel):
    _keys_to_ignore_on_load_missing = [r"h.*.self_attention.scale_mask_softmax.causal_mask", r"lm_head.weight"]

    def __init__(self, config):
        super().__init__(config)
        self.num_labels = config.num_labels
        self.bloom = BloomModel(config)
        self.score = nn.Linear(config.hidden_size, config.num_labels, bias_attr=False)

        # Initialize weights and apply final processing
        self.apply(self.init_weights)

    def forward(
        self,
        input_ids=None,
        past_key_values=None,
        attention_mask=None,
        position_ids=None,
        head_mask=None,
        inputs_embeds=None,
        labels=None,
        use_cache=None,
        output_attentions=None,
        output_hidden_states=None,
        return_dict=None,
    ) -> Union[Tuple[Tensor], SequenceClassifierOutputWithPast]:
        r"""
        labels (`paddle.Tensor` of shape `(batch_size,)`, *optional*):
            Labels for computing the sequence classification/regression loss. Indices should be in `[0, ...,
            config.num_labels - 1]`. If `config.num_labels == 1` a regression loss is computed (Mean-Square loss), If
            `config.num_labels > 1` a classification loss is computed (Cross-Entropy).
        """

        return_dict = return_dict if return_dict is not None else self.config.use_return_dict

        transformer_outputs = self.bloom(
            input_ids,
            past_key_values=past_key_values,
            attention_mask=attention_mask,
            position_ids=position_ids,
            head_mask=head_mask,
            inputs_embeds=inputs_embeds,
            use_cache=use_cache,
            output_attentions=output_attentions,
            output_hidden_states=output_hidden_states,
            return_dict=return_dict,
        )

        hidden_states = transformer_outputs[0]
        logits = self.score(hidden_states)

        if input_ids is not None:
            batch_size = input_ids.shape[0]
        else:
            batch_size = inputs_embeds.shape[0]

        if self.config.pad_token_id is None and batch_size != 1:
            raise ValueError("Cannot handle batch sizes > 1 if no padding token is defined.")
        if self.config.pad_token_id is None:
            sequence_lengths = -1
        else:
            if input_ids is not None:
                sequence_lengths = paddle.where(input_ids != self.config.pad_token_id, 1, 0).sum(axis=-1) - 1
                # sequence_lengths = paddle.ne(input_ids, self.config.pad_token_id).sum(-1) - 1
            else:
                sequence_lengths = -1
                logger.warning(
                    f"{self.__class__.__name__} will not detect padding tokens in `inputs_embeds`. Results may be "
                    "unexpected if using padding tokens in conjunction with `inputs_embeds.`"
                )

        pooled_logits = logits[paddle.arange(batch_size), sequence_lengths]

        loss = None
        if labels is not None:
            if self.config.problem_type is None:
                if self.num_labels == 1:
                    self.config.problem_type = "regression"
                elif self.num_labels > 1 and labels.dtype == paddle.int64:
                    self.config.problem_type = "single_label_classification"
                else:
                    self.config.problem_type = "multi_label_classification"

            if self.config.problem_type == "regression":
                loss_fct = nn.MSELoss()
                if self.num_labels == 1:
                    loss = loss_fct(pooled_logits.squeeze(), labels.squeeze())
                else:
                    loss = loss_fct(pooled_logits, labels)
            elif self.config.problem_type == "single_label_classification":
                loss_fct = nn.CrossEntropyLoss()
                loss = loss_fct(pooled_logits.reshape([-1, self.num_labels]), labels.reshape([-1]))
            elif self.config.problem_type == "multi_label_classification":
                loss_fct = nn.BCEWithLogitsLoss()
                loss = loss_fct(pooled_logits, labels)
        if not return_dict:
            output = (pooled_logits,) + transformer_outputs[1:]
            return ((loss,) + output) if loss is not None else output

        return SequenceClassifierOutputWithPast(
            loss=loss,
            logits=pooled_logits,
            past_key_values=transformer_outputs.past_key_values,
            hidden_states=transformer_outputs.hidden_states,
            attentions=transformer_outputs.attentions,
        )


class BloomForTokenClassification(BloomPreTrainedModel):
    _keys_to_ignore_on_load_missing = [r"h.*.self_attention.scale_mask_softmax.causal_mask", r"lm_head.weight"]

    def __init__(self, config):
        super().__init__(config)
        self.num_labels = config.num_labels

        self.bloom = BloomModel(config)
        if hasattr(config, "classifier_dropout") and config.classifier_dropout is not None:
            classifier_dropout = config.classifier_dropout
        elif hasattr(config, "hidden_dropout") and config.hidden_dropout is not None:
            classifier_dropout = config.hidden_dropout
        else:
            classifier_dropout = 0.1
        self.dropout = nn.Dropout(classifier_dropout)
        self.classifier = nn.Linear(config.hidden_size, config.num_labels)

        # Initialize weights and apply final processing
        self.apply(self.init_weights)

    def forward(
        self,
        input_ids=None,
        past_key_values=None,
        attention_mask=None,
        position_ids=None,
        head_mask=None,
        inputs_embeds=None,
        labels=None,
        use_cache=None,
        output_attentions=None,
        output_hidden_states=None,
        return_dict=None,
    ) -> Union[Tuple[Tensor], TokenClassifierOutput]:
        r"""
        labels (`paddle.Tensor` of shape `(batch_size,)`, *optional*):
            Labels for computing the sequence classification/regression loss. Indices should be in `[0, ...,
            config.num_labels - 1]`. If `config.num_labels == 1` a regression loss is computed (Mean-Square loss), If
            `config.num_labels > 1` a classification loss is computed (Cross-Entropy).
        """

        return_dict = return_dict if return_dict is not None else self.config.use_return_dict

        transformer_outputs = self.bloom(
            input_ids,
            past_key_values=past_key_values,
            attention_mask=attention_mask,
            position_ids=position_ids,
            head_mask=head_mask,
            inputs_embeds=inputs_embeds,
            use_cache=use_cache,
            output_attentions=output_attentions,
            output_hidden_states=output_hidden_states,
            return_dict=return_dict,
        )

        hidden_states = transformer_outputs[0]
        hidden_states = self.dropout(hidden_states)
        logits = self.classifier(hidden_states)

        loss = None
        if labels is not None:
            loss_fct = nn.CrossEntropyLoss()
            loss = loss_fct(logits.reshape([-1, self.num_labels]), labels.reshape([-1]))

        if not return_dict:
            output = (logits,) + transformer_outputs[2:]
            return ((loss,) + output) if loss is not None else output

        return TokenClassifierOutput(
            loss=loss,
            logits=logits,
            hidden_states=transformer_outputs.hidden_states,
            attentions=transformer_outputs.attentions,
        )


def TopKProcess(probs, top_k, min_tokens_to_keep):
    top_k = min(max(top_k, min_tokens_to_keep), probs.shape[-1])
    # Remove all tokens with a probability less than the last token of the top-k
    topk_probs, _ = paddle.topk(probs, k=top_k)
    probs = paddle.where(probs >= topk_probs[:, -1:], probs, paddle.full_like(probs, 0.0))
    return probs


class BloomForGeneration(BloomPreTrainedModel):
    """
    Bloom Model with pretraining tasks on top.

    Args:
        bloom (:class:`BloomModel`):
            An instance of :class:`BloomModel`.

    """

    def __init__(self, config):
        super(BloomForGeneration, self).__init__(config)
        self.bloom = BloomModel(config)
        self.config = config

        self.max_length = self.config.get("max_dec_len", 20)
        self.min_length = self.config.get("min_dec_len", 0)
        self.decode_strategy = self.config.get("decode_strategy", "sampling")
        self.temperature = self.config.get("temperature", 1.0)
        self.top_k = self.config.get("top_k", 0)
        self.top_p = self.config.get("top_p", 1.0)
        self.use_topp_sampling = self.config.get("use_topp_sampling", False)
        self.inference = self.config.get("inference", False)
        self.repetition_penalty = self.config.get("repetition_penalty", 1.0)
        self.num_beams = self.config.get("num_beams", 1)
        self.num_beam_groups = self.config.get("num_beam_groups", 1)
        self.length_penalty = self.config.get("length_penalty", 0.0)
        self.early_stopping = self.config.get("early_stopping", False)
        self.bos_token_id = self.config.get("bos_token_id", None)
        self.eos_token_id = self.config.get("eos_token_id", None)
        self.pad_token_id = self.config.get("pad_token_id", None)
        self.decoder_start_token_id = self.config.get("decoder_start_token_id", None)
        self.forced_bos_token_id = self.config.get("forced_bos_token_id", None)
        self.forced_eos_token_id = self.config.get("forced_eos_token_id", None)
        self.num_return_sequences = self.config.get("num_return_sequences", 1)
        self.diversity_rate = self.config.get("diversity_rate", 0.0)
        self.use_cache = self.config.get("use_cache", True)

    def prepare_input_ids_for_generation(self, bos_token_id, encoder_output=None):
        batch_size = 1
        if bos_token_id is None:
            raise ValueError("`bos_token_id` should be defined when no " "`input_ids` are provided.")
        if encoder_output is not None:
            batch_size = encoder_output.shape[0]
        return paddle.ones([batch_size, 1], dtype="int64") * bos_token_id

    def prepare_attention_mask_for_generation(self, input_ids, pad_token_id, eos_token_id):
        is_pad_token_in_inputs_ids = (pad_token_id is not None) and paddle.any(
            input_ids == pad_token_id
        ).numpy().item()
        is_pad_token_not_equal_to_eos_token_id = (eos_token_id is None) or (
            (eos_token_id is not None) and (pad_token_id != eos_token_id)
        )
        if is_pad_token_in_inputs_ids and is_pad_token_not_equal_to_eos_token_id:
            attention_mask = (input_ids != pad_token_id).astype("int64")
        else:
            attention_mask = paddle.ones_like(input_ids, dtype="int64")
        return attention_mask

    def update_scores_for_generation(self, scores, next_scores, length, unfinished_flag):
        # update scores

        unfinished_scores = (scores * length + next_scores) / (length + 1)
        scores = paddle.where(unfinished_flag, unfinished_scores, scores)
        return scores

    def get_logits_processor(
        self,
        min_length=None,
        max_length=None,
        eos_token_id=None,
        forced_bos_token_id=None,
        forced_eos_token_id=None,
        num_beams=1,
        num_beam_groups=1,
        diversity_rate=0.0,
        repetition_penalty=None,
    ):
        processors = LogitsProcessorList()

        # if min_length is not None and eos_token_id is not None and min_length > -1:
        #     processors.append(
        #         MinLengthLogitsProcessor(min_length, eos_token_id))

        if num_beam_groups > 1 and diversity_rate > 0.0:
            processors.append(
                HammingDiversityLogitsProcessor(
                    diversity_rate=diversity_rate, num_beams=num_beams, num_beam_groups=num_beam_groups
                )
            )
        if repetition_penalty is not None and repetition_penalty != 1.0:
            processors.append(RepetitionPenaltyLogitsProcessor(penalty=repetition_penalty))
        if forced_bos_token_id is not None:
            processors.append(ForcedBOSTokenLogitsProcessor(forced_bos_token_id))
        if forced_eos_token_id is not None:
            processors.append(ForcedEOSTokenLogitsProcessor(max_length, forced_eos_token_id))
        # TODO
        # Add more pre_processing for distribution

        return processors

    def expand_inputs_for_generation(self, input_ids, expand_size, attention_mask=None, **model_kwargs):

        index = paddle.tile(paddle.arange(paddle.shape(input_ids)[0]).unsqueeze(-1), [1, expand_size]).reshape([-1])

        input_ids = paddle.gather(input_ids, index)

        if attention_mask is not None:
            model_kwargs["attention_mask"] = paddle.gather(attention_mask, index)

        if "token_type_ids" in model_kwargs and model_kwargs["token_type_ids"] is not None:
            token_type_ids = model_kwargs["token_type_ids"]
            model_kwargs["token_type_ids"] = paddle.gather(token_type_ids, index)

        if "seq_len" in model_kwargs and model_kwargs["seq_len"] is not None:
            seq_len = model_kwargs["seq_len"]
            model_kwargs["seq_len"] = paddle.gather(seq_len, index)

        if "encoder_output" in model_kwargs and model_kwargs["encoder_output"] is not None:
            encoder_output = model_kwargs["encoder_output"]
            model_kwargs["encoder_output"] = paddle.gather(encoder_output, index)

        if "role_ids" in model_kwargs and model_kwargs["role_ids"] is not None:
            role_ids = model_kwargs["role_ids"]
            model_kwargs["role_ids"] = paddle.gather(role_ids, index)

        return input_ids, model_kwargs

    def prepare_inputs_for_generation(self, input_ids, use_cache=False, cache=None, **kwargs):
        # only last token for inputs_ids if cache is defined in kwargs
        attention_mask = kwargs.get("attention_mask", None)
        return {"input_ids": input_ids, "attention_mask": attention_mask, "cache": cache}

    def update_model_kwargs_for_generation(self, next_tokens, outputs, model_kwargs, is_encoder_decoder=False):
        # Update the model inputs during generation.
        # Note that If `token_type_ids` and `attention_mask` in `model_kwargs`
        # and they contain pad value, the result vectors updated by this method
        # may be different from expected. In this case, you need to rewrite the
        # method.

        # update cache
        if isinstance(outputs, tuple):
            model_kwargs["cache"] = outputs[1]

        # update token_type_ids with last value
        if "token_type_ids" in model_kwargs and model_kwargs["token_type_ids"] is not None:
            token_type_ids = model_kwargs["token_type_ids"]
            model_kwargs["token_type_ids"] = paddle.concat([token_type_ids, token_type_ids[:, -1:]], axis=-1)

        if not is_encoder_decoder:
            # update attention mask
            if "attention_mask" in model_kwargs:
                attention_mask = model_kwargs["attention_mask"]
                model_kwargs["attention_mask"] = paddle.concat(
                    [attention_mask, paddle.ones([attention_mask.shape[0], 1], dtype="int64")], axis=-1
                )

        # update role_ids
        if "role_ids" in model_kwargs and model_kwargs["role_ids"] is not None:
            role_ids = model_kwargs["role_ids"]
            model_kwargs["role_ids"] = paddle.concat([role_ids, role_ids[:, -1:]], axis=-1)

        model_kwargs["res"] = paddle.concat([model_kwargs["res"], next_tokens], axis=1)

        return model_kwargs

    def sample(
        self,
        input_ids,
        logits_processors,
        max_length,
        pad_token_id,
        eos_token_id,
        top_k=None,
        top_p=None,
        temperature=None,
        min_tokens_to_keep=1,
        **model_kwargs
    ):
        def TopKProcess(probs, top_k, min_tokens_to_keep):
            top_k = min(max(top_k, min_tokens_to_keep), probs.shape[-1])
            # Remove all tokens with a probability less than the last token of the top-k
            topk_probs, _ = paddle.topk(probs, k=top_k)
            probs = paddle.where(probs >= topk_probs[:, -1:], probs, paddle.full_like(probs, 0.0))
            return probs

        def TopPProcess(probs, top_p, min_tokens_to_keep):
            sorted_probs = paddle.sort(probs, descending=True)
            sorted_indices = paddle.argsort(probs, descending=True)
            cumulative_probs = paddle.cumsum(sorted_probs, axis=-1)

            # Remove tokens with cumulative probs above the top_p, But keep at
            # least min_tokens_to_keep tokens
            sorted_indices_to_remove = cumulative_probs > top_p
            if min_tokens_to_keep > 1:
                # Set 'min_tokens_to_keep - 1' because the first token is kept
                sorted_indices_to_remove[:, : min_tokens_to_keep - 1] = 0
            # Keep the first token
            sorted_indices_to_remove = paddle.cast(sorted_indices_to_remove, dtype="int64")
            sorted_indices_to_remove[:, 1:] = sorted_indices_to_remove[:, :-1].clone()
            sorted_indices_to_remove[:, 0] = 0

            # Scatter sorted tensors to original indexing
            sorted_indices = sorted_indices + paddle.arange(probs.shape[0]).unsqueeze(-1) * probs.shape[-1]
            condition = paddle.scatter(
                sorted_indices_to_remove.flatten(), sorted_indices.flatten(), sorted_indices_to_remove.flatten()
            )
            condition = paddle.cast(condition, "bool").reshape(probs.shape)
            probs = paddle.where(condition, paddle.full_like(probs, 0.0), probs)
            return probs

        batch_size, cur_len = paddle.shape(input_ids)

        # used for compute on gpu, avoid memcpy D2H
        cur_len_gpu = paddle.full([1], cur_len)

        origin_len = paddle.shape(input_ids)[1]
        # used for compute on gpu, avoid memcpy D2H
        origin_len_gpu = paddle.full([1], origin_len)

        unfinished_flag = paddle.full([batch_size, 1], True, dtype="bool")
        scores = paddle.full([batch_size, 1], 0.0, dtype=paddle.get_default_dtype())

        res = paddle.assign(input_ids)
        model_kwargs["res"] = res

        # use_cache is immutable, we split it off other mutable kwargs.
        assert "use_cache" in model_kwargs
        immutable = {"use_cache": model_kwargs["use_cache"]}
        del model_kwargs["use_cache"]

        def _forward_(**args):
            model_inputs = self.prepare_inputs_for_generation(input_ids, **args, **immutable)
            return self.bloom(**model_inputs, **immutable)

        def _post_process_(outputs, input_ids, cur_len, origin_len, scores, unfinished_flag, model_kwargs):

            logits = outputs[0] if isinstance(outputs, tuple) else outputs

            # logits = paddle.matmul(
            #     logits,
            #     self.bloom.embeddings.word_embeddings.weight,
            #     transpose_y=True)

            # x_dims_mapping = [self.bloom.mesh.dp] + [
            #     None for i in range(len(logits.shape) - 1)
            # ]
            # w_dims_mapping = [self.bloom.mesh.mp, None]
            # matmul = auto.shard_op(paddle.matmul, self.bloom.mesh[-1],
            #                        [x_dims_mapping, w_dims_mapping, None])

            with paddle.fluid.name_scope("skip_quant"):
                logits = paddle.matmul(logits, self.bloom.word_embeddings.weight, transpose_y=True)

            # [batch_size, vocab_size]
            logits = logits[:, -1, :]

            # pre-process distribution
            logits = logits_processors(input_ids, logits)

            # sample
            origin_probs = F.softmax(logits)
            if temperature is None or temperature == 1.0:
                probs = paddle.assign(origin_probs)
                origin_probs = paddle.log(origin_probs)
            else:
                origin_probs = paddle.log(origin_probs)
                logits = logits / temperature
                probs = F.softmax(logits)
            if top_k is not None and top_k != 0:
                probs = TopKProcess(probs, top_k, min_tokens_to_keep)
            if top_p is not None and top_p < 1.0:
                if self.use_topp_sampling:
                    try:
                        from ppfleetx_ops import topp_sampling
                    except ImportError:
                        raise ImportError(
                            "please install ppfleetx_ops by 'cd ppfleetx/ops && python setup_cuda.py install'!"
                        )
                    top_ps_tensor = paddle.full(shape=[paddle.shape(probs)[0]], fill_value=top_p, dtype=probs.dtype)
                    next_tokens = topp_sampling(probs, top_ps_tensor)
                else:
                    probs = TopPProcess(probs, top_p, min_tokens_to_keep)

            if not self.use_topp_sampling:
                next_tokens = paddle.multinomial(probs)

            next_scores = paddle.index_sample(origin_probs, next_tokens)

            if eos_token_id is not None:
                next_tokens = paddle.where(unfinished_flag, next_tokens, paddle.full_like(next_tokens, pad_token_id))

            scores = self.update_scores_for_generation(scores, next_scores, cur_len - origin_len, unfinished_flag)

            input_ids = next_tokens

            if eos_token_id is not None:
                unfinished_flag = paddle.logical_and(unfinished_flag, next_tokens != eos_token_id)

            model_kwargs = self.update_model_kwargs_for_generation(
                next_tokens, outputs, model_kwargs, is_encoder_decoder=self.is_encoder_decoder
            )

            return input_ids, scores, unfinished_flag, model_kwargs

        # Note(GuoxiaWang):Pre-while call for inference, simulate a do while loop statement
        # the value in model_kwargs should be tensor before while loop
        outputs = _forward_(**model_kwargs)

        input_ids, scores, unfinished_flag, model_kwargs = _post_process_(
            outputs, input_ids, cur_len_gpu, origin_len_gpu, scores, unfinished_flag, model_kwargs
        )
        if not self.inference:
            cur_len += 1
        else:
            # Note(ZhenyuLi): Avoid the synchronization caused by scale in dy2static
            paddle.increment(cur_len)
        paddle.increment(cur_len_gpu)

        attn_mask = model_kwargs["attention_mask"]
        # make the shape of attention_mask = (-1, -1, -1, -1) in dy2static.
        model_kwargs["attention_mask"] = paddle.reshape(attn_mask, paddle.shape(attn_mask))
        model_kwargs["cache"] = outputs[1] if isinstance(outputs, tuple) else None
        max_length = paddle.to_tensor(max_length)
        while cur_len < max_length:
            # Note(GuoxiaWang): Remove outputs = _forward_(**model_kwargs)
            # and change it to pass directly to _post_process_ to avoid
            # closed-loop problem of dynamic-to-static model
            input_ids, scores, unfinished_flag, model_kwargs = _post_process_(
                _forward_(**model_kwargs),
                input_ids,
                cur_len_gpu,
                origin_len_gpu,
                scores,
                unfinished_flag,
                model_kwargs,
            )
            if not self.inference:
                cur_len += 1
            else:
                # Note(ZhenyuLi): Avoid the synchronization caused by scale in dy2static
                paddle.increment(cur_len)
            paddle.increment(cur_len_gpu)

            if not paddle.any(unfinished_flag):
                break

        return model_kwargs["res"][:, origin_len:], scores

    def forward(self, input_ids=None, **model_kwargs):

        max_length = self.max_length
        min_length = self.min_length
        decode_strategy = self.decode_strategy
        temperature = self.temperature
        top_k = self.top_k
        top_p = self.top_p
        repetition_penalty = self.repetition_penalty
        num_beams = self.num_beams
        num_beam_groups = self.num_beam_groups
        bos_token_id = self.bos_token_id
        eos_token_id = self.eos_token_id
        pad_token_id = self.pad_token_id
        decoder_start_token_id = self.decoder_start_token_id
        forced_bos_token_id = self.forced_bos_token_id
        forced_eos_token_id = self.forced_eos_token_id
        num_return_sequences = self.num_return_sequences
        diversity_rate = self.diversity_rate
        use_cache = self.use_cache

        assert decode_strategy in [
            "greedy_search",
            "sampling",
            "beam_search",
        ], "`decode_strategy` must be one of 'greedy_search', 'sampling' or 'beam_search' but received {}.".format(
            decode_strategy
        )

        bos_token_id = bos_token_id if bos_token_id is not None else getattr(self.config, "bos_token_id", None)
        eos_token_id = eos_token_id if eos_token_id is not None else getattr(self.config, "eos_token_id", None)
        pad_token_id = pad_token_id if pad_token_id is not None else getattr(self.config, "pad_token_id", None)
        forced_bos_token_id = (
            forced_bos_token_id
            if forced_bos_token_id is not None
            else getattr(self.config, "forced_bos_token_id", None)
        )
        forced_eos_token_id = (
            forced_eos_token_id
            if forced_eos_token_id is not None
            else getattr(self.config, "forced_eos_token_id", None)
        )
        decoder_start_token_id = (
            decoder_start_token_id
            if decoder_start_token_id is not None
            else getattr(self.config, "decoder_start_token_id", None)
        )

        # params check
        if input_ids is None:
            # Init `input_ids` with bos_token_id
            input_ids = self.prepare_input_ids_for_generation(bos_token_id)

        if model_kwargs.get("attention_mask", None) is None:
            # Init `attention_mask` depending on `pad_token_id`
            model_kwargs["attention_mask"] = self.prepare_attention_mask_for_generation(
                input_ids, pad_token_id, eos_token_id
            )

        if model_kwargs.get("position_ids", None) is None:
            model_kwargs["position_ids"] = paddle.arange(
                0, paddle.shape(model_kwargs["attention_mask"])[-1], dtype=input_ids.dtype
            ).unsqueeze(0)

        self.is_encoder_decoder = False

        model_kwargs["use_cache"] = use_cache

        if self.inference:
            # Note(ZhenyuLi): Avoid the synchronization caused by scale in dy2static
            min_len = int(input_ids.shape[-1])
            max_len = int(input_ids.shape[-1])
            paddle.increment(min_len, min_length)
            paddle.increment(max_len, max_length)
        else:
            input_len = input_ids.shape[-1]
            max_len = max_length + input_len
            min_len = min_length + input_len

        logits_processors = self.get_logits_processor(
            min_length=min_len,
            max_length=max_len,
            eos_token_id=eos_token_id,
            forced_bos_token_id=forced_bos_token_id,
            forced_eos_token_id=forced_eos_token_id,
            num_beams=num_beams,
            num_beam_groups=num_beam_groups,
            diversity_rate=diversity_rate,
            repetition_penalty=repetition_penalty,
        )

        if decode_strategy == "sampling":
            if num_return_sequences > 1:
                input_ids, model_kwargs = self.expand_inputs_for_generation(
                    input_ids, expand_size=num_return_sequences, **model_kwargs
                )

            ret = self.sample(
                input_ids,
                logits_processors,
                max_len,
                pad_token_id,
                eos_token_id,
                top_k,
                top_p,
                temperature,
                **model_kwargs,
            )
        else:
            raise ValueError(f"Not support {decode_strategy} strategy yet!")
        return ret<|MERGE_RESOLUTION|>--- conflicted
+++ resolved
@@ -437,7 +437,6 @@
         # cast attention scores to fp32, compute scaled softmax and cast back to initial dtype - [batch_size, num_heads, q_length, kv_length]
         input_dtype = attention_scores.dtype
         # `float16` has a minimum value of -65504.0, whereas `bfloat16` and `float32` have a minimum value of `-3.4e+38`
-        print("The pure fp16:{}".format(self.config.use_pure_fp16))
         if self.config.use_pure_fp16:
             with paddle.amp.auto_cast(False):
                 if input_dtype == paddle.float16:
@@ -744,7 +743,6 @@
 
         # Embedding + LN Embedding
         # self.word_embeddings = nn.Embedding(config.vocab_size, self.embed_dim)
-<<<<<<< HEAD
         if config.mp_degree > 1:
             self.word_embeddings = fleet.meta_parallel.VocabParallelEmbedding(
                 self.vocab_size,
@@ -755,13 +753,6 @@
             )
         else:
             self.word_embeddings = nn.Embedding(config.vocab_size, self.embed_dim)
-=======
-        self.word_embeddings = fleet.meta_parallel.VocabParallelEmbedding(
-            self.vocab_size,
-            self.hidden_size,
-            weight_attr=paddle.ParamAttr(initializer=nn.initializer.Normal(mean=0.0, std=config.initializer_range)),
-        )
->>>>>>> 96b76a3c
 
         self.word_embeddings_layernorm = nn.LayerNorm(self.embed_dim, epsilon=config.layer_norm_epsilon)
 
