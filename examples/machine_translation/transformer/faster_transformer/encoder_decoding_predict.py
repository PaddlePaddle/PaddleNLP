--- conflicted
+++ resolved
@@ -216,15 +216,9 @@
                     "Setting info: batch size: {}, topp: {}, use fp16: {}. ".
                     format(args.infer_batch_size, args.topp,
                            args.use_fp16_decoding))
-<<<<<<< HEAD
             paddle.device.cuda.synchronize(place)
-            logger.info("Average time latency is {} ms/batch. ".format((
-                time.time() - start) / len(test_loader) * 1000))
-=======
-            paddle.fluid.core._cuda_synchronize(place)
             logger.info("Average time latency is {} ms/batch. ".format(
                 (time.time() - start) / len(test_loader) * 1000))
->>>>>>> 1f446ff5
 
 
 if __name__ == "__main__":
