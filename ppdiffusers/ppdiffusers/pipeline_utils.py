--- conflicted
+++ resolved
@@ -11,319 +11,14 @@
 # distributed under the License is distributed on an "AS IS" BASIS,
 # WITHOUT WARRANTIES OR CONDITIONS OF ANY KIND, either express or implied.
 # See the License for the specific language governing permissions and
-<<<<<<< HEAD
-# limitations under the License.
-
-import importlib
-import inspect
-import os
-import tempfile
-from dataclasses import dataclass
-from typing import Any, Dict, List, Optional, Union
-
-import numpy as np
-import paddle
-import paddle.nn as nn
-import PIL
-from huggingface_hub import (
-    create_repo,
-    get_hf_file_metadata,
-    hf_hub_url,
-    repo_type_and_id_from_hf_id,
-    upload_folder,
-)
-from huggingface_hub.utils import EntryNotFoundError
-from packaging import version
-from PIL import Image
-from tqdm.auto import tqdm
-
-from . import FastDeployRuntimeModel
-from .configuration_utils import ConfigMixin
-from .utils import PPDIFFUSERS_CACHE, BaseOutput, deprecate, logging
-
-INDEX_FILE = "model_state.pdparams"
-CUSTOM_PIPELINE_FILE_NAME = "pipeline.py"
-DUMMY_MODULES_FOLDER = "ppdiffusers.utils"
-PADDLENLP_DUMMY_MODULES_FOLDER = "paddlenlp.transformers.utils"
-
-logger = logging.get_logger(__name__)
-
-LOADABLE_CLASSES = {
-    "ppdiffusers": {
-        "ModelMixin": ["save_pretrained", "from_pretrained"],
-        "SchedulerMixin": ["save_pretrained", "from_pretrained"],
-        "DiffusionPipeline": ["save_pretrained", "from_pretrained"],
-        "FastDeployRuntimeModel": ["save_pretrained", "from_pretrained"],
-    },
-    "paddlenlp.transformers": {
-        "PretrainedTokenizer": ["save_pretrained", "from_pretrained"],
-        "PretrainedModel": ["save_pretrained", "from_pretrained"],
-        "FeatureExtractionMixin": ["save_pretrained", "from_pretrained"],
-        "ProcessorMixin": ["save_pretrained", "from_pretrained"],
-        "ImageProcessingMixin": ["save_pretrained", "from_pretrained"],
-    },
-}
-
-ALL_IMPORTABLE_CLASSES = {}
-for library in LOADABLE_CLASSES:
-    ALL_IMPORTABLE_CLASSES.update(LOADABLE_CLASSES[library])
-
-
-@dataclass
-class ImagePipelineOutput(BaseOutput):
-    """
-    Output class for image pipelines.
-
-    Args:
-        images (`List[PIL.Image.Image]` or `np.ndarray`)
-            List of denoised PIL images of length `batch_size` or numpy array of shape `(batch_size, height, width,
-            num_channels)`. PIL images or numpy array present the denoised images of the diffusion pipeline.
-    """
-
-    images: Union[List[PIL.Image.Image], np.ndarray]
-
-
-@dataclass
-class TextPipelineOutput(BaseOutput):
-    """
-    Output class for text pipelines.
-    Args:
-        prompt (`List[str]` or `str`)
-            List of denoised texts.
-    """
-
-    texts: Union[List[str], str]
-
-
-@dataclass
-class AudioPipelineOutput(BaseOutput):
-    """
-    Output class for audio pipelines.
-
-    Args:
-        audios (`np.ndarray`)
-            List of denoised samples of shape `(batch_size, num_channels, sample_rate)`. Numpy array present the
-            denoised audio samples of the diffusion pipeline.
-    """
-
-    audios: np.ndarray
-
-
-class DiffusionPipeline(ConfigMixin):
-    r"""
-    Base class for all models.
-
-    [`DiffusionPipeline`] takes care of storing all components (models, schedulers, processors) for diffusion pipelines
-    and handles methods for loading, downloading and saving models as well as a few methods common to all pipelines to:
-
-        - move all Paddle modules to the device of your choice
-        - enabling/disabling the progress bar for the denoising iteration
-
-    Class attributes:
-
-        - **config_name** (`str`) -- name of the config file that will store the class and module names of all
-        - **_optional_components** (List[`str`]) -- list of all components that are optional so they don't have to be
-          passed for the pipeline to function (should be overridden by subclasses).
-    """
-    config_name = "model_index.json"
-    _optional_components = []
-
-    def register_modules(self, **kwargs):
-        # import it here to avoid circular import
-        from . import pipelines
-
-        for name, module in kwargs.items():
-            # retrieve library
-            if module is None:
-                register_dict = {name: (None, None)}
-            else:
-                # TODO (junnyu) support paddlenlp.transformers
-                if "paddlenlp" in module.__module__.split(".") or "ppnlp_patch_utils" in module.__module__.split("."):
-                    library = "paddlenlp.transformers"
-                else:
-                    library = module.__module__.split(".")[0]
-
-                # check if the module is a pipeline module
-                pipeline_dir = module.__module__.split(".")[-2] if len(module.__module__.split(".")) > 2 else None
-                path = module.__module__.split(".")
-                is_pipeline_module = pipeline_dir in path and hasattr(pipelines, pipeline_dir)
-
-                # if library is not in LOADABLE_CLASSES, then it is a custom module.
-                # Or if it's a pipeline module, then the module is inside the pipeline
-                # folder so we set the library to module name.
-                if library not in LOADABLE_CLASSES or is_pipeline_module:
-                    library = pipeline_dir
-
-                # retrieve class_name
-                class_name = module.__class__.__name__
-
-                register_dict = {name: (library, class_name)}
-
-            # save model index config
-            self.register_to_config(**register_dict)
-
-            # set models
-            setattr(self, name, module)
-
-    def save_pretrained(self, save_directory: Union[str, os.PathLike]):
-        """
-        Save all variables of the pipeline that can be saved and loaded as well as the pipelines configuration file to
-        a directory. A pipeline variable can be saved and loaded if its class implements both a save and loading
-        method. The pipeline can easily be re-loaded using the `[`~DiffusionPipeline.from_pretrained`]` class method.
-
-        Arguments:
-            save_directory (`str` or `os.PathLike`):
-                Directory to which to save. Will be created if it doesn't exist.
-        """
-        self.save_config(save_directory)
-
-        model_index_dict = dict(self.config)
-        model_index_dict.pop("_class_name")
-        # TODO (junnyu) support old version
-        model_index_dict.pop("_diffusers_paddle_version", None)
-        model_index_dict.pop("_diffusers_version", None)
-        model_index_dict.pop("_ppdiffusers_version", None)
-        model_index_dict.pop("_module", None)
-
-        expected_modules, optional_kwargs = self._get_signature_keys(self)
-
-        def is_saveable_module(name, value):
-            if name not in expected_modules:
-                return False
-            if name in self._optional_components and value[0] is None:
-                return False
-            return True
-
-        model_index_dict = {k: v for k, v in model_index_dict.items() if is_saveable_module(k, v)}
-
-        for pipeline_component_name in model_index_dict.keys():
-            sub_model = getattr(self, pipeline_component_name)
-
-            model_cls = sub_model.__class__
-
-            save_method_name = None
-            # search for the model's base class in LOADABLE_CLASSES
-            for library_name, library_classes in LOADABLE_CLASSES.items():
-                library = importlib.import_module(library_name)
-                for base_class, save_load_methods in library_classes.items():
-                    class_candidate = getattr(library, base_class, None)
-                    if class_candidate is not None and issubclass(model_cls, class_candidate):
-                        # if we found a suitable base class in LOADABLE_CLASSES then grab its save method
-                        save_method_name = save_load_methods[0]
-                        break
-                if save_method_name is not None:
-                    break
-
-            save_method = getattr(sub_model, save_method_name)
-            save_method(os.path.join(save_directory, pipeline_component_name))
-
-    def save_to_hf_hub(
-        self,
-        repo_id: str,
-        private: Optional[bool] = None,
-        commit_message: Optional[str] = None,
-        revision: Optional[str] = None,
-        create_pr: bool = False,
-    ):
-        """
-        Uploads all elements of this pipeline to a new HuggingFace Hub repository.
-        Args:
-            repo_id (str): Repository name for your model/tokenizer in the Hub.
-            private (bool, optional): Whether the model/tokenizer is set to private
-            commit_message (str, optional) — The summary / title / first line of the generated commit. Defaults to: f"Upload {path_in_repo} with huggingface_hub"
-            revision (str, optional) — The git revision to commit from. Defaults to the head of the "main" branch.
-            create_pr (boolean, optional) — Whether or not to create a Pull Request with that commit. Defaults to False.
-                If revision is not set, PR is opened against the "main" branch. If revision is set and is a branch, PR is opened against this branch.
-                If revision is set and is not a branch name (example: a commit oid), an RevisionNotFoundError is returned by the server.
-
-        Returns: The url of the commit of your model in the given repository.
-        """
-        repo_url = create_repo(repo_id, private=private, exist_ok=True)
-
-        # Infer complete repo_id from repo_url
-        # Can be different from the input `repo_id` if repo_owner was implicit
-        _, repo_owner, repo_name = repo_type_and_id_from_hf_id(repo_url)
-
-        repo_id = f"{repo_owner}/{repo_name}"
-
-        # Check if README file already exist in repo
-        try:
-            get_hf_file_metadata(hf_hub_url(repo_id=repo_id, filename="README.md", revision=revision))
-            has_readme = True
-        except EntryNotFoundError:
-            has_readme = False
-
-        with tempfile.TemporaryDirectory() as tmp_dir:
-            # save model
-            self.save_pretrained(tmp_dir)
-            # Add readme if does not exist
-            logger.info("README.md not found, adding the default README.md")
-            if not has_readme:
-                with open(os.path.join(tmp_dir, "README.md"), "w") as f:
-                    f.write(f"---\nlibrary_name: ppdiffusers\n---\n# {repo_id}")
-
-            # Upload model and return
-            logger.info(f"Pushing to the {repo_id}. This might take a while")
-            return upload_folder(
-                repo_id=repo_id,
-                repo_type="model",
-                folder_path=tmp_dir,
-                commit_message=commit_message,
-                revision=revision,
-                create_pr=create_pr,
-            )
-
-    def to(self, paddle_device: Optional[str] = None):
-        if paddle_device is None:
-            return self
-
-        module_names, _, _ = self.extract_init_dict(dict(self.config))
-        for name in module_names.keys():
-            module = getattr(self, name)
-            if isinstance(module, nn.Layer):
-                if module.dtype == paddle.float16 and str(paddle_device) in ["cpu"]:
-                    logger.warning(
-                        "Pipelines loaded with `paddle_dtype=paddle.float16` cannot run with `cpu` device. It"
-                        " is not recommended to move them to `cpu` as running them will fail. Please make"
-                        " sure to use an accelerator to run the pipeline in inference, due to the lack of"
-                        " support for`float16` operations on this device in Paddle. Please, remove the"
-                        " `paddle_dtype=paddle.float16` argument, or use another device for inference."
-                    )
-                module.to(paddle_device)
-        return self
-
-    @property
-    def device(self):
-        r"""
-        Returns:
-            `paddle.device`: The paddle device on which the pipeline is located.
-        """
-        module_names, _, _ = self.extract_init_dict(dict(self.config))
-        for name in module_names.keys():
-            module = getattr(self, name)
-            if isinstance(module, nn.Layer):
-                return module.place
-        return "cpu"
-
-    @classmethod
-    def from_pretrained(cls, pretrained_model_name_or_path: Optional[Union[str, os.PathLike]], **kwargs):
-        r"""
-        Instantiate a Paddle diffusion pipeline from pre-trained pipeline weights.
-
-        The pipeline is set in evaluation mode by default using `model.eval()` (Dropout modules are deactivated).
-
-        The warning *Weights from XXX not initialized from pretrained model* means that the weights of XXX do not come
-        pretrained with the rest of the model. It is up to you to train those weights with a downstream fine-tuning
-        task.
-
-        The warning *Weights from XXX not used in YYY* means that the layer XXX is not used by YYY, therefore those
-        weights are discarded.
-=======
->>>>>>> 7a8a4b62
 
 # limitations under the License.
 
 # NOTE: This file is deprecated and will be removed in a future version.
 # It only exists so that temporarely `from diffusers.pipelines import DiffusionPipeline` works
 
-from .pipelines import DiffusionPipeline, ImagePipelineOutput  # noqa: F401+from .pipelines import (  # noqa: F401
+    DiffusionPipeline,
+    ImagePipelineOutput,
+    TextPipelineOutput,
+)