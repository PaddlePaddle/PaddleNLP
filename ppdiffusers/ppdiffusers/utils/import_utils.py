# Copyright (c) 2023 PaddlePaddle Authors. All Rights Reserved.
# Copyright 2023 The HuggingFace Team. All rights reserved.
#
# Licensed under the Apache License, Version 2.0 (the "License");
# you may not use this file except in compliance with the License.
# You may obtain a copy of the License at
#
#     http://www.apache.org/licenses/LICENSE-2.0
#
# Unless required by applicable law or agreed to in writing, software
# distributed under the License is distributed on an "AS IS" BASIS,
# WITHOUT WARRANTIES OR CONDITIONS OF ANY KIND, either express or implied.
# See the License for the specific language governing permissions and
# limitations under the License.
"""
Import utilities: Utilities related to imports and our lazy inits.
"""
import importlib.util
import operator as op
import os
import sys
from collections import OrderedDict
from typing import Union

from packaging.version import Version, parse

from . import logging

# The package importlib_metadata is in a different place, depending on the python version.
if sys.version_info < (3, 8):
    import importlib_metadata
else:
    import importlib.metadata as importlib_metadata


logger = logging.get_logger(__name__)  # pylint: disable=invalid-name

ENV_VARS_TRUE_VALUES = {"1", "ON", "YES", "TRUE"}
ENV_VARS_TRUE_AND_AUTO_VALUES = ENV_VARS_TRUE_VALUES.union({"AUTO"})

USE_PADDLE = os.environ.get("USE_PADDLE", "AUTO").upper()
USE_SAFETENSORS = os.environ.get("USE_SAFETENSORS", "AUTO").upper()

STR_OPERATION_TO_FUNC = {">": op.gt, ">=": op.ge, "==": op.eq, "!=": op.ne, "<=": op.le, "<": op.lt}

_paddle_version = "N/A"
if USE_PADDLE in ENV_VARS_TRUE_AND_AUTO_VALUES:
    _paddle_available = importlib.util.find_spec("paddle") is not None
    _ppxformers_available = False
    if _paddle_available:
        try:
            import paddle

            _paddle_version = paddle.__version__
            logger.info(f"Paddle version {_paddle_version} available.")
        except importlib_metadata.PackageNotFoundError:
            _paddle_available = False

        if _paddle_available:
            try:
                from paddle.incubate.nn.memory_efficient_attention import (
                    memory_efficient_attention,
                )

                memory_efficient_attention
                _ppxformers_available = True
            except ImportError:
                _ppxformers_available = False

else:
    logger.info("Disabling Paddle because USE_PADDLE is set")
    _paddle_available = False
    _ppxformers_available = False

_torch_version = "N/A"
_torch_available = importlib.util.find_spec("torch") is not None
if _torch_available:
    try:
        _torch_version = importlib_metadata.version("torch")
        logger.info(f"PyTorch version {_torch_version} available.")
    except importlib_metadata.PackageNotFoundError:
        _torch_available = False

if USE_SAFETENSORS in ENV_VARS_TRUE_AND_AUTO_VALUES:
    _safetensors_available = importlib.util.find_spec("safetensors") is not None
    if _safetensors_available:
        try:
            _safetensors_version = importlib_metadata.version("safetensors")
            logger.info(f"Safetensors version {_safetensors_version} available.")
        except importlib_metadata.PackageNotFoundError:
            _safetensors_available = False
else:
    logger.info("Disabling Safetensors because USE_TF is set")
    _safetensors_available = False

_transformers_available = importlib.util.find_spec("transformers") is not None
try:
    _transformers_version = importlib_metadata.version("transformers")
    logger.debug(f"Successfully imported transformers version {_transformers_version}")
except importlib_metadata.PackageNotFoundError:
    _transformers_available = False


_inflect_available = importlib.util.find_spec("inflect") is not None
try:
    _inflect_version = importlib_metadata.version("inflect")
    logger.debug(f"Successfully imported inflect version {_inflect_version}")
except importlib_metadata.PackageNotFoundError:
    _inflect_available = False


_unidecode_available = importlib.util.find_spec("unidecode") is not None
try:
    _unidecode_version = importlib_metadata.version("unidecode")
    logger.debug(f"Successfully imported unidecode version {_unidecode_version}")
except importlib_metadata.PackageNotFoundError:
    _unidecode_available = False

_fastdeploy_version = "N/A"
_fastdeploy_available = importlib.util.find_spec("fastdeploy") is not None
if _fastdeploy_available:
    candidates = ("fastdeploy_gpu_python", "fastdeploy_python")
    # For the metadata, we have to look for both fastdeploy_python and fastdeploy_gpu_python
    for pkg in candidates:
        try:
            _fastdeploy_version = importlib_metadata.version(pkg)
            break
        except importlib_metadata.PackageNotFoundError:
            pass
    _fastdeploy_available = _fastdeploy_version != "N/A"
    if _fastdeploy_available:
        logger.debug(f"Successfully imported fastdeploy version {_fastdeploy_version}")

_paddlenlp_available = importlib.util.find_spec("paddlenlp") is not None
try:
    _paddlenlp_version = importlib_metadata.version("paddlenlp")
    logger.debug(f"Successfully imported paddlenlp version {_paddlenlp_version}")
except importlib_metadata.PackageNotFoundError:
    _paddlenlp_available = False

# (sayakpaul): importlib.util.find_spec("opencv-python") returns None even when it's installed.
# _opencv_available = importlib.util.find_spec("opencv-python") is not None
try:
    _opencv_version = importlib_metadata.version("opencv-python")
    _opencv_available = True
    logger.debug(f"Successfully imported cv2 version {_opencv_version}")
except importlib_metadata.PackageNotFoundError:
    _opencv_available = False

_scipy_available = importlib.util.find_spec("scipy") is not None
try:
    _scipy_version = importlib_metadata.version("scipy")
    logger.debug(f"Successfully imported scipy version {_scipy_version}")
except importlib_metadata.PackageNotFoundError:
    _scipy_available = False

_librosa_available = importlib.util.find_spec("librosa") is not None
try:
    _librosa_version = importlib_metadata.version("librosa")
    logger.debug(f"Successfully imported librosa version {_librosa_version}")
except importlib_metadata.PackageNotFoundError:
    _librosa_available = False

_k_diffusion_available = importlib.util.find_spec("k_diffusion") is not None
try:
    _k_diffusion_version = importlib_metadata.version("k_diffusion")
    logger.debug(f"Successfully imported k-diffusion version {_k_diffusion_version}")
except importlib_metadata.PackageNotFoundError:
    _k_diffusion_available = False

_wandb_available = importlib.util.find_spec("wandb") is not None
try:
    _wandb_version = importlib_metadata.version("wandb")
    logger.debug(f"Successfully imported wandb version {_wandb_version }")
except importlib_metadata.PackageNotFoundError:
    _wandb_available = False

_omegaconf_available = importlib.util.find_spec("omegaconf") is not None
try:
    _omegaconf_version = importlib_metadata.version("omegaconf")
    logger.debug(f"Successfully imported omegaconf version {_omegaconf_version}")
except importlib_metadata.PackageNotFoundError:
    _omegaconf_available = False

_tensorboard_available = importlib.util.find_spec("tensorboard")
try:
    _tensorboard_version = importlib_metadata.version("tensorboard")
    logger.debug(f"Successfully imported tensorboard version {_tensorboard_version}")
except importlib_metadata.PackageNotFoundError:
    _tensorboard_available = False

_visualdl_available = importlib.util.find_spec("visualdl")
try:
    _visualdl_version = importlib_metadata.version("visualdl")
    logger.debug(f"Successfully imported visualdl version {_visualdl_version}")
except importlib_metadata.PackageNotFoundError:
    _visualdl_available = False


def is_paddle_available():
    return _paddle_available


def is_paddlenlp_available():
    return _paddlenlp_available


def is_visualdl_available():
    return _visualdl_available


def is_fastdeploy_available():
    return _fastdeploy_available


def is_ppxformers_available():
    return _ppxformers_available


def is_torch_available():
    return _torch_available


def is_safetensors_available():
    return _safetensors_available


def is_transformers_available():
    return _transformers_available


def is_inflect_available():
    return _inflect_available


def is_unidecode_available():
    return _unidecode_available


def is_opencv_available():
    return _opencv_available


def is_scipy_available():
    return _scipy_available


def is_librosa_available():
    return _librosa_available


def is_k_diffusion_available():
    return False  # _k_diffusion_available


def is_wandb_available():
    return _wandb_available


def is_omegaconf_available():
    return _omegaconf_available


def is_tensorboard_available():
    return _tensorboard_available


# docstyle-ignore
FASTDEPLOY_IMPORT_ERROR = """
{0} requires the fastdeploy library but it was not found in your environment. You can install it with pip: `pip install
fastdeploy-gpu-python -f https://www.paddlepaddle.org.cn/whl/fastdeploy.html`
"""

# docstyle-ignore
PADDLE_IMPORT_ERROR = """
{0} requires the Paddle library but it was not found in your environment. Checkout the instructions on the
installation page: https://www.paddlepaddle.org.cn/install/quick and follow the ones that match your environment.
"""

# docstyle-ignore
PPXFORMERS_IMPORT_ERROR = """
{0} requires the scaled_dot_product_attention but your PaddlePaddle donot have this. Checkout the instructions on the
installation page: https://www.paddlepaddle.org.cn/install/quick and follow the ones that match your environment.
"""

# docstyle-ignore
PADDLENLP_IMPORT_ERROR = """
{0} requires the paddlenlp library but it was not found in your environment. You can install it with pip: `pip
install paddlenlp`
"""

# docstyle-ignore
TENSORBOARD_IMPORT_ERROR = """
{0} requires the tensorboard library but it was not found in your environment. You can install it with pip: `pip
install tensorboard`
"""

# docstyle-ignore
<<<<<<< HEAD
OPENCV_IMPORT_ERROR = """
{0} requires the OpenCV library but it was not found in your environment. You can install it with pip: `pip
install opencv-python`
"""

# docstyle-ignore
=======
VISUALDL_IMPORT_ERROR = """
{0} requires the visualdl library but it was not found in your environment. You can install it with pip: `pip
install visualdl`
"""

# docstyle-ignore
INFLECT_IMPORT_ERROR = """
{0} requires the inflect library but it was not found in your environment. You can install it with pip: `pip install
inflect`
"""

# docstyle-ignore
PYTORCH_IMPORT_ERROR = """
{0} requires the PyTorch library but it was not found in your environment. Checkout the instructions on the
installation page: https://pytorch.org/get-started/locally/ and follow the ones that match your environment.
"""


# docstyle-ignore
>>>>>>> 5ea29f01
SCIPY_IMPORT_ERROR = """
{0} requires the scipy library but it was not found in your environment. You can install it with pip: `pip install
scipy`
"""

# docstyle-ignore
LIBROSA_IMPORT_ERROR = """
{0} requires the librosa library but it was not found in your environment.  Checkout the instructions on the
installation page: https://librosa.org/doc/latest/install.html and follow the ones that match your environment.
"""


# docstyle-ignore
UNIDECODE_IMPORT_ERROR = """
{0} requires the unidecode library but it was not found in your environment. You can install it with pip: `pip install
Unidecode`
"""

# docstyle-ignore
K_DIFFUSION_IMPORT_ERROR = """
{0} requires the k-diffusion library but it was not found in your environment. You can install it with pip: `pip
install k-diffusion`
"""

# docstyle-ignore
WANDB_IMPORT_ERROR = """
{0} requires the wandb library but it was not found in your environment. You can install it with pip: `pip
install wandb`
"""

# docstyle-ignore
OMEGACONF_IMPORT_ERROR = """
{0} requires the omegaconf library but it was not found in your environment. You can install it with pip: `pip
install omegaconf`
"""

# docstyle-ignore
TENSORBOARD_IMPORT_ERROR = """
{0} requires the tensorboard library but it was not found in your environment. You can install it with pip: `pip
install tensorboard`
"""

BACKENDS_MAPPING = OrderedDict(
    [
        ("fastdeploy", (is_fastdeploy_available, FASTDEPLOY_IMPORT_ERROR)),
<<<<<<< HEAD
        ("inflect", (is_inflect_available, INFLECT_IMPORT_ERROR)),
        ("onnx", (is_onnx_available, ONNX_IMPORT_ERROR)),
        ("opencv", (is_opencv_available, OPENCV_IMPORT_ERROR)),
        ("scipy", (is_scipy_available, SCIPY_IMPORT_ERROR)),
=======
>>>>>>> 5ea29f01
        ("paddle", (is_paddle_available, PADDLE_IMPORT_ERROR)),
        ("paddlenlp", (is_paddlenlp_available, PADDLENLP_IMPORT_ERROR)),
        ("visualdl", (is_visualdl_available, VISUALDL_IMPORT_ERROR)),
        ("inflect", (is_inflect_available, INFLECT_IMPORT_ERROR)),
        ("scipy", (is_scipy_available, SCIPY_IMPORT_ERROR)),
        ("torch", (is_torch_available, PYTORCH_IMPORT_ERROR)),
        ("unidecode", (is_unidecode_available, UNIDECODE_IMPORT_ERROR)),
        ("librosa", (is_librosa_available, LIBROSA_IMPORT_ERROR)),
        ("k_diffusion", (is_k_diffusion_available, K_DIFFUSION_IMPORT_ERROR)),
        ("wandb", (is_wandb_available, WANDB_IMPORT_ERROR)),
        ("omegaconf", (is_omegaconf_available, OMEGACONF_IMPORT_ERROR)),
        ("tensorboard", (_tensorboard_available, TENSORBOARD_IMPORT_ERROR)),
    ]
)


def requires_backends(obj, backends):
    if not isinstance(backends, (list, tuple)):
        backends = [backends]

    name = obj.__name__ if hasattr(obj, "__name__") else obj.__class__.__name__
    checks = (BACKENDS_MAPPING[backend] for backend in backends)
    failed = [msg.format(name) for available, msg in checks if not available()]
    if failed:
        raise ImportError("".join(failed))

    if name in [
        "VersatileDiffusionTextToImagePipeline",
        "VersatileDiffusionPipeline",
        "VersatileDiffusionDualGuidedPipeline",
        "StableDiffusionImageVariationPipeline",
        "UnCLIPPipeline",
    ] and is_paddlenlp_version("<", "2.5.0"):
        raise ImportError(
            f"You need to install `paddlenlp>=2.5.0` in order to use {name}: \n```\n pip install"
            " --upgrade paddlenlp \n```"
        )

    if name in ["StableDiffusionDepth2ImgPipeline", "StableDiffusionPix2PixZeroPipeline"] and is_paddlenlp_version(
        "<", "2.5.1"  # TODO version
    ):
        raise ImportError(
            f"You need to install `paddlenlp>=2.5.1` in order to use {name}: \n```\n pip install"
            " --upgrade paddlenlp \n```"
        )


class DummyObject(type):
    """
    Metaclass for the dummy objects. Any class inheriting from it will return the ImportError generated by
    `requires_backend` each time a user tries to access any method of that class.
    """

    def __getattr__(cls, key):
        if key.startswith("_"):
            return super().__getattr__(cls, key)
        requires_backends(cls, cls._backends)


# This function was copied from: https://github.com/huggingface/accelerate/blob/874c4967d94badd24f893064cc3bef45f57cadf7/src/accelerate/utils/versions.py#L319
def compare_versions(library_or_version: Union[str, Version], operation: str, requirement_version: str):
    """
    Args:
    Compares a library version to some requirement using a given operation.
        library_or_version (`str` or `packaging.version.Version`):
            A library name or a version to check.
        operation (`str`):
            A string representation of an operator, such as `">"` or `"<="`.
        requirement_version (`str`):
            The version to compare the library version against
    """
    if operation not in STR_OPERATION_TO_FUNC.keys():
        raise ValueError(f"`operation` must be one of {list(STR_OPERATION_TO_FUNC.keys())}, received {operation}")
    operation = STR_OPERATION_TO_FUNC[operation]
    if isinstance(library_or_version, str):
        library_or_version = parse(importlib_metadata.version(library_or_version))
    return operation(library_or_version, parse(requirement_version))


# This function was copied from: https://github.com/huggingface/accelerate/blob/874c4967d94badd24f893064cc3bef45f57cadf7/src/accelerate/utils/versions.py#L338
def is_torch_version(operation: str, version: str):
    """
    Args:
    Compares the current PyTorch version to a given reference with an operation.
        operation (`str`):
            A string representation of an operator, such as `">"` or `"<="`
        version (`str`):
            A string version of PyTorch
    """
    return compare_versions(parse(_torch_version), operation, version)


def is_paddle_version(operation: str, version: str):
    """
    Args:
    Compares the current Paddle version to a given reference with an operation.
        operation (`str`):
            A string representation of an operator, such as `">"` or `"<="`
        version (`str`):
            A string version of Paddle
    """
    return compare_versions(parse(_paddle_version), operation, version)


def is_paddlenlp_version(operation: str, version: str):
    """
    Args:
    Compares the current paddlenlp version to a given reference with an operation.
        operation (`str`):
            A string representation of an operator, such as `">"` or `"<="`
        version (`str`):
            A version string
    """
    if not _paddlenlp_available:
        return False
    return compare_versions(parse(_paddlenlp_version), operation, version)


def is_k_diffusion_version(operation: str, version: str):
    """
    Args:
    Compares the current k-diffusion version to a given reference with an operation.
        operation (`str`):
            A string representation of an operator, such as `">"` or `"<="`
        version (`str`):
            A version string
    """
    if not _k_diffusion_available:
        return False
    return compare_versions(parse(_k_diffusion_version), operation, version)


class OptionalDependencyNotAvailable(BaseException):
    """An error indicating that an optional dependency of Diffusers was not found in the environment."""<|MERGE_RESOLUTION|>--- conflicted
+++ resolved
@@ -296,34 +296,30 @@
 """
 
 # docstyle-ignore
-<<<<<<< HEAD
+VISUALDL_IMPORT_ERROR = """
+{0} requires the visualdl library but it was not found in your environment. You can install it with pip: `pip
+install visualdl`
+"""
+
+# docstyle-ignore
+INFLECT_IMPORT_ERROR = """
+{0} requires the inflect library but it was not found in your environment. You can install it with pip: `pip install
+inflect`
+"""
+
+# docstyle-ignore
+PYTORCH_IMPORT_ERROR = """
+{0} requires the PyTorch library but it was not found in your environment. Checkout the instructions on the
+installation page: https://pytorch.org/get-started/locally/ and follow the ones that match your environment.
+"""
+
+# docstyle-ignore
 OPENCV_IMPORT_ERROR = """
 {0} requires the OpenCV library but it was not found in your environment. You can install it with pip: `pip
 install opencv-python`
 """
 
 # docstyle-ignore
-=======
-VISUALDL_IMPORT_ERROR = """
-{0} requires the visualdl library but it was not found in your environment. You can install it with pip: `pip
-install visualdl`
-"""
-
-# docstyle-ignore
-INFLECT_IMPORT_ERROR = """
-{0} requires the inflect library but it was not found in your environment. You can install it with pip: `pip install
-inflect`
-"""
-
-# docstyle-ignore
-PYTORCH_IMPORT_ERROR = """
-{0} requires the PyTorch library but it was not found in your environment. Checkout the instructions on the
-installation page: https://pytorch.org/get-started/locally/ and follow the ones that match your environment.
-"""
-
-
-# docstyle-ignore
->>>>>>> 5ea29f01
 SCIPY_IMPORT_ERROR = """
 {0} requires the scipy library but it was not found in your environment. You can install it with pip: `pip install
 scipy`
@@ -369,17 +365,11 @@
 BACKENDS_MAPPING = OrderedDict(
     [
         ("fastdeploy", (is_fastdeploy_available, FASTDEPLOY_IMPORT_ERROR)),
-<<<<<<< HEAD
-        ("inflect", (is_inflect_available, INFLECT_IMPORT_ERROR)),
-        ("onnx", (is_onnx_available, ONNX_IMPORT_ERROR)),
-        ("opencv", (is_opencv_available, OPENCV_IMPORT_ERROR)),
-        ("scipy", (is_scipy_available, SCIPY_IMPORT_ERROR)),
-=======
->>>>>>> 5ea29f01
         ("paddle", (is_paddle_available, PADDLE_IMPORT_ERROR)),
         ("paddlenlp", (is_paddlenlp_available, PADDLENLP_IMPORT_ERROR)),
         ("visualdl", (is_visualdl_available, VISUALDL_IMPORT_ERROR)),
         ("inflect", (is_inflect_available, INFLECT_IMPORT_ERROR)),
+        ("opencv", (is_opencv_available, OPENCV_IMPORT_ERROR)),
         ("scipy", (is_scipy_available, SCIPY_IMPORT_ERROR)),
         ("torch", (is_torch_available, PYTORCH_IMPORT_ERROR)),
         ("unidecode", (is_unidecode_available, UNIDECODE_IMPORT_ERROR)),
