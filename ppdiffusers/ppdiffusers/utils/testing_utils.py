# Copyright (c) 2023 PaddlePaddle Authors. All Rights Reserved.
# Copyright 2023 The HuggingFace Team. All rights reserved.
#
# Licensed under the Apache License, Version 2.0 (the "License");
# you may not use this file except in compliance with the License.
# You may obtain a copy of the License at
#
#     http://www.apache.org/licenses/LICENSE-2.0
#
# Unless required by applicable law or agreed to in writing, software
# distributed under the License is distributed on an "AS IS" BASIS,
# WITHOUT WARRANTIES OR CONDITIONS OF ANY KIND, either express or implied.
# See the License for the specific language governing permissions and
# limitations under the License.

import inspect
import logging
import os
import random
import re
import tempfile
import unittest
import urllib.parse
from distutils.util import strtobool
from io import BytesIO, StringIO
from pathlib import Path
<<<<<<< HEAD
from typing import List, Union
=======
from typing import Optional, Union
>>>>>>> 5ea29f01

import numpy as np
import PIL.Image
import PIL.ImageOps
import requests

from .import_utils import (
    is_fastdeploy_available,
    is_paddle_available,
    is_torch_available,
)
from .logging import get_logger

<<<<<<< HEAD
from .import_utils import (
    BACKENDS_MAPPING,
    is_fastdeploy_available,
    is_opencv_available,
    is_paddle_available,
)
=======
global_rng = random.Random()

logger = get_logger(__name__)
>>>>>>> 5ea29f01

if is_paddle_available():
    import paddle

    if "PPDIFFUSERS_TEST_DEVICE" in os.environ:
        paddle_device = os.environ["PPDIFFUSERS_TEST_DEVICE"]

        available_backends = ["gpu", "cpu"]
        if paddle_device not in available_backends:
            raise ValueError(
                f"unknown paddle backend for ppdiffusers tests: {paddle_device}. Available backends are:"
                f" {available_backends}"
            )
        logger.info(f"paddle_device overrode to {paddle_device}")
    else:
        paddle_device = "gpu" if paddle.is_compiled_with_cuda() else "cpu"


def image_grid(imgs, rows=None, cols=None):
    if rows is None and cols is None:
        rows = 1
        cols = len(imgs)
    assert len(imgs) == rows * cols
    w, h = imgs[0].size
    grid = PIL.Image.new("RGB", size=(cols * w, rows * h))

    for i, img in enumerate(imgs):
        grid.paste(img, box=(i % cols * w, i // cols * h))
    return grid


def paddle_all_close(a, b, *args, **kwargs):
    if not is_paddle_available():
        raise ValueError("Paddle needs to be installed to use this function.")
    if not paddle.allclose(a, b, *args, **kwargs):
        assert False, f"Max diff is absolute {(a - b).abs().max()}. Diff tensor is {(a - b).abs()}."
    return True


def print_tensor_test(tensor, filename="test_corrections.txt", expected_tensor_name="expected_slice"):
    test_name = os.environ.get("PYTEST_CURRENT_TEST")
    if not paddle.is_tensor(tensor):
        tensor = paddle.to_tensor(tensor)

    tensor_str = str(tensor.detach().cpu().flatten().cast("float32")).replace("\n", "")
    # format is usually:
    # expected_slice = np.array([-0.5713, -0.3018, -0.9814, 0.04663, -0.879, 0.76, -1.734, 0.1044, 1.161])
    output_str = tensor_str.replace("tensor", f"{expected_tensor_name} = np.array")
    test_file, test_class, test_fn = test_name.split("::")
    test_fn = test_fn.split()[0]
    with open(filename, "a") as f:
        print(";".join([test_file, test_class, test_fn, output_str]), file=f)


def get_tests_dir(append_path=None):
    """
    Args:
        append_path: optional path to append to the tests dir path
    Return:
        The full path to the `tests` dir, so that the tests can be invoked from anywhere. Optionally `append_path` is
        joined after the `tests` dir the former is provided.
    """
    # this function caller's __file__
    caller__file__ = inspect.stack()[1][1]
    tests_dir = os.path.abspath(os.path.dirname(caller__file__))

    while not tests_dir.endswith("tests"):
        tests_dir = os.path.dirname(tests_dir)

    if append_path:
        return os.path.join(tests_dir, append_path)
    else:
        return tests_dir


def parse_flag_from_env(key, default=False):
    try:
        value = os.environ[key]
    except KeyError:
        # KEY isn't set, default to `default`.
        _value = default
    else:
        # KEY is set, convert it to True or False.
        try:
            _value = strtobool(value)
        except ValueError:
            # More values are supported, but let's keep the message simple.
            raise ValueError(f"If set, {key} must be yes or no.")
    return _value


_run_slow_tests = parse_flag_from_env("RUN_SLOW", default=False)
_run_nightly_tests = parse_flag_from_env("RUN_NIGHTLY", default=False)


def floats_tensor(shape, scale=1.0, rng=None, name=None):
    """Creates a random float32 tensor"""
    if rng is None:
        rng = global_rng

    total_dims = 1
    for dim in shape:
        total_dims *= dim

    values = []
    for _ in range(total_dims):
        values.append(rng.random() * scale)

    return paddle.to_tensor(values, dtype=paddle.float32).reshape(shape)


def slow(test_case):
    """
    Decorator marking a test as slow.

    Slow tests are skipped by default. Set the RUN_SLOW environment variable to a truthy value to run them.

    """
    return unittest.skipUnless(_run_slow_tests, "test is slow")(test_case)


def nightly(test_case):
    """
    Decorator marking a test that runs nightly in the ppdiffusers CI.

    Slow tests are skipped by default. Set the RUN_NIGHTLY environment variable to a truthy value to run them.

    """
    return unittest.skipUnless(_run_nightly_tests, "test is nightly")(test_case)


def require_paddle(test_case):
    """
    Decorator marking a test that requires Paddle. These tests are skipped when Paddle isn't installed.
    """
    return unittest.skipUnless(is_paddle_available(), "test requires Paddle")(test_case)


def require_paddle_gpu(test_case):
    """Decorator marking a test that requires CUDA and Paddle."""
    return unittest.skipUnless(is_paddle_available() and paddle_device == "gpu", "test requires Paddle+CUDA")(
        test_case
    )


def require_fastdeploy(test_case):
    """
    Decorator marking a test that requires fastdeploy. These tests are skipped when fastdeploy isn't installed.
    """
    return unittest.skipUnless(is_fastdeploy_available(), "test requires fastdeploy")(test_case)


def load_numpy(arry: Union[str, np.ndarray], local_path: Optional[str] = None) -> np.ndarray:
    if isinstance(arry, str):
        # local_path = "/home/patrick_huggingface_co/"
        if local_path is not None:
            # local_path can be passed to correct images of tests
            return os.path.join(local_path, "/".join([arry.split("/")[-5], arry.split("/")[-2], arry.split("/")[-1]]))
        elif arry.startswith("http://") or arry.startswith("https://"):
            response = requests.get(arry)
            response.raise_for_status()
            arry = np.load(BytesIO(response.content))
        elif os.path.isfile(arry):
            arry = np.load(arry)
        else:
            raise ValueError(
                f"Incorrect path or url, URLs must start with `http://` or `https://`, and {arry} is not a valid path"
            )
    elif isinstance(arry, np.ndarray):
        pass
    else:
        raise ValueError(
            "Incorrect format used for numpy ndarray. Should be an url linking to an image, a local path, or a"
            " ndarray."
        )

    return arry


def load_pt(url: str):
    if is_torch_available():
        import torch

        response = requests.get(url)
        response.raise_for_status()
        arry = torch.load(BytesIO(response.content), map_location="cpu")
        return arry
    else:
        raise ValueError("Please install torch firstly!")


def load_pd(url: str):
    response = requests.get(url)
    response.raise_for_status()
    arry = paddle.load(BytesIO(response.content))
    return arry


def load_image(image: Union[str, PIL.Image.Image]) -> PIL.Image.Image:
    """
    Args:
    Loads `image` to a PIL Image.
        image (`str` or `PIL.Image.Image`):
            The image to convert to the PIL Image format.
    Returns:
        `PIL.Image.Image`: A PIL Image.
    """
    if isinstance(image, str):
        if image.startswith("http://") or image.startswith("https://"):
            image = PIL.Image.open(requests.get(image, stream=True).raw)
        elif os.path.isfile(image):
            image = PIL.Image.open(image)
        else:
            raise ValueError(
                f"Incorrect path or url, URLs must start with `http://` or `https://`, and {image} is not a valid path"
            )
    elif isinstance(image, PIL.Image.Image):
        image = image
    else:
        raise ValueError(
            "Incorrect format used for image. Should be an url linking to an image, a local path, or a PIL image."
        )
    image = PIL.ImageOps.exif_transpose(image)
    image = image.convert("RGB")
    return image


def export_to_video(video_frames: List[np.ndarray], output_video_path: str = None) -> str:
    if is_opencv_available():
        import cv2
    else:
        raise ImportError(BACKENDS_MAPPING["opencv"][1].format("export_to_video"))
    if output_video_path is None:
        output_video_path = tempfile.NamedTemporaryFile(suffix=".mp4").name

    fourcc = cv2.VideoWriter_fourcc(*"mp4v")
    h, w, c = video_frames[0].shape
    video_writer = cv2.VideoWriter(output_video_path, fourcc, fps=8, frameSize=(w, h))
    for i in range(len(video_frames)):
        img = cv2.cvtColor(video_frames[i], cv2.COLOR_RGB2BGR)
        video_writer.write(img)
    return output_video_path


def load_hf_numpy(path) -> np.ndarray:
    if not path.startswith("http://") or path.startswith("https://"):
        path = os.path.join(
            "https://huggingface.co/datasets/fusing/diffusers-testing/resolve/main", urllib.parse.quote(path)
        )

    return load_numpy(path)


def load_ppnlp_numpy(path) -> np.ndarray:
    if not path.startswith("http://") or path.startswith("https://"):
        path = os.path.join(
            "https://paddlenlp.bj.bcebos.com/models/community/CompVis/data/diffusers-testing", urllib.parse.quote(path)
        )
    return load_numpy(path)


# --- pytest conf functions --- #

# to avoid multiple invocation from tests/conftest.py and examples/conftest.py - make sure it's called only once
pytest_opt_registered = {}


def pytest_addoption_shared(parser):
    """
    This function is to be called from `conftest.py` via `pytest_addoption` wrapper that has to be defined there.

    It allows loading both `conftest.py` files at once without causing a failure due to adding the same `pytest`
    option.

    """
    option = "--make-reports"
    if option not in pytest_opt_registered:
        parser.addoption(
            option,
            action="store",
            default=False,
            help="generate report files. The value of this option is used as a prefix to report names",
        )
        pytest_opt_registered[option] = 1


def pytest_terminal_summary_main(tr, id):
    """
    Generate multiple reports at the end of test suite run - each report goes into a dedicated file in the current
    directory. The report files are prefixed with the test suite name.

    This function emulates --duration and -rA pytest arguments.

    This function is to be called from `conftest.py` via `pytest_terminal_summary` wrapper that has to be defined
    there.

    Args:
    - tr: `terminalreporter` passed from `conftest.py`
    - id: unique id like `tests` or `examples` that will be incorporated into the final reports filenames - this is
      needed as some jobs have multiple runs of pytest, so we can't have them overwrite each other.

    NB: this functions taps into a private _pytest API and while unlikely, it could break should
    pytest do internal changes - also it calls default internal methods of terminalreporter which
    can be hijacked by various `pytest-` plugins and interfere.

    """
    from _pytest.config import create_terminal_writer

    if not len(id):
        id = "tests"

    config = tr.config
    orig_writer = config.get_terminal_writer()
    orig_tbstyle = config.option.tbstyle
    orig_reportchars = tr.reportchars

    dir = "reports"
    Path(dir).mkdir(parents=True, exist_ok=True)
    report_files = {
        k: f"{dir}/{id}_{k}.txt"
        for k in [
            "durations",
            "errors",
            "failures_long",
            "failures_short",
            "failures_line",
            "passes",
            "stats",
            "summary_short",
            "warnings",
        ]
    }

    # custom durations report
    # note: there is no need to call pytest --durations=XX to get this separate report
    # adapted from https://github.com/pytest-dev/pytest/blob/897f151e/src/_pytest/runner.py#L66
    dlist = []
    for replist in tr.stats.values():
        for rep in replist:
            if hasattr(rep, "duration"):
                dlist.append(rep)
    if dlist:
        dlist.sort(key=lambda x: x.duration, reverse=True)
        with open(report_files["durations"], "w") as f:
            durations_min = 0.05  # sec
            f.write("slowest durations\n")
            for i, rep in enumerate(dlist):
                if rep.duration < durations_min:
                    f.write(f"{len(dlist)-i} durations < {durations_min} secs were omitted")
                    break
                f.write(f"{rep.duration:02.2f}s {rep.when:<8} {rep.nodeid}\n")

    def summary_failures_short(tr):
        # expecting that the reports were --tb=long (default) so we chop them off here to the last frame
        reports = tr.getreports("failed")
        if not reports:
            return
        tr.write_sep("=", "FAILURES SHORT STACK")
        for rep in reports:
            msg = tr._getfailureheadline(rep)
            tr.write_sep("_", msg, red=True, bold=True)
            # chop off the optional leading extra frames, leaving only the last one
            longrepr = re.sub(r".*_ _ _ (_ ){10,}_ _ ", "", rep.longreprtext, 0, re.M | re.S)
            tr._tw.line(longrepr)
            # note: not printing out any rep.sections to keep the report short

    # use ready-made report funcs, we are just hijacking the filehandle to log to a dedicated file each
    # adapted from https://github.com/pytest-dev/pytest/blob/897f151e/src/_pytest/terminal.py#L814
    # note: some pytest plugins may interfere by hijacking the default `terminalreporter` (e.g.
    # pytest-instafail does that)

    # report failures with line/short/long styles
    config.option.tbstyle = "auto"  # full tb
    with open(report_files["failures_long"], "w") as f:
        tr._tw = create_terminal_writer(config, f)
        tr.summary_failures()

    # config.option.tbstyle = "short" # short tb
    with open(report_files["failures_short"], "w") as f:
        tr._tw = create_terminal_writer(config, f)
        summary_failures_short(tr)

    config.option.tbstyle = "line"  # one line per error
    with open(report_files["failures_line"], "w") as f:
        tr._tw = create_terminal_writer(config, f)
        tr.summary_failures()

    with open(report_files["errors"], "w") as f:
        tr._tw = create_terminal_writer(config, f)
        tr.summary_errors()

    with open(report_files["warnings"], "w") as f:
        tr._tw = create_terminal_writer(config, f)
        tr.summary_warnings()  # normal warnings
        tr.summary_warnings()  # final warnings

    tr.reportchars = "wPpsxXEf"  # emulate -rA (used in summary_passes() and short_test_summary())
    with open(report_files["passes"], "w") as f:
        tr._tw = create_terminal_writer(config, f)
        tr.summary_passes()

    with open(report_files["summary_short"], "w") as f:
        tr._tw = create_terminal_writer(config, f)
        tr.short_test_summary()

    with open(report_files["stats"], "w") as f:
        tr._tw = create_terminal_writer(config, f)
        tr.summary_stats()

    # restore:
    tr._tw = orig_writer
    tr.reportchars = orig_reportchars
    config.option.tbstyle = orig_tbstyle


class CaptureLogger:
    """
    Args:
    Context manager to capture `logging` streams
        logger: 'logging` logger object
    Returns:
        The captured output is available via `self.out`
    Example:
    ```python
    >>> from ppdiffusers import logging
    >>> from ppdiffusers.testing_utils import CaptureLogger

    >>> msg = "Testing 1, 2, 3"
    >>> logging.set_verbosity_info()
    >>> logger = logging.get_logger("ppdiffusers.pipelines.stable_diffusion.pipeline_stable_diffusion.py")
    >>> with CaptureLogger(logger) as cl:
    ...     logger.info(msg)
    >>> assert cl.out, msg + "\n"
    ```
    """

    def __init__(self, logger):
        self.logger = logger
        self.io = StringIO()
        self.sh = logging.StreamHandler(self.io)
        self.out = ""

    def __enter__(self):
        self.logger.addHandler(self.sh)
        return self

    def __exit__(self, *exc):
        self.logger.removeHandler(self.sh)
        self.out = self.io.getvalue()

    def __repr__(self):
        return f"captured: {self.out}\n"<|MERGE_RESOLUTION|>--- conflicted
+++ resolved
@@ -24,36 +24,25 @@
 from distutils.util import strtobool
 from io import BytesIO, StringIO
 from pathlib import Path
-<<<<<<< HEAD
-from typing import List, Union
-=======
-from typing import Optional, Union
->>>>>>> 5ea29f01
+from typing import List, Optional, Union
 
 import numpy as np
 import PIL.Image
 import PIL.ImageOps
 import requests
 
-from .import_utils import (
-    is_fastdeploy_available,
-    is_paddle_available,
-    is_torch_available,
-)
-from .logging import get_logger
-
-<<<<<<< HEAD
 from .import_utils import (
     BACKENDS_MAPPING,
     is_fastdeploy_available,
     is_opencv_available,
     is_paddle_available,
+    is_torch_available,
 )
-=======
+from .logging import get_logger
+
 global_rng = random.Random()
 
 logger = get_logger(__name__)
->>>>>>> 5ea29f01
 
 if is_paddle_available():
     import paddle
