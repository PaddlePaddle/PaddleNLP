# Copyright (c) 2022 PaddlePaddle Authors. All Rights Reserved.
# Copyright 2022 The HuggingFace Team. All rights reserved.
# Copyright (c) 2022, NVIDIA CORPORATION.  All rights reserved.
#
# Licensed under the Apache License, Version 2.0 (the "License");
# you may not use this file except in compliance with the License.
# You may obtain a copy of the License at
#
#     http://www.apache.org/licenses/LICENSE-2.0
#
# Unless required by applicable law or agreed to in writing, software
# distributed under the License is distributed on an "AS IS" BASIS,
# WITHOUT WARRANTIES OR CONDITIONS OF ANY KIND, either express or implied.
# See the License for the specific language governing permissions and
# limitations under the License.

import os
import tempfile
from functools import partial
from typing import Callable, Optional, Union

import paddle
import paddle.nn as nn
<<<<<<< HEAD
from huggingface_hub import (
    create_repo,
    get_hf_file_metadata,
    hf_hub_url,
    repo_type_and_id_from_hf_id,
    upload_folder,
)
from huggingface_hub.utils import EntryNotFoundError
=======
from huggingface_hub import hf_hub_download
>>>>>>> 2f2e40a9
from requests import HTTPError

from .download_utils import ppdiffusers_bos_download
from .utils import (
    CONFIG_NAME,
    DOWNLOAD_SERVER,
    HF_CACHE,
    PPDIFFUSERS_CACHE,
    WEIGHTS_NAME,
    logging,
)
from .version import VERSION as __version__

logger = logging.get_logger(__name__)


def freeze_params(params):
    for param in params:
        param.stop_gradient = True


# device
def get_parameter_device(parameter: nn.Layer):
    try:
        return next(parameter.named_parameters())[1].place
    except StopIteration:
        return paddle.get_device()


def get_parameter_dtype(parameter: nn.Layer):
    try:
        return next(parameter.named_parameters())[1].dtype
    except StopIteration:
        return paddle.get_default_dtype()


def load_dict(checkpoint_file: Union[str, os.PathLike], map_location: str = "cpu"):
    """
    Reads a Paddle checkpoint file, returning properly formatted errors if they arise.
    """
    try:
        if map_location == "cpu":
            with paddle.device_scope("cpu"):
                state_dict = paddle.load(checkpoint_file)
        else:
            state_dict = paddle.load(checkpoint_file)
        return state_dict
    except Exception as e:
        try:
            with open(checkpoint_file) as f:
                if f.read().startswith("version"):
                    raise OSError(
                        "You seem to have cloned a repository without having git-lfs installed. Please install "
                        "git-lfs and run `git lfs install` followed by `git lfs pull` in the folder "
                        "you cloned."
                    )
                else:
                    raise ValueError(
                        f"Unable to locate the file {checkpoint_file} which is necessary to load this pretrained "
                        "model. Make sure you have saved the model properly."
                    ) from e
        except (UnicodeDecodeError, ValueError):
            raise OSError(
                f"Unable to load weights from Paddle checkpoint file for '{checkpoint_file}' "
                f"at '{checkpoint_file}'. "
                "If you tried to load a Paddle model from a TF 2.0 checkpoint, please set from_tf=True."
            )


class ModelMixin(nn.Layer):
    r"""
    Base class for all models.

    [`ModelMixin`] takes care of storing the configuration of the models and handles methods for loading, downloading
    and saving models.

        - **config_name** ([`str`]) -- A filename under which the model should be stored when calling
          [`~modeling_utils.ModelMixin.save_pretrained`].
    """
    config_name = CONFIG_NAME
    _automatically_saved_args = ["_ppdiffusers_version", "_class_name", "_name_or_path"]
    _supports_gradient_checkpointing = False

    def __init__(self):
        super().__init__()

    @property
    def is_gradient_checkpointing(self) -> bool:
        """
        Whether gradient checkpointing is activated for this model or not.

        Note that in other frameworks this feature can be referred to as "activation checkpointing" or "checkpoint
        activations".
        """
        return any(
            hasattr(m, "gradient_checkpointing") and m.gradient_checkpointing
            for m in self.sublayers(include_self=True)
        )

    def enable_gradient_checkpointing(self):
        """
        Activates gradient checkpointing for the current model.

        Note that in other frameworks this feature can be referred to as "activation checkpointing" or "checkpoint
        activations".
        """
        if not self._supports_gradient_checkpointing:
            raise ValueError(f"{self.__class__.__name__} does not support gradient checkpointing.")
        self.apply(partial(self._set_gradient_checkpointing, value=True))

    def disable_gradient_checkpointing(self):
        """
        Deactivates gradient checkpointing for the current model.

        Note that in other frameworks this feature can be referred to as "activation checkpointing" or "checkpoint
        activations".
        """
        if self._supports_gradient_checkpointing:
            self.apply(partial(self._set_gradient_checkpointing, value=False))

    def save_pretrained(
        self,
        save_directory: Union[str, os.PathLike],
        is_main_process: bool = True,
        save_function: Callable = paddle.save,
    ):
        """
        Save a model and its configuration file to a directory, so that it can be re-loaded using the
        `[`~modeling_utils.ModelMixin.from_pretrained`]` class method.

        Arguments:
            save_directory (`str` or `os.PathLike`):
                Directory to which to save. Will be created if it doesn't exist.
            is_main_process (`bool`, *optional*, defaults to `True`):
                Whether the process calling this is the main process or not. Useful when in distributed training like
                TPUs and need to call this function on all processes. In this case, set `is_main_process=True` only on
                the main process to avoid race conditions.
            save_function (`Callable`):
                The function to use to save the state dictionary. Useful on distributed training like TPUs when one
                need to replace `paddle.save` by another method.
        """
        if os.path.isfile(save_directory):
            logger.error(f"Provided path ({save_directory}) should be a directory, not a file")
            return

        os.makedirs(save_directory, exist_ok=True)

        model_to_save = self

        # Attach architecture to the config
        # Save the config
        if is_main_process:
            model_to_save.save_config(save_directory)

        # Save the model
        state_dict = model_to_save.state_dict()

        # Clean the folder from a previous save
        for filename in os.listdir(save_directory):
            full_filename = os.path.join(save_directory, filename)
            # If we have a shard file that is not going to be replaced, we delete it, but only from the main process
            # in distributed settings to avoid race conditions.
            if filename.startswith(WEIGHTS_NAME[:-4]) and os.path.isfile(full_filename) and is_main_process:
                os.remove(full_filename)

        # Save the model
        save_function(state_dict, os.path.join(save_directory, WEIGHTS_NAME))

        logger.info(f"Model weights saved in {os.path.join(save_directory, WEIGHTS_NAME)}")

    def save_to_hf_hub(
        self,
        repo_id: str,
        private: Optional[bool] = None,
        commit_message: Optional[bool] = None,
        revision: Optional[str] = None,
        create_pr: bool = False,
    ):
        """
        Uploads all elements of this model to a new HuggingFace Hub repository.
        Args:
            repo_id (str): Repository name for your model/tokenizer in the Hub.
            private (bool, optional): Whether the model/tokenizer is set to private
            commit_message (str, optional) — The summary / title / first line of the generated commit. Defaults to: f"Upload {path_in_repo} with huggingface_hub"
            revision (str, optional) — The git revision to commit from. Defaults to the head of the "main" branch.
            create_pr (boolean, optional) — Whether or not to create a Pull Request with that commit. Defaults to False.
                If revision is not set, PR is opened against the "main" branch. If revision is set and is a branch, PR is opened against this branch.
                If revision is set and is not a branch name (example: a commit oid), an RevisionNotFoundError is returned by the server.

        Returns: The url of the commit of your model in the given repository.
        """
        repo_url = create_repo(repo_id, private=private, exist_ok=True)

        # Infer complete repo_id from repo_url
        # Can be different from the input `repo_id` if repo_owner was implicit
        _, repo_owner, repo_name = repo_type_and_id_from_hf_id(repo_url)

        repo_id = f"{repo_owner}/{repo_name}"

        # Check if README file already exist in repo
        try:
            get_hf_file_metadata(hf_hub_url(repo_id=repo_id, filename="README.md", revision=revision))
            has_readme = True
        except EntryNotFoundError:
            has_readme = False

        with tempfile.TemporaryDirectory() as tmp_dir:
            # save model
            self.save_pretrained(tmp_dir)
            # Add readme if does not exist
            logger.info("README.md not found, adding the default README.md")
            if not has_readme:
                with open(os.path.join(tmp_dir, "README.md"), "w") as f:
                    f.write(f"---\nlibrary_name: paddlenlp\n---\n# {repo_id}")

            # Upload model and return
            logger.info(f"Pushing to the {repo_id}. This might take a while")
            return upload_folder(
                repo_id=repo_id,
                repo_type="model",
                folder_path=tmp_dir,
                commit_message=commit_message,
                revision=revision,
                create_pr=create_pr,
            )

    @classmethod
    def from_pretrained(cls, pretrained_model_name_or_path: Optional[Union[str, os.PathLike]], **kwargs):
        r"""
        Instantiate a pretrained paddle model from a pre-trained model configuration.

        The model is set in evaluation mode by default using `model.eval()` (Dropout modules are deactivated). To train
        the model, you should first set it back in training mode with `model.train()`.

        The warning *Weights from XXX not initialized from pretrained model* means that the weights of XXX do not come
        pretrained with the rest of the model. It is up to you to train those weights with a downstream fine-tuning
        task.

        The warning *Weights from XXX not used in YYY* means that the layer XXX is not used by YYY, therefore those
        weights are discarded.

        Parameters:
            pretrained_model_name_or_path (`str` or `os.PathLike`, *optional*):
                Can be either:

                    - A string, the *model id* of a pretrained model hosted inside a model repo on huggingface.co.
                      Valid model ids should have an organization name, like `google/ddpm-celebahq-256`.
                    - A path to a *directory* containing model weights saved using [`~ModelMixin.save_config`], e.g.,
                      `./my_model_directory/`.

            cache_dir (`Union[str, os.PathLike]`, *optional*):
                Path to a directory in which a downloaded pretrained model configuration should be cached if the
                standard cache should not be used.
            paddle_dtype (`str` or `paddle.dtype`, *optional*):
                Override the default `paddle.dtype` and load the model under this dtype. If `"auto"` is passed the dtype
                will be automatically derived from the model's weights.
            output_loading_info(`bool`, *optional*, defaults to `False`):
                Whether or not to also return a dictionary containing missing keys, unexpected keys and error messages.
            subfolder (`str`, *optional*, defaults to `""`):
                In case the relevant files are located inside a subfolder of the model repo (either remote in
                huggingface.co or downloaded locally), you can specify the folder name here.
            from_hf_hub (bool, *optional*):
                Whether to load from Hugging Face Hub. Defaults to False
        """
        from_hf_hub = kwargs.pop("from_hf_hub", False)
        if from_hf_hub:
            cache_dir = kwargs.pop("cache_dir", HF_CACHE)
        else:
            cache_dir = kwargs.pop("cache_dir", PPDIFFUSERS_CACHE)
        ignore_mismatched_sizes = kwargs.pop("ignore_mismatched_sizes", False)
        output_loading_info = kwargs.pop("output_loading_info", False)
        paddle_dtype = kwargs.pop("paddle_dtype", None)
        subfolder = kwargs.pop("subfolder", None)
        ignore_keys = kwargs.pop("ignore_keys", [])

        # Load config if we don't provide a configuration
        config_path = pretrained_model_name_or_path

        model_file = None
        if model_file is None:
            model_file = cls._get_model_file(
                pretrained_model_name_or_path,
                weights_name=WEIGHTS_NAME,
                cache_dir=cache_dir,
                subfolder=subfolder,
                from_hf_hub=from_hf_hub,
            )

        config, unused_kwargs = cls.load_config(
            config_path,
            cache_dir=cache_dir,
            return_unused_kwargs=True,
            subfolder=subfolder,
            from_hf_hub=from_hf_hub,
            **kwargs,
        )
        model = cls.from_config(config, **unused_kwargs)

        state_dict = load_dict(model_file, map_location="cpu")

        keys = list(state_dict.keys())
        for k in keys:
            for ik in ignore_keys:
                if k.startswith(ik):
                    logger.warning("Deleting key {} from state_dict.".format(k))
                    del state_dict[k]

        dtype = set(v.dtype for v in state_dict.values())

        if len(dtype) > 1 and paddle.float32 not in dtype:
            raise ValueError(
                f"The weights of the model file {model_file} have a mixture of incompatible dtypes {dtype}. Please"
                f" make sure that {model_file} weights have only one dtype."
            )
        elif len(dtype) > 1 and paddle.float32 in dtype:
            dtype = paddle.float32
        else:
            dtype = dtype.pop()

        # move model to correct dtype
        model = model.to(dtype=dtype)

        model, missing_keys, unexpected_keys, mismatched_keys, error_msgs = cls._load_pretrained_model(
            model,
            state_dict,
            model_file,
            pretrained_model_name_or_path,
            ignore_mismatched_sizes=ignore_mismatched_sizes,
        )

        loading_info = {
            "missing_keys": missing_keys,
            "unexpected_keys": unexpected_keys,
            "mismatched_keys": mismatched_keys,
            "error_msgs": error_msgs,
        }

        if paddle_dtype is not None and not isinstance(paddle_dtype, paddle.dtype):
            raise ValueError(
                f"{paddle_dtype} needs to be of type `paddle.dtype`, e.g. `paddle.float16`, but is {type(paddle_dtype)}."
            )
        elif paddle_dtype is not None:
            model = model.to(dtype=paddle_dtype)

        model.register_to_config(_name_or_path=pretrained_model_name_or_path)

        # Set model in evaluation mode to deactivate DropOut modules by default
        model.eval()
        if output_loading_info:
            return model, loading_info

        return model

    @classmethod
    def _get_model_file(
        cls,
        pretrained_model_name_or_path,
        *,
        weights_name,
        subfolder,
        cache_dir,
        from_hf_hub,
    ):
        pretrained_model_name_or_path = str(pretrained_model_name_or_path)
        if os.path.isdir(pretrained_model_name_or_path):
            if os.path.isfile(os.path.join(pretrained_model_name_or_path, weights_name)):
                # Load from a PyTorch checkpoint
                model_file = os.path.join(pretrained_model_name_or_path, weights_name)
            elif subfolder is not None and os.path.isfile(
                os.path.join(pretrained_model_name_or_path, subfolder, weights_name)
            ):
                model_file = os.path.join(pretrained_model_name_or_path, subfolder, weights_name)
            else:
                raise EnvironmentError(
                    f"Error no file named {weights_name} found in directory {pretrained_model_name_or_path}."
                )
            return model_file
        elif from_hf_hub:
            model_file = hf_hub_download(
                repo_id=pretrained_model_name_or_path,
                filename=WEIGHTS_NAME,
                cache_dir=cache_dir,
                subfolder=subfolder,
                library_name="PPDiffusers",
                library_version=__version__,
            )
            return model_file
        else:
            try:
                # Load from URL or cache if already cached
                model_file = ppdiffusers_bos_download(
                    pretrained_model_name_or_path,
                    filename=WEIGHTS_NAME,
                    subfolder=subfolder,
                    cache_dir=cache_dir,
                )
            except HTTPError as err:
                raise EnvironmentError(
                    "There was a specific connection error when trying to load"
                    f" {pretrained_model_name_or_path}:\n{err}"
                )
            except ValueError:
                raise EnvironmentError(
                    f"We couldn't connect to '{DOWNLOAD_SERVER}' to load this model, couldn't find it"
                    f" in the cached files and it looks like {pretrained_model_name_or_path} is not the path to a"
                    f" directory containing a file named {WEIGHTS_NAME} or"
                    " \nCheckout your internet connection or see how to run the library in"
                    " offline mode at 'https://huggingface.co/docs/diffusers/installation#offline-mode'."
                )
            except EnvironmentError:
                raise EnvironmentError(
                    f"Can't load the model for '{pretrained_model_name_or_path}'. If you were trying to load it from "
                    "'https://huggingface.co/models', make sure you don't have a local directory with the same name. "
                    f"Otherwise, make sure '{pretrained_model_name_or_path}' is the correct path to a directory "
                    f"containing a file named {WEIGHTS_NAME}"
                )
            return model_file

    @classmethod
    def _load_pretrained_model(
        cls,
        model,
        state_dict,
        resolved_archive_file,
        pretrained_model_name_or_path,
        ignore_mismatched_sizes=False,
    ):
        # Retrieve missing & unexpected_keys
        model_state_dict = model.state_dict()
        loaded_keys = [k for k in state_dict.keys()]

        expected_keys = list(model_state_dict.keys())

        original_loaded_keys = loaded_keys

        missing_keys = list(set(expected_keys) - set(loaded_keys))
        unexpected_keys = list(set(loaded_keys) - set(expected_keys))

        # Make sure we are able to load base models as well as derived models (with heads)
        model_to_load = model

        def _find_mismatched_keys(
            state_dict,
            model_state_dict,
            loaded_keys,
            ignore_mismatched_sizes,
        ):
            mismatched_keys = []
            if ignore_mismatched_sizes:
                for checkpoint_key in loaded_keys:
                    model_key = checkpoint_key

                    if model_key in model_state_dict and list(state_dict[checkpoint_key].shape) != list(
                        model_state_dict[model_key].shape
                    ):
                        mismatched_keys.append(
                            (checkpoint_key, state_dict[checkpoint_key].shape, model_state_dict[model_key].shape)
                        )
                        del state_dict[checkpoint_key]
            return mismatched_keys

        if state_dict is not None:
            # Whole checkpoint
            mismatched_keys = _find_mismatched_keys(
                state_dict,
                model_state_dict,
                original_loaded_keys,
                ignore_mismatched_sizes,
            )
            error_msgs = ""
            model_to_load.load_dict(state_dict)

        if len(error_msgs) > 0:
            error_msg = "\n\t".join(error_msgs)
            if "size mismatch" in error_msg:
                error_msg += (
                    "\n\tYou may consider adding `ignore_mismatched_sizes=True` in the model `from_pretrained` method."
                )
            raise RuntimeError(f"Error(s) in loading state_dict for {model.__class__.__name__}:\n\t{error_msg}")

        if len(unexpected_keys) > 0:
            logger.warning(
                f"Some weights of the model checkpoint at {pretrained_model_name_or_path} were not used when"
                f" initializing {model.__class__.__name__}: {unexpected_keys}\n- This IS expected if you are"
                f" initializing {model.__class__.__name__} from the checkpoint of a model trained on another task"
                " or with another architecture (e.g. initializing a BertForSequenceClassification model from a"
                " BertForPreTraining model).\n- This IS NOT expected if you are initializing"
                f" {model.__class__.__name__} from the checkpoint of a model that you expect to be exactly"
                " identical (initializing a BertForSequenceClassification model from a"
                " BertForSequenceClassification model)."
            )
        else:
            logger.info(f"All model checkpoint weights were used when initializing {model.__class__.__name__}.\n")
        if len(missing_keys) > 0:
            logger.warning(
                f"Some weights of {model.__class__.__name__} were not initialized from the model checkpoint at"
                f" {pretrained_model_name_or_path} and are newly initialized: {missing_keys}\nYou should probably"
                " TRAIN this model on a down-stream task to be able to use it for predictions and inference."
            )
        elif len(mismatched_keys) == 0:
            logger.info(
                f"All the weights of {model.__class__.__name__} were initialized from the model checkpoint at"
                f" {pretrained_model_name_or_path}.\nIf your task is similar to the task the model of the"
                f" checkpoint was trained on, you can already use {model.__class__.__name__} for predictions"
                " without further training."
            )
        if len(mismatched_keys) > 0:
            mismatched_warning = "\n".join(
                [
                    f"- {key}: found shape {shape1} in the checkpoint and {shape2} in the model instantiated"
                    for key, shape1, shape2 in mismatched_keys
                ]
            )
            logger.warning(
                f"Some weights of {model.__class__.__name__} were not initialized from the model checkpoint at"
                f" {pretrained_model_name_or_path} and are newly initialized because the shapes did not"
                f" match:\n{mismatched_warning}\nYou should probably TRAIN this model on a down-stream task to be"
                " able to use it for predictions and inference."
            )

        return model, missing_keys, unexpected_keys, mismatched_keys, error_msgs

    @property
    def device(self):
        """
        `paddle.place`: The device on which the module is (assuming that all the module parameters are on the same
        device).
        """
        return get_parameter_device(self)

    @property
    def dtype(self) -> paddle.dtype:
        """
        `paddle.dtype`: The dtype of the module (assuming that all the module parameters have the same dtype).
        """
        return get_parameter_dtype(self)

    def num_parameters(self, only_trainable: bool = False, exclude_embeddings: bool = False) -> int:
        """
        Get number of (optionally, trainable or non-embeddings) parameters in the module.

        Args:
            only_trainable (`bool`, *optional*, defaults to `False`):
                Whether or not to return only the number of trainable parameters

            exclude_embeddings (`bool`, *optional*, defaults to `False`):
                Whether or not to return only the number of non-embeddings parameters

        Returns:
            `int`: The number of parameters.
        """

        if exclude_embeddings:
            embedding_param_names = [
                f"{name}.weight"
                for name, module_type in self.named_sublayers(include_self=True)
                if isinstance(module_type, nn.Embedding)
            ]
            non_embedding_parameters = [
                parameter for name, parameter in self.named_parameters() if name not in embedding_param_names
            ]
            return sum(p.numel() for p in non_embedding_parameters if not p.stop_gradient or not only_trainable)
        else:
            return sum(p.numel() for p in self.parameters() if not p.stop_gradient or not only_trainable)


def unwrap_model(model: nn.Layer) -> nn.Layer:
    """
    Recursively unwraps a model from potential containers (as used in distributed training).

    Args:
        model (`nn.Layer`): The model to unwrap.
    """
    # since there could be multiple levels of wrapping, unwrap recursively
    if hasattr(model, "_layers"):
        return unwrap_model(model._layers)
    else:
        return model<|MERGE_RESOLUTION|>--- conflicted
+++ resolved
@@ -21,18 +21,15 @@
 
 import paddle
 import paddle.nn as nn
-<<<<<<< HEAD
 from huggingface_hub import (
     create_repo,
     get_hf_file_metadata,
+    hf_hub_download,
     hf_hub_url,
     repo_type_and_id_from_hf_id,
     upload_folder,
 )
 from huggingface_hub.utils import EntryNotFoundError
-=======
-from huggingface_hub import hf_hub_download
->>>>>>> 2f2e40a9
 from requests import HTTPError
 
 from .download_utils import ppdiffusers_bos_download
