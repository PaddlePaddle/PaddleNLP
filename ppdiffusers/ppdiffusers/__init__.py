--- conflicted
+++ resolved
@@ -56,13 +56,10 @@
         AutoencoderKL,
         CaptionDecoder,
         ControlNetModel,
-<<<<<<< HEAD
         FrozenAutoencoderKL,
         FrozenCLIPEmbedder,
-=======
         LitEma,
         ModelMixin,
->>>>>>> 7a8a4b62
         PriorTransformer,
         Transformer2DModel,
         UNet1DModel,
