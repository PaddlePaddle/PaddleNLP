# Copyright (c) 2023 PaddlePaddle Authors. All Rights Reserved.
# Copyright 2023 The HuggingFace Team. All rights reserved.
#
# Licensed under the Apache License, Version 2.0 (the "License");
# you may not use this file except in compliance with the License.
# You may obtain a copy of the License at
#
#     http://www.apache.org/licenses/LICENSE-2.0
#
# Unless required by applicable law or agreed to in writing, software
# distributed under the License is distributed on an "AS IS" BASIS,
# WITHOUT WARRANTIES OR CONDITIONS OF ANY KIND, either express or implied.
# See the License for the specific language governing permissions and
# limitations under the License.


from ..utils import (
    OptionalDependencyNotAvailable,
    is_paddle_available,
    is_scipy_available,
)

try:
    if not is_paddle_available():
        raise OptionalDependencyNotAvailable()
except OptionalDependencyNotAvailable:
    from ..utils.dummy_paddle_objects import *  # noqa F403
else:
    from .preconfig.preconfig_scheduling_euler_ancestral_discrete import (
        PreconfigEulerAncestralDiscreteScheduler,
    )
    from .scheduling_ddim import DDIMScheduler
    from .scheduling_ddim_inverse import DDIMInverseScheduler
    from .scheduling_ddpm import DDPMScheduler
    from .scheduling_deis_multistep import DEISMultistepScheduler
    from .scheduling_dpmsolver_multistep import DPMSolverMultistepScheduler
    from .scheduling_dpmsolver_singlestep import DPMSolverSinglestepScheduler
    from .scheduling_euler_ancestral_discrete import EulerAncestralDiscreteScheduler
    from .scheduling_euler_discrete import EulerDiscreteScheduler
    from .scheduling_heun_discrete import HeunDiscreteScheduler
    from .scheduling_ipndm import IPNDMScheduler
    from .scheduling_k_dpm_2_ancestral_discrete import KDPM2AncestralDiscreteScheduler
    from .scheduling_k_dpm_2_discrete import KDPM2DiscreteScheduler
    from .scheduling_karras_ve import KarrasVeScheduler
    from .scheduling_pndm import PNDMScheduler
    from .scheduling_repaint import RePaintScheduler
    from .scheduling_sde_ve import ScoreSdeVeScheduler
    from .scheduling_sde_vp import ScoreSdeVpScheduler
    from .scheduling_unclip import UnCLIPScheduler
<<<<<<< HEAD
=======
    from .scheduling_unipc_multistep import UniPCMultistepScheduler
>>>>>>> 0df89760
    from .scheduling_utils import KarrasDiffusionSchedulers, SchedulerMixin
    from .scheduling_vq_diffusion import VQDiffusionScheduler

try:
    if not (is_paddle_available() and is_scipy_available()):
        raise OptionalDependencyNotAvailable()
except OptionalDependencyNotAvailable:
    from ..utils.dummy_paddle_and_scipy_objects import *  # noqa F403
else:
    from .preconfig.preconfig_scheduling_lms_discrete import (
        PreconfigLMSDiscreteScheduler,
    )
    from .scheduling_lms_discrete import LMSDiscreteScheduler<|MERGE_RESOLUTION|>--- conflicted
+++ resolved
@@ -47,10 +47,7 @@
     from .scheduling_sde_ve import ScoreSdeVeScheduler
     from .scheduling_sde_vp import ScoreSdeVpScheduler
     from .scheduling_unclip import UnCLIPScheduler
-<<<<<<< HEAD
-=======
     from .scheduling_unipc_multistep import UniPCMultistepScheduler
->>>>>>> 0df89760
     from .scheduling_utils import KarrasDiffusionSchedulers, SchedulerMixin
     from .scheduling_vq_diffusion import VQDiffusionScheduler
 
