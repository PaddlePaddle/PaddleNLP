# Copyright (c) 2023 PaddlePaddle Authors. All Rights Reserved.
# Copyright 2023 The HuggingFace Team. All rights reserved.
#
# Licensed under the Apache License, Version 2.0 (the "License");
# you may not use this file except in compliance with the License.
# You may obtain a copy of the License at
#
#     http://www.apache.org/licenses/LICENSE-2.0
#
# Unless required by applicable law or agreed to in writing, software
# distributed under the License is distributed on an "AS IS" BASIS,
# WITHOUT WARRANTIES OR CONDITIONS OF ANY KIND, either express or implied.
# See the License for the specific language governing permissions and
# limitations under the License.

from ..utils import (
    OptionalDependencyNotAvailable,
    is_fastdeploy_available,
    is_k_diffusion_available,
    is_librosa_available,
    is_paddle_available,
    is_paddlenlp_available,
)

try:
    if not is_paddle_available():
        raise OptionalDependencyNotAvailable()
except OptionalDependencyNotAvailable:
    from ..utils.dummy_paddle_objects import *  # noqa F403
else:
    from .dance_diffusion import DanceDiffusionPipeline
    from .ddim import DDIMPipeline
    from .ddpm import DDPMPipeline
    from .dit import DiTPipeline
    from .latent_diffusion import LDMSuperResolutionPipeline
    from .latent_diffusion_uncond import LDMPipeline
    from .pipeline_utils import (
        AudioPipelineOutput,
        DiffusionPipeline,
        ImagePipelineOutput,
    )
    from .pndm import PNDMPipeline
    from .repaint import RePaintPipeline
    from .score_sde_ve import ScoreSdeVePipeline
    from .stochastic_karras_ve import KarrasVePipeline

try:
    if not (is_paddle_available() and is_librosa_available()):
        raise OptionalDependencyNotAvailable()
except OptionalDependencyNotAvailable:
    from ..utils.dummy_paddle_and_librosa_objects import *  # noqa F403
else:
    from .audio_diffusion import AudioDiffusionPipeline, Mel

try:
    if not (is_paddle_available() and is_paddlenlp_available()):
        raise OptionalDependencyNotAvailable()
except OptionalDependencyNotAvailable:
    from ..utils.dummy_paddle_and_paddlenlp_objects import *  # noqa F403
else:
    from .alt_diffusion import AltDiffusionImg2ImgPipeline, AltDiffusionPipeline
    from .latent_diffusion import LDMTextToImagePipeline
    from .paint_by_example import PaintByExamplePipeline
    from .semantic_stable_diffusion import SemanticStableDiffusionPipeline
    from .stable_diffusion import (
        CycleDiffusionPipeline,
        StableDiffusionAttendAndExcitePipeline,
        StableDiffusionControlNetPipeline,
        StableDiffusionDepth2ImgPipeline,
        StableDiffusionImageVariationPipeline,
        StableDiffusionImg2ImgPipeline,
        StableDiffusionInpaintPipeline,
        StableDiffusionInpaintPipelineLegacy,
        StableDiffusionInstructPix2PixPipeline,
        StableDiffusionLatentUpscalePipeline,
        StableDiffusionMegaPipeline,
        StableDiffusionPanoramaPipeline,
        StableDiffusionPipeline,
        StableDiffusionPipelineAllinOne,
        StableDiffusionPix2PixZeroPipeline,
        StableDiffusionSAGPipeline,
        StableDiffusionUpscalePipeline,
        StableUnCLIPImg2ImgPipeline,
        StableUnCLIPPipeline,
    )
    from .stable_diffusion_safe import StableDiffusionPipelineSafe
<<<<<<< HEAD
    from .text_to_video_synthesis import TextToVideoSDPipeline
    from .unclip import UnCLIPPipeline
=======
    from .unclip import UnCLIPImageVariationPipeline, UnCLIPPipeline
>>>>>>> 5ea29f01
    from .versatile_diffusion import (
        VersatileDiffusionDualGuidedPipeline,
        VersatileDiffusionImageVariationPipeline,
        VersatileDiffusionPipeline,
        VersatileDiffusionTextToImagePipeline,
    )
    from .vq_diffusion import VQDiffusionPipeline

try:
    if not is_fastdeploy_available():
        raise OptionalDependencyNotAvailable()
except OptionalDependencyNotAvailable:
    from ..utils.dummy_fastdeploy_objects import *  # noqa F403
else:
    from .fastdeploy_utils import FastDeployRuntimeModel

try:
    if not (is_paddle_available() and is_paddlenlp_available() and is_fastdeploy_available()):
        raise OptionalDependencyNotAvailable()
except OptionalDependencyNotAvailable:
    from ..utils.dummy_paddle_and_paddlenlp_and_fastdeploy_objects import *  # noqa F403
else:
    from .stable_diffusion import (
        FastDeployCycleDiffusionPipeline,
        FastDeployStableDiffusionControlNetPipeline,
        FastDeployStableDiffusionImg2ImgPipeline,
        FastDeployStableDiffusionInpaintPipeline,
        FastDeployStableDiffusionInpaintPipelineLegacy,
        FastDeployStableDiffusionMegaPipeline,
        FastDeployStableDiffusionPipeline,
    )

try:
    if not (is_paddle_available() and is_paddlenlp_available() and is_k_diffusion_available()):
        raise OptionalDependencyNotAvailable()
except OptionalDependencyNotAvailable:
    from ..utils.dummy_paddle_and_paddlenlp_and_k_diffusion_objects import *  # noqa F403
else:
    from .stable_diffusion import StableDiffusionKDiffusionPipeline<|MERGE_RESOLUTION|>--- conflicted
+++ resolved
@@ -84,12 +84,8 @@
         StableUnCLIPPipeline,
     )
     from .stable_diffusion_safe import StableDiffusionPipelineSafe
-<<<<<<< HEAD
     from .text_to_video_synthesis import TextToVideoSDPipeline
-    from .unclip import UnCLIPPipeline
-=======
     from .unclip import UnCLIPImageVariationPipeline, UnCLIPPipeline
->>>>>>> 5ea29f01
     from .versatile_diffusion import (
         VersatileDiffusionDualGuidedPipeline,
         VersatileDiffusionImageVariationPipeline,
