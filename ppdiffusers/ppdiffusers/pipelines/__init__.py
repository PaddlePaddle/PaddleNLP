# Copyright (c) 2023 PaddlePaddle Authors. All Rights Reserved.
# Copyright 2023 The HuggingFace Team. All rights reserved.
#
# Licensed under the Apache License, Version 2.0 (the "License");
# you may not use this file except in compliance with the License.
# You may obtain a copy of the License at
#
#     http://www.apache.org/licenses/LICENSE-2.0
#
# Unless required by applicable law or agreed to in writing, software
# distributed under the License is distributed on an "AS IS" BASIS,
# WITHOUT WARRANTIES OR CONDITIONS OF ANY KIND, either express or implied.
# See the License for the specific language governing permissions and
# limitations under the License.

from ..utils import (
    OptionalDependencyNotAvailable,
    is_fastdeploy_available,
    is_k_diffusion_available,
    is_librosa_available,
    is_paddle_available,
    is_paddlenlp_available,
)

try:
    if not is_paddle_available():
        raise OptionalDependencyNotAvailable()
except OptionalDependencyNotAvailable:
    from ..utils.dummy_paddle_objects import *  # noqa F403
else:
    from .dance_diffusion import DanceDiffusionPipeline
    from .ddim import DDIMPipeline
    from .ddpm import DDPMPipeline
    from .dit import DiTPipeline
    from .latent_diffusion import LDMSuperResolutionPipeline
    from .latent_diffusion_uncond import LDMPipeline
    from .pipeline_utils import (
        AudioPipelineOutput,
        DiffusionPipeline,
        ImagePipelineOutput,
    )
    from .pndm import PNDMPipeline
    from .repaint import RePaintPipeline
    from .score_sde_ve import ScoreSdeVePipeline
    from .stochastic_karras_ve import KarrasVePipeline

try:
    if not (is_paddle_available() and is_librosa_available()):
        raise OptionalDependencyNotAvailable()
except OptionalDependencyNotAvailable:
    from ..utils.dummy_paddle_and_librosa_objects import *  # noqa F403
else:
    from .audio_diffusion import AudioDiffusionPipeline, Mel

try:
    if not (is_paddle_available() and is_paddlenlp_available()):
        raise OptionalDependencyNotAvailable()
except OptionalDependencyNotAvailable:
    from ..utils.dummy_paddle_and_paddlenlp_objects import *  # noqa F403
else:
    from .alt_diffusion import AltDiffusionImg2ImgPipeline, AltDiffusionPipeline
    from .latent_diffusion import LDMTextToImagePipeline
    from .paint_by_example import PaintByExamplePipeline
    from .semantic_stable_diffusion import SemanticStableDiffusionPipeline
    from .stable_diffusion import (
        CycleDiffusionPipeline,
        StableDiffusionAttendAndExcitePipeline,
        StableDiffusionControlNetPipeline,
        StableDiffusionDepth2ImgPipeline,
        StableDiffusionImageVariationPipeline,
        StableDiffusionImg2ImgPipeline,
        StableDiffusionInpaintPipeline,
        StableDiffusionInpaintPipelineLegacy,
        StableDiffusionInstructPix2PixPipeline,
        StableDiffusionLatentUpscalePipeline,
        StableDiffusionMegaPipeline,
        StableDiffusionPanoramaPipeline,
        StableDiffusionPipeline,
        StableDiffusionPipelineAllinOne,
        StableDiffusionPix2PixZeroPipeline,
        StableDiffusionSAGPipeline,
        StableDiffusionUpscalePipeline,
        StableUnCLIPImg2ImgPipeline,
        StableUnCLIPPipeline,
    )
    from .stable_diffusion_safe import StableDiffusionPipelineSafe
<<<<<<< HEAD
    from .unclip import UnCLIPPipeline
    from .unidiffuser import (
        UniDiffuserImageGenerationPipeline,
        UniDiffuserImageToTextPipeline,
        UniDiffuserImageVariationPipeline,
        UniDiffuserJointGenerationPipeline,
        UniDiffuserTextGenerationPipeline,
        UniDiffuserTextToImagePipeline,
        UniDiffuserTextVariationPipeline,
    )
=======
    from .unclip import UnCLIPImageVariationPipeline, UnCLIPPipeline
>>>>>>> 7a8a4b62
    from .versatile_diffusion import (
        VersatileDiffusionDualGuidedPipeline,
        VersatileDiffusionImageVariationPipeline,
        VersatileDiffusionPipeline,
        VersatileDiffusionTextToImagePipeline,
    )
    from .vq_diffusion import VQDiffusionPipeline

try:
    if not is_fastdeploy_available():
        raise OptionalDependencyNotAvailable()
except OptionalDependencyNotAvailable:
    from ..utils.dummy_fastdeploy_objects import *  # noqa F403
else:
    from .fastdeploy_utils import FastDeployRuntimeModel

try:
    if not (is_paddle_available() and is_paddlenlp_available() and is_fastdeploy_available()):
        raise OptionalDependencyNotAvailable()
except OptionalDependencyNotAvailable:
    from ..utils.dummy_paddle_and_paddlenlp_and_fastdeploy_objects import *  # noqa F403
else:
    from .stable_diffusion import (
        FastDeployCycleDiffusionPipeline,
        FastDeployStableDiffusionControlNetPipeline,
        FastDeployStableDiffusionImg2ImgPipeline,
        FastDeployStableDiffusionInpaintPipeline,
        FastDeployStableDiffusionInpaintPipelineLegacy,
        FastDeployStableDiffusionMegaPipeline,
        FastDeployStableDiffusionPipeline,
    )

try:
    if not (is_paddle_available() and is_paddlenlp_available() and is_k_diffusion_available()):
        raise OptionalDependencyNotAvailable()
except OptionalDependencyNotAvailable:
    from ..utils.dummy_paddle_and_paddlenlp_and_k_diffusion_objects import *  # noqa F403
else:
    from .stable_diffusion import StableDiffusionKDiffusionPipeline<|MERGE_RESOLUTION|>--- conflicted
+++ resolved
@@ -84,8 +84,7 @@
         StableUnCLIPPipeline,
     )
     from .stable_diffusion_safe import StableDiffusionPipelineSafe
-<<<<<<< HEAD
-    from .unclip import UnCLIPPipeline
+    from .unclip import UnCLIPImageVariationPipeline, UnCLIPPipeline
     from .unidiffuser import (
         UniDiffuserImageGenerationPipeline,
         UniDiffuserImageToTextPipeline,
@@ -95,9 +94,6 @@
         UniDiffuserTextToImagePipeline,
         UniDiffuserTextVariationPipeline,
     )
-=======
-    from .unclip import UnCLIPImageVariationPipeline, UnCLIPPipeline
->>>>>>> 7a8a4b62
     from .versatile_diffusion import (
         VersatileDiffusionDualGuidedPipeline,
         VersatileDiffusionImageVariationPipeline,
