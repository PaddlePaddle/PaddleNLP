--- conflicted
+++ resolved
@@ -389,7 +389,9 @@
         extra_step_kwargs = self.prepare_extra_step_kwargs(eta)
         # 7. Denoising loop
         num_warmup_steps = len(timesteps) - num_inference_steps * self.scheduler.order
-        scheduler_support_kwagrs=self.check_var_kwargs_of_scheduler_func(self.scheduler.scale_model_input)
+        scheduler_support_kwagrs_scale_input=self.check_var_kwargs_of_scheduler_func(self.scheduler.scale_model_input)
+        scheduler_support_kwagrs_step=self.check_var_kwargs_of_scheduler_func(self.scheduler.step)
+
         unet_output_name = self.unet.model.get_output_info(0).name
         unet_input_names = [self.unet.model.get_input_info(i).name for i in range(self.unet.model.num_inputs())]
         with self.progress_bar(total=num_inference_steps) as progress_bar:
@@ -399,11 +401,7 @@
                                 width // 8],dtype='float32')
                 # expand the latents if we are doing classifier free guidance
                 latent_model_input = paddle.concat([latents] * 2) if do_classifier_free_guidance else latents
-<<<<<<< HEAD
-                if scheduler_support_kwagrs:
-=======
-                if self.check_var_kwargs_of_scheduler_func(self.scheduler.scale_model_input):
->>>>>>> 55fc1af1
+                if scheduler_support_kwagrs_scale_input:
                     latent_model_input = self.scheduler.scale_model_input(latent_model_input, t, step_index=i)
                 else:
                     latent_model_input = self.scheduler.scale_model_input(latent_model_input, t)
@@ -420,16 +418,8 @@
                 if do_classifier_free_guidance:
                     noise_pred_uncond, noise_pred_text = noise_pred_unet.chunk(2)
                     noise_pred = noise_pred_uncond + guidance_scale * (noise_pred_text - noise_pred_uncond)
-<<<<<<< HEAD
                 # compute the previous noisy sample x_t -> x_t-1
-                if scheduler_support_kwagrs:
-=======
-                # TODO(wangboyun) need remove synchronize
-                # after fastdeploy support use same stream as paddle
-                paddle.device.cuda.synchronize()
-                # compute the previous noisy sample x_t -> x_t-1
-                if self.check_var_kwargs_of_scheduler_func(self.scheduler.step):
->>>>>>> 55fc1af1
+                if scheduler_support_kwagrs_step:
                     scheduler_output = self.scheduler.step(
                         noise_pred, t, latents, step_index=i, return_pred_original_sample=False, **extra_step_kwargs
                     )
