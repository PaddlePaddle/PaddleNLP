--- conflicted
+++ resolved
@@ -789,11 +789,7 @@
                 cross_attention_kwargs=cross_attention_kwargs,
             )
 
-<<<<<<< HEAD
-        if mid_block_additional_residual is not None:
-=======
         if is_controlnet:
->>>>>>> 5396ceb1
             sample = sample + mid_block_additional_residual
 
         # 5. up
