--- conflicted
+++ resolved
@@ -789,13 +789,8 @@
                 cross_attention_kwargs=cross_attention_kwargs,
             )
 
-<<<<<<< HEAD
-        if mid_block_additional_residual is not None:
+        if is_controlnet:
             sample = sample + mid_block_additional_residual
-=======
-        if is_controlnet:
-            sample += mid_block_additional_residual
->>>>>>> aa192689
 
         # 5. up
         for i, upsample_block in enumerate(self.up_blocks):
