--- conflicted
+++ resolved
@@ -28,9 +28,5 @@
     from .unet_1d import UNet1DModel
     from .unet_2d import UNet2DModel
     from .unet_2d_condition import UNet2DConditionModel
-<<<<<<< HEAD
     from .unet_3d_condition import UNet3DConditionModel
-    from .vae import AutoencoderKL, VQModel
-=======
-    from .vq_model import VQModel
->>>>>>> 5ea29f01
+    from .vq_model import VQModel