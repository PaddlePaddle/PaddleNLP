--- conflicted
+++ resolved
@@ -216,11 +216,8 @@
         paddle.set_device("cpu")
     else:
         paddle.set_device(f"gpu:{device_id}")
-<<<<<<< HEAD
-=======
         paddle_stream = paddle.device.cuda.current_stream(device_id).cuda_stream
 
->>>>>>> 2b96999e
     # 1. Init scheduler
     scheduler = get_scheduler(args)
 
