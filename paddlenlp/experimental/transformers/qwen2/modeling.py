--- conflicted
+++ resolved
@@ -732,7 +732,6 @@
                     num_key_value_heads=self.num_key_value_heads // self.config.tensor_parallel_degree,
                 )
 
-<<<<<<< HEAD
                 for k, v in cache_scales_loader.scale.items():
                     for i_layer, weight_scale in enumerate(v):
                         weight_scale = weight_scale.astype("float32")
@@ -748,47 +747,7 @@
             for k, v in weight_scales_loader.scale.items():
                 if "qkv_" in k:
                     for i_layer, weight_scale in enumerate(v):
-                        tmp = paddle.to_tensor(
-                            weight_scale
-                            / (
-                                127.0 * 127.0 * act_scale_loader.scale["qkv_in_scale"][i_layer]
-                            )  # [3 * num_head * dim_head]
-                        ).reshape([-1])
-                        if self.config.tensor_parallel_degree > 1 and self.config.single_card_ptq:
-                            tmp = (
-                                tmp.reshape([3, self.num_attention_heads, head_size])
-                                .split(self.config.tensor_parallel_degree, axis=1)[self.config.tensor_parallel_rank]
-                                .reshape([-1])
-=======
-                if self.config.cachekv_int8_type == "static":
-                    cache_scale_json_path = os.path.join(self.quant_model_path, "cachekv_scales.json")
-                    if self.config.tensor_parallel_degree > 1 and not self.config.single_card_ptq:
-                        cache_scale_json_path = os.path.join(
-                            self.quant_model_path, f"cachekv_scales_{self.config.tensor_parallel_rank}.json"
-                        )
-                    cache_scales_loader = CacheScaleLoader(
-                        cache_scale_json_path,
-                        cache_scale_map_dict,
-                        num_of_layers=self.config.num_hidden_layers,
-                        num_heads=self.num_attention_heads // self.config.tensor_parallel_degree,
-                        num_key_value_heads=self.num_key_value_heads // self.config.tensor_parallel_degree,
-                    )
-
-                    for k, v in cache_scales_loader.scale.items():
-                        for i_layer, weight_scale in enumerate(v):
-                            weight_scale = weight_scale.astype("float32")
-                            if k == "cache_k_scale":
-                                self.transformer_block.cache_k_scales[i_layer].set_value(weight_scale)
-                            elif k == "cache_v_scale":
-                                self.transformer_block.cache_v_scales[i_layer].set_value(weight_scale)
-                            elif k == "cache_k_out_scale":
-                                self.transformer_block.cache_k_out_scales[i_layer].set_value(weight_scale)
-                            else:
-                                self.transformer_block.cache_v_out_scales[i_layer].set_value(weight_scale)
-
-                for k, v in weight_scales_loader.scale.items():
-                    if "qkv_" in k:
-                        for i_layer, weight_scale in enumerate(v):
+                        if not np.all(weight_scale == -1):
                             tmp = paddle.to_tensor(
                                 weight_scale
                                 / (
@@ -798,48 +757,42 @@
                             if self.config.tensor_parallel_degree > 1 and self.config.single_card_ptq:
                                 tmp = (
                                     tmp.reshape([3, self.num_attention_heads, head_size])
-                                    .split(self.config.tensor_parallel_degree, axis=1)[
-                                        self.config.tensor_parallel_rank
-                                    ]
+                                    .split(self.config.tensor_parallel_degree, axis=1)[self.config.tensor_parallel_rank]
                                     .reshape([-1])
                                 )
                             self.transformer_block.qkv_out_scales[i_layer].set_value(tmp)
-                    elif "out_linear_" in k:
-                        for i_layer, weight_scale in enumerate(v):
-                            tmp = paddle.to_tensor(
-                                weight_scale / (127.0 * 127.0 * act_scale_loader.scale["out_linear_in_scale"][i_layer])
->>>>>>> 98062936
-                            )
-                        self.transformer_block.qkv_out_scales[i_layer].set_value(tmp)
                     pass
                 elif "out_linear_" in k:
                     for i_layer, weight_scale in enumerate(v):
-                        tmp = paddle.to_tensor(
-                            weight_scale / (127.0 * 127.0 * act_scale_loader.scale["out_linear_in_scale"][i_layer])
-                        )
-                        self.transformer_block.linear_out_scales[i_layer].set_value(tmp)
+                        if not np.all(weight_scale == -1):
+                            tmp = paddle.to_tensor(
+                                weight_scale / (127.0 * 127.0 * act_scale_loader.scale["out_linear_in_scale"][i_layer])
+                            )
+                            self.transformer_block.linear_out_scales[i_layer].set_value(tmp)
                 elif "ffn1_weight_scale" in k:
                     for i_layer, weight_scale in enumerate(v):
-                        tmp = paddle.to_tensor(
-                            weight_scale / (127.0 * 127.0 * act_scale_loader.scale["ffn1_in_scale"][i_layer])
-                        )
-                        if self.config.tensor_parallel_degree > 1 and self.config.single_card_ptq:
-                            tmp = paddle.split(tmp, self.config.tensor_parallel_degree * 2)
-                            tmp = paddle.concat(
-                                [
-                                    tmp[self.config.tensor_parallel_rank],
-                                    tmp[self.config.tensor_parallel_rank + self.config.tensor_parallel_degree],
-                                ],
-                                axis=0,
+                        if not np.all(weight_scale == -1):
+                            tmp = paddle.to_tensor(
+                                weight_scale / (127.0 * 127.0 * act_scale_loader.scale["ffn1_in_scale"][i_layer])
                             )
-                        self.transformer_block.ffn1_out_scales[i_layer].set_value(tmp)
+                            if self.config.tensor_parallel_degree > 1 and self.config.single_card_ptq:
+                                tmp = paddle.split(tmp, self.config.tensor_parallel_degree * 2)
+                                tmp = paddle.concat(
+                                    [
+                                        tmp[self.config.tensor_parallel_rank],
+                                        tmp[self.config.tensor_parallel_rank + self.config.tensor_parallel_degree],
+                                    ],
+                                    axis=0,
+                                )
+                            self.transformer_block.ffn1_out_scales[i_layer].set_value(tmp)
                 elif "ffn2" in k:
                     for i_layer, weight_scale in enumerate(v):
-                        self.transformer_block.ffn2_out_scales[i_layer].set_value(
-                            paddle.to_tensor(
-                                weight_scale / (127.0 * 127.0 * act_scale_loader.scale["ffn2_in_scale"][i_layer])
+                        if not np.all(weight_scale == -1):
+                            self.transformer_block.ffn2_out_scales[i_layer].set_value(
+                                paddle.to_tensor(
+                                    weight_scale / (127.0 * 127.0 * act_scale_loader.scale["ffn2_in_scale"][i_layer])
+                                )
                             )
-                        )
 
     def set_state_dict_fp8(self, state_dict: dict[str, np.ndarray | paddle.Tensor], use_structured_name=True):
         """transpose qkv shape & cast dtype for layernorm
