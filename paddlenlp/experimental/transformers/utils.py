# Copyright (c) 2024 PaddlePaddle Authors. All Rights Reserved.
#
# Licensed under the Apache License, Version 2.0 (the "License");
# you may not use this file except in compliance with the License.
# You may obtain a copy of the License at
#
#     http://www.apache.org/licenses/LICENSE-2.0
#
# Unless required by applicable law or agreed to in writing, software
# distributed under the License is distributed on an "AS IS" BASIS,
# WITHOUT WARRANTIES OR CONDITIONS OF ANY KIND, either express or implied.
# See the License for the specific language governing permissions and
# limitations under the License.
from __future__ import annotations

import os

import numpy as np
import paddle

from paddlenlp.transformers.model_utils import (
    dtype_guard,
    load_tp_checkpoint,
    no_init_weights,
)
from paddlenlp.transformers.utils import (
    ContextManagers,
    is_paddle_support_lazy_init,
    is_safetensors_available,
)


def infererence_model_from_pretrained(cls, pretrained_model_name_or_path, args, kwargs, return_numpy=True):
    r"""
    Instantiate a pretrained model configuration from a pre-trained model name or path.
    """
    config = kwargs.pop("config", None)
    cache_dir = kwargs.pop("cache_dir", None)
    dtype = kwargs.pop("dtype", None)
    if dtype is None:
        dtype = config.dtype
    subfolder = kwargs.pop("subfolder", None)
    if subfolder is None:
        subfolder = ""
    variant = kwargs.pop("variant", None)
    use_safetensors = kwargs.pop("use_safetensors", None if is_safetensors_available() else False)
    low_cpu_mem_usage = kwargs.pop("low_cpu_mem_usage", False)

    init_contexts = []
    if low_cpu_mem_usage or config.quantization_config.is_weight_quantize():
        # Instantiate model.
        init_contexts.append(no_init_weights(_enable=True))
        if is_paddle_support_lazy_init():
            init_contexts.append(paddle.LazyGuard())
    if dtype:
        init_contexts.append(dtype_guard(dtype))

    # init the model
    with ContextManagers(init_contexts):
        model = cls(config)

    resolved_archive_file, _, _, _ = cls._resolve_model_file_path(
        pretrained_model_name_or_path,
        cache_dir=cache_dir,
        subfolder=subfolder,
        from_hf_hub=False,
        from_aistudio=False,
        config=config,
        convert_from_torch=False,
        use_safetensors=use_safetensors,
        variant=variant,
    )

    model_path = os.path.dirname(resolved_archive_file)
    state_dict = load_tp_checkpoint(model_path, cls, config, return_numpy=return_numpy)
    model.set_state_dict(state_dict)

    return model


class EmptyActScale:
    """
    For fake parameter
    """

    def __init__(
        self,
        key_map_dict=None,
        num_of_layers=None,
    ):
        self.key_map = key_map_dict
        self.scale = {}
        for scale_type, key_template in self.key_map.items():
            self.scale[scale_type] = np.full([num_of_layers], fill_value=0.1, dtype="float32")


class EmptyWeightScale:
    """
    For fake parameter
    """

    def __init__(
        self,
        key_map_dict,
        num_of_layers,
        num_head,
        dim_head,
        ffn_hidden_size,
        num_key_value_heads=-1,
        mp_size=1,
        concat_qkv=False,
        concat_ffn1=False,
    ):
        self.key_map = key_map_dict
        self.scale = {}

        num_key_value_heads = num_key_value_heads
        qkv_out_size = (
            3 * num_head * dim_head if num_key_value_heads <= 0 else (num_head + 2 * num_key_value_heads) * dim_head
        )

        for scale_type, key_template in self.key_map.items():
            if "qkv" in scale_type:
                n = qkv_out_size // mp_size
            elif "ffn1" in scale_type:
                n = ffn_hidden_size * 2 // mp_size
            else:
                n = num_head * dim_head
            self.scale[scale_type] = np.full([num_of_layers, n], fill_value=0.1, dtype="float32")

        # concat qkv and ffn1
        if concat_qkv:
<<<<<<< HEAD
            self.scale["qkv_weight_scale"] = np.full([num_of_layers, qkv_out_size // mp_size], fill_value=0.1, dtype="float32")

        if concat_ffn1:
            self.scale["ffn1_weight_scale"]= np.full([num_of_layers, ffn_hidden_size * 2 // mp_size], fill_value=0.1, dtype="float32")
=======
            self.scale["qkv_weight_scale"] = np.full(
                [num_of_layers, qkv_out_size // mp_size], fill_value=0.1, dtype="float32"
            )

        if concat_ffn1:
            self.scale["ffn1_weight_scale"] = np.full(
                [num_of_layers, ffn_hidden_size * 2 // mp_size], fill_value=0.1, dtype="float32"
            )
>>>>>>> 156182e7


class EmptyCacheScale:
    """
    For fake parameter
    """

    def __init__(
        self,
        key_map_dict=None,
        num_of_layers=None,
        num_heads=None,
        dim_heads=None,
        is_channel_wise=False,
        mp_size=1,
        num_key_value_heads=-1,
    ):
        self.key_map = key_map_dict
        self.scale = {}

        num_heads = num_heads // mp_size
        num_key_value_heads = num_key_value_heads // mp_size
        kv_num_head = num_heads if num_key_value_heads <= 0 else num_key_value_heads
        for scale_type, key_template in self.key_map.items():
            if "cache_k" in scale_type:
                scale_type_out = "cache_k_out_scale"
            else:
                scale_type_out = "cache_v_out_scale"

            col_dim = kv_num_head * dim_heads if is_channel_wise else kv_num_head
            self.scale[scale_type] = np.full([num_of_layers, col_dim], fill_value=1.0)
            self.scale[scale_type_out] = np.full([num_of_layers, col_dim], fill_value=1.0)<|MERGE_RESOLUTION|>--- conflicted
+++ resolved
@@ -130,12 +130,6 @@
 
         # concat qkv and ffn1
         if concat_qkv:
-<<<<<<< HEAD
-            self.scale["qkv_weight_scale"] = np.full([num_of_layers, qkv_out_size // mp_size], fill_value=0.1, dtype="float32")
-
-        if concat_ffn1:
-            self.scale["ffn1_weight_scale"]= np.full([num_of_layers, ffn_hidden_size * 2 // mp_size], fill_value=0.1, dtype="float32")
-=======
             self.scale["qkv_weight_scale"] = np.full(
                 [num_of_layers, qkv_out_size // mp_size], fill_value=0.1, dtype="float32"
             )
@@ -144,7 +138,6 @@
             self.scale["ffn1_weight_scale"] = np.full(
                 [num_of_layers, ffn_hidden_size * 2 // mp_size], fill_value=0.1, dtype="float32"
             )
->>>>>>> 156182e7
 
 
 class EmptyCacheScale:
