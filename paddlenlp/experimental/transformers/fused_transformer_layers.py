--- conflicted
+++ resolved
@@ -572,19 +572,15 @@
                         rotary_emb_dims=rotary_emb_dims,
                         use_neox=self.use_neox_rotary_style,
                     )
-<<<<<<< HEAD
-=======
 
                 if pre_caches is not None:
                     k_out = paddle.concat([pre_caches[i][0], k_out], axis=2)
                     v_out = paddle.concat([pre_caches[i][1], v_out], axis=2)
 
->>>>>>> 9a80fec8
                 # write cache kv (inplace)
                 write_cache_kv(k_out, v_out, caches[i], seq_lens + pre_caches_length)
 
                 # cutlass fmha
-                # qktv_out is [batch, numhead, seq_len, headsize]
                 qktv_out = variable_length_memory_efficient_attention(
                     q_out,
                     k_out,
@@ -627,17 +623,9 @@
             if self.normalize_before is True:
                 norm_out = self.norm_func(
                     out_linear_out,
-<<<<<<< HEAD
-                    self.ffn_ln_scales[i],
-                    self.ffn_ln_biases[i],
-                    self._epsilon,
-                    bias = self.linear_biases[i],
-                    residual=bias_residual_input,
-=======
                     norm_weight=self.ffn_ln_scales[i],
                     norm_bias=self.ffn_ln_biases[i],
                     epsilon=self._epsilon,
->>>>>>> 9a80fec8
                     begin_norm_axis=1,
                     bias=self.linear_biases[i],
                     residual=bias_residual_input,
