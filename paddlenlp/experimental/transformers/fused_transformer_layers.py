# Copyright (c) 2023 PaddlePaddle Authors. All Rights Reserved.
#
# Licensed under the Apache License, Version 2.0 (the "License");
# you may not use this file except in compliance with the License.
# You may obtain a copy of the License at
#
#     http://www.apache.org/licenses/LICENSE-2.0
#
# Unless required by applicable law or agreed to in writing, software
# distributed under the License is distributed on an "AS IS" BASIS,
# WITHOUT WARRANTIES OR CONDITIONS OF ANY KIND, either express or implied.
# See the License for the specific language governing permissions and
# limitations under the License.
from __future__ import annotations

import paddle
import paddle.distributed as dist
from paddle.framework import LayerHelper, in_dynamic_mode
from paddle.incubate.nn.functional import (
    fused_layer_norm,
    fused_rms_norm,
    masked_multihead_attention,
    variable_length_memory_efficient_attention,
)
from paddle.nn import Layer
from paddle.nn.initializer import Constant
from paddle.nn.quant import weight_only_linear, weight_quantize

from paddlenlp.utils.import_utils import is_paddlenlp_ops_available
from paddlenlp.utils.log import logger

if is_paddlenlp_ops_available():
    from paddlenlp_ops import (
        dequant_int8,
        encode_rotary_qk,
        qkv_transpose_split,
        quant_int8,
        rebuild_padding,
        transpose_remove_padding,
        write_cache_kv,
        get_max_len,
        rebuild_padding_v2,
    )
else:
    logger.warning(
        "The paddlenlp_ops package is not installed. you can read the docs and install it by hand, "
        "you can refer to: https://github.com/PaddlePaddle/PaddleNLP/blob/develop/csrc/README.md"
    )


__all__ = [
    "FusedMultiTransformerConfig",
    "FusedMultiTransformerBase",
    "FusedMultiTransformerPostLayernorm",
    "FusedMultiTransformerWeightOnly",
    "FusedMultiTransformerWeightOnlyPostLayernorm",
    "FusedBlockMultiTransformer",
    "FusedBlockMultiTransformerWeightOnly",
    "FusedBlockMultiTransformerA8W8",
]


# for distributed tensor model parallel
def _set_var_distributed(var):
    if var is None:
        return

    var.is_distributed = True

    if not in_dynamic_mode():
        # NOTE: use current_block and find_var_recursive to support while_loop
        startup_block = paddle.static.default_startup_program().current_block()
        main_block = paddle.static.default_main_program().current_block()
        startup_block._find_var_recursive(var.name).is_distributed = True
        main_block._find_var_recursive(var.name).is_distributed = True


def fused_act_bias_wrapper(
    x,
    bias=None,
    dequant_scales=None,
    shift=None,
    smooth=None,
    act_method="gelu",
    compute_dtype="default",
    quant_scale=-1,
    quant_round_type=0,
    quant_max_bound=0,
    quant_min_bound=0,
):
    if in_dynamic_mode():
        return paddle._C_ops.fused_bias_act(
            x,
            bias,
            dequant_scales,
            shift,
            smooth,
            act_method,
            compute_dtype,
            quant_scale,
            quant_round_type,
            quant_max_bound,
            quant_min_bound,
        )
    helper = LayerHelper("fused_bias_act")
    if x.dtype == "int32":
        if compute_dtype == "bf16":
            dtype = "uint16"
        elif compute_dtype == "fp16":
            dtype = "float16"
        elif compute_dtype == "fp32":
            dtype = "float32"
        out = helper.create_variable_for_type_inference(dtype=dtype)
    else:
        out = helper.create_variable_for_type_inference(dtype=x.dtype)

    inputs = {}
    inputs["x"] = x
    if bias is not None:
        inputs["bias"] = bias
    if dequant_scales is not None:
        inputs["dequant_scales"] = dequant_scales

    if shift is not None:
        inputs["shift"] = shift

    if smooth is not None:
        inputs["smooth"] = smooth

    attrs = {
        "act_method": act_method,
        "compute_dtype": compute_dtype,
        "quant_scale": quant_scale,
        "quant_round_type": quant_round_type,
        "quant_max_bound": quant_max_bound,
        "quant_min_bound": quant_min_bound,
    }

    helper.append_op(
        type="fused_bias_act",
        inputs=inputs,
        outputs={"out": out},
        attrs=attrs,
    )
    return out


class FusedMultiTransformerConfig:
    def __init__(
        self,
        embed_dim,
        num_heads,
        dim_feedforward,
        weight_only_quant_bits=-1,  # -1 means use Half precision.
        dropout_rate=0.0,
        activation="gelu",
        norm_type="layernorm",
        use_neox_rotary_style=False,
        normalize_before=True,
        ln_scale_attrs=None,
        ln_bias_attrs=None,
        qkv_weight_attrs=None,
        qkv_weight_scale_attrs=None,
        qkv_bias_attrs=None,
        linear_weight_attrs=None,
        linear_weight_scale_attrs=None,
        linear_bias_attrs=None,
        ffn_ln_scale_attrs=None,
        ffn_ln_bias_attrs=None,
        ffn1_weight_attrs=None,
        ffn1_weight_scale_attrs=None,
        ffn1_bias_attrs=None,
        ffn2_weight_attrs=None,
        ffn2_weight_scale_attrs=None,
        ffn2_bias_attrs=None,
        qkv_out_scale_attrs=None,
        linear_out_scale_attrs=None,
        ffn1_out_scale_attrs=None,
        ffn2_out_scale_attrs=None,
        linear_shift_attrs=None,
        linear_smooth_attrs=None,
        ffn2_shift_attrs=None,
        ffn2_smooth_attrs=None,
        quant_round_type=0,
        quant_max_bound=127.0,
        quant_min_bound=-127.0,
        epsilon=1e-5,
        residual_alpha=1.0,
        num_layers=-1,
        nranks=1,
        trans_qkvw=True,
        ring_id=-1,
        kv_num_heads=-1,
    ):
        self.embed_dim = embed_dim
        self.num_heads = num_heads
        if kv_num_heads > 0:
            self.kv_num_heads = kv_num_heads
            assert nranks == 1, "nranks should be 1 for kv_num_heads > 0"
        else:
            self.kv_num_heads = num_heads
        self.dim_feedforward = dim_feedforward
        self.weight_only_quant_bits = weight_only_quant_bits
        self.dropout_rate = dropout_rate
        self.activation = activation
        self.norm_type = norm_type

        self.use_neox_rotary_style = use_neox_rotary_style
        self.normalize_before = normalize_before
        self.ln_scale_attrs = ln_scale_attrs
        self.ln_bias_attrs = ln_bias_attrs
        self.qkv_weight_attrs = qkv_weight_attrs
        self.qkv_weight_scale_attrs = qkv_weight_scale_attrs
        self.qkv_bias_attrs = qkv_bias_attrs
        self.linear_weight_attrs = linear_weight_attrs
        self.linear_weight_scale_attrs = linear_weight_scale_attrs
        self.linear_bias_attrs = linear_bias_attrs
        self.ffn_ln_scale_attrs = ffn_ln_scale_attrs
        self.ffn_ln_bias_attrs = ffn_ln_bias_attrs
        self.ffn1_weight_attrs = ffn1_weight_attrs
        self.ffn1_weight_scale_attrs = ffn1_weight_scale_attrs
        self.ffn1_bias_attrs = ffn1_bias_attrs
        self.ffn2_weight_attrs = ffn2_weight_attrs
        self.ffn2_weight_scale_attrs = ffn2_weight_scale_attrs
        self.ffn2_bias_attrs = ffn2_bias_attrs

        self.qkv_out_scale_attrs = qkv_out_scale_attrs
        self.linear_out_scale_attrs = linear_out_scale_attrs
        self.ffn1_out_scale_attrs = ffn1_out_scale_attrs
        self.ffn2_out_scale_attrs = ffn2_out_scale_attrs
        self.linear_shift_attrs = linear_shift_attrs
        self.linear_smooth_attrs = linear_smooth_attrs
        self.ffn2_shift_attrs = ffn2_shift_attrs
        self.ffn2_smooth_attrs = ffn2_smooth_attrs
        self.quant_round_type = quant_round_type
        self.quant_max_bound = quant_max_bound
        self.quant_min_bound = quant_min_bound

        self.epsilon = epsilon
        self.residual_alpha = residual_alpha
        self.num_layers = num_layers
        self.nranks = nranks
        self.trans_qkvw = trans_qkvw
        self.ring_id = ring_id




class FusedMultiTransformerBase(Layer):
    def __init__(self, config: FusedMultiTransformerConfig):
        super().__init__()

        assert config.embed_dim > 0, "Expected embed_dim to be greater than 0, " "but received {}".format(
            config.embed_dim
        )
        assert config.num_heads > 0, "Expected nhead to be greater than 0, " "but received {}".format(config.num_heads)
        assert config.dim_feedforward > 0, "Expected dim_feedforward to be greater than 0, but received {}".format(
            config.dim_feedforward
        )

        # self.normalize_before = normalize_before
        self._dtype = self._helper.get_default_dtype()
        self._epsilon = config.epsilon
        self._residual_alpha = config.residual_alpha
        self._trans_qkvw = config.trans_qkvw
        self._ring_id = config.ring_id
        self.nranks = config.nranks
        self.norm_type = config.norm_type
        if self.norm_type == "layernorm":
            self.norm_func = fused_layer_norm
        elif self.norm_type == "rmsnorm":
            self.norm_func = fused_rms_norm
        else:
            raise NotImplementedError("Only support norm type of [layernorm, rmsnorm]")
        self.use_neox_rotary_style = config.use_neox_rotary_style
        self._norm_weight_dtype = "float32" if self.norm_type == "layernorm" else self._dtype

        self.activation = config.activation

        self.embed_dim = config.embed_dim
        self.head_dim = config.embed_dim // config.num_heads
        assert self.head_dim * config.num_heads == config.embed_dim, "embed_dim must be divisible by num_heads"

        # tensor model parallel
        if config.nranks > 1:
            assert config.ring_id != -1
        assert config.num_heads % config.nranks == 0
        assert config.dim_feedforward % config.nranks == 0
        self.num_heads = config.num_heads // config.nranks
        self.kv_num_heads = config.kv_num_heads // config.nranks
        dim_feedforward = config.dim_feedforward // config.nranks
        self.dim_feedforward = dim_feedforward

        self.num_layers = config.num_layers
        assert self.num_layers > 0
        if isinstance(config.qkv_weight_attrs, (list, tuple)):
            assert self.num_layers == len(config.qkv_weight_attrs)

        self.weight_dtype = self._dtype
        self.create_params_type = self.get_weight_create_dype()

        self.ln_scales, self.ln_biases = [], []
        self.qkv_weights, self.qkv_biases = [], []
        self.linear_weights, self.linear_biases = [], []
        self.ffn_ln_scales, self.ffn_ln_biases = [], []
        self.ffn1_weights, self.ffn1_biases = [], []
        self.ffn2_weights, self.ffn2_biases = [], []

        for i in range(self.num_layers):
            ln_scale_attr = self.get_attr(config.ln_scale_attrs, i)
            ln_bias_attr = self.get_attr(config.ln_bias_attrs, i)
            qkv_weight_attr = self.get_attr(config.qkv_weight_attrs, i)

            qkv_bias_attr = self.get_attr(config.qkv_bias_attrs, i)
            linear_weight_attr = self.get_attr(config.linear_weight_attrs, i)
            linear_bias_attr = self.get_attr(config.linear_bias_attrs, i)

            ffn_ln_scale_attr = self.get_attr(config.ffn_ln_scale_attrs, i)
            ffn_ln_bias_attr = self.get_attr(config.ffn_ln_bias_attrs, i)
            ffn1_weight_attr = self.get_attr(config.ffn1_weight_attrs, i)
            ffn1_bias_attr = self.get_attr(config.ffn1_bias_attrs, i)
            ffn2_weight_attr = self.get_attr(config.ffn2_weight_attrs, i)
            ffn2_bias_attr = self.get_attr(config.ffn2_bias_attrs, i)

            ln_scale = self.create_parameter(
                attr=ln_scale_attr,
                shape=[config.embed_dim],
                default_initializer=Constant(value=1.0),
                dtype=self._norm_weight_dtype,
            )
            ln_bias = None
            if ln_bias_attr:
                ln_bias = self.create_parameter(
                    attr=ln_bias_attr,
                    shape=[config.embed_dim],
                    is_bias=True,
                    dtype=self._norm_weight_dtype,
                )

            self.init_weight_shape(config)

            qkv_weight = self.create_parameter(
                shape=self.qkv_weight_shape,
                attr=qkv_weight_attr,
                dtype=self.create_params_type,
                is_bias=False,
            )

            qkv_bias = None
            if qkv_bias_attr:
                qkv_bias = self.create_parameter(
                    shape=[(self.num_heads + 2 * self.kv_num_heads) * self.head_dim],
                    attr=qkv_bias_attr,
                    dtype=self._dtype,
                    is_bias=True,
                )

            linear_weight = self.create_parameter(
                shape=self.linear_weight_shape,
                attr=linear_weight_attr,
                dtype=self.create_params_type,
                is_bias=False,
            )

            linear_bias = None
            if linear_bias_attr:
                linear_bias = self.create_parameter(
                    shape=[config.embed_dim],
                    attr=linear_bias_attr,
                    dtype=self._dtype,
                    is_bias=True,
                )

            ffn_ln_scale = self.create_parameter(
                shape=[config.embed_dim],
                attr=ffn_ln_scale_attr,
                is_bias=False,
                default_initializer=Constant(1.0),
                dtype=self._norm_weight_dtype,
            )

            ffn_ln_bias = None
            if ffn_ln_bias_attr:
                ffn_ln_bias = self.create_parameter(
                    shape=[config.embed_dim],
                    attr=ffn_ln_bias_attr,
                    is_bias=True,
                    dtype=self._norm_weight_dtype,
                )

            ffn1_weight = self.create_parameter(
                shape=self.ffn1_weight_shape,
                attr=ffn1_weight_attr,
                dtype=self.create_params_type,
                is_bias=False,
            )

            ffn1_bias = None
            if ffn1_bias_attr:
                ffn1_bias = self.create_parameter(
                    shape=[dim_feedforward * 2] if config.activation.endswith("glu") else [dim_feedforward],
                    attr=ffn1_bias_attr,
                    dtype=self._dtype,
                    is_bias=True,
                )

            ffn2_weight = self.create_parameter(
                shape=self.ffn2_weight_shape,
                attr=ffn2_weight_attr,
                dtype=self.create_params_type,
                is_bias=False,
            )

            ffn2_bias = None
            if ffn2_bias_attr:
                ffn2_bias = self.create_parameter(
                    shape=[config.embed_dim],
                    attr=ffn2_bias_attr,
                    dtype=self._dtype,
                    is_bias=True,
                )

            # tensor model parallel
            if config.nranks > 1:
                # column parallel
                _set_var_distributed(qkv_weight)
                _set_var_distributed(qkv_bias)
                _set_var_distributed(ffn1_weight)
                _set_var_distributed(ffn1_bias)
                # row parallel
                _set_var_distributed(linear_weight)
                _set_var_distributed(ffn2_weight)

            self.ln_scales.append(ln_scale)
            self.ln_biases.append(ln_bias)
            self.qkv_weights.append(qkv_weight)
            self.qkv_biases.append(qkv_bias)
            self.linear_weights.append(linear_weight)
            self.linear_biases.append(linear_bias)

            self.ffn_ln_scales.append(ffn_ln_scale)
            self.ffn_ln_biases.append(ffn_ln_bias)
            self.ffn1_weights.append(ffn1_weight)
            self.ffn1_biases.append(ffn1_bias)
            self.ffn2_weights.append(ffn2_weight)
            self.ffn2_biases.append(ffn2_bias)

            self._add_parameter(ln_scale)
            self._add_parameter(ln_bias)
            self._add_parameter(qkv_weight)
            self._add_parameter(qkv_bias)
            self._add_parameter(linear_weight)
            self._add_parameter(linear_bias)

            self._add_parameter(ffn_ln_scale)
            self._add_parameter(ffn_ln_bias)
            self._add_parameter(ffn1_weight)
            self._add_parameter(ffn1_bias)
            self._add_parameter(ffn2_weight)
            self._add_parameter(ffn2_bias)

        self.dropout_rate = config.dropout_rate

        from paddle.incubate.nn.functional import fused_linear

        self.linear = fused_linear

    def get_attr(self, attrs, idx):
        if isinstance(attrs, (list, tuple)):
            assert (
                len(attrs) == self.num_layers
            ), f"length of attrs is {len(attrs)} is not equal to self.num_layers {self.num_layers}"
            return attrs[idx]
        return attrs

    def _add_parameter(self, param):
        if param is None:
            return
        assert param.name not in self._parameters
        self._parameters[param.name] = param

    def init_weight_shape(self, config):
        self.qkv_weight_shape = (
            [(self.num_heads + 2 * self.kv_num_heads) * self.head_dim, self.embed_dim]
            if config.trans_qkvw
            else [(self.num_heads + 2 * self.kv_num_heads) * self.head_dim, self.embed_dim]
        )
        self.linear_weight_shape = [self.num_heads * self.head_dim, self.embed_dim]
        self.ffn1_weight_shape = (
            [self.embed_dim, self.dim_feedforward * 2]
            if self.activation.endswith("glu")
            else [self.embed_dim, self.dim_feedforward]
        )
        self.ffn2_weight_shape = [self.dim_feedforward, self.embed_dim]

    def get_weight_create_dype(self):
        return self._dtype

    def compute_layernorm_before_qkv(self, src, i):
        if i == 0:
            ln_out = self.norm_func(src, self.ln_scales[i], self.ln_biases[i], self._epsilon, begin_norm_axis=1)
        else:
            ln_out = src

        return ln_out

    def compute_qkv_linear(self, ln_out, i):
        if float(paddle.version.cuda()) < 11.6:
            qkv_out = paddle.matmul(ln_out, self.qkv_weights[i], False, True)
            if self.qkv_biases[i] is not None:
                qkv_out = paddle.add(qkv_out, self.qkv_biases[i])
            return qkv_out
        else:
            # This method requires CUDA version >= 11.6.
            return self.linear(ln_out, self.qkv_weights[i], self.qkv_biases[i], transpose_weight=True)

    def compute_qkv(self, src, residual_input, i):
        ln_out = self.compute_layernorm_before_qkv(src, i)
        qkv_out = self.compute_qkv_linear(ln_out, i)
        return qkv_out, residual_input

    def compute_fmha(
        self,
        qkv_out,
        padding_offset,
        seq_lens,
        input_ids,
        rotary_embs,
        rotary_emb_dims,
        caches,
        pre_caches,
        pre_caches_length,
        attn_mask,
        i,
    ):
        bsz = input_ids.shape[0]
        """
        qkv: bsz, seq_len, 3, numhead, headsize ->
        q_out: bsz, numhead, seq_len, headsize
        kv_out: 2, bsz, numhead, seq_len, headsize
        """
        q_out, k_out, v_out = qkv_transpose_split(
            qkv_out, padding_offset, seq_lens, input_ids, self.num_heads, self.head_dim
        )

        # rotary emb (inplace)
        if rotary_embs is not None:
            encode_rotary_qk(
                q_out,
                k_out,
                rotary_embs,
                seq_lens,
                rotary_emb_dims=rotary_emb_dims,
                use_neox=self.use_neox_rotary_style,
            )

        if pre_caches is not None:
            k_out = paddle.concat([pre_caches[i][0, :bsz], k_out], axis=2)
            v_out = paddle.concat([pre_caches[i][1, :bsz], v_out], axis=2)

        # write cache kv (inplace)
        write_cache_kv(k_out, v_out, caches[i], seq_lens + pre_caches_length)

        # cutlass fmha
        qktv_out = variable_length_memory_efficient_attention(
            q_out,
            k_out,
            v_out,
            seq_lens,
            seq_lens + pre_caches_length,
            mask=attn_mask,
            scale=float(self.head_dim**-0.5),
        )

        return transpose_remove_padding(qktv_out, seq_lens, padding_offset)

    def compute_mmha(self, qkv_out, caches, attn_mask, seq_lens, rotary_embs, rotary_emb_dims, i):
        return masked_multihead_attention(
            x=qkv_out,
            cache_kv=caches[i],
            src_mask=attn_mask,
            sequence_lengths=seq_lens,
            rotary_tensor=rotary_embs,
            rotary_emb_dims=rotary_emb_dims,
            use_neox_rotary_style=self.use_neox_rotary_style,
        )[0]

    def compute_out_linear(self, fmha_out, i):
        return paddle.matmul(fmha_out, self.linear_weights[i])

    def compute_attn(
        self,
        time_step,
        qkv_out,
        padding_offset,
        seq_lens,
        input_ids,
        rotary_embs,
        rotary_emb_dims,
        caches,
        pre_caches,
        pre_caches_length,
        attn_mask,
        i,
        **kwargs,
    ):
        # fmha compute
        if time_step is None:  # context
            fmha_out = self.compute_fmha(
                qkv_out,
                padding_offset,
                seq_lens,
                input_ids,
                rotary_embs,
                rotary_emb_dims,
                caches,
                pre_caches,
                pre_caches_length,
                attn_mask,
                i,
            )

        else:
            fmha_out = self.compute_mmha(qkv_out, caches, attn_mask, seq_lens, rotary_embs, rotary_emb_dims, i)

        out_linear_out = self.compute_out_linear(fmha_out, i)

        return out_linear_out

    def compute_ffn_layernorm(self, out_linear_out, residual_input, i):
        norm_out = self.norm_func(
            out_linear_out,
            norm_weight=self.ffn_ln_scales[i],
            norm_bias=self.ffn_ln_biases[i],
            epsilon=self._epsilon,
            begin_norm_axis=1,
            bias=self.linear_biases[i],
            residual=residual_input,
        )
        tmp_out, residual_input = norm_out[0], norm_out[1]

        return tmp_out, residual_input

    def compute_activation(self, ffn1_out, i):
        return fused_act_bias_wrapper(ffn1_out, self.ffn1_biases[i], act_method=self.activation)

    def compute_ffn1(self, tmp_out, i):
        return paddle.matmul(tmp_out, self.ffn1_weights[i])

    def compute_ffn2(self, ffn1_out, i):
        return paddle.matmul(ffn1_out, self.ffn2_weights[i])

    def compute_bias_residual_layernorm(self, ffn2_out, residual_input, i, num_layers):

        if i != num_layers - 1:
            norm_out = self.norm_func(
                ffn2_out,
                norm_weight=self.ln_scales[i + 1],
                norm_bias=self.ln_biases[i + 1],
                epsilon=self._epsilon,
                begin_norm_axis=1,
                bias=self.ffn2_biases[i],
                residual=residual_input,
            )
            tmp_out, residual_input = norm_out[0], norm_out[1]
        else:
            tmp_out = fused_layer_norm(
                ffn2_out,
                norm_weight=None,
                norm_bias=None,
                epsilon=self._epsilon,
                begin_norm_axis=1,
                bias=self.ffn2_biases[i],
                residual=residual_input,
            )[0]
        return tmp_out, residual_input

    def pre_process(self, **kwargs):
        pass 

    def post_process(self, **kwargs):
        time_step = kwargs.get("time_step", None)
        multi_block_output = kwargs.get("multi_block_output", None)
        cum_offsets = kwargs.get("cum_offsets", None)
        seq_lens = kwargs.get("seq_lens", None)
        input_ids = kwargs.get("input_ids", None)

        if time_step is None:
            out = rebuild_padding(multi_block_output, cum_offsets, seq_lens, input_ids)
        else:
            out = multi_block_output

        return out

    def forward(
        self,
        input_ids,
        src,
        cum_offsets=None,
        padding_offset=None,
        attn_mask=None,
        caches=None,
        pre_caches=None,
        pre_caches_length=0,
        rotary_embs=None,
        rotary_emb_dims=0,
        seq_lens=None,
        time_step=None,
        **kwargs,
    ):
        r"""
        Applies multi transformer layers on the input.

        Parameters:
            src (Tensor): The input of Transformer layers. It is
                a tensor with shape `[batch_size, sequence_length, d_model]`.
                The data type should be float16 or float32.
            attn_mask (Tensor, optional): A tensor used in multi-head attention
                to prevents attention to some unwanted positions, usually the
                paddings or the subsequent positions. It is a tensor with shape
                `[batch_size, 1, sequence_length, sequence_length]`. It can be
                None when nothing wanted or needed to be prevented attention to.
                Default None.
            caches (list(Tensor)|tuple(Tensor), optional): The cache structure
                tensors for the inference generation model. It is only used for
                inference and should be None for training. The shape is
                `[2, batch_size, num_head, max_seq_len, head_dim]`. Default None.
            pre_caches (list(Tensor)|tuple(Tensor), optional): The prefix caches
                for the generation model. The shape is `[2, bsz, num\_head, cache\_len, head\_dim]`. Default None.
            rotary_embs (Tensor optional): The RoPE embs for the rotary computation. The shape is `[2, bsz, 1, seq\_len, head\_dim]`. Default None.
            rotary_emb_dims (int, optional): The rotary_emb_dims of rotary computation, and it is 0 when rotary_embs is None,
                1 when rotary_embs is not None and pos_extra_ids is None, 2 when rotary_embs and pos_extra_ids are both not None. Default 0.
            seq_lens (Tensor optional): The sequence lengths of this batch. The shape is `[bsz]`. Default None.
            time_step (Tensor, optional): The time step tensor for the generation
                model. Which used in decode stage, to represent the time step,
                that is, the real seq_len of CacheKV. The shape is `[1]`, must be
                in CPUPlace. Default None.

        Returns:
            Tensor|tuple: If `caches` is None, return a tensor that has
            the same shape and data type with `src`, representing the output
            of Transformer layers. If `caches` is not None, return the
            tuple (output, caches), which output is the output of
            Transformer layers, caches is inplace with input `caches`.
        """
        self.pre_process(**kwargs)
        kwargs["cum_offsets"] = cum_offsets

        if caches is not None:
            assert len(caches) == len(self.qkv_weights) or len(caches) == 2 * len(self.qkv_weights)
        
        assert self.num_layers == len(self.qkv_weights)

        residual_input = src
        for i in range(self.num_layers):
            # print(i)
            qkv_out, residual_input = self.compute_qkv(src, residual_input, i)
            # print("qkv_out", qkv_out)
            out_linear_out = self.compute_attn(
                time_step,
                qkv_out,
                padding_offset,
                seq_lens,
                input_ids,
                rotary_embs,
                rotary_emb_dims,
                caches,
                pre_caches,
                pre_caches_length,
                attn_mask,
                i,
                **kwargs
            )
            # print("out_linear_out", out_linear_out)
            # all_reduce
            if self.nranks > 1:
                dist.all_reduce(out_linear_out)

            # ffn layernorm
            tmp_out, residual_input = self.compute_ffn_layernorm(out_linear_out, residual_input, i)
            # print("ln_out", tmp_out)

            # ffn1 matmul
            ffn1_out = self.compute_ffn1(tmp_out, i)
            # print("ffn1_out", ffn1_out)
            ffn1_out = self.compute_activation(ffn1_out, i)
            # print("act out", ffn1_out)

            # ffn2 matmul
            ffn2_out = self.compute_ffn2(ffn1_out, i)
            # print("ffn2_out", ffn2_out)
            # exit(0)
            # all_reduce
            if self.nranks > 1:
                dist.all_reduce(ffn2_out)

            # norm + residual_add_bias
            tmp_out, residual_input = self.compute_bias_residual_layernorm(ffn2_out, residual_input, i, self.num_layers)
            src = tmp_out

        kwargs["time_step"] = time_step
        kwargs["multi_block_output"] = tmp_out
        kwargs["seq_lens"] = seq_lens
        kwargs["input_ids"] = input_ids 

        out = self.post_process(**kwargs)
        return out, caches


class FusedMultiTransformerPostLayernorm(FusedMultiTransformerBase):
    def __init__(self, config: FusedMultiTransformerConfig):
        super().__init__(config)

    def compute_qkv(self, src, residual_input, i):
        qkv_out = self.compute_qkv_linear(src, i)
        return qkv_out, src

    def compute_ffn_layernorm(self, out_linear_out, residual_input, i):
        tmp_out = self.norm_func(
            out_linear_out,
            norm_weight=self.ln_scales[i],
            norm_bias=self.ln_biases[i],
            epsilon=self._epsilon,
            residual_alpha=self._residual_alpha,
            begin_norm_axis=1,
            bias=self.linear_biases[i],
            residual=residual_input,
        )[0]

        return tmp_out, tmp_out

    def compute_bias_residual_layernorm(self, ffn2_out, residual_input, i, num_layers):
        tmp_out = self.norm_func(
            ffn2_out,
            norm_weight=self.ffn_ln_scales[i],
            norm_bias=self.ffn_ln_biases[i],
            epsilon=self._epsilon,
            residual_alpha=self._residual_alpha,
            begin_norm_axis=1,
            bias=self.ffn2_biases[i],
            residual=residual_input,
        )[0]
        return tmp_out, tmp_out


class FusedMultiTransformerWeightOnly(FusedMultiTransformerBase):
    def __init__(self, config: FusedMultiTransformerConfig):
        super().__init__(config)
        self.weight_only_quant_bits = config.weight_only_quant_bits

        assert self.weight_only_quant_bits != -1
        self.weight_dtype = "int" + str(self.weight_only_quant_bits)
        # test for weight only quant scale
        _, quant_weight_dtype_test_scale_tensor = weight_quantize(
            paddle.ones(shape=[64, 64], dtype="float16"), algo="weight_only_int" + str(self.weight_only_quant_bits)
        )
        self.weight_scale_dtype = quant_weight_dtype_test_scale_tensor.dtype
        self.qkv_weights_scale = []
        self.linear_weights_scale = []
        self.ffn1_weights_scale = []
        self.ffn2_weights_scale = []

        for i in range(self.num_layers):

            qkv_weight_scale_attr = self.get_attr(config.qkv_weight_scale_attrs, i)
            linear_weight_scale_attr = self.get_attr(config.linear_weight_scale_attrs, i)
            ffn1_weight_scale_attr = self.get_attr(config.ffn1_weight_scale_attrs, i)
            ffn2_weight_scale_attr = self.get_attr(config.ffn2_weight_scale_attrs, i)

            qkv_weight_scale = self.create_parameter(
                shape=[(config.num_heads + 2 * config.kv_num_heads) * self.head_dim],
                attr=qkv_weight_scale_attr,
<<<<<<< HEAD
                dtype=self._dtype,
=======
                dtype=self.weight_scale_dtype,
>>>>>>> b0587362
                is_bias=False,
            )

            linear_weight_scale = self.create_parameter(
                shape=[config.embed_dim],
                attr=linear_weight_scale_attr,
<<<<<<< HEAD
                dtype=self._dtype,
=======
                dtype=self.weight_scale_dtype,
>>>>>>> b0587362
                is_bias=False,
            )

            ffn1_weight_scale = self.create_parameter(
                shape=[config.dim_feedforward * 2] if config.activation.endswith("glu") else [config.dim_feedforward],
                attr=ffn1_weight_scale_attr,
<<<<<<< HEAD
                dtype=self._dtype,
=======
                dtype=self.weight_scale_dtype,
>>>>>>> b0587362
                is_bias=False,
            )

            ffn2_weight_scale = self.create_parameter(
                shape=[config.embed_dim],
                attr=ffn2_weight_scale_attr,
<<<<<<< HEAD
                dtype=self._dtype,
=======
                dtype=self.weight_scale_dtype,
>>>>>>> b0587362
                is_bias=False,
            )

            self.qkv_weights_scale.append(qkv_weight_scale)
            self.linear_weights_scale.append(linear_weight_scale)
            self.ffn1_weights_scale.append(ffn1_weight_scale)
            self.ffn2_weights_scale.append(ffn2_weight_scale)

            self._add_parameter(qkv_weight_scale)
            self._add_parameter(linear_weight_scale)
            self._add_parameter(ffn1_weight_scale)
            self._add_parameter(ffn2_weight_scale)

    def get_weight_create_dype(self):
        return "int8"  # If use weightonly int4, params dtype is int8, and one of the dimension will be half.

    def init_weight_shape(self, config):
        super().init_weight_shape(config)

        self.linear_weight_shape = [self.embed_dim, self.num_heads * self.head_dim]
        self.ffn1_weight_shape = (
            [self.dim_feedforward * 2, self.embed_dim]
            if self.activation.endswith("glu")
            else [self.dim_feedforward, self.embed_dim]
        )
        self.ffn2_weight_shape = [self.embed_dim, self.dim_feedforward]

        if config.weight_only_quant_bits == 4:
            self.qkv_weight_shape[0] //= 2
            self.linear_weight_shape[0] //= 2
            self.ffn1_weight_shape[0] //= 2
            self.ffn2_weight_shape[0] //= 2

    def compute_qkv_linear(self, ln_out, i):
        return weight_only_linear(
            ln_out,
            weight=self.qkv_weights[i],
            bias=self.qkv_biases[i],
            weight_scale=self.qkv_weights_scale[i],
            weight_dtype=self.weight_dtype,
        )

    def compute_out_linear(self, fmha_out, i):
        return weight_only_linear(
            fmha_out,
            weight=self.linear_weights[i],
            weight_scale=self.linear_weights_scale[i],
            weight_dtype=self.weight_dtype,
        )

    def compute_ffn1(self, tmp_out, i):
        return weight_only_linear(
            tmp_out,
            weight=self.ffn1_weights[i],
            weight_scale=self.ffn1_weights_scale[i],
            weight_dtype=self.weight_dtype,
        )

    def compute_ffn2(self, ffn1_out, i):
        return weight_only_linear(
            ffn1_out,
            weight=self.ffn2_weights[i],
            weight_scale=self.ffn2_weights_scale[i],
            weight_dtype=self.weight_dtype,
        )


class FusedMultiTransformerWeightOnlyPostLayernorm(
    FusedMultiTransformerWeightOnly, FusedMultiTransformerPostLayernorm
):
    def __init__(self, config: FusedMultiTransformerConfig):
        super().__init__(config)


class FusedMultiTransformerA8W8(FusedMultiTransformerBase):
    def __init__(self, config: FusedMultiTransformerConfig):
        super().__init__(config)
        self.quant_round_type = config.quant_round_type
        self.quant_max_bound = config.quant_max_bound
        self.quant_min_bound = config.quant_min_bound

        if self._dtype == "bfloat16":
            self._fuse_kernel_compute_dtype = "bf16"
        elif self._dtype == "float16":
            self._fuse_kernel_compute_dtype = "fp16"
        elif self._dtype == "float32":
            self._fuse_kernel_compute_dtype = "fp32"
        else:
            raise ValueError(
                "FusedMultiTransformer just support float32, float16 and bfloat16 as default dtype, but received {}".format(
                    self._dtype
                )
            )

        self.qkv_out_scales = []
        self.linear_out_scales = []
        self.ffn1_out_scales = []
        self.ffn2_out_scales = []

        self.linear_shifts, self.linear_smooths, self.ffn2_shifts, self.ffn2_smooths = [], [], [], []

        for i in range(self.num_layers):
            qkv_out_scale_attr = self.get_attr(config.qkv_out_scale_attrs, i)
            linear_out_scale_attr = self.get_attr(config.linear_out_scale_attrs, i)
            ffn1_out_scale_attr = self.get_attr(config.ffn1_out_scale_attrs, i)
            ffn2_out_scale_attr = self.get_attr(config.ffn2_out_scale_attrs, i)

            linear_shift_attr = self.get_attr(config.linear_shift_attrs, i)
            linear_smooth_attr = self.get_attr(config.linear_smooth_attrs, i)
            ffn2_shift_attr = self.get_attr(config.ffn2_shift_attrs, i)
            ffn2_smooth_attr = self.get_attr(config.ffn2_smooth_attrs, i)

            qkv_out_scale = self.create_parameter(
                shape=[self.head_dim * 3 * self.num_heads],
                attr=qkv_out_scale_attr,
                dtype="float32",
                is_bias=False,
                default_initializer=paddle.nn.initializer.Constant(0),
            )
            linear_out_scale = self.create_parameter(
                shape=[self.embed_dim],
                attr=linear_out_scale_attr,
                dtype="float32",
                is_bias=False,
                default_initializer=paddle.nn.initializer.Constant(0),
            )
            ffn1_out_scale = self.create_parameter(
                shape=[self.dim_feedforward * 2] if self.activation.endswith("glu") else [self.dim_feedforward],
                attr=ffn1_out_scale_attr,
                dtype="float32",
                is_bias=False,
                default_initializer=paddle.nn.initializer.Constant(0),
            )
            ffn2_out_scale = self.create_parameter(
                shape=[self.embed_dim],
                attr=ffn2_out_scale_attr,
                dtype="float32",
                is_bias=False,
                default_initializer=paddle.nn.initializer.Constant(0),
            )

            linear_shift = None
            if linear_shift_attr:
                linear_shift = self.create_parameter(
                    shape=[self.num_heads * self.head_dim], attr=linear_shift_attr, dtype=self._dtype, is_bias=False
                )

            linear_smooth = None
            if linear_smooth_attr:
                linear_smooth = self.create_parameter(
                    shape=[self.num_heads * self.head_dim], attr=linear_smooth_attr, dtype=self._dtype, is_bias=False
                )

            ffn2_shift = None
            if ffn2_shift_attr:
                ffn2_shift = self.create_parameter(
                    shape=[self.dim_feedforward], attr=ffn2_shift_attr, dtype=self._dtype, is_bias=False
                )

            ffn2_smooth = None
            if ffn2_smooth_attr:
                ffn2_smooth = self.create_parameter(
                    shape=[self.dim_feedforward], attr=ffn2_smooth_attr, dtype=self._dtype, is_bias=False
                )

            self.qkv_out_scales.append(qkv_out_scale)
            self.linear_out_scales.append(linear_out_scale)
            self.ffn1_out_scales.append(ffn1_out_scale)
            self.ffn2_out_scales.append(ffn2_out_scale)

            if linear_shift is not None:
                self.linear_shifts.append(linear_shift)
                self.linear_smooths.append(linear_smooth)
                self.ffn2_shifts.append(ffn2_shift)
                self.ffn2_smooths.append(ffn2_smooth)

            self._add_parameter(qkv_out_scale)
            self._add_parameter(linear_out_scale)
            self._add_parameter(ffn1_out_scale)
            self._add_parameter(ffn2_out_scale)

            self._add_parameter(linear_shift)
            self._add_parameter(linear_smooth)
            self._add_parameter(ffn2_shift)
            self._add_parameter(ffn2_smooth)

    def get_weight_create_dype(self):
        return "int8"

    def init_weight_shape(self, config):
        super().init_weight_shape(config)

        self.linear_weight_shape = [self.embed_dim, self.num_heads * self.head_dim]
        self.ffn1_weight_shape = (
            [self.dim_feedforward * 2, self.embed_dim]
            if self.activation.endswith("glu")
            else [self.dim_feedforward, self.embed_dim]
        )
        self.ffn2_weight_shape = [self.embed_dim, self.dim_feedforward]

    def compute_layernorm_before_qkv(self, src, i):
        # print("compute_layernorm_before_qkv")
        if i == 0:
            ln_out = self.norm_func(
                src,
                self.ln_scales[i],
                self.ln_biases[i],
                self._epsilon,
                begin_norm_axis=1,
                quant_scale=self.act_scales["qkv_in_scale"][i],  # quant_in_scale
                quant_round_type=self.quant_round_type,
                quant_max_bound=self.quant_max_bound,
                quant_min_bound=self.quant_min_bound,
            )
        else:
            ln_out = src

        return ln_out

    def compute_qkv_linear(self, ln_out, i):
        # print("compute_qkv_linear")
        qkv_out = paddle.matmul(ln_out, self.qkv_weights[i], False, True)
        return qkv_out

    def compute_fmha(
        self,
        qkv_out,
        padding_offset,
        seq_lens,
        input_ids,
        rotary_embs,
        rotary_emb_dims,
        caches,
        pre_caches,
        pre_caches_length,
        attn_mask,
        i,
    ):
        # print("compute_fmha")
        qkv_out = dequant_int8(qkv_out, self.qkv_out_scales[i], self._dtype)
        print("dequant_int8", qkv_out)
        # print("compute_fmha dequant")
        if self.qkv_biases[i] is not None:
            qkv_out = paddle.add(qkv_out, self.qkv_biases[i])

        bsz = input_ids.shape[0]
        """
        qkv: bsz, seq_len, 3, numhead, headsize ->
        q_out: bsz, numhead, seq_len, headsize
        kv_out: 2, bsz, numhead, seq_len, headsize
        """
        q_out, k_out, v_out = qkv_transpose_split(
            qkv_out, padding_offset, seq_lens, input_ids, self.num_heads, self.head_dim
        )
        print("qkv_transpose_split", q_out)
        # print("compute_fmha qkv_transpose_split")
        # rotary emb (inplace)
        if rotary_embs is not None:
            encode_rotary_qk(
                q_out,
                k_out,
                rotary_embs,
                seq_lens,
                rotary_emb_dims=rotary_emb_dims,
                use_neox=self.use_neox_rotary_style,
            )
        print("compute_fmha rotary_embs", q_out, k_out)
        if pre_caches is not None:
            k_out = paddle.concat([pre_caches[i][0, :bsz], k_out], axis=2)
            v_out = paddle.concat([pre_caches[i][1, :bsz], v_out], axis=2)

        # write cache kv (inplace)
        write_cache_kv(k_out, v_out, caches[i], seq_lens + pre_caches_length)
        # print("compute_fmha write_cache_kv")
        # import pdb;pdb.set_trace()
        # cutlass fmha
        qktv_out = variable_length_memory_efficient_attention(
            q_out,
            k_out,
            v_out,
            seq_lens,
            seq_lens + pre_caches_length,
            mask=attn_mask,
            scale=float(self.head_dim**-0.5),
        )
        # print("compute_fmha fmha")
        fmha_out = transpose_remove_padding(qktv_out, seq_lens, padding_offset)
        print("before quant", fmha_out)
        # print("compute_fmha transpose_remove_padding")
        fmha_out = quant_int8(
            fmha_out,
            self.linear_shifts[i] if len(self.linear_shifts) > 0 else None,
            self.linear_smooths[i] if len(self.linear_smooths) > 0 else None,
            self.act_scales["out_linear_in_scale"][i],
            self.quant_round_type,
            self.quant_max_bound,
            self.quant_min_bound,
        )
        # print("compute_fmha quant_int8")
        return fmha_out

    def compute_mmha(self, qkv_out, caches, attn_mask, seq_lens, rotary_embs, rotary_emb_dims, i):
        # import pdb;pdb.set_trace()
        return masked_multihead_attention(
            x=qkv_out,
            bias=self.qkv_biases[i],
            cache_kv=caches[i],
            src_mask=attn_mask,
            sequence_lengths=seq_lens,
            rotary_tensor=rotary_embs,
            rotary_emb_dims=rotary_emb_dims,
            use_neox_rotary_style=self.use_neox_rotary_style,
            qkv_out_scale=self.qkv_out_scales[i],
            out_shift=self.linear_shifts[i] if len(self.linear_shifts) > 0 else None,
            out_smooth=self.linear_smooths[i] if len(self.linear_smooths) > 0 else None,
            out_scale=self.act_scales["out_linear_in_scale"][i],
            quant_round_type=self.quant_round_type,
            quant_max_bound=self.quant_max_bound,
            quant_min_bound=self.quant_min_bound,
            compute_dtype=self._fuse_kernel_compute_dtype,
        )[0]

    def compute_out_linear(self, fmha_out, i):
        # print("compute_out_linear")
        out_linear_out = paddle.matmul(fmha_out, self.linear_weights[i], False, True)
        return dequant_int8(out_linear_out, self.linear_out_scales[i], self._dtype)

    def compute_ffn_layernorm(self, out_linear_out, residual_input, i):
        # print("compute_ffn_layernorm")
        norm_out = self.norm_func(
            out_linear_out,
            self.ffn_ln_scales[i],
            self.ffn_ln_biases[i],
            self._epsilon,
            bias=self.linear_biases[i],
            residual=residual_input,
            begin_norm_axis=1,
            quant_scale=self.act_scales["ffn1_in_scale"][i],  # quant_in_scale
            quant_round_type=self.quant_round_type,
            quant_max_bound=self.quant_max_bound,
            quant_min_bound=self.quant_min_bound,
        )
        tmp_out, residual_input = norm_out[0], norm_out[1]

        return tmp_out, residual_input

    def compute_activation(self, ffn1_out, i):
        # print("compute_activation")
        return fused_act_bias_wrapper(
            ffn1_out,
            self.ffn1_biases[i],
            act_method=self.activation,
            compute_dtype=self._fuse_kernel_compute_dtype,
            dequant_scales=self.ffn1_out_scales[i],
            shift=self.ffn2_shifts[i] if len(self.ffn2_shifts) > 0 else None,
            smooth=self.ffn2_smooths[i] if len(self.ffn2_smooths) > 0 else None,
            quant_scale=self.act_scales["ffn2_in_scale"][i],
            quant_round_type=self.quant_round_type,
            quant_max_bound=self.quant_max_bound,
            quant_min_bound=self.quant_min_bound,
        )

    def compute_ffn1(self, tmp_out, i):
        # print("compute_ffn1")
        return paddle.matmul(tmp_out, self.ffn1_weights[i], False, True)

    def compute_ffn2(self, ffn1_out, i):
        # print("compute_ffn2")
        ffn2_out = paddle.matmul(ffn1_out, self.ffn2_weights[i], False, True)
        ffn2_out = dequant_int8(ffn2_out, self.ffn2_out_scales[i], self._dtype)
        return ffn2_out

    def compute_bias_residual_layernorm(self, ffn2_out, residual_input, i, num_layers):
        if i != num_layers - 1:
            norm_out = self.norm_func(
                ffn2_out,
                self.ln_scales[i + 1],
                self.ln_biases[i + 1],
                self._epsilon,
                residual=residual_input,
                begin_norm_axis=1,
                quant_scale=self.act_scales["qkv_in_scale"][i + 1],
                quant_round_type=self.quant_round_type,
                quant_max_bound=self.quant_max_bound,
                quant_min_bound=self.quant_min_bound,
            )
            tmp_out, residual_input = norm_out[0], norm_out[1]
        else:
            tmp_out = fused_layer_norm(
                ffn2_out,
                norm_weight=None,
                norm_bias=None,
                epsilon=self._epsilon,
                begin_norm_axis=1,
                bias=self.ffn2_biases[i],
                residual=residual_input,
            )[0]
        return tmp_out, residual_input



class FusedBlockMultiTransformer(FusedMultiTransformerBase):
    def __init__(self, config: FusedMultiTransformerConfig):
        super().__init__(config)

    def compute_attn(
        self,
        time_step,
        qkv_out,
        padding_offset,
        seq_lens,
        input_ids,
        rotary_embs,
        rotary_emb_dims,
        caches,
        pre_caches,
        pre_caches_length,
        attn_mask,
        i,
        **kwargs,
    ):
        k_quant_scales = kwargs.get("k_quant_scales", None)
        v_quant_scales = kwargs.get("v_quant_scales", None)
        k_dequant_scales = kwargs.get("k_dequant_scales", None)
        v_dequant_scales = kwargs.get("v_dequant_scales", None)


        fmha_out = paddle.incubate.nn.functional.block_multihead_attention(
                qkv_out,
                caches[2 * i],
                caches[2 * i + 1],
                kwargs.get("seq_lens_encoder", None),
                kwargs.get("seq_lens_decoder", None),
                kwargs.get("seq_lens_this_time", None),
                kwargs.get("padding_offsets", None),
                kwargs.get("cum_offsets", None),
                kwargs.get("cu_seqlens_q", None),
                kwargs.get("cu_seqlens_k", None),
                kwargs.get("block_tables", None),
                pre_caches[2 * i] if pre_caches is not None else None, # pre_key_cache
                pre_caches[2 * i + 1] if pre_caches is not None else None, # pre_value_cache
                k_quant_scales[i] if k_quant_scales is not None else None,
                v_quant_scales[i] if v_quant_scales is not None else None,
                k_dequant_scales[i] if k_dequant_scales is not None else None,
                v_dequant_scales[i] if v_dequant_scales is not None else None,
                None, # qkv_out_scales
                None, # qkv_bias
                None, # out_shifts
                None, # out_smooths
                rotary_embs,
                attn_mask,
                kwargs.get("tgt_mask", None),
                kwargs.get("max_input_length", -1),
                kwargs.get("block_size", 64),
                self.use_neox_rotary_style,
                True,
            )[0]

        out_linear_out = self.compute_out_linear(fmha_out, i)

        return out_linear_out

    def pre_process(self, **kwargs):
        seq_lens_encoder = kwargs.get("seq_lens_encoder", None)
        seq_lens_decoder = kwargs.get("seq_lens_decoder", None)
        get_max_len(seq_lens_encoder, seq_lens_decoder)

    def post_process(self, **kwargs):
        multi_block_output = kwargs.get("multi_block_output", None)
        cum_offsets = kwargs.get("cum_offsets", None)
        seq_lens_encoder = kwargs.get("seq_lens_encoder", None)
        seq_lens_decoder = kwargs.get("seq_lens_decoder", None)
        max_input_length = kwargs.get("max_input_length", -1)

        out = rebuild_padding_v2(multi_block_output, cum_offsets, seq_lens_decoder, seq_lens_encoder, max_input_length)

        return out

class FusedBlockMultiTransformerWeightOnly(FusedBlockMultiTransformer, FusedMultiTransformerWeightOnly):
    def __init__(self, config: FusedMultiTransformerConfig):
        super().__init__(config)


class FusedBlockMultiTransformerA8W8(FusedBlockMultiTransformer, FusedMultiTransformerA8W8):
    def __init__(self, config: FusedMultiTransformerConfig):
        super().__init__(config)

    def compute_attn(
        self,
        time_step,
        qkv_out,
        padding_offset,
        seq_lens,
        input_ids,
        rotary_embs,
        rotary_emb_dims,
        caches,
        pre_caches,
        pre_caches_length,
        attn_mask,
        i,
        **kwargs,
    ):
        k_quant_scales = kwargs.get("k_quant_scales", None)
        v_quant_scales = kwargs.get("v_quant_scales", None)
        k_dequant_scales = kwargs.get("k_dequant_scales", None)
        v_dequant_scales = kwargs.get("v_dequant_scales", None)

        # print("self.qkv_out_scales[i]", self.qkv_out_scales[i])
        # print("self.qkv_biases[i]", self.qkv_biases[i])
        fmha_out = paddle.incubate.nn.functional.block_multihead_attention(
                qkv_out,
                caches[2 * i],
                caches[2 * i + 1],
                kwargs.get("seq_lens_encoder", None),
                kwargs.get("seq_lens_decoder", None),
                kwargs.get("seq_lens_this_time", None),
                kwargs.get("padding_offsets", None),
                kwargs.get("cum_offsets", None),
                kwargs.get("cu_seqlens_q", None),
                kwargs.get("cu_seqlens_k", None),
                kwargs.get("block_tables", None),
                pre_caches[2 * i] if pre_caches is not None else None, # pre_key_cache
                pre_caches[2 * i + 1] if pre_caches is not None else None, # pre_value_cache
                k_quant_scales[i] if k_quant_scales is not None else None,
                v_quant_scales[i] if v_quant_scales is not None else None,
                k_dequant_scales[i] if k_dequant_scales is not None else None,
                v_dequant_scales[i] if v_dequant_scales is not None else None,
                self.qkv_out_scales[i],
                self.qkv_biases[i] if len(self.qkv_biases) > 0 else None,
                self.linear_shifts[i] if len(self.linear_shifts) > 0 else None,
                self.linear_smooths[i] if len(self.linear_smooths) > 0 else None,
                rotary_embs,
                attn_mask,
                kwargs.get("tgt_mask", None),
                kwargs.get("max_input_length", -1),
                kwargs.get("block_size", 64),
                self.use_neox_rotary_style,
                True,
                quant_round_type=self.quant_round_type,
                quant_max_bound=self.quant_max_bound,
                quant_min_bound=self.quant_min_bound,
                out_scale=self.act_scales["out_linear_in_scale"][i],
                compute_dtype=self._fuse_kernel_compute_dtype
            )[0]
        # print('self.act_scales["out_linear_in_scale"][i]', self.act_scales["out_linear_in_scale"][i])
        # print("layer", i, fmha_out)

        out_linear_out = self.compute_out_linear(fmha_out, i)

        return out_linear_out<|MERGE_RESOLUTION|>--- conflicted
+++ resolved
@@ -870,44 +870,28 @@
             qkv_weight_scale = self.create_parameter(
                 shape=[(config.num_heads + 2 * config.kv_num_heads) * self.head_dim],
                 attr=qkv_weight_scale_attr,
-<<<<<<< HEAD
-                dtype=self._dtype,
-=======
                 dtype=self.weight_scale_dtype,
->>>>>>> b0587362
                 is_bias=False,
             )
 
             linear_weight_scale = self.create_parameter(
                 shape=[config.embed_dim],
                 attr=linear_weight_scale_attr,
-<<<<<<< HEAD
-                dtype=self._dtype,
-=======
                 dtype=self.weight_scale_dtype,
->>>>>>> b0587362
                 is_bias=False,
             )
 
             ffn1_weight_scale = self.create_parameter(
                 shape=[config.dim_feedforward * 2] if config.activation.endswith("glu") else [config.dim_feedforward],
                 attr=ffn1_weight_scale_attr,
-<<<<<<< HEAD
-                dtype=self._dtype,
-=======
                 dtype=self.weight_scale_dtype,
->>>>>>> b0587362
                 is_bias=False,
             )
 
             ffn2_weight_scale = self.create_parameter(
                 shape=[config.embed_dim],
                 attr=ffn2_weight_scale_attr,
-<<<<<<< HEAD
-                dtype=self._dtype,
-=======
                 dtype=self.weight_scale_dtype,
->>>>>>> b0587362
                 is_bias=False,
             )
 
