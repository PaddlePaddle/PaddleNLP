# Copyright (c) 2023 PaddlePaddle Authors. All Rights Reserved.
#
# Licensed under the Apache License, Version 2.0 (the "License");
# you may not use this file except in compliance with the License.
# You may obtain a copy of the License at
#
#     http://www.apache.org/licenses/LICENSE-2.0
#
# Unless required by applicable law or agreed to in writing, software
# distributed under the License is distributed on an "AS IS" BASIS,
# WITHOUT WARRANTIES OR CONDITIONS OF ANY KIND, either express or implied.
# See the License for the specific language governing permissions and
# limitations under the License.
from __future__ import annotations

import os
<<<<<<< HEAD
=======
from dataclasses import dataclass
from typing import List, Optional
>>>>>>> 9939f845

import paddle
import paddle.distributed as dist
from paddle.framework import LayerHelper, core, in_dynamic_mode, in_dynamic_or_pir_mode
from paddle.incubate.nn.functional import (
    fused_layer_norm,
    fused_moe,
    fused_rms_norm,
    masked_multihead_attention,
    variable_length_memory_efficient_attention,
)
from paddle.nn import Layer
from paddle.nn.initializer import Constant
from paddle.nn.quant import weight_only_linear

from paddlenlp.utils.import_utils import is_paddlenlp_ops_available
from paddlenlp.utils.log import logger

if not is_paddlenlp_ops_available():
    logger.warning(
        "The paddlenlp_ops package is not installed. you can read the docs and install it by hand, "
        "you can refer to: https://github.com/PaddlePaddle/PaddleNLP/blob/develop/csrc/README.md"
    )
from paddlenlp_ops import rebuild_padding_v2

if core.is_compiled_with_cuda():
    if os.getenv("FLAGS_CUTLASS_FP8_GEMM", "False") == "True":
        logger.info("cutlass fp8 gemm is used. you can turn it off by setting FLAGS_CUTLASS_FP8_GEMM to False.")
        from paddlenlp_ops import (
            cutlass_fp8_fp8_fp8_dual_gemm_fused as fp8_dual_gemm_fused,
        )
        from paddlenlp_ops import cutlass_fp8_fp8_half_gemm_fused as fp8_gemm_fused
    else:
        from paddle.linalg import fp8_fp8_half_gemm_fused as fp8_gemm_fused
    from paddlenlp_ops import (
        dequant_int8,
        encode_rotary_qk,
        gemm_dequant,
        qkv_transpose_split,
        quant_int8,
        rebuild_padding,
        transpose_remove_padding,
        write_cache_kv,
    )

__all__ = [
    "MoeConfig",
    "FusedMultiTransformerConfig",
    "FusedMultiTransformerBase",
    "FusedMultiTransformerPostLayernorm",
    "FusedMultiTransformerWeightOnly",
    "FusedMultiTransformerWeightOnlyPostLayernorm",
    "FusedBlockMultiTransformer",
    "FusedBlockMultiTransformerWeightOnly",
    "FusedBlockMultiTransformerA8W8",
    "FusedBlockMultiTransformerFP8",
]


def use_cutlass_fp8_gemm():
    return os.getenv("FLAGS_CUTLASS_FP8_GEMM", "False") == "True"


# for distributed tensor model parallel
def _set_var_distributed(var):
    if var is None:
        return

    var.is_distributed = True

    if not in_dynamic_mode():
        # NOTE: use current_block and find_var_recursive to support while_loop
        startup_block = paddle.static.default_startup_program().current_block()
        main_block = paddle.static.default_main_program().current_block()
        startup_block._find_var_recursive(var.name).is_distributed = True
        main_block._find_var_recursive(var.name).is_distributed = True


def fused_act_bias_wrapper(
    x,
    bias=None,
    dequant_scales=None,
    shift=None,
    smooth=None,
    act_method="gelu",
    compute_dtype="default",
    quant_scale=-1,
    quant_round_type=0,
    quant_max_bound=0,
    quant_min_bound=0,
):
    if in_dynamic_or_pir_mode():

        return paddle._C_ops.fused_bias_act(
            x,
            bias,
            dequant_scales,
            shift,
            smooth,
            act_method,
            compute_dtype,
            quant_scale,
            quant_round_type,
            quant_max_bound,
            quant_min_bound,
        )
    helper = LayerHelper("fused_bias_act")
    if x.dtype == "int32":
        if compute_dtype == "bf16":
            dtype = "uint16"
        elif compute_dtype == "fp16":
            dtype = "float16"
        elif compute_dtype == "fp32":
            dtype = "float32"
        out = helper.create_variable_for_type_inference(dtype=dtype)
    else:
        out = helper.create_variable_for_type_inference(dtype=x.dtype)

    inputs = {}
    inputs["x"] = x
    if bias is not None:
        inputs["bias"] = bias
    if dequant_scales is not None:
        inputs["dequant_scales"] = dequant_scales

    if shift is not None:
        inputs["shift"] = shift

    if smooth is not None:
        inputs["smooth"] = smooth

    attrs = {
        "act_method": act_method,
        "compute_dtype": compute_dtype,
        "quant_scale": quant_scale,
        "quant_round_type": quant_round_type,
        "quant_max_bound": quant_max_bound,
        "quant_min_bound": quant_min_bound,
    }

    helper.append_op(
        type="fused_bias_act",
        inputs=inputs,
        outputs={"out": out},
        attrs=attrs,
    )
    return out


@dataclass
class MoeConfig:
    num_experts: int = 0
    top_k: int = 0
    norm_topk_prob: bool = True
    moe_every2: bool = False

    shared_expert_intermediate_size: int = 0
    shared_expert_ffn1_weight_attrs: Optional[List[paddle.ParamAttr]] = None
    shared_expert_ffn1_weight_scale_attrs: Optional[List[paddle.ParamAttr]] = None
    shared_expert_ffn2_weight_attrs: Optional[List[paddle.ParamAttr]] = None
    shared_expert_ffn2_weight_scale_attrs: Optional[List[paddle.ParamAttr]] = None
    shared_expert_gate_weight_attrs: Optional[List[paddle.ParamAttr]] = None

    def has_moe(self) -> bool:
        return self.num_experts > 1

    def use_moe(self, i: int) -> bool:
        return self.has_moe() and (self.moe_every2 is False or (self.moe_every2 and i % 2 == 1))

    def has_shared_expert(self) -> bool:
        return self.has_moe() and self.shared_expert_intermediate_size > 0

    def use_shared_expert(self, i: int) -> bool:
        return self.use_moe(i) and self.shared_expert_intermediate_size > 0


@dataclass
class AvxConfig:
    max_position_embeddings: int = 0
    compute_type: str = "fp16"
    cache_dtype: str = "fp16"


class FusedMultiTransformerConfig:
    def __init__(
        self,
        embed_dim,
        num_heads,
        dim_feedforward,
        quant_type="",
        dropout_rate=0.0,
        activation="gelu",
        norm_type="layernorm",
        use_neox_rotary_style=False,
        normalize_before=True,
        ln_scale_attrs=None,
        ln_bias_attrs=None,
        qkv_weight_attrs=None,
        qkv_weight_scale_attrs=None,
        qkv_bias_attrs=None,
        linear_weight_attrs=None,
        linear_weight_scale_attrs=None,
        linear_bias_attrs=None,
        ffn_ln_scale_attrs=None,
        ffn_ln_bias_attrs=None,
        gate_weight_attrs=None,
        gate_bias_attrs=None,
        up_weight_attrs=None,
        up_bias_attrs=None,
        ffn1_weight_attrs=None,
        ffn1_weight_scale_attrs=None,
        ffn1_bias_attrs=None,
        ffn1_0_weight_attrs=None,
        ffn1_1_weight_attrs=None,
        ffn1_0_bias_attrs=None,
        ffn1_1_bias_attrs=None,
        ffn2_weight_attrs=None,
        ffn2_weight_scale_attrs=None,
        ffn2_bias_attrs=None,
        qkv_out_scale_attrs=None,
        linear_out_scale_attrs=None,
        ffn1_out_scale_attrs=None,
        ffn2_out_scale_attrs=None,
        linear_shift_attrs=None,
        linear_smooth_attrs=None,
        ffn2_shift_attrs=None,
        ffn2_smooth_attrs=None,
        cache_k_scale_attrs=None,
        cache_v_scale_attrs=None,
        cache_k_out_scale_attrs=None,
        cache_v_out_scale_attrs=None,
        quant_round_type=0,
        quant_max_bound=127.0,
        quant_min_bound=-127.0,
        epsilon=1e-5,
        residual_alpha=1.0,
        num_layers=-1,
        nranks=1,
        trans_qkvw=True,
        ring_id=-1,
        kv_num_heads=-1,
        cachekv_int8_type=None,
        rank_id=-1,
        moe_config=MoeConfig(),
        avx_config=AvxConfig(),
    ):
        self.embed_dim = embed_dim
        self.num_heads = num_heads
        if kv_num_heads > 0:
            self.kv_num_heads = kv_num_heads
        else:
            self.kv_num_heads = num_heads
        self.dim_feedforward = dim_feedforward
        self.dropout_rate = dropout_rate
        self.activation = activation
        self.norm_type = norm_type

        self.use_neox_rotary_style = use_neox_rotary_style
        self.normalize_before = normalize_before
        self.ln_scale_attrs = ln_scale_attrs
        self.ln_bias_attrs = ln_bias_attrs
        self.qkv_weight_attrs = qkv_weight_attrs
        self.qkv_weight_scale_attrs = qkv_weight_scale_attrs
        self.qkv_bias_attrs = qkv_bias_attrs
        self.linear_weight_attrs = linear_weight_attrs
        self.linear_weight_scale_attrs = linear_weight_scale_attrs
        self.linear_bias_attrs = linear_bias_attrs
        self.ffn_ln_scale_attrs = ffn_ln_scale_attrs
        self.ffn_ln_bias_attrs = ffn_ln_bias_attrs
        self.gate_weight_attrs = gate_weight_attrs
        self.gate_bias_attrs = gate_bias_attrs
        self.up_weight_attrs = up_weight_attrs
        self.up_bias_attrs = up_bias_attrs
        self.ffn1_weight_attrs = ffn1_weight_attrs
        self.ffn1_weight_scale_attrs = ffn1_weight_scale_attrs
        self.ffn1_bias_attrs = ffn1_bias_attrs

        # FP8 attrs
        self.ffn1_0_weight_attrs = ffn1_0_weight_attrs
        self.ffn1_1_weight_attrs = ffn1_1_weight_attrs
        self.ffn1_0_bias_attrs = ffn1_0_bias_attrs
        self.ffn1_1_bias_attrs = ffn1_1_bias_attrs
        self.use_dynamic_cachekv_quant = cachekv_int8_type == "dynamic"

        self.ffn2_weight_attrs = ffn2_weight_attrs
        self.ffn2_weight_scale_attrs = ffn2_weight_scale_attrs
        self.ffn2_bias_attrs = ffn2_bias_attrs

        self.qkv_out_scale_attrs = qkv_out_scale_attrs
        self.linear_out_scale_attrs = linear_out_scale_attrs
        self.ffn1_out_scale_attrs = ffn1_out_scale_attrs
        self.ffn2_out_scale_attrs = ffn2_out_scale_attrs
        self.linear_shift_attrs = linear_shift_attrs
        self.linear_smooth_attrs = linear_smooth_attrs
        self.ffn2_shift_attrs = ffn2_shift_attrs
        self.ffn2_smooth_attrs = ffn2_smooth_attrs
        self.cache_k_scale_attrs = cache_k_scale_attrs
        self.cache_v_scale_attrs = cache_v_scale_attrs
        self.cache_k_out_scale_attrs = cache_k_out_scale_attrs
        self.cache_v_out_scale_attrs = cache_v_out_scale_attrs

        self.quant_type = quant_type
        self.quant_round_type = quant_round_type
        self.quant_max_bound = quant_max_bound
        self.quant_min_bound = quant_min_bound
        if "fp8" in self.quant_type:
            self.quant_max_bound = 448.0
            self.quant_min_bound = -448.0

        self.cachekv_int8_type = cachekv_int8_type

        self.epsilon = epsilon
        self.residual_alpha = residual_alpha
        self.num_layers = num_layers
        self.nranks = nranks
        self.rank_id = rank_id
        self.trans_qkvw = trans_qkvw
        self.ring_id = ring_id

        self.moe_config = moe_config
        self.avx_config = avx_config


class FusedMultiTransformerBase(Layer):
    def __init__(self, config: FusedMultiTransformerConfig):
        super().__init__()

        self.config = config

        assert config.embed_dim > 0, "Expected embed_dim to be greater than 0, " "but received {}".format(
            config.embed_dim
        )
        assert config.num_heads > 0, "Expected nhead to be greater than 0, " "but received {}".format(config.num_heads)
        assert config.dim_feedforward > 0, "Expected dim_feedforward to be greater than 0, but received {}".format(
            config.dim_feedforward
        )

        # self.normalize_before = normalize_before
        self._dtype = self._helper.get_default_dtype()
        self._epsilon = config.epsilon
        self._residual_alpha = config.residual_alpha
        self._trans_qkvw = config.trans_qkvw
        self._ring_id = config.ring_id
        self.nranks = config.nranks
        self.norm_type = config.norm_type
        if self.norm_type == "layernorm":
            self.norm_func = fused_layer_norm
        elif self.norm_type == "rmsnorm":
            self.norm_func = fused_rms_norm
        else:
            raise NotImplementedError("Only support norm type of [layernorm, rmsnorm]")
        self.use_neox_rotary_style = config.use_neox_rotary_style
        self._norm_weight_dtype = "float32" if self.norm_type == "layernorm" else self._dtype

        self.activation = config.activation

        self.embed_dim = config.embed_dim
        self.head_dim = config.embed_dim // config.num_heads
        assert self.head_dim * config.num_heads == config.embed_dim, "embed_dim must be divisible by num_heads"

        # tensor model parallel
        if config.nranks > 1:
            assert config.ring_id != -1
        assert config.num_heads % config.nranks == 0
        assert config.dim_feedforward % config.nranks == 0
        self.num_heads = config.num_heads // config.nranks
        self.kv_num_heads = config.kv_num_heads // config.nranks
        dim_feedforward = config.dim_feedforward // config.nranks
        self.dim_feedforward = dim_feedforward

        self.num_layers = config.num_layers
        assert self.num_layers > 0
        if isinstance(config.qkv_weight_attrs, (list, tuple)):
            assert self.num_layers == len(config.qkv_weight_attrs)

        self.weight_dtype = self._dtype
        self.create_params_type = self.get_weight_create_dype()

        self.ln_scales, self.ln_biases = [], []
        self.qkv_weights, self.qkv_biases = [], []
        self.linear_weights, self.linear_biases = [], []
        self.ffn_ln_scales, self.ffn_ln_biases = [], []
        self.gate_weights = []
        self.ffn1_weights, self.ffn1_biases = [], []
        self.ffn2_weights, self.ffn2_biases = [], []
        if self.config.moe_config.has_shared_expert():
            self.shared_expert_gate_weights = []
            self.shared_expert_ffn1_weights = []
            self.shared_expert_ffn2_weights = []
        self.cache_k_scales, self.cache_v_scales = [], []
        self.cache_k_out_scales, self.cache_v_out_scales = [], []

        self.init_weight_shape(config)

        for i in range(self.num_layers):
            ln_scale_attr = self.get_attr(config.ln_scale_attrs, i)
            ln_bias_attr = self.get_attr(config.ln_bias_attrs, i)
            qkv_weight_attr = self.get_attr(config.qkv_weight_attrs, i)

            qkv_bias_attr = self.get_attr(config.qkv_bias_attrs, i)
            gate_weight_attr = self.get_attr(config.gate_weight_attrs, i)
            linear_weight_attr = self.get_attr(config.linear_weight_attrs, i)
            linear_bias_attr = self.get_attr(config.linear_bias_attrs, i)

            ffn_ln_scale_attr = self.get_attr(config.ffn_ln_scale_attrs, i)
            ffn_ln_bias_attr = self.get_attr(config.ffn_ln_bias_attrs, i)
            ffn1_weight_attr = self.get_attr(config.ffn1_weight_attrs, i)
            ffn1_bias_attr = self.get_attr(config.ffn1_bias_attrs, i)
            ffn2_weight_attr = self.get_attr(config.ffn2_weight_attrs, i)
            ffn2_bias_attr = self.get_attr(config.ffn2_bias_attrs, i)

            if self.config.moe_config.use_shared_expert(i):
                shared_expert_gate_weight_attr = self.get_attr(config.moe_config.shared_expert_gate_weight_attrs, i)
                shared_expert_ffn1_weight_attr = self.get_attr(config.moe_config.shared_expert_ffn1_weight_attrs, i)
                shared_expert_ffn2_weight_attr = self.get_attr(config.moe_config.shared_expert_ffn2_weight_attrs, i)

            cache_k_scale_attr = self.get_attr(config.cache_k_scale_attrs, i)
            cache_v_scale_attr = self.get_attr(config.cache_v_scale_attrs, i)
            cache_k_out_scale_attr = self.get_attr(config.cache_k_out_scale_attrs, i)
            cache_v_out_scale_attr = self.get_attr(config.cache_v_out_scale_attrs, i)

            ln_scale = self.create_parameter(
                attr=ln_scale_attr,
                shape=[config.embed_dim],
                default_initializer=Constant(value=1.0),
                dtype=self._norm_weight_dtype,
            )
            ln_bias = None
            if ln_bias_attr:
                ln_bias = self.create_parameter(
                    attr=ln_bias_attr,
                    shape=[config.embed_dim],
                    is_bias=True,
                    dtype=self._norm_weight_dtype,
                )

            qkv_weight = self.create_parameter(
                shape=self.qkv_weight_shape,
                attr=qkv_weight_attr,
                dtype=self.create_params_type,
                is_bias=False,
            )

            qkv_bias = None
            if qkv_bias_attr:
                qkv_bias = self.create_parameter(
                    shape=[(self.num_heads + 2 * self.kv_num_heads) * self.head_dim],
                    attr=qkv_bias_attr,
                    dtype=self._dtype,
                    is_bias=True,
                )

            linear_weight = self.create_parameter(
                shape=self.linear_weight_shape,
                attr=linear_weight_attr,
                dtype=self.create_params_type,
                is_bias=False,
            )

            linear_bias = None
            if linear_bias_attr:
                linear_bias = self.create_parameter(
                    shape=[config.embed_dim],
                    attr=linear_bias_attr,
                    dtype=self._dtype,
                    is_bias=True,
                )

            ffn_ln_scale = self.create_parameter(
                shape=[config.embed_dim],
                attr=ffn_ln_scale_attr,
                is_bias=False,
                default_initializer=Constant(1.0),
                dtype=self._norm_weight_dtype,
            )

            ffn_ln_bias = None
            if ffn_ln_bias_attr:
                ffn_ln_bias = self.create_parameter(
                    shape=[config.embed_dim],
                    attr=ffn_ln_bias_attr,
                    is_bias=True,
                    dtype=self._norm_weight_dtype,
                )

            gate_weight = None

            if self.config.moe_config.use_moe(i):
                gate_weight = self.create_parameter(
                    shape=[config.embed_dim, self.config.moe_config.num_experts],
                    attr=gate_weight_attr,
                    dtype="float32",
                    is_bias=False,
                    default_initializer=paddle.nn.initializer.Constant(0),
                )

            if self.config.moe_config.use_moe(i):
                ffn1_weight = self.create_parameter(
                    shape=self.moe_ffn1_weight_shape,
                    attr=ffn1_weight_attr,
                    dtype=self.create_params_type,
                    is_bias=False,
                )
            else:
                ffn1_weight = self.create_parameter(
                    shape=self.ffn1_weight_shape,
                    attr=ffn1_weight_attr,
                    dtype=self.create_params_type,
                    is_bias=False,
                )

            ffn1_bias = None
            if ffn1_bias_attr:
                if self.config.moe_config.use_moe(i):
                    ffn1_bias = self.create_parameter(
                        shape=[self.config.moe_config.num_experts, self.dim_feedforward * 2]
                        if self.activation.endswith("glu")
                        else [self.config.moe_config.num_experts, self.dim_feedforward],
                        attr=ffn1_bias_attr,
                        dtype=self._dtype,
                        is_bias=True,
                    )
                else:
                    ffn1_bias = self.create_parameter(
                        shape=[dim_feedforward * 2] if self.activation.endswith("glu") else [dim_feedforward],
                        attr=ffn1_bias_attr,
                        dtype=self._dtype,
                        is_bias=True,
                    )

            if self.config.moe_config.use_moe(i):
                ffn2_weight = self.create_parameter(
                    shape=self.moe_ffn2_weight_shape,
                    attr=ffn2_weight_attr,
                    dtype=self.create_params_type,
                    is_bias=False,
                )
            else:
                ffn2_weight = self.create_parameter(
                    shape=self.ffn2_weight_shape,
                    attr=ffn2_weight_attr,
                    dtype=self.create_params_type,
                    is_bias=False,
                )

            ffn2_bias = None
            if ffn2_bias_attr:
                if self.config.moe_config.use_moe(i):
                    ffn2_bias = self.create_parameter(
                        shape=[self.config.moe_config.num_experts, config.embed_dim],
                        attr=ffn2_bias_attr,
                        dtype=self._dtype,
                        is_bias=True,
                    )
                else:
                    ffn2_bias = self.create_parameter(
                        shape=[config.embed_dim],
                        attr=ffn2_bias_attr,
                        dtype=self._dtype,
                        is_bias=True,
                    )

            if self.config.moe_config.use_shared_expert(i):
                shared_expert_ffn1_weight = self.create_parameter(
                    shape=self.shared_expert_ffn1_weight_shape,
                    attr=shared_expert_ffn1_weight_attr,
                    dtype=self.create_params_type,
                )
                shared_expert_ffn2_weight = self.create_parameter(
                    shape=self.shared_expert_ffn2_weight_shape,
                    attr=shared_expert_ffn2_weight_attr,
                    dtype=self.create_params_type,
                )
                shared_expert_gate_weight = self.create_parameter(
                    shape=self.shared_expert_gate_weight_shape,
                    attr=shared_expert_gate_weight_attr,
                    dtype=self._helper.get_default_dtype(),
                )

            cache_k_scale = None
            if cache_k_scale_attr:
                cache_k_scale = self.create_parameter(
                    shape=[self.kv_num_heads],
                    attr=cache_k_scale_attr,
                    dtype="float32",
                    is_bias=False,
                )

            cache_v_scale = None
            if cache_v_scale_attr:
                cache_v_scale = self.create_parameter(
                    shape=[self.kv_num_heads],
                    attr=cache_v_scale_attr,
                    dtype="float32",
                    is_bias=False,
                )

            cache_k_out_scale = None
            if cache_k_out_scale_attr:
                cache_k_out_scale = self.create_parameter(
                    shape=[self.kv_num_heads],
                    attr=cache_k_out_scale_attr,
                    dtype="float32",
                    is_bias=False,
                )

            cache_v_out_scale = None
            if cache_v_out_scale_attr:
                cache_v_out_scale = self.create_parameter(
                    shape=[self.kv_num_heads],
                    attr=cache_v_out_scale_attr,
                    dtype="float32",
                    is_bias=False,
                )

            # tensor model parallel
            if config.nranks > 1:
                # column parallel
                _set_var_distributed(qkv_weight)
                _set_var_distributed(qkv_bias)
                _set_var_distributed(ffn1_weight)
                _set_var_distributed(ffn1_bias)
                # row parallel
                _set_var_distributed(linear_weight)
                _set_var_distributed(ffn2_weight)

            self.ln_scales.append(ln_scale)
            self.ln_biases.append(ln_bias)
            self.qkv_weights.append(qkv_weight)
            self.qkv_biases.append(qkv_bias)
            self.linear_weights.append(linear_weight)
            self.linear_biases.append(linear_bias)

            self.ffn_ln_scales.append(ffn_ln_scale)
            self.ffn_ln_biases.append(ffn_ln_bias)
            if gate_weight is not None:
                self.gate_weights.append(gate_weight)
            self.ffn1_weights.append(ffn1_weight)
            self.ffn1_biases.append(ffn1_bias)
            self.ffn2_weights.append(ffn2_weight)
            self.ffn2_biases.append(ffn2_bias)

            if self.config.moe_config.use_shared_expert(i):
                self.shared_expert_ffn1_weights.append(shared_expert_ffn1_weight)
                self.shared_expert_ffn2_weights.append(shared_expert_ffn2_weight)
                self.shared_expert_gate_weights.append(shared_expert_gate_weight)

            self.cache_k_scales.append(cache_k_scale)
            self.cache_v_scales.append(cache_v_scale)
            self.cache_k_out_scales.append(cache_k_out_scale)
            self.cache_v_out_scales.append(cache_v_out_scale)

            self._add_parameter(ln_scale)
            self._add_parameter(ln_bias)
            self._add_parameter(qkv_weight)
            self._add_parameter(qkv_bias)
            self._add_parameter(linear_weight)
            self._add_parameter(linear_bias)

            self._add_parameter(ffn_ln_scale)
            self._add_parameter(ffn_ln_bias)
            if gate_weight is not None:
                self._add_parameter(gate_weight)
            self._add_parameter(ffn1_weight)
            self._add_parameter(ffn1_bias)
            self._add_parameter(ffn2_weight)
            self._add_parameter(ffn2_bias)

            if self.config.moe_config.use_shared_expert(i):
                self._add_parameter(shared_expert_ffn1_weight)
                self._add_parameter(shared_expert_ffn2_weight)
                self._add_parameter(shared_expert_gate_weight)

            self._add_parameter(cache_k_scale)
            self._add_parameter(cache_v_scale)
            self._add_parameter(cache_k_out_scale)
            self._add_parameter(cache_v_out_scale)

        self.dropout_rate = config.dropout_rate

        from paddle.incubate.nn.functional import fused_linear

        self.linear = fused_linear

    def get_attr(self, attrs, idx):
        if isinstance(attrs, (list, tuple)):
            assert (
                len(attrs) == self.num_layers
            ), f"length of attrs is {len(attrs)} is not equal to self.num_layers {self.num_layers}"
            return attrs[idx]
        return attrs

    def _add_parameter(self, param):
        if param is None:
            return
        assert param.name not in self._parameters
        self._parameters[param.name] = param

    def init_weight_shape(self, config):
        self.qkv_weight_shape = (
            [(self.num_heads + 2 * self.kv_num_heads) * self.head_dim, self.embed_dim]
            if config.trans_qkvw
            else [self.embed_dim, (self.num_heads + 2 * self.kv_num_heads) * self.head_dim]
        )
        self.linear_weight_shape = [self.num_heads * self.head_dim, self.embed_dim]

        self.ffn1_weight_shape = (
            [self.embed_dim, self.dim_feedforward * 2]
            if self.activation.endswith("glu")
            else [self.embed_dim, self.dim_feedforward]
        )
        self.ffn2_weight_shape = [self.dim_feedforward, self.embed_dim]

        if self.config.moe_config.has_moe() is True:
            self.moe_ffn1_weight_shape = (
                [self.config.moe_config.num_experts, self.embed_dim, self.dim_feedforward * 2]
                if self.activation.endswith("glu")
                else [self.config.moe_config.num_experts, self.embed_dim, self.dim_feedforward]
            )
            self.moe_ffn2_weight_shape = [self.config.moe_config.num_experts, self.dim_feedforward, self.embed_dim]

        if self.config.moe_config.has_shared_expert():
            self.shared_expert_ffn1_weight_shape = [
                self.embed_dim,
                self.config.moe_config.shared_expert_intermediate_size * 2,
            ]
            self.shared_expert_ffn2_weight_shape = [
                self.config.moe_config.shared_expert_intermediate_size,
                self.embed_dim,
            ]
            self.shared_expert_gate_weight_shape = [
                self.embed_dim,
                1,
            ]

    def get_weight_create_dype(self):
        return self._dtype

    def compute_layernorm_before_qkv(self, src, i):
        if i == 0:
            ln_out = self.norm_func(src, self.ln_scales[i], self.ln_biases[i], self._epsilon, begin_norm_axis=1)
        else:
            ln_out = src

        return ln_out

    def compute_qkv_linear(self, ln_out, i):
        if paddle.version.cuda() == "False" or float(paddle.version.cuda()) < 11.6:
            qkv_out = paddle.matmul(ln_out, self.qkv_weights[i], False, True)
            if self.qkv_biases[i] is not None:
                qkv_out = paddle.add(qkv_out, self.qkv_biases[i])
            return qkv_out
        else:
            # This method requires CUDA version >= 11.6.
            return self.linear(ln_out, self.qkv_weights[i], self.qkv_biases[i], transpose_weight=True)

    def compute_qkv(self, src, residual_input, i):
        ln_out = self.compute_layernorm_before_qkv(src, i)
        qkv_out = self.compute_qkv_linear(ln_out, i)
        return qkv_out, residual_input

    def compute_max_len(self, seq_lens_encoder, seq_lens_decoder, cum_offsets):
        if seq_lens_encoder is None or seq_lens_decoder is None or cum_offsets is None:
            return None, None
        return paddle.incubate.nn.functional.blha_get_max_len(
            seq_lens_encoder, seq_lens_decoder, cum_offsets  # cum_offsets.shape[0] used as bsz
        )

    def compute_fmha(
        self,
        qkv_out,
        padding_offset,
        seq_lens,
        input_ids,
        rotary_embs,
        rotary_emb_dims,
        caches,
        pre_caches,
        pre_caches_length,
        attn_mask,
        i,
    ):
        bsz = input_ids.shape[0]
        """
        qkv: bsz, seq_len, 3, numhead, headsize ->
        q_out: bsz, numhead, seq_len, headsize
        kv_out: 2, bsz, numhead, seq_len, headsize
        """
        q_out, k_out, v_out = qkv_transpose_split(
            qkv_out, padding_offset, seq_lens, input_ids, self.num_heads, self.head_dim
        )

        # rotary emb (inplace)
        if rotary_embs is not None:
            encode_rotary_qk(
                q_out,
                k_out,
                rotary_embs,
                seq_lens,
                rotary_emb_dims=rotary_emb_dims,
                use_neox=self.use_neox_rotary_style,
            )

        if pre_caches is not None:
            k_out = paddle.concat([pre_caches[i][0, :bsz], k_out], axis=2)
            v_out = paddle.concat([pre_caches[i][1, :bsz], v_out], axis=2)

        # write cache kv (inplace)
        write_cache_kv(k_out, v_out, caches[i], seq_lens + pre_caches_length)

        # cutlass fmha
        qktv_out = variable_length_memory_efficient_attention(
            q_out,
            k_out,
            v_out,
            seq_lens,
            seq_lens + pre_caches_length,
            mask=attn_mask,
            scale=float(self.head_dim**-0.5),
        )

        return transpose_remove_padding(qktv_out, seq_lens, padding_offset)

    def compute_mmha(self, qkv_out, caches, attn_mask, seq_lens, rotary_embs, rotary_emb_dims, i):
        return masked_multihead_attention(
            x=qkv_out,
            cache_kv=caches[i],
            src_mask=attn_mask,
            sequence_lengths=seq_lens,
            rotary_tensor=rotary_embs,
            rotary_emb_dims=rotary_emb_dims,
            use_neox_rotary_style=self.use_neox_rotary_style,
        )[0]

    def compute_out_linear(self, fmha_out, i):
        return paddle.matmul(fmha_out, self.linear_weights[i])

    def compute_attn(
        self,
        time_step,
        qkv_out,
        padding_offset,
        seq_lens,
        input_ids,
        rotary_embs,
        rotary_emb_dims,
        caches,
        pre_caches,
        pre_caches_length,
        attn_mask,
        i,
        **kwargs,
    ):
        # fmha compute
        if time_step is None:  # context
            fmha_out = self.compute_fmha(
                qkv_out,
                padding_offset,
                seq_lens,
                input_ids,
                rotary_embs,
                rotary_emb_dims,
                caches,
                pre_caches,
                pre_caches_length,
                attn_mask,
                i,
            )

        else:
            fmha_out = self.compute_mmha(qkv_out, caches, attn_mask, seq_lens, rotary_embs, rotary_emb_dims, i)

        out_linear_out = self.compute_out_linear(fmha_out, i)

        return out_linear_out

    def compute_ffn_layernorm(self, out_linear_out, residual_input, i):
        norm_out = self.norm_func(
            out_linear_out,
            norm_weight=self.ffn_ln_scales[i],
            norm_bias=self.ffn_ln_biases[i],
            epsilon=self._epsilon,
            begin_norm_axis=1,
            bias=self.linear_biases[i],
            residual=residual_input,
        )
        tmp_out, residual_input = norm_out[0], norm_out[1]

        return tmp_out, residual_input

    def compute_fused_moe(self, tmp_out, i):
        fused_moe_out = fused_moe(
            tmp_out,
            self.gate_weights[i],
            self.ffn1_weights[i],
            self.ffn2_weights[i],
            self.ffn1_biases[i],
            None,
            self.ffn2_biases[i],
            None,
            "None",
            self.config.moe_config.top_k,
            self.config.moe_config.norm_topk_prob,
        )
        return fused_moe_out

    def compute_activation(self, ffn1_out, i):
        return fused_act_bias_wrapper(ffn1_out, self.ffn1_biases[i], act_method=self.activation)

    def compute_ffn1(self, tmp_out, i):
        return paddle.matmul(tmp_out, self.ffn1_weights[i])

    def compute_ffn2(self, ffn1_out, i):
        return paddle.matmul(ffn1_out, self.ffn2_weights[i])

    def compute_bias_residual_layernorm(self, ffn2_out, residual_input, i, num_layers):

        if i != num_layers - 1:
            norm_out = self.norm_func(
                ffn2_out,
                norm_weight=self.ln_scales[i + 1],
                norm_bias=self.ln_biases[i + 1],
                epsilon=self._epsilon,
                begin_norm_axis=1,
                bias=self.ffn2_biases[i],
                residual=residual_input,
            )
            tmp_out, residual_input = norm_out[0], norm_out[1]
        else:
            tmp_out = fused_layer_norm(
                ffn2_out,
                norm_weight=None,
                norm_bias=None,
                epsilon=self._epsilon,
                begin_norm_axis=1,
                bias=self.ffn2_biases[i],
                residual=residual_input,
            )[0]
        return tmp_out, residual_input

    def compute_shared_expert(self, tmp_out, i):
        ffn1_out = paddle.matmul(tmp_out, self.shared_expert_ffn1_weights[i])
        ffn1_out = fused_act_bias_wrapper(ffn1_out, None, act_method=self.activation)
        ffn2_out = paddle.matmul(ffn1_out, self.shared_expert_ffn2_weights[i])
        gate_out = paddle.matmul(tmp_out, self.shared_expert_gate_weights[i])
        gate_out = paddle.nn.functional.sigmoid(gate_out)
        shared_expert_output = gate_out * ffn2_out
        return shared_expert_output

    def pre_process(self, **kwargs):
        pass

    def post_process(self, **kwargs):
        time_step = kwargs.get("time_step", None)
        multi_block_output = kwargs.get("multi_block_output", None)
        cum_offsets = kwargs.get("cum_offsets", None)
        seq_lens = kwargs.get("seq_lens", None)
        input_ids = kwargs.get("input_ids", None)

        if time_step is None:
            out = rebuild_padding(multi_block_output, cum_offsets, seq_lens, input_ids)
        else:
            out = multi_block_output

        return out

    def forward(
        self,
        input_ids,
        src,
        cum_offsets=None,
        padding_offset=None,
        attn_mask=None,
        caches=None,
        pre_caches=None,
        pre_caches_length=0,
        rotary_embs=None,
        rotary_emb_dims=0,
        seq_lens=None,
        time_step=None,
        **kwargs,
    ):
        r"""
        Applies multi transformer layers on the input.

        Parameters:
            src (Tensor): The input of Transformer layers. It is
                a tensor with shape `[batch_size, sequence_length, d_model]`.
                The data type should be float16 or float32.
            attn_mask (Tensor, optional): A tensor used in multi-head attention
                to prevents attention to some unwanted positions, usually the
                paddings or the subsequent positions. It is a tensor with shape
                `[batch_size, 1, sequence_length, sequence_length]`. It can be
                None when nothing wanted or needed to be prevented attention to.
                Default None.
            caches (list(Tensor)|tuple(Tensor), optional): The cache structure
                tensors for the inference generation model. It is only used for
                inference and should be None for training. The shape is
                `[2, batch_size, num_head, max_seq_len, head_dim]`. Default None.
            pre_caches (list(Tensor)|tuple(Tensor), optional): The prefix caches
                for the generation model. The shape is `[2, bsz, num\_head, cache\_len, head\_dim]`. Default None.
            rotary_embs (Tensor optional): The RoPE embs for the rotary computation. The shape is `[2, bsz, 1, seq\_len, head\_dim]`. Default None.
            rotary_emb_dims (int, optional): The rotary_emb_dims of rotary computation, and it is 0 when rotary_embs is None,
                1 when rotary_embs is not None and pos_extra_ids is None, 2 when rotary_embs and pos_extra_ids are both not None. Default 0.
            seq_lens (Tensor optional): The sequence lengths of this batch. The shape is `[bsz]`. Default None.
            time_step (Tensor, optional): The time step tensor for the generation
                model. Which used in decode stage, to represent the time step,
                that is, the real seq_len of CacheKV. The shape is `[1]`, must be
                in CPUPlace. Default None.

        Returns:
            Tensor|tuple: If `caches` is None, return a tensor that has
            the same shape and data type with `src`, representing the output
            of Transformer layers. If `caches` is not None, return the
            tuple (output, caches), which output is the output of
            Transformer layers, caches is inplace with input `caches`.
        """
        self.pre_process(**kwargs)
        kwargs["cum_offsets"] = cum_offsets

        if caches is not None:
            assert len(caches) == len(self.qkv_weights) or len(caches) == 2 * len(self.qkv_weights)

        assert self.num_layers == len(self.qkv_weights)

        max_enc_len_this_time, max_dec_len_this_time = self.compute_max_len(
            kwargs.get("seq_lens_encoder", None), kwargs.get("seq_lens_decoder", None), cum_offsets
        )
        kwargs["max_enc_len_this_time"] = max_enc_len_this_time
        kwargs["max_dec_len_this_time"] = max_dec_len_this_time

        residual_input = src
        for i in range(self.num_layers):
            qkv_out, residual_input = self.compute_qkv(src, residual_input, i)
            out_linear_out = self.compute_attn(
                time_step,
                qkv_out,
                padding_offset,
                seq_lens,
                input_ids,
                rotary_embs,
                rotary_emb_dims,
                caches,
                pre_caches,
                pre_caches_length,
                attn_mask,
                i,
                **kwargs,
            )
            # all_reduce
            if self.nranks > 1:
                dist.all_reduce(out_linear_out)

            # ffn layernorm
            tmp_out, residual_input = self.compute_ffn_layernorm(out_linear_out, residual_input, i)

            if self.config.moe_config.use_moe(i):
                # fused moe
                ffn2_out = self.compute_fused_moe(tmp_out, i)

                # shared_expert
                if self.config.moe_config.use_shared_expert(i):
                    shared_expert_out = self.compute_shared_expert(tmp_out, i)
                    ffn2_out = ffn2_out + shared_expert_out
            else:
                # ffn1 matmul
                ffn1_out = self.compute_ffn1(tmp_out, i)
                ffn1_out = self.compute_activation(ffn1_out, i)

                # ffn2 matmul
                ffn2_out = self.compute_ffn2(ffn1_out, i)

            # all_reduce
            if self.nranks > 1:
                dist.all_reduce(ffn2_out)

            # norm + residual_add_bias
            tmp_out, residual_input = self.compute_bias_residual_layernorm(
                ffn2_out, residual_input, i, self.num_layers
            )
            src = tmp_out

        kwargs["time_step"] = time_step
        kwargs["multi_block_output"] = tmp_out
        kwargs["seq_lens"] = seq_lens
        kwargs["input_ids"] = input_ids

        out = self.post_process(**kwargs)
        return out, caches


class FusedMultiTransformerPostLayernorm(FusedMultiTransformerBase):
    def __init__(self, config: FusedMultiTransformerConfig):
        super().__init__(config)

    def compute_qkv(self, src, residual_input, i):
        qkv_out = self.compute_qkv_linear(src, i)
        return qkv_out, src

    def compute_ffn_layernorm(self, out_linear_out, residual_input, i):
        tmp_out = self.norm_func(
            out_linear_out,
            norm_weight=self.ln_scales[i],
            norm_bias=self.ln_biases[i],
            epsilon=self._epsilon,
            residual_alpha=self._residual_alpha,
            begin_norm_axis=1,
            bias=self.linear_biases[i],
            residual=residual_input,
        )[0]

        return tmp_out, tmp_out

    def compute_bias_residual_layernorm(self, ffn2_out, residual_input, i, num_layers):
        tmp_out = self.norm_func(
            ffn2_out,
            norm_weight=self.ffn_ln_scales[i],
            norm_bias=self.ffn_ln_biases[i],
            epsilon=self._epsilon,
            residual_alpha=self._residual_alpha,
            begin_norm_axis=1,
            bias=self.ffn2_biases[i],
            residual=residual_input,
        )[0]
        return tmp_out, tmp_out


class FusedMultiTransformerWeightOnly(FusedMultiTransformerBase):
    def __init__(self, config: FusedMultiTransformerConfig):
        super().__init__(config)
        self.quant_type = config.quant_type
        if self.quant_type == "weight_only_int8":
            self.weight_dtype = "int8"
        elif self.quant_type == "weight_only_int4":
            self.weight_dtype = "int4"
        else:
            assert (
                self.quant_type == "weight_only_int8" or self.quant_type == "weight_only_int4"
            ), "Expected quant_type equal to 'weight_only_int8' or 'weight_only_int4', but received {}".format(
                self.quant_type
            )

        self.weight_scale_dtype = self._dtype
        self.qkv_weights_scale = []
        self.linear_weights_scale = []
        self.ffn1_weights_scale = []
        self.ffn2_weights_scale = []

        if self.config.moe_config.has_shared_expert():
            self.shared_expert_ffn1_weights_scale = []
            self.shared_expert_ffn2_weights_scale = []

        for i in range(self.num_layers):

            qkv_weight_scale_attr = self.get_attr(config.qkv_weight_scale_attrs, i)
            linear_weight_scale_attr = self.get_attr(config.linear_weight_scale_attrs, i)
            ffn1_weight_scale_attr = self.get_attr(config.ffn1_weight_scale_attrs, i)
            ffn2_weight_scale_attr = self.get_attr(config.ffn2_weight_scale_attrs, i)

            if self.config.moe_config.use_shared_expert(i):
                shared_expert_ffn1_weight_scale_attr = self.get_attr(
                    config.moe_config.shared_expert_ffn1_weight_scale_attrs, i
                )
                shared_expert_ffn2_weight_scale_attr = self.get_attr(
                    config.moe_config.shared_expert_ffn2_weight_scale_attrs, i
                )

            qkv_weight_scale = self.create_parameter(
                shape=[(self.num_heads + 2 * self.kv_num_heads) * self.head_dim],
                attr=qkv_weight_scale_attr,
                dtype=self.weight_scale_dtype,
                is_bias=False,
            )

            linear_weight_scale = self.create_parameter(
                shape=[self.embed_dim],
                attr=linear_weight_scale_attr,
                dtype=self.weight_scale_dtype,
                is_bias=False,
            )

            if self.config.moe_config.use_moe(i):
                ffn1_weight_scale = self.create_parameter(
                    shape=[self.config.moe_config.num_experts, self.dim_feedforward * 2]
                    if config.activation.endswith("glu")
                    else [self.config.moe_config.num_experts, self.dim_feedforward],
                    attr=ffn1_weight_scale_attr,
                    dtype=self.weight_scale_dtype,
                    is_bias=False,
                )
            else:
                ffn1_weight_scale = self.create_parameter(
                    shape=[self.dim_feedforward * 2] if config.activation.endswith("glu") else [self.dim_feedforward],
                    attr=ffn1_weight_scale_attr,
                    dtype=self.weight_scale_dtype,
                    is_bias=False,
                )

            if self.config.moe_config.use_moe(i):
                ffn2_weight_scale = self.create_parameter(
                    shape=[self.config.moe_config.num_experts, self.embed_dim],
                    attr=ffn2_weight_scale_attr,
                    dtype=self.weight_scale_dtype,
                    is_bias=False,
                )
            else:
                ffn2_weight_scale = self.create_parameter(
                    shape=[self.embed_dim],
                    attr=ffn2_weight_scale_attr,
                    dtype=self.weight_scale_dtype,
                    is_bias=False,
                )

            if self.config.moe_config.use_shared_expert(i):
                shared_expert_ffn1_weight_scale = self.create_parameter(
                    shape=[self.config.moe_config.shared_expert_intermediate_size * 2],
                    attr=shared_expert_ffn1_weight_scale_attr,
                    dtype=self.weight_scale_dtype,
                    is_bias=False,
                )
                shared_expert_ffn2_weight_scale = self.create_parameter(
                    shape=[self.embed_dim],
                    attr=shared_expert_ffn2_weight_scale_attr,
                    dtype=self.weight_scale_dtype,
                    is_bias=False,
                )

            self.qkv_weights_scale.append(qkv_weight_scale)
            self.linear_weights_scale.append(linear_weight_scale)
            self.ffn1_weights_scale.append(ffn1_weight_scale)
            self.ffn2_weights_scale.append(ffn2_weight_scale)

            if self.config.moe_config.use_shared_expert(i):
                self.shared_expert_ffn1_weights_scale.append(shared_expert_ffn1_weight_scale)
                self.shared_expert_ffn2_weights_scale.append(shared_expert_ffn2_weight_scale)

            self._add_parameter(qkv_weight_scale)
            self._add_parameter(linear_weight_scale)
            self._add_parameter(ffn1_weight_scale)
            self._add_parameter(ffn2_weight_scale)

            if self.config.moe_config.use_shared_expert(i):
                self._add_parameter(shared_expert_ffn1_weight_scale)
                self._add_parameter(shared_expert_ffn2_weight_scale)

    def get_weight_create_dype(self):
        return "int8"  # If use weightonly int4, params dtype is int8, and one of the dimension will be half.

    def init_weight_shape(self, config):
        super().init_weight_shape(config)

        self.linear_weight_shape = [self.embed_dim, self.num_heads * self.head_dim]
        self.ffn1_weight_shape = (
            [self.dim_feedforward * 2, self.embed_dim]
            if self.activation.endswith("glu")
            else [self.dim_feedforward, self.embed_dim]
        )
        self.ffn2_weight_shape = [self.embed_dim, self.dim_feedforward]

        if config.quant_type == "weight_only_int4":
            self.qkv_weight_shape[0] //= 2
            self.linear_weight_shape[0] //= 2
            self.ffn1_weight_shape[0] //= 2
            self.ffn2_weight_shape[0] //= 2

        if self.config.moe_config.has_moe() is True:
            self.moe_ffn1_weight_shape = (
                [self.config.moe_config.num_experts, self.embed_dim, self.dim_feedforward * 2]
                if self.activation.endswith("glu")
                else [self.config.moe_config.num_experts, self.embed_dim, self.dim_feedforward]
            )
            self.moe_ffn2_weight_shape = [self.config.moe_config.num_experts, self.dim_feedforward, self.embed_dim]

            if config.quant_type == "weight_only_int4":
                self.moe_ffn1_weight_shape[2] //= 2
                self.moe_ffn2_weight_shape[2] //= 2

        if self.config.moe_config.has_shared_expert():
            self.shared_expert_ffn1_weight_shape = [
                self.config.moe_config.shared_expert_intermediate_size * 2,
                self.embed_dim,
            ]
            self.shared_expert_ffn2_weight_shape = [
                self.embed_dim,
                self.config.moe_config.shared_expert_intermediate_size,
            ]
            self.shared_expert_gate_weight_shape = [
                self.embed_dim,
                1,
            ]

    def compute_qkv_linear(self, ln_out, i):
        return weight_only_linear(
            ln_out,
            weight=self.qkv_weights[i],
            bias=self.qkv_biases[i],
            weight_scale=self.qkv_weights_scale[i],
            weight_dtype=self.weight_dtype,
        )

    def compute_out_linear(self, fmha_out, i):
        return weight_only_linear(
            fmha_out,
            weight=self.linear_weights[i],
            weight_scale=self.linear_weights_scale[i],
            weight_dtype=self.weight_dtype,
        )

    def compute_fused_moe(self, tmp_out, i):
        fused_moe_out = fused_moe(
            tmp_out,
            self.gate_weights[i],
            self.ffn1_weights[i],
            self.ffn2_weights[i],
            self.ffn1_biases[i],
            self.ffn1_weights_scale[i],
            self.ffn2_biases[i],
            self.ffn2_weights_scale[i],
            self.quant_type,
            self.config.moe_config.top_k,
            self.config.moe_config.norm_topk_prob,
        )
        return fused_moe_out

    def compute_ffn1(self, tmp_out, i):
        return weight_only_linear(
            tmp_out,
            weight=self.ffn1_weights[i],
            weight_scale=self.ffn1_weights_scale[i],
            weight_dtype=self.weight_dtype,
        )

    def compute_ffn2(self, ffn1_out, i):
        return weight_only_linear(
            ffn1_out,
            weight=self.ffn2_weights[i],
            weight_scale=self.ffn2_weights_scale[i],
            weight_dtype=self.weight_dtype,
        )

    def compute_shared_expert(self, tmp_out, i):
        ffn1_out = weight_only_linear(
            tmp_out,
            weight=self.shared_expert_ffn1_weights[i],
            weight_scale=self.shared_expert_ffn1_weights_scale[i],
            weight_dtype=self.weight_dtype,
        )

        ffn1_out = fused_act_bias_wrapper(ffn1_out, None, act_method=self.activation)

        ffn2_out = weight_only_linear(
            ffn1_out,
            weight=self.shared_expert_ffn2_weights[i],
            weight_scale=self.shared_expert_ffn2_weights_scale[i],
            weight_dtype=self.weight_dtype,
        )

        gate_out = paddle.matmul(tmp_out, self.shared_expert_gate_weights[i])
        gate_out = paddle.nn.functional.sigmoid(gate_out)

        shared_expert_output = gate_out * ffn2_out
        return shared_expert_output


class FusedMultiTransformerWeightOnlyPostLayernorm(
    FusedMultiTransformerWeightOnly, FusedMultiTransformerPostLayernorm
):
    def __init__(self, config: FusedMultiTransformerConfig):
        super().__init__(config)


class FusedMultiTransformerAvx(Layer):
    def __init__(self, config: FusedMultiTransformerConfig):
        super().__init__()
        self.config = config
        assert config.embed_dim > 0, "Expected embed_dim to be greater than 0, " "but received {}".format(
            config.embed_dim
        )
        assert config.num_heads > 0, "Expected nhead to be greater than 0, " "but received {}".format(config.num_heads)
        assert config.dim_feedforward > 0, "Expected dim_feedforward to be greater than 0, but received {}".format(
            config.dim_feedforward
        )
        self._dtype = "float32"
        self._epsilon = config.epsilon
        self._residual_alpha = config.residual_alpha
        self.norm_type = config.norm_type
        if self.norm_type != "layernorm" and self.norm_type != "rmsnorm":
            raise NotImplementedError("Only support norm type of [layernorm, rmsnorm]")

        self._norm_weight_dtype = "float32" if self.norm_type == "layernorm" else self._dtype

        self.embed_dim = config.embed_dim
        self.head_dim = config.embed_dim // config.num_heads
        assert self.head_dim * config.num_heads == config.embed_dim, "embed_dim must be divisible by num_heads"

        assert config.num_heads % config.nranks == 0
        assert config.dim_feedforward % config.nranks == 0

        dim_feedforward = config.dim_feedforward
        self.num_heads = config.num_heads
        self.cache_dtype = self.config.avx_config.cache_dtype
        self.kv_num_heads = config.kv_num_heads
        self.num_layers = config.num_layers
        assert self.num_layers > 0
        if isinstance(config.qkv_weight_attrs, (list, tuple)):
            assert self.num_layers == len(config.qkv_weight_attrs)

        self.weight_dtype = self._dtype
        self.create_params_type = self._dtype
        self.activation = config.activation
        self.intermediate_size = dim_feedforward
        self.max_positions = self.config.avx_config.max_position_embeddings
        self.max_pos_embed = self.config.avx_config.max_position_embeddings
        self.hiddensize = self.num_heads * self.head_dim
        self._compute_type = self.config.avx_config.compute_type

        self.ln_scales, self.ln_biases = [], []
        self.qkv_weights, self.qkv_biases = [], []
        self.linear_weights, self.linear_biases = [], []
        self.ffn_ln_scales, self.ffn_ln_biases = [], []

        self.ffn2_weights, self.ffn2_biases = [], []
        self.gate_weights, self.gate_biases = [], []
        self.up_weights, self.up_biases = [], []

        for i in range(self.num_layers):
            ln_scale_attr = self.get_attr(config.ln_scale_attrs, i)
            ln_bias_attr = self.get_attr(config.ln_bias_attrs, i)
            qkv_weight_attr = self.get_attr(config.qkv_weight_attrs, i)

            qkv_bias_attr = self.get_attr(config.qkv_bias_attrs, i)
            linear_weight_attr = self.get_attr(config.linear_weight_attrs, i)
            linear_bias_attr = self.get_attr(config.linear_bias_attrs, i)

            ffn_ln_scale_attr = self.get_attr(config.ffn_ln_scale_attrs, i)
            ffn_ln_bias_attr = self.get_attr(config.ffn_ln_bias_attrs, i)
            gate_weight_attr = self.get_attr(config.gate_weight_attrs, i)
            gate_bias_attr = self.get_attr(config.gate_bias_attrs, i)
            up_weight_attr = self.get_attr(config.up_weight_attrs, i)
            up_bias_attr = self.get_attr(config.up_bias_attrs, i)
            ffn2_weight_attr = self.get_attr(config.ffn2_weight_attrs, i)
            ffn2_bias_attr = self.get_attr(config.ffn2_bias_attrs, i)

            ln_scale = self.create_parameter(
                attr=ln_scale_attr,
                shape=[config.embed_dim],
                default_initializer=Constant(value=1.0),
                dtype=self._norm_weight_dtype,
            )
            ln_bias = None
            if ln_bias_attr:
                ln_bias = self.create_parameter(
                    attr=ln_bias_attr,
                    shape=[config.embed_dim],
                    is_bias=True,
                    dtype=self._norm_weight_dtype,
                )
            self.init_weight_shape(config)
            qkv_weight = self.create_parameter(
                shape=self.qkv_weight_shape,
                attr=qkv_weight_attr,
                dtype=self.create_params_type,
                is_bias=False,
            )

            qkv_bias = None
            if qkv_bias_attr:
                qkv_bias = self.create_parameter(
                    shape=[(self.num_heads + 2 * self.kv_num_heads) * self.head_dim],
                    attr=qkv_bias_attr,
                    dtype=self._dtype,
                    is_bias=True,
                )
            linear_weight = self.create_parameter(
                shape=self.linear_weight_shape,
                attr=linear_weight_attr,
                dtype=self.create_params_type,
                is_bias=False,
            )
            linear_bias = None
            if linear_bias_attr:
                linear_bias = self.create_parameter(
                    shape=[config.embed_dim],
                    attr=linear_bias_attr,
                    dtype=self._dtype,
                    is_bias=True,
                )
            ffn_ln_scale = self.create_parameter(
                shape=[config.embed_dim],
                attr=ffn_ln_scale_attr,
                is_bias=False,
                default_initializer=Constant(1.0),
                dtype=self._norm_weight_dtype,
            )

            ffn_ln_bias = None
            if ffn_ln_bias_attr:
                ffn_ln_bias = self.create_parameter(
                    shape=[config.embed_dim],
                    attr=ffn_ln_bias_attr,
                    is_bias=True,
                    dtype=self._norm_weight_dtype,
                )
            gate_weight = self.create_parameter(
                shape=self.gate_weight_shape,
                attr=gate_weight_attr,
                dtype=self.create_params_type,
                is_bias=False,
            )
            gate_bias = None
            if gate_bias_attr:
                gate_bias = self.create_parameter(
                    shape=[config.dim_feedforward],
                    attr=gate_bias_attr,
                    dtype=self._dtype,
                    is_bias=True,
                )
            up_weight = self.create_parameter(
                shape=self.up_weight_shape,
                attr=up_weight_attr,
                dtype=self.create_params_type,
                is_bias=False,
            )
            up_bias = None
            if up_bias_attr:
                up_bias = self.create_parameter(
                    shape=[config.dim_feedforward],
                    attr=up_bias_attr,
                    dtype=self._dtype,
                    is_bias=True,
                )
            ffn2_weight = self.create_parameter(
                shape=self.ffn2_weight_shape,
                attr=ffn2_weight_attr,
                dtype=self.create_params_type,
                is_bias=False,
            )
            ffn2_bias = None
            if ffn2_bias_attr:
                ffn2_bias = self.create_parameter(
                    shape=[config.embed_dim],
                    attr=ffn2_bias_attr,
                    dtype=self._dtype,
                    is_bias=True,
                )
            self.ln_scales.append(ln_scale)
            self.ln_biases.append(ln_bias)
            self.qkv_weights.append(qkv_weight)
            self.qkv_biases.append(qkv_bias)
            self.linear_weights.append(linear_weight)
            self.linear_biases.append(linear_bias)

            self.ffn_ln_scales.append(ffn_ln_scale)
            self.ffn_ln_biases.append(ffn_ln_bias)
            self.gate_weights.append(gate_weight)
            self.gate_biases.append(gate_bias)
            self.up_weights.append(up_weight)
            self.up_biases.append(up_bias)
            self.ffn2_weights.append(ffn2_weight)
            self.ffn2_biases.append(ffn2_bias)

            self._add_parameter(ln_scale)
            self._add_parameter(ln_bias)
            self._add_parameter(qkv_weight)
            self._add_parameter(qkv_bias)
            self._add_parameter(linear_weight)
            self._add_parameter(linear_bias)

            self._add_parameter(ffn_ln_scale)
            self._add_parameter(ffn_ln_bias)
            self._add_parameter(gate_weight)
            self._add_parameter(gate_bias)
            self._add_parameter(up_weight)
            self._add_parameter(up_bias)
            self._add_parameter(ffn2_weight)
            self._add_parameter(ffn2_bias)

    def get_attr(self, attrs, idx):
        """
        For fake parameter
        """
        if isinstance(attrs, (list, tuple)):
            assert (
                len(attrs) == self.num_layers
            ), f"length of attrs is {len(attrs)} is not equal to self.num_layers {self.num_layers}"
            return attrs[idx]
        return attrs

    def _add_parameter(self, param):
        """
        For fake parameter
        """
        if param is None:
            return
        assert param.name not in self._parameters
        self._parameters[param.name] = param

    def init_weight_shape(self, config):
        self.gate_weight_shape = [self.embed_dim, self.intermediate_size]
        self.up_weight_shape = [self.embed_dim, self.intermediate_size]
        self.down_weight_shape = [self.intermediate_size, self.embed_dim]
        self.qkv_weight_shape = [self.embed_dim, (self.num_heads + 2 * self.kv_num_heads) * self.head_dim]
        self.linear_weight_shape = [self.num_heads * self.head_dim, self.embed_dim]
        self.ffn2_weight_shape = [self.intermediate_size, self.embed_dim]

    def forward(
        self,
        input_ids,
        src,
        past_seq_len=None,
        cur_seq_len=None,
        step_idx=None,
        **kwargs,
    ):
        from paddlenlp_ops import xft_transformer

        xft_out = xft_transformer(
            paddle.cast(src, "float32"),  # input
            self.ln_scales,  # ln1Gamma
            self.qkv_weights,  # qkvWeight
            self.linear_weights,  # attnOutWeight
            self.ffn_ln_scales,  # ln2Gamma
            self.gate_weights,  # gateWeight
            self.up_weights,  # upWeight
            self.ffn2_weights,  # downWeight
            past_seq_len,  # pastSeqLen
            cur_seq_len,  # currentSeqLen
            step_idx,  # step
            self.hiddensize,  # hiddensize
            self.num_layers,  # totalLayer
            self._compute_type,  # computeType
            self.cache_dtype,  # cacheDtype
            self.activation,  # activation
            self.norm_type,  # normType
            self.head_dim,  # attHeadDim
            self.num_heads,  # attHeadNum
            self.kv_num_heads,  # kvHeadNum
            self.max_positions,  # maxPositions
            self.max_pos_embed,  # maxPosEmbed
            self.intermediate_size,  # intermediateSize
        )
        return xft_out[:, -1, :]


class FusedMultiTransformerA8W8(FusedMultiTransformerBase):
    def __init__(self, config: FusedMultiTransformerConfig):
        super().__init__(config)
        self.quant_round_type = config.quant_round_type
        self.quant_max_bound = config.quant_max_bound
        self.quant_min_bound = config.quant_min_bound
        # self.use_gemm_dequant = False

        if self._dtype == "bfloat16":
            self._fuse_kernel_compute_dtype = "bf16"
        elif self._dtype == "float16":
            self._fuse_kernel_compute_dtype = "fp16"
        elif self._dtype == "float32":
            self._fuse_kernel_compute_dtype = "fp32"
        else:
            raise ValueError(
                "FusedMultiTransformer just support float32, float16 and bfloat16 as default dtype, but received {}".format(
                    self._dtype
                )
            )

        self.qkv_out_scales = []
        self.linear_out_scales = []
        self.ffn1_out_scales = []
        self.ffn2_out_scales = []

        self.linear_shifts, self.linear_smooths, self.ffn2_shifts, self.ffn2_smooths = [], [], [], []

        for i in range(self.num_layers):
            qkv_out_scale_attr = self.get_attr(config.qkv_out_scale_attrs, i)
            linear_out_scale_attr = self.get_attr(config.linear_out_scale_attrs, i)
            ffn1_out_scale_attr = self.get_attr(config.ffn1_out_scale_attrs, i)
            ffn2_out_scale_attr = self.get_attr(config.ffn2_out_scale_attrs, i)

            linear_shift_attr = self.get_attr(config.linear_shift_attrs, i)
            linear_smooth_attr = self.get_attr(config.linear_smooth_attrs, i)
            ffn2_shift_attr = self.get_attr(config.ffn2_shift_attrs, i)
            ffn2_smooth_attr = self.get_attr(config.ffn2_smooth_attrs, i)

            qkv_out_scale = self.create_parameter(
                shape=[self.head_dim * (2 * self.kv_num_heads + self.num_heads)],
                attr=qkv_out_scale_attr,
                dtype="float32",
                is_bias=False,
                default_initializer=paddle.nn.initializer.Constant(0),
            )
            linear_out_scale = self.create_parameter(
                shape=[self.embed_dim],
                attr=linear_out_scale_attr,
                dtype="float32",
                is_bias=False,
                default_initializer=paddle.nn.initializer.Constant(0),
            )
            ffn1_out_scale = self.create_parameter(
                shape=[self.dim_feedforward * 2] if self.activation.endswith("glu") else [self.dim_feedforward],
                attr=ffn1_out_scale_attr,
                dtype="float32",
                is_bias=False,
                default_initializer=paddle.nn.initializer.Constant(0),
            )
            ffn2_out_scale = self.create_parameter(
                shape=[self.embed_dim],
                attr=ffn2_out_scale_attr,
                dtype="float32",
                is_bias=False,
                default_initializer=paddle.nn.initializer.Constant(0),
            )

            linear_shift = None
            if linear_shift_attr:
                linear_shift = self.create_parameter(
                    shape=[self.num_heads * self.head_dim], attr=linear_shift_attr, dtype=self._dtype, is_bias=False
                )

            linear_smooth = None
            if linear_smooth_attr:
                linear_smooth = self.create_parameter(
                    shape=[self.num_heads * self.head_dim], attr=linear_smooth_attr, dtype=self._dtype, is_bias=False
                )

            ffn2_shift = None
            if ffn2_shift_attr:
                ffn2_shift = self.create_parameter(
                    shape=[self.dim_feedforward], attr=ffn2_shift_attr, dtype=self._dtype, is_bias=False
                )

            ffn2_smooth = None
            if ffn2_smooth_attr:
                ffn2_smooth = self.create_parameter(
                    shape=[self.dim_feedforward], attr=ffn2_smooth_attr, dtype=self._dtype, is_bias=False
                )

            self.qkv_out_scales.append(qkv_out_scale)
            self.linear_out_scales.append(linear_out_scale)
            self.ffn1_out_scales.append(ffn1_out_scale)
            self.ffn2_out_scales.append(ffn2_out_scale)

            if linear_shift is not None:
                self.linear_shifts.append(linear_shift)
                self.linear_smooths.append(linear_smooth)
                self.ffn2_shifts.append(ffn2_shift)
                self.ffn2_smooths.append(ffn2_smooth)

            self._add_parameter(qkv_out_scale)
            self._add_parameter(linear_out_scale)
            self._add_parameter(ffn1_out_scale)
            self._add_parameter(ffn2_out_scale)

            self._add_parameter(linear_shift)
            self._add_parameter(linear_smooth)
            self._add_parameter(ffn2_shift)
            self._add_parameter(ffn2_smooth)

    def get_weight_create_dype(self):
        return "int8"

    def init_weight_shape(self, config):
        super().init_weight_shape(config)

        if not paddle.is_compiled_with_rocm():
            self.linear_weight_shape = [self.embed_dim, self.num_heads * self.head_dim]
            self.ffn1_weight_shape = (
                [self.dim_feedforward * 2, self.embed_dim]
                if self.activation.endswith("glu")
                else [self.dim_feedforward, self.embed_dim]
            )
            self.ffn2_weight_shape = [self.embed_dim, self.dim_feedforward]

    def compute_layernorm_before_qkv(self, src, i):
        if i == 0:
            ln_out = self.norm_func(
                src,
                self.ln_scales[i],
                self.ln_biases[i],
                self._epsilon,
                begin_norm_axis=1,
                quant_scale=self.act_scales["qkv_in_scale"][i],  # quant_in_scale
                quant_round_type=self.quant_round_type,
                quant_max_bound=self.quant_max_bound,
                quant_min_bound=self.quant_min_bound,
            )
        else:
            ln_out = src

        return ln_out

    def compute_qkv_linear(self, ln_out, i):
        if paddle.is_compiled_with_rocm():
            qkv_out = paddle.matmul(ln_out, self.qkv_weights[i])
        else:
            # TODO: add gemm_dequant after qkv_out
            qkv_out = paddle.matmul(ln_out, self.qkv_weights[i], False, True)
        return qkv_out

    def compute_fmha(
        self,
        qkv_out,
        padding_offset,
        seq_lens,
        input_ids,
        rotary_embs,
        rotary_emb_dims,
        caches,
        pre_caches,
        pre_caches_length,
        attn_mask,
        i,
    ):
        qkv_out = dequant_int8(qkv_out, self.qkv_out_scales[i], self._dtype)
        if self.qkv_biases[i] is not None:
            qkv_out = paddle.add(qkv_out, self.qkv_biases[i])

        bsz = input_ids.shape[0]
        """
        qkv: bsz, seq_len, 3, numhead, headsize ->
        q_out: bsz, numhead, seq_len, headsize
        kv_out: 2, bsz, numhead, seq_len, headsize
        """
        q_out, k_out, v_out = qkv_transpose_split(
            qkv_out, padding_offset, seq_lens, input_ids, self.num_heads, self.head_dim
        )

        # rotary emb (inplace)
        if rotary_embs is not None:
            encode_rotary_qk(
                q_out,
                k_out,
                rotary_embs,
                seq_lens,
                rotary_emb_dims=rotary_emb_dims,
                use_neox=self.use_neox_rotary_style,
            )

        if pre_caches is not None:
            k_out = paddle.concat([pre_caches[i][0, :bsz], k_out], axis=2)
            v_out = paddle.concat([pre_caches[i][1, :bsz], v_out], axis=2)

        # write cache kv (inplace)
        write_cache_kv(k_out, v_out, caches[i], seq_lens + pre_caches_length)

        # cutlass fmha
        qktv_out = variable_length_memory_efficient_attention(
            q_out,
            k_out,
            v_out,
            seq_lens,
            seq_lens + pre_caches_length,
            mask=attn_mask,
            scale=float(self.head_dim**-0.5),
        )

        fmha_out = transpose_remove_padding(qktv_out, seq_lens, padding_offset)
        fmha_out = quant_int8(
            fmha_out,
            self.linear_shifts[i] if len(self.linear_shifts) > 0 else None,
            self.linear_smooths[i] if len(self.linear_smooths) > 0 else None,
            self.act_scales["out_linear_in_scale"][i],
            self.quant_round_type,
            self.quant_max_bound,
            self.quant_min_bound,
        )
        return fmha_out

    def compute_mmha(self, qkv_out, caches, attn_mask, seq_lens, rotary_embs, rotary_emb_dims, i):
        return masked_multihead_attention(
            x=qkv_out,
            bias=self.qkv_biases[i],
            cache_kv=caches[i],
            src_mask=attn_mask,
            sequence_lengths=seq_lens,
            rotary_tensor=rotary_embs,
            rotary_emb_dims=rotary_emb_dims,
            use_neox_rotary_style=self.use_neox_rotary_style,
            qkv_out_scale=self.qkv_out_scales[i],
            out_shift=self.linear_shifts[i] if len(self.linear_shifts) > 0 else None,
            out_smooth=self.linear_smooths[i] if len(self.linear_smooths) > 0 else None,
            out_scale=self.act_scales["out_linear_in_scale"][i],
            quant_round_type=self.quant_round_type,
            quant_max_bound=self.quant_max_bound,
            quant_min_bound=self.quant_min_bound,
            compute_dtype=self._fuse_kernel_compute_dtype,
        )[0]

    def compute_out_linear(self, fmha_out, i):
        if paddle.is_compiled_with_rocm():
            out_linear_out = paddle.matmul(fmha_out, self.linear_weights[i])
            out_linear_out = dequant_int8(out_linear_out, self.linear_out_scales[i], self._dtype)
        else:
            try:
                out_linear_out = gemm_dequant(fmha_out, self.linear_weights[i], self.linear_out_scales[i], self._dtype)
            except:
                out_linear_out = paddle.matmul(fmha_out, self.linear_weights[i], False, True)
                out_linear_out = dequant_int8(out_linear_out, self.linear_out_scales[i], self._dtype)
        return out_linear_out

    def compute_ffn_layernorm(self, out_linear_out, residual_input, i):
        norm_out = self.norm_func(
            out_linear_out,
            self.ffn_ln_scales[i],
            self.ffn_ln_biases[i],
            self._epsilon,
            bias=self.linear_biases[i],
            residual=residual_input,
            begin_norm_axis=1,
            quant_scale=self.act_scales["ffn1_in_scale"][i],  # quant_in_scale
            quant_round_type=self.quant_round_type,
            quant_max_bound=self.quant_max_bound,
            quant_min_bound=self.quant_min_bound,
        )
        tmp_out, residual_input = norm_out[0], norm_out[1]

        return tmp_out, residual_input

    def compute_activation(self, ffn1_out, i):
        return fused_act_bias_wrapper(
            ffn1_out,
            self.ffn1_biases[i],
            act_method=self.activation,
            compute_dtype=self._fuse_kernel_compute_dtype,
            dequant_scales=self.ffn1_out_scales[i],
            shift=self.ffn2_shifts[i] if len(self.ffn2_shifts) > 0 else None,
            smooth=self.ffn2_smooths[i] if len(self.ffn2_smooths) > 0 else None,
            quant_scale=self.act_scales["ffn2_in_scale"][i],
            quant_round_type=self.quant_round_type,
            quant_max_bound=self.quant_max_bound,
            quant_min_bound=self.quant_min_bound,
        )

    def compute_ffn1(self, tmp_out, i):
        if paddle.device.is_compiled_with_rocm():
            return paddle.matmul(tmp_out, self.ffn1_weights[i])
        else:
            return paddle.matmul(tmp_out, self.ffn1_weights[i], False, True)

    def compute_ffn2(self, ffn1_out, i):
        if paddle.device.is_compiled_with_rocm():
            ffn2_out = paddle.matmul(ffn1_out, self.ffn2_weights[i])
            ffn2_out = dequant_int8(ffn2_out, self.ffn2_out_scales[i], self._dtype)
        else:
            try:
                ffn2_out = gemm_dequant(ffn1_out, self.ffn2_weights[i], self.ffn2_out_scales[i], self._dtype)
            except:
                ffn2_out = paddle.matmul(ffn1_out, self.ffn2_weights[i], False, True)
                ffn2_out = dequant_int8(ffn2_out, self.ffn2_out_scales[i], self._dtype)
        return ffn2_out

    def compute_bias_residual_layernorm(self, ffn2_out, residual_input, i, num_layers):
        if i != num_layers - 1:
            norm_out = self.norm_func(
                ffn2_out,
                self.ln_scales[i + 1],
                self.ln_biases[i + 1],
                self._epsilon,
                residual=residual_input,
                begin_norm_axis=1,
                quant_scale=self.act_scales["qkv_in_scale"][i + 1],
                quant_round_type=self.quant_round_type,
                quant_max_bound=self.quant_max_bound,
                quant_min_bound=self.quant_min_bound,
            )
            tmp_out, residual_input = norm_out[0], norm_out[1]
        else:
            tmp_out = fused_layer_norm(
                ffn2_out,
                norm_weight=None,
                norm_bias=None,
                epsilon=self._epsilon,
                begin_norm_axis=1,
                bias=self.ffn2_biases[i],
                residual=residual_input,
            )[0]
        return tmp_out, residual_input


class FusedBlockMultiTransformer(FusedMultiTransformerBase):
    def __init__(self, config: FusedMultiTransformerConfig):
        super().__init__(config)
        if core.is_compiled_with_xpu():
            self.cache_k_per_batch_maxs = paddle.full(shape=[10, 6], fill_value=0, dtype="float32")
            self.cache_v_per_batch_maxs = paddle.full(shape=[10, 6], fill_value=0, dtype="float32")

    def compute_attn(
        self,
        time_step,
        qkv_out,
        padding_offset,
        seq_lens,
        input_ids,
        rotary_embs,
        rotary_emb_dims,
        caches,
        pre_caches,
        pre_caches_length,
        attn_mask,
        i,
        **kwargs,
    ):
        k_quant_scales = kwargs.get("k_quant_scales", None)
        v_quant_scales = kwargs.get("v_quant_scales", None)
        k_dequant_scales = kwargs.get("k_dequant_scales", None)
        v_dequant_scales = kwargs.get("v_dequant_scales", None)

        if self.config.cachekv_int8_type == "static":
            k_quant_scales = self.cache_k_scales
            v_quant_scales = self.cache_v_scales
            k_dequant_scales = self.cache_k_out_scales
            v_dequant_scales = self.cache_v_out_scales
        if core.is_compiled_with_xpu():
            fmha_out = paddle.incubate.nn.functional.block_multihead_attention_xpu(
                qkv_out,
                caches[2 * i],
                caches[2 * i + 1],
                kwargs.get("seq_lens_encoder", None),
                kwargs.get("seq_lens_decoder", None),
                kwargs.get("seq_lens_this_time", None),
                kwargs.get("padding_offsets", None),
                kwargs.get("cum_offsets", None),
                kwargs.get("cu_seqlens_q", None),
                kwargs.get("cu_seqlens_k", None),
                kwargs.get("block_tables", None),
                self.cache_k_per_batch_maxs,
                self.cache_v_per_batch_maxs,
                pre_caches[2 * i] if pre_caches is not None else None,  # pre_key_cache
                pre_caches[2 * i + 1] if pre_caches is not None else None,  # pre_value_cache
                k_quant_scales[i] if k_quant_scales is not None else None,
                v_quant_scales[i] if v_quant_scales is not None else None,
                k_dequant_scales[i] if k_dequant_scales is not None else None,
                v_dequant_scales[i] if v_dequant_scales is not None else None,
                None,  # qkv_out_scales
                None,  # qkv_bias
                None,  # out_shifts
                None,  # out_smooths
                kwargs.get("max_enc_len_this_time", None),
                kwargs.get("max_dec_len_this_time", None),
                rotary_embs,
                attn_mask,
                kwargs.get("tgt_mask", None),
                kwargs.get("max_input_length", -1),
                kwargs.get("block_size", 64),
                self.use_neox_rotary_style,
                self.config.cachekv_int8_type == "dynamic",
                quant_round_type=self.config.quant_round_type,
                quant_max_bound=self.config.quant_max_bound,
                quant_min_bound=self.config.quant_min_bound,
            )[0]
        else:
            fmha_out = paddle.incubate.nn.functional.block_multihead_attention(
                qkv_out,
                caches[2 * i],
                caches[2 * i + 1],
                kwargs.get("seq_lens_encoder", None),
                kwargs.get("seq_lens_decoder", None),
                kwargs.get("seq_lens_this_time", None),
                kwargs.get("padding_offsets", None),
                kwargs.get("cum_offsets", None),
                kwargs.get("cu_seqlens_q", None),
                kwargs.get("cu_seqlens_k", None),
                kwargs.get("block_tables", None),
                pre_caches[2 * i] if pre_caches is not None else None,  # pre_key_cache
                pre_caches[2 * i + 1] if pre_caches is not None else None,  # pre_value_cache
                k_quant_scales[i] if k_quant_scales is not None else None,
                v_quant_scales[i] if v_quant_scales is not None else None,
                k_dequant_scales[i] if k_dequant_scales is not None else None,
                v_dequant_scales[i] if v_dequant_scales is not None else None,
                None,  # qkv_out_scales
                None,  # qkv_bias
                None,  # out_shifts
                None,  # out_smooths
                kwargs.get("max_enc_len_this_time", None),
                kwargs.get("max_dec_len_this_time", None),
                rotary_embs,
                attn_mask,
                kwargs.get("tgt_mask", None),
                kwargs.get("max_input_length", -1),
                kwargs.get("block_size", 64),
                self.use_neox_rotary_style,
                self.config.cachekv_int8_type == "dynamic",
                quant_round_type=self.config.quant_round_type,
                quant_max_bound=self.config.quant_max_bound,
                quant_min_bound=self.config.quant_min_bound,
            )[0]
        out_linear_out = self.compute_out_linear(fmha_out, i)

        return out_linear_out

    def post_process(self, **kwargs):
        multi_block_output = kwargs.get("multi_block_output", None)
        cum_offsets = kwargs.get("cum_offsets", None)
        seq_lens_encoder = kwargs.get("seq_lens_encoder", None)
        seq_lens_decoder = kwargs.get("seq_lens_decoder", None)
        max_input_length = kwargs.get("max_input_length", -1)

        out = rebuild_padding_v2(multi_block_output, cum_offsets, seq_lens_decoder, seq_lens_encoder, max_input_length)

        return out


class FusedBlockMultiTransformerWeightOnly(FusedBlockMultiTransformer, FusedMultiTransformerWeightOnly):
    def __init__(self, config: FusedMultiTransformerConfig):
        super().__init__(config)


class FusedBlockMultiTransformerA8W8(FusedBlockMultiTransformer, FusedMultiTransformerA8W8):
    def __init__(self, config: FusedMultiTransformerConfig):
        super().__init__(config)

    def compute_attn(
        self,
        time_step,
        qkv_out,
        padding_offset,
        seq_lens,
        input_ids,
        rotary_embs,
        rotary_emb_dims,
        caches,
        pre_caches,
        pre_caches_length,
        attn_mask,
        i,
        **kwargs,
    ):
        k_quant_scales = kwargs.get("k_quant_scales", None)
        v_quant_scales = kwargs.get("v_quant_scales", None)
        k_dequant_scales = kwargs.get("k_dequant_scales", None)
        v_dequant_scales = kwargs.get("v_dequant_scales", None)

        if self.config.cachekv_int8_type == "static":
            k_quant_scales = self.cache_k_scales
            v_quant_scales = self.cache_v_scales
            k_dequant_scales = self.cache_k_out_scales
            v_dequant_scales = self.cache_v_out_scales

        fmha_out = paddle.incubate.nn.functional.block_multihead_attention(
            qkv_out,
            caches[2 * i],
            caches[2 * i + 1],
            kwargs.get("seq_lens_encoder", None),
            kwargs.get("seq_lens_decoder", None),
            kwargs.get("seq_lens_this_time", None),
            kwargs.get("padding_offsets", None),
            kwargs.get("cum_offsets", None),
            kwargs.get("cu_seqlens_q", None),
            kwargs.get("cu_seqlens_k", None),
            kwargs.get("block_tables", None),
            pre_caches[2 * i] if pre_caches is not None else None,  # pre_key_cache
            pre_caches[2 * i + 1] if pre_caches is not None else None,  # pre_value_cache
            k_quant_scales[i] if k_quant_scales is not None else None,
            v_quant_scales[i] if v_quant_scales is not None else None,
            k_dequant_scales[i] if k_dequant_scales is not None else None,
            v_dequant_scales[i] if v_dequant_scales is not None else None,
            self.qkv_out_scales[i],
            self.qkv_biases[i] if len(self.qkv_biases) > 0 else None,
            self.linear_shifts[i] if len(self.linear_shifts) > 0 else None,
            self.linear_smooths[i] if len(self.linear_smooths) > 0 else None,
            kwargs.get("max_enc_len_this_time", None),
            kwargs.get("max_dec_len_this_time", None),
            rotary_embs,
            attn_mask,
            kwargs.get("tgt_mask", None),
            kwargs.get("max_input_length", -1),
            kwargs.get("block_size", 64),
            self.use_neox_rotary_style,
            self.config.cachekv_int8_type == "dynamic",
            quant_round_type=self.quant_round_type,
            quant_max_bound=self.quant_max_bound,
            quant_min_bound=self.quant_min_bound,
            out_scale=self.act_scales["out_linear_in_scale"][i],
            compute_dtype=self._fuse_kernel_compute_dtype,
        )[0]

        out_linear_out = self.compute_out_linear(fmha_out, i)

        return out_linear_out


class FusedBlockMultiTransformerFP8(Layer):
    def __init__(self, config: FusedMultiTransformerConfig):
        """"""
        super().__init__()
        self.config = config
        self.act_scales = None
        self.weight_scales = None

        assert config.embed_dim > 0, "Expected embed_dim to be greater than 0, " "but received {}".format(
            config.embed_dim
        )
        assert config.num_heads > 0, "Expected nhead to be greater than 0, " "but received {}".format(config.num_heads)
        assert config.dim_feedforward > 0, "Expected dim_feedforward to be greater than 0, but received {}".format(
            config.dim_feedforward
        )

        # self.normalize_before = normalize_before
        self._dtype = self._helper.get_default_dtype()
        self._epsilon = config.epsilon
        self._residual_alpha = config.residual_alpha
        self._trans_qkvw = config.trans_qkvw
        self._ring_id = config.ring_id
        self.nranks = config.nranks
        self.norm_type = config.norm_type
        if self.norm_type == "layernorm":
            self.norm_func = fused_layer_norm
        elif self.norm_type == "rmsnorm":
            self.norm_func = fused_rms_norm
        else:
            raise NotImplementedError("Only support norm type of [layernorm, rmsnorm]")
        self.use_neox_rotary_style = config.use_neox_rotary_style
        self._norm_weight_dtype = "float32" if self.norm_type == "layernorm" else self._dtype

        self.activation = config.activation

        self.embed_dim = config.embed_dim
        self.head_dim = config.embed_dim // config.num_heads
        assert self.head_dim * config.num_heads == config.embed_dim, "embed_dim must be divisible by num_heads"

        # tensor model parallel
        if config.nranks > 1:
            assert config.ring_id != -1
        assert config.num_heads % config.nranks == 0
        assert config.dim_feedforward % config.nranks == 0
        self.num_heads = config.num_heads // config.nranks
        self.kv_num_heads = config.kv_num_heads // config.nranks
        self.dim_feedforward = config.dim_feedforward // config.nranks

        self.num_layers = config.num_layers
        assert self.num_layers > 0
        if isinstance(config.qkv_weight_attrs, (list, tuple)):
            assert self.num_layers == len(config.qkv_weight_attrs)

        self.weight_dtype = self._dtype
        self.create_params_type = self.get_weight_create_dype()

        self.ln_scales, self.ln_biases = [], []
        self.qkv_weights, self.qkv_biases = [], []
        self.linear_weights, self.linear_biases = [], []
        self.ffn_ln_scales, self.ffn_ln_biases = [], []
        self.ffn1_0_weights, self.ffn1_0_biases = [], []
        self.ffn1_1_weights, self.ffn1_1_biases = [], []
        self.ffn2_weights, self.ffn2_biases = [], []
        self.cache_k_scales, self.cache_v_scales = [], []
        self.cache_k_out_scales, self.cache_v_out_scales = [], []

        for i in range(self.num_layers):
            ln_scale_attr = self.get_attr(config.ln_scale_attrs, i)
            ln_bias_attr = self.get_attr(config.ln_bias_attrs, i)
            qkv_weight_attr = self.get_attr(config.qkv_weight_attrs, i)

            qkv_bias_attr = self.get_attr(config.qkv_bias_attrs, i)
            linear_weight_attr = self.get_attr(config.linear_weight_attrs, i)
            linear_bias_attr = self.get_attr(config.linear_bias_attrs, i)

            ffn_ln_scale_attr = self.get_attr(config.ffn_ln_scale_attrs, i)
            ffn_ln_bias_attr = self.get_attr(config.ffn_ln_bias_attrs, i)
            ffn1_0_weight_attr = self.get_attr(config.ffn1_0_weight_attrs, i)
            ffn1_1_weight_attr = self.get_attr(config.ffn1_1_weight_attrs, i)
            ffn1_0_bias_attr = self.get_attr(config.ffn1_0_bias_attrs, i)
            ffn1_1_bias_attr = self.get_attr(config.ffn1_1_bias_attrs, i)
            ffn2_weight_attr = self.get_attr(config.ffn2_weight_attrs, i)
            ffn2_bias_attr = self.get_attr(config.ffn2_bias_attrs, i)

            cache_k_scale_attr = self.get_attr(config.cache_k_scale_attrs, i)
            cache_v_scale_attr = self.get_attr(config.cache_v_scale_attrs, i)
            cache_k_out_scale_attr = self.get_attr(config.cache_k_out_scale_attrs, i)
            cache_v_out_scale_attr = self.get_attr(config.cache_v_out_scale_attrs, i)

            ln_scale = self.create_parameter(
                attr=ln_scale_attr,
                shape=[config.embed_dim],
                default_initializer=Constant(value=1.0),
                dtype=self._norm_weight_dtype,
            )
            ln_bias = None
            if ln_bias_attr:
                ln_bias = self.create_parameter(
                    attr=ln_bias_attr,
                    shape=[config.embed_dim],
                    is_bias=True,
                    dtype=self._norm_weight_dtype,
                )

            self.init_weight_shape(config)

            qkv_weight = self.create_parameter(
                shape=self.qkv_weight_shape,
                attr=qkv_weight_attr,
                dtype=self.create_params_type,
                is_bias=False,
            )

            qkv_bias = None
            if qkv_bias_attr:
                qkv_bias = self.create_parameter(
                    shape=[(self.num_heads + 2 * self.kv_num_heads) * self.head_dim],
                    attr=qkv_bias_attr,
                    dtype=self._dtype,
                    is_bias=True,
                )

            linear_weight = self.create_parameter(
                shape=self.linear_weight_shape,
                attr=linear_weight_attr,
                dtype=self.create_params_type,
                is_bias=False,
            )

            linear_bias = None
            if linear_bias_attr:
                linear_bias = self.create_parameter(
                    shape=[config.embed_dim],
                    attr=linear_bias_attr,
                    dtype=self._dtype,
                    is_bias=True,
                )

            ffn_ln_scale = self.create_parameter(
                shape=[config.embed_dim],
                attr=ffn_ln_scale_attr,
                is_bias=False,
                default_initializer=Constant(1.0),
                dtype=self._norm_weight_dtype,
            )

            ffn_ln_bias = None
            if ffn_ln_bias_attr:
                ffn_ln_bias = self.create_parameter(
                    shape=[config.embed_dim],
                    attr=ffn_ln_bias_attr,
                    is_bias=True,
                    dtype=self._norm_weight_dtype,
                )

            ffn1_0_weight = self.create_parameter(
                shape=self.ffn1_0_weight_shape,
                attr=ffn1_0_weight_attr,
                dtype=self.create_params_type,
                is_bias=False,
            )
            ffn1_1_weight = self.create_parameter(
                shape=self.ffn1_1_weight_shape,
                attr=ffn1_1_weight_attr,
                dtype=self.create_params_type,
                is_bias=False,
            )

            ffn1_0_bias = None
            if ffn1_0_bias_attr:
                ffn1_0_bias = self.create_parameter(
                    shape=[self.dim_feedforward],
                    attr=ffn1_0_bias_attr,
                    dtype=self._dtype,
                    is_bias=True,
                )

            ffn1_1_bias = None
            if ffn1_1_bias_attr:
                ffn1_1_bias = self.create_parameter(
                    shape=[self.dim_feedforward],
                    attr=ffn1_1_bias_attr,
                    dtype=self._dtype,
                    is_bias=True,
                )

            ffn2_weight = self.create_parameter(
                shape=self.ffn2_weight_shape,
                attr=ffn2_weight_attr,
                dtype=self.create_params_type,
                is_bias=False,
            )

            ffn2_bias = None
            if ffn2_bias_attr:
                ffn2_bias = self.create_parameter(
                    shape=[config.embed_dim],
                    attr=ffn2_bias_attr,
                    dtype=self._dtype,
                    is_bias=True,
                )

            cache_k_scale = None
            if cache_k_scale_attr:
                cache_k_scale = self.create_parameter(
<<<<<<< HEAD
                    shape=[self.num_heads],
=======
                    shape=[self.kv_num_heads],
>>>>>>> 9939f845
                    attr=cache_k_scale_attr,
                    dtype="float32",
                    is_bias=False,
                )

            cache_v_scale = None
            if cache_v_scale_attr:
                cache_v_scale = self.create_parameter(
<<<<<<< HEAD
                    shape=[self.num_heads],
=======
                    shape=[self.kv_num_heads],
>>>>>>> 9939f845
                    attr=cache_v_scale_attr,
                    dtype="float32",
                    is_bias=False,
                )

            cache_k_out_scale = None
            if cache_k_out_scale_attr:
                cache_k_out_scale = self.create_parameter(
<<<<<<< HEAD
                    shape=[self.num_heads],
=======
                    shape=[self.kv_num_heads],
>>>>>>> 9939f845
                    attr=cache_k_out_scale_attr,
                    dtype="float32",
                    is_bias=False,
                )

            cache_v_out_scale = None
            if cache_v_out_scale_attr:
                cache_v_out_scale = self.create_parameter(
<<<<<<< HEAD
                    shape=[self.num_heads],
=======
                    shape=[self.kv_num_heads],
>>>>>>> 9939f845
                    attr=cache_v_out_scale_attr,
                    dtype="float32",
                    is_bias=False,
                )

            # tensor model parallel
            if config.nranks > 1:
                # column parallel
                _set_var_distributed(qkv_weight)
                _set_var_distributed(qkv_bias)
                _set_var_distributed(ffn1_0_weight)
                _set_var_distributed(ffn1_1_weight)
                _set_var_distributed(ffn1_0_bias)
                _set_var_distributed(ffn1_1_bias)
                # row parallel
                _set_var_distributed(linear_weight)
                _set_var_distributed(ffn2_weight)

            self.ln_scales.append(ln_scale)
            self.ln_biases.append(ln_bias)
            self.qkv_weights.append(qkv_weight)
            self.qkv_biases.append(qkv_bias)
            self.linear_weights.append(linear_weight)
            self.linear_biases.append(linear_bias)

            self.ffn_ln_scales.append(ffn_ln_scale)
            self.ffn_ln_biases.append(ffn_ln_bias)
            self.ffn1_0_weights.append(ffn1_0_weight)
            self.ffn1_1_weights.append(ffn1_1_weight)
            self.ffn1_0_biases.append(ffn1_0_bias)
            self.ffn1_1_biases.append(ffn1_1_bias)
            self.ffn2_weights.append(ffn2_weight)
            self.ffn2_biases.append(ffn2_bias)

            self.cache_k_scales.append(cache_k_scale)
            self.cache_v_scales.append(cache_v_scale)
            self.cache_k_out_scales.append(cache_k_out_scale)
            self.cache_v_out_scales.append(cache_v_out_scale)

            self._add_parameter(ln_scale)
            self._add_parameter(ln_bias)
            self._add_parameter(qkv_weight)
            self._add_parameter(qkv_bias)
            self._add_parameter(linear_weight)
            self._add_parameter(linear_bias)

            self._add_parameter(ffn_ln_scale)
            self._add_parameter(ffn_ln_bias)
            self._add_parameter(ffn1_0_weight)
            self._add_parameter(ffn1_1_weight)
            self._add_parameter(ffn1_0_bias)
            self._add_parameter(ffn1_1_bias)
            self._add_parameter(ffn2_weight)
            self._add_parameter(ffn2_bias)

            self._add_parameter(cache_k_scale)
            self._add_parameter(cache_v_scale)
            self._add_parameter(cache_k_out_scale)
            self._add_parameter(cache_v_out_scale)

        self.dropout_rate = config.dropout_rate

        from paddle.incubate.nn.functional import fused_linear

        self.linear = fused_linear

    def get_attr(self, attrs, idx):
        """
        For fake parameter
        """
        if isinstance(attrs, (list, tuple)):
            assert (
                len(attrs) == self.num_layers
            ), f"length of attrs is {len(attrs)} is not equal to self.num_layers {self.num_layers}"
            return attrs[idx]
        return attrs

    def _add_parameter(self, param):
        """
        For fake parameter
        """
        if param is None:
            return
        assert param.name not in self._parameters
        self._parameters[param.name] = param

    def init_weight_shape(self, config):
        """
        For fake parameter
        """
        self.qkv_weight_shape = (
            [(self.num_heads + 2 * self.kv_num_heads) * self.head_dim, self.embed_dim]
            if config.trans_qkvw
            else [self.embed_dim, (self.num_heads + 2 * self.kv_num_heads) * self.head_dim]
        )
        self.linear_weight_shape = [self.num_heads * self.head_dim, self.embed_dim]
        self.ffn1_0_weight_shape = [self.dim_feedforward, self.embed_dim]
        self.ffn1_1_weight_shape = [self.dim_feedforward, self.embed_dim]
        self.ffn2_weight_shape = [self.embed_dim, self.dim_feedforward]

    def get_weight_create_dype(self):
        """
        For fake parameter
        """
        return "float8_e4m3fn"

    def compute_layernorm_before_qkv(self, src, i):
        """
        For fake parameter
        """
        if i == 0:
            ln_out = self.norm_func(
                src,
                self.ln_scales[i],
                self.ln_biases[i],
                self._epsilon,
                begin_norm_axis=1,
                quant_scale=self.act_scales.scale["qkv_in_scale"][i],  # quant_in_scale
                quant_round_type=1,
                quant_max_bound=self.config.quant_max_bound,
                quant_min_bound=self.config.quant_min_bound,
            )
            if in_dynamic_mode():
                ln_out = ln_out[0]
        else:
            ln_out = src

        return ln_out

    def compute_qkv_linear(self, ln_out, i):
        """
        For fake parameter
        """
        if paddle.is_compiled_with_rocm() or float(paddle.version.cuda()) < 11.6:
            qkv_out = paddle.matmul(ln_out, self.qkv_weights[i], False, True)
            if self.qkv_biases[i] is not None:
                qkv_out = paddle.add(qkv_out, self.qkv_biases[i])
            return qkv_out
        else:
            qkv_out = fp8_gemm_fused(
                ln_out,
                self.qkv_weights[i],
                transpose_x=False,
                transpose_y=True,
                bias=self.qkv_biases[i],
                scale=self.weight_scales.scale["qkv_weight_scale"][i]
                / (self.act_scales.scale["qkv_in_scale"][i] * 448 * 448),
                output_dtype=self._dtype,
                act="identity",
            )

            return qkv_out

    def compute_qkv(self, src, residual_input, i):
        """
        For fake parameter
        """
        ln_out = self.compute_layernorm_before_qkv(src, i)
        qkv_out = self.compute_qkv_linear(ln_out, i)
        return qkv_out, residual_input

    def compute_out_linear(self, fmha_out, i):
        """
        For fake parameter
        """
        return fp8_gemm_fused(
            fmha_out,
            self.linear_weights[i],
            bias=None,
            transpose_x=False,
            transpose_y=True,
            scale=self.weight_scales.scale["out_linear_weight_scale"][i]
            / (self.act_scales.scale["out_linear_in_scale"][i] * 448 * 448),
            output_dtype=self._dtype,
            act="identity",
        )

    def compute_max_len(self, seq_lens_encoder, seq_lens_decoder, cum_offsets):
        if seq_lens_encoder is None or seq_lens_decoder is None or cum_offsets is None:
            return None, None
        return paddle.incubate.nn.functional.blha_get_max_len(
            seq_lens_encoder, seq_lens_decoder, cum_offsets  # cum_offsets.shape[0] used as bsz
        )

    def compute_attn(
        self,
        time_step,
        qkv_out,
        padding_offset,
        seq_lens,
        input_ids,
        rotary_embs,
        rotary_emb_dims,
        caches,
        pre_caches,
        pre_caches_length,
        attn_mask,
        i,
        **kwargs,
    ):
        """
            Compute the attention for a single time step.
        Args:
            time_step (int): The current time step.
            qkv_out (Tensor): The output of the linear layer.
            padding_offset (Tensor): The padding offset tensor.
            seq_lens (Tensor): The sequence length tensor.
            input_ids (Tensor): The input ids tensor.
            rotary_embs (Tensor, optional): The rotary embeddings tensor. Defaults to None.
            rotary_emb_dims (int, optional): The rotary embedding dimension. Defaults to None.
            caches (List[Tensor], optional): The cache list. Defaults to None.
            pre_caches (List[Tensor], optional): The pre-cache list. Defaults to None.
            pre_caches_length (int, optional): The pre-cache length. Defaults to None.
            attn_mask (Tensor, optional): The attention mask tensor. Defaults to None.
            i (int, optional): The index of the block. Defaults to None.
            **kwargs (dict, optional): Additional keyword arguments. Defaults to {}.
        Returns:
            Tensor: The output linear layer output.
        Raises:
            None.
        """
        k_quant_scales = kwargs.get("k_quant_scales", None)
        v_quant_scales = kwargs.get("v_quant_scales", None)
        k_dequant_scales = kwargs.get("k_dequant_scales", None)
        v_dequant_scales = kwargs.get("v_dequant_scales", None)

        if not self.config.use_dynamic_cachekv_quant:
            k_quant_scales = self.cache_k_scales
            v_quant_scales = self.cache_v_scales
            k_dequant_scales = self.cache_k_out_scales
            v_dequant_scales = self.cache_v_out_scales

        fmha_out = paddle.incubate.nn.functional.block_multihead_attention(
            qkv_out,
            caches[2 * i],
            caches[2 * i + 1],
            kwargs.get("seq_lens_encoder", None),
            kwargs.get("seq_lens_decoder", None),
            kwargs.get("seq_lens_this_time", None),
            kwargs.get("padding_offsets", None),
            kwargs.get("cum_offsets", None),
            kwargs.get("cu_seqlens_q", None),
            kwargs.get("cu_seqlens_k", None),
            kwargs.get("block_tables", None),
            pre_caches[2 * i] if pre_caches is not None else None,  # pre_key_cache
            pre_caches[2 * i + 1] if pre_caches is not None else None,  # pre_value_cache
            k_quant_scales[i] if k_quant_scales is not None else None,
            v_quant_scales[i] if v_quant_scales is not None else None,
            k_dequant_scales[i] if k_dequant_scales is not None else None,
            v_dequant_scales[i] if v_dequant_scales is not None else None,
            None,  # qkv_out_scales
            None,  # qkv_bias
            None,  # out_shifts
            None,  # out_smooths
            kwargs.get("max_enc_len_this_time", None),
            kwargs.get("max_dec_len_this_time", None),
            rotary_embs,
            attn_mask,
            kwargs.get("tgt_mask", None),  # tgt_mask
            kwargs.get("max_input_length", -1),
            kwargs.get("block_size", 64),
            self.use_neox_rotary_style,
            self.config.use_dynamic_cachekv_quant,
            quant_round_type=self.config.quant_round_type,
            quant_max_bound=self.config.quant_max_bound,
            quant_min_bound=self.config.quant_min_bound,
            out_scale=self.act_scales.scale["out_linear_in_scale"][i],
        )[0]
        out_linear_out = self.compute_out_linear(fmha_out, i)

        return out_linear_out

    def compute_ffn_layernorm(self, out_linear_out, residual_input, i):
        """
        For fake parameter
        """
        norm_out = self.norm_func(
            out_linear_out,
            norm_weight=self.ffn_ln_scales[i],
            norm_bias=self.ffn_ln_biases[i],
            epsilon=self._epsilon,
            begin_norm_axis=1,
            bias=self.linear_biases[i],
            residual=residual_input,
            quant_scale=self.act_scales.scale["ffn1_in_scale"][i],  # quant_in_scale
            quant_round_type=1,
            quant_max_bound=self.config.quant_max_bound,
            quant_min_bound=self.config.quant_min_bound,
        )
        tmp_out, residual_input = norm_out[0], norm_out[1]

        return tmp_out, residual_input

    def compute_ffn1(self, tmp_out, i):
        """
        For fake parameter
        """
        if use_cutlass_fp8_gemm():
            res = fp8_dual_gemm_fused(
                tmp_out,
                self.ffn1_0_weights[i],
                self.ffn1_1_weights[i],
                transpose_x=False,
                transpose_y=True,
                bias0=self.ffn1_0_biases[i],
                bias1=self.ffn1_1_biases[i],
                scale0=self.weight_scales.scale["ffn1_0_weight_scale"][i]
                / (self.act_scales.scale["ffn1_in_scale"][i] * 448 * 448),
                scale1=self.weight_scales.scale["ffn1_1_weight_scale"][i]
                / (self.act_scales.scale["ffn1_in_scale"][i] * 448 * 448),
                scale_out=self.act_scales.scale["ffn2_in_scale"][i] * 448,
                act="swiglu",
            )
            return res
        else:
            tem_0 = fp8_gemm_fused(
                tmp_out,
                self.ffn1_0_weights[i],
                transpose_x=False,
                transpose_y=True,
                scale=self.weight_scales.scale["ffn1_0_weight_scale"][i]
                / (self.act_scales.scale["ffn1_in_scale"][i] * 448 * 448),
                bias=self.ffn1_0_biases[i],
                output_dtype=self._dtype,
                act="identity",
            )

            tem_1 = fp8_gemm_fused(
                tmp_out,
                self.ffn1_1_weights[i],
                transpose_x=False,
                transpose_y=True,
                scale=self.weight_scales.scale["ffn1_1_weight_scale"][i]
                / (self.act_scales.scale["ffn1_in_scale"][i] * 448 * 448),
                bias=self.ffn1_1_biases[i],
                output_dtype=self._dtype,
                act="identity",
            )

            from paddle.incubate.nn.functional import swiglu

            tem = swiglu(paddle.cast(tem_0, "float32"), paddle.cast(tem_1, "float32"))
            res = paddle.cast(tem * self.act_scales.scale["ffn2_in_scale"][i] * 448, "float8_e4m3fn")
        return res

    def compute_ffn2(self, ffn1_out, i):
        """
        For fake parameter
        """
        return fp8_gemm_fused(
            ffn1_out,
            self.ffn2_weights[i],
            bias=None,
            transpose_x=False,
            transpose_y=True,
            scale=self.weight_scales.scale["ffn2_weight_scale"][i]
            / (self.act_scales.scale["ffn2_in_scale"][i] * 448 * 448),
            output_dtype=self._dtype,
            act="identity",
        )

    def compute_bias_residual_layernorm(self, ffn2_out, residual_input, i, num_layers):
        """
        For fake parameter
        """
        if i != num_layers - 1:
            norm_out = self.norm_func(
                ffn2_out,
                norm_weight=self.ln_scales[i + 1],
                norm_bias=self.ln_biases[i + 1],
                epsilon=self._epsilon,
                begin_norm_axis=1,
                bias=self.ffn2_biases[i],
                residual=residual_input,
                quant_scale=self.act_scales.scale["qkv_in_scale"][i + 1],  # quant_in_scale
                quant_round_type=1,
                quant_max_bound=self.config.quant_max_bound,
                quant_min_bound=self.config.quant_min_bound,
            )
            tmp_out, residual_input = norm_out[0], norm_out[1]
        else:
            tmp_out = fused_layer_norm(
                ffn2_out,
                norm_weight=None,
                norm_bias=None,
                epsilon=self._epsilon,
                begin_norm_axis=1,
                bias=self.ffn2_biases[i],
                residual=residual_input,
            )[0]
        return tmp_out, residual_input

    def pre_process(self, **kwargs):
        """
        For fake parameter
        """
        pass

    def post_process(self, **kwargs):
        """
        For fake parameter
        """
        multi_block_output = kwargs.get("multi_block_output", None)
        cum_offsets = kwargs.get("cum_offsets", None)
        seq_lens_encoder = kwargs.get("seq_lens_encoder", None)
        seq_lens_decoder = kwargs.get("seq_lens_decoder", None)
        max_input_length = kwargs.get("max_input_length", -1)

        out = rebuild_padding_v2(multi_block_output, cum_offsets, seq_lens_decoder, seq_lens_encoder, max_input_length)

        return out

    def forward(
        self,
        input_ids,
        src,
        cum_offsets=None,
        padding_offset=None,
        attn_mask=None,
        caches=None,
        pre_caches=None,
        pre_caches_length=0,
        rotary_embs=None,
        rotary_emb_dims=0,
        seq_lens=None,
        time_step=None,
        **kwargs,
    ):
        r"""
        Applies multi transformer layers on the input.
        Parameters:
            src (Tensor): The input of Transformer layers. It is
                a tensor with shape `[batch_size, sequence_length, d_model]`.
                The data type should be float16 or float32.
            attn_mask (Tensor, optional): A tensor used in multi-head attention
                to prevents attention to some unwanted positions, usually the
                paddings or the subsequent positions. It is a tensor with shape
                `[batch_size, 1, sequence_length, sequence_length]`. It can be
                None when nothing wanted or needed to be prevented attention to.
                Default None.
            caches (list(Tensor)|tuple(Tensor), optional): The cache structure
                tensors for the inference generation model. It is only used for
                inference and should be None for training. The shape is
                `[2, batch_size, num_head, max_seq_len, head_dim]`. Default None.
            pre_caches (list(Tensor)|tuple(Tensor), optional): The prefix caches
                for the generation model. The shape is `[2, bsz, num\_head, cache\_len, head\_dim]`.
                Default None.
            rotary_embs (Tensor optional): The RoPE embs for the rotary computation.
                The shape is `[2, bsz, 1, seq\_len, head\_dim]`. Default None.
            rotary_emb_dims (int, optional): The rotary_emb_dims of rotary computation,
                and it is 0 when rotary_embs is None,
                1 when rotary_embs is not None and pos_extra_ids is None,
                2 when rotary_embs and pos_extra_ids are both not None. Default 0.
            seq_lens (Tensor optional): The sequence lengths of this batch. The shape is `[bsz]`.
                Default None.
            time_step (Tensor, optional): The time step tensor for the generation
                model. Which used in decode stage, to represent the time step,
                that is, the real seq_len of CacheKV. The shape is `[1]`, must be
                in CPUPlace. Default None.
        Returns:
            Tensor|tuple: If `caches` is None, return a tensor that has
            the same shape and data type with `src`, representing the output
            of Transformer layers. If `caches` is not None, return the
            tuple (output, caches), which output is the output of
            Transformer layers, caches is inplace with input `caches`.
        """
        self.pre_process(**kwargs)
        kwargs["cum_offsets"] = cum_offsets

        if caches is not None:
            assert len(caches) == len(self.qkv_weights) or len(caches) == 2 * len(self.qkv_weights)

        assert self.num_layers == len(self.qkv_weights)

        max_enc_len_this_time, max_dec_len_this_time = self.compute_max_len(
            kwargs.get("seq_lens_encoder", None), kwargs.get("seq_lens_decoder", None), cum_offsets
        )
        kwargs["max_enc_len_this_time"] = max_enc_len_this_time
        kwargs["max_dec_len_this_time"] = max_dec_len_this_time

        residual_input = src
        for i in range(self.num_layers):
            qkv_out, residual_input = self.compute_qkv(src, residual_input, i)

            out_linear_out = self.compute_attn(
                time_step,
                qkv_out,
                padding_offset,
                seq_lens,
                input_ids,
                rotary_embs,
                rotary_emb_dims,
                caches,
                pre_caches,
                pre_caches_length,
                attn_mask,
                i,
                **kwargs,
            )
            # all_reduce
            if self.nranks > 1:
                dist.all_reduce(out_linear_out)

            # ffn layernorm
            tmp_out, residual_input = self.compute_ffn_layernorm(out_linear_out, residual_input, i)

            # ffn1 matmul
            ffn1_out = self.compute_ffn1(tmp_out, i)

            # ffn2 matmul
            ffn2_out = self.compute_ffn2(ffn1_out, i)

            # all_reduce
            if self.nranks > 1:
                dist.all_reduce(ffn2_out)

            # norm + residual_add_bias
            tmp_out, residual_input = self.compute_bias_residual_layernorm(
                ffn2_out, residual_input, i, self.num_layers
            )
            src = tmp_out

        kwargs["time_step"] = time_step
        kwargs["multi_block_output"] = tmp_out
        kwargs["seq_lens"] = seq_lens
        kwargs["input_ids"] = input_ids

        out = self.post_process(**kwargs)
        return out, caches<|MERGE_RESOLUTION|>--- conflicted
+++ resolved
@@ -14,11 +14,8 @@
 from __future__ import annotations
 
 import os
-<<<<<<< HEAD
-=======
 from dataclasses import dataclass
 from typing import List, Optional
->>>>>>> 9939f845
 
 import paddle
 import paddle.distributed as dist
@@ -2404,11 +2401,7 @@
             cache_k_scale = None
             if cache_k_scale_attr:
                 cache_k_scale = self.create_parameter(
-<<<<<<< HEAD
-                    shape=[self.num_heads],
-=======
                     shape=[self.kv_num_heads],
->>>>>>> 9939f845
                     attr=cache_k_scale_attr,
                     dtype="float32",
                     is_bias=False,
@@ -2417,11 +2410,7 @@
             cache_v_scale = None
             if cache_v_scale_attr:
                 cache_v_scale = self.create_parameter(
-<<<<<<< HEAD
-                    shape=[self.num_heads],
-=======
                     shape=[self.kv_num_heads],
->>>>>>> 9939f845
                     attr=cache_v_scale_attr,
                     dtype="float32",
                     is_bias=False,
@@ -2430,11 +2419,7 @@
             cache_k_out_scale = None
             if cache_k_out_scale_attr:
                 cache_k_out_scale = self.create_parameter(
-<<<<<<< HEAD
-                    shape=[self.num_heads],
-=======
                     shape=[self.kv_num_heads],
->>>>>>> 9939f845
                     attr=cache_k_out_scale_attr,
                     dtype="float32",
                     is_bias=False,
@@ -2443,11 +2428,7 @@
             cache_v_out_scale = None
             if cache_v_out_scale_attr:
                 cache_v_out_scale = self.create_parameter(
-<<<<<<< HEAD
-                    shape=[self.num_heads],
-=======
                     shape=[self.kv_num_heads],
->>>>>>> 9939f845
                     attr=cache_v_out_scale_attr,
                     dtype="float32",
                     is_bias=False,
