# Copyright (c) 2023 PaddlePaddle Authors. All Rights Reserved.
#
# Licensed under the Apache License, Version 2.0 (the "License");
# you may not use this file except in compliance with the License.
# You may obtain a copy of the License at
#
#     http://www.apache.org/licenses/LICENSE-2.0
#
# Unless required by applicable law or agreed to in writing, software
# distributed under the License is distributed on an "AS IS" BASIS,
# WITHOUT WARRANTIES OR CONDITIONS OF ANY KIND, either express or implied.
# See the License for the specific language governing permissions and
# limitations under the License.
from __future__ import annotations

import paddle
import paddle.distributed as dist
from paddle.framework import LayerHelper, in_dynamic_mode
from paddle.incubate.nn.functional import (
    fused_layer_norm,
    fused_rms_norm,
    masked_multihead_attention,
    variable_length_memory_efficient_attention,
)
from paddle.nn import Layer
from paddle.nn.initializer import Constant
from paddle.nn.quant import weight_only_linear

from paddlenlp.utils.import_utils import is_paddlenlp_ops_available
from paddlenlp.utils.log import logger

if is_paddlenlp_ops_available():
    from paddlenlp_ops import (
        encode_rotary_qk,
        qkv_transpose_split,
        rebuild_padding,
        transpose_remove_padding,
        write_cache_kv,
    )
else:
    logger.warning(
        "The paddlenlp_ops package is not installed. you can read the docs and install it by hand, "
        "you can refer to: https://github.com/PaddlePaddle/PaddleNLP/blob/develop/csrc/README.md"
    )


__all__ = [
    "FusedMultiTransformerConfig",
    "FusedMultiTransformerBase",
    "FusedMultiTransformerPostLayernorm",
    "FusedMultiTransformerWeightOnly",
    "FusedMultiTransformerWeightOnlyPostLayernorm",
]


# for distributed tensor model parallel
def _set_var_distributed(var):
    if var is None:
        return

    var.is_distributed = True

    if not in_dynamic_mode():
        # NOTE: use current_block and find_var_recursive to support while_loop
        startup_block = paddle.static.default_startup_program().current_block()
        main_block = paddle.static.default_main_program().current_block()
        startup_block._find_var_recursive(var.name).is_distributed = True
        main_block._find_var_recursive(var.name).is_distributed = True


def fused_act_bias_wrapper(
    x,
    bias=None,
    dequant_scales=None,
    shift=None,
    smooth=None,
    act_method="gelu",
    compute_dtype="default",
    quant_scale=-1,
    quant_round_type=0,
    quant_max_bound=0,
    quant_min_bound=0,
):
    if in_dynamic_mode():
        return paddle._C_ops.fused_bias_act(
            x,
            bias,
            dequant_scales,
            shift,
            smooth,
            act_method,
            compute_dtype,
            quant_scale,
            quant_round_type,
            quant_max_bound,
            quant_min_bound,
        )
    helper = LayerHelper("fused_bias_act")
    if x.dtype == "int32":
        if compute_dtype == "bf16":
            dtype = "uint16"
        elif compute_dtype == "fp16":
            dtype = "float16"
        elif compute_dtype == "fp32":
            dtype = "float32"
        out = helper.create_variable_for_type_inference(dtype=dtype)
    else:
        out = helper.create_variable_for_type_inference(dtype=x.dtype)

    inputs = {}
    inputs["x"] = x
    if bias is not None:
        inputs["bias"] = bias
    if dequant_scales is not None:
        inputs["bias"] = dequant_scales

    if shift is not None:
        inputs["shift"] = shift

    if smooth is not None:
        inputs["smooth"] = smooth

    attrs = {
        "act_method": act_method,
        "compute_dtype": compute_dtype,
        "quant_scale": quant_scale,
        "quant_round_type": quant_round_type,
        "quant_max_bound": quant_max_bound,
        "quant_min_bound": quant_min_bound,
    }

    helper.append_op(
        type="fused_bias_act",
        inputs=inputs,
        outputs={"out": out},
        attrs=attrs,
    )
    return out


class FusedMultiTransformerConfig:
    def __init__(
        self,
        embed_dim,
        num_heads,
        dim_feedforward,
        quant_bits=-1,  # -1 means use Half precision.
        dropout_rate=0.0,
        activation="gelu",
        norm_type="layernorm",
        use_neox_rotary_style=False,
        normalize_before=True,
        ln_scale_attrs=None,
        ln_bias_attrs=None,
        qkv_weight_attrs=None,
        qkv_weight_scale_attrs=None,
        qkv_bias_attrs=None,
        linear_weight_attrs=None,
        linear_weight_scale_attrs=None,
        linear_bias_attrs=None,
        ffn_ln_scale_attrs=None,
        ffn_ln_bias_attrs=None,
        ffn1_weight_attrs=None,
        ffn1_weight_scale_attrs=None,
        ffn1_bias_attrs=None,
        ffn2_weight_attrs=None,
        ffn2_weight_scale_attrs=None,
        ffn2_bias_attrs=None,
        epsilon=1e-5,
        residual_alpha=1.0,
        num_layers=-1,
        nranks=1,
        trans_qkvw=True,
        ring_id=-1,
    ):
        self.embed_dim = embed_dim
        self.num_heads = num_heads
        self.dim_feedforward = dim_feedforward
        self.quant_bits = quant_bits
        self.dropout_rate = dropout_rate
        self.activation = activation
        self.norm_type = norm_type

        self.use_neox_rotary_style = use_neox_rotary_style
        self.normalize_before = normalize_before
        self.ln_scale_attrs = ln_scale_attrs
        self.ln_bias_attrs = ln_bias_attrs
        self.qkv_weight_attrs = qkv_weight_attrs
        self.qkv_weight_scale_attrs = qkv_weight_scale_attrs
        self.qkv_bias_attrs = qkv_bias_attrs
        self.linear_weight_attrs = linear_weight_attrs
        self.linear_weight_scale_attrs = linear_weight_scale_attrs
        self.linear_bias_attrs = linear_bias_attrs
        self.ffn_ln_scale_attrs = ffn_ln_scale_attrs
        self.ffn_ln_bias_attrs = ffn_ln_bias_attrs
        self.ffn1_weight_attrs = ffn1_weight_attrs
        self.ffn1_weight_scale_attrs = ffn1_weight_scale_attrs
        self.ffn1_bias_attrs = ffn1_bias_attrs
        self.ffn2_weight_attrs = ffn2_weight_attrs
        self.ffn2_weight_scale_attrs = ffn2_weight_scale_attrs
        self.ffn2_bias_attrs = ffn2_bias_attrs
        self.epsilon = epsilon
        self.residual_alpha = residual_alpha
        self.num_layers = num_layers
        self.nranks = nranks
        self.trans_qkvw = trans_qkvw
        self.ring_id = ring_id


class FusedMultiTransformerBase(Layer):
    def __init__(self, config: FusedMultiTransformerConfig):
        super().__init__()

        assert config.embed_dim > 0, "Expected embed_dim to be greater than 0, " "but received {}".format(
            config.embed_dim
        )
        assert config.num_heads > 0, "Expected nhead to be greater than 0, " "but received {}".format(config.num_heads)
        assert config.dim_feedforward > 0, "Expected dim_feedforward to be greater than 0, but received {}".format(
            config.dim_feedforward
        )

        # self.normalize_before = normalize_before
        self._dtype = self._helper.get_default_dtype()
        self._epsilon = config.epsilon
        self._residual_alpha = config.residual_alpha
        self._trans_qkvw = config.trans_qkvw
        self._ring_id = config.ring_id
        self.nranks = config.nranks
        self.norm_type = config.norm_type
        if self.norm_type == "layernorm":
            self.norm_func = fused_layer_norm
        elif self.norm_type == "rmsnorm":
            self.norm_func = fused_rms_norm
        else:
            raise NotImplementedError("Only support norm type of [layernorm, rmsnorm]")
        self.use_neox_rotary_style = config.use_neox_rotary_style
        self._norm_weight_dtype = "float32" if self.norm_type == "layernorm" else self._dtype

        self.activation = config.activation

        self.embed_dim = config.embed_dim
        self.num_heads = config.num_heads
        self.head_dim = config.embed_dim // config.num_heads
        assert self.head_dim * config.num_heads == config.embed_dim, "embed_dim must be divisible by num_heads"

        # tensor model parallel
        if config.nranks > 1:
            assert config.ring_id != -1
        assert config.num_heads % config.nranks == 0
        assert config.dim_feedforward % config.nranks == 0
        num_heads = config.num_heads // config.nranks
        dim_feedforward = config.dim_feedforward // config.nranks
        self._dim_feedforward = dim_feedforward

        self.num_layers = config.num_layers
        assert self.num_layers > 0
        if isinstance(config.qkv_weight_attrs, (list, tuple)):
            assert self.num_layers == len(config.qkv_weight_attrs)

        self.weight_dtype = self._dtype
        self.create_params_type = self.get_weight_create_dype()

        self.ln_scales, self.ln_biases = [], []
        self.qkv_weights, self.qkv_biases = [], []
        self.linear_weights, self.linear_biases = [], []
        self.ffn_ln_scales, self.ffn_ln_biases = [], []
        self.ffn1_weights, self.ffn1_biases = [], []
        self.ffn2_weights, self.ffn2_biases = [], []

        for i in range(self.num_layers):
            ln_scale_attr = self.get_attr(config.ln_scale_attrs, i)
            ln_bias_attr = self.get_attr(config.ln_bias_attrs, i)
            qkv_weight_attr = self.get_attr(config.qkv_weight_attrs, i)

            qkv_bias_attr = self.get_attr(config.qkv_bias_attrs, i)
            linear_weight_attr = self.get_attr(config.linear_weight_attrs, i)
            linear_bias_attr = self.get_attr(config.linear_bias_attrs, i)

            ffn_ln_scale_attr = self.get_attr(config.ffn_ln_scale_attrs, i)
            ffn_ln_bias_attr = self.get_attr(config.ffn_ln_bias_attrs, i)
            ffn1_weight_attr = self.get_attr(config.ffn1_weight_attrs, i)
            ffn1_bias_attr = self.get_attr(config.ffn1_bias_attrs, i)
            ffn2_weight_attr = self.get_attr(config.ffn2_weight_attrs, i)
            ffn2_bias_attr = self.get_attr(config.ffn2_bias_attrs, i)

            ln_scale = self.create_parameter(
                attr=ln_scale_attr,
                shape=[config.embed_dim],
                default_initializer=Constant(value=1.0),
                dtype=self._norm_weight_dtype,
            )
            ln_bias = None
            if ln_bias_attr:
                ln_bias = self.create_parameter(
                    attr=ln_bias_attr,
                    shape=[config.embed_dim],
                    is_bias=True,
                    dtype=self._norm_weight_dtype,
                )

            self.init_weight_shape(num_heads, dim_feedforward, config)

            qkv_weight = self.create_parameter(
                shape=self.qkv_weight_shape,
                attr=qkv_weight_attr,
                dtype=self.create_params_type,
                is_bias=False,
            )

            qkv_bias = None
            if qkv_bias_attr:
                qkv_bias = self.create_parameter(
                    shape=[3 * num_heads * self.head_dim],
                    attr=qkv_bias_attr,
                    dtype=self._dtype,
                    is_bias=True,
                )

            linear_weight = self.create_parameter(
                shape=self.linear_weight_shape,
                attr=linear_weight_attr,
                dtype=self.create_params_type,
                is_bias=False,
            )

            linear_bias = None
            if linear_bias_attr:
                linear_bias = self.create_parameter(
                    shape=[config.embed_dim],
                    attr=linear_bias_attr,
                    dtype=self._dtype,
                    is_bias=True,
                )

            ffn_ln_scale = self.create_parameter(
                shape=[config.embed_dim],
                attr=ffn_ln_scale_attr,
                is_bias=False,
                default_initializer=Constant(1.0),
                dtype=self._norm_weight_dtype,
            )

            ffn_ln_bias = None
            if ffn_ln_bias_attr:
                ffn_ln_bias = self.create_parameter(
                    shape=[config.embed_dim],
                    attr=ffn_ln_bias_attr,
                    is_bias=True,
                    dtype=self._norm_weight_dtype,
                )

            ffn1_weight = self.create_parameter(
                shape=self.ffn1_weight_shape,
                attr=ffn1_weight_attr,
                dtype=self.create_params_type,
                is_bias=False,
            )

            ffn1_bias = None
            if ffn1_bias_attr:
                ffn1_bias = self.create_parameter(
                    shape=[dim_feedforward * 2] if config.activation.endswith("glu") else [dim_feedforward],
                    attr=ffn1_bias_attr,
                    dtype=self._dtype,
                    is_bias=True,
                )

            ffn2_weight = self.create_parameter(
                shape=self.ffn2_weight_shape,
                attr=ffn2_weight_attr,
                dtype=self.create_params_type,
                is_bias=False,
            )

            ffn2_bias = None
            if ffn2_bias_attr:
                ffn2_bias = self.create_parameter(
                    shape=[config.embed_dim],
                    attr=ffn2_bias_attr,
                    dtype=self._dtype,
                    is_bias=True,
                )

            # tensor model parallel
            if config.nranks > 1:
                # column parallel
                _set_var_distributed(qkv_weight)
                _set_var_distributed(qkv_bias)
                _set_var_distributed(ffn1_weight)
                _set_var_distributed(ffn1_bias)
                # row parallel
                _set_var_distributed(linear_weight)
                _set_var_distributed(ffn2_weight)

            self.ln_scales.append(ln_scale)
            self.ln_biases.append(ln_bias)
            self.qkv_weights.append(qkv_weight)
            self.qkv_biases.append(qkv_bias)
            self.linear_weights.append(linear_weight)
            self.linear_biases.append(linear_bias)

            self.ffn_ln_scales.append(ffn_ln_scale)
            self.ffn_ln_biases.append(ffn_ln_bias)
            self.ffn1_weights.append(ffn1_weight)
            self.ffn1_biases.append(ffn1_bias)
            self.ffn2_weights.append(ffn2_weight)
            self.ffn2_biases.append(ffn2_bias)

            self._add_parameter(ln_scale)
            self._add_parameter(ln_bias)
            self._add_parameter(qkv_weight)
            self._add_parameter(qkv_bias)
            self._add_parameter(linear_weight)
            self._add_parameter(linear_bias)

            self._add_parameter(ffn_ln_scale)
            self._add_parameter(ffn_ln_bias)
            self._add_parameter(ffn1_weight)
            self._add_parameter(ffn1_bias)
            self._add_parameter(ffn2_weight)
            self._add_parameter(ffn2_bias)

        self.dropout_rate = config.dropout_rate

        from paddle.incubate.nn.functional import fused_linear

        self.linear = fused_linear

    def get_attr(self, attrs, idx):
        if isinstance(attrs, (list, tuple)):
            assert len(attrs) == self.num_layers
            return attrs[idx]
        return attrs

    def _add_parameter(self, param):
        if param is None:
            return
        assert param.name not in self._parameters
        self._parameters[param.name] = param

    def init_weight_shape(self, num_heads, dim_feedforward, config):
        self.qkv_weight_shape = (
            [3 * num_heads * self.head_dim, self.embed_dim]
            if config.trans_qkvw
            else [self.embed_dim * 3 * num_heads, self.head_dim]
        )
        self.linear_weight_shape = [num_heads * self.head_dim, self.embed_dim]
        self.ffn1_weight_shape = (
            [self.embed_dim, dim_feedforward * 2]
            if self.activation.endswith("glu")
            else [self.embed_dim, dim_feedforward]
        )
        self.ffn2_weight_shape = [dim_feedforward, self.embed_dim]

    def get_weight_create_dype(self):
        return self._dtype

    def compute_layernorm_before_qkv(self, src, i):
        if i == 0:
            ln_out = self.norm_func(src, self.ln_scales[i], self.ln_biases[i], self._epsilon, begin_norm_axis=1)
        else:
            ln_out = src

        return ln_out

    def compute_qkv_linear(self, ln_out, i):
        return self.linear(ln_out, self.qkv_weights[i], self.qkv_biases[i], transpose_weight=True)

    def compute_qkv(self, src, residual_input, i):
        ln_out = self.compute_layernorm_before_qkv(src, i)
        qkv_out = self.compute_qkv_linear(ln_out, i)
        return qkv_out, residual_input

    def compute_fmha(
        self,
        qkv_out,
        padding_offset,
        seq_lens,
        input_ids,
        rotary_embs,
        rotary_emb_dims,
        caches,
        pre_caches,
        pre_caches_length,
        attn_mask,
        i,
    ):
        bsz = input_ids.shape[0]
        """
        qkv: bsz, seq_len, 3, numhead, headsize ->
        q_out: bsz, numhead, seq_len, headsize
        kv_out: 2, bsz, numhead, seq_len, headsize
        """
        q_out, k_out, v_out = qkv_transpose_split(
            qkv_out, padding_offset, seq_lens, input_ids, self.num_heads // self.nranks, self.head_dim
        )

        # rotary emb (inplace)
        if rotary_embs is not None:
            encode_rotary_qk(
                q_out,
                k_out,
                rotary_embs,
                seq_lens,
                rotary_emb_dims=rotary_emb_dims,
                use_neox=self.use_neox_rotary_style,
            )

        if pre_caches is not None:
            k_out = paddle.concat([pre_caches[i][0, :bsz], k_out], axis=2)
            v_out = paddle.concat([pre_caches[i][1, :bsz], v_out], axis=2)

        # write cache kv (inplace)
        write_cache_kv(k_out, v_out, caches[i], seq_lens + pre_caches_length)

        # cutlass fmha
        qktv_out = variable_length_memory_efficient_attention(
            q_out,
            k_out,
            v_out,
            seq_lens,
            seq_lens + pre_caches_length,
            mask=attn_mask,
            scale=float(self.head_dim**-0.5),
        )

        return transpose_remove_padding(qktv_out, seq_lens, padding_offset)

    def compute_mmha(self, qkv_out, caches, attn_mask, seq_lens, rotary_embs, rotary_emb_dims, i):
        return masked_multihead_attention(
            x=qkv_out,
            cache_kv=caches[i],
            src_mask=attn_mask,
            sequence_lengths=seq_lens,
            rotary_tensor=rotary_embs,
            rotary_emb_dims=rotary_emb_dims,
            use_neox_rotary_style=self.use_neox_rotary_style,
        )[0]

    def compute_out_linear(self, fmha_out, i):
        return paddle.matmul(fmha_out, self.linear_weights[i])

    def compute_attn(
        self,
        time_step,
        qkv_out,
        padding_offset,
        seq_lens,
        input_ids,
        rotary_embs,
        rotary_emb_dims,
        caches,
        pre_caches,
        pre_caches_length,
        attn_mask,
        i,
    ):
        # fmha compute
        if time_step is None:  # context
            fmha_out = self.compute_fmha(
                qkv_out,
                padding_offset,
                seq_lens,
                input_ids,
                rotary_embs,
                rotary_emb_dims,
                caches,
                pre_caches,
                pre_caches_length,
                attn_mask,
                i,
            )

        else:
            fmha_out = self.compute_mmha(qkv_out, caches, attn_mask, seq_lens, rotary_embs, rotary_emb_dims, i)

        out_linear_out = self.compute_out_linear(fmha_out, i)

        return out_linear_out

    def compute_ffn_layernorm(self, out_linear_out, residual_input, i):
        norm_out = self.norm_func(
            out_linear_out,
            norm_weight=self.ffn_ln_scales[i],
            norm_bias=self.ffn_ln_biases[i],
            epsilon=self._epsilon,
            begin_norm_axis=1,
            bias=self.linear_biases[i],
            residual=residual_input,
        )
        tmp_out, residual_input = norm_out[0], norm_out[1]

        return tmp_out, residual_input

    def compute_ffn1(self, tmp_out, i):
        return paddle.matmul(tmp_out, self.ffn1_weights[i])

    def compute_ffn2(self, ffn1_out, i):
        return paddle.matmul(ffn1_out, self.ffn2_weights[i])

    def compute_bias_residual_layernorm(self, ffn2_out, residual_input, i, num_layers):
        if i != num_layers - 1:
            norm_out = self.norm_func(
                ffn2_out,
                norm_weight=self.ln_scales[i + 1],
                norm_bias=self.ln_biases[i + 1],
                epsilon=self._epsilon,
                begin_norm_axis=1,
                bias=self.ffn2_biases[i],
                residual=residual_input,
            )
            tmp_out, residual_input = norm_out[0], norm_out[1]
        else:
            tmp_out = fused_layer_norm(
                ffn2_out,
                norm_weight=None,
                norm_bias=None,
                epsilon=self._epsilon,
                begin_norm_axis=1,
                bias=self.ffn2_biases[i],
                residual=residual_input,
            )[0]
        return tmp_out, residual_input

    def forward(
        self,
        input_ids,
        src,
        cum_offsets=None,
        padding_offset=None,
        attn_mask=None,
        caches=None,
        pre_caches=None,
        pre_caches_length=0,
        rotary_embs=None,
        rotary_emb_dims=0,
        seq_lens=None,
        time_step=None,
    ):
        r"""
        Applies multi transformer layers on the input.

        Parameters:
            src (Tensor): The input of Transformer layers. It is
                a tensor with shape `[batch_size, sequence_length, d_model]`.
                The data type should be float16 or float32.
            attn_mask (Tensor, optional): A tensor used in multi-head attention
                to prevents attention to some unwanted positions, usually the
                paddings or the subsequent positions. It is a tensor with shape
                `[batch_size, 1, sequence_length, sequence_length]`. It can be
                None when nothing wanted or needed to be prevented attention to.
                Default None.
            caches (list(Tensor)|tuple(Tensor), optional): The cache structure
                tensors for the inference generation model. It is only used for
                inference and should be None for training. The shape is
                `[2, batch_size, num_head, max_seq_len, head_dim]`. Default None.
            pre_caches (list(Tensor)|tuple(Tensor), optional): The prefix caches
                for the generation model. The shape is `[2, bsz, num\_head, cache\_len, head\_dim]`. Default None.
            rotary_embs (Tensor optional): The RoPE embs for the rotary computation. The shape is `[2, bsz, 1, seq\_len, head\_dim]`. Default None.
            rotary_emb_dims (int, optional): The rotary_emb_dims of rotary computation, and it is 0 when rotary_embs is None,
                1 when rotary_embs is not None and pos_extra_ids is None, 2 when rotary_embs and pos_extra_ids are both not None. Default 0.
            seq_lens (Tensor optional): The sequence lengths of this batch. The shape is `[bsz]`. Default None.
            time_step (Tensor, optional): The time step tensor for the generation
                model. Which used in decode stage, to represent the time step,
                that is, the real seq_len of CacheKV. The shape is `[1]`, must be
                in CPUPlace. Default None.

        Returns:
            Tensor|tuple: If `caches` is None, return a tensor that has
            the same shape and data type with `src`, representing the output
            of Transformer layers. If `caches` is not None, return the
            tuple (output, caches), which output is the output of
            Transformer layers, caches is inplace with input `caches`.
        """
        if caches is not None:
            assert len(caches) == len(self.qkv_weights)
<<<<<<< HEAD
        bias_residual_input = src
        ln_out = src
        for i in range(len(caches)):
            if self.normalize_before is True:
                # layernorm
                if i == 0:
                    ln_out = self.norm_func(
                        src, self.ln_scales[i], self.ln_biases[i], self._epsilon, begin_norm_axis=1
                    )

            # qkv compute
            if self.use_weight_only:
                qkv_out = weight_only_linear(
                    ln_out,
                    weight=self.qkv_weights[i],
                    bias=self.qkv_biases[i],
                    weight_scale=self.qkv_weights_scale[i],
                    weight_dtype=self.weight_dtype,
                )
            else:
                #qkv_out = self.linear(ln_out, self.qkv_weights[i], self.qkv_biases[i], transpose_weight=True)
                qkv_out = paddle.matmul(ln_out, self.qkv_weights[i], False, True)
                qkv_out = paddle.add(qkv_out, self.qkv_biases[i])
            # fmha compute
            if time_step is None:  # context
                """
                qkv: bsz, seq_len, 3, numhead, headsize ->
                q_out: bsz, numhead, seq_len, headsize
                kv_out: 2, bsz, numhead, seq_len, headsize
                """
                q_out, k_out, v_out = qkv_transpose_split(
                    qkv_out, padding_offset, seq_lens, input_ids, self.num_heads // self.nranks, self.head_dim
                )

                # rotary emb (inplace)
                if rotary_embs is not None:
                    encode_rotary_qk(
                        q_out,
                        k_out,
                        rotary_embs,
                        seq_lens,
                        rotary_emb_dims=rotary_emb_dims,
                        use_neox=self.use_neox_rotary_style,
                    )

                if pre_caches is not None:
                    k_out = paddle.concat([pre_caches[i][0], k_out], axis=2)
                    v_out = paddle.concat([pre_caches[i][1], v_out], axis=2)

                # write cache kv (inplace)
                write_cache_kv(k_out, v_out, caches[i], seq_lens + pre_caches_length)

                # cutlass fmha
                qktv_out = variable_length_memory_efficient_attention(
                    q_out,
                    k_out,
                    v_out,
                    seq_lens,
                    seq_lens + pre_caches_length,
                    mask=attn_mask,
                    scale=float(self.head_dim**-0.5),
                )

                fmha_out = transpose_remove_padding(qktv_out, seq_lens, padding_offset)

            else:
                fmha_out = masked_multihead_attention(
                    x=qkv_out,
                    cache_kv=caches[i],
                    src_mask=attn_mask,
                    sequence_lengths=seq_lens,
                    rotary_tensor=rotary_embs,
                    rotary_emb_dims=rotary_emb_dims,
                    use_neox_rotary_style=self.use_neox_rotary_style,
                )[0]

            # out_linear
            if self.use_weight_only:
                out_linear_out = weight_only_linear(
                    fmha_out,
                    weight=self.linear_weights[i],
                    weight_scale=self.linear_weights_scale[i],
                    weight_dtype=self.weight_dtype,
                )
            else:
                out_linear_out = paddle.matmul(fmha_out, self.linear_weights[i])
=======
>>>>>>> 70e750c0

        residual_input = src
        for i in range(len(caches)):
            qkv_out, residual_input = self.compute_qkv(src, residual_input, i)
            out_linear_out = self.compute_attn(
                time_step,
                qkv_out,
                padding_offset,
                seq_lens,
                input_ids,
                rotary_embs,
                rotary_emb_dims,
                caches,
                pre_caches,
                pre_caches_length,
                attn_mask,
                i,
            )
            # all_reduce
            if self.nranks > 1:
                dist.all_reduce(out_linear_out)

            # ffn layernorm
            tmp_out, residual_input = self.compute_ffn_layernorm(out_linear_out, residual_input, i)

            # ffn1 matmul
            ffn1_out = self.compute_ffn1(tmp_out, i)
            ffn1_out = fused_act_bias_wrapper(ffn1_out, self.ffn1_biases[i], act_method=self.activation)

            # ffn2 matmul
            ffn2_out = self.compute_ffn2(ffn1_out, i)

            # all_reduce
            if self.nranks > 1:
                dist.all_reduce(ffn2_out)

            # norm + residual_add_bias
            tmp_out, residual_input = self.compute_bias_residual_layernorm(ffn2_out, residual_input, i, len(caches))
            src = tmp_out

        if time_step is None:
            out = rebuild_padding(tmp_out, cum_offsets, seq_lens, input_ids)
        else:
            out = tmp_out
        return out, caches


class FusedMultiTransformerPostLayernorm(FusedMultiTransformerBase):
    def __init__(self, config: FusedMultiTransformerConfig):
        super().__init__(config)

    def compute_qkv(self, src, residual_input, i):
        qkv_out = self.compute_qkv_linear(src, i)
        return qkv_out, src

    def compute_ffn_layernorm(self, out_linear_out, residual_input, i):
        tmp_out = self.norm_func(
            out_linear_out,
            norm_weight=self.ln_scales[i],
            norm_bias=self.ln_biases[i],
            epsilon=self._epsilon,
            residual_alpha=self._residual_alpha,
            begin_norm_axis=1,
            bias=self.linear_biases[i],
            residual=residual_input,
        )[0]

        return tmp_out, tmp_out

    def compute_bias_residual_layernorm(self, ffn2_out, residual_input, i, num_layers):
        tmp_out = self.norm_func(
            ffn2_out,
            norm_weight=self.ffn_ln_scales[i],
            norm_bias=self.ffn_ln_biases[i],
            epsilon=self._epsilon,
            residual_alpha=self._residual_alpha,
            begin_norm_axis=1,
            bias=self.ffn2_biases[i],
            residual=residual_input,
        )[0]
        return tmp_out, tmp_out


class FusedMultiTransformerWeightOnly(FusedMultiTransformerBase):
    def __init__(self, config: FusedMultiTransformerConfig):
        super().__init__(config)
        self.quant_bits = config.quant_bits

        assert self.quant_bits != -1
        self.weight_dtype = "int" + str(self.quant_bits)

        self.qkv_weights_scale = []
        self.linear_weights_scale = []
        self.ffn1_weights_scale = []
        self.ffn2_weights_scale = []

        for i in range(self.num_layers):

            qkv_weight_scale_attr = self.get_attr(config.qkv_weight_scale_attrs, i)
            linear_weight_scale_attr = self.get_attr(config.linear_weight_scale_attrs, i)
            ffn1_weight_scale_attr = self.get_attr(config.ffn1_weight_scale_attrs, i)
            ffn2_weight_scale_attr = self.get_attr(config.ffn2_weight_scale_attrs, i)

            qkv_weight_scale = self.create_parameter(
                shape=[3 * config.num_heads * self.head_dim],
                attr=qkv_weight_scale_attr,
                dtype=paddle.float32,
                is_bias=False,
            )

            linear_weight_scale = self.create_parameter(
                shape=[config.embed_dim],
                attr=linear_weight_scale_attr,
                dtype=paddle.float32,
                is_bias=False,
            )

            ffn1_weight_scale = self.create_parameter(
                shape=[config.dim_feedforward * 2],
                attr=ffn1_weight_scale_attr,
                dtype=paddle.float32,
                is_bias=False,
            )

            ffn2_weight_scale = self.create_parameter(
                shape=[config.embed_dim],
                attr=ffn2_weight_scale_attr,
                dtype=paddle.float32,
                is_bias=False,
            )

            self.qkv_weights_scale.append(qkv_weight_scale)
            self.linear_weights_scale.append(linear_weight_scale)
            self.ffn1_weights_scale.append(ffn1_weight_scale)
            self.ffn2_weights_scale.append(ffn2_weight_scale)

            self._add_parameter(qkv_weight_scale)
            self._add_parameter(linear_weight_scale)
            self._add_parameter(ffn1_weight_scale)
            self._add_parameter(ffn2_weight_scale)

    def get_weight_create_dype(self):
        return "int8"  # If use weightonly int4, params dtype is int8, and one of the dimension will be half.

    def init_weight_shape(self, num_heads, dim_feedforward, config):
        super().init_weight_shape(num_heads, dim_feedforward, config)

        self.linear_weight_shape = [self.embed_dim, num_heads * self.head_dim]
        self.ffn1_weight_shape = (
            [dim_feedforward * 2, self.embed_dim]
            if self.activation.endswith("glu")
            else [dim_feedforward, self.embed_dim]
        )
        self.ffn2_weight_shape = [self.embed_dim, dim_feedforward]

        if config.quant_bits == 4:
            self.qkv_weight_shape[0] //= 2
            self.linear_weight_shape[0] //= 2
            self.ffn1_weight_shape[0] //= 2
            self.ffn2_weight_shape[0] //= 2

    def compute_qkv_linear(self, ln_out, i):
        return weight_only_linear(
            ln_out,
            weight=self.qkv_weights[i],
            bias=self.qkv_biases[i],
            weight_scale=self.qkv_weights_scale[i],
            weight_dtype=self.weight_dtype,
        )

    def compute_out_linear(self, fmha_out, i):
        return weight_only_linear(
            fmha_out,
            weight=self.linear_weights[i],
            weight_scale=self.linear_weights_scale[i],
            weight_dtype=self.weight_dtype,
        )

    def compute_ffn1(self, tmp_out, i):
        return weight_only_linear(
            tmp_out,
            weight=self.ffn1_weights[i],
            weight_scale=self.ffn1_weights_scale[i],
            weight_dtype=self.weight_dtype,
        )

    def compute_ffn2(self, ffn1_out, i):
        return weight_only_linear(
            ffn1_out,
            weight=self.ffn2_weights[i],
            weight_scale=self.ffn2_weights_scale[i],
            weight_dtype=self.weight_dtype,
        )


class FusedMultiTransformerWeightOnlyPostLayernorm(
    FusedMultiTransformerWeightOnly, FusedMultiTransformerPostLayernorm
):
    def __init__(self, config: FusedMultiTransformerConfig):
        super().__init__(config)<|MERGE_RESOLUTION|>--- conflicted
+++ resolved
@@ -464,6 +464,9 @@
         return ln_out
 
     def compute_qkv_linear(self, ln_out, i):
+        qkv_out = paddle.matmul(ln_out, self.qkv_weights[i], False, True)
+        qkv_out = paddle.add(qkv_out, self.qkv_biases[i])
+        return qkv_out
         return self.linear(ln_out, self.qkv_weights[i], self.qkv_biases[i], transpose_weight=True)
 
     def compute_qkv(self, src, residual_input, i):
@@ -674,95 +677,6 @@
         """
         if caches is not None:
             assert len(caches) == len(self.qkv_weights)
-<<<<<<< HEAD
-        bias_residual_input = src
-        ln_out = src
-        for i in range(len(caches)):
-            if self.normalize_before is True:
-                # layernorm
-                if i == 0:
-                    ln_out = self.norm_func(
-                        src, self.ln_scales[i], self.ln_biases[i], self._epsilon, begin_norm_axis=1
-                    )
-
-            # qkv compute
-            if self.use_weight_only:
-                qkv_out = weight_only_linear(
-                    ln_out,
-                    weight=self.qkv_weights[i],
-                    bias=self.qkv_biases[i],
-                    weight_scale=self.qkv_weights_scale[i],
-                    weight_dtype=self.weight_dtype,
-                )
-            else:
-                #qkv_out = self.linear(ln_out, self.qkv_weights[i], self.qkv_biases[i], transpose_weight=True)
-                qkv_out = paddle.matmul(ln_out, self.qkv_weights[i], False, True)
-                qkv_out = paddle.add(qkv_out, self.qkv_biases[i])
-            # fmha compute
-            if time_step is None:  # context
-                """
-                qkv: bsz, seq_len, 3, numhead, headsize ->
-                q_out: bsz, numhead, seq_len, headsize
-                kv_out: 2, bsz, numhead, seq_len, headsize
-                """
-                q_out, k_out, v_out = qkv_transpose_split(
-                    qkv_out, padding_offset, seq_lens, input_ids, self.num_heads // self.nranks, self.head_dim
-                )
-
-                # rotary emb (inplace)
-                if rotary_embs is not None:
-                    encode_rotary_qk(
-                        q_out,
-                        k_out,
-                        rotary_embs,
-                        seq_lens,
-                        rotary_emb_dims=rotary_emb_dims,
-                        use_neox=self.use_neox_rotary_style,
-                    )
-
-                if pre_caches is not None:
-                    k_out = paddle.concat([pre_caches[i][0], k_out], axis=2)
-                    v_out = paddle.concat([pre_caches[i][1], v_out], axis=2)
-
-                # write cache kv (inplace)
-                write_cache_kv(k_out, v_out, caches[i], seq_lens + pre_caches_length)
-
-                # cutlass fmha
-                qktv_out = variable_length_memory_efficient_attention(
-                    q_out,
-                    k_out,
-                    v_out,
-                    seq_lens,
-                    seq_lens + pre_caches_length,
-                    mask=attn_mask,
-                    scale=float(self.head_dim**-0.5),
-                )
-
-                fmha_out = transpose_remove_padding(qktv_out, seq_lens, padding_offset)
-
-            else:
-                fmha_out = masked_multihead_attention(
-                    x=qkv_out,
-                    cache_kv=caches[i],
-                    src_mask=attn_mask,
-                    sequence_lengths=seq_lens,
-                    rotary_tensor=rotary_embs,
-                    rotary_emb_dims=rotary_emb_dims,
-                    use_neox_rotary_style=self.use_neox_rotary_style,
-                )[0]
-
-            # out_linear
-            if self.use_weight_only:
-                out_linear_out = weight_only_linear(
-                    fmha_out,
-                    weight=self.linear_weights[i],
-                    weight_scale=self.linear_weights_scale[i],
-                    weight_dtype=self.weight_dtype,
-                )
-            else:
-                out_linear_out = paddle.matmul(fmha_out, self.linear_weights[i])
-=======
->>>>>>> 70e750c0
 
         residual_input = src
         for i in range(len(caches)):
