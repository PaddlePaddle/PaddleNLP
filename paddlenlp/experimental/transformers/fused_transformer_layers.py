# Copyright (c) 2023 PaddlePaddle Authors. All Rights Reserved.
#
# Licensed under the Apache License, Version 2.0 (the "License");
# you may not use this file except in compliance with the License.
# You may obtain a copy of the License at
#
#     http://www.apache.org/licenses/LICENSE-2.0
#
# Unless required by applicable law or agreed to in writing, software
# distributed under the License is distributed on an "AS IS" BASIS,
# WITHOUT WARRANTIES OR CONDITIONS OF ANY KIND, either express or implied.
# See the License for the specific language governing permissions and
# limitations under the License.
from __future__ import annotations

<<<<<<< HEAD
import os
=======
from dataclasses import dataclass
from typing import List, Optional
>>>>>>> a18e220c

import paddle
import paddle.distributed as dist
from paddle.framework import LayerHelper, core, in_dynamic_mode, in_dynamic_or_pir_mode
from paddle.incubate.nn.functional import (
    fused_layer_norm,
    fused_moe,
    fused_rms_norm,
    masked_multihead_attention,
    variable_length_memory_efficient_attention,
)
from paddle.nn import Layer
from paddle.nn.initializer import Constant
from paddle.nn.quant import weight_only_linear

from paddlenlp.utils.import_utils import is_paddlenlp_ops_available
from paddlenlp.utils.log import logger

if not is_paddlenlp_ops_available():
    logger.warning(
        "The paddlenlp_ops package is not installed. you can read the docs and install it by hand, "
        "you can refer to: https://github.com/PaddlePaddle/PaddleNLP/blob/develop/csrc/README.md"
    )
if core.is_compiled_with_xpu() or core.is_compiled_with_cuda():
    from paddlenlp_ops import rebuild_padding_v2

if core.is_compiled_with_cuda():
    if os.getenv("FLAGS_CUTLASS_FP8_GEMM", "False") == "True":
        logger.info("cutlass fp8 gemm is used. you can turn it off by setting FLAGS_CUTLASS_FP8_GEMM to False.")
        from paddlenlp_ops import (
            cutlass_fp8_fp8_fp8_dual_gemm_fused as fp8_dual_gemm_fused,
        )
        from paddlenlp_ops import cutlass_fp8_fp8_half_gemm_fused as fp8_gemm_fused
    else:
        from paddle.linalg import fp8_fp8_half_gemm_fused as fp8_gemm_fused
    from paddlenlp_ops import (
        dequant_int8,
        encode_rotary_qk,
        qkv_transpose_split,
        quant_int8,
        rebuild_padding,
        transpose_remove_padding,
        write_cache_kv,
    )

__all__ = [
    "MoeConfig",
    "FusedMultiTransformerConfig",
    "FusedMultiTransformerBase",
    "FusedMultiTransformerPostLayernorm",
    "FusedMultiTransformerWeightOnly",
    "FusedMultiTransformerWeightOnlyPostLayernorm",
    "FusedBlockMultiTransformer",
    "FusedBlockMultiTransformerWeightOnly",
    "FusedBlockMultiTransformerA8W8",
    "FusedBlockMultiTransformerFP8",
]


def use_cutlass_fp8_gemm():
    return os.getenv("FLAGS_CUTLASS_FP8_GEMM", "False") == "True"


# for distributed tensor model parallel
def _set_var_distributed(var):
    if var is None:
        return

    var.is_distributed = True

    if not in_dynamic_mode():
        # NOTE: use current_block and find_var_recursive to support while_loop
        startup_block = paddle.static.default_startup_program().current_block()
        main_block = paddle.static.default_main_program().current_block()
        startup_block._find_var_recursive(var.name).is_distributed = True
        main_block._find_var_recursive(var.name).is_distributed = True


def fused_act_bias_wrapper(
    x,
    bias=None,
    dequant_scales=None,
    shift=None,
    smooth=None,
    act_method="gelu",
    compute_dtype="default",
    quant_scale=-1,
    quant_round_type=0,
    quant_max_bound=0,
    quant_min_bound=0,
):
    if in_dynamic_or_pir_mode():

        return paddle._C_ops.fused_bias_act(
            x,
            bias,
            dequant_scales,
            shift,
            smooth,
            act_method,
            compute_dtype,
            quant_scale,
            quant_round_type,
            quant_max_bound,
            quant_min_bound,
        )
    helper = LayerHelper("fused_bias_act")
    if x.dtype == "int32":
        if compute_dtype == "bf16":
            dtype = "uint16"
        elif compute_dtype == "fp16":
            dtype = "float16"
        elif compute_dtype == "fp32":
            dtype = "float32"
        out = helper.create_variable_for_type_inference(dtype=dtype)
    else:
        out = helper.create_variable_for_type_inference(dtype=x.dtype)

    inputs = {}
    inputs["x"] = x
    if bias is not None:
        inputs["bias"] = bias
    if dequant_scales is not None:
        inputs["dequant_scales"] = dequant_scales

    if shift is not None:
        inputs["shift"] = shift

    if smooth is not None:
        inputs["smooth"] = smooth

    attrs = {
        "act_method": act_method,
        "compute_dtype": compute_dtype,
        "quant_scale": quant_scale,
        "quant_round_type": quant_round_type,
        "quant_max_bound": quant_max_bound,
        "quant_min_bound": quant_min_bound,
    }

    helper.append_op(
        type="fused_bias_act",
        inputs=inputs,
        outputs={"out": out},
        attrs=attrs,
    )
    return out


@dataclass
class MoeConfig:
    num_experts: int = 0
    top_k: int = 0
    norm_topk_prob: bool = True
    moe_every2: bool = False

    shared_expert_intermediate_size: int = 0
    shared_expert_ffn1_weight_attrs: Optional[List[paddle.ParamAttr]] = None
    shared_expert_ffn1_weight_scale_attrs: Optional[List[paddle.ParamAttr]] = None
    shared_expert_ffn2_weight_attrs: Optional[List[paddle.ParamAttr]] = None
    shared_expert_ffn2_weight_scale_attrs: Optional[List[paddle.ParamAttr]] = None
    shared_expert_gate_weight_attrs: Optional[List[paddle.ParamAttr]] = None

    def has_moe(self) -> bool:
        return self.num_experts > 1

    def use_moe(self, i: int) -> bool:
        return self.has_moe() and (self.moe_every2 is False or (self.moe_every2 and i % 2 == 1))

    def has_shared_expert(self) -> bool:
        return self.has_moe() and self.shared_expert_intermediate_size > 0

    def use_shared_expert(self, i: int) -> bool:
        return self.use_moe(i) and self.shared_expert_intermediate_size > 0


@dataclass
class AvxConfig:
    max_position_embeddings: int = 0
    compute_type: str = "fp16"
    cache_dtype: str = "fp16"


class FusedMultiTransformerConfig:
    def __init__(
        self,
        embed_dim,
        num_heads,
        dim_feedforward,
        quant_type="",
        dropout_rate=0.0,
        activation="gelu",
        norm_type="layernorm",
        use_neox_rotary_style=False,
        normalize_before=True,
        ln_scale_attrs=None,
        ln_bias_attrs=None,
        qkv_weight_attrs=None,
        qkv_weight_scale_attrs=None,
        qkv_bias_attrs=None,
        linear_weight_attrs=None,
        linear_weight_scale_attrs=None,
        linear_bias_attrs=None,
        ffn_ln_scale_attrs=None,
        ffn_ln_bias_attrs=None,
        gate_weight_attrs=None,
        gate_bias_attrs=None,
        up_weight_attrs=None,
        up_bias_attrs=None,
        ffn1_weight_attrs=None,
        ffn1_weight_scale_attrs=None,
        ffn1_bias_attrs=None,
        ffn1_0_weight_attrs=None,
        ffn1_1_weight_attrs=None,
        ffn1_0_bias_attrs=None,
        ffn1_1_bias_attrs=None,
        ffn2_weight_attrs=None,
        ffn2_weight_scale_attrs=None,
        ffn2_bias_attrs=None,
        qkv_out_scale_attrs=None,
        linear_out_scale_attrs=None,
        ffn1_out_scale_attrs=None,
        ffn2_out_scale_attrs=None,
        linear_shift_attrs=None,
        linear_smooth_attrs=None,
        ffn2_shift_attrs=None,
        ffn2_smooth_attrs=None,
        cache_k_scale_attrs=None,
        cache_v_scale_attrs=None,
        cache_k_out_scale_attrs=None,
        cache_v_out_scale_attrs=None,
        quant_round_type=0,
        quant_max_bound=127.0,
        quant_min_bound=-127.0,
        epsilon=1e-5,
        residual_alpha=1.0,
        num_layers=-1,
        nranks=1,
        trans_qkvw=True,
        ring_id=-1,
        kv_num_heads=-1,
        cachekv_int8_type=None,
        rank_id=-1,
        moe_config=MoeConfig(),
        avx_config=AvxConfig(),
    ):
        self.embed_dim = embed_dim
        self.num_heads = num_heads
        if kv_num_heads > 0:
            self.kv_num_heads = kv_num_heads
        else:
            self.kv_num_heads = num_heads
        self.dim_feedforward = dim_feedforward
        self.dropout_rate = dropout_rate
        self.activation = activation
        self.norm_type = norm_type

        self.use_neox_rotary_style = use_neox_rotary_style
        self.normalize_before = normalize_before
        self.ln_scale_attrs = ln_scale_attrs
        self.ln_bias_attrs = ln_bias_attrs
        self.qkv_weight_attrs = qkv_weight_attrs
        self.qkv_weight_scale_attrs = qkv_weight_scale_attrs
        self.qkv_bias_attrs = qkv_bias_attrs
        self.linear_weight_attrs = linear_weight_attrs
        self.linear_weight_scale_attrs = linear_weight_scale_attrs
        self.linear_bias_attrs = linear_bias_attrs
        self.ffn_ln_scale_attrs = ffn_ln_scale_attrs
        self.ffn_ln_bias_attrs = ffn_ln_bias_attrs
        self.gate_weight_attrs = gate_weight_attrs
        self.gate_bias_attrs = gate_bias_attrs
        self.up_weight_attrs = up_weight_attrs
        self.up_bias_attrs = up_bias_attrs
        self.ffn1_weight_attrs = ffn1_weight_attrs
        self.ffn1_weight_scale_attrs = ffn1_weight_scale_attrs
        self.ffn1_bias_attrs = ffn1_bias_attrs

        # FP8 attrs
        self.ffn1_0_weight_attrs = ffn1_0_weight_attrs
        self.ffn1_1_weight_attrs = ffn1_1_weight_attrs
        self.ffn1_0_bias_attrs = ffn1_0_bias_attrs
        self.ffn1_1_bias_attrs = ffn1_1_bias_attrs
        self.use_dynamic_cachekv_quant = cachekv_int8_type == "dynamic"

        self.ffn2_weight_attrs = ffn2_weight_attrs
        self.ffn2_weight_scale_attrs = ffn2_weight_scale_attrs
        self.ffn2_bias_attrs = ffn2_bias_attrs

        self.qkv_out_scale_attrs = qkv_out_scale_attrs
        self.linear_out_scale_attrs = linear_out_scale_attrs
        self.ffn1_out_scale_attrs = ffn1_out_scale_attrs
        self.ffn2_out_scale_attrs = ffn2_out_scale_attrs
        self.linear_shift_attrs = linear_shift_attrs
        self.linear_smooth_attrs = linear_smooth_attrs
        self.ffn2_shift_attrs = ffn2_shift_attrs
        self.ffn2_smooth_attrs = ffn2_smooth_attrs
        self.cache_k_scale_attrs = cache_k_scale_attrs
        self.cache_v_scale_attrs = cache_v_scale_attrs
        self.cache_k_out_scale_attrs = cache_k_out_scale_attrs
        self.cache_v_out_scale_attrs = cache_v_out_scale_attrs

        self.quant_type = quant_type
        self.quant_round_type = quant_round_type
        self.quant_max_bound = quant_max_bound
        self.quant_min_bound = quant_min_bound
        if "fp8" in self.quant_type:
            self.quant_max_bound = 448.0
            self.quant_min_bound = -448.0

        self.cachekv_int8_type = cachekv_int8_type

        self.epsilon = epsilon
        self.residual_alpha = residual_alpha
        self.num_layers = num_layers
        self.nranks = nranks
        self.rank_id = rank_id
        self.trans_qkvw = trans_qkvw
        self.ring_id = ring_id

        self.moe_config = moe_config
        self.avx_config = avx_config


class FusedMultiTransformerBase(Layer):
    def __init__(self, config: FusedMultiTransformerConfig):
        super().__init__()

        self.config = config

        assert config.embed_dim > 0, "Expected embed_dim to be greater than 0, " "but received {}".format(
            config.embed_dim
        )
        assert config.num_heads > 0, "Expected nhead to be greater than 0, " "but received {}".format(config.num_heads)
        assert config.dim_feedforward > 0, "Expected dim_feedforward to be greater than 0, but received {}".format(
            config.dim_feedforward
        )

        # self.normalize_before = normalize_before
        self._dtype = self._helper.get_default_dtype()
        self._epsilon = config.epsilon
        self._residual_alpha = config.residual_alpha
        self._trans_qkvw = config.trans_qkvw
        self._ring_id = config.ring_id
        self.nranks = config.nranks
        self.norm_type = config.norm_type
        if self.norm_type == "layernorm":
            self.norm_func = fused_layer_norm
        elif self.norm_type == "rmsnorm":
            self.norm_func = fused_rms_norm
        else:
            raise NotImplementedError("Only support norm type of [layernorm, rmsnorm]")
        self.use_neox_rotary_style = config.use_neox_rotary_style
        self._norm_weight_dtype = "float32" if self.norm_type == "layernorm" else self._dtype

        self.activation = config.activation

        self.embed_dim = config.embed_dim
        self.head_dim = config.embed_dim // config.num_heads
        assert self.head_dim * config.num_heads == config.embed_dim, "embed_dim must be divisible by num_heads"

        # tensor model parallel
        if config.nranks > 1:
            assert config.ring_id != -1
        assert config.num_heads % config.nranks == 0
        assert config.dim_feedforward % config.nranks == 0
        self.num_heads = config.num_heads // config.nranks
        self.kv_num_heads = config.kv_num_heads // config.nranks
        dim_feedforward = config.dim_feedforward // config.nranks
        self.dim_feedforward = dim_feedforward

        self.num_layers = config.num_layers
        assert self.num_layers > 0
        if isinstance(config.qkv_weight_attrs, (list, tuple)):
            assert self.num_layers == len(config.qkv_weight_attrs)

        self.weight_dtype = self._dtype
        self.create_params_type = self.get_weight_create_dype()

        self.ln_scales, self.ln_biases = [], []
        self.qkv_weights, self.qkv_biases = [], []
        self.linear_weights, self.linear_biases = [], []
        self.ffn_ln_scales, self.ffn_ln_biases = [], []
        self.gate_weights = []
        self.ffn1_weights, self.ffn1_biases = [], []
        self.ffn2_weights, self.ffn2_biases = [], []
        if self.config.moe_config.has_shared_expert():
            self.shared_expert_gate_weights = []
            self.shared_expert_ffn1_weights = []
            self.shared_expert_ffn2_weights = []
        self.cache_k_scales, self.cache_v_scales = [], []
        self.cache_k_out_scales, self.cache_v_out_scales = [], []

        self.init_weight_shape(config)

        for i in range(self.num_layers):
            ln_scale_attr = self.get_attr(config.ln_scale_attrs, i)
            ln_bias_attr = self.get_attr(config.ln_bias_attrs, i)
            qkv_weight_attr = self.get_attr(config.qkv_weight_attrs, i)

            qkv_bias_attr = self.get_attr(config.qkv_bias_attrs, i)
            gate_weight_attr = self.get_attr(config.gate_weight_attrs, i)
            linear_weight_attr = self.get_attr(config.linear_weight_attrs, i)
            linear_bias_attr = self.get_attr(config.linear_bias_attrs, i)

            ffn_ln_scale_attr = self.get_attr(config.ffn_ln_scale_attrs, i)
            ffn_ln_bias_attr = self.get_attr(config.ffn_ln_bias_attrs, i)
            ffn1_weight_attr = self.get_attr(config.ffn1_weight_attrs, i)
            ffn1_bias_attr = self.get_attr(config.ffn1_bias_attrs, i)
            ffn2_weight_attr = self.get_attr(config.ffn2_weight_attrs, i)
            ffn2_bias_attr = self.get_attr(config.ffn2_bias_attrs, i)

            if self.config.moe_config.use_shared_expert(i):
                shared_expert_gate_weight_attr = self.get_attr(config.moe_config.shared_expert_gate_weight_attrs, i)
                shared_expert_ffn1_weight_attr = self.get_attr(config.moe_config.shared_expert_ffn1_weight_attrs, i)
                shared_expert_ffn2_weight_attr = self.get_attr(config.moe_config.shared_expert_ffn2_weight_attrs, i)

            cache_k_scale_attr = self.get_attr(config.cache_k_scale_attrs, i)
            cache_v_scale_attr = self.get_attr(config.cache_v_scale_attrs, i)
            cache_k_out_scale_attr = self.get_attr(config.cache_k_out_scale_attrs, i)
            cache_v_out_scale_attr = self.get_attr(config.cache_v_out_scale_attrs, i)

            ln_scale = self.create_parameter(
                attr=ln_scale_attr,
                shape=[config.embed_dim],
                default_initializer=Constant(value=1.0),
                dtype=self._norm_weight_dtype,
            )
            ln_bias = None
            if ln_bias_attr:
                ln_bias = self.create_parameter(
                    attr=ln_bias_attr,
                    shape=[config.embed_dim],
                    is_bias=True,
                    dtype=self._norm_weight_dtype,
                )

            qkv_weight = self.create_parameter(
                shape=self.qkv_weight_shape,
                attr=qkv_weight_attr,
                dtype=self.create_params_type,
                is_bias=False,
            )

            qkv_bias = None
            if qkv_bias_attr:
                qkv_bias = self.create_parameter(
                    shape=[(self.num_heads + 2 * self.kv_num_heads) * self.head_dim],
                    attr=qkv_bias_attr,
                    dtype=self._dtype,
                    is_bias=True,
                )

            linear_weight = self.create_parameter(
                shape=self.linear_weight_shape,
                attr=linear_weight_attr,
                dtype=self.create_params_type,
                is_bias=False,
            )

            linear_bias = None
            if linear_bias_attr:
                linear_bias = self.create_parameter(
                    shape=[config.embed_dim],
                    attr=linear_bias_attr,
                    dtype=self._dtype,
                    is_bias=True,
                )

            ffn_ln_scale = self.create_parameter(
                shape=[config.embed_dim],
                attr=ffn_ln_scale_attr,
                is_bias=False,
                default_initializer=Constant(1.0),
                dtype=self._norm_weight_dtype,
            )

            ffn_ln_bias = None
            if ffn_ln_bias_attr:
                ffn_ln_bias = self.create_parameter(
                    shape=[config.embed_dim],
                    attr=ffn_ln_bias_attr,
                    is_bias=True,
                    dtype=self._norm_weight_dtype,
                )

            gate_weight = None

            if self.config.moe_config.use_moe(i):
                gate_weight = self.create_parameter(
                    shape=[config.embed_dim, self.config.moe_config.num_experts],
                    attr=gate_weight_attr,
                    dtype="float32",
                    is_bias=False,
                    default_initializer=paddle.nn.initializer.Constant(0),
                )

            if self.config.moe_config.use_moe(i):
                ffn1_weight = self.create_parameter(
                    shape=self.moe_ffn1_weight_shape,
                    attr=ffn1_weight_attr,
                    dtype=self.create_params_type,
                    is_bias=False,
                )
            else:
                ffn1_weight = self.create_parameter(
                    shape=self.ffn1_weight_shape,
                    attr=ffn1_weight_attr,
                    dtype=self.create_params_type,
                    is_bias=False,
                )

            ffn1_bias = None
            if ffn1_bias_attr:
                if self.config.moe_config.use_moe(i):
                    ffn1_bias = self.create_parameter(
                        shape=[self.config.moe_config.num_experts, self.dim_feedforward * 2]
                        if self.activation.endswith("glu")
                        else [self.config.moe_config.num_experts, self.dim_feedforward],
                        attr=ffn1_bias_attr,
                        dtype=self._dtype,
                        is_bias=True,
                    )
                else:
                    ffn1_bias = self.create_parameter(
                        shape=[dim_feedforward * 2] if self.activation.endswith("glu") else [dim_feedforward],
                        attr=ffn1_bias_attr,
                        dtype=self._dtype,
                        is_bias=True,
                    )

            if self.config.moe_config.use_moe(i):
                ffn2_weight = self.create_parameter(
                    shape=self.moe_ffn2_weight_shape,
                    attr=ffn2_weight_attr,
                    dtype=self.create_params_type,
                    is_bias=False,
                )
            else:
                ffn2_weight = self.create_parameter(
                    shape=self.ffn2_weight_shape,
                    attr=ffn2_weight_attr,
                    dtype=self.create_params_type,
                    is_bias=False,
                )

            ffn2_bias = None
            if ffn2_bias_attr:
                if self.config.moe_config.use_moe(i):
                    ffn2_bias = self.create_parameter(
                        shape=[self.config.moe_config.num_experts, config.embed_dim],
                        attr=ffn2_bias_attr,
                        dtype=self._dtype,
                        is_bias=True,
                    )
                else:
                    ffn2_bias = self.create_parameter(
                        shape=[config.embed_dim],
                        attr=ffn2_bias_attr,
                        dtype=self._dtype,
                        is_bias=True,
                    )

            if self.config.moe_config.use_shared_expert(i):
                shared_expert_ffn1_weight = self.create_parameter(
                    shape=self.shared_expert_ffn1_weight_shape,
                    attr=shared_expert_ffn1_weight_attr,
                    dtype=self.create_params_type,
                )
                shared_expert_ffn2_weight = self.create_parameter(
                    shape=self.shared_expert_ffn2_weight_shape,
                    attr=shared_expert_ffn2_weight_attr,
                    dtype=self.create_params_type,
                )
                shared_expert_gate_weight = self.create_parameter(
                    shape=self.shared_expert_gate_weight_shape,
                    attr=shared_expert_gate_weight_attr,
                    dtype=self._helper.get_default_dtype(),
                )

            cache_k_scale = None
            if cache_k_scale_attr:
                cache_k_scale = self.create_parameter(
                    shape=[self.kv_num_heads],
                    attr=cache_k_scale_attr,
                    dtype="float32",
                    is_bias=False,
                )

            cache_v_scale = None
            if cache_v_scale_attr:
                cache_v_scale = self.create_parameter(
                    shape=[self.kv_num_heads],
                    attr=cache_v_scale_attr,
                    dtype="float32",
                    is_bias=False,
                )

            cache_k_out_scale = None
            if cache_k_out_scale_attr:
                cache_k_out_scale = self.create_parameter(
                    shape=[self.kv_num_heads],
                    attr=cache_k_out_scale_attr,
                    dtype="float32",
                    is_bias=False,
                )

            cache_v_out_scale = None
            if cache_v_out_scale_attr:
                cache_v_out_scale = self.create_parameter(
                    shape=[self.kv_num_heads],
                    attr=cache_v_out_scale_attr,
                    dtype="float32",
                    is_bias=False,
                )

            # tensor model parallel
            if config.nranks > 1:
                # column parallel
                _set_var_distributed(qkv_weight)
                _set_var_distributed(qkv_bias)
                _set_var_distributed(ffn1_weight)
                _set_var_distributed(ffn1_bias)
                # row parallel
                _set_var_distributed(linear_weight)
                _set_var_distributed(ffn2_weight)

            self.ln_scales.append(ln_scale)
            self.ln_biases.append(ln_bias)
            self.qkv_weights.append(qkv_weight)
            self.qkv_biases.append(qkv_bias)
            self.linear_weights.append(linear_weight)
            self.linear_biases.append(linear_bias)

            self.ffn_ln_scales.append(ffn_ln_scale)
            self.ffn_ln_biases.append(ffn_ln_bias)
            if gate_weight is not None:
                self.gate_weights.append(gate_weight)
            self.ffn1_weights.append(ffn1_weight)
            self.ffn1_biases.append(ffn1_bias)
            self.ffn2_weights.append(ffn2_weight)
            self.ffn2_biases.append(ffn2_bias)

            if self.config.moe_config.use_shared_expert(i):
                self.shared_expert_ffn1_weights.append(shared_expert_ffn1_weight)
                self.shared_expert_ffn2_weights.append(shared_expert_ffn2_weight)
                self.shared_expert_gate_weights.append(shared_expert_gate_weight)

            self.cache_k_scales.append(cache_k_scale)
            self.cache_v_scales.append(cache_v_scale)
            self.cache_k_out_scales.append(cache_k_out_scale)
            self.cache_v_out_scales.append(cache_v_out_scale)

            self._add_parameter(ln_scale)
            self._add_parameter(ln_bias)
            self._add_parameter(qkv_weight)
            self._add_parameter(qkv_bias)
            self._add_parameter(linear_weight)
            self._add_parameter(linear_bias)

            self._add_parameter(ffn_ln_scale)
            self._add_parameter(ffn_ln_bias)
            if gate_weight is not None:
                self._add_parameter(gate_weight)
            self._add_parameter(ffn1_weight)
            self._add_parameter(ffn1_bias)
            self._add_parameter(ffn2_weight)
            self._add_parameter(ffn2_bias)

            if self.config.moe_config.use_shared_expert(i):
                self._add_parameter(shared_expert_ffn1_weight)
                self._add_parameter(shared_expert_ffn2_weight)
                self._add_parameter(shared_expert_gate_weight)

            self._add_parameter(cache_k_scale)
            self._add_parameter(cache_v_scale)
            self._add_parameter(cache_k_out_scale)
            self._add_parameter(cache_v_out_scale)

        self.dropout_rate = config.dropout_rate

        from paddle.incubate.nn.functional import fused_linear

        self.linear = fused_linear

    def get_attr(self, attrs, idx):
        if isinstance(attrs, (list, tuple)):
            assert (
                len(attrs) == self.num_layers
            ), f"length of attrs is {len(attrs)} is not equal to self.num_layers {self.num_layers}"
            return attrs[idx]
        return attrs

    def _add_parameter(self, param):
        if param is None:
            return
        assert param.name not in self._parameters
        self._parameters[param.name] = param

    def init_weight_shape(self, config):
        self.qkv_weight_shape = (
            [(self.num_heads + 2 * self.kv_num_heads) * self.head_dim, self.embed_dim]
            if config.trans_qkvw
            else [self.embed_dim, (self.num_heads + 2 * self.kv_num_heads) * self.head_dim]
        )
        self.linear_weight_shape = [self.num_heads * self.head_dim, self.embed_dim]

        self.ffn1_weight_shape = (
            [self.embed_dim, self.dim_feedforward * 2]
            if self.activation.endswith("glu")
            else [self.embed_dim, self.dim_feedforward]
        )
        self.ffn2_weight_shape = [self.dim_feedforward, self.embed_dim]

        if self.config.moe_config.has_moe() is True:
            self.moe_ffn1_weight_shape = (
                [self.config.moe_config.num_experts, self.embed_dim, self.dim_feedforward * 2]
                if self.activation.endswith("glu")
                else [self.config.moe_config.num_experts, self.embed_dim, self.dim_feedforward]
            )
            self.moe_ffn2_weight_shape = [self.config.moe_config.num_experts, self.dim_feedforward, self.embed_dim]

        if self.config.moe_config.has_shared_expert():
            self.shared_expert_ffn1_weight_shape = [
                self.embed_dim,
                self.config.moe_config.shared_expert_intermediate_size * 2,
            ]
            self.shared_expert_ffn2_weight_shape = [
                self.config.moe_config.shared_expert_intermediate_size,
                self.embed_dim,
            ]
            self.shared_expert_gate_weight_shape = [
                self.embed_dim,
                1,
            ]

    def get_weight_create_dype(self):
        return self._dtype

    def compute_layernorm_before_qkv(self, src, i):
        if i == 0:
            ln_out = self.norm_func(src, self.ln_scales[i], self.ln_biases[i], self._epsilon, begin_norm_axis=1)
        else:
            ln_out = src

        return ln_out

    def compute_qkv_linear(self, ln_out, i):
        if paddle.version.cuda() == "False" or float(paddle.version.cuda()) < 11.6:
            qkv_out = paddle.matmul(ln_out, self.qkv_weights[i], False, True)
            if self.qkv_biases[i] is not None:
                qkv_out = paddle.add(qkv_out, self.qkv_biases[i])
            return qkv_out
        else:
            # This method requires CUDA version >= 11.6.
            return self.linear(ln_out, self.qkv_weights[i], self.qkv_biases[i], transpose_weight=True)

    def compute_qkv(self, src, residual_input, i):
        ln_out = self.compute_layernorm_before_qkv(src, i)
        qkv_out = self.compute_qkv_linear(ln_out, i)
        return qkv_out, residual_input

    def compute_max_len(self, seq_lens_encoder, seq_lens_decoder, cum_offsets):
        if seq_lens_encoder is None or seq_lens_decoder is None or cum_offsets is None:
            return None, None
        return paddle.incubate.nn.functional.blha_get_max_len(
            seq_lens_encoder, seq_lens_decoder, cum_offsets  # cum_offsets.shape[0] used as bsz
        )

    def compute_fmha(
        self,
        qkv_out,
        padding_offset,
        seq_lens,
        input_ids,
        rotary_embs,
        rotary_emb_dims,
        caches,
        pre_caches,
        pre_caches_length,
        attn_mask,
        i,
    ):
        bsz = input_ids.shape[0]
        """
        qkv: bsz, seq_len, 3, numhead, headsize ->
        q_out: bsz, numhead, seq_len, headsize
        kv_out: 2, bsz, numhead, seq_len, headsize
        """
        q_out, k_out, v_out = qkv_transpose_split(
            qkv_out, padding_offset, seq_lens, input_ids, self.num_heads, self.head_dim
        )

        # rotary emb (inplace)
        if rotary_embs is not None:
            encode_rotary_qk(
                q_out,
                k_out,
                rotary_embs,
                seq_lens,
                rotary_emb_dims=rotary_emb_dims,
                use_neox=self.use_neox_rotary_style,
            )

        if pre_caches is not None:
            k_out = paddle.concat([pre_caches[i][0, :bsz], k_out], axis=2)
            v_out = paddle.concat([pre_caches[i][1, :bsz], v_out], axis=2)

        # write cache kv (inplace)
        write_cache_kv(k_out, v_out, caches[i], seq_lens + pre_caches_length)

        # cutlass fmha
        qktv_out = variable_length_memory_efficient_attention(
            q_out,
            k_out,
            v_out,
            seq_lens,
            seq_lens + pre_caches_length,
            mask=attn_mask,
            scale=float(self.head_dim**-0.5),
        )

        return transpose_remove_padding(qktv_out, seq_lens, padding_offset)

    def compute_mmha(self, qkv_out, caches, attn_mask, seq_lens, rotary_embs, rotary_emb_dims, i):
        return masked_multihead_attention(
            x=qkv_out,
            cache_kv=caches[i],
            src_mask=attn_mask,
            sequence_lengths=seq_lens,
            rotary_tensor=rotary_embs,
            rotary_emb_dims=rotary_emb_dims,
            use_neox_rotary_style=self.use_neox_rotary_style,
        )[0]

    def compute_out_linear(self, fmha_out, i):
        return paddle.matmul(fmha_out, self.linear_weights[i])

    def compute_attn(
        self,
        time_step,
        qkv_out,
        padding_offset,
        seq_lens,
        input_ids,
        rotary_embs,
        rotary_emb_dims,
        caches,
        pre_caches,
        pre_caches_length,
        attn_mask,
        i,
        **kwargs,
    ):
        # fmha compute
        if time_step is None:  # context
            fmha_out = self.compute_fmha(
                qkv_out,
                padding_offset,
                seq_lens,
                input_ids,
                rotary_embs,
                rotary_emb_dims,
                caches,
                pre_caches,
                pre_caches_length,
                attn_mask,
                i,
            )

        else:
            fmha_out = self.compute_mmha(qkv_out, caches, attn_mask, seq_lens, rotary_embs, rotary_emb_dims, i)

        out_linear_out = self.compute_out_linear(fmha_out, i)

        return out_linear_out

    def compute_ffn_layernorm(self, out_linear_out, residual_input, i):
        norm_out = self.norm_func(
            out_linear_out,
            norm_weight=self.ffn_ln_scales[i],
            norm_bias=self.ffn_ln_biases[i],
            epsilon=self._epsilon,
            begin_norm_axis=1,
            bias=self.linear_biases[i],
            residual=residual_input,
        )
        tmp_out, residual_input = norm_out[0], norm_out[1]

        return tmp_out, residual_input

    def compute_fused_moe(self, tmp_out, i):
        fused_moe_out = fused_moe(
            tmp_out,
            self.gate_weights[i],
            self.ffn1_weights[i],
            self.ffn2_weights[i],
            self.ffn1_biases[i],
            None,
            self.ffn2_biases[i],
            None,
            "None",
            self.config.moe_config.top_k,
            self.config.moe_config.norm_topk_prob,
        )
        return fused_moe_out

    def compute_activation(self, ffn1_out, i):
        return fused_act_bias_wrapper(ffn1_out, self.ffn1_biases[i], act_method=self.activation)

    def compute_ffn1(self, tmp_out, i):
        return paddle.matmul(tmp_out, self.ffn1_weights[i])

    def compute_ffn2(self, ffn1_out, i):
        return paddle.matmul(ffn1_out, self.ffn2_weights[i])

    def compute_bias_residual_layernorm(self, ffn2_out, residual_input, i, num_layers):

        if i != num_layers - 1:
            norm_out = self.norm_func(
                ffn2_out,
                norm_weight=self.ln_scales[i + 1],
                norm_bias=self.ln_biases[i + 1],
                epsilon=self._epsilon,
                begin_norm_axis=1,
                bias=self.ffn2_biases[i],
                residual=residual_input,
            )
            tmp_out, residual_input = norm_out[0], norm_out[1]
        else:
            tmp_out = fused_layer_norm(
                ffn2_out,
                norm_weight=None,
                norm_bias=None,
                epsilon=self._epsilon,
                begin_norm_axis=1,
                bias=self.ffn2_biases[i],
                residual=residual_input,
            )[0]
        return tmp_out, residual_input

    def compute_shared_expert(self, tmp_out, i):
        ffn1_out = paddle.matmul(tmp_out, self.shared_expert_ffn1_weights[i])
        ffn1_out = fused_act_bias_wrapper(ffn1_out, None, act_method=self.activation)
        ffn2_out = paddle.matmul(ffn1_out, self.shared_expert_ffn2_weights[i])
        gate_out = paddle.matmul(tmp_out, self.shared_expert_gate_weights[i])
        gate_out = paddle.nn.functional.sigmoid(gate_out)
        shared_expert_output = gate_out * ffn2_out
        return shared_expert_output

    def pre_process(self, **kwargs):
        pass

    def post_process(self, **kwargs):
        time_step = kwargs.get("time_step", None)
        multi_block_output = kwargs.get("multi_block_output", None)
        cum_offsets = kwargs.get("cum_offsets", None)
        seq_lens = kwargs.get("seq_lens", None)
        input_ids = kwargs.get("input_ids", None)

        if time_step is None:
            out = rebuild_padding(multi_block_output, cum_offsets, seq_lens, input_ids)
        else:
            out = multi_block_output

        return out

    def forward(
        self,
        input_ids,
        src,
        cum_offsets=None,
        padding_offset=None,
        attn_mask=None,
        caches=None,
        pre_caches=None,
        pre_caches_length=0,
        rotary_embs=None,
        rotary_emb_dims=0,
        seq_lens=None,
        time_step=None,
        **kwargs,
    ):
        r"""
        Applies multi transformer layers on the input.

        Parameters:
            src (Tensor): The input of Transformer layers. It is
                a tensor with shape `[batch_size, sequence_length, d_model]`.
                The data type should be float16 or float32.
            attn_mask (Tensor, optional): A tensor used in multi-head attention
                to prevents attention to some unwanted positions, usually the
                paddings or the subsequent positions. It is a tensor with shape
                `[batch_size, 1, sequence_length, sequence_length]`. It can be
                None when nothing wanted or needed to be prevented attention to.
                Default None.
            caches (list(Tensor)|tuple(Tensor), optional): The cache structure
                tensors for the inference generation model. It is only used for
                inference and should be None for training. The shape is
                `[2, batch_size, num_head, max_seq_len, head_dim]`. Default None.
            pre_caches (list(Tensor)|tuple(Tensor), optional): The prefix caches
                for the generation model. The shape is `[2, bsz, num\_head, cache\_len, head\_dim]`. Default None.
            rotary_embs (Tensor optional): The RoPE embs for the rotary computation. The shape is `[2, bsz, 1, seq\_len, head\_dim]`. Default None.
            rotary_emb_dims (int, optional): The rotary_emb_dims of rotary computation, and it is 0 when rotary_embs is None,
                1 when rotary_embs is not None and pos_extra_ids is None, 2 when rotary_embs and pos_extra_ids are both not None. Default 0.
            seq_lens (Tensor optional): The sequence lengths of this batch. The shape is `[bsz]`. Default None.
            time_step (Tensor, optional): The time step tensor for the generation
                model. Which used in decode stage, to represent the time step,
                that is, the real seq_len of CacheKV. The shape is `[1]`, must be
                in CPUPlace. Default None.

        Returns:
            Tensor|tuple: If `caches` is None, return a tensor that has
            the same shape and data type with `src`, representing the output
            of Transformer layers. If `caches` is not None, return the
            tuple (output, caches), which output is the output of
            Transformer layers, caches is inplace with input `caches`.
        """
        self.pre_process(**kwargs)
        kwargs["cum_offsets"] = cum_offsets

        if caches is not None:
            assert len(caches) == len(self.qkv_weights) or len(caches) == 2 * len(self.qkv_weights)

        assert self.num_layers == len(self.qkv_weights)

        max_enc_len_this_time, max_dec_len_this_time = self.compute_max_len(
            kwargs.get("seq_lens_encoder", None), kwargs.get("seq_lens_decoder", None), cum_offsets
        )
        kwargs["max_enc_len_this_time"] = max_enc_len_this_time
        kwargs["max_dec_len_this_time"] = max_dec_len_this_time

        residual_input = src
        for i in range(self.num_layers):
            qkv_out, residual_input = self.compute_qkv(src, residual_input, i)
            out_linear_out = self.compute_attn(
                time_step,
                qkv_out,
                padding_offset,
                seq_lens,
                input_ids,
                rotary_embs,
                rotary_emb_dims,
                caches,
                pre_caches,
                pre_caches_length,
                attn_mask,
                i,
                **kwargs,
            )
            # all_reduce
            if self.nranks > 1:
                dist.all_reduce(out_linear_out)

            # ffn layernorm
            tmp_out, residual_input = self.compute_ffn_layernorm(out_linear_out, residual_input, i)

            if self.config.moe_config.use_moe(i):
                # fused moe
                ffn2_out = self.compute_fused_moe(tmp_out, i)

                # shared_expert
                if self.config.moe_config.use_shared_expert(i):
                    shared_expert_out = self.compute_shared_expert(tmp_out, i)
                    ffn2_out = ffn2_out + shared_expert_out
            else:
                # ffn1 matmul
                ffn1_out = self.compute_ffn1(tmp_out, i)
                ffn1_out = self.compute_activation(ffn1_out, i)

                # ffn2 matmul
                ffn2_out = self.compute_ffn2(ffn1_out, i)

            # all_reduce
            if self.nranks > 1:
                dist.all_reduce(ffn2_out)

            # norm + residual_add_bias
            tmp_out, residual_input = self.compute_bias_residual_layernorm(
                ffn2_out, residual_input, i, self.num_layers
            )
            src = tmp_out

        kwargs["time_step"] = time_step
        kwargs["multi_block_output"] = tmp_out
        kwargs["seq_lens"] = seq_lens
        kwargs["input_ids"] = input_ids

        out = self.post_process(**kwargs)
        return out, caches


class FusedMultiTransformerPostLayernorm(FusedMultiTransformerBase):
    def __init__(self, config: FusedMultiTransformerConfig):
        super().__init__(config)

    def compute_qkv(self, src, residual_input, i):
        qkv_out = self.compute_qkv_linear(src, i)
        return qkv_out, src

    def compute_ffn_layernorm(self, out_linear_out, residual_input, i):
        tmp_out = self.norm_func(
            out_linear_out,
            norm_weight=self.ln_scales[i],
            norm_bias=self.ln_biases[i],
            epsilon=self._epsilon,
            residual_alpha=self._residual_alpha,
            begin_norm_axis=1,
            bias=self.linear_biases[i],
            residual=residual_input,
        )[0]

        return tmp_out, tmp_out

    def compute_bias_residual_layernorm(self, ffn2_out, residual_input, i, num_layers):
        tmp_out = self.norm_func(
            ffn2_out,
            norm_weight=self.ffn_ln_scales[i],
            norm_bias=self.ffn_ln_biases[i],
            epsilon=self._epsilon,
            residual_alpha=self._residual_alpha,
            begin_norm_axis=1,
            bias=self.ffn2_biases[i],
            residual=residual_input,
        )[0]
        return tmp_out, tmp_out


class FusedMultiTransformerWeightOnly(FusedMultiTransformerBase):
    def __init__(self, config: FusedMultiTransformerConfig):
        super().__init__(config)
        self.quant_type = config.quant_type
        if self.quant_type == "weight_only_int8":
            self.weight_dtype = "int8"
        elif self.quant_type == "weight_only_int4":
            self.weight_dtype = "int4"
        else:
            assert (
                self.quant_type == "weight_only_int8" or self.quant_type == "weight_only_int4"
            ), "Expected quant_type equal to 'weight_only_int8' or 'weight_only_int4', but received {}".format(
                self.quant_type
            )

        self.weight_scale_dtype = self._dtype
        self.qkv_weights_scale = []
        self.linear_weights_scale = []
        self.ffn1_weights_scale = []
        self.ffn2_weights_scale = []

        if self.config.moe_config.has_shared_expert():
            self.shared_expert_ffn1_weights_scale = []
            self.shared_expert_ffn2_weights_scale = []

        for i in range(self.num_layers):

            qkv_weight_scale_attr = self.get_attr(config.qkv_weight_scale_attrs, i)
            linear_weight_scale_attr = self.get_attr(config.linear_weight_scale_attrs, i)
            ffn1_weight_scale_attr = self.get_attr(config.ffn1_weight_scale_attrs, i)
            ffn2_weight_scale_attr = self.get_attr(config.ffn2_weight_scale_attrs, i)

            if self.config.moe_config.use_shared_expert(i):
                shared_expert_ffn1_weight_scale_attr = self.get_attr(
                    config.moe_config.shared_expert_ffn1_weight_scale_attrs, i
                )
                shared_expert_ffn2_weight_scale_attr = self.get_attr(
                    config.moe_config.shared_expert_ffn2_weight_scale_attrs, i
                )

            qkv_weight_scale = self.create_parameter(
                shape=[(self.num_heads + 2 * self.kv_num_heads) * self.head_dim],
                attr=qkv_weight_scale_attr,
                dtype=self.weight_scale_dtype,
                is_bias=False,
            )

            linear_weight_scale = self.create_parameter(
                shape=[self.embed_dim],
                attr=linear_weight_scale_attr,
                dtype=self.weight_scale_dtype,
                is_bias=False,
            )

            if self.config.moe_config.use_moe(i):
                ffn1_weight_scale = self.create_parameter(
                    shape=[self.config.moe_config.num_experts, self.dim_feedforward * 2]
                    if config.activation.endswith("glu")
                    else [self.config.moe_config.num_experts, self.dim_feedforward],
                    attr=ffn1_weight_scale_attr,
                    dtype=self.weight_scale_dtype,
                    is_bias=False,
                )
            else:
                ffn1_weight_scale = self.create_parameter(
                    shape=[self.dim_feedforward * 2] if config.activation.endswith("glu") else [self.dim_feedforward],
                    attr=ffn1_weight_scale_attr,
                    dtype=self.weight_scale_dtype,
                    is_bias=False,
                )

            if self.config.moe_config.use_moe(i):
                ffn2_weight_scale = self.create_parameter(
                    shape=[self.config.moe_config.num_experts, self.embed_dim],
                    attr=ffn2_weight_scale_attr,
                    dtype=self.weight_scale_dtype,
                    is_bias=False,
                )
            else:
                ffn2_weight_scale = self.create_parameter(
                    shape=[self.embed_dim],
                    attr=ffn2_weight_scale_attr,
                    dtype=self.weight_scale_dtype,
                    is_bias=False,
                )

            if self.config.moe_config.use_shared_expert(i):
                shared_expert_ffn1_weight_scale = self.create_parameter(
                    shape=[self.config.moe_config.shared_expert_intermediate_size * 2],
                    attr=shared_expert_ffn1_weight_scale_attr,
                    dtype=self.weight_scale_dtype,
                    is_bias=False,
                )
                shared_expert_ffn2_weight_scale = self.create_parameter(
                    shape=[self.embed_dim],
                    attr=shared_expert_ffn2_weight_scale_attr,
                    dtype=self.weight_scale_dtype,
                    is_bias=False,
                )

            self.qkv_weights_scale.append(qkv_weight_scale)
            self.linear_weights_scale.append(linear_weight_scale)
            self.ffn1_weights_scale.append(ffn1_weight_scale)
            self.ffn2_weights_scale.append(ffn2_weight_scale)

            if self.config.moe_config.use_shared_expert(i):
                self.shared_expert_ffn1_weights_scale.append(shared_expert_ffn1_weight_scale)
                self.shared_expert_ffn2_weights_scale.append(shared_expert_ffn2_weight_scale)

            self._add_parameter(qkv_weight_scale)
            self._add_parameter(linear_weight_scale)
            self._add_parameter(ffn1_weight_scale)
            self._add_parameter(ffn2_weight_scale)

            if self.config.moe_config.use_shared_expert(i):
                self._add_parameter(shared_expert_ffn1_weight_scale)
                self._add_parameter(shared_expert_ffn2_weight_scale)

    def get_weight_create_dype(self):
        return "int8"  # If use weightonly int4, params dtype is int8, and one of the dimension will be half.

    def init_weight_shape(self, config):
        super().init_weight_shape(config)

        self.linear_weight_shape = [self.embed_dim, self.num_heads * self.head_dim]
        self.ffn1_weight_shape = (
            [self.dim_feedforward * 2, self.embed_dim]
            if self.activation.endswith("glu")
            else [self.dim_feedforward, self.embed_dim]
        )
        self.ffn2_weight_shape = [self.embed_dim, self.dim_feedforward]

        if config.quant_type == "weight_only_int4":
            self.qkv_weight_shape[0] //= 2
            self.linear_weight_shape[0] //= 2
            self.ffn1_weight_shape[0] //= 2
            self.ffn2_weight_shape[0] //= 2

        if self.config.moe_config.has_moe() is True:
            self.moe_ffn1_weight_shape = (
                [self.config.moe_config.num_experts, self.embed_dim, self.dim_feedforward * 2]
                if self.activation.endswith("glu")
                else [self.config.moe_config.num_experts, self.embed_dim, self.dim_feedforward]
            )
            self.moe_ffn2_weight_shape = [self.config.moe_config.num_experts, self.dim_feedforward, self.embed_dim]

            if config.quant_type == "weight_only_int4":
                self.moe_ffn1_weight_shape[2] //= 2
                self.moe_ffn2_weight_shape[2] //= 2

        if self.config.moe_config.has_shared_expert():
            self.shared_expert_ffn1_weight_shape = [
                self.config.moe_config.shared_expert_intermediate_size * 2,
                self.embed_dim,
            ]
            self.shared_expert_ffn2_weight_shape = [
                self.embed_dim,
                self.config.moe_config.shared_expert_intermediate_size,
            ]
            self.shared_expert_gate_weight_shape = [
                self.embed_dim,
                1,
            ]

    def compute_qkv_linear(self, ln_out, i):
        return weight_only_linear(
            ln_out,
            weight=self.qkv_weights[i],
            bias=self.qkv_biases[i],
            weight_scale=self.qkv_weights_scale[i],
            weight_dtype=self.weight_dtype,
        )

    def compute_out_linear(self, fmha_out, i):
        return weight_only_linear(
            fmha_out,
            weight=self.linear_weights[i],
            weight_scale=self.linear_weights_scale[i],
            weight_dtype=self.weight_dtype,
        )

    def compute_fused_moe(self, tmp_out, i):
        fused_moe_out = fused_moe(
            tmp_out,
            self.gate_weights[i],
            self.ffn1_weights[i],
            self.ffn2_weights[i],
            self.ffn1_biases[i],
            self.ffn1_weights_scale[i],
            self.ffn2_biases[i],
            self.ffn2_weights_scale[i],
            self.quant_type,
            self.config.moe_config.top_k,
            self.config.moe_config.norm_topk_prob,
        )
        return fused_moe_out

    def compute_ffn1(self, tmp_out, i):
        return weight_only_linear(
            tmp_out,
            weight=self.ffn1_weights[i],
            weight_scale=self.ffn1_weights_scale[i],
            weight_dtype=self.weight_dtype,
        )

    def compute_ffn2(self, ffn1_out, i):
        return weight_only_linear(
            ffn1_out,
            weight=self.ffn2_weights[i],
            weight_scale=self.ffn2_weights_scale[i],
            weight_dtype=self.weight_dtype,
        )

    def compute_shared_expert(self, tmp_out, i):
        ffn1_out = weight_only_linear(
            tmp_out,
            weight=self.shared_expert_ffn1_weights[i],
            weight_scale=self.shared_expert_ffn1_weights_scale[i],
            weight_dtype=self.weight_dtype,
        )

        ffn1_out = fused_act_bias_wrapper(ffn1_out, None, act_method=self.activation)

        ffn2_out = weight_only_linear(
            ffn1_out,
            weight=self.shared_expert_ffn2_weights[i],
            weight_scale=self.shared_expert_ffn2_weights_scale[i],
            weight_dtype=self.weight_dtype,
        )

        gate_out = paddle.matmul(tmp_out, self.shared_expert_gate_weights[i])
        gate_out = paddle.nn.functional.sigmoid(gate_out)

        shared_expert_output = gate_out * ffn2_out
        return shared_expert_output


class FusedMultiTransformerWeightOnlyPostLayernorm(
    FusedMultiTransformerWeightOnly, FusedMultiTransformerPostLayernorm
):
    def __init__(self, config: FusedMultiTransformerConfig):
        super().__init__(config)


class FusedMultiTransformerAvx(Layer):
    def __init__(self, config: FusedMultiTransformerConfig):
        super().__init__()
        self.config = config
        assert config.embed_dim > 0, "Expected embed_dim to be greater than 0, " "but received {}".format(
            config.embed_dim
        )
        assert config.num_heads > 0, "Expected nhead to be greater than 0, " "but received {}".format(config.num_heads)
        assert config.dim_feedforward > 0, "Expected dim_feedforward to be greater than 0, but received {}".format(
            config.dim_feedforward
        )
        self._dtype = "float32"
        self._epsilon = config.epsilon
        self._residual_alpha = config.residual_alpha
        self.norm_type = config.norm_type
        if self.norm_type != "layernorm" and self.norm_type != "rmsnorm":
            raise NotImplementedError("Only support norm type of [layernorm, rmsnorm]")

        self._norm_weight_dtype = "float32" if self.norm_type == "layernorm" else self._dtype

        self.embed_dim = config.embed_dim
        self.head_dim = config.embed_dim // config.num_heads
        assert self.head_dim * config.num_heads == config.embed_dim, "embed_dim must be divisible by num_heads"

        assert config.num_heads % config.nranks == 0
        assert config.dim_feedforward % config.nranks == 0

        dim_feedforward = config.dim_feedforward
        self.num_heads = config.num_heads
        self.cache_dtype = self.config.avx_config.cache_dtype
        self.kv_num_heads = config.kv_num_heads
        self.num_layers = config.num_layers
        assert self.num_layers > 0
        if isinstance(config.qkv_weight_attrs, (list, tuple)):
            assert self.num_layers == len(config.qkv_weight_attrs)

        self.weight_dtype = self._dtype
        self.create_params_type = self._dtype
        self.activation = config.activation
        self.intermediate_size = dim_feedforward
        self.max_positions = self.config.avx_config.max_position_embeddings
        self.max_pos_embed = self.config.avx_config.max_position_embeddings
        self.hiddensize = self.num_heads * self.head_dim
        self._compute_type = self.config.avx_config.compute_type

        self.ln_scales, self.ln_biases = [], []
        self.qkv_weights, self.qkv_biases = [], []
        self.linear_weights, self.linear_biases = [], []
        self.ffn_ln_scales, self.ffn_ln_biases = [], []

        self.ffn2_weights, self.ffn2_biases = [], []
        self.gate_weights, self.gate_biases = [], []
        self.up_weights, self.up_biases = [], []

        for i in range(self.num_layers):
            ln_scale_attr = self.get_attr(config.ln_scale_attrs, i)
            ln_bias_attr = self.get_attr(config.ln_bias_attrs, i)
            qkv_weight_attr = self.get_attr(config.qkv_weight_attrs, i)

            qkv_bias_attr = self.get_attr(config.qkv_bias_attrs, i)
            linear_weight_attr = self.get_attr(config.linear_weight_attrs, i)
            linear_bias_attr = self.get_attr(config.linear_bias_attrs, i)

            ffn_ln_scale_attr = self.get_attr(config.ffn_ln_scale_attrs, i)
            ffn_ln_bias_attr = self.get_attr(config.ffn_ln_bias_attrs, i)
            gate_weight_attr = self.get_attr(config.gate_weight_attrs, i)
            gate_bias_attr = self.get_attr(config.gate_bias_attrs, i)
            up_weight_attr = self.get_attr(config.up_weight_attrs, i)
            up_bias_attr = self.get_attr(config.up_bias_attrs, i)
            ffn2_weight_attr = self.get_attr(config.ffn2_weight_attrs, i)
            ffn2_bias_attr = self.get_attr(config.ffn2_bias_attrs, i)

            ln_scale = self.create_parameter(
                attr=ln_scale_attr,
                shape=[config.embed_dim],
                default_initializer=Constant(value=1.0),
                dtype=self._norm_weight_dtype,
            )
            ln_bias = None
            if ln_bias_attr:
                ln_bias = self.create_parameter(
                    attr=ln_bias_attr,
                    shape=[config.embed_dim],
                    is_bias=True,
                    dtype=self._norm_weight_dtype,
                )
            self.init_weight_shape(config)
            qkv_weight = self.create_parameter(
                shape=self.qkv_weight_shape,
                attr=qkv_weight_attr,
                dtype=self.create_params_type,
                is_bias=False,
            )

            qkv_bias = None
            if qkv_bias_attr:
                qkv_bias = self.create_parameter(
                    shape=[(self.num_heads + 2 * self.kv_num_heads) * self.head_dim],
                    attr=qkv_bias_attr,
                    dtype=self._dtype,
                    is_bias=True,
                )
            linear_weight = self.create_parameter(
                shape=self.linear_weight_shape,
                attr=linear_weight_attr,
                dtype=self.create_params_type,
                is_bias=False,
            )
            linear_bias = None
            if linear_bias_attr:
                linear_bias = self.create_parameter(
                    shape=[config.embed_dim],
                    attr=linear_bias_attr,
                    dtype=self._dtype,
                    is_bias=True,
                )
            ffn_ln_scale = self.create_parameter(
                shape=[config.embed_dim],
                attr=ffn_ln_scale_attr,
                is_bias=False,
                default_initializer=Constant(1.0),
                dtype=self._norm_weight_dtype,
            )

            ffn_ln_bias = None
            if ffn_ln_bias_attr:
                ffn_ln_bias = self.create_parameter(
                    shape=[config.embed_dim],
                    attr=ffn_ln_bias_attr,
                    is_bias=True,
                    dtype=self._norm_weight_dtype,
                )
            gate_weight = self.create_parameter(
                shape=self.gate_weight_shape,
                attr=gate_weight_attr,
                dtype=self.create_params_type,
                is_bias=False,
            )
            gate_bias = None
            if gate_bias_attr:
                gate_bias = self.create_parameter(
                    shape=[config.dim_feedforward],
                    attr=gate_bias_attr,
                    dtype=self._dtype,
                    is_bias=True,
                )
            up_weight = self.create_parameter(
                shape=self.up_weight_shape,
                attr=up_weight_attr,
                dtype=self.create_params_type,
                is_bias=False,
            )
            up_bias = None
            if up_bias_attr:
                up_bias = self.create_parameter(
                    shape=[config.dim_feedforward],
                    attr=up_bias_attr,
                    dtype=self._dtype,
                    is_bias=True,
                )
            ffn2_weight = self.create_parameter(
                shape=self.ffn2_weight_shape,
                attr=ffn2_weight_attr,
                dtype=self.create_params_type,
                is_bias=False,
            )
            ffn2_bias = None
            if ffn2_bias_attr:
                ffn2_bias = self.create_parameter(
                    shape=[config.embed_dim],
                    attr=ffn2_bias_attr,
                    dtype=self._dtype,
                    is_bias=True,
                )
            self.ln_scales.append(ln_scale)
            self.ln_biases.append(ln_bias)
            self.qkv_weights.append(qkv_weight)
            self.qkv_biases.append(qkv_bias)
            self.linear_weights.append(linear_weight)
            self.linear_biases.append(linear_bias)

            self.ffn_ln_scales.append(ffn_ln_scale)
            self.ffn_ln_biases.append(ffn_ln_bias)
            self.gate_weights.append(gate_weight)
            self.gate_biases.append(gate_bias)
            self.up_weights.append(up_weight)
            self.up_biases.append(up_bias)
            self.ffn2_weights.append(ffn2_weight)
            self.ffn2_biases.append(ffn2_bias)

            self._add_parameter(ln_scale)
            self._add_parameter(ln_bias)
            self._add_parameter(qkv_weight)
            self._add_parameter(qkv_bias)
            self._add_parameter(linear_weight)
            self._add_parameter(linear_bias)

            self._add_parameter(ffn_ln_scale)
            self._add_parameter(ffn_ln_bias)
            self._add_parameter(gate_weight)
            self._add_parameter(gate_bias)
            self._add_parameter(up_weight)
            self._add_parameter(up_bias)
            self._add_parameter(ffn2_weight)
            self._add_parameter(ffn2_bias)

    def get_attr(self, attrs, idx):
        """
        For fake parameter
        """
        if isinstance(attrs, (list, tuple)):
            assert (
                len(attrs) == self.num_layers
            ), f"length of attrs is {len(attrs)} is not equal to self.num_layers {self.num_layers}"
            return attrs[idx]
        return attrs

    def _add_parameter(self, param):
        """
        For fake parameter
        """
        if param is None:
            return
        assert param.name not in self._parameters
        self._parameters[param.name] = param

    def init_weight_shape(self, config):
        self.gate_weight_shape = [self.embed_dim, self.intermediate_size]
        self.up_weight_shape = [self.embed_dim, self.intermediate_size]
        self.down_weight_shape = [self.intermediate_size, self.embed_dim]
        self.qkv_weight_shape = [self.embed_dim, (self.num_heads + 2 * self.kv_num_heads) * self.head_dim]
        self.linear_weight_shape = [self.num_heads * self.head_dim, self.embed_dim]
        self.ffn2_weight_shape = [self.intermediate_size, self.embed_dim]

    def forward(
        self,
        input_ids,
        src,
        past_seq_len=None,
        cur_seq_len=None,
        step_idx=None,
        **kwargs,
    ):
        from paddlenlp_ops import xft_transformer

        xft_out = xft_transformer(
            paddle.cast(src, "float32"),  # input
            self.ln_scales,  # ln1Gamma
            self.qkv_weights,  # qkvWeight
            self.linear_weights,  # attnOutWeight
            self.ffn_ln_scales,  # ln2Gamma
            self.gate_weights,  # gateWeight
            self.up_weights,  # upWeight
            self.ffn2_weights,  # downWeight
            past_seq_len,  # pastSeqLen
            cur_seq_len,  # currentSeqLen
            step_idx,  # step
            self.hiddensize,  # hiddensize
            self.num_layers,  # totalLayer
            self._compute_type,  # computeType
            self.cache_dtype,  # cacheDtype
            self.activation,  # activation
            self.norm_type,  # normType
            self.head_dim,  # attHeadDim
            self.num_heads,  # attHeadNum
            self.kv_num_heads,  # kvHeadNum
            self.max_positions,  # maxPositions
            self.max_pos_embed,  # maxPosEmbed
            self.intermediate_size,  # intermediateSize
        )
        return xft_out[:, -1, :]


class FusedMultiTransformerA8W8(FusedMultiTransformerBase):
    def __init__(self, config: FusedMultiTransformerConfig):
        super().__init__(config)
        self.quant_round_type = config.quant_round_type
        self.quant_max_bound = config.quant_max_bound
        self.quant_min_bound = config.quant_min_bound

        if self._dtype == "bfloat16":
            self._fuse_kernel_compute_dtype = "bf16"
        elif self._dtype == "float16":
            self._fuse_kernel_compute_dtype = "fp16"
        elif self._dtype == "float32":
            self._fuse_kernel_compute_dtype = "fp32"
        else:
            raise ValueError(
                "FusedMultiTransformer just support float32, float16 and bfloat16 as default dtype, but received {}".format(
                    self._dtype
                )
            )

        self.qkv_out_scales = []
        self.linear_out_scales = []
        self.ffn1_out_scales = []
        self.ffn2_out_scales = []

        self.linear_shifts, self.linear_smooths, self.ffn2_shifts, self.ffn2_smooths = [], [], [], []

        for i in range(self.num_layers):
            qkv_out_scale_attr = self.get_attr(config.qkv_out_scale_attrs, i)
            linear_out_scale_attr = self.get_attr(config.linear_out_scale_attrs, i)
            ffn1_out_scale_attr = self.get_attr(config.ffn1_out_scale_attrs, i)
            ffn2_out_scale_attr = self.get_attr(config.ffn2_out_scale_attrs, i)

            linear_shift_attr = self.get_attr(config.linear_shift_attrs, i)
            linear_smooth_attr = self.get_attr(config.linear_smooth_attrs, i)
            ffn2_shift_attr = self.get_attr(config.ffn2_shift_attrs, i)
            ffn2_smooth_attr = self.get_attr(config.ffn2_smooth_attrs, i)

            qkv_out_scale = self.create_parameter(
                shape=[self.head_dim * (2 * self.kv_num_heads + self.num_heads)],
                attr=qkv_out_scale_attr,
                dtype="float32",
                is_bias=False,
                default_initializer=paddle.nn.initializer.Constant(0),
            )
            linear_out_scale = self.create_parameter(
                shape=[self.embed_dim],
                attr=linear_out_scale_attr,
                dtype="float32",
                is_bias=False,
                default_initializer=paddle.nn.initializer.Constant(0),
            )
            ffn1_out_scale = self.create_parameter(
                shape=[self.dim_feedforward * 2] if self.activation.endswith("glu") else [self.dim_feedforward],
                attr=ffn1_out_scale_attr,
                dtype="float32",
                is_bias=False,
                default_initializer=paddle.nn.initializer.Constant(0),
            )
            ffn2_out_scale = self.create_parameter(
                shape=[self.embed_dim],
                attr=ffn2_out_scale_attr,
                dtype="float32",
                is_bias=False,
                default_initializer=paddle.nn.initializer.Constant(0),
            )

            linear_shift = None
            if linear_shift_attr:
                linear_shift = self.create_parameter(
                    shape=[self.num_heads * self.head_dim], attr=linear_shift_attr, dtype=self._dtype, is_bias=False
                )

            linear_smooth = None
            if linear_smooth_attr:
                linear_smooth = self.create_parameter(
                    shape=[self.num_heads * self.head_dim], attr=linear_smooth_attr, dtype=self._dtype, is_bias=False
                )

            ffn2_shift = None
            if ffn2_shift_attr:
                ffn2_shift = self.create_parameter(
                    shape=[self.dim_feedforward], attr=ffn2_shift_attr, dtype=self._dtype, is_bias=False
                )

            ffn2_smooth = None
            if ffn2_smooth_attr:
                ffn2_smooth = self.create_parameter(
                    shape=[self.dim_feedforward], attr=ffn2_smooth_attr, dtype=self._dtype, is_bias=False
                )

            self.qkv_out_scales.append(qkv_out_scale)
            self.linear_out_scales.append(linear_out_scale)
            self.ffn1_out_scales.append(ffn1_out_scale)
            self.ffn2_out_scales.append(ffn2_out_scale)

            if linear_shift is not None:
                self.linear_shifts.append(linear_shift)
                self.linear_smooths.append(linear_smooth)
                self.ffn2_shifts.append(ffn2_shift)
                self.ffn2_smooths.append(ffn2_smooth)

            self._add_parameter(qkv_out_scale)
            self._add_parameter(linear_out_scale)
            self._add_parameter(ffn1_out_scale)
            self._add_parameter(ffn2_out_scale)

            self._add_parameter(linear_shift)
            self._add_parameter(linear_smooth)
            self._add_parameter(ffn2_shift)
            self._add_parameter(ffn2_smooth)

    def get_weight_create_dype(self):
        return "int8"

    def init_weight_shape(self, config):
        super().init_weight_shape(config)

        if not paddle.is_compiled_with_rocm():
            self.linear_weight_shape = [self.embed_dim, self.num_heads * self.head_dim]
            self.ffn1_weight_shape = (
                [self.dim_feedforward * 2, self.embed_dim]
                if self.activation.endswith("glu")
                else [self.dim_feedforward, self.embed_dim]
            )
            self.ffn2_weight_shape = [self.embed_dim, self.dim_feedforward]

    def compute_layernorm_before_qkv(self, src, i):
        if i == 0:
            ln_out = self.norm_func(
                src,
                self.ln_scales[i],
                self.ln_biases[i],
                self._epsilon,
                begin_norm_axis=1,
                quant_scale=self.act_scales["qkv_in_scale"][i],  # quant_in_scale
                quant_round_type=self.quant_round_type,
                quant_max_bound=self.quant_max_bound,
                quant_min_bound=self.quant_min_bound,
            )
        else:
            ln_out = src

        return ln_out

    def compute_qkv_linear(self, ln_out, i):
        if paddle.is_compiled_with_rocm():
            qkv_out = paddle.matmul(ln_out, self.qkv_weights[i])
        else:
            qkv_out = paddle.matmul(ln_out, self.qkv_weights[i], False, True)
        return qkv_out

    def compute_fmha(
        self,
        qkv_out,
        padding_offset,
        seq_lens,
        input_ids,
        rotary_embs,
        rotary_emb_dims,
        caches,
        pre_caches,
        pre_caches_length,
        attn_mask,
        i,
    ):
        qkv_out = dequant_int8(qkv_out, self.qkv_out_scales[i], self._dtype)
        if self.qkv_biases[i] is not None:
            qkv_out = paddle.add(qkv_out, self.qkv_biases[i])

        bsz = input_ids.shape[0]
        """
        qkv: bsz, seq_len, 3, numhead, headsize ->
        q_out: bsz, numhead, seq_len, headsize
        kv_out: 2, bsz, numhead, seq_len, headsize
        """
        q_out, k_out, v_out = qkv_transpose_split(
            qkv_out, padding_offset, seq_lens, input_ids, self.num_heads, self.head_dim
        )

        # rotary emb (inplace)
        if rotary_embs is not None:
            encode_rotary_qk(
                q_out,
                k_out,
                rotary_embs,
                seq_lens,
                rotary_emb_dims=rotary_emb_dims,
                use_neox=self.use_neox_rotary_style,
            )

        if pre_caches is not None:
            k_out = paddle.concat([pre_caches[i][0, :bsz], k_out], axis=2)
            v_out = paddle.concat([pre_caches[i][1, :bsz], v_out], axis=2)

        # write cache kv (inplace)
        write_cache_kv(k_out, v_out, caches[i], seq_lens + pre_caches_length)

        # cutlass fmha
        qktv_out = variable_length_memory_efficient_attention(
            q_out,
            k_out,
            v_out,
            seq_lens,
            seq_lens + pre_caches_length,
            mask=attn_mask,
            scale=float(self.head_dim**-0.5),
        )

        fmha_out = transpose_remove_padding(qktv_out, seq_lens, padding_offset)
        fmha_out = quant_int8(
            fmha_out,
            self.linear_shifts[i] if len(self.linear_shifts) > 0 else None,
            self.linear_smooths[i] if len(self.linear_smooths) > 0 else None,
            self.act_scales["out_linear_in_scale"][i],
            self.quant_round_type,
            self.quant_max_bound,
            self.quant_min_bound,
        )
        return fmha_out

    def compute_mmha(self, qkv_out, caches, attn_mask, seq_lens, rotary_embs, rotary_emb_dims, i):
        return masked_multihead_attention(
            x=qkv_out,
            bias=self.qkv_biases[i],
            cache_kv=caches[i],
            src_mask=attn_mask,
            sequence_lengths=seq_lens,
            rotary_tensor=rotary_embs,
            rotary_emb_dims=rotary_emb_dims,
            use_neox_rotary_style=self.use_neox_rotary_style,
            qkv_out_scale=self.qkv_out_scales[i],
            out_shift=self.linear_shifts[i] if len(self.linear_shifts) > 0 else None,
            out_smooth=self.linear_smooths[i] if len(self.linear_smooths) > 0 else None,
            out_scale=self.act_scales["out_linear_in_scale"][i],
            quant_round_type=self.quant_round_type,
            quant_max_bound=self.quant_max_bound,
            quant_min_bound=self.quant_min_bound,
            compute_dtype=self._fuse_kernel_compute_dtype,
        )[0]

    def compute_out_linear(self, fmha_out, i):
        if paddle.is_compiled_with_rocm():
            out_linear_out = paddle.matmul(fmha_out, self.linear_weights[i])
        else:
            out_linear_out = paddle.matmul(fmha_out, self.linear_weights[i], False, True)
        return dequant_int8(out_linear_out, self.linear_out_scales[i], self._dtype)

    def compute_ffn_layernorm(self, out_linear_out, residual_input, i):
        norm_out = self.norm_func(
            out_linear_out,
            self.ffn_ln_scales[i],
            self.ffn_ln_biases[i],
            self._epsilon,
            bias=self.linear_biases[i],
            residual=residual_input,
            begin_norm_axis=1,
            quant_scale=self.act_scales["ffn1_in_scale"][i],  # quant_in_scale
            quant_round_type=self.quant_round_type,
            quant_max_bound=self.quant_max_bound,
            quant_min_bound=self.quant_min_bound,
        )
        tmp_out, residual_input = norm_out[0], norm_out[1]

        return tmp_out, residual_input

    def compute_activation(self, ffn1_out, i):
        return fused_act_bias_wrapper(
            ffn1_out,
            self.ffn1_biases[i],
            act_method=self.activation,
            compute_dtype=self._fuse_kernel_compute_dtype,
            dequant_scales=self.ffn1_out_scales[i],
            shift=self.ffn2_shifts[i] if len(self.ffn2_shifts) > 0 else None,
            smooth=self.ffn2_smooths[i] if len(self.ffn2_smooths) > 0 else None,
            quant_scale=self.act_scales["ffn2_in_scale"][i],
            quant_round_type=self.quant_round_type,
            quant_max_bound=self.quant_max_bound,
            quant_min_bound=self.quant_min_bound,
        )

    def compute_ffn1(self, tmp_out, i):
        if paddle.device.is_compiled_with_rocm():
            return paddle.matmul(tmp_out, self.ffn1_weights[i])
        else:
            return paddle.matmul(tmp_out, self.ffn1_weights[i], False, True)

    def compute_ffn2(self, ffn1_out, i):
        if paddle.device.is_compiled_with_rocm():
            ffn2_out = paddle.matmul(ffn1_out, self.ffn2_weights[i])
        else:
            ffn2_out = paddle.matmul(ffn1_out, self.ffn2_weights[i], False, True)
        ffn2_out = dequant_int8(ffn2_out, self.ffn2_out_scales[i], self._dtype)
        return ffn2_out

    def compute_bias_residual_layernorm(self, ffn2_out, residual_input, i, num_layers):
        if i != num_layers - 1:
            norm_out = self.norm_func(
                ffn2_out,
                self.ln_scales[i + 1],
                self.ln_biases[i + 1],
                self._epsilon,
                residual=residual_input,
                begin_norm_axis=1,
                quant_scale=self.act_scales["qkv_in_scale"][i + 1],
                quant_round_type=self.quant_round_type,
                quant_max_bound=self.quant_max_bound,
                quant_min_bound=self.quant_min_bound,
            )
            tmp_out, residual_input = norm_out[0], norm_out[1]
        else:
            tmp_out = fused_layer_norm(
                ffn2_out,
                norm_weight=None,
                norm_bias=None,
                epsilon=self._epsilon,
                begin_norm_axis=1,
                bias=self.ffn2_biases[i],
                residual=residual_input,
            )[0]
        return tmp_out, residual_input


class FusedBlockMultiTransformer(FusedMultiTransformerBase):
    def __init__(self, config: FusedMultiTransformerConfig):
        super().__init__(config)
        if core.is_compiled_with_xpu():
            self.cache_k_per_batch_maxs = paddle.full(shape=[10, 6], fill_value=0, dtype="float32")
            self.cache_v_per_batch_maxs = paddle.full(shape=[10, 6], fill_value=0, dtype="float32")

    def compute_attn(
        self,
        time_step,
        qkv_out,
        padding_offset,
        seq_lens,
        input_ids,
        rotary_embs,
        rotary_emb_dims,
        caches,
        pre_caches,
        pre_caches_length,
        attn_mask,
        i,
        **kwargs,
    ):
        k_quant_scales = kwargs.get("k_quant_scales", None)
        v_quant_scales = kwargs.get("v_quant_scales", None)
        k_dequant_scales = kwargs.get("k_dequant_scales", None)
        v_dequant_scales = kwargs.get("v_dequant_scales", None)

        if self.config.cachekv_int8_type == "static":
            k_quant_scales = self.cache_k_scales
            v_quant_scales = self.cache_v_scales
            k_dequant_scales = self.cache_k_out_scales
            v_dequant_scales = self.cache_v_out_scales
        if core.is_compiled_with_xpu():
            fmha_out = paddle.incubate.nn.functional.block_multihead_attention_xpu(
                qkv_out,
                caches[2 * i],
                caches[2 * i + 1],
                kwargs.get("seq_lens_encoder", None),
                kwargs.get("seq_lens_decoder", None),
                kwargs.get("seq_lens_this_time", None),
                kwargs.get("padding_offsets", None),
                kwargs.get("cum_offsets", None),
                kwargs.get("cu_seqlens_q", None),
                kwargs.get("cu_seqlens_k", None),
                kwargs.get("block_tables", None),
                self.cache_k_per_batch_maxs,
                self.cache_v_per_batch_maxs,
                pre_caches[2 * i] if pre_caches is not None else None,  # pre_key_cache
                pre_caches[2 * i + 1] if pre_caches is not None else None,  # pre_value_cache
                k_quant_scales[i] if k_quant_scales is not None else None,
                v_quant_scales[i] if v_quant_scales is not None else None,
                k_dequant_scales[i] if k_dequant_scales is not None else None,
                v_dequant_scales[i] if v_dequant_scales is not None else None,
                None,  # qkv_out_scales
                None,  # qkv_bias
                None,  # out_shifts
                None,  # out_smooths
                kwargs.get("max_enc_len_this_time", None),
                kwargs.get("max_dec_len_this_time", None),
                rotary_embs,
                attn_mask,
                kwargs.get("tgt_mask", None),
                kwargs.get("max_input_length", -1),
                kwargs.get("block_size", 64),
                self.use_neox_rotary_style,
                self.config.cachekv_int8_type == "dynamic",
                quant_round_type=self.config.quant_round_type,
                quant_max_bound=self.config.quant_max_bound,
                quant_min_bound=self.config.quant_min_bound,
            )[0]
        else:
            fmha_out = paddle.incubate.nn.functional.block_multihead_attention(
                qkv_out,
                caches[2 * i],
                caches[2 * i + 1],
                kwargs.get("seq_lens_encoder", None),
                kwargs.get("seq_lens_decoder", None),
                kwargs.get("seq_lens_this_time", None),
                kwargs.get("padding_offsets", None),
                kwargs.get("cum_offsets", None),
                kwargs.get("cu_seqlens_q", None),
                kwargs.get("cu_seqlens_k", None),
                kwargs.get("block_tables", None),
                pre_caches[2 * i] if pre_caches is not None else None,  # pre_key_cache
                pre_caches[2 * i + 1] if pre_caches is not None else None,  # pre_value_cache
                k_quant_scales[i] if k_quant_scales is not None else None,
                v_quant_scales[i] if v_quant_scales is not None else None,
                k_dequant_scales[i] if k_dequant_scales is not None else None,
                v_dequant_scales[i] if v_dequant_scales is not None else None,
                None,  # qkv_out_scales
                None,  # qkv_bias
                None,  # out_shifts
                None,  # out_smooths
                kwargs.get("max_enc_len_this_time", None),
                kwargs.get("max_dec_len_this_time", None),
                rotary_embs,
                attn_mask,
                kwargs.get("tgt_mask", None),
                kwargs.get("max_input_length", -1),
                kwargs.get("block_size", 64),
                self.use_neox_rotary_style,
                self.config.cachekv_int8_type == "dynamic",
                quant_round_type=self.config.quant_round_type,
                quant_max_bound=self.config.quant_max_bound,
                quant_min_bound=self.config.quant_min_bound,
            )[0]
        out_linear_out = self.compute_out_linear(fmha_out, i)

        return out_linear_out

    def post_process(self, **kwargs):
        multi_block_output = kwargs.get("multi_block_output", None)
        cum_offsets = kwargs.get("cum_offsets", None)
        seq_lens_encoder = kwargs.get("seq_lens_encoder", None)
        seq_lens_decoder = kwargs.get("seq_lens_decoder", None)
        max_input_length = kwargs.get("max_input_length", -1)

        out = rebuild_padding_v2(multi_block_output, cum_offsets, seq_lens_decoder, seq_lens_encoder, max_input_length)

        return out


class FusedBlockMultiTransformerWeightOnly(FusedBlockMultiTransformer, FusedMultiTransformerWeightOnly):
    def __init__(self, config: FusedMultiTransformerConfig):
        super().__init__(config)


class FusedBlockMultiTransformerA8W8(FusedBlockMultiTransformer, FusedMultiTransformerA8W8):
    def __init__(self, config: FusedMultiTransformerConfig):
        super().__init__(config)

    def compute_attn(
        self,
        time_step,
        qkv_out,
        padding_offset,
        seq_lens,
        input_ids,
        rotary_embs,
        rotary_emb_dims,
        caches,
        pre_caches,
        pre_caches_length,
        attn_mask,
        i,
        **kwargs,
    ):
        k_quant_scales = kwargs.get("k_quant_scales", None)
        v_quant_scales = kwargs.get("v_quant_scales", None)
        k_dequant_scales = kwargs.get("k_dequant_scales", None)
        v_dequant_scales = kwargs.get("v_dequant_scales", None)

        if self.config.cachekv_int8_type == "static":
            k_quant_scales = self.cache_k_scales
            v_quant_scales = self.cache_v_scales
            k_dequant_scales = self.cache_k_out_scales
            v_dequant_scales = self.cache_v_out_scales

        fmha_out = paddle.incubate.nn.functional.block_multihead_attention(
            qkv_out,
            caches[2 * i],
            caches[2 * i + 1],
            kwargs.get("seq_lens_encoder", None),
            kwargs.get("seq_lens_decoder", None),
            kwargs.get("seq_lens_this_time", None),
            kwargs.get("padding_offsets", None),
            kwargs.get("cum_offsets", None),
            kwargs.get("cu_seqlens_q", None),
            kwargs.get("cu_seqlens_k", None),
            kwargs.get("block_tables", None),
            pre_caches[2 * i] if pre_caches is not None else None,  # pre_key_cache
            pre_caches[2 * i + 1] if pre_caches is not None else None,  # pre_value_cache
            k_quant_scales[i] if k_quant_scales is not None else None,
            v_quant_scales[i] if v_quant_scales is not None else None,
            k_dequant_scales[i] if k_dequant_scales is not None else None,
            v_dequant_scales[i] if v_dequant_scales is not None else None,
            self.qkv_out_scales[i],
            self.qkv_biases[i] if len(self.qkv_biases) > 0 else None,
            self.linear_shifts[i] if len(self.linear_shifts) > 0 else None,
            self.linear_smooths[i] if len(self.linear_smooths) > 0 else None,
            kwargs.get("max_enc_len_this_time", None),
            kwargs.get("max_dec_len_this_time", None),
            rotary_embs,
            attn_mask,
            kwargs.get("tgt_mask", None),
            kwargs.get("max_input_length", -1),
            kwargs.get("block_size", 64),
            self.use_neox_rotary_style,
            self.config.cachekv_int8_type == "dynamic",
            quant_round_type=self.quant_round_type,
            quant_max_bound=self.quant_max_bound,
            quant_min_bound=self.quant_min_bound,
            out_scale=self.act_scales["out_linear_in_scale"][i],
            compute_dtype=self._fuse_kernel_compute_dtype,
        )[0]

        out_linear_out = self.compute_out_linear(fmha_out, i)

        return out_linear_out


class FusedBlockMultiTransformerFP8(Layer):
    def __init__(self, config: FusedMultiTransformerConfig):
        """"""
        super().__init__()
        self.config = config
        self.act_scales = None
        self.weight_scales = None

        assert config.embed_dim > 0, "Expected embed_dim to be greater than 0, " "but received {}".format(
            config.embed_dim
        )
        assert config.num_heads > 0, "Expected nhead to be greater than 0, " "but received {}".format(config.num_heads)
        assert config.dim_feedforward > 0, "Expected dim_feedforward to be greater than 0, but received {}".format(
            config.dim_feedforward
        )

        # self.normalize_before = normalize_before
        self._dtype = self._helper.get_default_dtype()
        self._epsilon = config.epsilon
        self._residual_alpha = config.residual_alpha
        self._trans_qkvw = config.trans_qkvw
        self._ring_id = config.ring_id
        self.nranks = config.nranks
        self.norm_type = config.norm_type
        if self.norm_type == "layernorm":
            self.norm_func = fused_layer_norm
        elif self.norm_type == "rmsnorm":
            self.norm_func = fused_rms_norm
        else:
            raise NotImplementedError("Only support norm type of [layernorm, rmsnorm]")
        self.use_neox_rotary_style = config.use_neox_rotary_style
        self._norm_weight_dtype = "float32" if self.norm_type == "layernorm" else self._dtype

        self.activation = config.activation

        self.embed_dim = config.embed_dim
        self.head_dim = config.embed_dim // config.num_heads
        assert self.head_dim * config.num_heads == config.embed_dim, "embed_dim must be divisible by num_heads"

        # tensor model parallel
        if config.nranks > 1:
            assert config.ring_id != -1
        assert config.num_heads % config.nranks == 0
        assert config.dim_feedforward % config.nranks == 0
        self.num_heads = config.num_heads // config.nranks
        self.kv_num_heads = config.kv_num_heads // config.nranks
        self.dim_feedforward = config.dim_feedforward // config.nranks

        self.num_layers = config.num_layers
        assert self.num_layers > 0
        if isinstance(config.qkv_weight_attrs, (list, tuple)):
            assert self.num_layers == len(config.qkv_weight_attrs)

        self.weight_dtype = self._dtype
        self.create_params_type = self.get_weight_create_dype()

        self.ln_scales, self.ln_biases = [], []
        self.qkv_weights, self.qkv_biases = [], []
        self.linear_weights, self.linear_biases = [], []
        self.ffn_ln_scales, self.ffn_ln_biases = [], []
        self.ffn1_0_weights, self.ffn1_0_biases = [], []
        self.ffn1_1_weights, self.ffn1_1_biases = [], []
        self.ffn2_weights, self.ffn2_biases = [], []
        self.cache_k_scales, self.cache_v_scales = [], []
        self.cache_k_out_scales, self.cache_v_out_scales = [], []

        for i in range(self.num_layers):
            ln_scale_attr = self.get_attr(config.ln_scale_attrs, i)
            ln_bias_attr = self.get_attr(config.ln_bias_attrs, i)
            qkv_weight_attr = self.get_attr(config.qkv_weight_attrs, i)

            qkv_bias_attr = self.get_attr(config.qkv_bias_attrs, i)
            linear_weight_attr = self.get_attr(config.linear_weight_attrs, i)
            linear_bias_attr = self.get_attr(config.linear_bias_attrs, i)

            ffn_ln_scale_attr = self.get_attr(config.ffn_ln_scale_attrs, i)
            ffn_ln_bias_attr = self.get_attr(config.ffn_ln_bias_attrs, i)
            ffn1_0_weight_attr = self.get_attr(config.ffn1_0_weight_attrs, i)
            ffn1_1_weight_attr = self.get_attr(config.ffn1_1_weight_attrs, i)
            ffn1_0_bias_attr = self.get_attr(config.ffn1_0_bias_attrs, i)
            ffn1_1_bias_attr = self.get_attr(config.ffn1_1_bias_attrs, i)
            ffn2_weight_attr = self.get_attr(config.ffn2_weight_attrs, i)
            ffn2_bias_attr = self.get_attr(config.ffn2_bias_attrs, i)

            cache_k_scale_attr = self.get_attr(config.cache_k_scale_attrs, i)
            cache_v_scale_attr = self.get_attr(config.cache_v_scale_attrs, i)
            cache_k_out_scale_attr = self.get_attr(config.cache_k_out_scale_attrs, i)
            cache_v_out_scale_attr = self.get_attr(config.cache_v_out_scale_attrs, i)

            ln_scale = self.create_parameter(
                attr=ln_scale_attr,
                shape=[config.embed_dim],
                default_initializer=Constant(value=1.0),
                dtype=self._norm_weight_dtype,
            )
            ln_bias = None
            if ln_bias_attr:
                ln_bias = self.create_parameter(
                    attr=ln_bias_attr,
                    shape=[config.embed_dim],
                    is_bias=True,
                    dtype=self._norm_weight_dtype,
                )

            self.init_weight_shape(config)

            qkv_weight = self.create_parameter(
                shape=self.qkv_weight_shape,
                attr=qkv_weight_attr,
                dtype=self.create_params_type,
                is_bias=False,
            )

            qkv_bias = None
            if qkv_bias_attr:
                qkv_bias = self.create_parameter(
                    shape=[(self.num_heads + 2 * self.kv_num_heads) * self.head_dim],
                    attr=qkv_bias_attr,
                    dtype=self._dtype,
                    is_bias=True,
                )

            linear_weight = self.create_parameter(
                shape=self.linear_weight_shape,
                attr=linear_weight_attr,
                dtype=self.create_params_type,
                is_bias=False,
            )

            linear_bias = None
            if linear_bias_attr:
                linear_bias = self.create_parameter(
                    shape=[config.embed_dim],
                    attr=linear_bias_attr,
                    dtype=self._dtype,
                    is_bias=True,
                )

            ffn_ln_scale = self.create_parameter(
                shape=[config.embed_dim],
                attr=ffn_ln_scale_attr,
                is_bias=False,
                default_initializer=Constant(1.0),
                dtype=self._norm_weight_dtype,
            )

            ffn_ln_bias = None
            if ffn_ln_bias_attr:
                ffn_ln_bias = self.create_parameter(
                    shape=[config.embed_dim],
                    attr=ffn_ln_bias_attr,
                    is_bias=True,
                    dtype=self._norm_weight_dtype,
                )

            ffn1_0_weight = self.create_parameter(
                shape=self.ffn1_0_weight_shape,
                attr=ffn1_0_weight_attr,
                dtype=self.create_params_type,
                is_bias=False,
            )
            ffn1_1_weight = self.create_parameter(
                shape=self.ffn1_1_weight_shape,
                attr=ffn1_1_weight_attr,
                dtype=self.create_params_type,
                is_bias=False,
            )

            ffn1_0_bias = None
            if ffn1_0_bias_attr:
                ffn1_0_bias = self.create_parameter(
                    shape=[self.dim_feedforward],
                    attr=ffn1_0_bias_attr,
                    dtype=self._dtype,
                    is_bias=True,
                )

            ffn1_1_bias = None
            if ffn1_1_bias_attr:
                ffn1_1_bias = self.create_parameter(
                    shape=[self.dim_feedforward],
                    attr=ffn1_1_bias_attr,
                    dtype=self._dtype,
                    is_bias=True,
                )

            ffn2_weight = self.create_parameter(
                shape=self.ffn2_weight_shape,
                attr=ffn2_weight_attr,
                dtype=self.create_params_type,
                is_bias=False,
            )

            ffn2_bias = None
            if ffn2_bias_attr:
                ffn2_bias = self.create_parameter(
                    shape=[config.embed_dim],
                    attr=ffn2_bias_attr,
                    dtype=self._dtype,
                    is_bias=True,
                )

            cache_k_scale = None
            if cache_k_scale_attr:
                cache_k_scale = self.create_parameter(
                    shape=[self.kv_num_heads],
                    attr=cache_k_scale_attr,
                    dtype="float32",
                    is_bias=False,
                )

            cache_v_scale = None
            if cache_v_scale_attr:
                cache_v_scale = self.create_parameter(
                    shape=[self.kv_num_heads],
                    attr=cache_v_scale_attr,
                    dtype="float32",
                    is_bias=False,
                )

            cache_k_out_scale = None
            if cache_k_out_scale_attr:
                cache_k_out_scale = self.create_parameter(
                    shape=[self.kv_num_heads],
                    attr=cache_k_out_scale_attr,
                    dtype="float32",
                    is_bias=False,
                )

            cache_v_out_scale = None
            if cache_v_out_scale_attr:
                cache_v_out_scale = self.create_parameter(
                    shape=[self.kv_num_heads],
                    attr=cache_v_out_scale_attr,
                    dtype="float32",
                    is_bias=False,
                )

            # tensor model parallel
            if config.nranks > 1:
                # column parallel
                _set_var_distributed(qkv_weight)
                _set_var_distributed(qkv_bias)
                _set_var_distributed(ffn1_0_weight)
                _set_var_distributed(ffn1_1_weight)
                _set_var_distributed(ffn1_0_bias)
                _set_var_distributed(ffn1_1_bias)
                # row parallel
                _set_var_distributed(linear_weight)
                _set_var_distributed(ffn2_weight)

            self.ln_scales.append(ln_scale)
            self.ln_biases.append(ln_bias)
            self.qkv_weights.append(qkv_weight)
            self.qkv_biases.append(qkv_bias)
            self.linear_weights.append(linear_weight)
            self.linear_biases.append(linear_bias)

            self.ffn_ln_scales.append(ffn_ln_scale)
            self.ffn_ln_biases.append(ffn_ln_bias)
            self.ffn1_0_weights.append(ffn1_0_weight)
            self.ffn1_1_weights.append(ffn1_1_weight)
            self.ffn1_0_biases.append(ffn1_0_bias)
            self.ffn1_1_biases.append(ffn1_1_bias)
            self.ffn2_weights.append(ffn2_weight)
            self.ffn2_biases.append(ffn2_bias)

            self.cache_k_scales.append(cache_k_scale)
            self.cache_v_scales.append(cache_v_scale)
            self.cache_k_out_scales.append(cache_k_out_scale)
            self.cache_v_out_scales.append(cache_v_out_scale)

            self._add_parameter(ln_scale)
            self._add_parameter(ln_bias)
            self._add_parameter(qkv_weight)
            self._add_parameter(qkv_bias)
            self._add_parameter(linear_weight)
            self._add_parameter(linear_bias)

            self._add_parameter(ffn_ln_scale)
            self._add_parameter(ffn_ln_bias)
            self._add_parameter(ffn1_0_weight)
            self._add_parameter(ffn1_1_weight)
            self._add_parameter(ffn1_0_bias)
            self._add_parameter(ffn1_1_bias)
            self._add_parameter(ffn2_weight)
            self._add_parameter(ffn2_bias)

            self._add_parameter(cache_k_scale)
            self._add_parameter(cache_v_scale)
            self._add_parameter(cache_k_out_scale)
            self._add_parameter(cache_v_out_scale)

        self.dropout_rate = config.dropout_rate

        from paddle.incubate.nn.functional import fused_linear

        self.linear = fused_linear

    def get_attr(self, attrs, idx):
        """
        For fake parameter
        """
        if isinstance(attrs, (list, tuple)):
            assert (
                len(attrs) == self.num_layers
            ), f"length of attrs is {len(attrs)} is not equal to self.num_layers {self.num_layers}"
            return attrs[idx]
        return attrs

    def _add_parameter(self, param):
        """
        For fake parameter
        """
        if param is None:
            return
        assert param.name not in self._parameters
        self._parameters[param.name] = param

    def init_weight_shape(self, config):
        """
        For fake parameter
        """
        self.qkv_weight_shape = (
            [(self.num_heads + 2 * self.kv_num_heads) * self.head_dim, self.embed_dim]
            if config.trans_qkvw
            else [self.embed_dim, (self.num_heads + 2 * self.kv_num_heads) * self.head_dim]
        )
        self.linear_weight_shape = [self.num_heads * self.head_dim, self.embed_dim]
        self.ffn1_0_weight_shape = [self.dim_feedforward, self.embed_dim]
        self.ffn1_1_weight_shape = [self.dim_feedforward, self.embed_dim]
        self.ffn2_weight_shape = [self.embed_dim, self.dim_feedforward]

    def get_weight_create_dype(self):
        """
        For fake parameter
        """
        return "float8_e4m3fn"

    def compute_layernorm_before_qkv(self, src, i):
        """
        For fake parameter
        """
        if i == 0:
            ln_out = self.norm_func(
                src,
                self.ln_scales[i],
                self.ln_biases[i],
                self._epsilon,
                begin_norm_axis=1,
                quant_scale=self.act_scales.scale["qkv_in_scale"][i],  # quant_in_scale
                quant_round_type=1,
                quant_max_bound=self.config.quant_max_bound,
                quant_min_bound=self.config.quant_min_bound,
            )
            if in_dynamic_mode():
                ln_out = ln_out[0]
        else:
            ln_out = src

        return ln_out

    def compute_qkv_linear(self, ln_out, i):
        """
        For fake parameter
        """
        if paddle.is_compiled_with_rocm() or float(paddle.version.cuda()) < 11.6:
            qkv_out = paddle.matmul(ln_out, self.qkv_weights[i], False, True)
            if self.qkv_biases[i] is not None:
                qkv_out = paddle.add(qkv_out, self.qkv_biases[i])
            return qkv_out
        else:
            qkv_out = fp8_gemm_fused(
                ln_out,
                self.qkv_weights[i],
                transpose_x=False,
                transpose_y=True,
                bias=self.qkv_biases[i],
                scale=self.weight_scales.scale["qkv_weight_scale"][i]
                / (self.act_scales.scale["qkv_in_scale"][i] * 448 * 448),
                output_dtype=self._dtype,
                act="identity",
            )

            return qkv_out

    def compute_qkv(self, src, residual_input, i):
        """
        For fake parameter
        """
        ln_out = self.compute_layernorm_before_qkv(src, i)
        qkv_out = self.compute_qkv_linear(ln_out, i)
        return qkv_out, residual_input

    def compute_out_linear(self, fmha_out, i):
        """
        For fake parameter
        """
        return fp8_gemm_fused(
            fmha_out,
            self.linear_weights[i],
            bias=None,
            transpose_x=False,
            transpose_y=True,
            scale=self.weight_scales.scale["out_linear_weight_scale"][i]
            / (self.act_scales.scale["out_linear_in_scale"][i] * 448 * 448),
            output_dtype=self._dtype,
            act="identity",
        )

    def compute_max_len(self, seq_lens_encoder, seq_lens_decoder, cum_offsets):
        if seq_lens_encoder is None or seq_lens_decoder is None or cum_offsets is None:
            return None, None
        return paddle.incubate.nn.functional.blha_get_max_len(
            seq_lens_encoder, seq_lens_decoder, cum_offsets  # cum_offsets.shape[0] used as bsz
        )

    def compute_attn(
        self,
        time_step,
        qkv_out,
        padding_offset,
        seq_lens,
        input_ids,
        rotary_embs,
        rotary_emb_dims,
        caches,
        pre_caches,
        pre_caches_length,
        attn_mask,
        i,
        **kwargs,
    ):
        """
            Compute the attention for a single time step.
        Args:
            time_step (int): The current time step.
            qkv_out (Tensor): The output of the linear layer.
            padding_offset (Tensor): The padding offset tensor.
            seq_lens (Tensor): The sequence length tensor.
            input_ids (Tensor): The input ids tensor.
            rotary_embs (Tensor, optional): The rotary embeddings tensor. Defaults to None.
            rotary_emb_dims (int, optional): The rotary embedding dimension. Defaults to None.
            caches (List[Tensor], optional): The cache list. Defaults to None.
            pre_caches (List[Tensor], optional): The pre-cache list. Defaults to None.
            pre_caches_length (int, optional): The pre-cache length. Defaults to None.
            attn_mask (Tensor, optional): The attention mask tensor. Defaults to None.
            i (int, optional): The index of the block. Defaults to None.
            **kwargs (dict, optional): Additional keyword arguments. Defaults to {}.
        Returns:
            Tensor: The output linear layer output.
        Raises:
            None.
        """
        k_quant_scales = kwargs.get("k_quant_scales", None)
        v_quant_scales = kwargs.get("v_quant_scales", None)
        k_dequant_scales = kwargs.get("k_dequant_scales", None)
        v_dequant_scales = kwargs.get("v_dequant_scales", None)

        if not self.config.use_dynamic_cachekv_quant:
            k_quant_scales = self.cache_k_scales
            v_quant_scales = self.cache_v_scales
            k_dequant_scales = self.cache_k_out_scales
            v_dequant_scales = self.cache_v_out_scales

        fmha_out = paddle.incubate.nn.functional.block_multihead_attention(
            qkv_out,
            caches[2 * i],
            caches[2 * i + 1],
            kwargs.get("seq_lens_encoder", None),
            kwargs.get("seq_lens_decoder", None),
            kwargs.get("seq_lens_this_time", None),
            kwargs.get("padding_offsets", None),
            kwargs.get("cum_offsets", None),
            kwargs.get("cu_seqlens_q", None),
            kwargs.get("cu_seqlens_k", None),
            kwargs.get("block_tables", None),
            pre_caches[2 * i] if pre_caches is not None else None,  # pre_key_cache
            pre_caches[2 * i + 1] if pre_caches is not None else None,  # pre_value_cache
            k_quant_scales[i] if k_quant_scales is not None else None,
            v_quant_scales[i] if v_quant_scales is not None else None,
            k_dequant_scales[i] if k_dequant_scales is not None else None,
            v_dequant_scales[i] if v_dequant_scales is not None else None,
            None,  # qkv_out_scales
            None,  # qkv_bias
            None,  # out_shifts
            None,  # out_smooths
            kwargs.get("max_enc_len_this_time", None),
            kwargs.get("max_dec_len_this_time", None),
            rotary_embs,
            attn_mask,
            kwargs.get("tgt_mask", None),  # tgt_mask
            kwargs.get("max_input_length", -1),
            kwargs.get("block_size", 64),
            self.use_neox_rotary_style,
            self.config.use_dynamic_cachekv_quant,
            quant_round_type=self.config.quant_round_type,
            quant_max_bound=self.config.quant_max_bound,
            quant_min_bound=self.config.quant_min_bound,
            out_scale=self.act_scales.scale["out_linear_in_scale"][i],
        )[0]
        out_linear_out = self.compute_out_linear(fmha_out, i)

        return out_linear_out

    def compute_ffn_layernorm(self, out_linear_out, residual_input, i):
        """
        For fake parameter
        """
        norm_out = self.norm_func(
            out_linear_out,
            norm_weight=self.ffn_ln_scales[i],
            norm_bias=self.ffn_ln_biases[i],
            epsilon=self._epsilon,
            begin_norm_axis=1,
            bias=self.linear_biases[i],
            residual=residual_input,
            quant_scale=self.act_scales.scale["ffn1_in_scale"][i],  # quant_in_scale
            quant_round_type=1,
            quant_max_bound=self.config.quant_max_bound,
            quant_min_bound=self.config.quant_min_bound,
        )
        tmp_out, residual_input = norm_out[0], norm_out[1]

        return tmp_out, residual_input

    def compute_ffn1(self, tmp_out, i):
        """
        For fake parameter
        """
        if use_cutlass_fp8_gemm():
            res = fp8_dual_gemm_fused(
                tmp_out,
                self.ffn1_0_weights[i],
                self.ffn1_1_weights[i],
                transpose_x=False,
                transpose_y=True,
                bias0=self.ffn1_0_biases[i],
                bias1=self.ffn1_1_biases[i],
                scale0=self.weight_scales.scale["ffn1_0_weight_scale"][i]
                / (self.act_scales.scale["ffn1_in_scale"][i] * 448 * 448),
                scale1=self.weight_scales.scale["ffn1_1_weight_scale"][i]
                / (self.act_scales.scale["ffn1_in_scale"][i] * 448 * 448),
                scale_out=self.act_scales.scale["ffn2_in_scale"][i] * 448,
                act="swiglu",
            )
            return res
        else:
            tem_0 = fp8_gemm_fused(
                tmp_out,
                self.ffn1_0_weights[i],
                transpose_x=False,
                transpose_y=True,
                scale=self.weight_scales.scale["ffn1_0_weight_scale"][i]
                / (self.act_scales.scale["ffn1_in_scale"][i] * 448 * 448),
                bias=self.ffn1_0_biases[i],
                output_dtype=self._dtype,
                act="identity",
            )

            tem_1 = fp8_gemm_fused(
                tmp_out,
                self.ffn1_1_weights[i],
                transpose_x=False,
                transpose_y=True,
                scale=self.weight_scales.scale["ffn1_1_weight_scale"][i]
                / (self.act_scales.scale["ffn1_in_scale"][i] * 448 * 448),
                bias=self.ffn1_1_biases[i],
                output_dtype=self._dtype,
                act="identity",
            )

            from paddle.incubate.nn.functional import swiglu

            tem = swiglu(paddle.cast(tem_0, "float32"), paddle.cast(tem_1, "float32"))
            res = paddle.cast(tem * self.act_scales.scale["ffn2_in_scale"][i] * 448, "float8_e4m3fn")
        return res

    def compute_ffn2(self, ffn1_out, i):
        """
        For fake parameter
        """
        return fp8_gemm_fused(
            ffn1_out,
            self.ffn2_weights[i],
            bias=None,
            transpose_x=False,
            transpose_y=True,
            scale=self.weight_scales.scale["ffn2_weight_scale"][i]
            / (self.act_scales.scale["ffn2_in_scale"][i] * 448 * 448),
            output_dtype=self._dtype,
            act="identity",
        )

    def compute_bias_residual_layernorm(self, ffn2_out, residual_input, i, num_layers):
        """
        For fake parameter
        """
        if i != num_layers - 1:
            norm_out = self.norm_func(
                ffn2_out,
                norm_weight=self.ln_scales[i + 1],
                norm_bias=self.ln_biases[i + 1],
                epsilon=self._epsilon,
                begin_norm_axis=1,
                bias=self.ffn2_biases[i],
                residual=residual_input,
                quant_scale=self.act_scales.scale["qkv_in_scale"][i + 1],  # quant_in_scale
                quant_round_type=1,
                quant_max_bound=self.config.quant_max_bound,
                quant_min_bound=self.config.quant_min_bound,
            )
            tmp_out, residual_input = norm_out[0], norm_out[1]
        else:
            tmp_out = fused_layer_norm(
                ffn2_out,
                norm_weight=None,
                norm_bias=None,
                epsilon=self._epsilon,
                begin_norm_axis=1,
                bias=self.ffn2_biases[i],
                residual=residual_input,
            )[0]
        return tmp_out, residual_input

    def pre_process(self, **kwargs):
        """
        For fake parameter
        """
        pass

    def post_process(self, **kwargs):
        """
        For fake parameter
        """
        multi_block_output = kwargs.get("multi_block_output", None)
        cum_offsets = kwargs.get("cum_offsets", None)
        seq_lens_encoder = kwargs.get("seq_lens_encoder", None)
        seq_lens_decoder = kwargs.get("seq_lens_decoder", None)
        max_input_length = kwargs.get("max_input_length", -1)

        out = rebuild_padding_v2(multi_block_output, cum_offsets, seq_lens_decoder, seq_lens_encoder, max_input_length)

        return out

    def forward(
        self,
        input_ids,
        src,
        cum_offsets=None,
        padding_offset=None,
        attn_mask=None,
        caches=None,
        pre_caches=None,
        pre_caches_length=0,
        rotary_embs=None,
        rotary_emb_dims=0,
        seq_lens=None,
        time_step=None,
        **kwargs,
    ):
        r"""
        Applies multi transformer layers on the input.
        Parameters:
            src (Tensor): The input of Transformer layers. It is
                a tensor with shape `[batch_size, sequence_length, d_model]`.
                The data type should be float16 or float32.
            attn_mask (Tensor, optional): A tensor used in multi-head attention
                to prevents attention to some unwanted positions, usually the
                paddings or the subsequent positions. It is a tensor with shape
                `[batch_size, 1, sequence_length, sequence_length]`. It can be
                None when nothing wanted or needed to be prevented attention to.
                Default None.
            caches (list(Tensor)|tuple(Tensor), optional): The cache structure
                tensors for the inference generation model. It is only used for
                inference and should be None for training. The shape is
                `[2, batch_size, num_head, max_seq_len, head_dim]`. Default None.
            pre_caches (list(Tensor)|tuple(Tensor), optional): The prefix caches
                for the generation model. The shape is `[2, bsz, num\_head, cache\_len, head\_dim]`.
                Default None.
            rotary_embs (Tensor optional): The RoPE embs for the rotary computation.
                The shape is `[2, bsz, 1, seq\_len, head\_dim]`. Default None.
            rotary_emb_dims (int, optional): The rotary_emb_dims of rotary computation,
                and it is 0 when rotary_embs is None,
                1 when rotary_embs is not None and pos_extra_ids is None,
                2 when rotary_embs and pos_extra_ids are both not None. Default 0.
            seq_lens (Tensor optional): The sequence lengths of this batch. The shape is `[bsz]`.
                Default None.
            time_step (Tensor, optional): The time step tensor for the generation
                model. Which used in decode stage, to represent the time step,
                that is, the real seq_len of CacheKV. The shape is `[1]`, must be
                in CPUPlace. Default None.
        Returns:
            Tensor|tuple: If `caches` is None, return a tensor that has
            the same shape and data type with `src`, representing the output
            of Transformer layers. If `caches` is not None, return the
            tuple (output, caches), which output is the output of
            Transformer layers, caches is inplace with input `caches`.
        """
        self.pre_process(**kwargs)
        kwargs["cum_offsets"] = cum_offsets

        if caches is not None:
            assert len(caches) == len(self.qkv_weights) or len(caches) == 2 * len(self.qkv_weights)

        assert self.num_layers == len(self.qkv_weights)

        max_enc_len_this_time, max_dec_len_this_time = self.compute_max_len(
            kwargs.get("seq_lens_encoder", None), kwargs.get("seq_lens_decoder", None), cum_offsets
        )
        kwargs["max_enc_len_this_time"] = max_enc_len_this_time
        kwargs["max_dec_len_this_time"] = max_dec_len_this_time

        residual_input = src
        for i in range(self.num_layers):
            qkv_out, residual_input = self.compute_qkv(src, residual_input, i)

            out_linear_out = self.compute_attn(
                time_step,
                qkv_out,
                padding_offset,
                seq_lens,
                input_ids,
                rotary_embs,
                rotary_emb_dims,
                caches,
                pre_caches,
                pre_caches_length,
                attn_mask,
                i,
                **kwargs,
            )
            # all_reduce
            if self.nranks > 1:
                dist.all_reduce(out_linear_out)

            # ffn layernorm
            tmp_out, residual_input = self.compute_ffn_layernorm(out_linear_out, residual_input, i)

            # ffn1 matmul
            ffn1_out = self.compute_ffn1(tmp_out, i)

            # ffn2 matmul
            ffn2_out = self.compute_ffn2(ffn1_out, i)

            # all_reduce
            if self.nranks > 1:
                dist.all_reduce(ffn2_out)

            # norm + residual_add_bias
            tmp_out, residual_input = self.compute_bias_residual_layernorm(
                ffn2_out, residual_input, i, self.num_layers
            )
            src = tmp_out

        kwargs["time_step"] = time_step
        kwargs["multi_block_output"] = tmp_out
        kwargs["seq_lens"] = seq_lens
        kwargs["input_ids"] = input_ids

        out = self.post_process(**kwargs)
        return out, caches<|MERGE_RESOLUTION|>--- conflicted
+++ resolved
@@ -13,12 +13,9 @@
 # limitations under the License.
 from __future__ import annotations
 
-<<<<<<< HEAD
 import os
-=======
 from dataclasses import dataclass
 from typing import List, Optional
->>>>>>> a18e220c
 
 import paddle
 import paddle.distributed as dist
