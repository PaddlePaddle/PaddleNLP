--- conflicted
+++ resolved
@@ -13,12 +13,9 @@
 # limitations under the License.
 from __future__ import annotations
 
-<<<<<<< HEAD
+from dataclasses import dataclass
+
 import numpy as np
-=======
-from dataclasses import dataclass
-
->>>>>>> 48820cbc
 import paddle
 import paddle.distributed as dist
 from paddle.framework import LayerHelper, core, in_dynamic_mode, in_dynamic_or_pir_mode
@@ -341,12 +338,8 @@
 
         self.ln_scales, self.ln_biases = [], []
         self.ffn_ln_scales, self.ffn_ln_biases = [], []
-<<<<<<< HEAD
-=======
-        self.gate_weights = []
-        self.ffn1_weights, self.ffn1_biases = [], []
-        self.ffn2_weights, self.ffn2_biases = [], []
->>>>>>> 48820cbc
+        self.ffn1_biases = []
+        self.ffn2_biases = []
         self.cache_k_scales, self.cache_v_scales = [], []
         self.cache_k_out_scales, self.cache_v_out_scales = [], []
 
@@ -360,11 +353,6 @@
             ln_bias_attr = self.get_attr(config.ln_bias_attrs, i)
 
             qkv_bias_attr = self.get_attr(config.qkv_bias_attrs, i)
-<<<<<<< HEAD
-=======
-            gate_weight_attr = self.get_attr(config.gate_weight_attrs, i)
-            linear_weight_attr = self.get_attr(config.linear_weight_attrs, i)
->>>>>>> 48820cbc
             linear_bias_attr = self.get_attr(config.linear_bias_attrs, i)
 
             ffn_ln_scale_attr = self.get_attr(config.ffn_ln_scale_attrs, i)
@@ -428,34 +416,6 @@
                     dtype=self._norm_weight_dtype,
                 )
 
-<<<<<<< HEAD
-=======
-            gate_weight = None
-            if config.moe_config.use_moe(i):
-                gate_weight = self.create_parameter(
-                    shape=[config.embed_dim, self.config.moe_config.num_experts],
-                    attr=gate_weight_attr,
-                    dtype="float32",
-                    is_bias=False,
-                    default_initializer=paddle.nn.initializer.Constant(0),
-                )
-
-            if config.moe_config.use_moe(i):
-                ffn1_weight = self.create_parameter(
-                    shape=self.moe_ffn1_weight_shape,
-                    attr=ffn1_weight_attr,
-                    dtype=self.create_params_type,
-                    is_bias=False,
-                )
-            else:
-                ffn1_weight = self.create_parameter(
-                    shape=self.ffn1_weight_shape,
-                    attr=ffn1_weight_attr,
-                    dtype=self.create_params_type,
-                    is_bias=False,
-                )
-
->>>>>>> 48820cbc
             ffn1_bias = None
             if ffn1_bias_attr:
                 if self.config.moe_config.use_moe(i):
@@ -475,21 +435,6 @@
                         is_bias=True,
                     )
 
-            if self.config.moe_config.use_moe(i):
-                ffn2_weight = self.create_parameter(
-                    shape=self.moe_ffn2_weight_shape,
-                    attr=ffn2_weight_attr,
-                    dtype=self.create_params_type,
-                    is_bias=False,
-                )
-            else:
-                ffn2_weight = self.create_parameter(
-                    shape=self.ffn2_weight_shape,
-                    attr=ffn2_weight_attr,
-                    dtype=self.create_params_type,
-                    is_bias=False,
-                )
-
             ffn2_bias = None
             if ffn2_bias_attr:
                 if config.moe_config.use_moe(i):
@@ -556,12 +501,7 @@
 
             self.ffn_ln_scales.append(ffn_ln_scale)
             self.ffn_ln_biases.append(ffn_ln_bias)
-<<<<<<< HEAD
-=======
-            if gate_weight is not None:
-                self.gate_weights.append(gate_weight)
-            self.ffn1_weights.append(ffn1_weight)
->>>>>>> 48820cbc
+
             self.ffn1_biases.append(ffn1_bias)
             self.ffn2_biases.append(ffn2_bias)
 
@@ -577,12 +517,6 @@
 
             self._add_parameter(ffn_ln_scale)
             self._add_parameter(ffn_ln_bias)
-<<<<<<< HEAD
-=======
-            if gate_weight is not None:
-                self._add_parameter(gate_weight)
-            self._add_parameter(ffn1_weight)
->>>>>>> 48820cbc
             self._add_parameter(ffn1_bias)
             self._add_parameter(ffn2_bias)
 
@@ -600,14 +534,41 @@
     def init_weight(self):
         self.qkv_weights = []
         self.linear_weights = []
+        self.gate_weights = []
         self.ffn1_weights = []
         self.ffn2_weights = []
 
         for i in range(self.num_layers):
             qkv_weight_attr = self.get_attr(self.config.qkv_weight_attrs, i)
             linear_weight_attr = self.get_attr(self.config.linear_weight_attrs, i)
+            gate_weight_attr = self.get_attr(self.config.gate_weight_attrs, i)
             ffn1_weight_attr = self.get_attr(self.config.ffn1_weight_attrs, i)
             ffn2_weight_attr = self.get_attr(self.config.ffn2_weight_attrs, i)
+
+            gate_weight = None
+            if self.config.moe_config.use_moe(i):
+                gate_weight = self.create_parameter(
+                    shape=[self.config.embed_dim, self.config.moe_config.num_experts],
+                    attr=gate_weight_attr,
+                    dtype="float32",
+                    is_bias=False,
+                    default_initializer=paddle.nn.initializer.Constant(0),
+                )
+
+            if self.config.moe_config.use_moe(i):
+                ffn1_weight = self.create_parameter(
+                    shape=self.moe_ffn1_weight_shape,
+                    attr=ffn1_weight_attr,
+                    dtype=self.create_params_type,
+                    is_bias=False,
+                )
+            else:
+                ffn1_weight = self.create_parameter(
+                    shape=self.ffn1_weight_shape,
+                    attr=ffn1_weight_attr,
+                    dtype=self.create_params_type,
+                    is_bias=False,
+                )
 
             qkv_weight = self.create_parameter(
                 shape=self.qkv_weight_shape,
@@ -621,18 +582,21 @@
                 dtype=self.create_params_type,
                 is_bias=False,
             )
-            ffn1_weight = self.create_parameter(
-                shape=self.ffn1_weight_shape,
-                attr=ffn1_weight_attr,
-                dtype=self.create_params_type,
-                is_bias=False,
-            )
-            ffn2_weight = self.create_parameter(
-                shape=self.ffn2_weight_shape,
-                attr=ffn2_weight_attr,
-                dtype=self.create_params_type,
-                is_bias=False,
-            )
+
+            if self.config.moe_config.use_moe(i):
+                ffn2_weight = self.create_parameter(
+                    shape=self.moe_ffn2_weight_shape,
+                    attr=ffn2_weight_attr,
+                    dtype=self.create_params_type,
+                    is_bias=False,
+                )
+            else:
+                ffn2_weight = self.create_parameter(
+                    shape=self.ffn2_weight_shape,
+                    attr=ffn2_weight_attr,
+                    dtype=self.create_params_type,
+                    is_bias=False,
+                )
 
             # tensor model parallel
             if self.config.nranks > 1:
@@ -647,6 +611,8 @@
             self.linear_weights.append(linear_weight)
             self.ffn1_weights.append(ffn1_weight)
             self.ffn2_weights.append(ffn2_weight)
+            if gate_weight is not None:
+                self._add_parameter(gate_weight)
 
             self._add_parameter(qkv_weight)
             self._add_parameter(linear_weight)
