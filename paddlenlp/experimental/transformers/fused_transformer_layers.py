# Copyright (c) 2023 PaddlePaddle Authors. All Rights Reserved.
#
# Licensed under the Apache License, Version 2.0 (the "License");
# you may not use this file except in compliance with the License.
# You may obtain a copy of the License at
#
#     http://www.apache.org/licenses/LICENSE-2.0
#
# Unless required by applicable law or agreed to in writing, software
# distributed under the License is distributed on an "AS IS" BASIS,
# WITHOUT WARRANTIES OR CONDITIONS OF ANY KIND, either express or implied.
# See the License for the specific language governing permissions and
# limitations under the License.
from __future__ import annotations

import paddle
import paddle.distributed as dist
from paddle.framework import LayerHelper, in_dynamic_mode
from paddle.incubate.nn.functional import (
    fused_layer_norm,
    fused_rms_norm,
    masked_multihead_attention,
    variable_length_memory_efficient_attention,
)
from paddle.nn import Layer
from paddle.nn.initializer import Constant
from paddle.nn.quant import weight_only_linear

from paddlenlp.utils.import_utils import is_paddlenlp_ops_available
from paddlenlp.utils.log import logger

if is_paddlenlp_ops_available():
    from paddlenlp_ops import (
        dequant_int8,
        encode_rotary_qk,
        qkv_transpose_split,
        quant_int8,
        rebuild_padding,
        transpose_remove_padding,
        write_cache_kv,
    )
else:
    logger.warning(
        "The paddlenlp_ops package is not installed. you can read the docs and install it by hand, "
        "you can refer to: https://github.com/PaddlePaddle/PaddleNLP/blob/develop/csrc/README.md"
    )


__all__ = [
    "FusedMultiTransformerConfig",
    "FusedMultiTransformerBase",
    "FusedMultiTransformerPostLayernorm",
    "FusedMultiTransformerWeightOnly",
    "FusedMultiTransformerWeightOnlyPostLayernorm",
]


# for distributed tensor model parallel
def _set_var_distributed(var):
    if var is None:
        return

    var.is_distributed = True

    if not in_dynamic_mode():
        # NOTE: use current_block and find_var_recursive to support while_loop
        startup_block = paddle.static.default_startup_program().current_block()
        main_block = paddle.static.default_main_program().current_block()
        startup_block._find_var_recursive(var.name).is_distributed = True
        main_block._find_var_recursive(var.name).is_distributed = True


def fused_act_bias_wrapper(
    x,
    bias=None,
    dequant_scales=None,
    shift=None,
    smooth=None,
    act_method="gelu",
    compute_dtype="default",
    quant_scale=-1,
    quant_round_type=0,
    quant_max_bound=0,
    quant_min_bound=0,
):
    if in_dynamic_mode():
        return paddle._C_ops.fused_bias_act(
            x,
            bias,
            dequant_scales,
            shift,
            smooth,
            act_method,
            compute_dtype,
            quant_scale,
            quant_round_type,
            quant_max_bound,
            quant_min_bound,
        )
    helper = LayerHelper("fused_bias_act")
    if x.dtype == "int32":
        if compute_dtype == "bf16":
            dtype = "uint16"
        elif compute_dtype == "fp16":
            dtype = "float16"
        elif compute_dtype == "fp32":
            dtype = "float32"
        out = helper.create_variable_for_type_inference(dtype=dtype)
    else:
        out = helper.create_variable_for_type_inference(dtype=x.dtype)

    inputs = {}
    inputs["x"] = x
    if bias is not None:
        inputs["bias"] = bias
    if dequant_scales is not None:
        inputs["dequant_scales"] = dequant_scales

    if shift is not None:
        inputs["shift"] = shift

    if smooth is not None:
        inputs["smooth"] = smooth

    attrs = {
        "act_method": act_method,
        "compute_dtype": compute_dtype,
        "quant_scale": quant_scale,
        "quant_round_type": quant_round_type,
        "quant_max_bound": quant_max_bound,
        "quant_min_bound": quant_min_bound,
    }

    helper.append_op(
        type="fused_bias_act",
        inputs=inputs,
        outputs={"out": out},
        attrs=attrs,
    )
    return out


class FusedMultiTransformerConfig:
    def __init__(
        self,
        embed_dim,
        num_heads,
        dim_feedforward,
        weight_only_quant_bits=-1,  # -1 means use Half precision.
        dropout_rate=0.0,
        activation="gelu",
        norm_type="layernorm",
        use_neox_rotary_style=False,
        normalize_before=True,
        ln_scale_attrs=None,
        ln_bias_attrs=None,
        qkv_weight_attrs=None,
        qkv_weight_scale_attrs=None,
        qkv_bias_attrs=None,
        linear_weight_attrs=None,
        linear_weight_scale_attrs=None,
        linear_bias_attrs=None,
        ffn_ln_scale_attrs=None,
        ffn_ln_bias_attrs=None,
        ffn1_weight_attrs=None,
        ffn1_weight_scale_attrs=None,
        ffn1_bias_attrs=None,
        ffn2_weight_attrs=None,
        ffn2_weight_scale_attrs=None,
        ffn2_bias_attrs=None,
        qkv_out_scale_attrs=None,
        linear_out_scale_attrs=None,
        ffn1_out_scale_attrs=None,
        ffn2_out_scale_attrs=None,
        linear_shift_attrs=None,
        linear_smooth_attrs=None,
        ffn2_shift_attrs=None,
        ffn2_smooth_attrs=None,
        quant_round_type=0,
        quant_max_bound=127.0,
        quant_min_bound=-127.0,
        epsilon=1e-5,
        residual_alpha=1.0,
        num_layers=-1,
        nranks=1,
        trans_qkvw=True,
        ring_id=-1,
        kv_num_heads=-1,
    ):
        self.embed_dim = embed_dim
        self.num_heads = num_heads
        if kv_num_heads > 0:
            self.kv_num_heads = kv_num_heads
            assert nranks == 1, "nranks should be 1 for kv_num_heads > 0"
        else:
            self.kv_num_heads = num_heads
        self.dim_feedforward = dim_feedforward
        self.weight_only_quant_bits = weight_only_quant_bits
        self.dropout_rate = dropout_rate
        self.activation = activation
        self.norm_type = norm_type

        self.use_neox_rotary_style = use_neox_rotary_style
        self.normalize_before = normalize_before
        self.ln_scale_attrs = ln_scale_attrs
        self.ln_bias_attrs = ln_bias_attrs
        self.qkv_weight_attrs = qkv_weight_attrs
        self.qkv_weight_scale_attrs = qkv_weight_scale_attrs
        self.qkv_bias_attrs = qkv_bias_attrs
        self.linear_weight_attrs = linear_weight_attrs
        self.linear_weight_scale_attrs = linear_weight_scale_attrs
        self.linear_bias_attrs = linear_bias_attrs
        self.ffn_ln_scale_attrs = ffn_ln_scale_attrs
        self.ffn_ln_bias_attrs = ffn_ln_bias_attrs
        self.ffn1_weight_attrs = ffn1_weight_attrs
        self.ffn1_weight_scale_attrs = ffn1_weight_scale_attrs
        self.ffn1_bias_attrs = ffn1_bias_attrs
        self.ffn2_weight_attrs = ffn2_weight_attrs
        self.ffn2_weight_scale_attrs = ffn2_weight_scale_attrs
        self.ffn2_bias_attrs = ffn2_bias_attrs

        self.qkv_out_scale_attrs = qkv_out_scale_attrs
        self.linear_out_scale_attrs = linear_out_scale_attrs
        self.ffn1_out_scale_attrs = ffn1_out_scale_attrs
        self.ffn2_out_scale_attrs = ffn2_out_scale_attrs
        self.linear_shift_attrs = linear_shift_attrs
        self.linear_smooth_attrs = linear_smooth_attrs
        self.ffn2_shift_attrs = ffn2_shift_attrs
        self.ffn2_smooth_attrs = ffn2_smooth_attrs
        self.quant_round_type = quant_round_type
        self.quant_max_bound = quant_max_bound
        self.quant_min_bound = quant_min_bound

        self.epsilon = epsilon
        self.residual_alpha = residual_alpha
        self.num_layers = num_layers
        self.nranks = nranks
        self.trans_qkvw = trans_qkvw
        self.ring_id = ring_id


class FusedMultiTransformerBase(Layer):
    def __init__(self, config: FusedMultiTransformerConfig):
        super().__init__()

        assert config.embed_dim > 0, "Expected embed_dim to be greater than 0, " "but received {}".format(
            config.embed_dim
        )
        assert config.num_heads > 0, "Expected nhead to be greater than 0, " "but received {}".format(config.num_heads)
        assert config.dim_feedforward > 0, "Expected dim_feedforward to be greater than 0, but received {}".format(
            config.dim_feedforward
        )

        # self.normalize_before = normalize_before
        self._dtype = self._helper.get_default_dtype()
        self._epsilon = config.epsilon
        self._residual_alpha = config.residual_alpha
        self._trans_qkvw = config.trans_qkvw
        self._ring_id = config.ring_id
        self.nranks = config.nranks
        self.norm_type = config.norm_type
        if self.norm_type == "layernorm":
            self.norm_func = fused_layer_norm
        elif self.norm_type == "rmsnorm":
            self.norm_func = fused_rms_norm
        else:
            raise NotImplementedError("Only support norm type of [layernorm, rmsnorm]")
        self.use_neox_rotary_style = config.use_neox_rotary_style
        self._norm_weight_dtype = "float32" if self.norm_type == "layernorm" else self._dtype

        self.activation = config.activation

        self.embed_dim = config.embed_dim
        self.head_dim = config.embed_dim // config.num_heads
        assert self.head_dim * config.num_heads == config.embed_dim, "embed_dim must be divisible by num_heads"

        # tensor model parallel
        if config.nranks > 1:
            assert config.ring_id != -1
        assert config.num_heads % config.nranks == 0
        assert config.dim_feedforward % config.nranks == 0
<<<<<<< HEAD
        num_heads = config.num_heads // config.nranks
        kv_num_heads = config.kv_num_heads // config.nranks
=======
        self.num_heads = config.num_heads // config.nranks
>>>>>>> 8d5abb60
        dim_feedforward = config.dim_feedforward // config.nranks
        self.dim_feedforward = dim_feedforward

        self.num_layers = config.num_layers
        assert self.num_layers > 0
        if isinstance(config.qkv_weight_attrs, (list, tuple)):
            assert self.num_layers == len(config.qkv_weight_attrs)

        self.weight_dtype = self._dtype
        self.create_params_type = self.get_weight_create_dype()

        self.ln_scales, self.ln_biases = [], []
        self.qkv_weights, self.qkv_biases = [], []
        self.linear_weights, self.linear_biases = [], []
        self.ffn_ln_scales, self.ffn_ln_biases = [], []
        self.ffn1_weights, self.ffn1_biases = [], []
        self.ffn2_weights, self.ffn2_biases = [], []

        for i in range(self.num_layers):
            ln_scale_attr = self.get_attr(config.ln_scale_attrs, i)
            ln_bias_attr = self.get_attr(config.ln_bias_attrs, i)
            qkv_weight_attr = self.get_attr(config.qkv_weight_attrs, i)

            qkv_bias_attr = self.get_attr(config.qkv_bias_attrs, i)
            linear_weight_attr = self.get_attr(config.linear_weight_attrs, i)
            linear_bias_attr = self.get_attr(config.linear_bias_attrs, i)

            ffn_ln_scale_attr = self.get_attr(config.ffn_ln_scale_attrs, i)
            ffn_ln_bias_attr = self.get_attr(config.ffn_ln_bias_attrs, i)
            ffn1_weight_attr = self.get_attr(config.ffn1_weight_attrs, i)
            ffn1_bias_attr = self.get_attr(config.ffn1_bias_attrs, i)
            ffn2_weight_attr = self.get_attr(config.ffn2_weight_attrs, i)
            ffn2_bias_attr = self.get_attr(config.ffn2_bias_attrs, i)

            ln_scale = self.create_parameter(
                attr=ln_scale_attr,
                shape=[config.embed_dim],
                default_initializer=Constant(value=1.0),
                dtype=self._norm_weight_dtype,
            )
            ln_bias = None
            if ln_bias_attr:
                ln_bias = self.create_parameter(
                    attr=ln_bias_attr,
                    shape=[config.embed_dim],
                    is_bias=True,
                    dtype=self._norm_weight_dtype,
                )

<<<<<<< HEAD
            self.init_weight_shape(num_heads, kv_num_heads, dim_feedforward, config)
=======
            self.init_weight_shape(config)
>>>>>>> 8d5abb60

            qkv_weight = self.create_parameter(
                shape=self.qkv_weight_shape,
                attr=qkv_weight_attr,
                dtype=self.create_params_type,
                is_bias=False,
            )

            qkv_bias = None
            if qkv_bias_attr:
                qkv_bias = self.create_parameter(
<<<<<<< HEAD
                    shape=[(num_heads + 2 * kv_num_heads) * self.head_dim],
=======
                    shape=[3 * self.num_heads * self.head_dim],
>>>>>>> 8d5abb60
                    attr=qkv_bias_attr,
                    dtype=self._dtype,
                    is_bias=True,
                )

            linear_weight = self.create_parameter(
                shape=self.linear_weight_shape,
                attr=linear_weight_attr,
                dtype=self.create_params_type,
                is_bias=False,
            )

            linear_bias = None
            if linear_bias_attr:
                linear_bias = self.create_parameter(
                    shape=[config.embed_dim],
                    attr=linear_bias_attr,
                    dtype=self._dtype,
                    is_bias=True,
                )

            ffn_ln_scale = self.create_parameter(
                shape=[config.embed_dim],
                attr=ffn_ln_scale_attr,
                is_bias=False,
                default_initializer=Constant(1.0),
                dtype=self._norm_weight_dtype,
            )

            ffn_ln_bias = None
            if ffn_ln_bias_attr:
                ffn_ln_bias = self.create_parameter(
                    shape=[config.embed_dim],
                    attr=ffn_ln_bias_attr,
                    is_bias=True,
                    dtype=self._norm_weight_dtype,
                )

            ffn1_weight = self.create_parameter(
                shape=self.ffn1_weight_shape,
                attr=ffn1_weight_attr,
                dtype=self.create_params_type,
                is_bias=False,
            )

            ffn1_bias = None
            if ffn1_bias_attr:
                ffn1_bias = self.create_parameter(
                    shape=[dim_feedforward * 2] if config.activation.endswith("glu") else [dim_feedforward],
                    attr=ffn1_bias_attr,
                    dtype=self._dtype,
                    is_bias=True,
                )

            ffn2_weight = self.create_parameter(
                shape=self.ffn2_weight_shape,
                attr=ffn2_weight_attr,
                dtype=self.create_params_type,
                is_bias=False,
            )

            ffn2_bias = None
            if ffn2_bias_attr:
                ffn2_bias = self.create_parameter(
                    shape=[config.embed_dim],
                    attr=ffn2_bias_attr,
                    dtype=self._dtype,
                    is_bias=True,
                )

            # tensor model parallel
            if config.nranks > 1:
                # column parallel
                _set_var_distributed(qkv_weight)
                _set_var_distributed(qkv_bias)
                _set_var_distributed(ffn1_weight)
                _set_var_distributed(ffn1_bias)
                # row parallel
                _set_var_distributed(linear_weight)
                _set_var_distributed(ffn2_weight)

            self.ln_scales.append(ln_scale)
            self.ln_biases.append(ln_bias)
            self.qkv_weights.append(qkv_weight)
            self.qkv_biases.append(qkv_bias)
            self.linear_weights.append(linear_weight)
            self.linear_biases.append(linear_bias)

            self.ffn_ln_scales.append(ffn_ln_scale)
            self.ffn_ln_biases.append(ffn_ln_bias)
            self.ffn1_weights.append(ffn1_weight)
            self.ffn1_biases.append(ffn1_bias)
            self.ffn2_weights.append(ffn2_weight)
            self.ffn2_biases.append(ffn2_bias)

            self._add_parameter(ln_scale)
            self._add_parameter(ln_bias)
            self._add_parameter(qkv_weight)
            self._add_parameter(qkv_bias)
            self._add_parameter(linear_weight)
            self._add_parameter(linear_bias)

            self._add_parameter(ffn_ln_scale)
            self._add_parameter(ffn_ln_bias)
            self._add_parameter(ffn1_weight)
            self._add_parameter(ffn1_bias)
            self._add_parameter(ffn2_weight)
            self._add_parameter(ffn2_bias)

        self.dropout_rate = config.dropout_rate

        from paddle.incubate.nn.functional import fused_linear

        self.linear = fused_linear

    def get_attr(self, attrs, idx):
        if isinstance(attrs, (list, tuple)):
            assert (
                len(attrs) == self.num_layers
            ), f"length of attrs is {len(attrs)} is not equal to self.num_layers {self.num_layers}"
            return attrs[idx]
        return attrs

    def _add_parameter(self, param):
        if param is None:
            return
        assert param.name not in self._parameters
        self._parameters[param.name] = param

<<<<<<< HEAD
    def init_weight_shape(self, num_heads, kv_num_heads, dim_feedforward, config):
        self.qkv_weight_shape = (
            [(num_heads + 2 * kv_num_heads) * self.head_dim, self.embed_dim]
            if config.trans_qkvw
            else [self.embed_dim * (num_heads + 2 * kv_num_heads), self.head_dim]
=======
    def init_weight_shape(self, config):
        self.qkv_weight_shape = (
            [3 * self.num_heads * self.head_dim, self.embed_dim]
            if config.trans_qkvw
            else [self.embed_dim * 3 * self.num_heads, self.head_dim]
>>>>>>> 8d5abb60
        )
        self.linear_weight_shape = [self.num_heads * self.head_dim, self.embed_dim]
        self.ffn1_weight_shape = (
            [self.embed_dim, self.dim_feedforward * 2]
            if self.activation.endswith("glu")
            else [self.embed_dim, self.dim_feedforward]
        )
        self.ffn2_weight_shape = [self.dim_feedforward, self.embed_dim]

    def get_weight_create_dype(self):
        return self._dtype

    def compute_layernorm_before_qkv(self, src, i):
        if i == 0:
            ln_out = self.norm_func(src, self.ln_scales[i], self.ln_biases[i], self._epsilon, begin_norm_axis=1)
        else:
            ln_out = src

        return ln_out

    def compute_qkv_linear(self, ln_out, i):
        if float(paddle.version.cuda()) < 11.6:
            qkv_out = paddle.matmul(ln_out, self.qkv_weights[i], False, True)
            if self.qkv_biases[i] is not None:
                qkv_out = paddle.add(qkv_out, self.qkv_biases[i])
            return qkv_out
        else:
            # This method requires CUDA version >= 11.6.
            return self.linear(ln_out, self.qkv_weights[i], self.qkv_biases[i], transpose_weight=True)

    def compute_qkv(self, src, residual_input, i):
        ln_out = self.compute_layernorm_before_qkv(src, i)
        qkv_out = self.compute_qkv_linear(ln_out, i)
        return qkv_out, residual_input

    def compute_fmha(
        self,
        qkv_out,
        padding_offset,
        seq_lens,
        input_ids,
        rotary_embs,
        rotary_emb_dims,
        caches,
        pre_caches,
        pre_caches_length,
        attn_mask,
        i,
    ):
        bsz = input_ids.shape[0]
        """
        qkv: bsz, seq_len, 3, numhead, headsize ->
        q_out: bsz, numhead, seq_len, headsize
        kv_out: 2, bsz, numhead, seq_len, headsize
        """
        q_out, k_out, v_out = qkv_transpose_split(
            qkv_out, padding_offset, seq_lens, input_ids, self.num_heads, self.head_dim
        )

        # rotary emb (inplace)
        if rotary_embs is not None:
            encode_rotary_qk(
                q_out,
                k_out,
                rotary_embs,
                seq_lens,
                rotary_emb_dims=rotary_emb_dims,
                use_neox=self.use_neox_rotary_style,
            )

        if pre_caches is not None:
            k_out = paddle.concat([pre_caches[i][0, :bsz], k_out], axis=2)
            v_out = paddle.concat([pre_caches[i][1, :bsz], v_out], axis=2)

        # write cache kv (inplace)
        write_cache_kv(k_out, v_out, caches[i], seq_lens + pre_caches_length)

        # cutlass fmha
        qktv_out = variable_length_memory_efficient_attention(
            q_out,
            k_out,
            v_out,
            seq_lens,
            seq_lens + pre_caches_length,
            mask=attn_mask,
            scale=float(self.head_dim**-0.5),
        )

        return transpose_remove_padding(qktv_out, seq_lens, padding_offset)

    def compute_mmha(self, qkv_out, caches, attn_mask, seq_lens, rotary_embs, rotary_emb_dims, i):
        return masked_multihead_attention(
            x=qkv_out,
            cache_kv=caches[i],
            src_mask=attn_mask,
            sequence_lengths=seq_lens,
            rotary_tensor=rotary_embs,
            rotary_emb_dims=rotary_emb_dims,
            use_neox_rotary_style=self.use_neox_rotary_style,
        )[0]

    def compute_out_linear(self, fmha_out, i):
        return paddle.matmul(fmha_out, self.linear_weights[i])

    def compute_attn(
        self,
        time_step,
        qkv_out,
        padding_offset,
        seq_lens,
        input_ids,
        rotary_embs,
        rotary_emb_dims,
        caches,
        pre_caches,
        pre_caches_length,
        attn_mask,
        i,
    ):
        # fmha compute
        if time_step is None:  # context
            fmha_out = self.compute_fmha(
                qkv_out,
                padding_offset,
                seq_lens,
                input_ids,
                rotary_embs,
                rotary_emb_dims,
                caches,
                pre_caches,
                pre_caches_length,
                attn_mask,
                i,
            )

        else:
            fmha_out = self.compute_mmha(qkv_out, caches, attn_mask, seq_lens, rotary_embs, rotary_emb_dims, i)

        out_linear_out = self.compute_out_linear(fmha_out, i)

        return out_linear_out

    def compute_ffn_layernorm(self, out_linear_out, residual_input, i):
        norm_out = self.norm_func(
            out_linear_out,
            norm_weight=self.ffn_ln_scales[i],
            norm_bias=self.ffn_ln_biases[i],
            epsilon=self._epsilon,
            begin_norm_axis=1,
            bias=self.linear_biases[i],
            residual=residual_input,
        )
        tmp_out, residual_input = norm_out[0], norm_out[1]

        return tmp_out, residual_input

    def compute_activation(self, ffn1_out, i):
        return fused_act_bias_wrapper(ffn1_out, self.ffn1_biases[i], act_method=self.activation)

    def compute_ffn1(self, tmp_out, i):
        return paddle.matmul(tmp_out, self.ffn1_weights[i])

    def compute_ffn2(self, ffn1_out, i):
        return paddle.matmul(ffn1_out, self.ffn2_weights[i])

    def compute_bias_residual_layernorm(self, ffn2_out, residual_input, i, num_layers):
        if i != num_layers - 1:
            norm_out = self.norm_func(
                ffn2_out,
                norm_weight=self.ln_scales[i + 1],
                norm_bias=self.ln_biases[i + 1],
                epsilon=self._epsilon,
                begin_norm_axis=1,
                bias=self.ffn2_biases[i],
                residual=residual_input,
            )
            tmp_out, residual_input = norm_out[0], norm_out[1]
        else:
            tmp_out = fused_layer_norm(
                ffn2_out,
                norm_weight=None,
                norm_bias=None,
                epsilon=self._epsilon,
                begin_norm_axis=1,
                bias=self.ffn2_biases[i],
                residual=residual_input,
            )[0]
        return tmp_out, residual_input

    def forward(
        self,
        input_ids,
        src,
        cum_offsets=None,
        padding_offset=None,
        attn_mask=None,
        caches=None,
        pre_caches=None,
        pre_caches_length=0,
        rotary_embs=None,
        rotary_emb_dims=0,
        seq_lens=None,
        time_step=None,
    ):
        r"""
        Applies multi transformer layers on the input.

        Parameters:
            src (Tensor): The input of Transformer layers. It is
                a tensor with shape `[batch_size, sequence_length, d_model]`.
                The data type should be float16 or float32.
            attn_mask (Tensor, optional): A tensor used in multi-head attention
                to prevents attention to some unwanted positions, usually the
                paddings or the subsequent positions. It is a tensor with shape
                `[batch_size, 1, sequence_length, sequence_length]`. It can be
                None when nothing wanted or needed to be prevented attention to.
                Default None.
            caches (list(Tensor)|tuple(Tensor), optional): The cache structure
                tensors for the inference generation model. It is only used for
                inference and should be None for training. The shape is
                `[2, batch_size, num_head, max_seq_len, head_dim]`. Default None.
            pre_caches (list(Tensor)|tuple(Tensor), optional): The prefix caches
                for the generation model. The shape is `[2, bsz, num\_head, cache\_len, head\_dim]`. Default None.
            rotary_embs (Tensor optional): The RoPE embs for the rotary computation. The shape is `[2, bsz, 1, seq\_len, head\_dim]`. Default None.
            rotary_emb_dims (int, optional): The rotary_emb_dims of rotary computation, and it is 0 when rotary_embs is None,
                1 when rotary_embs is not None and pos_extra_ids is None, 2 when rotary_embs and pos_extra_ids are both not None. Default 0.
            seq_lens (Tensor optional): The sequence lengths of this batch. The shape is `[bsz]`. Default None.
            time_step (Tensor, optional): The time step tensor for the generation
                model. Which used in decode stage, to represent the time step,
                that is, the real seq_len of CacheKV. The shape is `[1]`, must be
                in CPUPlace. Default None.

        Returns:
            Tensor|tuple: If `caches` is None, return a tensor that has
            the same shape and data type with `src`, representing the output
            of Transformer layers. If `caches` is not None, return the
            tuple (output, caches), which output is the output of
            Transformer layers, caches is inplace with input `caches`.
        """
        if caches is not None:
            assert len(caches) == len(self.qkv_weights)

        residual_input = src
        for i in range(len(caches)):
            qkv_out, residual_input = self.compute_qkv(src, residual_input, i)
            out_linear_out = self.compute_attn(
                time_step,
                qkv_out,
                padding_offset,
                seq_lens,
                input_ids,
                rotary_embs,
                rotary_emb_dims,
                caches,
                pre_caches,
                pre_caches_length,
                attn_mask,
                i,
            )
            # all_reduce
            if self.nranks > 1:
                dist.all_reduce(out_linear_out)

            # ffn layernorm
            tmp_out, residual_input = self.compute_ffn_layernorm(out_linear_out, residual_input, i)

            # ffn1 matmul
            ffn1_out = self.compute_ffn1(tmp_out, i)
            ffn1_out = self.compute_activation(ffn1_out, i)

            # ffn2 matmul
            ffn2_out = self.compute_ffn2(ffn1_out, i)

            # all_reduce
            if self.nranks > 1:
                dist.all_reduce(ffn2_out)

            # norm + residual_add_bias
            tmp_out, residual_input = self.compute_bias_residual_layernorm(ffn2_out, residual_input, i, len(caches))
            src = tmp_out

        if time_step is None:
            out = rebuild_padding(tmp_out, cum_offsets, seq_lens, input_ids)
        else:
            out = tmp_out
        return out, caches


class FusedMultiTransformerPostLayernorm(FusedMultiTransformerBase):
    def __init__(self, config: FusedMultiTransformerConfig):
        super().__init__(config)

    def compute_qkv(self, src, residual_input, i):
        qkv_out = self.compute_qkv_linear(src, i)
        return qkv_out, src

    def compute_ffn_layernorm(self, out_linear_out, residual_input, i):
        tmp_out = self.norm_func(
            out_linear_out,
            norm_weight=self.ln_scales[i],
            norm_bias=self.ln_biases[i],
            epsilon=self._epsilon,
            residual_alpha=self._residual_alpha,
            begin_norm_axis=1,
            bias=self.linear_biases[i],
            residual=residual_input,
        )[0]

        return tmp_out, tmp_out

    def compute_bias_residual_layernorm(self, ffn2_out, residual_input, i, num_layers):
        tmp_out = self.norm_func(
            ffn2_out,
            norm_weight=self.ffn_ln_scales[i],
            norm_bias=self.ffn_ln_biases[i],
            epsilon=self._epsilon,
            residual_alpha=self._residual_alpha,
            begin_norm_axis=1,
            bias=self.ffn2_biases[i],
            residual=residual_input,
        )[0]
        return tmp_out, tmp_out


class FusedMultiTransformerWeightOnly(FusedMultiTransformerBase):
    def __init__(self, config: FusedMultiTransformerConfig):
        super().__init__(config)
        self.weight_only_quant_bits = config.weight_only_quant_bits

        assert self.weight_only_quant_bits != -1
        self.weight_dtype = "int" + str(self.weight_only_quant_bits)

        self.qkv_weights_scale = []
        self.linear_weights_scale = []
        self.ffn1_weights_scale = []
        self.ffn2_weights_scale = []

        for i in range(self.num_layers):

            qkv_weight_scale_attr = self.get_attr(config.qkv_weight_scale_attrs, i)
            linear_weight_scale_attr = self.get_attr(config.linear_weight_scale_attrs, i)
            ffn1_weight_scale_attr = self.get_attr(config.ffn1_weight_scale_attrs, i)
            ffn2_weight_scale_attr = self.get_attr(config.ffn2_weight_scale_attrs, i)

            qkv_weight_scale = self.create_parameter(
                shape=[3 * config.num_heads * self.head_dim],
                attr=qkv_weight_scale_attr,
                dtype=paddle.float32,
                is_bias=False,
            )

            linear_weight_scale = self.create_parameter(
                shape=[config.embed_dim],
                attr=linear_weight_scale_attr,
                dtype=paddle.float32,
                is_bias=False,
            )

            ffn1_weight_scale = self.create_parameter(
                shape=[config.dim_feedforward * 2] if config.activation.endswith("glu") else [config.dim_feedforward],
                attr=ffn1_weight_scale_attr,
                dtype=paddle.float32,
                is_bias=False,
            )

            ffn2_weight_scale = self.create_parameter(
                shape=[config.embed_dim],
                attr=ffn2_weight_scale_attr,
                dtype=paddle.float32,
                is_bias=False,
            )

            self.qkv_weights_scale.append(qkv_weight_scale)
            self.linear_weights_scale.append(linear_weight_scale)
            self.ffn1_weights_scale.append(ffn1_weight_scale)
            self.ffn2_weights_scale.append(ffn2_weight_scale)

            self._add_parameter(qkv_weight_scale)
            self._add_parameter(linear_weight_scale)
            self._add_parameter(ffn1_weight_scale)
            self._add_parameter(ffn2_weight_scale)

    def get_weight_create_dype(self):
        return "int8"  # If use weightonly int4, params dtype is int8, and one of the dimension will be half.

<<<<<<< HEAD
    def init_weight_shape(self, num_heads, kv_num_heads, dim_feedforward, config):
        super().init_weight_shape(num_heads, kv_num_heads, dim_feedforward, config)
=======
    def init_weight_shape(self, config):
        super().init_weight_shape(config)
>>>>>>> 8d5abb60

        self.linear_weight_shape = [self.embed_dim, self.num_heads * self.head_dim]
        self.ffn1_weight_shape = (
            [self.dim_feedforward * 2, self.embed_dim]
            if self.activation.endswith("glu")
            else [self.dim_feedforward, self.embed_dim]
        )
        self.ffn2_weight_shape = [self.embed_dim, self.dim_feedforward]

        if config.weight_only_quant_bits == 4:
            self.qkv_weight_shape[0] //= 2
            self.linear_weight_shape[0] //= 2
            self.ffn1_weight_shape[0] //= 2
            self.ffn2_weight_shape[0] //= 2

    def compute_qkv_linear(self, ln_out, i):
        return weight_only_linear(
            ln_out,
            weight=self.qkv_weights[i],
            bias=self.qkv_biases[i],
            weight_scale=self.qkv_weights_scale[i],
            weight_dtype=self.weight_dtype,
        )

    def compute_out_linear(self, fmha_out, i):
        return weight_only_linear(
            fmha_out,
            weight=self.linear_weights[i],
            weight_scale=self.linear_weights_scale[i],
            weight_dtype=self.weight_dtype,
        )

    def compute_ffn1(self, tmp_out, i):
        return weight_only_linear(
            tmp_out,
            weight=self.ffn1_weights[i],
            weight_scale=self.ffn1_weights_scale[i],
            weight_dtype=self.weight_dtype,
        )

    def compute_ffn2(self, ffn1_out, i):
        return weight_only_linear(
            ffn1_out,
            weight=self.ffn2_weights[i],
            weight_scale=self.ffn2_weights_scale[i],
            weight_dtype=self.weight_dtype,
        )


class FusedMultiTransformerWeightOnlyPostLayernorm(
    FusedMultiTransformerWeightOnly, FusedMultiTransformerPostLayernorm
):
    def __init__(self, config: FusedMultiTransformerConfig):
        super().__init__(config)


class FusedMultiTransformerA8W8(FusedMultiTransformerBase):
    def __init__(self, config: FusedMultiTransformerConfig):
        super().__init__(config)
        self.quant_round_type = config.quant_round_type
        self.quant_max_bound = config.quant_max_bound
        self.quant_min_bound = config.quant_min_bound

        if self._dtype == "bfloat16":
            self._fuse_kernel_compute_dtype = "bf16"
        elif self._dtype == "float16":
            self._fuse_kernel_compute_dtype = "fp16"
        elif self._dtype == "float32":
            self._fuse_kernel_compute_dtype = "fp32"
        else:
            raise ValueError(
                "FusedMultiTransformer just support float32, float16 and bfloat16 as default dtype, but received {}".format(
                    self._dtype
                )
            )

        self.qkv_out_scales = []
        self.linear_out_scales = []
        self.ffn1_out_scales = []
        self.ffn2_out_scales = []

        self.linear_shifts, self.linear_smooths, self.ffn2_shifts, self.ffn2_smooths = [], [], [], []

        for i in range(self.num_layers):
            qkv_out_scale_attr = self.get_attr(config.qkv_out_scale_attrs, i)
            linear_out_scale_attr = self.get_attr(config.linear_out_scale_attrs, i)
            ffn1_out_scale_attr = self.get_attr(config.ffn1_out_scale_attrs, i)
            ffn2_out_scale_attr = self.get_attr(config.ffn2_out_scale_attrs, i)

            linear_shift_attr = self.get_attr(config.linear_shift_attrs, i)
            linear_smooth_attr = self.get_attr(config.linear_smooth_attrs, i)
            ffn2_shift_attr = self.get_attr(config.ffn2_shift_attrs, i)
            ffn2_smooth_attr = self.get_attr(config.ffn2_smooth_attrs, i)

            qkv_out_scale = self.create_parameter(
                shape=[self.head_dim * 3 * self.num_heads],
                attr=qkv_out_scale_attr,
                dtype="float32",
                is_bias=False,
                default_initializer=paddle.nn.initializer.Constant(0),
            )
            linear_out_scale = self.create_parameter(
                shape=[self.embed_dim],
                attr=linear_out_scale_attr,
                dtype="float32",
                is_bias=False,
                default_initializer=paddle.nn.initializer.Constant(0),
            )
            ffn1_out_scale = self.create_parameter(
                shape=[self.dim_feedforward * 2] if self.activation.endswith("glu") else [self.dim_feedforward],
                attr=ffn1_out_scale_attr,
                dtype="float32",
                is_bias=False,
                default_initializer=paddle.nn.initializer.Constant(0),
            )
            ffn2_out_scale = self.create_parameter(
                shape=[self.embed_dim],
                attr=ffn2_out_scale_attr,
                dtype="float32",
                is_bias=False,
                default_initializer=paddle.nn.initializer.Constant(0),
            )

            linear_shift = None
            if linear_shift_attr:
                linear_shift = self.create_parameter(
                    shape=[self.num_heads * self.head_dim], attr=linear_shift_attr, dtype=self._dtype, is_bias=False
                )

            linear_smooth = None
            if linear_smooth_attr:
                linear_smooth = self.create_parameter(
                    shape=[self.num_heads * self.head_dim], attr=linear_smooth_attr, dtype=self._dtype, is_bias=False
                )

            ffn2_shift = None
            if ffn2_shift_attr:
                ffn2_shift = self.create_parameter(
                    shape=[self.dim_feedforward], attr=ffn2_shift_attr, dtype=self._dtype, is_bias=False
                )

            ffn2_smooth = None
            if ffn2_smooth_attr:
                ffn2_smooth = self.create_parameter(
                    shape=[self.dim_feedforward], attr=ffn2_smooth_attr, dtype=self._dtype, is_bias=False
                )

            self.qkv_out_scales.append(qkv_out_scale)
            self.linear_out_scales.append(linear_out_scale)
            self.ffn1_out_scales.append(ffn1_out_scale)
            self.ffn2_out_scales.append(ffn2_out_scale)

            if linear_shift is not None:
                self.linear_shifts.append(linear_shift)
                self.linear_smooths.append(linear_smooth)
                self.ffn2_shifts.append(ffn2_shift)
                self.ffn2_smooths.append(ffn2_smooth)

            self._add_parameter(qkv_out_scale)
            self._add_parameter(linear_out_scale)
            self._add_parameter(ffn1_out_scale)
            self._add_parameter(ffn2_out_scale)

            self._add_parameter(linear_shift)
            self._add_parameter(linear_smooth)
            self._add_parameter(ffn2_shift)
            self._add_parameter(ffn2_smooth)

    def get_weight_create_dype(self):
        return "int8"

    def init_weight_shape(self, config):
        super().init_weight_shape(config)

        self.linear_weight_shape = [self.embed_dim, self.num_heads * self.head_dim]
        self.ffn1_weight_shape = (
            [self.dim_feedforward * 2, self.embed_dim]
            if self.activation.endswith("glu")
            else [self.dim_feedforward, self.embed_dim]
        )
        self.ffn2_weight_shape = [self.embed_dim, self.dim_feedforward]

    def compute_layernorm_before_qkv(self, src, i):
        if i == 0:
            ln_out = self.norm_func(
                src,
                self.ln_scales[i],
                self.ln_biases[i],
                self._epsilon,
                begin_norm_axis=1,
                quant_scale=self.act_scales["qkv_in_scale"][i],  # quant_in_scale
                quant_round_type=self.quant_round_type,
                quant_max_bound=self.quant_max_bound,
                quant_min_bound=self.quant_min_bound,
            )
        else:
            ln_out = src

        return ln_out

    def compute_qkv_linear(self, ln_out, i):
        qkv_out = paddle.matmul(ln_out, self.qkv_weights[i], False, True)
        return qkv_out

    def compute_fmha(
        self,
        qkv_out,
        padding_offset,
        seq_lens,
        input_ids,
        rotary_embs,
        rotary_emb_dims,
        caches,
        pre_caches,
        pre_caches_length,
        attn_mask,
        i,
    ):
        qkv_out = dequant_int8(qkv_out, self.qkv_out_scales[i], self._dtype)
        if self.qkv_biases[i] is not None:
            qkv_out = paddle.add(qkv_out, self.qkv_biases[i])

        bsz = input_ids.shape[0]
        """
        qkv: bsz, seq_len, 3, numhead, headsize ->
        q_out: bsz, numhead, seq_len, headsize
        kv_out: 2, bsz, numhead, seq_len, headsize
        """
        q_out, k_out, v_out = qkv_transpose_split(
            qkv_out, padding_offset, seq_lens, input_ids, self.num_heads, self.head_dim
        )

        # rotary emb (inplace)
        if rotary_embs is not None:
            encode_rotary_qk(
                q_out,
                k_out,
                rotary_embs,
                seq_lens,
                rotary_emb_dims=rotary_emb_dims,
                use_neox=self.use_neox_rotary_style,
            )

        if pre_caches is not None:
            k_out = paddle.concat([pre_caches[i][0, :bsz], k_out], axis=2)
            v_out = paddle.concat([pre_caches[i][1, :bsz], v_out], axis=2)

        # write cache kv (inplace)
        write_cache_kv(k_out, v_out, caches[i], seq_lens + pre_caches_length)

        # cutlass fmha
        qktv_out = variable_length_memory_efficient_attention(
            q_out,
            k_out,
            v_out,
            seq_lens,
            seq_lens + pre_caches_length,
            mask=attn_mask,
            scale=float(self.head_dim**-0.5),
        )

        fmha_out = transpose_remove_padding(qktv_out, seq_lens, padding_offset)
        fmha_out = quant_int8(
            fmha_out,
            self.linear_shifts[i] if len(self.linear_shifts) > 0 else None,
            self.linear_smooths[i] if len(self.linear_smooths) > 0 else None,
            self.act_scales["out_linear_in_scale"][i],
            self.quant_round_type,
            self.quant_max_bound,
            self.quant_min_bound,
        )
        return fmha_out

    def compute_mmha(self, qkv_out, caches, attn_mask, seq_lens, rotary_embs, rotary_emb_dims, i):
        return masked_multihead_attention(
            x=qkv_out,
            bias=self.qkv_biases[i],
            cache_kv=caches[i],
            src_mask=attn_mask,
            sequence_lengths=seq_lens,
            rotary_tensor=rotary_embs,
            rotary_emb_dims=rotary_emb_dims,
            use_neox_rotary_style=self.use_neox_rotary_style,
            qkv_out_scale=self.qkv_out_scales[i],
            out_shift=self.linear_shifts[i] if len(self.linear_shifts) > 0 else None,
            out_smooth=self.linear_smooths[i] if len(self.linear_smooths) > 0 else None,
            out_scale=self.act_scales["out_linear_in_scale"][i],
            quant_round_type=self.quant_round_type,
            quant_max_bound=self.quant_max_bound,
            quant_min_bound=self.quant_min_bound,
            compute_dtype=self._fuse_kernel_compute_dtype,
        )[0]

    def compute_out_linear(self, fmha_out, i):
        out_linear_out = paddle.matmul(fmha_out, self.linear_weights[i], False, True)
        return dequant_int8(out_linear_out, self.linear_out_scales[i], self._dtype)

    def compute_ffn_layernorm(self, out_linear_out, residual_input, i):
        norm_out = self.norm_func(
            out_linear_out,
            self.ffn_ln_scales[i],
            self.ffn_ln_biases[i],
            self._epsilon,
            bias=self.linear_biases[i],
            residual=residual_input,
            begin_norm_axis=1,
            quant_scale=self.act_scales["ffn1_in_scale"][i],  # quant_in_scale
            quant_round_type=self.quant_round_type,
            quant_max_bound=self.quant_max_bound,
            quant_min_bound=self.quant_min_bound,
        )
        tmp_out, residual_input = norm_out[0], norm_out[1]

        return tmp_out, residual_input

    def compute_activation(self, ffn1_out, i):
        return fused_act_bias_wrapper(
            ffn1_out,
            self.ffn1_biases[i],
            act_method=self.activation,
            compute_dtype=self._fuse_kernel_compute_dtype,
            dequant_scales=self.ffn1_out_scales[i],
            shift=self.ffn2_shifts[i] if len(self.ffn2_shifts) > 0 else None,
            smooth=self.ffn2_smooths[i] if len(self.ffn2_smooths) > 0 else None,
            quant_scale=self.act_scales["ffn2_in_scale"][i],
            quant_round_type=self.quant_round_type,
            quant_max_bound=self.quant_max_bound,
            quant_min_bound=self.quant_min_bound,
        )

    def compute_ffn1(self, tmp_out, i):
        return paddle.matmul(tmp_out, self.ffn1_weights[i], False, True)

    def compute_ffn2(self, ffn1_out, i):
        ffn2_out = paddle.matmul(ffn1_out, self.ffn2_weights[i], False, True)
        ffn2_out = dequant_int8(ffn2_out, self.ffn2_out_scales[i], self._dtype)
        return ffn2_out

    def compute_bias_residual_layernorm(self, ffn2_out, residual_input, i, num_layers):
        if i != num_layers - 1:
            norm_out = self.norm_func(
                ffn2_out,
                self.ln_scales[i + 1],
                self.ln_biases[i + 1],
                self._epsilon,
                residual=residual_input,
                begin_norm_axis=1,
                quant_scale=self.act_scales["qkv_in_scale"][i + 1],
                quant_round_type=self.quant_round_type,
                quant_max_bound=self.quant_max_bound,
                quant_min_bound=self.quant_min_bound,
            )
            tmp_out, residual_input = norm_out[0], norm_out[1]
        else:
            tmp_out = fused_layer_norm(
                ffn2_out,
                norm_weight=None,
                norm_bias=None,
                epsilon=self._epsilon,
                begin_norm_axis=1,
                bias=self.ffn2_biases[i],
                residual=residual_input,
            )[0]
        return tmp_out, residual_input<|MERGE_RESOLUTION|>--- conflicted
+++ resolved
@@ -279,12 +279,8 @@
             assert config.ring_id != -1
         assert config.num_heads % config.nranks == 0
         assert config.dim_feedforward % config.nranks == 0
-<<<<<<< HEAD
-        num_heads = config.num_heads // config.nranks
-        kv_num_heads = config.kv_num_heads // config.nranks
-=======
         self.num_heads = config.num_heads // config.nranks
->>>>>>> 8d5abb60
+        self.kv_num_heads = config.kv_num_heads // config.nranks
         dim_feedforward = config.dim_feedforward // config.nranks
         self.dim_feedforward = dim_feedforward
 
@@ -334,11 +330,7 @@
                     dtype=self._norm_weight_dtype,
                 )
 
-<<<<<<< HEAD
-            self.init_weight_shape(num_heads, kv_num_heads, dim_feedforward, config)
-=======
             self.init_weight_shape(config)
->>>>>>> 8d5abb60
 
             qkv_weight = self.create_parameter(
                 shape=self.qkv_weight_shape,
@@ -350,11 +342,7 @@
             qkv_bias = None
             if qkv_bias_attr:
                 qkv_bias = self.create_parameter(
-<<<<<<< HEAD
-                    shape=[(num_heads + 2 * kv_num_heads) * self.head_dim],
-=======
-                    shape=[3 * self.num_heads * self.head_dim],
->>>>>>> 8d5abb60
+                    shape=[(self.num_heads + 2 * self.kv_num_heads) * self.head_dim],
                     attr=qkv_bias_attr,
                     dtype=self._dtype,
                     is_bias=True,
@@ -484,19 +472,11 @@
         assert param.name not in self._parameters
         self._parameters[param.name] = param
 
-<<<<<<< HEAD
-    def init_weight_shape(self, num_heads, kv_num_heads, dim_feedforward, config):
-        self.qkv_weight_shape = (
-            [(num_heads + 2 * kv_num_heads) * self.head_dim, self.embed_dim]
-            if config.trans_qkvw
-            else [self.embed_dim * (num_heads + 2 * kv_num_heads), self.head_dim]
-=======
     def init_weight_shape(self, config):
         self.qkv_weight_shape = (
-            [3 * self.num_heads * self.head_dim, self.embed_dim]
+            [(self.num_heads + 2 * self.kv_num_heads) * self.head_dim, self.embed_dim]
             if config.trans_qkvw
-            else [self.embed_dim * 3 * self.num_heads, self.head_dim]
->>>>>>> 8d5abb60
+            else [(self.num_heads + 2 * self.kv_num_heads) * self.head_dim, self.embed_dim]
         )
         self.linear_weight_shape = [self.num_heads * self.head_dim, self.embed_dim]
         self.ffn1_weight_shape = (
@@ -882,13 +862,8 @@
     def get_weight_create_dype(self):
         return "int8"  # If use weightonly int4, params dtype is int8, and one of the dimension will be half.
 
-<<<<<<< HEAD
-    def init_weight_shape(self, num_heads, kv_num_heads, dim_feedforward, config):
-        super().init_weight_shape(num_heads, kv_num_heads, dim_feedforward, config)
-=======
     def init_weight_shape(self, config):
         super().init_weight_shape(config)
->>>>>>> 8d5abb60
 
         self.linear_weight_shape = [self.embed_dim, self.num_heads * self.head_dim]
         self.ffn1_weight_shape = (
