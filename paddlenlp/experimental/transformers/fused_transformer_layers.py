--- conflicted
+++ resolved
@@ -737,8 +737,9 @@
             out = rebuild_padding(tmp_out, cum_offsets, seq_lens, input_ids)
         else:
             out = tmp_out
-<<<<<<< HEAD
+            # exit(0)
         return out, caches
+
 
 class FusedBlockMultiTransformer(Layer):
     def __init__(
@@ -1104,7 +1105,7 @@
         block_tables=None,
         max_input_length=-1,
         block_size=64,
-        use_neox_rotary_style=False
+        use_neox_rotary_style=False,
     ):
         r"""
         Applies multi transformer layers on the input.
@@ -1166,7 +1167,7 @@
                 )
             else:
                 qkv_out = self.linear(ln_out, self.qkv_weights[i], self.qkv_biases[i], transpose_weight=True)
-            
+
             # fmha
             fmha_out = paddle.incubate.nn.functional.block_multihead_attention(
                 qkv_out,
@@ -1184,7 +1185,7 @@
                 attn_mask,
                 max_input_length,
                 block_size,
-                use_neox_rotary_style
+                use_neox_rotary_style,
             )[0]
 
             # out_linear
@@ -1290,13 +1291,5 @@
 
             ln_out = tmp_out
 
-        out = rebuild_padding_v2(
-            tmp_out, 
-            cum_offsets, 
-            seq_lens_decoder, 
-            seq_lens_encoder,
-            max_input_length)
-=======
-            # exit(0)
->>>>>>> 4095f3d6
+        out = rebuild_padding_v2(tmp_out, cum_offsets, seq_lens_decoder, seq_lens_encoder, max_input_length)
         return out, caches