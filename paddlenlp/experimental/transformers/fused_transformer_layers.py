--- conflicted
+++ resolved
@@ -156,6 +156,7 @@
     top_k: int = 0
     norm_topk_prob: bool = True
     moe_every2: bool = False
+    has_shared_expert: bool = False
 
     def has_moe(self) -> bool:
         return self.num_experts > 1
@@ -193,6 +194,11 @@
         ffn2_weight_attrs=None,
         ffn2_weight_scale_attrs=None,
         ffn2_bias_attrs=None,
+        shared_expert_ffn1_weight_attrs=None,
+        shared_expert_ffn1_weight_scale_attrs=None,
+        shared_expert_ffn2_weight_attrs=None,
+        shared_expert_ffn2_weight_scale_attrs=None,
+        shared_expert_gate_weight_attrs=None,
         qkv_out_scale_attrs=None,
         linear_out_scale_attrs=None,
         ffn1_out_scale_attrs=None,
@@ -217,21 +223,8 @@
         kv_num_heads=-1,
         cachekv_int8_type=None,
         rank_id=-1,
-<<<<<<< HEAD
-        is_moe=False,
-        moe_topk=1,
-        num_experts=1,
-        norm_topk_prob=True,
-        shared_expert_intermediate_size=1,
-        gate_weight_attrs=None,
-        shared_expert_ffn1_weight_attrs=None,
-        shared_expert_ffn1_weight_scale_attrs=None,
-        shared_expert_ffn2_weight_attrs=None,
-        shared_expert_ffn2_weight_scale_attrs=None,
-        shared_expert_gate_weight_attrs=None,
-=======
         moe_config=MoeConfig(),
->>>>>>> 31cc283f
+        shared_expert_intermediate_size=0,
     ):
         self.embed_dim = embed_dim
         self.num_heads = num_heads
@@ -263,6 +256,11 @@
         self.ffn2_weight_attrs = ffn2_weight_attrs
         self.ffn2_weight_scale_attrs = ffn2_weight_scale_attrs
         self.ffn2_bias_attrs = ffn2_bias_attrs
+        self.shared_expert_ffn1_weight_attrs = shared_expert_ffn1_weight_attrs
+        self.shared_expert_ffn1_weight_scale_attrs = shared_expert_ffn1_weight_scale_attrs
+        self.shared_expert_ffn2_weight_attrs = shared_expert_ffn2_weight_attrs
+        self.shared_expert_ffn2_weight_scale_attrs = shared_expert_ffn2_weight_scale_attrs
+        self.shared_expert_gate_weight_attrs = shared_expert_gate_weight_attrs
 
         self.qkv_out_scale_attrs = qkv_out_scale_attrs
         self.linear_out_scale_attrs = linear_out_scale_attrs
@@ -291,22 +289,9 @@
         self.trans_qkvw = trans_qkvw
         self.ring_id = ring_id
 
-<<<<<<< HEAD
-        self.is_moe = is_moe
-        self.moe_topk = moe_topk
-        self.num_experts = num_experts
-        self.norm_topk_prob = norm_topk_prob
+        self.moe_config = moe_config
         self.shared_expert_intermediate_size = shared_expert_intermediate_size
-        self.gate_weight_attrs = gate_weight_attrs
-        self.shared_expert_ffn1_weight_attrs = shared_expert_ffn1_weight_attrs
-        self.shared_expert_ffn1_weight_scale_attrs = shared_expert_ffn1_weight_scale_attrs
-        self.shared_expert_ffn2_weight_attrs = shared_expert_ffn2_weight_attrs
-        self.shared_expert_ffn2_weight_scale_attrs = shared_expert_ffn2_weight_scale_attrs
-        self.shared_expert_gate_weight_attrs = shared_expert_gate_weight_attrs
-=======
-        self.moe_config = moe_config
-
->>>>>>> 31cc283f
+
 
 class FusedMultiTransformerBase(Layer):
     def __init__(self, config: FusedMultiTransformerConfig):
@@ -354,6 +339,7 @@
         self.kv_num_heads = config.kv_num_heads // config.nranks
         dim_feedforward = config.dim_feedforward // config.nranks
         self.dim_feedforward = dim_feedforward
+        self.shared_expert_intermediate_size = config.shared_expert_intermediate_size
 
         self.num_layers = config.num_layers
         assert self.num_layers > 0
@@ -370,20 +356,12 @@
         self.gate_weights = []
         self.ffn1_weights, self.ffn1_biases = [], []
         self.ffn2_weights, self.ffn2_biases = [], []
+        self.shared_expert_gate_weights = []
+        self.shared_expert_ffn1_weights = []
+        self.shared_expert_ffn2_weights = []
         self.cache_k_scales, self.cache_v_scales = [], []
         self.cache_k_out_scales, self.cache_v_out_scales = [], []
-
-        # moe config
-        self.is_moe = config.is_moe
-        self.moe_topk = config.moe_topk
-        self.num_experts = config.num_experts
-        self.norm_topk_prob = config.norm_topk_prob
-        self.gate_weights = []
-        self.shared_expert_intermediate_size = config.shared_expert_intermediate_size
-        self.shared_expert_ffn1_weights = []
-        self.shared_expert_ffn2_weights = []
-        self.shared_expert_gate_weights = []
-
+        
         self.init_weight_shape(config)
 
         for i in range(self.num_layers):
@@ -402,18 +380,14 @@
             ffn1_bias_attr = self.get_attr(config.ffn1_bias_attrs, i)
             ffn2_weight_attr = self.get_attr(config.ffn2_weight_attrs, i)
             ffn2_bias_attr = self.get_attr(config.ffn2_bias_attrs, i)
+            shared_expert_gate_weight_attr = self.get_attr(config.shared_expert_gate_weight_attrs, i)
+            shared_expert_ffn1_weight_attr = self.get_attr(config.shared_expert_ffn1_weight_attrs, i)
+            shared_expert_ffn2_weight_attr = self.get_attr(config.shared_expert_ffn2_weight_attrs, i)
 
             cache_k_scale_attr = self.get_attr(config.cache_k_scale_attrs, i)
             cache_v_scale_attr = self.get_attr(config.cache_v_scale_attrs, i)
             cache_k_out_scale_attr = self.get_attr(config.cache_k_out_scale_attrs, i)
             cache_v_out_scale_attr = self.get_attr(config.cache_v_out_scale_attrs, i)
-
-            # moe config
-            if self.is_moe:
-                gate_weight_attr = self.get_attr(config.gate_weight_attrs, i)
-                shared_expert_ffn1_weight_attr = self.get_attr(config.shared_expert_ffn1_weight_attrs, i)
-                shared_expert_ffn2_weight_attr = self.get_attr(config.shared_expert_ffn2_weight_attrs, i)
-                shared_expert_gate_weight_attr = self.get_attr(config.shared_expert_gate_weight_attrs, i)
 
             ln_scale = self.create_parameter(
                 attr=ln_scale_attr,
@@ -480,7 +454,7 @@
                 )
 
             gate_weight = None
-            if config.moe_config.use_moe(i):
+            if self.config.moe_config.use_moe(i):
                 gate_weight = self.create_parameter(
                     shape=[config.embed_dim, self.config.moe_config.num_experts],
                     attr=gate_weight_attr,
@@ -489,7 +463,7 @@
                     default_initializer=paddle.nn.initializer.Constant(0),
                 )
 
-            if config.moe_config.use_moe(i):
+            if self.config.moe_config.use_moe(i):
                 ffn1_weight = self.create_parameter(
                     shape=self.moe_ffn1_weight_shape,
                     attr=ffn1_weight_attr,
@@ -555,6 +529,28 @@
                         is_bias=True,
                     )
 
+            shared_expert_ffn1_weight = None
+            shared_expert_ffn2_weight = None
+            shared_expert_gate_weight = None
+            if self.config.moe_config.use_moe(i) and config.moe_config.use_shared_expert:
+                shared_expert_ffn1_weight = self.create_parameter(
+                    shape=self.shared_expert_ffn1_weight_shape,
+                    attr=shared_expert_ffn1_weight_attr,
+                    dtype=self.create_params_type,
+                )
+
+                shared_expert_ffn2_weight = self.create_parameter(
+                    shape=self.shared_expert_ffn2_weight_shape,
+                    attr=shared_expert_ffn2_weight_attr,
+                    dtype=self.create_params_type,
+                )
+
+                shared_expert_gate_weight = self.create_parameter(
+                    shape=self.shared_expert_gate_weight_shape,
+                    attr=shared_expert_gate_weight_attr,
+                    dtype=self._helper.get_default_dtype(),
+                )
+
             cache_k_scale = None
             if cache_k_scale_attr:
                 cache_k_scale = self.create_parameter(
@@ -591,33 +587,6 @@
                     is_bias=False,
                 )
             
-            # moe config
-            if self.is_moe:
-                gate_weight = self.create_parameter(
-                    shape=self.gate_weight_shape,
-                    attr=gate_weight_attr,
-                    dtype="float32",
-                    is_bias=False,
-                )
-
-                shared_expert_ffn1_weight = self.create_parameter(
-                    shape=self.shared_expert_ffn1_weight_shape,
-                    attr=shared_expert_ffn1_weight_attr,
-                    dtype=self.create_params_type,
-                )
-
-                shared_expert_ffn2_weight = self.create_parameter(
-                    shape=self.shared_expert_ffn2_weight_shape,
-                    attr=shared_expert_ffn2_weight_attr,
-                    dtype=self.create_params_type,
-                )
-
-                shared_expert_gate_weight = self.create_parameter(
-                    shape=self.shared_expert_gate_weight_shape,
-                    attr=shared_expert_gate_weight_attr,
-                    dtype=self._helper.get_default_dtype(),
-                )
-
             # tensor model parallel
             if config.nranks > 1:
                 # column parallel
@@ -628,7 +597,6 @@
                 # row parallel
                 _set_var_distributed(linear_weight)
                 _set_var_distributed(ffn2_weight)
-                # TODO: moe part to add
 
             self.ln_scales.append(ln_scale)
             self.ln_biases.append(ln_bias)
@@ -645,6 +613,14 @@
             self.ffn1_biases.append(ffn1_bias)
             self.ffn2_weights.append(ffn2_weight)
             self.ffn2_biases.append(ffn2_bias)
+            if shared_expert_ffn1_weight is not None:
+                self.shared_expert_ffn1_weights.append(shared_expert_ffn1_weight)
+            if shared_expert_ffn2_weight is not None:
+                self.shared_expert_ffn2_weights.append(
+                    shared_expert_ffn2_weight)
+            if shared_expert_gate_weight is not None:
+                self.shared_expert_gate_weights.append(
+                    shared_expert_gate_weight)
 
             self.cache_k_scales.append(cache_k_scale)
             self.cache_v_scales.append(cache_v_scale)
@@ -666,23 +642,17 @@
             self._add_parameter(ffn1_bias)
             self._add_parameter(ffn2_weight)
             self._add_parameter(ffn2_bias)
+            if shared_expert_ffn1_weight is not None:
+                self._add_parameter(shared_expert_ffn1_weight)
+            if shared_expert_ffn2_weight is not None:
+                self._add_parameter(shared_expert_ffn2_weight)
+            if shared_expert_gate_weight is not None:
+                self._add_parameter(shared_expert_gate_weight)
 
             self._add_parameter(cache_k_scale)
             self._add_parameter(cache_v_scale)
             self._add_parameter(cache_k_out_scale)
             self._add_parameter(cache_v_out_scale)
-
-            # moe config
-            if self.is_moe:
-                self.gate_weights.append(gate_weight)
-                self.shared_expert_ffn1_weights.append(shared_expert_ffn1_weight)
-                self.shared_expert_ffn2_weights.append(shared_expert_ffn2_weight)
-                self.shared_expert_gate_weights.append(shared_expert_gate_weight)
-
-                self._add_parameter(gate_weight)
-                self._add_parameter(shared_expert_ffn1_weight)
-                self._add_parameter(shared_expert_ffn2_weight)
-                self._add_parameter(shared_expert_gate_weight)
 
         self.dropout_rate = config.dropout_rate
 
@@ -711,27 +681,23 @@
             else [self.embed_dim, (self.num_heads + 2 * self.kv_num_heads) * self.head_dim]
         )
         self.linear_weight_shape = [self.num_heads * self.head_dim, self.embed_dim]
-        if self.is_moe == False:
-            self.ffn1_weight_shape = (
-                [self.embed_dim, self.dim_feedforward * 2]
+
+        self.ffn1_weight_shape = (
+            [self.embed_dim, self.dim_feedforward * 2]
+            if self.activation.endswith("glu")
+            else [self.embed_dim, self.dim_feedforward]
+        )
+        self.ffn2_weight_shape = [self.dim_feedforward, self.embed_dim]
+        
+        if self.config.moe_config.has_moe() is True:
+            self.moe_ffn1_weight_shape = (
+                [self.config.moe_config.num_experts, self.embed_dim, self.dim_feedforward * 2]
                 if self.activation.endswith("glu")
-                else [self.embed_dim, self.dim_feedforward]
-            )
-
-            self.ffn2_weight_shape = [self.dim_feedforward, self.embed_dim]
-        else:
-            self.ffn1_weight_shape = (
-                [self.num_experts, self.embed_dim, self.dim_feedforward * 2]
-                if self.activation.endswith("glu")
-                else [self.num_experts, self.embed_dim, self.dim_feedforward]
-            )
-
-            self.ffn2_weight_shape = [self.num_experts, self.dim_feedforward, self.embed_dim]
-
-            self.gate_weight_shape = [
-                self.embed_dim,
-                self.num_experts
-            ]
+                else [self.config.moe_config.num_experts, self.embed_dim, self.dim_feedforward]
+            )
+            self.moe_ffn2_weight_shape = [self.config.moe_config.num_experts, self.dim_feedforward, self.embed_dim]
+        
+        if self.config.moe_config.has_shared_expert is True:
             self.shared_expert_ffn1_weight_shape = [
                 self.embed_dim, 
                 self.shared_expert_intermediate_size * 2
@@ -744,14 +710,6 @@
                 self.embed_dim,
                 1,
             ]
-
-        if self.config.moe_config.has_moe() is True:
-            self.moe_ffn1_weight_shape = (
-                [self.config.moe_config.num_experts, self.embed_dim, self.dim_feedforward * 2]
-                if self.activation.endswith("glu")
-                else [self.config.moe_config.num_experts, self.embed_dim, self.dim_feedforward]
-            )
-            self.moe_ffn2_weight_shape = [self.config.moe_config.num_experts, self.dim_feedforward, self.embed_dim]
 
     def get_weight_create_dype(self):
         return self._dtype
@@ -965,31 +923,6 @@
             )[0]
         return tmp_out, residual_input
 
-    def compute_fused_moe(self, tmp_out, i):
-        if self.ffn1_biases[i] is not None:
-            ffn1_bias = self.ffn1_biases[i]
-        else:
-            ffn1_bias = paddle.zeros([self.num_experts, 1, self.dim_feedforward * 2])
-        if self.ffn2_biases[i] is not None:
-            ffn2_bias = self.ffn2_biases[i]
-        else:
-            ffn2_bias = paddle.zeros([self.num_experts, 1, self.embed_dim])
-            
-        fused_moe_out = fused_moe(
-            tmp_out,
-            self.gate_weights[i],
-            self.ffn1_weights[i],
-            ffn1_bias,
-            self.ffn2_weights[i],
-            ffn2_bias,
-            None,
-            None,
-            "None",
-            self.moe_topk,
-            self.norm_topk_prob,
-        )
-        return fused_moe_out
-
     def compute_shared_expert(self, tmp_out, i):
         ffn1_out = paddle.matmul(tmp_out, self.shared_expert_ffn1_weights[i])
         # moe: bias is none which is needed to be fixed 
@@ -1108,24 +1041,14 @@
 
             # ffn layernorm
             tmp_out, residual_input = self.compute_ffn_layernorm(out_linear_out, residual_input, i)
-<<<<<<< HEAD
-            mlp_out = None
-            if self.is_moe == False:
-                # ffn1 matmul
-                ffn1_out = self.compute_ffn1(tmp_out, i)
-                ffn1_out = self.compute_activation(ffn1_out, i)
-                # ffn2 matmul
-                mlp_out = self.compute_ffn2(ffn1_out, i)
-            else:
-                tmp_fused_moe_out = self.compute_fused_moe(tmp_out, i)
-                shared_expert_output = self.compute_shared_expert(tmp_out, i)
-                mlp_out = tmp_fused_moe_out + shared_expert_output
-=======
-
+            ffn2_out = None
             if self.config.moe_config.use_moe(i):
                 # fused moe
                 ffn2_out = self.compute_fused_moe(tmp_out, i)
-
+                # shared_expert
+                if self.config.moe_config.has_shared_expert:
+                    shared_expert_out = self.compute_shared_expert(tmp_out, i)
+                    ffn2_out = ffn2_out + shared_expert_out
             else:
                 # ffn1 matmul
                 ffn1_out = self.compute_ffn1(tmp_out, i)
@@ -1133,11 +1056,10 @@
 
                 # ffn2 matmul
                 ffn2_out = self.compute_ffn2(ffn1_out, i)
->>>>>>> 31cc283f
 
             # all_reduce
             if self.nranks > 1:
-                dist.all_reduce(mlp_out)
+                dist.all_reduce(ffn2_out)
             # norm + residual_add_bias
             tmp_out, residual_input = self.compute_bias_residual_layernorm(
                 mlp_out, residual_input, i, self.num_layers
@@ -1218,13 +1140,12 @@
             linear_weight_scale_attr = self.get_attr(config.linear_weight_scale_attrs, i)
             ffn1_weight_scale_attr = self.get_attr(config.ffn1_weight_scale_attrs, i)
             ffn2_weight_scale_attr = self.get_attr(config.ffn2_weight_scale_attrs, i)
-            if self.is_moe:
-                shared_expert_ffn1_weight_scale_attr = self.get_attr(
-                    config.shared_expert_ffn1_weight_scale_attrs, i
-                )
-                shared_expert_ffn2_weight_scale_attr = self.get_attr(
-                    config.shared_expert_ffn2_weight_scale_attrs, i
-                )
+            shared_expert_ffn1_weight_scale_attr = self.get_attr(
+                config.shared_expert_ffn1_weight_scale_attrs, i
+            )
+            shared_expert_ffn2_weight_scale_attr = self.get_attr(
+                config.shared_expert_ffn2_weight_scale_attrs, i
+            )
 
             qkv_weight_scale = self.create_parameter(
                 shape=[(self.num_heads + 2 * self.kv_num_heads) * self.head_dim],
@@ -1240,15 +1161,6 @@
                 is_bias=False,
             )
 
-<<<<<<< HEAD
-            ffn1_weight_scale = None
-            ffn2_weight_scale = None
-            shared_expert_ffn1_weight_scale = None
-            shared_expert_ffn2_weight_scale = None
-            if self.is_moe is False:
-                ffn1_weight_scale = self.create_parameter(
-                    shape=[config.dim_feedforward * 2] if config.activation.endswith("glu") else [config.dim_feedforward],
-=======
             if self.config.moe_config.use_moe(i):
                 ffn1_weight_scale = self.create_parameter(
                     shape=[config.moe_config.num_experts, self.dim_feedforward * 2]
@@ -1261,61 +1173,41 @@
             else:
                 ffn1_weight_scale = self.create_parameter(
                     shape=[self.dim_feedforward * 2] if config.activation.endswith("glu") else [self.dim_feedforward],
->>>>>>> 31cc283f
                     attr=ffn1_weight_scale_attr,
                     dtype=self.weight_scale_dtype,
                     is_bias=False,
                 )
 
-<<<<<<< HEAD
-                ffn2_weight_scale = self.create_parameter(
-                    shape=[config.embed_dim],
-=======
             if self.config.moe_config.use_moe(i):
                 ffn2_weight_scale = self.create_parameter(
                     shape=[config.moe_config.num_experts, self.embed_dim],
->>>>>>> 31cc283f
                     attr=ffn2_weight_scale_attr,
                     dtype=self.weight_scale_dtype,
                     is_bias=False,
                 )
             else:
-<<<<<<< HEAD
-                ffn1_weight_scale = self.create_parameter(
-                    shape=[config.num_experts, config.dim_feedforward * 2] if config.activation.endswith("glu") 
-                    else [config.num_experts, config.dim_feedforward],
-                    attr=ffn1_weight_scale_attr,
-                    dtype=self.weight_scale_dtype,
-                    is_bias=False,
-                )
-
-                ffn2_weight_scale = self.create_parameter(
-                    shape=[config.num_experts, config.embed_dim],
-=======
                 ffn2_weight_scale = self.create_parameter(
                     shape=[self.embed_dim],
->>>>>>> 31cc283f
                     attr=ffn2_weight_scale_attr,
                     dtype=self.weight_scale_dtype,
                     is_bias=False,
                 )
-<<<<<<< HEAD
-
+
+            if self.config.moe_config.has_shared_expert is True:
                 shared_expert_ffn1_weight_scale = self.create_parameter(
-                    shape=[config.shared_expert_intermediate_size * 2],
+                    shape=[self.shared_expert_intermediate_size * 2],
                     attr=shared_expert_ffn1_weight_scale_attr,
                     dtype=self.weight_scale_dtype,
                     is_bias=False,
                 )
 
                 shared_expert_ffn2_weight_scale = self.create_parameter(
-                    shape=[config.embed_dim],
+                    shape=[self.embed_dim],
                     attr=shared_expert_ffn2_weight_scale_attr,
                     dtype=self.weight_scale_dtype,
                     is_bias=False,
                 )
-=======
->>>>>>> 31cc283f
+
 
             self.qkv_weights_scale.append(qkv_weight_scale)
             self.linear_weights_scale.append(linear_weight_scale)
@@ -1342,32 +1234,28 @@
         super().init_weight_shape(config)
 
         self.linear_weight_shape = [self.embed_dim, self.num_heads * self.head_dim]
-        if self.is_moe is False:
-            self.ffn1_weight_shape = (
-                [self.dim_feedforward * 2, self.embed_dim]
+        self.ffn1_weight_shape = (
+            [self.dim_feedforward * 2, self.embed_dim]
+            if self.activation.endswith("glu")
+            else [self.dim_feedforward, self.embed_dim]
+        )
+        self.ffn2_weight_shape = [self.embed_dim, self.dim_feedforward]
+
+        if config.quant_type == "weight_only_int4":
+            self.qkv_weight_shape[0] //= 2
+            self.linear_weight_shape[0] //= 2
+            self.ffn1_weight_shape[0] //= 2
+            self.ffn2_weight_shape[0] //= 2
+       
+        if self.config.moe_config.has_moe() is True:
+            self.moe_ffn1_weight_shape = (
+                [self.config.moe_config.num_experts, self.embed_dim, self.dim_feedforward * 2]
                 if self.activation.endswith("glu")
-                else [self.dim_feedforward, self.embed_dim]
-            )
-            self.ffn2_weight_shape = [self.embed_dim, self.dim_feedforward]
-
-            if config.quant_type == "weight_only_int4":
-                self.qkv_weight_shape[0] //= 2
-                self.linear_weight_shape[0] //= 2
-                self.ffn1_weight_shape[0] //= 2
-                self.ffn2_weight_shape[0] //= 2
-        else:
-            self.ffn1_weight_shape = (
-                [self.num_experts, self.embed_dim, self.dim_feedforward * 2]
-                if self.activation.endswith("glu")
-                else [self.num_experts, self.embed_dim, self.dim_feedforward]
-            )
-
-            self.ffn2_weight_shape = [self.num_experts, self.dim_feedforward, self.embed_dim]
-
-            self.gate_weight_shape = [
-                self.embed_dim,
-                self.num_experts,
-            ]
+                else [self.config.moe_config.num_experts, self.embed_dim, self.dim_feedforward]
+            )
+            self.moe_ffn2_weight_shape = [self.config.moe_config.num_experts, self.dim_feedforward, self.embed_dim]
+
+         if self.config.moe_config.has_shared_expert is True:
             self.shared_expert_ffn1_weight_shape = [
                 self.shared_expert_intermediate_size * 2,
                 self.embed_dim, 
@@ -1380,15 +1268,6 @@
                 self.embed_dim,
                 1,
             ]
-
-
-        if self.config.moe_config.has_moe() is True:
-            self.moe_ffn1_weight_shape = (
-                [self.config.moe_config.num_experts, self.embed_dim, self.dim_feedforward * 2]
-                if self.activation.endswith("glu")
-                else [self.config.moe_config.num_experts, self.embed_dim, self.dim_feedforward]
-            )
-            self.moe_ffn2_weight_shape = [self.config.moe_config.num_experts, self.dim_feedforward, self.embed_dim]
 
     def compute_qkv_linear(self, ln_out, i):
         return weight_only_linear(
@@ -1445,30 +1324,6 @@
             weight_scale=self.ffn2_weights_scale[i],
             weight_dtype=self.weight_dtype,
         )
-
-    def compute_fused_moe(self, tmp_out, i):
-        if self.ffn1_biases[i] is not None:
-            ffn1_bias = self.ffn1_biases[i]
-        else:
-            ffn1_bias = paddle.zeros([self.num_experts, 1, self.dim_feedforward * 2])
-        if self.ffn2_biases[i] is not None:
-            ffn2_bias = self.ffn2_biases[i]
-        else:
-            ffn2_bias = paddle.zeros([self.num_experts, 1, self.embed_dim])
-        fused_moe_out = fused_moe(
-            tmp_out,
-            self.gate_weights[i],
-            self.ffn1_weights[i],
-            ffn1_bias,
-            self.ffn2_weights[i],
-            ffn2_bias,
-            self.ffn1_weights_scale[i],
-            self.ffn2_weights_scale[i],
-            self.quant_type,
-            self.moe_topk,
-            self.norm_topk_prob,
-        )
-        return fused_moe_out
 
     def compute_shared_expert(self, tmp_out, i):
         ffn1_out = weight_only_linear(
