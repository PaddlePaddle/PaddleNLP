--- conflicted
+++ resolved
@@ -15,10 +15,6 @@
 from .bloom import *
 from .chatglm import *
 from .fused_transformer_layers import *
-<<<<<<< HEAD
-from .llama import *
-from .opt import *
-=======
 from .gpt import *
 from .llama import *
->>>>>>> af280060
+from .opt import *