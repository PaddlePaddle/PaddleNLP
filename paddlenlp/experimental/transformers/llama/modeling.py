# Copyright (c) 2023 PaddlePaddle Authors. All Rights Reserved.
#
# Licensed under the Apache License, Version 2.0 (the "License");
# you may not use this file except in compliance with the License.
# You may obtain a copy of the License at
#
#     http://www.apache.org/licenses/LICENSE-2.0
#
# Unless required by applicable law or agreed to in writing, software
# distributed under the License is distributed on an "AS IS" BASIS,
# WITHOUT WARRANTIES OR CONDITIONS OF ANY KIND, either express or implied.
# See the License for the specific language governing permissions and
# limitations under the License.
from __future__ import annotations

import json
import os

import numpy as np
import paddle
from paddle import nn
from paddle.distributed import fleet
from paddle.nn.quant import weight_quantize
from paddlenlp_ops import fused_get_rotary_embedding, get_padding_offset

from paddlenlp.experimental.transformers.fused_transformer_layers import (
    FusedMultiTransformer,
    FusedMultiTransformerInt8,
)
from paddlenlp.experimental.transformers.generation_utils import (
    GenerationInferenceModel,
)
from paddlenlp.transformers import LlamaConfig, LlamaPretrainedModel
from paddlenlp.transformers.llama.modeling import LlamaLMHead
from paddlenlp.transformers.model_outputs import (
    BaseModelOutputWithPastAndCrossAttentions,
    CausalLMOutputWithCrossAttentions,
)
from paddlenlp.transformers.model_utils import register_base_model

__all__ = ["LlamaInferenceModel", "LlamaForCausalLMInferenceModel", "LlamaForMiniGPT4InferenceModel"]


class load_act_scale_json:
    def __init__(
        self,
        scale_json_file_path="act_scales.json",
        key_map_dict=None,
        num_of_layers=None,
    ):
        with open(scale_json_file_path) as json_file:
            self.scale_dict = json.load(json_file)
        self.key_map = key_map_dict
        self.scale = {}
        for scale_type, key_template in self.key_map.items():
            self.scale[scale_type] = np.full([num_of_layers], fill_value=-1.0)
            for i in range(num_of_layers):
                if key_template.replace("#", str(i)) in self.scale_dict.keys():
                    self.scale[scale_type][i] = 1 / self.scale_dict[key_template.replace("#", str(i))]


class load_weight_scale_json:
    def __init__(
        self,
        scale_json_file_path="weight_scales.json",
        key_map_dict=None,
        num_of_layers=None,
    ):
        with open(scale_json_file_path) as json_file:
            self.scale_dict = json.load(json_file)
        self.key_map = key_map_dict
        self.scale = {}
        for scale_type, key_template in self.key_map.items():
            no_skip_layer_list = []
            n = 1
            for i in range(num_of_layers):
                if key_template.replace("#", str(i)) in self.scale_dict.keys():
                    no_skip_layer_list.append(key_template.replace("#", str(i)))
            if len(no_skip_layer_list) > 0:
                n = len(self.scale_dict[no_skip_layer_list[0]])
            self.scale[scale_type] = np.full([num_of_layers, n], fill_value=-1.0, dtype="float32")
            for i in range(num_of_layers):
                if key_template.replace("#", str(i)) in self.scale_dict.keys():
                    self.scale[scale_type][i, :] = self.scale_dict[key_template.replace("#", str(i))]
        # concat qkv and ffn1
        self.scale["qkv_weight_scale"] = []
        self.scale["ffn1_weight_scale"] = []
        for i in range(num_of_layers):
            print("concat ", i)
            self.scale["qkv_weight_scale"].append(
                np.concatenate(
                    [
                        self.scale["q_weight_scale"][i, :],
                        self.scale["k_weight_scale"][i, :],
                        self.scale["v_weight_scale"][i, :],
                    ]
                )
            )

            self.scale["ffn1_weight_scale"].append(
                np.concatenate([self.scale["ffn1_1_weight_scale"][i, :], self.scale["ffn1_2_weight_scale"][i, :]])
            )


class FusedLlamaRMSNorm(nn.Layer):
    def __init__(self, config):
        super().__init__()
        self.hidden_size = config.hidden_size
        self.weight = paddle.create_parameter(
            shape=[self.hidden_size],
            dtype=paddle.get_default_dtype(),
            default_initializer=nn.initializer.Constant(1.0),
        )
        self.variance_epsilon = config.rms_norm_eps
        self.config = config

    def forward(self, hidden_states):
        result = paddle.incubate.nn.functional.fused_rms_norm(
            hidden_states, self.weight, None, self.variance_epsilon, begin_norm_axis=1
        )
        if isinstance(result, tuple):
            return result[0]
        return result


@register_base_model
class LlamaInferenceModel(LlamaPretrainedModel):
    """
    Transformer decoder consisting of *config.num_hidden_layers* layers. Each layer is a [`LlamaDecoderLayer`]
    Args:
        config: LlamaConfig
    """

    def __init__(self, config: LlamaConfig):
        super().__init__(config)
        self.vocab_size = config.vocab_size
        self.hidden_size = config.hidden_size
        self.num_attention_heads = config.num_attention_heads
        self.intermediate_size = config.intermediate_size
        self.num_layers = config.num_hidden_layers
        self.epsilon = config.rms_norm_eps
        self.max_position_embeddings = config.max_position_embeddings
<<<<<<< HEAD
        self.quant_model_path = config.model_name_or_path
        self.quant_type = config.quant_type
        self.shift_smooth = config.shift_smooth
=======
        self.use_weight_only = False

        self.quant_bits = config.quant_bits
        self.quant_algo = "weight_only_int" + str(self.quant_bits)
        if self.quant_bits != -1:
            self.use_weight_only = True

        if self.use_weight_only:
            assert (
                self.quant_algo == "weight_only_int8" or self.quant_algo == "weight_only_int4"
            ), "Expected quant_algo equal to 'weight_only_int8' or 'weight_only_int4', but received {}".format(
                self.quant_algo
            )
>>>>>>> 264de97e

        if config.tensor_parallel_degree > 1:
            self.embed_tokens = fleet.meta_parallel.VocabParallelEmbedding(
                self.vocab_size,
                self.hidden_size,
                weight_attr=paddle.ParamAttr(initializer=nn.initializer.XavierNormal()),
            )
        else:
            self.embed_tokens = nn.Embedding(
                self.vocab_size,
                self.hidden_size,
            )

        # get ring_id
        ring_id = -1
        try:
            hcg = fleet.get_hybrid_communicate_group()
            model_parallel_group = hcg.get_model_parallel_group()
            ring_id = model_parallel_group.id
        except:
            pass

        ln_scale_attrs = [paddle.ParamAttr(name="fusellama.{}.ln_scale".format(i)) for i in range(self.num_layers)]
        qkv_weight_attrs = [
            paddle.ParamAttr(
                name="fusellama.{}.qkv_weight".format(i), initializer=paddle.nn.initializer.Constant(value=0)
            )
            for i in range(self.num_layers)
        ]
        out_proj_weight_attrs = [
            paddle.ParamAttr(
                name="fusellama.{}.out_proj_weight".format(i), initializer=paddle.nn.initializer.Constant(value=0)
            )
            for i in range(self.num_layers)
        ]
        ffn_ln_scale_attrs = [
            paddle.ParamAttr(name="fusellama.{}.ffn_ln_scale".format(i)) for i in range(self.num_layers)
        ]
        ffn1_weight_attrs = [
            paddle.ParamAttr(
                name="fusellama.{}.ffn1_weight".format(i), initializer=paddle.nn.initializer.Constant(value=0)
            )
            for i in range(self.num_layers)
        ]
        ffn2_weight_attrs = [
            paddle.ParamAttr(
                name="fusellama.{}.ffn2_weight".format(i), initializer=paddle.nn.initializer.Constant(value=0)
            )
            for i in range(self.num_layers)
        ]

<<<<<<< HEAD
        if self.quant_type == "A8W8":
            self.quant_round_type = config.quant_round_type
            self.quant_max_bound = config.quant_max_bound
            self.quant_min_bound = config.quant_min_bound

            qkv_weight_out_scale_attrs = [
                paddle.ParamAttr(name="fusellama.{}.qkv_weight_out_scale".format(i)) for i in range(self.num_layers)
            ]
            linear_weight_out_scale_attrs = [
                paddle.ParamAttr(name="fusellama.{}.linear_weight_out_scale".format(i)) for i in range(self.num_layers)
            ]
            ffn1_weight_out_scale_attrs = [
                paddle.ParamAttr(name="fusellama.{}.ffn1_weight_out_scale".format(i)) for i in range(self.num_layers)
            ]
            ffn2_weight_out_scale_attrs = [
                paddle.ParamAttr(name="fusellama.{}.ffn2_weight_out_scale".format(i)) for i in range(self.num_layers)
            ]

            linear_shift_attrs = None
            linear_smooth_attrs = None
            ffn2_shift_attrs = None
            ffn2_smooth_attrs = None
            ln_bias_attrs = None
            qkv_bias_attrs = None
            out_proj_bias_attrs = None
            ffn_ln_bias_attrs = None
            ffn1_bias_attrs = None
            ffn2_bias_attrs = None

            if self.shift_smooth:
                linear_shift_attrs = [
                    paddle.ParamAttr(name="fusellama.{}.linear_shift".format(i)) for i in range(self.num_layers)
                ]
                linear_smooth_attrs = [
                    paddle.ParamAttr(name="fusellama.{}.linear_smooth".format(i)) for i in range(self.num_layers)
                ]
                ffn2_shift_attrs = [
                    paddle.ParamAttr(name="fusellama.{}.ffn2_shift".format(i)) for i in range(self.num_layers)
                ]
                ffn2_smooth_attrs = [
                    paddle.ParamAttr(name="fusellama.{}.ffn2_smooth".format(i)) for i in range(self.num_layers)
                ]
                out_proj_bias_attrs = [
                    paddle.ParamAttr(name="fusellama.{}.out_proj_bias".format(i)) for i in range(self.num_layers)
                ]
                ffn2_bias_attrs = [
                    paddle.ParamAttr(name="fusellama.{}.ffn2_bias".format(i)) for i in range(self.num_layers)
                ]

            self.transformer_block = FusedMultiTransformerInt8(
                self.hidden_size,
                self.num_attention_heads,
                self.intermediate_size,
                activation="swiglu",
                num_layers=config.num_hidden_layers,
                nranks=config.tensor_parallel_degree,
                ring_id=ring_id,
                ln_scale_attrs=ln_scale_attrs,
                qkv_weight_attrs=qkv_weight_attrs,
                linear_weight_attrs=out_proj_weight_attrs,
                ffn_ln_scale_attrs=ffn_ln_scale_attrs,
                ffn1_weight_attrs=ffn1_weight_attrs,
                ffn2_weight_attrs=ffn2_weight_attrs,
                qkv_weight_out_scale_attrs=qkv_weight_out_scale_attrs,
                linear_weight_out_scale_attrs=linear_weight_out_scale_attrs,
                ffn1_weight_out_scale_attrs=ffn1_weight_out_scale_attrs,
                ffn2_weight_out_scale_attrs=ffn2_weight_out_scale_attrs,
                linear_shift_attrs=linear_shift_attrs,
                linear_smooth_attrs=linear_smooth_attrs,
                ffn2_shift_attrs=ffn2_shift_attrs,
                ffn2_smooth_attrs=ffn2_smooth_attrs,
                ln_bias_attrs=ln_bias_attrs,
                qkv_bias_attrs=qkv_bias_attrs,
                linear_bias_attrs=out_proj_bias_attrs,
                ffn_ln_bias_attrs=ffn_ln_bias_attrs,
                ffn1_bias_attrs=ffn1_bias_attrs,
                ffn2_bias_attrs=ffn2_bias_attrs,
                epsilon=self.epsilon,
                norm_type="rmsnorm",
                use_neox_rotary_style=True,
            )
        else:
            self.transformer_block = FusedMultiTransformer(
                self.hidden_size,
                self.num_attention_heads,
                self.intermediate_size,
                activation="swiglu",
                num_layers=config.num_hidden_layers,
                nranks=config.tensor_parallel_degree,
                ring_id=ring_id,
                ln_scale_attrs=ln_scale_attrs,
                qkv_weight_attrs=qkv_weight_attrs,
                linear_weight_attrs=out_proj_weight_attrs,
                ffn_ln_scale_attrs=ffn_ln_scale_attrs,
                ffn1_weight_attrs=ffn1_weight_attrs,
                ffn2_weight_attrs=ffn2_weight_attrs,
                epsilon=self.epsilon,
                norm_type="rmsnorm",
                use_neox_rotary_style=True,
            )
=======
        qkv_weight_scale_attrs = None
        out_proj_weight_scale_attrs = None
        ffn1_weight_scale_attrs = None
        ffn2_weight_scale_attrs = None

        if self.use_weight_only:
            qkv_weight_scale_attrs = [
                paddle.ParamAttr(name="fusellama.{}.qkv_weight_scale".format(i)) for i in range(self.num_layers)
            ]
            out_proj_weight_scale_attrs = [
                paddle.ParamAttr(name="fusellama.{}.out_proj_weight_scale".format(i)) for i in range(self.num_layers)
            ]
            ffn1_weight_scale_attrs = [
                paddle.ParamAttr(name="fusellama.{}.ffn1_weight_scale".format(i)) for i in range(self.num_layers)
            ]
            ffn2_weight_scale_attrs = [
                paddle.ParamAttr(name="fusellama.{}.ffn2_weight_scale".format(i)) for i in range(self.num_layers)
            ]

        self.transformer_block = FusedMultiTransformer(
            self.hidden_size,
            self.num_attention_heads,
            self.intermediate_size,
            quant_bits=self.quant_bits,
            activation="swiglu",
            num_layers=config.num_hidden_layers,
            nranks=config.tensor_parallel_degree,
            ring_id=ring_id,
            ln_scale_attrs=ln_scale_attrs,
            qkv_weight_attrs=qkv_weight_attrs,
            qkv_weight_scale_attrs=qkv_weight_scale_attrs,
            linear_weight_attrs=out_proj_weight_attrs,
            linear_weight_scale_attrs=out_proj_weight_scale_attrs,
            ffn_ln_scale_attrs=ffn_ln_scale_attrs,
            ffn1_weight_attrs=ffn1_weight_attrs,
            ffn1_weight_scale_attrs=ffn1_weight_scale_attrs,
            ffn2_weight_attrs=ffn2_weight_attrs,
            ffn2_weight_scale_attrs=ffn2_weight_scale_attrs,
            epsilon=self.epsilon,
            norm_type="rmsnorm",
            use_neox_rotary_style=True,
        )
>>>>>>> 264de97e
        self.norm = FusedLlamaRMSNorm(config)

        self.cache_kvs = None
        self.head_dim_shape_tensor = paddle.ones((self.hidden_size // self.num_attention_heads), dtype="int8")

        self.gradient_checkpointing = False

    def get_input_embeddings(self):
        return self.embed_tokens

    def set_input_embeddings(self, value):
        self.embed_tokens = value

    def remove_padding(self, input_ids, seq_lens_this_time):
        cum_offsets_now = paddle.cumsum(paddle.max(seq_lens_this_time) - seq_lens_this_time)
        token_num = paddle.sum(seq_lens_this_time)
        ids_remove_padding, cum_offsets, padding_offset = get_padding_offset(
            input_ids, cum_offsets_now, token_num, seq_lens_this_time
        )
        return ids_remove_padding, padding_offset, cum_offsets

    # This function is a little different from prepare_input_ids_for_generation in paddlenlp/transformers/generation/utils.py
    @staticmethod
    def prepare_input_ids_for_generation(bos_token_id, encoder_output=None):
        batch_size = 1
        seq_len = 1
        if bos_token_id is None:
            raise ValueError("`bos_token_id` should be defined when no " "`input_ids` are provided.")
        if encoder_output is not None:
            batch_size = encoder_output.shape[0]
            seq_len = encoder_output.shape[1]
        return paddle.ones([batch_size, seq_len], dtype="int64") * bos_token_id

    def forward(
        self,
        input_ids=None,
        position_ids=None,
        attention_mask=None,
        inputs_embeds=None,
        use_cache=None,
        cache_kvs=None,
        pre_caches=None,
        seq_len_encoder=None,
        seq_len_decoder=None,
        past_key_values=None,
        output_attentions=False,
        output_hidden_states=None,
        return_dict=False,
        **kwargs,
    ):
        # kwargs["cache"] is used used to distinguish between encoder and decoder phase.
        past_key_values = kwargs.get("cache", None)
        is_decoder = past_key_values is not None

        if input_ids is not None and inputs_embeds is not None:
            raise ValueError("You cannot specify both input_ids and inputs_embeds at the same time")
        elif input_ids is None and inputs_embeds is None:
            raise ValueError("You have to specify either input_ids or inputs_embeds")

        # genereate a fake input_ids according to inputs_embeds
        # this is usually occurred in img2txt multimodal model when first enter into this forward function.
        if input_ids is None and inputs_embeds is not None:
            input_ids = self.prepare_input_ids_for_generation(self.config.bos_token_id, inputs_embeds)
        if inputs_embeds is not None:
            batch, seq_len, hidden_dim = inputs_embeds.shape
            # merge batch and seq_len dimension.
            inputs_embeds = inputs_embeds.reshape([batch * seq_len, hidden_dim])

        output_attentions = output_attentions if output_attentions is not None else self.config.output_attentions
        output_hidden_states = (
            output_hidden_states if output_hidden_states is not None else self.config.output_hidden_states
        )
        use_cache = use_cache if use_cache is not None else self.config.use_cache
        cache_kvs = cache_kvs if cache_kvs is not None else self.cache_kvs

        return_dict = return_dict if return_dict is not None else self.config.use_return_dict

        if past_key_values is None:
            past_key_values = tuple([None] * self.config.num_hidden_layers)

        if not is_decoder:
            ids_remove_padding, padding_offset, cum_offsets = self.remove_padding(input_ids, seq_len_encoder)
        else:
            ids_remove_padding = input_ids.squeeze(axis=1)
            padding_offset = None
            cum_offsets = None

        if inputs_embeds is None:
            inputs_embeds = self.embed_tokens(ids_remove_padding)

        hidden_states = inputs_embeds

        # decoder layers
        all_hidden_states = () if output_hidden_states else None
        all_self_attns = () if output_attentions else None

        seq_lens = seq_len_decoder if is_decoder else seq_len_encoder

        position_offset = 0
        if not is_decoder and pre_caches is not None:
            position_offset = 128
        new_rope = fused_get_rotary_embedding(
            input_ids, position_ids, self.head_dim_shape_tensor, position_offset, True
        )

        with paddle.base.framework._stride_in_no_check_dy2st_diff():
            hidden_states, _ = self.transformer_block(
                input_ids,
                hidden_states,
                cum_offsets=cum_offsets,
                padding_offset=padding_offset,
                attn_mask=paddle.cast(attention_mask, dtype=hidden_states.dtype),
                caches=cache_kvs,
                pre_caches=pre_caches,
                pre_caches_length=position_offset,
                seq_lens=seq_lens,
                rotary_embs=new_rope,
                rotary_emb_dims=1,
                time_step=paddle.increment(paddle.shape(attention_mask)[-1], -1) if is_decoder else None,
            )
        hidden_states = self.norm(hidden_states)

        if output_hidden_states:
            all_hidden_states = all_hidden_states + (hidden_states,)

        if not return_dict:
            return tuple(v for v in [hidden_states, None, all_hidden_states, all_self_attns] if v is not None)

        return BaseModelOutputWithPastAndCrossAttentions(
            last_hidden_state=hidden_states,
            past_key_values=None,
            hidden_states=all_hidden_states,
            attentions=all_self_attns,
        )

    @paddle.no_grad()
    def set_state_dict(self, state_dict):
        unfused_state_dict = {}
        head_size = self.hidden_size // self.num_attention_heads

        self.embed_tokens.weight.set_value(paddle.to_tensor(state_dict["llama.embed_tokens.weight"]))
        self.norm.weight.set_value(paddle.to_tensor(state_dict["llama.norm.weight"]))

        for idx in range(self.config.num_hidden_layers):
            unfused_state_dict = {}
            unfused_state_dict["self_attn.q_proj.weight"] = state_dict[
                "llama.layers.{}.self_attn.q_proj.weight".format(idx)
            ]
            unfused_state_dict["self_attn.k_proj.weight"] = state_dict[
                "llama.layers.{}.self_attn.k_proj.weight".format(idx)
            ]
            unfused_state_dict["self_attn.v_proj.weight"] = state_dict[
                "llama.layers.{}.self_attn.v_proj.weight".format(idx)
            ]

            concated_qkv_weight = (
                np.concatenate(
                    [
                        unfused_state_dict["self_attn.q_proj.weight"],
                        unfused_state_dict["self_attn.k_proj.weight"],
                        unfused_state_dict["self_attn.v_proj.weight"],
                    ],
                    axis=-1,
                )
                .transpose(1, 0)
                .reshape(
                    3 * (self.num_attention_heads // self.config.tensor_parallel_degree) * (head_size),
                    self.hidden_size,
                )
            )  # reshape(3, self.num_attention_heself.hidden_sizeads // self.config.tensor_parallel_degree, head_size, )
<<<<<<< HEAD
=======

            qkv_weight_tensor = paddle.to_tensor(concated_qkv_weight)
            if self.use_weight_only:
                qkv_weight_tensor = paddle.to_tensor(concated_qkv_weight)
                qkv_weight_tensor = paddle.transpose(qkv_weight_tensor, perm=[1, 0])
                qkv_quanted_weight_tensor, qkv_weight_scale_tensor = weight_quantize(
                    qkv_weight_tensor, algo=self.quant_algo
                )
                self.transformer_block.qkv_weights[idx].set_value(qkv_quanted_weight_tensor)
                self.transformer_block.qkv_weights_scale[idx].set_value(qkv_weight_scale_tensor)
            else:
                self.transformer_block.qkv_weights[idx].set_value(qkv_weight_tensor)

            linear_weight_tensor = paddle.to_tensor(state_dict["llama.layers.{}.self_attn.o_proj.weight".format(idx)])
            if self.use_weight_only:
                linear_quanted_weight_tensor, linear_weight_scale_tensor = weight_quantize(
                    linear_weight_tensor, algo=self.quant_algo
                )
                self.transformer_block.linear_weights[idx].set_value(linear_quanted_weight_tensor)
                self.transformer_block.linear_weights_scale[idx].set_value(linear_weight_scale_tensor)
            else:
                self.transformer_block.linear_weights[idx].set_value(linear_weight_tensor)
>>>>>>> 264de97e

            unfused_state_dict["mlp.gate_proj.weight"] = state_dict["llama.layers.{}.mlp.gate_proj.weight".format(idx)]
            unfused_state_dict["mlp.up_proj.weight"] = state_dict["llama.layers.{}.mlp.up_proj.weight".format(idx)]

            concated_ffn1_weight = np.concatenate(
                [unfused_state_dict["mlp.gate_proj.weight"], unfused_state_dict["mlp.up_proj.weight"]], axis=-1
            )
<<<<<<< HEAD

            if self.quant_type == "A8W8":
                self.transformer_block.qkv_weights[idx].set_value(
                    paddle.cast(paddle.to_tensor(concated_qkv_weight), "int8")
                )
                self.transformer_block.linear_weights[idx].set_value(
                    paddle.cast(
                        paddle.to_tensor(state_dict["llama.layers.{}.self_attn.o_proj.weight".format(idx)]).transpose(
                            (1, 0)
                        ),
                        "int8",
                    )
                )
                self.transformer_block.ffn1_weights[idx].set_value(
                    paddle.cast(paddle.to_tensor(concated_ffn1_weight).transpose((1, 0)), "int8")
                )
                self.transformer_block.ffn2_weights[idx].set_value(
                    paddle.cast(
                        paddle.to_tensor(state_dict["llama.layers.{}.mlp.down_proj.weight".format(idx)]).transpose(
                            (1, 0)
                        ),
                        "int8",
                    )
                )
                if "llama.layers.{}.self_attn.o_proj.shift_bias".format(idx) in state_dict and self.shift_smooth:
                    self.transformer_block.linear_shifts[idx].set_value(
                        paddle.to_tensor(state_dict["llama.layers.{}.self_attn.o_proj.shift_bias".format(idx)])
                    )
                    self.transformer_block.linear_smooths[idx].set_value(
                        paddle.to_tensor(state_dict["llama.layers.{}.self_attn.o_proj.smooth_weight".format(idx)])
                    )
                    self.transformer_block.ffn2_shifts[idx].set_value(
                        paddle.to_tensor(state_dict["llama.layers.{}.mlp.down_proj.shift_bias".format(idx)])
                    )
                    self.transformer_block.ffn2_smooths[idx].set_value(
                        paddle.to_tensor(state_dict["llama.layers.{}.mlp.down_proj.smooth_weight".format(idx)])
                    )

                    self.transformer_block.linear_biases[idx].set_value(
                        paddle.to_tensor(state_dict["llama.layers.{}.self_attn.o_proj.bias".format(idx)])
                    )
                    self.transformer_block.ffn2_biases[idx].set_value(
                        paddle.to_tensor(state_dict["llama.layers.{}.mlp.down_proj.layer.bias".format(idx)])
                    )

                elif "llama.layers.{}.self_attn.o_proj.shift_bias".format(idx):
                    raise ValueError(
                        "shift weight is detected in ckpt but `shift_smooth` is not specified. If ptq with shift_smooth is applied, specify it in command line arguments"
                    )

            else:
                self.transformer_block.qkv_weights[idx].set_value(paddle.to_tensor(concated_qkv_weight))
                self.transformer_block.linear_weights[idx].set_value(
                    paddle.to_tensor(state_dict["llama.layers.{}.self_attn.o_proj.weight".format(idx)])
                )
                self.transformer_block.ffn1_weights[idx].set_value(paddle.to_tensor(concated_ffn1_weight))
                self.transformer_block.ffn2_weights[idx].set_value(
                    paddle.to_tensor(state_dict["llama.layers.{}.mlp.down_proj.weight".format(idx)])
                )
=======
            ffn1_weight_tensor = paddle.to_tensor(concated_ffn1_weight)

            if self.use_weight_only:
                ffn1_quanted_weight_tensor, ffn1_weight_scale_tensor = weight_quantize(
                    ffn1_weight_tensor, algo=self.quant_algo
                )
                self.transformer_block.ffn1_weights[idx].set_value(ffn1_quanted_weight_tensor)
                self.transformer_block.ffn1_weights_scale[idx].set_value(ffn1_weight_scale_tensor)
            else:
                self.transformer_block.ffn1_weights[idx].set_value(ffn1_weight_tensor)

            ffn2_weight_tensor = paddle.to_tensor(state_dict["llama.layers.{}.mlp.down_proj.weight".format(idx)])
            if self.use_weight_only:
                ffn2_quanted_weight_tensor, ffn2_weight_scale_tensor = weight_quantize(
                    ffn2_weight_tensor, algo=self.quant_algo
                )
                self.transformer_block.ffn2_weights[idx].set_value(ffn2_quanted_weight_tensor)
                self.transformer_block.ffn2_weights_scale[idx].set_value(ffn2_weight_scale_tensor)
            else:
                self.transformer_block.ffn2_weights[idx].set_value(ffn2_weight_tensor)
>>>>>>> 264de97e

            self.transformer_block.ln_scales[idx].set_value(
                paddle.to_tensor(state_dict["llama.layers.{}.input_layernorm.weight".format(idx)])
            )
            self.transformer_block.ffn_ln_scales[idx].set_value(
                paddle.to_tensor(state_dict["llama.layers.{}.post_attention_layernorm.weight".format(idx)])
            )
        if self.quant_type == "A8W8":
            scale_map_file = (
                "../paddlenlp/experimental/transformers/llama/ptq_scales_map.json"
                if not self.shift_smooth
                else "../paddlenlp/experimental/transformers/llama/ptq_scales_map_shift_smooth.json"
            )

            with open(scale_map_file) as json_file:
                scale_map_dict = json.load(json_file)
                act_scale_map_dict = scale_map_dict["act_scale"]
                weight_scale_map_dict = scale_map_dict["weight_scale"]
                # TODO(RichardWooSJTU): support multi-cards

                act_scale_json_path = os.path.join(self.quant_model_path, "act_scales.json")
                weight_scale_json_path = os.path.join(self.quant_model_path, "weight_scales.json")
                act_scales = load_act_scale_json(
                    act_scale_json_path, act_scale_map_dict, num_of_layers=self.config.num_hidden_layers
                )
                self.transformer_block.act_scales = act_scales.scale

                weight_scales = load_weight_scale_json(
                    weight_scale_json_path, weight_scale_map_dict, num_of_layers=self.config.num_hidden_layers
                )
                for k, v in weight_scales.scale.items():
                    if "qkv_" in k:
                        for i_layer, weight_scale in enumerate(v):
                            tmp = paddle.to_tensor(
                                weight_scale / (127.0 * 127.0 * act_scales.scale["qkv_in_scale"][i_layer])
                            ).reshape([-1])
                            self.transformer_block.qkv_weight_out_scales[i_layer].set_value(tmp)
                        pass
                    elif "out_linear_" in k:
                        for i_layer, weight_scale in enumerate(v):
                            self.transformer_block.linear_weight_out_scales[i_layer].set_value(
                                paddle.to_tensor(
                                    weight_scale / (127.0 * 127.0 * act_scales.scale["out_linear_in_scale"][i_layer])
                                )
                            )
                    elif "ffn1_weight_scale" in k:
                        for i_layer, weight_scale in enumerate(v):
                            self.transformer_block.ffn1_weight_out_scales[i_layer].set_value(
                                paddle.to_tensor(
                                    weight_scale / (127.0 * 127.0 * act_scales.scale["ffn1_in_scale"][i_layer])
                                )
                            )
                    elif "ffn2" in k:
                        for i_layer, weight_scale in enumerate(v):
                            self.transformer_block.ffn2_weight_out_scales[i_layer].set_value(
                                paddle.to_tensor(
                                    weight_scale / (127.0 * 127.0 * act_scales.scale["ffn2_in_scale"][i_layer])
                                )
                            )


class LlamaForCausalLMInferenceModel(GenerationInferenceModel, LlamaPretrainedModel):
    """
    Dynamic Batching for LLaMA Model with pretraining tasks on top.
    """

    _keys_to_ignore_on_load_missing = [r"lm_head.weight"]

    def __init__(self, config):
        super().__init__(config)
        self.llama = LlamaInferenceModel(config)
        self.lm_head = LlamaLMHead(config)

    @classmethod
    def from_pretrained(
        cls, pretrained_model_name_or_path, from_hf_hub: bool = False, subfolder: str | None = None, *args, **kwargs
    ):
        # TODO: Support safetensors loading.
        kwargs["use_safetensors"] = False
        return super().from_pretrained(pretrained_model_name_or_path, from_hf_hub, subfolder, *args, **kwargs)

    @classmethod
    def get_cache_kvs_shape(
        cls, config: LlamaConfig, max_batch_size: int = None, max_length: int = None
    ) -> list[list[int]]:
        """get cache_kvs tensor for llama model

        Args:
            max_batch_size (int): the max batch size
            max_length (int | None, optional): the max_length of cache_kvs. Defaults to None.

        Returns:
            list[paddle.Tensor]: the list tensor shape for cache
        """
        if max_length is None:
            max_length = config.max_position_embeddings

        cache_kvs = []
        for _ in range(config.num_hidden_layers):
            cache_kvs.append(
                [
                    2,
                    max_batch_size,
                    config.num_attention_heads // max(config.tensor_parallel_degree, 1),
                    max_length,
                    config.hidden_size // config.num_attention_heads,
                ]
            )
        return cache_kvs

    def prepare_inputs_for_generation(
        self,
        input_ids,
        cache_kvs,
        seq_len_encoder,
        seq_len_decoder,
        tgt_ids,
        tgt_pos,
        tgt_generation_mask,
        **kwargs,
    ):
        position_ids = kwargs.get("position_ids", None)
        attention_mask = kwargs.get("attention_mask", None)
        cache = kwargs.get("cache", None)
        pre_caches = kwargs.get("pre_caches", None)
        inputs_embeds = kwargs.get("inputs_embeds", None)
        if cache is not None:
            input_ids = tgt_ids
            position_ids = tgt_pos
            attention_mask = (tgt_generation_mask - 1) * 1e4
            # make inputs_embeds be none in decoder phase.
            # in forward function, it will be assigned according to input_ids.
            inputs_embeds = None
        else:
            attention_mask = (attention_mask - 1) * 1e4
        model_inputs = {
            "input_ids": input_ids,
            "inputs_embeds": inputs_embeds,
            "position_ids": position_ids,
            "attention_mask": attention_mask,
            "cache_kvs": cache_kvs,
            "seq_len_encoder": seq_len_encoder,
            "seq_len_decoder": seq_len_decoder,
            "cache": cache,
            "pre_caches": pre_caches,
        }
        return model_inputs

    def forward(
        self,
        input_ids,
        position_ids=None,
        attention_mask=None,
        inputs_embeds=None,
        labels=None,
        use_cache=False,
        cache=None,
        cache_kvs=None,
        pre_caches=None,
        seq_len_encoder=None,
        seq_len_decoder=None,
        past_key_values=None,
        output_attentions=None,
        output_hidden_states=None,
        return_dict=None,
    ):
        output_attentions = output_attentions if output_attentions is not None else self.config.output_attentions
        output_hidden_states = (
            output_hidden_states if output_hidden_states is not None else self.config.output_hidden_states
        )
        return_dict = return_dict if return_dict is not None else self.config.use_return_dict

        outputs = self.llama(
            input_ids,
            position_ids=position_ids,
            attention_mask=attention_mask,
            inputs_embeds=inputs_embeds,
            use_cache=use_cache,
            cache=cache,
            cache_kvs=cache_kvs,
            pre_caches=pre_caches,
            seq_len_encoder=seq_len_encoder,
            seq_len_decoder=seq_len_decoder,
            past_key_values=past_key_values,
            output_attentions=output_attentions,
            output_hidden_states=output_hidden_states,
            return_dict=return_dict,
        )

        hidden_states = outputs[0]
        logits = self.lm_head(
            hidden_states,
            tensor_parallel_output=False,
        )

        loss = None
        if labels is not None:
            # Shift so that tokens < n predict n
            shift_logits = logits[..., :-1, :]
            shift_labels = labels[..., 1:]
            # Flatten the tokens
            loss = self.criterion(shift_logits, shift_labels)

        if not return_dict:
            output = (logits,) + outputs[1:]
            return (loss,) + output if loss is not None else output

        return CausalLMOutputWithCrossAttentions(
            loss=loss,
            logits=logits,
            past_key_values=outputs.past_key_values,
            hidden_states=outputs.hidden_states,
            attentions=outputs.attentions,
        )

    @paddle.no_grad()
    def set_state_dict(self, state_dict):
        if "lm_head.weight" in state_dict:
            self.lm_head.weight.set_value(state_dict["lm_head.weight"])
        self.llama.set_state_dict({k: state_dict[k] for k in state_dict.keys()})


class LlamaForMiniGPT4InferenceModel(LlamaForCausalLMInferenceModel):
    """
    This class is 99% like LlamaForCausalLMInferenceModel.
    Used only for miniGPT4's second part.
    """

    # This function corresponds to miniGPT4's second part, only used in miniGPT4.
    @paddle.no_grad()
    def generate_text_with_image_features(
        self,
        image_features: paddle.Tensor,
        first_input_ids: paddle.Tensor,
        second_input_ids: paddle.Tensor,
        attention_mask: paddle.Tensor,
        position_ids=None,
        penalty_score=None,
        frequency_score=None,
        presence_score=None,
        min_length=None,
        max_length=None,
        temperature=None,
        top_p=None,
        eos_token_id=None,
        seq_len_encoder=None,
        seq_len_decoder=None,
        step_idx=None,
        stop_flags=None,
        tgt_ids=None,
        tgt_pos=None,
        tgt_generation_mask=None,
        pre_ids=None,
        stop_nums=None,
        cache_kvs=[],
        inputs_embeds=None,
        **generate_kwargs
    ) -> paddle.Tensor:

        first_embeds = self.llama.embed_tokens(first_input_ids)
        second_embeds = self.llama.embed_tokens(second_input_ids)
        image_features = paddle.cast(image_features, dtype=first_embeds.dtype)
        inputs_embeds = paddle.concat([first_embeds, image_features, second_embeds], axis=1)

        outputs = self.generate(
            inputs_embeds=inputs_embeds,
            attention_mask=attention_mask,
            position_ids=position_ids,
            penalty_score=penalty_score,
            frequency_score=frequency_score,
            presence_score=presence_score,
            min_length=min_length,
            max_length=max_length,
            temperature=temperature,
            top_p=top_p,
            eos_token_id=eos_token_id,
            seq_len_encoder=seq_len_encoder,
            seq_len_decoder=seq_len_decoder,
            step_idx=step_idx,
            stop_flags=stop_flags,
            tgt_ids=tgt_ids,
            tgt_pos=tgt_pos,
            tgt_generation_mask=tgt_generation_mask,
            pre_ids=pre_ids,
            stop_nums=stop_nums,
            cache_kvs=cache_kvs,
        )
        return outputs

    # rewrite to_static function in generation_utils.py
    def to_static(self, output_path: str, config: dict):
        dtype = config.get("dtype", paddle.get_default_dtype())
        cache_kvs_shapes = self.get_cache_kvs_shape(self.config, max_length=config.get("max_length", None))
        input_spec = [
            paddle.static.InputSpec(
                shape=[None, None, None], dtype="float32", name="image_features"
            ),  # image_features
            paddle.static.InputSpec(shape=[None, None], dtype="int64", name="first_input_ids"),  # first_input_ids
            paddle.static.InputSpec(shape=[None, None], dtype="int64", name="second_input_ids"),  # second_input_ids
            paddle.static.InputSpec(shape=[None, None], dtype=dtype, name="attention_mask"),  # attention_mask
            paddle.static.InputSpec(shape=[None, None], dtype="int64", name="position_ids"),  # position_ids
            paddle.static.InputSpec(shape=[None, 1], dtype="float32", name="penalty_score"),  # penalty_score
            paddle.static.InputSpec(shape=[None, 1], dtype="float32", name="frequency_score"),  # frequency_score
            paddle.static.InputSpec(shape=[None, 1], dtype="float32", name="presence_score"),  # presence_score
            paddle.static.InputSpec(shape=[None, 1], dtype="int64", name="min_length"),  # min_decode_length
            paddle.static.InputSpec(shape=[None, 1], dtype="int64", name="max_length"),  # max_decode_length
            paddle.static.InputSpec(shape=[None, 1], dtype="float32", name="temperature"),  # temperature
            paddle.static.InputSpec(shape=[None, 1], dtype="float32", name="top_p"),  # top_p
            paddle.static.InputSpec(shape=[None], dtype="int64", name="eos_token_id"),  # eos_token_id
            paddle.static.InputSpec(shape=[None, 1], dtype="int32", name="seq_len_encoder"),  # seq_len_encoder
            paddle.static.InputSpec(shape=[None, 1], dtype="int32", name="seq_len_decoder"),  # seq_len_decoder
            paddle.static.InputSpec(shape=[None, 1], dtype="int64", name="step_idx"),  # step_idx
            paddle.static.InputSpec(shape=[None, 1], dtype="bool", name="stop_flags"),  # stop_flags
            paddle.static.InputSpec(shape=[None, 1], dtype="int64", name="tgt_ids"),  # tgt_ids
            paddle.static.InputSpec(shape=[None, 1], dtype="int64", name="tgt_pos"),  # tgt_pos
            paddle.static.InputSpec(
                shape=[None, 1, 1, None], dtype=dtype, name="tgt_generation_mask"
            ),  # tgt_generation_mask
            paddle.static.InputSpec(shape=[None, None], dtype="int64", name="pre_ids"),  # pre_ids
            paddle.static.InputSpec(shape=[1], dtype="int64", name="stop_nums"),  # stop_nums
            [
                paddle.static.InputSpec(
                    shape=shape,
                    dtype=dtype,
                    name="cache_kvs_{}".format(i),
                )
                for i, shape in enumerate(cache_kvs_shapes)
            ],  # cache_kvs
        ]

        model = paddle.jit.to_static(self.generate_text_with_image_features, input_spec=input_spec)
        paddle.jit.save(model, output_path)<|MERGE_RESOLUTION|>--- conflicted
+++ resolved
@@ -140,11 +140,11 @@
         self.num_layers = config.num_hidden_layers
         self.epsilon = config.rms_norm_eps
         self.max_position_embeddings = config.max_position_embeddings
-<<<<<<< HEAD
+
         self.quant_model_path = config.model_name_or_path
         self.quant_type = config.quant_type
         self.shift_smooth = config.shift_smooth
-=======
+
         self.use_weight_only = False
 
         self.quant_bits = config.quant_bits
@@ -158,7 +158,6 @@
             ), "Expected quant_algo equal to 'weight_only_int8' or 'weight_only_int4', but received {}".format(
                 self.quant_algo
             )
->>>>>>> 264de97e
 
         if config.tensor_parallel_degree > 1:
             self.embed_tokens = fleet.meta_parallel.VocabParallelEmbedding(
@@ -210,7 +209,6 @@
             for i in range(self.num_layers)
         ]
 
-<<<<<<< HEAD
         if self.quant_type == "A8W8":
             self.quant_round_type = config.quant_round_type
             self.quant_max_bound = config.quant_max_bound
@@ -311,7 +309,7 @@
                 norm_type="rmsnorm",
                 use_neox_rotary_style=True,
             )
-=======
+
         qkv_weight_scale_attrs = None
         out_proj_weight_scale_attrs = None
         ffn1_weight_scale_attrs = None
@@ -354,7 +352,7 @@
             norm_type="rmsnorm",
             use_neox_rotary_style=True,
         )
->>>>>>> 264de97e
+
         self.norm = FusedLlamaRMSNorm(config)
 
         self.cache_kvs = None
@@ -525,8 +523,6 @@
                     self.hidden_size,
                 )
             )  # reshape(3, self.num_attention_heself.hidden_sizeads // self.config.tensor_parallel_degree, head_size, )
-<<<<<<< HEAD
-=======
 
             qkv_weight_tensor = paddle.to_tensor(concated_qkv_weight)
             if self.use_weight_only:
@@ -549,7 +545,6 @@
                 self.transformer_block.linear_weights_scale[idx].set_value(linear_weight_scale_tensor)
             else:
                 self.transformer_block.linear_weights[idx].set_value(linear_weight_tensor)
->>>>>>> 264de97e
 
             unfused_state_dict["mlp.gate_proj.weight"] = state_dict["llama.layers.{}.mlp.gate_proj.weight".format(idx)]
             unfused_state_dict["mlp.up_proj.weight"] = state_dict["llama.layers.{}.mlp.up_proj.weight".format(idx)]
@@ -557,7 +552,6 @@
             concated_ffn1_weight = np.concatenate(
                 [unfused_state_dict["mlp.gate_proj.weight"], unfused_state_dict["mlp.up_proj.weight"]], axis=-1
             )
-<<<<<<< HEAD
 
             if self.quant_type == "A8W8":
                 self.transformer_block.qkv_weights[idx].set_value(
@@ -609,36 +603,26 @@
                     )
 
             else:
-                self.transformer_block.qkv_weights[idx].set_value(paddle.to_tensor(concated_qkv_weight))
-                self.transformer_block.linear_weights[idx].set_value(
-                    paddle.to_tensor(state_dict["llama.layers.{}.self_attn.o_proj.weight".format(idx)])
-                )
-                self.transformer_block.ffn1_weights[idx].set_value(paddle.to_tensor(concated_ffn1_weight))
-                self.transformer_block.ffn2_weights[idx].set_value(
-                    paddle.to_tensor(state_dict["llama.layers.{}.mlp.down_proj.weight".format(idx)])
-                )
-=======
-            ffn1_weight_tensor = paddle.to_tensor(concated_ffn1_weight)
-
-            if self.use_weight_only:
-                ffn1_quanted_weight_tensor, ffn1_weight_scale_tensor = weight_quantize(
-                    ffn1_weight_tensor, algo=self.quant_algo
-                )
-                self.transformer_block.ffn1_weights[idx].set_value(ffn1_quanted_weight_tensor)
-                self.transformer_block.ffn1_weights_scale[idx].set_value(ffn1_weight_scale_tensor)
-            else:
-                self.transformer_block.ffn1_weights[idx].set_value(ffn1_weight_tensor)
-
-            ffn2_weight_tensor = paddle.to_tensor(state_dict["llama.layers.{}.mlp.down_proj.weight".format(idx)])
-            if self.use_weight_only:
-                ffn2_quanted_weight_tensor, ffn2_weight_scale_tensor = weight_quantize(
-                    ffn2_weight_tensor, algo=self.quant_algo
-                )
-                self.transformer_block.ffn2_weights[idx].set_value(ffn2_quanted_weight_tensor)
-                self.transformer_block.ffn2_weights_scale[idx].set_value(ffn2_weight_scale_tensor)
-            else:
-                self.transformer_block.ffn2_weights[idx].set_value(ffn2_weight_tensor)
->>>>>>> 264de97e
+                ffn1_weight_tensor = paddle.to_tensor(concated_ffn1_weight)
+
+                if self.use_weight_only:
+                    ffn1_quanted_weight_tensor, ffn1_weight_scale_tensor = weight_quantize(
+                        ffn1_weight_tensor, algo=self.quant_algo
+                    )
+                    self.transformer_block.ffn1_weights[idx].set_value(ffn1_quanted_weight_tensor)
+                    self.transformer_block.ffn1_weights_scale[idx].set_value(ffn1_weight_scale_tensor)
+                else:
+                    self.transformer_block.ffn1_weights[idx].set_value(ffn1_weight_tensor)
+
+                ffn2_weight_tensor = paddle.to_tensor(state_dict["llama.layers.{}.mlp.down_proj.weight".format(idx)])
+                if self.use_weight_only:
+                    ffn2_quanted_weight_tensor, ffn2_weight_scale_tensor = weight_quantize(
+                        ffn2_weight_tensor, algo=self.quant_algo
+                    )
+                    self.transformer_block.ffn2_weights[idx].set_value(ffn2_quanted_weight_tensor)
+                    self.transformer_block.ffn2_weights_scale[idx].set_value(ffn2_weight_scale_tensor)
+                else:
+                    self.transformer_block.ffn2_weights[idx].set_value(ffn2_weight_tensor)
 
             self.transformer_block.ln_scales[idx].set_value(
                 paddle.to_tensor(state_dict["llama.layers.{}.input_layernorm.weight".format(idx)])
