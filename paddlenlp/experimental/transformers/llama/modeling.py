--- conflicted
+++ resolved
@@ -12,19 +12,13 @@
 # See the License for the specific language governing permissions and
 # limitations under the License.
 from __future__ import annotations
-from typing_extensions import Self
 
 import json
 import os
-
-
-import json
-import os
+from functools import partial
 
 import numpy as np
-import time
 import paddle
-from functools import partial
 from paddle import nn
 from paddle.distributed import fleet
 from paddle.nn.quant import weight_quantize
@@ -33,26 +27,24 @@
     get_padding_offset,
     get_padding_offset_v2,
 )
-from paddlenlp.utils.log import logger
-
-<<<<<<< HEAD
-
-from paddlenlp.experimental.model_utils import ActScalesLoader, WeightScalesLoader, CacheScaleLoader
-=======
-from paddlenlp.experimental.model_utils import ActScalesLoader, WeightScalesLoader
->>>>>>> d4b0e4d8
+
+from paddlenlp.experimental.model_utils import (
+    ActScalesLoader,
+    CacheScaleLoader,
+    WeightScalesLoader,
+)
 from paddlenlp.experimental.transformers.fused_transformer_layers import (
+    FusedBlockMultiTransformer,
+    FusedBlockMultiTransformerA8W8,
+    FusedBlockMultiTransformerWeightOnly,
     FusedMultiTransformerA8W8,
     FusedMultiTransformerBase,
     FusedMultiTransformerConfig,
     FusedMultiTransformerWeightOnly,
-    FusedBlockMultiTransformer,
-    FusedBlockMultiTransformerWeightOnly,
-    FusedBlockMultiTransformerA8W8,
 )
 from paddlenlp.experimental.transformers.generation_utils import (
+    GenerationBlockInferenceModel,
     GenerationInferenceModel,
-    GenerationBlockInferenceModel,
 )
 from paddlenlp.transformers import LlamaConfig, LlamaPretrainedModel
 from paddlenlp.transformers.llama.modeling import LlamaLMHead
@@ -64,8 +56,14 @@
     dy2st_nocheck_guard_context,
     register_base_model,
 )
-
-__all__ = ["LlamaInferenceModel", "LlamaForCausalLMInferenceModel", "LlamaForCausalLMBlockInferenceModel", "LlamaForMiniGPT4InferenceModel"]
+from paddlenlp.utils.log import logger
+
+__all__ = [
+    "LlamaInferenceModel",
+    "LlamaForCausalLMInferenceModel",
+    "LlamaForCausalLMBlockInferenceModel",
+    "LlamaForMiniGPT4InferenceModel",
+]
 
 
 class FusedLlamaRMSNorm(nn.Layer):
@@ -110,10 +108,6 @@
 
         self.use_weight_only = False
         self.weight_only_quant_bits = config.weight_only_quant_bits
-<<<<<<< HEAD
-
-=======
->>>>>>> d4b0e4d8
 
         if self.quant_type is not None and "weight_only_int" in self.quant_type:
             self.use_weight_only = True
@@ -266,18 +260,25 @@
             ffn2_weight_scale_attrs = [
                 paddle.ParamAttr(name="fusellama.{}.ffn2_weight_scale".format(i)) for i in range(self.num_layers)
             ]
-        
-        cache_k_scale_attrs = None 
-        cache_v_scale_attrs = None 
-        cache_k_out_scale_attrs = None 
-        cache_v_out_scale_attrs = None 
-        
+
+        cache_k_scale_attrs = None
+        cache_v_scale_attrs = None
+        cache_k_out_scale_attrs = None
+        cache_v_out_scale_attrs = None
+
         if config.use_cachekv_int8 == "static":
-            cache_k_scale_attrs = [paddle.ParamAttr(name="fusellama.{}.cache_k_scale".format(i)) for i in range(self.num_layers)]
-            cache_v_scale_attrs = [paddle.ParamAttr(name="fusellama.{}.cache_v_scale".format(i)) for i in range(self.num_layers)]
-            cache_k_out_scale_attrs = [paddle.ParamAttr(name="fusellama.{}.cache_k_out_scale".format(i)) for i in range(self.num_layers)]
-            cache_v_out_scale_attrs = [paddle.ParamAttr(name="fusellama.{}.cache_v_out_scale".format(i)) for i in range(self.num_layers)]
-            
+            cache_k_scale_attrs = [
+                paddle.ParamAttr(name="fusellama.{}.cache_k_scale".format(i)) for i in range(self.num_layers)
+            ]
+            cache_v_scale_attrs = [
+                paddle.ParamAttr(name="fusellama.{}.cache_v_scale".format(i)) for i in range(self.num_layers)
+            ]
+            cache_k_out_scale_attrs = [
+                paddle.ParamAttr(name="fusellama.{}.cache_k_out_scale".format(i)) for i in range(self.num_layers)
+            ]
+            cache_v_out_scale_attrs = [
+                paddle.ParamAttr(name="fusellama.{}.cache_v_out_scale".format(i)) for i in range(self.num_layers)
+            ]
 
         transformer_config = FusedMultiTransformerConfig(
             self.hidden_size,
@@ -312,13 +313,10 @@
             ffn_ln_bias_attrs=ffn_ln_bias_attrs,
             ffn1_bias_attrs=ffn1_bias_attrs,
             ffn2_bias_attrs=ffn2_bias_attrs,
-<<<<<<< HEAD
             cache_k_scale_attrs=cache_k_scale_attrs,
             cache_v_scale_attrs=cache_v_scale_attrs,
             cache_k_out_scale_attrs=cache_k_out_scale_attrs,
             cache_v_out_scale_attrs=cache_v_out_scale_attrs,
-=======
->>>>>>> d4b0e4d8
             epsilon=self.epsilon,
             norm_type="rmsnorm",
             use_neox_rotary_style=True,
@@ -326,17 +324,12 @@
             rank_id=config.tensor_parallel_rank,
         )
 
-<<<<<<< HEAD
-
-        self.set_transformer_block(transformer_config)
-=======
         if self.use_weight_only:
             self.transformer_block = FusedMultiTransformerWeightOnly(transformer_config)
         elif self.quant_type == "a8w8":
             self.transformer_block = FusedMultiTransformerA8W8(transformer_config)
         else:
             self.transformer_block = FusedMultiTransformerBase(transformer_config)
->>>>>>> d4b0e4d8
 
         self.norm = FusedLlamaRMSNorm(config)
 
@@ -352,7 +345,7 @@
             self.transformer_block = FusedMultiTransformerA8W8(transformer_config)
         else:
             self.transformer_block = FusedMultiTransformerBase(transformer_config)
-        
+
     def get_input_embeddings(self):
         return self.embed_tokens
 
@@ -502,7 +495,6 @@
                 "llama.layers.{}.self_attn.v_proj.weight".format(idx)
             ]
 
-            
             concated_qkv_weight = (
                 np.concatenate(
                     [
@@ -532,15 +524,11 @@
                 qkv_weight_tensor = paddle.to_tensor(concated_qkv_weight)
                 qkv_weight_tensor = paddle.transpose(qkv_weight_tensor, perm=[1, 0])
                 qkv_quanted_weight_tensor, qkv_weight_scale_tensor = weight_quantize(
-<<<<<<< HEAD
                     qkv_weight_tensor.cuda(), algo=self.quant_type
-=======
-                    qkv_weight_tensor, algo=self.quant_type
->>>>>>> d4b0e4d8
-                )
-                qkv_quanted_weight_tensor=qkv_quanted_weight_tensor.cpu()
-                qkv_weight_scale_tensor=qkv_weight_scale_tensor.cpu()
-                qkv_weight_scale_tensor=qkv_weight_scale_tensor.cast(qkv_weight_tensor.dtype)
+                )
+                qkv_quanted_weight_tensor = qkv_quanted_weight_tensor.cpu()
+                qkv_weight_scale_tensor = qkv_weight_scale_tensor.cpu()
+                qkv_weight_scale_tensor = qkv_weight_scale_tensor.cast(qkv_weight_tensor.dtype)
                 self.transformer_block.qkv_weights[idx].set_value(qkv_quanted_weight_tensor)
                 self.transformer_block.qkv_weights_scale[idx].set_value(qkv_weight_scale_tensor)
             elif self.quant_type == "a8w8":
@@ -553,15 +541,11 @@
             linear_weight_tensor = paddle.to_tensor(state_dict["llama.layers.{}.self_attn.o_proj.weight".format(idx)])
             if self.use_weight_only:
                 linear_quanted_weight_tensor, linear_weight_scale_tensor = weight_quantize(
-<<<<<<< HEAD
                     linear_weight_tensor.cuda(), algo=self.quant_type
-=======
-                    linear_weight_tensor, algo=self.quant_type
->>>>>>> d4b0e4d8
                 )
                 linear_quanted_weight_tensor = linear_quanted_weight_tensor.cpu()
                 linear_weight_scale_tensor = linear_weight_scale_tensor.cpu()
-                linear_weight_scale_tensor=linear_weight_scale_tensor.cast(linear_weight_tensor.dtype)
+                linear_weight_scale_tensor = linear_weight_scale_tensor.cast(linear_weight_tensor.dtype)
                 self.transformer_block.linear_weights[idx].set_value(linear_quanted_weight_tensor)
                 self.transformer_block.linear_weights_scale[idx].set_value(linear_weight_scale_tensor)
             elif self.quant_type == "a8w8":
@@ -578,11 +562,7 @@
 
             if self.use_weight_only:
                 ffn1_quanted_weight_tensor, ffn1_weight_scale_tensor = weight_quantize(
-<<<<<<< HEAD
                     ffn1_weight_tensor.cuda(), algo=self.quant_type
-=======
-                    ffn1_weight_tensor, algo=self.quant_type
->>>>>>> d4b0e4d8
                 )
                 ffn1_quanted_weight_tensor = ffn1_quanted_weight_tensor.cpu()
                 ffn1_weight_scale_tensor = ffn1_weight_scale_tensor.cpu()
@@ -599,11 +579,7 @@
             ffn2_weight_tensor = paddle.to_tensor(state_dict["llama.layers.{}.mlp.down_proj.weight".format(idx)])
             if self.use_weight_only:
                 ffn2_quanted_weight_tensor, ffn2_weight_scale_tensor = weight_quantize(
-<<<<<<< HEAD
                     ffn2_weight_tensor.cuda(), algo=self.quant_type
-=======
-                    ffn2_weight_tensor, algo=self.quant_type
->>>>>>> d4b0e4d8
                 )
                 ffn2_quanted_weight_tensor = ffn2_quanted_weight_tensor.cpu()
                 ffn2_weight_scale_tensor = ffn2_weight_scale_tensor.cpu()
@@ -711,20 +687,18 @@
                 scale_map_dict = json.load(json_file)
                 act_scale_map_dict = scale_map_dict["act_scale"]
                 weight_scale_map_dict = scale_map_dict["weight_scale"]
-<<<<<<< HEAD
                 cache_scale_map_dict = scale_map_dict["cachekv_scale"]
-=======
->>>>>>> d4b0e4d8
                 # TODO(RichardWooSJTU): support multi-cards
 
                 act_scale_json_path = os.path.join(self.quant_model_path, "act_scales.json")
                 weight_scale_json_path = os.path.join(self.quant_model_path, "weight_scales.json")
-<<<<<<< HEAD
                 if self.config.tensor_parallel_degree > 1 and not self.config.single_card_ptq:
-                    act_scale_json_path = os.path.join(self.quant_model_path, f"act_scales_{self.config.tensor_parallel_rank}.json")
-                    weight_scale_json_path = os.path.join(self.quant_model_path, f"weight_scales_{self.config.tensor_parallel_rank}.json")
-=======
->>>>>>> d4b0e4d8
+                    act_scale_json_path = os.path.join(
+                        self.quant_model_path, f"act_scales_{self.config.tensor_parallel_rank}.json"
+                    )
+                    weight_scale_json_path = os.path.join(
+                        self.quant_model_path, f"weight_scales_{self.config.tensor_parallel_rank}.json"
+                    )
                 act_scale_loader = ActScalesLoader(
                     act_scale_json_path, act_scale_map_dict, num_of_layers=self.config.num_hidden_layers
                 )
@@ -737,12 +711,13 @@
                     concat_qkv=True,
                     concat_ffn1=True,
                 )
-<<<<<<< HEAD
-                
+
                 if self.config.use_cachekv_int8 == "static":
                     cache_scale_json_path = os.path.join(self.quant_model_path, "cachekv_act_scales.json")
                     if self.config.tensor_parallel_degree > 1 and not self.config.single_card_ptq:
-                        cache_scale_json_path = os.path.join(self.quant_model_path, f"cachekv_act_scales_{self.config.tensor_parallel_rank}.json")
+                        cache_scale_json_path = os.path.join(
+                            self.quant_model_path, f"cachekv_act_scales_{self.config.tensor_parallel_rank}.json"
+                        )
                     cache_scales_loader = CacheScaleLoader(
                         cache_scale_json_path,
                         cache_scale_map_dict,
@@ -760,58 +735,48 @@
                                 self.transformer_block.cache_k_out_scales[i_layer].set_value(weight_scale)
                             else:
                                 self.transformer_block.cache_v_out_scales[i_layer].set_value(weight_scale)
-                                
-=======
->>>>>>> d4b0e4d8
+
                 for k, v in weight_scales_loader.scale.items():
                     if "qkv_" in k:
                         for i_layer, weight_scale in enumerate(v):
                             tmp = paddle.to_tensor(
-<<<<<<< HEAD
-                                weight_scale / (127.0 * 127.0 * act_scale_loader.scale["qkv_in_scale"][i_layer]) # [3 * num_head * dim_head]
+                                weight_scale
+                                / (
+                                    127.0 * 127.0 * act_scale_loader.scale["qkv_in_scale"][i_layer]
+                                )  # [3 * num_head * dim_head]
                             ).reshape([-1])
 
                             if self.config.tensor_parallel_degree > 1 and self.config.single_card_ptq:
-                                tmp = tmp.reshape([3, self.num_attention_heads, head_size]).split(self.config.tensor_parallel_degree, axis=1)[self.config.tensor_parallel_rank].reshape([-1])
-=======
-                                weight_scale / (127.0 * 127.0 * act_scale_loader.scale["qkv_in_scale"][i_layer])
-                            ).reshape([-1])
->>>>>>> d4b0e4d8
+                                tmp = (
+                                    tmp.reshape([3, self.num_attention_heads, head_size])
+                                    .split(self.config.tensor_parallel_degree, axis=1)[
+                                        self.config.tensor_parallel_rank
+                                    ]
+                                    .reshape([-1])
+                                )
                             self.transformer_block.qkv_out_scales[i_layer].set_value(tmp)
                         pass
                     elif "out_linear_" in k:
                         for i_layer, weight_scale in enumerate(v):
-<<<<<<< HEAD
                             tmp = paddle.to_tensor(
-                                    weight_scale
-                                    / (127.0 * 127.0 * act_scale_loader.scale["out_linear_in_scale"][i_layer])
-                                )
+                                weight_scale / (127.0 * 127.0 * act_scale_loader.scale["out_linear_in_scale"][i_layer])
+                            )
                             self.transformer_block.linear_out_scales[i_layer].set_value(tmp)
                     elif "ffn1_weight_scale" in k:
                         for i_layer, weight_scale in enumerate(v):
                             tmp = paddle.to_tensor(
-                                    weight_scale / (127.0 * 127.0 * act_scale_loader.scale["ffn1_in_scale"][i_layer])
-                                )
+                                weight_scale / (127.0 * 127.0 * act_scale_loader.scale["ffn1_in_scale"][i_layer])
+                            )
                             if self.config.tensor_parallel_degree > 1 and self.config.single_card_ptq:
                                 tmp = paddle.split(tmp, self.config.tensor_parallel_degree * 2)
-                                tmp = paddle.concat([tmp[self.config.tensor_parallel_rank], tmp[self.config.tensor_parallel_rank + self.config.tensor_parallel_degree]], axis=0)
-                            self.transformer_block.ffn1_out_scales[i_layer].set_value(
-                                tmp
-=======
-                            self.transformer_block.linear_out_scales[i_layer].set_value(
-                                paddle.to_tensor(
-                                    weight_scale
-                                    / (127.0 * 127.0 * act_scale_loader.scale["out_linear_in_scale"][i_layer])
+                                tmp = paddle.concat(
+                                    [
+                                        tmp[self.config.tensor_parallel_rank],
+                                        tmp[self.config.tensor_parallel_rank + self.config.tensor_parallel_degree],
+                                    ],
+                                    axis=0,
                                 )
-                            )
-                    elif "ffn1_weight_scale" in k:
-                        for i_layer, weight_scale in enumerate(v):
-                            self.transformer_block.ffn1_out_scales[i_layer].set_value(
-                                paddle.to_tensor(
-                                    weight_scale / (127.0 * 127.0 * act_scale_loader.scale["ffn1_in_scale"][i_layer])
-                                )
->>>>>>> d4b0e4d8
-                            )
+                            self.transformer_block.ffn1_out_scales[i_layer].set_value(tmp)
                     elif "ffn2" in k:
                         for i_layer, weight_scale in enumerate(v):
                             self.transformer_block.ffn2_out_scales[i_layer].set_value(
@@ -820,7 +785,7 @@
                                 )
                             )
 
-<<<<<<< HEAD
+
 @register_base_model
 class LlamaBlockInferenceModel(LlamaInferenceModel):
     def __init__(self, config: LlamaConfig):
@@ -855,13 +820,13 @@
         output_hidden_states=None,
         return_dict=False,
         **kwargs,
-    ):  
+    ):
 
         seq_lens_this_time = kwargs.get("seq_lens_this_time", None)
         rope_emb = kwargs.get("rope_emb", None)
         ids_remove_padding, padding_offset, cum_offsets, cu_seqlens_q, cu_seqlens_k = self.remove_padding(
-                input_ids, seq_lens_this_time
-            )
+            input_ids, seq_lens_this_time
+        )
         kwargs["cu_seqlens_q"] = cu_seqlens_q
         kwargs["cu_seqlens_k"] = cu_seqlens_k
         kwargs["padding_offsets"] = padding_offset
@@ -888,8 +853,7 @@
             hidden_states=None,
             attentions=None,
         )
-=======
->>>>>>> d4b0e4d8
+
 
 class LlamaForCausalLMInferenceModel(GenerationInferenceModel, LlamaPretrainedModel):
     """
@@ -1064,11 +1028,10 @@
         self.llama = LlamaBlockInferenceModel(config)
         self.lm_head = LlamaLMHead(config)
 
-    
     @classmethod
     def _get_tensor_parallel_mappings(cls, config: LlamaConfig, is_split=True):
 
-        logger.info(f"llama inference model _get_tensor_parallel_mappings")
+        logger.info("llama inference model _get_tensor_parallel_mappings")
 
         from paddlenlp.transformers.conversion_utils import split_or_merge_func
 
@@ -1115,8 +1078,6 @@
                         base_actions["layers.0.mlp.gate_proj.bias"] = partial(fn, is_column=True)
                         base_actions["layers.0.mlp.up_proj.bias"] = partial(fn, is_column=True)
 
-
-
             # Column Linear
             if config.fuse_attention_qkv:
                 base_actions["layers.0.self_attn.qkv_proj.weight"] = partial(fn, is_column=True)
@@ -1153,13 +1114,13 @@
     ):
         # TODO: Support safetensors loading.
         kwargs["use_safetensors"] = False
-        from paddlenlp.transformers.utils import resolve_cache_dir, is_paddle_support_lazy_init, ContextManagers, is_safetensors_available
-        from paddlenlp.transformers.configuration_utils import PretrainedConfig
-        from paddlenlp.transformers.model_utils import no_init_weights, dtype_guard
+        from paddlenlp.transformers.utils import (
+            ContextManagers,
+            is_safetensors_available,
+            resolve_cache_dir,
+        )
 
         config = kwargs.pop("config", None)
-        low_cpu_mem_usage = kwargs.pop("low_cpu_mem_usage", False)
-        dtype = kwargs.pop("dtype", None)
         from_aistudio = kwargs.get("from_aistudio", False)
         subfolder = kwargs.get("subfolder", None)
         variant = kwargs.pop("variant", None)
@@ -1167,31 +1128,12 @@
         convert_from_torch = kwargs.pop("convert_from_torch", None)
         cache_dir = kwargs.pop("cache_dir", None)
 
-        model_kwargs = kwargs
-
         cache_dir = resolve_cache_dir(pretrained_model_name_or_path, from_hf_hub, cache_dir)
-        # if not isinstance(config, PretrainedConfig):
-        #     config_path = config if config is not None else pretrained_model_name_or_path
-        #     config, model_kwargs = cls.config_class.from_pretrained(
-        #         config_path,
-        #         cache_dir=cache_dir,
-        #         return_unused_kwargs=True,
-        #         **kwargs,
-        #     )
 
         init_contexts = []
-        # if low_cpu_mem_usage or config.quantization_config.is_weight_quantize():
-        #     # Instantiate model.
-        #     init_contexts.append(no_init_weights(_enable=True))
-        #     if is_paddle_support_lazy_init():
-        #         init_contexts.append(paddle.LazyGuard())
-        # if dtype:
-        #     init_contexts.append(dtype_guard(dtype))
-
-        init_args = config["init_args"] or ()
         with ContextManagers(init_contexts):
             model = cls(config)
-            
+
         if not config.single_card_ptq:
             resolved_archive_file = pretrained_model_name_or_path
         else:
@@ -1212,7 +1154,9 @@
             logger.info(f"convert_tensor_parallel {config.tensor_parallel_degree}")
             model.state_dict = model.convert_tensor_parallel(resolved_archive_file, config)
         elif config.tensor_parallel_degree > 1:
-            resolved_archive_file = os.path.join(resolved_archive_file, f"mp_{config.tensor_parallel_rank:0>2d}_sharding_00_pp_00", "model.pdparams")
+            resolved_archive_file = os.path.join(
+                resolved_archive_file, f"mp_{config.tensor_parallel_rank:0>2d}_sharding_00_pp_00", "model.pdparams"
+            )
             model.state_dict = paddle.load(resolved_archive_file, return_numpy=True)
         else:
             model.state_dict = paddle.load(resolved_archive_file, return_numpy=True)
@@ -1330,7 +1274,6 @@
         if "lm_head.weight" in state_dict:
             self.lm_head.weight.set_value(state_dict["lm_head.weight"])
         self.llama.set_state_dict({k: state_dict[k] for k in state_dict.keys()})
-
 
 
 class LlamaForMiniGPT4InferenceModel(LlamaForCausalLMInferenceModel):
