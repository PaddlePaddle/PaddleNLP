--- conflicted
+++ resolved
@@ -548,7 +548,6 @@
                 paddle.ParamAttr(name="fusellama.{}.cache_v_out_scale".format(i)) for i in range(self.num_layers)
             ]
 
-<<<<<<< HEAD
         if self.quant_type == "a8w8_fp8":
             current_work_dir = os.path.dirname(__file__)
             scale_map_file = f"{current_work_dir}/ptq_fp8_scales_map.json"
@@ -660,54 +659,8 @@
                 use_neox_rotary_style=True,
                 use_dynamic_cachekv_quant=config.use_cachekv_int8 == "dynamic",
                 rank_id=config.tensor_parallel_rank,
-            )
-=======
-        transformer_config = FusedMultiTransformerConfig(
-            embed_dim=self.hidden_size,
-            num_heads=self.num_attention_heads,
-            kv_num_heads=self.num_key_value_heads,
-            dim_feedforward=self.intermediate_size,
-            weight_only_quant_bits=self.weight_only_quant_bits,
-            activation="swiglu",
-            num_layers=config.num_hidden_layers,
-            nranks=config.tensor_parallel_degree,
-            ring_id=ring_id,
-            ln_scale_attrs=ln_scale_attrs,
-            qkv_weight_attrs=qkv_weight_attrs,
-            qkv_weight_scale_attrs=qkv_weight_scale_attrs,
-            linear_weight_attrs=out_proj_weight_attrs,
-            linear_weight_scale_attrs=out_proj_weight_scale_attrs,
-            ffn_ln_scale_attrs=ffn_ln_scale_attrs,
-            ffn1_weight_attrs=ffn1_weight_attrs,
-            ffn1_weight_scale_attrs=ffn1_weight_scale_attrs,
-            ffn2_weight_attrs=ffn2_weight_attrs,
-            ffn2_weight_scale_attrs=ffn2_weight_scale_attrs,
-            qkv_out_scale_attrs=qkv_out_scale_attrs,
-            linear_out_scale_attrs=linear_out_scale_attrs,
-            ffn1_out_scale_attrs=ffn1_out_scale_attrs,
-            ffn2_out_scale_attrs=ffn2_out_scale_attrs,
-            linear_shift_attrs=linear_shift_attrs,
-            linear_smooth_attrs=linear_smooth_attrs,
-            ffn2_shift_attrs=ffn2_shift_attrs,
-            ffn2_smooth_attrs=ffn2_smooth_attrs,
-            ln_bias_attrs=ln_bias_attrs,
-            qkv_bias_attrs=qkv_bias_attrs,
-            linear_bias_attrs=out_proj_bias_attrs,
-            ffn_ln_bias_attrs=ffn_ln_bias_attrs,
-            ffn1_bias_attrs=ffn1_bias_attrs,
-            ffn2_bias_attrs=ffn2_bias_attrs,
-            cache_k_scale_attrs=cache_k_scale_attrs,
-            cache_v_scale_attrs=cache_v_scale_attrs,
-            cache_k_out_scale_attrs=cache_k_out_scale_attrs,
-            cache_v_out_scale_attrs=cache_v_out_scale_attrs,
-            epsilon=self.epsilon,
-            norm_type="rmsnorm",
-            use_neox_rotary_style=True,
-            use_dynamic_cachekv_quant=config.use_cachekv_int8 == "dynamic",
-            rank_id=config.tensor_parallel_rank,
-            trans_qkvw=(True if not paddle.is_compiled_with_rocm() else False),
-        )
->>>>>>> 105e0da0
+                trans_qkvw=(True if not paddle.is_compiled_with_rocm() else False),
+            )
 
         self.set_transformer_block(transformer_config)
         self.norm = FusedLlamaRMSNorm(config)
@@ -1033,11 +986,7 @@
                             "int8",
                         )
                     )
-<<<<<<< HEAD
-                )
-
-=======
->>>>>>> 105e0da0
+
             else:
                 self.transformer_block.ffn2_weights[idx].set_value(
                     ffn2_weight_tensor.cast(self.transformer_block.ffn2_weights[idx].dtype)
