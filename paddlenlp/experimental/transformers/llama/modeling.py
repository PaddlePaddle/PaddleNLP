--- conflicted
+++ resolved
@@ -1235,29 +1235,12 @@
                         mp_size=self.config.tensor_parallel_degree,
                     )
 
-<<<<<<< HEAD
-                    for k, v in cache_scales_loader.scale.items():
-                        for i_layer, weight_scale in enumerate(v):
-                            if self.config.append_attn:
-                                weight_scale = paddle.to_tensor(weight_scale).cast(paddle.get_default_dtype())
-                            else:
-                                weight_scale = weight_scale.astype("float32")
-                            if k == "cache_k_scale":
-                                self.transformer_block.cache_k_scales[i_layer].set_value(weight_scale)
-                            elif k == "cache_v_scale":
-                                self.transformer_block.cache_v_scales[i_layer].set_value(weight_scale)
-                            elif k == "cache_k_out_scale":
-                                self.transformer_block.cache_k_out_scales[i_layer].set_value(weight_scale)
-                            else:
-                                self.transformer_block.cache_v_out_scales[i_layer].set_value(weight_scale)
-
-                for k, v in weight_scales_loader.scale.items():
-                    if "qkv_" in k:
-                        for i_layer, weight_scale in enumerate(v):
-=======
                 for k, v in cache_scales_loader.scale.items():
                     for i_layer, weight_scale in enumerate(v):
-                        weight_scale = weight_scale.astype("float32")
+                        if self.config.append_attn:
+                            weight_scale = paddle.to_tensor(weight_scale).cast(paddle.get_default_dtype())
+                        else:
+                            weight_scale = weight_scale.astype("float32")
                         if k == "cache_k_scale":
                             self.transformer_block.cache_k_scales[i_layer].set_value(weight_scale)
                         elif k == "cache_v_scale":
@@ -1271,7 +1254,6 @@
                 if "qkv_" in k:
                     for i_layer, weight_scale in enumerate(v):
                         if not np.all(weight_scale == -1):
->>>>>>> 0289118c
                             tmp = paddle.to_tensor(
                                 weight_scale
                                 / (
