--- conflicted
+++ resolved
@@ -111,11 +111,7 @@
             precache_input_spec,
         ]
         # use "==" to distingusih between chatglm and chatglm_v2.
-<<<<<<< HEAD
-        if self.config["model_type"] and "chatglm" == self.config.model_type:
-=======
         if self.config["model_type"] and "chatglm" == self.config.model_type.lower():
->>>>>>> 2f281675
             input_spec[2] = paddle.static.InputSpec(
                 shape=[None, None, None], dtype="int64", name="position_ids"
             )  # position_ids
