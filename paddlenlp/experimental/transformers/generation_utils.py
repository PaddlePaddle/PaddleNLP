# Copyright (c) 2023 PaddlePaddle Authors. All Rights Reserved.
#
# Licensed under the Apache License, Version 2.0 (the "License");
# you may not use this file except in compliance with the License.
# You may obtain a copy of the License at
#
#     http://www.apache.org/licenses/LICENSE-2.0
#
# Unless required by applicable law or agreed to in writing, software
# distributed under the License is distributed on an "AS IS" BASIS,
# WITHOUT WARRANTIES OR CONDITIONS OF ANY KIND, either express or implied.
# See the License for the specific language governing permissions and
# limitations under the License.
from __future__ import annotations
import pdb

from typing import List, Union

import paddle
import paddle.nn.functional as F
from paddlenlp_ops import (
    save_output,
    save_with_output,
    set_alibi_mask_value,
    set_mask_value,
    set_value_by_flags_and_idx,
    set_stop_value_multi_ends,
    set_stop_value_multi_ends_v2,
    set_value_by_flags_and_idx_v2,
    get_token_penalty_multi_scores,
    update_inputs,
    get_token_penalty_multi_scores_v2,
)

from paddlenlp.generation import GenerationMixin, LogitsProcessor, LogitsProcessorList

<<<<<<< HEAD
__all__ = ["GenerationInferenceModel", "GenerationBlockInferenceModel"]

=======
__all__ = ["GenerationInferenceModel"]
>>>>>>> d4b0e4d8


class ForcedDecodingEOSTokenLogitsProcessor(LogitsProcessor):
    """
    This `LogitsProcessor` enforces the last generated token to be the selected `forced_eos_token`.

    Args:
        max_length (int): The maximum length of the sequence to be generated.
        forced_eos_token_id (int): The id of the token to be generated as the last token.
    """

    def __init__(self, max_decoding_step: int, forced_eos_token_id: Union[int, List[int]]):
        self.max_decoding_step = max_decoding_step
        self.forced_eos_token_id = forced_eos_token_id

    def __call__(self, input_ids, scores, decoding_step):
        if decoding_step == self.max_decoding_step:
            scores[:] = paddle.finfo(scores.dtype).min
            scores[:, self.forced_eos_token_id] = 0
        return scores


class GenerationInferenceModel(GenerationMixin):
    @classmethod
    def get_cache_kvs_shape(cls, max_batch_size: int = None, max_length: int = None) -> list[list[int]]:
        raise NotImplementedError

    def to_static(self, output_path: str, config: dict):
        dtype = config.get("dtype", paddle.get_default_dtype())

        cache_kvs_shapes = self.get_cache_kvs_shape(self.config, max_length=config.get("max_length", None))
        export_precache = config.get("export_precache", False)
        if export_precache:
            precache_input_spec = [
                paddle.static.InputSpec(shape=[2, None, None, None, None], dtype=dtype, name=f"pre_caches_{i}")
                for i in range(len(cache_kvs_shapes))
            ]
        else:
            precache_input_spec = None

        input_spec = [
            paddle.static.InputSpec(shape=[None, None], dtype="int64", name="input_ids"),  # input_ids
            paddle.static.InputSpec(shape=[None, 1, None, None], dtype=dtype, name="attention_mask"),  # attention_mask
            # paddle.static.InputSpec(shape=[None, None], dtype="int64", name="position_ids"),  # position_ids
            paddle.static.InputSpec(shape=[None, 1], dtype="float32", name="penalty_score"),  # penalty_score
            paddle.static.InputSpec(shape=[None, 1], dtype="float32", name="frequency_score"),  # frequency_score
            paddle.static.InputSpec(shape=[None, 1], dtype="float32", name="presence_score"),  # presence_score
            paddle.static.InputSpec(shape=[None, 1], dtype="int64", name="min_length"),  # min_decode_length
            paddle.static.InputSpec(shape=[None, 1], dtype="int64", name="max_length"),  # max_decode_length
            paddle.static.InputSpec(shape=[None, 1], dtype="float32", name="temperature"),  # temperature
            paddle.static.InputSpec(shape=[None, 1], dtype="float32", name="top_p"),  # top_p
            paddle.static.InputSpec(shape=[None], dtype="int64", name="eos_token_id"),  # eos_token_id
            paddle.static.InputSpec(shape=[None, 1], dtype="int32", name="seq_len_encoder"),  # seq_len_encoder
            paddle.static.InputSpec(shape=[None, 1], dtype="int32", name="seq_len_decoder"),  # seq_len_decoder
            paddle.static.InputSpec(shape=[None, 1], dtype="int64", name="step_idx"),  # step_idx
            paddle.static.InputSpec(shape=[None, 1], dtype="bool", name="stop_flags"),  # stop_flags
            paddle.static.InputSpec(shape=[None, 1], dtype="int64", name="tgt_ids"),  # tgt_ids
            paddle.static.InputSpec(shape=[None, 1], dtype="int64", name="tgt_pos"),  # tgt_pos
            paddle.static.InputSpec(
                shape=[None, 1, 1, None], dtype=dtype, name="tgt_generation_mask"
            ),  # tgt_generation_mask
            paddle.static.InputSpec(shape=[None, None], dtype="int64", name="pre_ids"),  # pre_ids
            paddle.static.InputSpec(shape=[1], dtype="int64", name="stop_nums"),  # stop_nums
            [
                paddle.static.InputSpec(
                    shape=shape,
                    dtype=dtype,
                    name="cache_kvs_{}".format(i),
                )
                for i, shape in enumerate(cache_kvs_shapes)
            ],  # cache_kvs
            None,  # inputs_embeds
            config.get("logits_processors", None),
            precache_input_spec,
        ]
        # use "==" to distingusih between chatglm and chatglm_v2.
        if self.config["model_type"] and "chatglm" == self.config.model_type.lower():
            input_spec[2] = paddle.static.InputSpec(
                shape=[None, None, None], dtype="int64", name="position_ids"
            )  # position_ids
            input_spec[16] = paddle.static.InputSpec(shape=[None, 2, 1], dtype="int64", name="tgt_pos")  # tgt_pos
        elif self.config["model_type"] and "gpt" in self.config.model_type:
            input_spec[2] = paddle.static.InputSpec(shape=[None], dtype="int64", name="position_ids")  # position_ids
        model = paddle.jit.to_static(self.generate, input_spec=input_spec)
        paddle.jit.save(
            model, output_path, skip_prune_program=True
        )  # Note(Zhengzekang): If we prune program it may cause some inference error.

    @staticmethod
    def prepare_input_ids_for_generation(bos_token_id, encoder_output=None):
        batch_size = 1
        seq_len = 1
        if bos_token_id is None:
            raise ValueError("`bos_token_id` should be defined when no " "`input_ids` are provided.")
        if encoder_output is not None:
            batch_size = encoder_output.shape[0]
            seq_len = encoder_output.shape[1]
        return paddle.ones([batch_size, seq_len], dtype="int64") * bos_token_id

    @paddle.no_grad()
    def generate(
        self,
        input_ids=None,
        attention_mask=None,
        penalty_score=None,
        frequency_score=None,
        presence_score=None,
        min_length=None,
        max_length=None,
        temperature=None,
        top_p=None,
        eos_token_id=None,
        seq_len_encoder=None,
        seq_len_decoder=None,
        step_idx=None,
        stop_flags=None,
        tgt_ids=None,
        tgt_pos=None,
        tgt_generation_mask=None,
        pre_ids=None,
        stop_nums=None,
        cache_kvs=[],
        inputs_embeds=None,
        logits_processors=None,
        pre_caches=None,
        **model_kwargs,
    ):

        model_kwargs["attention_mask"] = attention_mask

        model_kwargs["seq_len_encoder"] = seq_len_encoder
        model_kwargs["seq_len_decoder"] = seq_len_decoder
        model_kwargs["tgt_ids"] = tgt_ids
        model_kwargs["tgt_generation_mask"] = tgt_generation_mask
        model_kwargs["tgt_pos"] = tgt_pos
        model_kwargs["step_idx"] = step_idx
        model_kwargs["stop_flags"] = stop_flags
        model_kwargs["pre_ids"] = pre_ids
        model_kwargs["min_dec_len"] = min_length
        model_kwargs["max_dec_len"] = max_length
        model_kwargs["stop_nums"] = stop_nums
        model_kwargs["penalty_score"] = penalty_score
        model_kwargs["frequency_score"] = frequency_score
        model_kwargs["presence_score"] = presence_score
        model_kwargs["logits_processors"] = logits_processors or LogitsProcessorList()
        model_kwargs["pre_caches"] = pre_caches

        ret = self.sample(
            input_ids,
            eos_token_id,
            top_p=top_p,
            cache_kvs=cache_kvs,
            temperature=temperature,
            inputs_embeds=inputs_embeds,
            **model_kwargs,
        )
        return ret

    def update_model_kwargs_for_generation(self, cache, just_decoder, next_tokens, eos_token_id, model_kwargs):
        if cache is None:
            model_kwargs["step_idx"] = paddle.where(
                model_kwargs["seq_len_encoder"] == 0,
                model_kwargs["step_idx"],
                model_kwargs["step_idx"] + 1,
            )
        else:
            model_kwargs["step_idx"] = paddle.where(
                model_kwargs["stop_flags"],
                model_kwargs["step_idx"],
                model_kwargs["step_idx"] + 1,
            )
        length_cond = paddle.greater_equal(model_kwargs["step_idx"], model_kwargs["max_dec_len"])
        model_kwargs["stop_flags"] = paddle.logical_or(model_kwargs["stop_flags"], length_cond)
        if cache is None:
            next_tokens = paddle.where(just_decoder, paddle.full_like(next_tokens, -1), next_tokens)
        next_tokens, model_kwargs["stop_flags"] = set_stop_value_multi_ends(
            next_tokens, model_kwargs["stop_flags"], eos_token_id, 2
        )  # multi ends

        if cache is None:
            # encoder's generation
            model_kwargs["tgt_ids"] = paddle.where(just_decoder, model_kwargs["tgt_ids"], next_tokens)
            if self.config["position_encoding_2d"] and self.config.position_encoding_2d is True:
                tgt_pos = model_kwargs["tgt_pos"]
                new_position_id = tgt_pos[:, 0, :].clone()
                new_block_id = tgt_pos[:, 1, :].clone()
                new_block_id = new_block_id + 1

                model_kwargs["tgt_pos"] = paddle.concat(
                    [new_position_id.unsqueeze(1), new_block_id.unsqueeze(1)], axis=1
                )
            else:
                model_kwargs["tgt_pos"] = paddle.where(
                    just_decoder, model_kwargs["tgt_pos"], model_kwargs["tgt_pos"] + 1
                )
            if "bloom" in self.config.architectures[0].lower():
                model_kwargs["seq_len_decoder"] = set_alibi_mask_value(
                    model_kwargs["tgt_generation_mask"],
                    model_kwargs["stop_flags"],
                    model_kwargs["seq_len_decoder"],
                    model_kwargs["position_ids"],
                    model_kwargs["tgt_pos"],
                )
            else:
                model_kwargs["seq_len_decoder"] = set_mask_value(
                    model_kwargs["tgt_generation_mask"],
                    model_kwargs["stop_flags"],
                    model_kwargs["seq_len_decoder"],
                )
        else:
            model_kwargs["tgt_ids"] = next_tokens
            if self.config["position_encoding_2d"] and self.config.position_encoding_2d is True:
                tgt_pos = model_kwargs["tgt_pos"]
                new_position_id = tgt_pos[:, 0, :].clone()
                new_block_id = tgt_pos[:, 1, :].clone()
                new_block_id = new_block_id + 1

                model_kwargs["tgt_pos"] = paddle.concat(
                    [new_position_id.unsqueeze(1), new_block_id.unsqueeze(1)], axis=1
                )
            else:
                model_kwargs["tgt_pos"] = paddle.where(
                    model_kwargs["stop_flags"],
                    model_kwargs["tgt_pos"],
                    model_kwargs["tgt_pos"] + 1,
                )

            model_kwargs["seq_len_decoder"] = paddle.where(
                model_kwargs["stop_flags"],
                model_kwargs["seq_len_decoder"],
                model_kwargs["seq_len_decoder"] + 1,
            )
            if "bloom" in self.config.architectures[0].lower():
                model_kwargs["seq_len_decoder"] = set_alibi_mask_value(
                    model_kwargs["tgt_generation_mask"],
                    model_kwargs["stop_flags"],
                    model_kwargs["seq_len_decoder"],
                    model_kwargs["position_ids"],
                    model_kwargs["tgt_pos"],
                )
            else:
                model_kwargs["seq_len_decoder"] = set_mask_value(
                    model_kwargs["tgt_generation_mask"],
                    model_kwargs["stop_flags"],
                    model_kwargs["seq_len_decoder"],
                )

        model_kwargs["next_tokens"] = next_tokens
        return model_kwargs

    def sample(
        self,
        input_ids=None,
        eos_token_id=None,
        cache_kvs=[],
        top_p=None,
        temperature=None,
        inputs_embeds=None,
        **model_kwargs,
    ):
        step_idx_ori = paddle.full(shape=[1], dtype="int64", fill_value=1)
        batch_idx = paddle.full(shape=[1], dtype="int32", fill_value=-1)

        # fake temp next_tokens
        batch = input_ids.shape[0] if input_ids is not None else inputs_embeds.shape[0]
        next_tokens = paddle.full(shape=[batch, 1], dtype="int32", fill_value=0)

        # let inputs_embeds enter into model_kwargs.
        # because the code below directly use the model_kwargs as a parameter without using inputs_embeds.
        model_kwargs["inputs_embeds"] = inputs_embeds
        model_kwargs["all_input_ids"] = input_ids
        logits_processors = model_kwargs.pop("logits_processors")

        def _forward_(**args):
            # cache_kvs is never empty because it is passed as a parameter in def sample.
            model_inputs = self.prepare_inputs_for_generation(input_ids, cache_kvs, **args)
            return self(**model_inputs)

        def _post_process_(outputs, top_p, temperature, step_idx_ori, model_kwargs):
            cache = model_kwargs.get("cache", None)
            just_decoder = model_kwargs["seq_len_encoder"] == 0
            if cache is None:  # first decoder
                step_idx = paddle.where(
                    just_decoder,
                    paddle.full_like(model_kwargs["step_idx"], -1),
                    model_kwargs["step_idx"],
                )  # not update when continue decode
            else:
                step_idx = model_kwargs["step_idx"]
            model_kwargs["stop_flags"] = set_value_by_flags_and_idx(
                model_kwargs["pre_ids"],
                model_kwargs["tgt_ids"],
                step_idx,
                model_kwargs["stop_flags"],
            )
            logits = outputs[0] if isinstance(outputs, tuple) else outputs

            logits = paddle.cast(logits, paddle.float32)
            logits = logits_processors(model_kwargs["all_input_ids"], logits, decoding_step=step_idx_ori)

            logits = get_token_penalty_multi_scores(
                model_kwargs["pre_ids"],
                logits,
                model_kwargs["penalty_score"],
                model_kwargs["frequency_score"],
                model_kwargs["presence_score"],
                step_idx,
                model_kwargs["min_dec_len"],
                eos_token_id,
            )
            # sample
            probs = F.softmax(logits)

            # compute next_tokens, use paddle.tensor.top_p_sampling
            logits = logits / temperature

            _, next_tokens = paddle.tensor.top_p_sampling(probs, top_p)

            if self.config.tensor_parallel_degree > 1:
                paddle.distributed.broadcast(next_tokens, 0)

            model_kwargs = self.update_model_kwargs_for_generation(
                cache, just_decoder, next_tokens, eos_token_id, model_kwargs
            )
            next_tokens = model_kwargs["next_tokens"]

            if model_kwargs["all_input_ids"] is None:
                model_kwargs["all_input_ids"] = next_tokens
            else:
                model_kwargs["all_input_ids"] = paddle.concat([model_kwargs["all_input_ids"], next_tokens], axis=1)

            save_with_output(
                next_tokens,
                batch_idx,
                step_idx_ori,
                "real_time_save.temp_ids",
                self.config.tensor_parallel_rank,
            )

            return next_tokens, model_kwargs

        # encoder
        outputs = _forward_(**model_kwargs)
        # first decoder
        next_tokens, model_kwargs = _post_process_(
            outputs,
            top_p,
            temperature,
            step_idx_ori,
            model_kwargs,
        )
        step_idx_ori += 1

        # gives it a value, means we will entered into decoder phase.
        model_kwargs["cache"] = 0

        # decoder
        while paddle.less_than(
            paddle.sum(paddle.cast(model_kwargs["stop_flags"], "int64")),
            model_kwargs["stop_nums"],
        ):
            next_tokens, model_kwargs = _post_process_(
                _forward_(**model_kwargs),
                top_p,
                temperature,
                step_idx_ori,
                model_kwargs,
            )
            step_idx_ori += 1

        return (
            next_tokens,
            model_kwargs["step_idx"],
            paddle.cast(model_kwargs["stop_flags"], "int32"),
            model_kwargs["seq_len_decoder"],
            model_kwargs["tgt_pos"],
        )


class GenerationBlockInferenceModel(GenerationMixin):
    @classmethod
    def get_cache_kvs_shape(cls, max_batch_size: int = None, max_length: int = None) -> list[list[int]]:
        raise NotImplementedError

    def to_static(self, output_path: str, config: dict):
        dtype = config.get("dtype", paddle.get_default_dtype())
        cachekv_dtype = dtype

        cache_kvs_shapes = self.get_cache_kvs_shape(
            self.config, max_batch_size=config.get("max_batch_size", -1), max_length=config.get("max_length", None)
        )
        export_precache = config.get("export_precache", False)
        if export_precache:
            precache_kv_spec = [
                paddle.static.InputSpec(shape=[None, None, None, None], dtype=dtype, name=f"pre_caches_{i}")
                for i in range(len(cache_kvs_shapes))
            ]
        else:
            precache_kv_spec = None
        use_cachekv_int8 = config.get("use_cachekv_int8", "None")
        print("use_cachekv_int8", use_cachekv_int8)

        if use_cachekv_int8 == "static" or use_cachekv_int8 == "dynamic":
            cachekv_dtype = "uint8"
            
        if use_cachekv_int8 == "dynamic":
            cache_k_quant_scales = [
                paddle.static.InputSpec(
                    shape=[None, self.config.num_attention_heads],
                    dtype="float32",
                    name="k_quant_scales_{}".format(i),
                )
                for i in range(int(len(cache_kvs_shapes) / 2))
            ]

            cache_v_quant_scales = [
                paddle.static.InputSpec(
                    shape=[None, self.config.num_attention_heads],
                    dtype="float32",
                    name="v_quant_scales_{}".format(i),
                )
                for i in range(int(len(cache_kvs_shapes) / 2))
            ]

            cache_k_dequant_scales = [
                paddle.static.InputSpec(
                    shape=[None, self.config.num_attention_heads],
                    dtype="float32",
                    name="k_dequant_scales_{}".format(i),
                )
                for i in range(int(len(cache_kvs_shapes) / 2))
            ]
            cache_v_dequant_scales = [
                paddle.static.InputSpec(
                    shape=[None, self.config.num_attention_heads],
                    dtype="float32",
                    name="v_dequant_scales_{}".format(i),
                )
                for i in range(int(len(cache_kvs_shapes) / 2))
            ]
        else:
            cache_k_quant_scales = None
            cache_v_quant_scales = None
            cache_k_dequant_scales = None
            cache_v_dequant_scales = None

        caches = []
        for i in range(len(cache_kvs_shapes) // 2):
            caches.append(
                paddle.static.InputSpec(
                    shape=cache_kvs_shapes[2 * i], dtype=cachekv_dtype, name="key_caches_{}".format(i)
                )
            )
            caches.append(
                paddle.static.InputSpec(
                    shape=cache_kvs_shapes[2 * i + 1], dtype=cachekv_dtype, name="value_caches_{}".format(i)
                )
            )
        if export_precache:
            src_mask_spec = paddle.static.InputSpec(shape=[None, 1, None, None], dtype=dtype, name="src_mask")
        else :
            src_mask_spec = None
        input_spec = [
            paddle.static.InputSpec(shape=[None, None], dtype="int64", name="input_ids"),  # input_ids
            paddle.static.InputSpec(shape=[None, 1], dtype="float32", name="temperature"),  # temperature
            paddle.static.InputSpec(shape=[None, 1], dtype="float32", name="top_p"),  # top_p
            paddle.static.InputSpec(shape=[None], dtype="int64", name="eos_token_id"),  # eos_token_id
            src_mask_spec,  # src_mask
            paddle.static.InputSpec(shape=[None, 1], dtype="float32", name="penalty_score"),  # penalty_score
            paddle.static.InputSpec(shape=[None, 1], dtype="float32", name="frequency_score"),  # frequency_score
            paddle.static.InputSpec(shape=[None, 1], dtype="float32", name="presence_score"),  # presence_score
            paddle.static.InputSpec(shape=[None, 1], dtype="int64", name="next_tokens"),  # next_tokens
            paddle.static.InputSpec(shape=[None, 1], dtype="bool", name="is_block_step"),  # is_block_step
            paddle.static.InputSpec(shape=[None, 1], dtype="int32", name="seq_lens_this_time"),  # seq_lens_this_time
            paddle.static.InputSpec(shape=[None, 1], dtype="int32", name="seq_lens_encoder"),  # seq_lens_encoder
            paddle.static.InputSpec(shape=[None, 1], dtype="int32", name="seq_lens_decoder"),  # seq_lens_decoder
            paddle.static.InputSpec(shape=[None, 1], dtype="int64", name="step_idx"),  # step_idx
            paddle.static.InputSpec(shape=[None, 1], dtype="bool", name="stop_flags"),  # stop_flags
            paddle.static.InputSpec(
                shape=[2, None, self.config.max_seq_len, None, None], dtype="float32", name="rope_emb"
            ),  # rope_emb
            paddle.static.InputSpec(shape=[None, 1], dtype="int64", name="min_length"),  # min_dec_len
            paddle.static.InputSpec(shape=[None, 1], dtype="int64", name="max_length"),  # max_dec_len
            paddle.static.InputSpec(shape=[1, 1], dtype="int64", name="stop_nums"),  # stop_nums
            paddle.static.InputSpec(shape=[None], dtype="int64", name="bad_tokens"),  # bad_tokens
            paddle.static.InputSpec(shape=[1, 1], dtype="bool", name="not_need_stop"),  # not_need_stop
            paddle.static.InputSpec(shape=[None, None], dtype="int32", name="block_tables"),  # block_tables
            paddle.static.InputSpec(shape=[None, None], dtype="int64", name="pre_ids"),  # pre_ids
            precache_kv_spec,
            caches,  # cache_kvs
            cache_k_quant_scales,
            cache_v_quant_scales,
            cache_k_dequant_scales,
            cache_v_dequant_scales,
        ]
        model = paddle.jit.to_static(self.generate, input_spec=input_spec)
        paddle.jit.save(
            model, output_path, skip_prune_program=True
        )  # Note(Zhengzekang): If we prune program it may cause some inference error.

    @staticmethod
    def prepare_input_ids_for_generation(bos_token_id, encoder_output=None):
        batch_size = 1
        seq_len = 1
        if bos_token_id is None:
            raise ValueError("`bos_token_id` should be defined when no " "`input_ids` are provided.")
        if encoder_output is not None:
            batch_size = encoder_output.shape[0]
            seq_len = encoder_output.shape[1]
        return paddle.ones([batch_size, seq_len], dtype="int64") * bos_token_id


    @paddle.no_grad()
    def generate(
        self,
        input_ids=None,
        temperature=None,
        top_p=None,
        eos_token_id=None,
        src_mask=None,
        penalty_score=None,
        frequency_score=None,
        presence_score=None,
        next_tokens=None,
        is_block_step=None,
        seq_lens_this_time=None,  # update
        seq_lens_encoder=None,  # update
        seq_lens_decoder=None,  # update
        step_idx=None,
        stop_flags=None,
        rope_emb=None,
        min_length=None,
        max_length=None,
        stop_nums=None,
        bad_tokens=None,
        not_need_stop=None,
        block_tables=None,
        pre_ids=None,
        pre_caches=None,
        cache_kvs=[],
        k_quant_scales=None,
        v_quant_scales=None,
        k_dequant_scales=None,
        v_dequant_scales=None,
        **model_kwargs,
    ):

        model_kwargs["input_ids"] = input_ids
        model_kwargs["penalty_score"] = penalty_score
        model_kwargs["frequency_score"] = frequency_score
        model_kwargs["presence_score"] = presence_score
        model_kwargs["seq_lens_this_time"] = seq_lens_this_time
        model_kwargs["seq_lens_encoder"] = seq_lens_encoder
        model_kwargs["seq_lens_decoder"] = seq_lens_decoder
        model_kwargs["step_idx"] = step_idx
        model_kwargs["stop_flags"] = stop_flags
        model_kwargs["min_dec_len"] = min_length
        model_kwargs["max_dec_len"] = max_length
        model_kwargs["stop_nums"] = stop_nums
        model_kwargs["rope_emb"] = rope_emb
        model_kwargs["bad_tokens"] = bad_tokens
        model_kwargs["block_tables"] = block_tables
        model_kwargs["pre_ids"] = pre_ids
        model_kwargs["not_need_stop"] = not_need_stop
        model_kwargs["caches"] = cache_kvs
        model_kwargs["k_quant_scales"] = k_quant_scales
        model_kwargs["v_quant_scales"] = v_quant_scales
        model_kwargs["k_dequant_scales"] = k_dequant_scales
        model_kwargs["v_dequant_scales"] = v_dequant_scales
        model_kwargs["pre_caches"] = pre_caches
        model_kwargs["next_tokens"] = next_tokens
        model_kwargs["is_block_step"] = is_block_step
        model_kwargs["src_mask"] = src_mask

        ret = self.sample(
            eos_token_id,
            top_k=0,
            top_p=top_p,
            temperature=temperature,
            **model_kwargs,
        )
        return ret

    def sample(
        self,
        eos_token_id,
        top_k,
        top_p,
        penalty_score,
        frequency_score,
        presence_score,
        temperature=None,
        min_tokens_to_keep=1,
        **model_kwargs
    ):
        def _forward_(**args):
            model_inputs = self.prepare_inputs_for_generation(**args)
            return self(**model_inputs)

        def _post_process_(
            outputs,
            top_k,
            top_p,
            penalty_score,
            frequency_score,
            presence_score,
            temperature,
            model_kwargs,
        ):
            step_idx = model_kwargs["step_idx"]
            set_value_by_flags_and_idx_v2(
                model_kwargs["pre_ids"],
                model_kwargs["input_ids"],
                model_kwargs["seq_lens_this_time"],
                model_kwargs["seq_lens_encoder"],
                model_kwargs["seq_lens_decoder"],
                step_idx,
                model_kwargs["stop_flags"])

            logits = paddle.cast(outputs, paddle.float32)

            # pre-process distribution
            logits = get_token_penalty_multi_scores_v2(
                model_kwargs["pre_ids"],
                logits,
                penalty_score,
                frequency_score,
                presence_score,
                temperature,
                model_kwargs["bad_tokens"],
                step_idx,
                model_kwargs["min_dec_len"],
                eos_token_id)

            # sample
            probs = F.softmax(logits)
            # _, next_tokens = top_p_sampling(probs, top_p, -1)
            _, next_tokens = paddle.topk(probs, 1, -1)

            if self.config.tensor_parallel_degree > 1:
                paddle.distributed.broadcast(next_tokens, 0)

            step_idx = paddle.where(model_kwargs["stop_flags"], model_kwargs["step_idx"], model_kwargs["step_idx"] + 1)
            paddle.assign(step_idx, model_kwargs["step_idx"])
            length_cond = paddle.greater_equal(model_kwargs["step_idx"], model_kwargs["max_dec_len"])
            stop_flags = paddle.logical_or(model_kwargs["stop_flags"], length_cond)
            set_stop_value_multi_ends_v2(
                next_tokens, 
                stop_flags, 
                model_kwargs["seq_lens_this_time"], 
                eos_token_id,
                model_kwargs["next_tokens"]
            )  # multi ends
            paddle.assign(stop_flags, model_kwargs["stop_flags"])
            # update inputs
            update_inputs(
                model_kwargs["stop_flags"],
                model_kwargs["not_need_stop"],
                model_kwargs["seq_lens_this_time"],
                model_kwargs["seq_lens_encoder"],
                model_kwargs["seq_lens_decoder"],
                model_kwargs["input_ids"],
                model_kwargs["stop_nums"],
                next_tokens,
                model_kwargs["is_block_step"]
            )
            save_output(next_tokens, model_kwargs["not_need_stop"], self.config.tensor_parallel_rank)
            return next_tokens

        # encoder
        outputs = _forward_(**model_kwargs)  # [bs, 1, dim_embed]
        # first decoder
        next_tokens = _post_process_(
            outputs,
            top_k,
            top_p,
            penalty_score,
            frequency_score,
            presence_score,
            temperature,
            model_kwargs,
        )

        return next_tokens<|MERGE_RESOLUTION|>--- conflicted
+++ resolved
@@ -12,34 +12,28 @@
 # See the License for the specific language governing permissions and
 # limitations under the License.
 from __future__ import annotations
-import pdb
 
 from typing import List, Union
 
 import paddle
 import paddle.nn.functional as F
 from paddlenlp_ops import (
+    get_token_penalty_multi_scores,
+    get_token_penalty_multi_scores_v2,
     save_output,
     save_with_output,
     set_alibi_mask_value,
     set_mask_value,
-    set_value_by_flags_and_idx,
     set_stop_value_multi_ends,
     set_stop_value_multi_ends_v2,
+    set_value_by_flags_and_idx,
     set_value_by_flags_and_idx_v2,
-    get_token_penalty_multi_scores,
     update_inputs,
-    get_token_penalty_multi_scores_v2,
 )
 
 from paddlenlp.generation import GenerationMixin, LogitsProcessor, LogitsProcessorList
 
-<<<<<<< HEAD
 __all__ = ["GenerationInferenceModel", "GenerationBlockInferenceModel"]
-
-=======
-__all__ = ["GenerationInferenceModel"]
->>>>>>> d4b0e4d8
 
 
 class ForcedDecodingEOSTokenLogitsProcessor(LogitsProcessor):
@@ -444,7 +438,7 @@
 
         if use_cachekv_int8 == "static" or use_cachekv_int8 == "dynamic":
             cachekv_dtype = "uint8"
-            
+
         if use_cachekv_int8 == "dynamic":
             cache_k_quant_scales = [
                 paddle.static.InputSpec(
@@ -500,7 +494,7 @@
             )
         if export_precache:
             src_mask_spec = paddle.static.InputSpec(shape=[None, 1, None, None], dtype=dtype, name="src_mask")
-        else :
+        else:
             src_mask_spec = None
         input_spec = [
             paddle.static.InputSpec(shape=[None, None], dtype="int64", name="input_ids"),  # input_ids
@@ -551,7 +545,6 @@
             seq_len = encoder_output.shape[1]
         return paddle.ones([batch_size, seq_len], dtype="int64") * bos_token_id
 
-
     @paddle.no_grad()
     def generate(
         self,
@@ -657,7 +650,8 @@
                 model_kwargs["seq_lens_encoder"],
                 model_kwargs["seq_lens_decoder"],
                 step_idx,
-                model_kwargs["stop_flags"])
+                model_kwargs["stop_flags"],
+            )
 
             logits = paddle.cast(outputs, paddle.float32)
 
@@ -672,7 +666,8 @@
                 model_kwargs["bad_tokens"],
                 step_idx,
                 model_kwargs["min_dec_len"],
-                eos_token_id)
+                eos_token_id,
+            )
 
             # sample
             probs = F.softmax(logits)
@@ -687,11 +682,7 @@
             length_cond = paddle.greater_equal(model_kwargs["step_idx"], model_kwargs["max_dec_len"])
             stop_flags = paddle.logical_or(model_kwargs["stop_flags"], length_cond)
             set_stop_value_multi_ends_v2(
-                next_tokens, 
-                stop_flags, 
-                model_kwargs["seq_lens_this_time"], 
-                eos_token_id,
-                model_kwargs["next_tokens"]
+                next_tokens, stop_flags, model_kwargs["seq_lens_this_time"], eos_token_id, model_kwargs["next_tokens"]
             )  # multi ends
             paddle.assign(stop_flags, model_kwargs["stop_flags"])
             # update inputs
@@ -704,7 +695,7 @@
                 model_kwargs["input_ids"],
                 model_kwargs["stop_nums"],
                 next_tokens,
-                model_kwargs["is_block_step"]
+                model_kwargs["is_block_step"],
             )
             save_output(next_tokens, model_kwargs["not_need_stop"], self.config.tensor_parallel_rank)
             return next_tokens
