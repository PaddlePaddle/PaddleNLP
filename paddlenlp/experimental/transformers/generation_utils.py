--- conflicted
+++ resolved
@@ -13,11 +13,8 @@
 # limitations under the License.
 from __future__ import annotations
 
-<<<<<<< HEAD
 import inspect
-=======
 from typing import List, Union
->>>>>>> 4401d289
 
 import paddle
 import paddle.nn.functional as F
