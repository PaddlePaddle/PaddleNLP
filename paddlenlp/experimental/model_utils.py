--- conflicted
+++ resolved
@@ -395,17 +395,12 @@
             if concat_ffn1:
                 self.scale["ffn1_weight_scale"].append(
                     np.concatenate([self.scale["ffn1_1_weight_scale"][i, :], self.scale["ffn1_2_weight_scale"][i, :]])
-<<<<<<< HEAD
                 )
 
 
 class CacheScaleLoader:
     def __init__(
-        self,
-        scale_json_file_path="cache_scales.json",
-        key_map_dict=None,
-        num_of_layers=None,
-        num_heads=None
+        self, scale_json_file_path="cache_scales.json", key_map_dict=None, num_of_layers=None, num_heads=None
     ):
         with open(scale_json_file_path) as json_file:
             self.scale_dict = json.load(json_file)
@@ -414,7 +409,7 @@
         for scale_type, key_template in self.key_map.items():
             print("scale_type: ", scale_type)
             print("key_template: ", key_template)
-            if ("cache_k" in scale_type):
+            if "cache_k" in scale_type:
                 scale_type_out = "cache_k_out_scale"
             else:
                 scale_type_out = "cache_v_out_scale"
@@ -423,8 +418,7 @@
 
             for i in range(num_of_layers):
                 if key_template.replace("#", str(i)) in self.scale_dict.keys():
-                    self.scale[scale_type][i, :] = [127.0 / num for num in self.scale_dict[key_template.replace("#", str(i))]]
-                    self.scale[scale_type_out][i, :] = [1.0 / self.scale[scale_type][i, j] for j in range(num_heads)]
-=======
-                )
->>>>>>> d4b0e4d8
+                    self.scale[scale_type][i, :] = [
+                        127.0 / num for num in self.scale_dict[key_template.replace("#", str(i))]
+                    ]
+                    self.scale[scale_type_out][i, :] = [1.0 / self.scale[scale_type][i, j] for j in range(num_heads)]