--- conflicted
+++ resolved
@@ -64,13 +64,8 @@
             language (string, required): language of the text.
             output_dir (str, optional): Output directory for the experiments, defaults to "autpnlp_results".
             id2label(dict(int,string)): The dictionary to map the predictions from class ids to class names.
-<<<<<<< HEAD
             multilabel_threshold (float): The probability threshold used for the multi_label setup. Only effective if model = "multi_label". Defaults to 0.5.
-=======
-            verbosity: (int, optional): controls the verbosity of the run. Defaults to 1, which let the workers log to the driver.To reduce the amount of logs,
-                use verbosity > 0 to set stop the workers from logging to the driver.
->>>>>>> 2180cae3
-
+            verbosity: (int, optional): controls the verbosity of the run. Defaults to 1, which let the workers log to the driver.To reduce the amount of logs, use verbosity > 0 to set stop the workers from logging to the driver.
     """
 
     def __init__(
