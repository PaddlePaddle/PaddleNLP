--- conflicted
+++ resolved
@@ -180,11 +180,7 @@
                 "preset": "finetune",
                 "language": "Chinese",
                 "trainer_type": "Trainer",
-<<<<<<< HEAD
-                "EarlyStoppingCallback.early_stopping_patience": 5,
-=======
                 "early_stopping_patience": 5,
->>>>>>> f38a2553
                 "per_device_train_batch_size": train_batch_size,
                 "per_device_eval_batch_size": train_batch_size * 2,
                 "num_train_epochs": 100,
@@ -195,11 +191,7 @@
                 "preset": "finetune",
                 "language": "English",
                 "trainer_type": "Trainer",
-<<<<<<< HEAD
-                "EarlyStoppingCallback.early_stopping_patience": 5,
-=======
                 "early_stopping_patience": 5,
->>>>>>> f38a2553
                 "per_device_train_batch_size": train_batch_size,
                 "per_device_eval_batch_size": train_batch_size * 2,
                 "num_train_epochs": 100,
@@ -211,11 +203,7 @@
                 "preset": "finetune",
                 "language": "Chinese",
                 "trainer_type": "Trainer",
-<<<<<<< HEAD
-                "EarlyStoppingCallback.early_stopping_patience": 5,
-=======
                 "early_stopping_patience": 5,
->>>>>>> f38a2553
                 "per_device_train_batch_size": train_batch_size,
                 "per_device_eval_batch_size": train_batch_size * 2,
                 "num_train_epochs": 100,
@@ -226,11 +214,7 @@
                 "preset": "finetune",
                 "language": "English",
                 "trainer_type": "Trainer",
-<<<<<<< HEAD
-                "EarlyStoppingCallback.early_stopping_patience": 5,
-=======
                 "early_stopping_patience": 5,
->>>>>>> f38a2553
                 "per_device_train_batch_size": train_batch_size,
                 "per_device_eval_batch_size": train_batch_size * 2,
                 "num_train_epochs": 100,
@@ -243,11 +227,7 @@
                 "language": "Chinese",
                 "trainer_type": "PromptTrainer",
                 "template.prompt": "{'mask'}{'soft'}“{'text': '" + self.text_column + "'}”",
-<<<<<<< HEAD
-                "EarlyStoppingCallback.early_stopping_patience": 5,
-=======
                 "early_stopping_patience": 5,
->>>>>>> f38a2553
                 "per_device_train_batch_size": train_batch_size,
                 "per_device_eval_batch_size": train_batch_size * 2,
                 "num_train_epochs": 100,
@@ -260,11 +240,8 @@
                 "language": "English",
                 "trainer_type": "PromptTrainer",
                 "template.prompt": "{'mask'}{'soft'}“{'text': '" + self.text_column + "'}”",
-<<<<<<< HEAD
                 "EarlyStoppingCallback.early_stopping_patience": 5,
-=======
                 "early_stopping_patience": 5,
->>>>>>> f38a2553
                 "per_device_train_batch_size": train_batch_size,
                 "per_device_eval_batch_size": train_batch_size * 2,
                 "num_train_epochs": 100,
@@ -278,53 +255,15 @@
         """
         Performs different data checks and generate id to label mapping on the datasets.
         """
-<<<<<<< HEAD
-        if self.id2label is None:
-            self.id2label, self.label2id = {}, {}
-            if self.problem_type == "multi_class":
-                for dataset in dataset_list:
-                    for example in dataset:
-                        label = example[self.label_column]
-                        if label not in self.label2id:
-                            self.label2id[label] = len(self.label2id)
-                            self.id2label[len(self.id2label)] = label
-            # multi_label
-            else:
-                for dataset in dataset_list:
-                    for example in dataset:
-                        labels = example[self.label_column]
-                        for label in labels:
-                            if label not in self.label2id:
-                                self.label2id[label] = len(self.label2id)
-                                self.id2label[len(self.id2label)] = label
-=======
         generate_id2label = True
         if self.id2label is None:
             self.id2label, self.label2id = {}, {}
->>>>>>> f38a2553
         else:
             generate_id2label = False
             self.label2id = {}
             for i in self.id2label:
                 self.label2id[self.id2label[i]] = i
 
-<<<<<<< HEAD
-            if self.problem_type == "multi_class":
-                for dataset in dataset_list:
-                    for example in dataset:
-                        label = example[self.label_column]
-                        if label not in self.label2id:
-                            raise ValueError(
-                                f"Label {label} is not found in the user-provided id2label argument: {self.id2label}"
-                            )
-            # multi_label
-            else:
-                for dataset in dataset_list:
-                    for example in dataset:
-                        labels = example[self.label_column]
-                        for label in labels:
-                            if label not in self.label2id:
-=======
         for dataset in dataset_list:
             for example in dataset:
                 if self.text_column not in example or self.label_column not in example:
@@ -349,23 +288,14 @@
                                 self.label2id[label] = len(self.label2id)
                                 self.id2label[len(self.id2label)] = label
                             else:
->>>>>>> f38a2553
                                 raise ValueError(
                                     f"Label {label} is not found in the user-provided id2label argument: {self.id2label}"
                                 )
 
     def _construct_trainer(self, model_config) -> Trainer:
-<<<<<<< HEAD
-        if "EarlyStoppingCallback.early_stopping_patience" in model_config:
-            callbacks = [
-                EarlyStoppingCallback(
-                    early_stopping_patience=model_config["EarlyStoppingCallback.early_stopping_patience"]
-                )
-            ]
-=======
+
         if "early_stopping_patience" in model_config:
             callbacks = [EarlyStoppingCallback(early_stopping_patience=model_config["early_stopping_patience"])]
->>>>>>> f38a2553
         else:
             callbacks = None
 
@@ -469,10 +399,6 @@
     def evaluate(self, eval_dataset: Optional[Dataset] = None, trial_id: Optional[str] = None):
         """
         Run evaluation and returns metrics from a certain `trial_id` on the given dataset.
-<<<<<<< HEAD
-
-=======
->>>>>>> f38a2553
         Args:
             eval_dataset (Dataset, optional): custom evaluation dataset and must contains the 'text_column' and 'label_column' fields. If not provided, defaults to the evaluation dataset used at construction.
             trial_id (str, optional): specify the model to be evaluated through the `trial_id`. Defaults to the best model selected by `metric_for_best_model`
@@ -507,17 +433,10 @@
     def predict(self, test_dataset: Dataset, trial_id: Optional[str] = None):
         """
         Run prediction and returns predictions and potential metrics from a certain `trial_id` on the given dataset
-<<<<<<< HEAD
-
-=======
->>>>>>> f38a2553
         Args:
             test_dataset (Dataset): Custom test dataset and must contains the 'text_column' and 'label_column' fields.
             trial_id (str, optional): Specify the model to be evaluated through the `trial_id`. Defaults to the best model selected by `metric_for_best_model`.
         """
-<<<<<<< HEAD
-        self._data_checks_and_inference([test_dataset])
-=======
         is_test = False
         if self.label_column in test_dataset[0]:
             self._data_checks_and_inference([test_dataset])
@@ -527,7 +446,6 @@
                 if self.text_column not in example:
                     raise ValueError(f"Text column: {self.text_column} must exist for example: {example}")
 
->>>>>>> f38a2553
         model_result = self._get_model_result(trial_id=trial_id)
         model_config = model_result.metrics["config"]["candidates"]
 
@@ -541,11 +459,7 @@
         else:
             max_length = model_config.get("max_length", trainer.model.config.max_position_embeddings)
         processed_test_dataset = self._preprocess_dataset(
-<<<<<<< HEAD
-            test_dataset, max_length, trainer.tokenizer, model_config["trainer_type"]
-=======
             test_dataset, max_length, trainer.tokenizer, model_config["trainer_type"], is_test=is_test
->>>>>>> f38a2553
         )
         test_output = trainer.predict(test_dataset=processed_test_dataset)
         trainer.log_metrics("test", test_output.metrics)
@@ -620,49 +534,33 @@
         return result
 
     def _preprocess_dataset(
-<<<<<<< HEAD
-        self, dataset: Dataset, max_length: int, tokenizer: PretrainedTokenizer, trainer_type: str
-=======
         self,
         dataset: Dataset,
         max_length: int,
         tokenizer: PretrainedTokenizer,
         trainer_type: str,
         is_test: bool = False,
->>>>>>> f38a2553
     ):
         """
         Preprocess dataset from raw features to input features used by the Trainer or PromptTrainer.
         """
-<<<<<<< HEAD
-        if trainer_type == "PromptTrainer":
-=======
-
         if trainer_type == "PromptTrainer":
             if is_test:
                 return dataset
->>>>>>> f38a2553
             trans_func = self._preprocess_labels
         elif trainer_type == "Trainer":
             trans_func = functools.partial(
                 self._preprocess_fn,
                 tokenizer=tokenizer,
                 max_length=max_length,  # truncate to the max length allowed by the model
-<<<<<<< HEAD
-=======
                 is_test=is_test,
->>>>>>> f38a2553
             )
         processed_dataset = copy.deepcopy(dataset).map(trans_func, lazy=False)
         return processed_dataset
 
-<<<<<<< HEAD
     def to_taskflow(
         self, trial_id: Optional[str] = None, batch_size: int = 1, precision: str = "fp32", compress: bool = False
     ):
-=======
-    def to_taskflow(self, trial_id=None, export_path=None, batch_size=1, precision="fp32"):
->>>>>>> f38a2553
         """
         Convert the model from a certain `trial_id` to a Taskflow for model inference.
 
