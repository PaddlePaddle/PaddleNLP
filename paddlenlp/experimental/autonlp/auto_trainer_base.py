# Copyright (c) 2022 PaddlePaddle Authors. All Rights Reserved.
#
# Licensed under the Apache License, Version 2.0 (the "License");
# you may not use this file except in compliance with the License.
# You may obtain a copy of the License at
#
#     http://www.apache.org/licenses/LICENSE-2.0
#
# Unless required by applicable law or agreed to in writing, software
# distributed under the License is distributed on an "AS IS" BASIS,
# WITHOUT WARRANTIES OR CONDITIONS OF ANY KIND, either express or implied.
# See the License for the specific language governing permissions and
# limitations under the License.
import copy
import datetime
import os
from abc import ABCMeta, abstractmethod
from typing import Any, Callable, Dict, List, Optional, Union

import ray
from hyperopt import hp
from paddle.io import Dataset
from ray import tune
from ray.air import RunConfig
from ray.tune.result_grid import ResultGrid
from ray.tune.search import ConcurrencyLimiter
from ray.tune.search.hyperopt import HyperOptSearch

from paddlenlp.trainer import CompressionArguments
from paddlenlp.trainer.trainer_utils import EvalPrediction
from paddlenlp.transformers import PretrainedTokenizer
from paddlenlp.utils.log import logger


class AutoTrainerBase(metaclass=ABCMeta):
    """
    The meta classs of AutoTrainer, which contains the common properies and methods of AutoNLP.
    Task-specific AutoTrainers need to inherit from the meta class.

    Args:
        train_dataset (Dataset, required): Training dataset, must contains the 'text_column' and 'label_column' specified below
        eval_dataset (Dataset, required): Evaluation dataset, must contains the 'text_column' and 'label_column' specified below
        language (string, required): language of the text
        metric_for_best_model (string, optional): the name of the metrc for selecting the best model.
        greater_is_better (bool, required): Whether better models should have a greater metric or not. Use in conjuction with `metric_for_best_model`.
        output_dir (str, optional): Output directory for the experiments, defaults to "autpnlp_results"
        verbosity: (int, optional): controls the verbosity of the run. Defaults to 1, which let the workers log to the driver.To reduce the amount of logs,
                use verbosity > 0 to set stop the workers from logging to the driver.
    """

    training_path = "training_checkpoints"  # filepath for Trainer's training checkpoints
    save_path = "trained_model"  # filepath for the trained dygraph model
    export_path = "exported_model"  # filepath for the exported static model
    compress_path = "compressed_model"  # filepath for the compressed static model
    results_filename = "experiment_results.csv"  # filepath for storing experiment results
    experiment_path = None  # filepath for the experiment results

    def __init__(
        self,
        train_dataset: Dataset,
        eval_dataset: Dataset,
        metric_for_best_model: str,
        greater_is_better: bool,
        language: str = "Chinese",
        output_dir: str = "autonlp_results",
        verbosity: int = 1,
        **kwargs,
    ):
        if not metric_for_best_model.startswith("eval_"):
            self.metric_for_best_model = f"eval_{metric_for_best_model}"
        else:
            self.metric_for_best_model = metric_for_best_model
        self.train_dataset = train_dataset
        self.eval_dataset = eval_dataset
        self.greater_is_better = greater_is_better
        if language not in self.supported_languages:
            raise ValueError(
                f"'{language}' is not supported. Please choose among the following: {self.supported_languages}"
            )

        self.language = language
        self.output_dir = output_dir
        self.kwargs = kwargs
        # Per default, Ray Tune creates JSON, CSV and TensorBoardX logger callbacks, turning it off
        os.environ["TUNE_DISABLE_AUTO_CALLBACK_LOGGERS"] = "1"
        # use log_to_driver to control verbosity
        ray.init(ignore_reinit_error=True, log_to_driver=True if verbosity >= 1 else False)

    @property
    @abstractmethod
    def supported_languages(self) -> List[str]:
        """
        Override to store the supported languages for each auto trainer class
        """

    @property
    @abstractmethod
    def _default_training_argument(self) -> CompressionArguments:
        """
        Default CompressionArguments for the Trainer
        """

    @property
    @abstractmethod
    def _model_candidates(self) -> List[Dict[str, Any]]:
        """
        Model Candidates stored as Ray hyperparameter search space, organized by
        self.language and preset
        """

    @abstractmethod
    def _data_checks_and_inference(self, dataset_list: List[Dataset]):
        """
        Performs different data checks and inferences on the datasets
        """

    @abstractmethod
    def _construct_trainable(self) -> Callable:
        """
        Returns the Trainable functions that contains the main preprocessing and training logic
        """

    @abstractmethod
    def _compute_metrics(self, eval_preds: EvalPrediction) -> Dict[str, float]:
        """
        function used by the Trainer to compute metrics during training
        See :class:`~paddlenlp.trainer.trainer_base.Trainer` for more details.
        """

    @abstractmethod
    def _preprocess_fn(
        self,
        example: Dict[str, Any],
        tokenizer: PretrainedTokenizer,
        max_seq_length: int,
        is_test: bool = False,
    ) -> Dict[str, Any]:
        """
        preprocess an example from raw features to input features that Transformers models expect (e.g. input_ids, attention_mask, labels, etc)
        """

<<<<<<< HEAD
    def export(self, export_path: str, trial_id: Optional[str] = None):
=======
    @abstractmethod
    def export(self, export_path, trial_id=None):
>>>>>>> f38a2553
        """
        Export the model from a certain `trial_id` to the given file path.

        Args:
            export_path (str, required): the filepath to export to
            trial_id (int, optional): use the `trial_id` to select the model to export. Defaults to the best model selected by `metric_for_best_model`
        """

        raise NotImplementedError

    @abstractmethod
    def to_taskflow(self, trial_id: Optional[str] = None):
        """
        Convert the model from a certain `trial_id` to a Taskflow for model inference

        Args:
            trial_id (int, optional): use the `trial_id` to select the model to export. Defaults to the best model selected by `metric_for_best_model`
        """
        raise NotImplementedError

    @abstractmethod
    def evaluate(self, eval_dataset: Optional[Dataset] = None, trial_id: Optional[str] = None) -> Dict[str, float]:
        """
        Run evaluation and returns metrics from a certain `trial_id` on the given dataset.

        Args:
            trial_id (str, optional): specify the model to be evaluated through the `trial_id`. Defaults to the best model selected by `metric_for_best_model`
            eval_dataset (Dataset, optional): custom evaluation dataset and must contains the 'text_column' and 'label_column' fields.
                If not provided, defaults to the evaluation dataset used at construction.
        """
        raise NotImplementedError

    def predict(self, test_dataset: Dataset, trial_id: Optional[str] = None):
        """
        Run prediction and returns predictions and potential metrics from a certain `trial_id` on the given dataset

        Args:
            test_dataset (Dataset, required): Custom test dataset and must contains the 'text_column' and 'label_column' fields.
            trial_id (str, optional): Specify the model to be evaluated through the `trial_id`. Defaults to the best model selected by `metric_for_best_model`.
        """
        raise NotImplementedError

    @abstractmethod
    def predict(self, test_dataset: Dataset, trial_id: Optional[str] = None):
        """
        Run prediction and returns predictions and potential metrics from a certain `trial_id` on the given dataset
        Args:
            test_dataset (Dataset, required): Custom test dataset and must contains the 'text_column' and 'label_column' fields.
            trial_id (str, optional): Specify the model to be evaluated through the `trial_id`. Defaults to the best model selected by `metric_for_best_model`.
        """
        raise NotImplementedError

    def _override_hp(self, config: Dict[str, Any], default_hp: Any) -> Any:
        """
        Overrides the arguments with the provided hyperparameter config
        """
        new_hp = copy.deepcopy(default_hp)
        for key, value in config.items():
            if key in new_hp.to_dict():
                setattr(new_hp, key, value)
        return new_hp

    def _filter_model_candidates(
        self, language=None, preset=None, custom_model_candidates=None
    ) -> List[Dict[str, Any]]:
        """
        Model Candidates stored as Ray hyperparameter search space, organized by
        override, language and preset
        """
        model_candidates = custom_model_candidates if custom_model_candidates is not None else self._model_candidates
        if language is not None:
            model_candidates = filter(
                lambda x: x["language"] == language if "language" in x else True, model_candidates
            )
        if preset is not None:
            model_candidates = filter(lambda x: x["preset"] == preset if "preset" in x else True, model_candidates)
        return list(model_candidates)

    def _get_model_result(self, trial_id=None):
        if hasattr(self, "training_results"):
            if trial_id is not None:
                for result in self.training_results:
                    if result.metrics["trial_id"] == trial_id:
                        return result
                raise LookupError(
                    f"Trial_id '{trial_id}' is not found in 'training_results'. Did you enter the correct 'trial_id'?"
                )
            else:
                result = self.training_results.get_best_result(
                    metric=self.metric_for_best_model,
                    mode="max" if self.greater_is_better else "min",
                )
                return result
        else:
            raise AttributeError(
                "'AutoTrainer' has no attribute 'training_results'. Have you called the 'train' method?"
            )

    def show_training_results(self):
        if hasattr(self, "training_results"):
            return self.training_results.get_dataframe()
        else:
            raise AttributeError(
                "'AutoTrainer' has no attribute 'training_results'. Have you called the 'train' method?"
            )

    def load(self, path: str):
        """
        Restores the AutoTrainer from a given experiment directory produced by a previous run

        Args:
            path (str, required): The filepath to load the previous experiments
        """
        logger.info(f"Restoring from {path}")
        self.tuner = tune.Tuner.restore(path)
        self.training_results = self.tuner.get_results()
        logger.info("Found existing training results.")

    def train(
        self,
        num_models: int = 1,
        preset: Optional[str] = None,
        num_gpus: Optional[int] = None,
        num_cpus: Optional[int] = None,
        max_concurrent_trials: Optional[int] = None,
        time_budget_s: Optional[Union[int, float, datetime.timedelta]] = None,
        experiment_name: str = None,
        hp_overrides: Dict[str, Any] = None,
        custom_model_candidates: List[Dict[str, Any]] = None,
    ) -> ResultGrid:
        """
        Main logic of training models

        Args:
            num_models (int, required): number of model trials to run
            preset (str, optional): preset configuration for the trained models, can significantly impact accuracy, size, and inference latency of trained models.
                If not set, this will be inferred from data.
            num_gpus (str, optional): number of GPUs to use for the job. By default, this is set based on detected GPUs.
            num_cpus (str, optional): number of CPUs to use for the job. By default, this is set based on virtual cores.
            max_concurrent_trials (int, optional): maximum number of trials to run concurrently. Must be non-negative. If None or 0, no limit will be applied.
            time_budget_s: (int|float|datetime.timedelta, optional) global time budget in seconds after which all model trials are stopped.
            experiment_name: (str, optional): name of the experiment. Experiment log will be stored under <output_dir>/<experiment_name>.
                Defaults to UNIX timestamp.
            hp_overrides: (dict[str, Any], optional): Advanced users only.
                override the hyperparameters of every model candidate.  For example, {"max_steps": 5}.
            custom_model_candiates: (dict[str, Any], optional): Advanced users only.
                Run the user-provided model candidates instead of the default model candidated from PaddleNLP. See `._model_candidates` property as an example

        Returns:
            A set of objects for interacting with Ray Tune results. You can use it to inspect the trials and obtain the best result.
        """
        if hasattr(self, "tuner") and self.tuner is not None:
            logger.info("Overwriting the existing Tuner and any previous training results")

        trainable = self._construct_trainable()
        model_candidates = self._filter_model_candidates(
            language=self.language, preset=preset, custom_model_candidates=custom_model_candidates
        )
        if hp_overrides is not None:
            for model_candidate in model_candidates:
                model_candidate.update(hp_overrides)
        search_space = {"candidates": hp.choice("candidates", model_candidates)}
        mode = "max" if self.greater_is_better else "min"
        algo = HyperOptSearch(space=search_space, metric=self.metric_for_best_model, mode=mode)
        algo = ConcurrencyLimiter(algo, max_concurrent=max_concurrent_trials)
        if num_gpus or num_cpus:
            hardware_resources = {}
            if num_gpus:
                hardware_resources["gpu"] = num_gpus
            if num_cpus:
                hardware_resources["cpu"] = num_cpus
            trainable = tune.with_resources(trainable, hardware_resources)
        tune_config = tune.tune_config.TuneConfig(num_samples=num_models, time_budget_s=time_budget_s, search_alg=algo)

        if experiment_name is None:
            experiment_name = datetime.datetime.now().strftime("%s")
        self.experiment_path = os.path.join(self.output_dir, experiment_name)

        self.tuner = tune.Tuner(
            trainable,
            tune_config=tune_config,
            run_config=RunConfig(
                name=experiment_name,
                log_to_file=True,
                local_dir=self.output_dir if self.output_dir else None,
                callbacks=[tune.logger.CSVLoggerCallback(), tune.logger.JsonLoggerCallback()],
            ),
        )
        self.training_results = self.tuner.fit()
        self.show_training_results().to_csv(
            path_or_buf=os.path.join(self.output_dir, experiment_name, self.results_filename), index=False
        )

        return self.training_results<|MERGE_RESOLUTION|>--- conflicted
+++ resolved
@@ -139,12 +139,8 @@
         preprocess an example from raw features to input features that Transformers models expect (e.g. input_ids, attention_mask, labels, etc)
         """
 
-<<<<<<< HEAD
+    @abstractmethod
     def export(self, export_path: str, trial_id: Optional[str] = None):
-=======
-    @abstractmethod
-    def export(self, export_path, trial_id=None):
->>>>>>> f38a2553
         """
         Export the model from a certain `trial_id` to the given file path.
 
@@ -174,16 +170,6 @@
             trial_id (str, optional): specify the model to be evaluated through the `trial_id`. Defaults to the best model selected by `metric_for_best_model`
             eval_dataset (Dataset, optional): custom evaluation dataset and must contains the 'text_column' and 'label_column' fields.
                 If not provided, defaults to the evaluation dataset used at construction.
-        """
-        raise NotImplementedError
-
-    def predict(self, test_dataset: Dataset, trial_id: Optional[str] = None):
-        """
-        Run prediction and returns predictions and potential metrics from a certain `trial_id` on the given dataset
-
-        Args:
-            test_dataset (Dataset, required): Custom test dataset and must contains the 'text_column' and 'label_column' fields.
-            trial_id (str, optional): Specify the model to be evaluated through the `trial_id`. Defaults to the best model selected by `metric_for_best_model`.
         """
         raise NotImplementedError
 
