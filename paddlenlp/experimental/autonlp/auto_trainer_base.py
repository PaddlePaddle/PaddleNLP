--- conflicted
+++ resolved
@@ -51,13 +51,9 @@
     training_path = "training_checkpoints"  # filepath for Trainer's training checkpoints
     save_path = "trained_model"  # filepath for the trained dygraph model
     export_path = "exported_model"  # filepath for the exported static model
-<<<<<<< HEAD
     compress_path = "compressed_model"  # filepath for the compressed static model
-    results_filename = "experiment_results.csv"
-=======
     results_filename = "experiment_results.csv"  # filepath for storing experiment results
     experiment_path = None  # filepath for the experiment results
->>>>>>> 83ba3016
 
     def __init__(
         self,
