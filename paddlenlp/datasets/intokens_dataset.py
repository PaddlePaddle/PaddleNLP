# Copyright (c) 2023 PaddlePaddle Authors. All Rights Reserved.
#
# Licensed under the Apache License, Version 2.0 (the "License");
# you may not use this file except in compliance with the License.
# You may obtain a copy of the License at
#
#     http://www.apache.org/licenses/LICENSE-2.0
#
# Unless required by applicable law or agreed to in writing, software
# distributed under the License is distributed on an "AS IS" BASIS,
# WITHOUT WARRANTIES OR CONDITIONS OF ANY KIND, either express or implied.
# See the License for the specific language governing permissions and
# limitations under the License.

import numpy as np
from paddle.io import Dataset, IterableDataset
from scipy.linalg import block_diag


class InTokens:
    required_input_keys = ["input_ids", "labels"]
    required_output_keys = ["input_ids", "labels", "attention_mask"]
    # Only supported the following keys for InTokens. Keys outside of the set will be ignored.
    supported_input_keys = ["input_ids", "labels", "attention_mask", "position_ids"]

    @classmethod
    def _pad_batch_records(cls, batch_records):
        # TODO: support pad_to_max_length for Pipeline parallel
        # Only consider supported input keys
        input_keys = [key for key in batch_records[0].keys() if key in cls.supported_input_keys]

        # Check required_keys
        for key in cls.required_input_keys:
            if key not in input_keys:
                raise ValueError(f"feature `{key}` is required for InTokensDataset")
        # Output features must include all required output keys
        for key in cls.required_output_keys:
            if key not in input_keys:
                input_keys.append(key)

        batched_features = {key: [] for key in input_keys}
        for record in batch_records:
            batched_features["input_ids"].extend(record["input_ids"])
            batched_features["labels"].extend(record["labels"])
            seq_length = len(record["input_ids"])
            # If attention_mask is not given, assume it's causal mask
            attention_mask = record.get("attention_mask", np.tril(np.ones([seq_length, seq_length], dtype=bool)))
            batched_features["attention_mask"].append(attention_mask)
            # NOTE: position_ids is optional and not required by every model
            # We append instead of extend here to accomodate 2D position ids
            if "position_ids" in record:
                batched_features["position_ids"].append(record["position_ids"])
<<<<<<< HEAD

        block_attention_mask = block_diag(*batched_features["attention_mask"])
        # convert to 3-D [batch_size(1), seq_length, seq_length]
        batched_features["attention_mask"] = np.expand_dims(block_attention_mask, axis=0)
        # To  adapt to 2ds
        if "position_ids" in batched_features.keys():
=======
        block_attention_mask = block_diag(*batched_features["attention_mask"])
        # convert to 3-D [batch_size(1), seq_length, seq_length]
        batched_features["attention_mask"] = np.expand_dims(block_attention_mask, axis=0)
        if "position_ids" in batched_features:
            # Accomodate both 1D and 2D position ids
>>>>>>> 2334b4d0
            batched_features["position_ids"] = np.concatenate(batched_features["position_ids"], axis=-1).tolist()
        return batched_features


class InTokensMapDataset(InTokens, Dataset):
    def __init__(self, data, tokenizer, max_length):
        self.tokenizer = tokenizer
        self.max_length = max_length
        self.new_data = self._create_intokens_data(data)

    def _create_intokens_data(self, data):
        batch_records, max_len = [], 0
        cur_len_so_far = 0

        total_data = []
        for i in range(len(data)):
            record = data[i]
            max_len = max(max_len, len(record["input_ids"]))
            to_append = (cur_len_so_far + len(record["input_ids"])) <= self.max_length
            if to_append:
                batch_records.append(record)
                cur_len_so_far += len(record["input_ids"])
            else:
                # exceed max length
                padded_list = self._pad_batch_records(batch_records)
                total_data.append(padded_list)
                # reset
                batch_records, max_len = [], 0
                cur_len_so_far = 0
                # append current data
                batch_records.append(record)
                cur_len_so_far += len(record["input_ids"])

        # remaining data
        if batch_records:
            padded_list = self._pad_batch_records(batch_records)
            total_data.append(padded_list)
        return total_data

    def __getitem__(self, idx):
        return self.new_data[idx]

    def __len__(self):
        return len(self.new_data)


class InTokensIterableDataset(InTokens, IterableDataset):
    def __init__(self, data, tokenizer, max_length):
        self.data = data
        self.tokenizer = tokenizer
        self.max_length = max_length

    def __iter__(self):
        batch_records, max_len = [], 0
        cur_len_so_far = 0
        for record in self.data:
            max_len = max(max_len, len(record["input_ids"]))
            to_append = (cur_len_so_far + len(record["input_ids"])) <= self.max_length
            if to_append:
                batch_records.append(record)
                cur_len_so_far += len(record["input_ids"])
            else:
                # exceed max length
                padded_list = self._pad_batch_records(batch_records)
                yield padded_list
                # reset
                batch_records, max_len = [], 0
                cur_len_so_far = 0
                # append current data
                batch_records.append(record)
                cur_len_so_far += len(record["input_ids"])
        if batch_records:
            padded_list = self._pad_batch_records(batch_records)
            yield padded_list<|MERGE_RESOLUTION|>--- conflicted
+++ resolved
@@ -50,20 +50,12 @@
             # We append instead of extend here to accomodate 2D position ids
             if "position_ids" in record:
                 batched_features["position_ids"].append(record["position_ids"])
-<<<<<<< HEAD
 
-        block_attention_mask = block_diag(*batched_features["attention_mask"])
-        # convert to 3-D [batch_size(1), seq_length, seq_length]
-        batched_features["attention_mask"] = np.expand_dims(block_attention_mask, axis=0)
-        # To  adapt to 2ds
-        if "position_ids" in batched_features.keys():
-=======
         block_attention_mask = block_diag(*batched_features["attention_mask"])
         # convert to 3-D [batch_size(1), seq_length, seq_length]
         batched_features["attention_mask"] = np.expand_dims(block_attention_mask, axis=0)
         if "position_ids" in batched_features:
             # Accomodate both 1D and 2D position ids
->>>>>>> 2334b4d0
             batched_features["position_ids"] = np.concatenate(batched_features["position_ids"], axis=-1).tolist()
         return batched_features
 
