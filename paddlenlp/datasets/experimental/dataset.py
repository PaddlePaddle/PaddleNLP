--- conflicted
+++ resolved
@@ -18,11 +18,7 @@
 import os
 import warnings
 import sys
-<<<<<<< HEAD
 import inspect
-=======
-import itertools
->>>>>>> 8e7d2ed8
 
 import paddle.distributed as dist
 from paddle.io import Dataset, IterableDataset
@@ -223,7 +219,6 @@
 
     def __iter__(self):
         num_samples = 0
-<<<<<<< HEAD
         if inspect.isfunction(self.data):
             for example in self.data():
                 if (not self._filter_pipline or
@@ -244,16 +239,6 @@
                     yield self._transform(
                         example) if self._transform_pipline else example
                 num_samples += 1
-=======
-        self.data, data = itertools.tee(self.data)
-        for example in data:
-            if (not self._filter_pipline or
-                    self._filter(self._filter_pipline)) and self._shard_filter(
-                        num_samples=num_samples):
-                yield self._transform(
-                    example) if self._transform_pipline else example
-            num_samples += 1
->>>>>>> 8e7d2ed8
 
     def filter(self, fn):
         """
