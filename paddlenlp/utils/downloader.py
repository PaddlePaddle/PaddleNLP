--- conflicted
+++ resolved
@@ -31,35 +31,6 @@
 from tqdm.auto import tqdm
 
 from .env import DOWNLOAD_SERVER, FAILED_STATUS, SUCCESS_STATUS
-<<<<<<< HEAD
-
-try:
-    from tqdm import tqdm
-except:  # noqa: E722
-
-    class tqdm(object):
-        def __init__(self, total=None, **kwargs):
-            self.total = total
-            self.n = 0
-
-        def update(self, n):
-            self.n += n
-            if self.total is None:
-                sys.stderr.write("\r{0:.1f} bytes".format(self.n))
-            else:
-                sys.stderr.write("\r{0:.1f}%".format(100 * self.n / float(self.total)))
-            sys.stderr.flush()
-
-        def __enter__(self):
-            return self
-
-        def __exit__(self, exc_type, exc_val, exc_tb):
-            sys.stderr.write("\n")
-
-
-=======
-from .file_lock import FileLock
->>>>>>> 19f76239
 from .log import logger
 
 __all__ = ["get_weights_path_from_url"]
