# Copyright (c) 2020 PaddlePaddle Authors. All Rights Reserved.
#
# Licensed under the Apache License, Version 2.0 (the "License");
# you may not use this file except in compliance with the License.
# You may obtain a copy of the License at
#
#     http://www.apache.org/licenses/LICENSE-2.0
#
# Unless required by applicable law or agreed to in writing, software
# distributed under the License is distributed on an "AS IS" BASIS,
# WITHOUT WARRANTIES OR CONDITIONS OF ANY KIND, either express or implied.
# See the License for the specific language governing permissions and
# limitations under the License.
import hashlib
import json
import os
import os.path as osp
import shutil
import sys
import tarfile
import threading
import time
import uuid
import zipfile
from collections import OrderedDict
<<<<<<< HEAD
from .env import DOWNLOAD_SERVER, SUCCESS_STATUS, FAILED_STATUS, LOCK_FILE_HOME
=======
from typing import Optional

import requests

from .env import DOWNLOAD_SERVER, FAILED_STATUS, LOCK_FILE_HOME, SUCCESS_STATUS
>>>>>>> 58b6b553
from .file_lock import FileLock

try:
    from tqdm import tqdm
except:

    class tqdm(object):

        def __init__(self, total=None, **kwargs):
            self.total = total
            self.n = 0

        def update(self, n):
            self.n += n
            if self.total is None:
                sys.stderr.write("\r{0:.1f} bytes".format(self.n))
            else:
                sys.stderr.write("\r{0:.1f}%".format(100 * self.n /
                                                     float(self.total)))
            sys.stderr.flush()

        def __enter__(self):
            return self

        def __exit__(self, exc_type, exc_val, exc_tb):
            sys.stderr.write('\n')


from .log import logger

__all__ = ['get_weights_path_from_url']

COMMUNITY_MODEL_PREFIX = "https://bj.bcebos.com/paddlenlp/models/community/"
WEIGHTS_HOME = osp.expanduser("~/.cache/paddle/hapi/weights")
DOWNLOAD_RETRY_LIMIT = 3
DOWNLOAD_CHECK = False

nlp_models = OrderedDict((
    ('RoBERTa-zh-base',
     'https://bert-models.bj.bcebos.com/chinese_roberta_wwm_ext_L-12_H-768_A-12.tar.gz'
     ),
    ('RoBERTa-zh-large',
     'https://bert-models.bj.bcebos.com/chinese_roberta_wwm_large_ext_L-24_H-1024_A-16.tar.gz'
     ),
    ('ERNIE-v2-en-base',
     'https://ernie.bj.bcebos.com/ERNIE_Base_en_stable-2.0.0.tar.gz'),
    ('ERNIE-v2-en-large',
     'https://ernie.bj.bcebos.com/ERNIE_Large_en_stable-2.0.0.tar.gz'),
    ('XLNet-cased-base',
     'https://xlnet.bj.bcebos.com/xlnet_cased_L-12_H-768_A-12.tgz'),
    ('XLNet-cased-large',
     'https://xlnet.bj.bcebos.com/xlnet_cased_L-24_H-1024_A-16.tgz'),
    ('ERNIE-v1-zh-base',
     'https://baidu-nlp.bj.bcebos.com/ERNIE_stable-1.0.1.tar.gz'),
    ('ERNIE-v1-zh-base-max-len-512',
     'https://ernie.bj.bcebos.com/ERNIE_1.0_max-len-512.tar.gz'),
    ('BERT-en-uncased-large-whole-word-masking',
     'https://bert-models.bj.bcebos.com/wwm_uncased_L-24_H-1024_A-16.tar.gz'),
    ('BERT-en-cased-large-whole-word-masking',
     'https://bert-models.bj.bcebos.com/wwm_cased_L-24_H-1024_A-16.tar.gz'),
    ('BERT-en-uncased-base',
     'https://bert-models.bj.bcebos.com/uncased_L-12_H-768_A-12.tar.gz'),
    ('BERT-en-uncased-large',
     'https://bert-models.bj.bcebos.com/uncased_L-24_H-1024_A-16.tar.gz'),
    ('BERT-en-cased-base',
     'https://bert-models.bj.bcebos.com/cased_L-12_H-768_A-12.tar.gz'),
    ('BERT-en-cased-large',
     'https://bert-models.bj.bcebos.com/cased_L-24_H-1024_A-16.tar.gz'),
    ('BERT-multilingual-uncased-base',
     'https://bert-models.bj.bcebos.com/multilingual_L-12_H-768_A-12.tar.gz'),
    ('BERT-multilingual-cased-base',
     'https://bert-models.bj.bcebos.com/multi_cased_L-12_H-768_A-12.tar.gz'),
    ('BERT-zh-base',
     'https://bert-models.bj.bcebos.com/chinese_L-12_H-768_A-12.tar.gz'),
))


def is_url(path):
    """
    Whether path is URL.
    Args:
        path (string): URL string or not.
    """
    return path.startswith('http://') or path.startswith('https://')


def get_weights_path_from_url(url, md5sum=None):
    """Get weights path from WEIGHT_HOME, if not exists,
    download it from url.
    Args:
        url (str): download url
        md5sum (str): md5 sum of download package

    Returns:
        str: a local path to save downloaded weights.
    Examples:
        .. code-block:: python
            from paddle.utils.download import get_weights_path_from_url
            resnet18_pretrained_weight_url = 'https://paddle-hapi.bj.bcebos.com/models/resnet18.pdparams'
            local_weight_path = get_weights_path_from_url(resnet18_pretrained_weight_url)
    """
    path = get_path_from_url(url, WEIGHTS_HOME, md5sum)
    return path


def _map_path(url, root_dir):
    # parse path after download under root_dir
    fname = osp.split(url)[-1]
    fpath = fname
    return osp.join(root_dir, fpath)


def get_path_from_url(url, root_dir, md5sum=None, check_exist=True):
    """ Download from given url to root_dir.
    if file or directory specified by url is exists under
    root_dir, return the path directly, otherwise download
    from url and decompress it, return the path.
    Args:
        url (str): download url
        root_dir (str): root dir for downloading, it should be
                        WEIGHTS_HOME or DATASET_HOME
        md5sum (str): md5 sum of download package

    Returns:
        str: a local path to save downloaded models & weights & datasets.
    """

    from paddle.distributed import ParallelEnv

    assert is_url(url), "downloading from {} not a url".format(url)
    # parse path after download to decompress under root_dir
    fullpath = _map_path(url, root_dir)

    if osp.exists(fullpath) and check_exist and _md5check(fullpath, md5sum):
        logger.info("Found {}".format(fullpath))
    else:
        if ParallelEnv().local_rank % 8 == 0:
            fullpath = _download(url, root_dir, md5sum)
        else:
            while not os.path.exists(fullpath):
                time.sleep(1)

    if ParallelEnv().local_rank % 8 == 0:
        if tarfile.is_tarfile(fullpath) or zipfile.is_zipfile(fullpath):
            fullpath = _decompress(fullpath)

    return fullpath


def get_path_from_url_with_filelock(url: str,
                                    root_dir: str,
                                    md5sum: Optional[str] = None,
                                    check_exist: bool = True) -> str:
    """construct `get_path_from_url` for `model_utils` to enable downloading multiprocess-safe

    Args:
        url (str): the url of resource file
        root_dir (str): the local download path
        md5sum (str, optional): md5sum string for file. Defaults to None.
        check_exist (bool, optional): whether check the file is exist. Defaults to True.

    Returns:
        str: the path of downloaded file
    """
    os.makedirs(root_dir, exist_ok=True)

    # create lock file, which is empty, under the `LOCK_FILE_HOME` directory.
    lock_file_name = hashlib.md5((url + root_dir).encode("utf-8")).hexdigest()
    lock_file_path = os.path.join(LOCK_FILE_HOME, lock_file_name)

    with FileLock(lock_file_path):
        # import get_path_from_url from paddle framework
        from paddle.utils.download import \
            get_path_from_url as _get_path_from_url
        result = _get_path_from_url(url=url,
                                    root_dir=root_dir,
                                    md5sum=md5sum,
                                    check_exist=check_exist)
    return result


def _download(url, path, md5sum=None):
    """
    Download from url, save to path.
    url (str): download url
    path (str): download to given path
    """
    if not osp.exists(path):
        os.makedirs(path)

    fname = osp.split(url)[-1]
    fullname = osp.join(path, fname)
    retry_cnt = 0

    while not (osp.exists(fullname) and _md5check(fullname, md5sum)):
        if retry_cnt < DOWNLOAD_RETRY_LIMIT:
            retry_cnt += 1
        else:
            raise RuntimeError("Download from {} failed. "
                               "Retry limit reached".format(url))

        logger.info("Downloading {} from {}".format(fname, url))

        req = requests.get(url, stream=True)
        if req.status_code != 200:
            raise RuntimeError("Downloading from {} failed with code "
                               "{}!".format(url, req.status_code))

        # For protecting download interupted, download to
        # tmp_fullname firstly, move tmp_fullname to fullname
        # after download finished
        tmp_fullname = fullname + "_tmp"
        total_size = req.headers.get('content-length')
        with open(tmp_fullname, 'wb') as f:
            if total_size:
                with tqdm(total=int(total_size),
                          unit='B',
                          unit_scale=True,
                          unit_divisor=1024) as pbar:
                    for chunk in req.iter_content(chunk_size=1024):
                        f.write(chunk)
                        pbar.update(len(chunk))
            else:
                for chunk in req.iter_content(chunk_size=1024):
                    if chunk:
                        f.write(chunk)
        shutil.move(tmp_fullname, fullname)

    return fullname


def _md5check(fullname, md5sum=None):
    if md5sum is None:
        return True

    logger.info("File {} md5 checking...".format(fullname))
    md5 = hashlib.md5()
    with open(fullname, 'rb') as f:
        for chunk in iter(lambda: f.read(4096), b""):
            md5.update(chunk)
    calc_md5sum = md5.hexdigest()

    if calc_md5sum != md5sum:
        logger.info("File {} md5 check failed, {}(calc) != "
                    "{}(base)".format(fullname, calc_md5sum, md5sum))
        return False
    return True


def _md5(text):
    """
    Calculate the md5 value of the input text.
    """

    md5code = hashlib.md5(text.encode())
    return md5code.hexdigest()


def _decompress(fname):
    """
    Decompress for zip and tar file
    """
    logger.info("Decompressing {}...".format(fname))

    # For protecting decompressing interupted,
    # decompress to fpath_tmp directory firstly, if decompress
    # successed, move decompress files to fpath and delete
    # fpath_tmp and remove download compress file.

    if tarfile.is_tarfile(fname):
        uncompressed_path = _uncompress_file_tar(fname)
    elif zipfile.is_zipfile(fname):
        uncompressed_path = _uncompress_file_zip(fname)
    else:
        raise TypeError("Unsupport compress file type {}".format(fname))

    return uncompressed_path


def _uncompress_file_zip(filepath):
    files = zipfile.ZipFile(filepath, 'r')
    file_list = files.namelist()

    file_dir = os.path.dirname(filepath)

    if _is_a_single_file(file_list):
        rootpath = file_list[0]
        uncompressed_path = os.path.join(file_dir, rootpath)

        for item in file_list:
            files.extract(item, file_dir)

    elif _is_a_single_dir(file_list):
        rootpath = os.path.splitext(file_list[0])[0].split(os.sep)[-1]
        uncompressed_path = os.path.join(file_dir, rootpath)

        for item in file_list:
            files.extract(item, file_dir)

    else:
        rootpath = os.path.splitext(filepath)[0].split(os.sep)[-1]
        uncompressed_path = os.path.join(file_dir, rootpath)
        if not os.path.exists(uncompressed_path):
            os.makedirs(uncompressed_path)
        for item in file_list:
            files.extract(item, os.path.join(file_dir, rootpath))

    files.close()

    return uncompressed_path


def _uncompress_file_tar(filepath, mode="r:*"):
    files = tarfile.open(filepath, mode)
    file_list = files.getnames()
    file_dir = os.path.dirname(filepath)

    if _is_a_single_file(file_list):
        rootpath = file_list[0]
        uncompressed_path = os.path.join(file_dir, rootpath)
        files.extractall(file_dir, files.getmembers())
    elif _is_a_single_dir(file_list):
        rootpath = os.path.splitext(file_list[0])[0].split(os.sep)[-1]
        uncompressed_path = os.path.join(file_dir, rootpath)
        files.extractall(file_dir, files.getmembers())
    else:
        rootpath = os.path.splitext(filepath)[0].split(os.sep)[-1]
        uncompressed_path = os.path.join(file_dir, rootpath)
        if not os.path.exists(uncompressed_path):
            os.makedirs(uncompressed_path)

        files.extractall(os.path.join(file_dir, rootpath), files.getmembers())

    files.close()

    return uncompressed_path


def _is_a_single_file(file_list):
    if len(file_list) == 1 and file_list[0].find(os.sep) < -1:
        return True
    return False


def _is_a_single_dir(file_list):
    new_file_list = []
    for file_path in file_list:
        if '/' in file_path:
            file_path = file_path.replace('/', os.sep)
        elif '\\' in file_path:
            file_path = file_path.replace('\\', os.sep)
        new_file_list.append(file_path)

    file_name = new_file_list[0].split(os.sep)[0]
    for i in range(1, len(new_file_list)):
        if file_name != new_file_list[i].split(os.sep)[0]:
            return False
    return True


class DownloaderCheck(threading.Thread):
    """
    Check the resource applicability  when downloading the models.
    """

    def __init__(self, task, command="taskflow", addition=None):
        threading.Thread.__init__(self)
        self.command = command
        self.task = task
        self.addition = addition
        self._initialize()

    def uri_path(self, server_url, api):
        srv = server_url
        if server_url.endswith('/'):
            srv = server_url[:-1]
        if api.startswith('/'):
            srv += api
        else:
            api = '/' + api
            srv += api
        return srv

    def _initialize(self):
        etime = str(int(time.time()))
        self.full_hash_flag = _md5(str(uuid.uuid1())[-12:])
        self.hash_flag = _md5(str(uuid.uuid1())[9:18]) + "-" + etime

    def request_check(self, task, command, addition):
        if task is None:
            return SUCCESS_STATUS
        payload = {'word': self.task}
        api_url = self.uri_path(DOWNLOAD_SERVER, 'stat')
        cache_path = os.path.join("～")
        if os.path.exists(cache_path):
            extra = {
                "command": self.command,
                "mtime": os.stat(cache_path).st_mtime,
                "hub_name": self.hash_flag,
                "cache_info": self.full_hash_flag
            }
        else:
            extra = {
                "command": self.command,
                "mtime": time.strftime("%Y-%m-%d %H:%M:%S", time.localtime()),
                "hub_name": self.hash_flag,
                "cache_info": self.full_hash_flag
            }
        if addition is not None:
            extra.update({"addition": addition})
        try:
            import paddle

            import paddlenlp
            payload['hub_version'] = " "
            payload['ppnlp_version'] = paddlenlp.__version__
            payload['paddle_version'] = paddle.__version__.split('-')[0]
            payload['from'] = 'ppnlp'
            payload['extra'] = json.dumps(extra)
            r = requests.get(api_url, payload, timeout=1).json()
            if r.get("update_cache", 0) == 1:
                return SUCCESS_STATUS
            else:
                return FAILED_STATUS
        except Exception as err:
            return FAILED_STATUS

    def run(self):
        self.request_check(self.task, self.command, self.addition)


def download_check(model_id, model_class, addition=None):
    logger.disable()
    global DOWNLOAD_CHECK
    if not DOWNLOAD_CHECK:
        DOWNLOAD_CHECK = True
        checker = DownloaderCheck(model_id, model_class, addition)
        checker.start()
        checker.join()
    logger.enable()<|MERGE_RESOLUTION|>--- conflicted
+++ resolved
@@ -23,15 +23,11 @@
 import uuid
 import zipfile
 from collections import OrderedDict
-<<<<<<< HEAD
-from .env import DOWNLOAD_SERVER, SUCCESS_STATUS, FAILED_STATUS, LOCK_FILE_HOME
-=======
 from typing import Optional
 
 import requests
 
 from .env import DOWNLOAD_SERVER, FAILED_STATUS, LOCK_FILE_HOME, SUCCESS_STATUS
->>>>>>> 58b6b553
 from .file_lock import FileLock
 
 try:
