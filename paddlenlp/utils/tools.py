# Copyright (c) 2021 PaddlePaddle Authors. All Rights Reserved.
#
# Licensed under the Apache License, Version 2.0 (the "License");
# you may not use this file except in compliance with the License.
# You may obtain a copy of the License at
#
#     http://www.apache.org/licenses/LICENSE-2.0
#
# Unless required by applicable law or agreed to in writing, software
# distributed under the License is distributed on an "AS IS" BASIS,
# WITHOUT WARRANTIES OR CONDITIONS OF ANY KIND, either express or implied.
# See the License for the specific language governing permissions and
# limitations under the License.

import paddle
import numpy as np


def static_params_to_dygraph(model, static_tensor_dict):
    """Simple tool for convert static paramters to dygraph paramters dict.

    **NOTE** The model must both support static graph and dygraph mode.

    Args:
        model (nn.Layer): the model of a neural network.
        static_tensor_dict (string): path of which locate the saved paramters in static mode.
            Usualy load by `paddle.static.load_program_state`.

    Returns:
        [tensor dict]: a state dict the same as the dygraph mode.
    """
    state_dict = model.state_dict()
    # static_tensor_dict = paddle.static.load_program_state(static_params_path)

    ret_dict = dict()
    for n, p in state_dict.items():
        ret_dict[n] = static_tensor_dict[p.name]

    return ret_dict


def dygraph_params_to_static(model, dygraph_tensor_dict, topo=None):
    """Simple tool for convert dygraph paramters to static paramters dict.

    **NOTE** The model must both support static graph and dygraph mode.

    Args:
        model (nn.Layer): the model of a neural network.
        dygraph_tensor_dict (string): path of which locate the saved paramters in static mode.

    Returns:
        [tensor dict]: a state dict the same as the dygraph mode.
    """
    state_dict = model.state_dict()

    ret_dict = dict()
    for name, parm in state_dict.items():
        name = name.replace("gpt", "gpt2")
        if name not in dygraph_tensor_dict:
<<<<<<< HEAD
            print("miss \t\t", name)
            continue

        tensor = dygraph_tensor_dict[name]
        if parm.is_distributed:
            assert topo is not None
            for dim, v in enumerate(tensor.shape):
                if parm.shape[dim] != v:
                    break

            splited = np.split(
                tensor, topo.mp_info.size, axis=dim)[topo.mp_info.rank]
            ret_dict[parm.name] = splited  #.reshape(parm.shape)
=======
            continue

        tensor = dygraph_tensor_dict[name]

        if parm.is_distributed:
            assert topo is not None

            for dim, v in enumerate(tensor.shape):
                if parm.shape[dim] != v:
                    break
            splited = np.split(
                tensor, topo.mp_info.size, axis=dim)[topo.mp_info.rank]
            ret_dict[parm.name] = splited
>>>>>>> 43c174f2
        else:
            ret_dict[parm.name] = tensor

    return ret_dict


class TimeCostAverage(object):
    """
    Simple tool for calcluating time average cost in the process of training and inferencing.
    """

    def __init__(self):
        self.reset()

    def reset(self):
        """
        Reset the recoder state, and reset the `cnt` to zero.
        """
        self.cnt = 0
        self.total_time = 0

    def record(self, usetime):
        """
        Recoding the time cost in current step and accumulating the `cnt`.
        """
        self.cnt += 1
        self.total_time += usetime

    def get_average(self):
        """
        Returning the average time cost after the start of training.
        """
        if self.cnt == 0:
            return 0
        return self.total_time / self.cnt<|MERGE_RESOLUTION|>--- conflicted
+++ resolved
@@ -57,7 +57,6 @@
     for name, parm in state_dict.items():
         name = name.replace("gpt", "gpt2")
         if name not in dygraph_tensor_dict:
-<<<<<<< HEAD
             print("miss \t\t", name)
             continue
 
@@ -70,22 +69,7 @@
 
             splited = np.split(
                 tensor, topo.mp_info.size, axis=dim)[topo.mp_info.rank]
-            ret_dict[parm.name] = splited  #.reshape(parm.shape)
-=======
-            continue
-
-        tensor = dygraph_tensor_dict[name]
-
-        if parm.is_distributed:
-            assert topo is not None
-
-            for dim, v in enumerate(tensor.shape):
-                if parm.shape[dim] != v:
-                    break
-            splited = np.split(
-                tensor, topo.mp_info.size, axis=dim)[topo.mp_info.rank]
             ret_dict[parm.name] = splited
->>>>>>> 43c174f2
         else:
             ret_dict[parm.name] = tensor
 
