--- conflicted
+++ resolved
@@ -15,8 +15,4 @@
 from .sequence import sequence_mask
 from .tcn import TCN, TemporalBlock
 from .crf import LinearChainCrf, LinearChainCrfLoss, ViterbiDecoder
-<<<<<<< HEAD
-from .tokenizer import FastTokenizer
-=======
-from .tokenizer import Tokenizer
->>>>>>> 03ad5a5a
+from .tokenizer import FastTokenizer