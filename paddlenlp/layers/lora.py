# Copyright (c) 2023 PaddlePaddle Authors. All Rights Reserved.
#
# Licensed under the Apache License, Version 2.0 (the "License");
# you may not use this file except in compliance with the License.
# You may obtain a copy of the License at
#
#     http://www.apache.org/licenses/LICENSE-2.0
#
# Unless required by applicable law or agreed to in writing, software
# distributed under the License is distributed on an "AS IS" BASIS,
# WITHOUT WARRANTIES OR CONDITIONS OF ANY KIND, either express or implied.
# See the License for the specific language governing permissions and
# limitations under the License.

import json
import os
import re
from dataclasses import asdict, dataclass, field
from typing import List, Optional, Union

import paddle
import paddle.nn as nn
import paddle.nn.functional as F

<<<<<<< HEAD
from ..utils.log import logger

__all__ = [
    "LoRALinear",
    "get_lora_model",
    "mark_only_lora_as_trainable",
]
=======
from ..utils.env import LORA_CONFIG_NAME
>>>>>>> 586755ba


class LoRALinear(nn.Linear):
    # LoRA implemented in a dense layer
    def __init__(
        self,
        in_features: int,
        out_features: int,
        r: int = 0,
        lora_alpha: int = 1,
        lora_dropout: float = 0.0,
        merge_weights: bool = True,
        **kwargs
    ):
        nn.Linear.__init__(self, in_features, out_features, **kwargs)
        self.r = r
        self.lora_alpha = lora_alpha
        # Optional dropout
        if lora_dropout > 0.0:
            self.lora_dropout = nn.Dropout(p=lora_dropout)
        else:
            self.lora_dropout = lambda x: x
        # Mark the weight as unmerged
        self.merged = False
        self.merge_weights = merge_weights

        # Actual trainable parameters
        if r > 0:
            self.lora_A = self.create_parameter(
                shape=[in_features, r],
                dtype=self._dtype,
                is_bias=False,
            )
            self.lora_B = self.create_parameter(
                shape=[r, out_features],
                dtype=self._dtype,
                is_bias=False,
            )
            self.scaling = self.lora_alpha / self.r
            # Freezing the pre-trained weight matrix
            self.weight.stop_gradient = True
            self.bias.stop_gradient = True

    def train(self):
        super().train()
        if self.merge_weights and self.merged:
            # Make sure that the weights are not merged
            if self.r > 0:
                new_weight = self.weight - self.lora_A @ self.lora_B * self.scaling
                self.weight.set_value(new_weight)
            self.merged = False

    def eval(self):
        super().eval()
        if self.merge_weights and not self.merged:
            # Merge the weights and mark it
            if self.r > 0:
                new_weight = self.weight + self.lora_A @ self.lora_B * self.scaling
                self.weight.set_value(new_weight)
            self.merged = True

    def forward(self, input: paddle.Tensor):
        if self.r > 0 and not self.merged:
            result = F.linear(x=input, weight=self.weight, bias=self.bias, name=self.name)
            if self.r > 0:
                result += (self.lora_dropout(input) @ self.lora_A @ self.lora_B) * self.scaling
            return result
        else:
            return F.linear(x=input, weight=self.weight, bias=self.bias, name=self.name)

    def extra_repr(self):
        name = f", name={self.name}" if self.name else ""
        return f"in_features={self.weight.shape[0]}, out_features={self.weight.shape[1]}, rank={self.r}{name}"


# TODO (this is tmp API. will formalize before release)
def _find_and_replace_module(model, module_name, lora_config):
    parent_module = model
    attribute_chain = module_name.split(".")
    for name in attribute_chain[:-1]:
        parent_module = getattr(parent_module, name)
    module = getattr(parent_module, attribute_chain[-1])
    lora_module = LoRALinear(
        in_features=module.weight.shape[0],
        out_features=module.weight.shape[1],
        r=lora_config.r,
        lora_alpha=lora_config.lora_alpha,
        lora_dropout=lora_config.lora_dropout,
        merge_weights=lora_config.merge_weights,
    )
    setattr(parent_module, attribute_chain[-1], lora_module)


<<<<<<< HEAD
def mark_only_lora_as_trainable(model: nn.Layer) -> None:
    freeze_numel, trainable_numel = 0, 0
    for name, weight in model.state_dict().items():
        if "lora" not in name:
            weight.stop_gradient = True
            freeze_numel += weight.numel().numpy()[0]
        else:
            trainable_numel += weight.numel().numpy()[0]
    logger.info(f"{freeze_numel:.2e} parameters are frozen, {trainable_numel:.2e} LoRA parameters are trainable")


# TODO (this is tmp API. will formalize before release)
def get_lora_model(model: nn.Layer, lora_config):
    target_modules = lora_config["target_modules"]
=======
@dataclass
class LoRAConfig:
    """
    This is the configuration class to store the configuration of a [`LoRAModel`].
    Args:
        r (`int`): Lora attention dimension
        target_modules (`Union[List[str],str]`): The names of the modules to apply Lora to.
        lora_alpha (`float`): The alpha parameter for Lora scaling.
        lora_dropout (`float`): The dropout probability for Lora layers.
        merge_weights (`bool`):
            Whether to merge the weights of the Lora layers with the base transformer model in `eval` mode.
    """

    r: int = field(default=8, metadata={"help": "Lora attention dimension"})
    target_modules: Optional[Union[List[str], str]] = field(
        default=None,
        metadata={
            "help": "List of module names or regex expression of the module names to replace with Lora."
            "For example, ['q', 'v'] or '.*decoder.*(SelfAttention|EncDecAttention).*(q|v)$' "
        },
    )
    lora_alpha: int = field(default=8, metadata={"help": "Lora alpha"})
    lora_dropout: float = field(default=0.0, metadata={"help": "Lora dropout"})
    merge_weights: bool = field(
        default=False, metadata={"help": "Merge weights of the original model and the Lora model"}
    )

    @property
    def __dict__(self):
        return asdict(self)

    def to_dict(self):
        return self.__dict__

    def save_pretrained(self, save_directory):
        r"""
        This method saves the configuration of your adapter model in a directory.
        Args:
            save_directory (`str`):
                The directory where the configuration will be saved.
        """
        if os.path.isfile(save_directory):
            raise AssertionError(f"Provided path ({save_directory}) should be a directory, not a file")

        os.makedirs(save_directory, exist_ok=True)

        output_dict = self.__dict__
        output_path = os.path.join(save_directory, LORA_CONFIG_NAME)

        # save it
        with open(output_path, "w") as writer:
            writer.write(json.dumps(output_dict, indent=2, sort_keys=True))

    @classmethod
    def from_pretrained(cls, pretrained_model_name_or_path, **kwargs):
        r"""
        This method loads the configuration of your adapter model from a directory.
        Args:
            pretrained_model_name_or_path (`str`):
                The directory or the hub-id where the configuration is saved.
            **kwargs:
                Additional keyword arguments passed along to the child class initialization.
        """
        if os.path.isfile(os.path.join(pretrained_model_name_or_path, LORA_CONFIG_NAME)):
            config_file = os.path.join(pretrained_model_name_or_path, LORA_CONFIG_NAME)
        else:
            raise ValueError(f"Can't find config.json at '{pretrained_model_name_or_path}'")

        loaded_attributes = cls.from_json_file(config_file)

        config = cls(**kwargs)

        for key, value in loaded_attributes.items():
            if hasattr(config, key):
                setattr(config, key, value)

        return config

    @classmethod
    def from_json_file(cls, path_json_file):
        r"""
        Loads a configuration file from a json file.
        Args:
            path_json_file (`str`):
                The path to the json file.
        """
        with open(path_json_file, "r") as file:
            json_object = json.load(file)

        return json_object


# TODO (this is tmp API. will formalize before release)
def get_lora_model(model, lora_config: LoRAConfig):
    target_modules = lora_config.target_modules
>>>>>>> 586755ba
    for target_module in target_modules:
        for i in model.named_sublayers():
            module_name = i[0]
            if re.fullmatch(target_module, module_name):
                _find_and_replace_module(model, module_name, lora_config)
    return model<|MERGE_RESOLUTION|>--- conflicted
+++ resolved
@@ -22,17 +22,15 @@
 import paddle.nn as nn
 import paddle.nn.functional as F
 
-<<<<<<< HEAD
+from ..utils.env import LORA_CONFIG_NAME
 from ..utils.log import logger
 
 __all__ = [
+    "LoRAConfig",
     "LoRALinear",
     "get_lora_model",
     "mark_only_lora_as_trainable",
 ]
-=======
-from ..utils.env import LORA_CONFIG_NAME
->>>>>>> 586755ba
 
 
 class LoRALinear(nn.Linear):
@@ -126,7 +124,6 @@
     setattr(parent_module, attribute_chain[-1], lora_module)
 
 
-<<<<<<< HEAD
 def mark_only_lora_as_trainable(model: nn.Layer) -> None:
     freeze_numel, trainable_numel = 0, 0
     for name, weight in model.state_dict().items():
@@ -138,10 +135,6 @@
     logger.info(f"{freeze_numel:.2e} parameters are frozen, {trainable_numel:.2e} LoRA parameters are trainable")
 
 
-# TODO (this is tmp API. will formalize before release)
-def get_lora_model(model: nn.Layer, lora_config):
-    target_modules = lora_config["target_modules"]
-=======
 @dataclass
 class LoRAConfig:
     """
@@ -237,7 +230,6 @@
 # TODO (this is tmp API. will formalize before release)
 def get_lora_model(model, lora_config: LoRAConfig):
     target_modules = lora_config.target_modules
->>>>>>> 586755ba
     for target_module in target_modules:
         for i in model.named_sublayers():
             module_name = i[0]
