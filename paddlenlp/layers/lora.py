--- conflicted
+++ resolved
@@ -26,19 +26,15 @@
 from paddle.distributed.fleet.layers.mpu import mp_ops
 from paddle.distributed.fleet.meta_parallel import ColumnParallelLinear
 
+from ..transformers.model_utils import PretrainedModel
 from ..utils.env import LORA_CONFIG_NAME, LORA_WEIGHT_FILE_NAME
 from ..utils.log import logger
 
 __all__ = [
     "LoRAConfig",
     "LoRALinear",
-<<<<<<< HEAD
     "LoRAMergedLinear",
-    "get_lora_model",
-    "mark_only_lora_as_trainable",
-=======
     "LoRAModel",
->>>>>>> 1188d6fe
 ]
 
 
@@ -201,9 +197,8 @@
         return f"in_features={self.weight.shape[0]}, out_features={self.weight.shape[1]}, rank={self.r}{name}"
 
 
-<<<<<<< HEAD
 class LoRAMergedLinear(nn.Linear):
-    # LoRA implemented in a dense layer
+    # LoRA implemented in a dense layer  with merged linear weights for q, k, v
     def __init__(
         self,
         in_features: int,
@@ -221,7 +216,10 @@
         ), f"The length of enable_lora must divide out_features: {out_features} % {len(enable_lora)} != 0"
         self.r = r
         self.lora_alpha = lora_alpha
-        self.enable_lora = enable_lora
+        if isinstance(enable_lora, List) and all(isinstance(item, bool) for item in enable_lora):
+            self.enable_lora = enable_lora
+        else:
+            raise TypeError("enable_lora must be a list of bools")
         self.single_out_features = out_features // len(enable_lora)
         self.out_features = out_features
         self.in_features = in_features
@@ -262,7 +260,7 @@
                 shape=[len(enable_lora), self.single_out_features], fill_value=False, dtype="bool"
             )
             self.enable_lora_indices[enable_lora, :] = True
-            self.enable_lora_indices = paddle.reshape(self.enable_lora_indices, [out_features])
+            self.enable_lora_indices = paddle.reshape(self.enable_lora_indices, [-1])
 
     def zero_pad(self, x):
         output_shape = x.shape
@@ -335,99 +333,6 @@
         return f"in_features={self.weight.shape[0]}, out_features={self.weight.shape[1]}, rank={self.r}{name}"
 
 
-# TODO (this is tmp API. will formalize before release)
-def _find_and_replace_module(model, module_name, lora_config, enable_lora):
-    parent_module = model
-    attribute_chain = module_name.split(".")
-    for name in attribute_chain[:-1]:
-        parent_module = getattr(parent_module, name)
-    module = getattr(parent_module, attribute_chain[-1])
-    if enable_lora is None:
-        if isinstance(module, nn.Linear):
-            lora_module = LoRALinear(
-                in_features=module.weight.shape[0],
-                out_features=module.weight.shape[1],
-                r=lora_config.r,
-                lora_alpha=lora_config.lora_alpha,
-                lora_dropout=lora_config.lora_dropout,
-                merge_weights=lora_config.merge_weights,
-            )
-        elif isinstance(module, ColumnParallelLinear):
-            # recover the original output_features
-            output_features_mp = module.weight.shape[1] * module.world_size
-            lora_module = ColumnParallelLoRALinear(
-                in_features=module.weight.shape[0],
-                out_features=output_features_mp,
-                gather_output=module.gather_output,
-                has_bias=module.bias is not None,
-                r=lora_config.r,
-                lora_alpha=lora_config.lora_alpha,
-                lora_dropout=lora_config.lora_dropout,
-                merge_weights=lora_config.merge_weights,
-            )
-    else:
-        if isinstance(module, nn.Linear):
-            lora_module = LoRAMergedLinear(
-                in_features=module.weight.shape[0],
-                out_features=module.weight.shape[1],
-                r=lora_config.r,
-                lora_alpha=lora_config.lora_alpha,
-                lora_dropout=lora_config.lora_dropout,
-                merge_weights=lora_config.merge_weights,
-                enable_lora=enable_lora,
-            )
-
-    lora_module.weight = module.weight
-    if module.bias is not None:
-        lora_module.bias = module.bias
-    setattr(parent_module, attribute_chain[-1], lora_module)
-
-
-def mark_only_lora_as_trainable(model: nn.Layer, trainable_bias: Optional[str] = None) -> None:
-    for _, layer in model.named_sublayers():
-        if (
-            isinstance(layer, LoRALinear)
-            or isinstance(layer, ColumnParallelLoRALinear)
-            or isinstance(layer, LoRAMergedLinear)
-        ):
-            for name, weight in layer.state_dict().items():
-                if trainable_bias in ["lora", "all"] and "bias" in name:
-                    weight.stop_gradient = False
-                elif "lora" in name:
-                    weight.stop_gradient = False
-                else:
-                    weight.stop_gradient = True
-        else:
-            for name, weight in layer.state_dict().items():
-                if trainable_bias == "all" and "bias" in name:
-                    weight.stop_gradient = False
-                else:
-                    weight.stop_gradient = True
-
-
-def print_trainable_parameters(model: nn.Layer) -> None:
-    freeze_numel = 0
-    trainable_numel = 0
-    for _, weight in model.state_dict().items():
-        if weight.stop_gradient:
-            freeze_numel += weight.numel().numpy()[0]
-        else:
-            trainable_numel += weight.numel().numpy()[0]
-    logger.info(
-        f"Frozen parameters: {freeze_numel:.2e} || Trainable parameters:{trainable_numel:.2e} || Total parameters:{freeze_numel+trainable_numel:.2e}|| Trainable:{trainable_numel / (freeze_numel+trainable_numel):.2%}"
-    )
-
-
-def print_trainable_parameter_names(model: nn.Layer):
-    names = []
-    for name, weight in model.state_dict().items():
-        if not weight.stop_gradient:
-            names.append(name)
-    return names
-
-
-=======
->>>>>>> 1188d6fe
 @dataclass
 class LoRAConfig:
     """
@@ -526,63 +431,11 @@
         return json_object
 
 
-<<<<<<< HEAD
-# TODO (this is tmp API. will formalize before release)
-def get_lora_model(model, lora_config: LoRAConfig):
-
-    if lora_config.target_modules is None:
-        return model
-    elif isinstance(lora_config.target_modules, str):
-        target_modules = [lora_config.target_modules]
-        if lora_config.enable_lora_list is None or (
-            isinstance(lora_config.enable_lora_list, List)
-            and all(isinstance(item, bool) for item in lora_config.enable_lora_list)
-        ):
-            enable_lora_list = [lora_config.enable_lora_list]
-        else:
-            raise ValueError(
-                f"Invalid lora_config.enable_lora_list value: {lora_config.enable_lora_list}. Since lora_config.target_modules is {str}, lora_config.enable_lora_list must be None or a list of {bool}"
-            )
-    else:
-        target_modules = lora_config.target_modules
-        if lora_config.enable_lora_list is None:
-            enable_lora_list = [None for _ in range(len(target_modules))]
-        elif isinstance(lora_config.enable_lora_list, List):
-            enable_lora_list = lora_config.enable_lora_list
-            if len(enable_lora_list) != len(target_modules):
-                raise ValueError(
-                    f"Invalid lora_config.enable_lora_list value: {lora_config.enable_lora_list}. Since lora_config.target_modules is {List[str]}, len(enable_lora_list) should equal to len(target_modules): {len(enable_lora_list)} != {len(target_modules)}"
-                )
-            for enable_lora in enable_lora_list:
-                if not (
-                    enable_lora is None
-                    or (isinstance(enable_lora, List) and all(isinstance(item, bool) for item in enable_lora))
-                ):
-                    raise ValueError(
-                        f"Invalid lora_config.enable_lora_list value: {lora_config.enable_lora_list}. Since lora_config.target_modules is {List[str]}, lora_config.enable_lora_list must be None or {List[Optional[List[bool]]]}"
-                    )
-        else:
-            raise ValueError(
-                f"Invalid lora_config.enable_lora_list value: {lora_config.enable_lora_list}. Since lora_config.target_modules is {List[str]}, lora_config.enable_lora_list must be None or {List[Optional[List[bool]]]}"
-            )
-
-    for target_module, enable_lora in zip(target_modules, enable_lora_list):
-        for i in model.named_sublayers():
-            module_name = i[0]
-            if re.fullmatch(target_module, module_name):
-                _find_and_replace_module(model, module_name, lora_config, enable_lora)
-    return model
-=======
 class LoRAModel(nn.Layer):
     def __init__(self, model, lora_config: LoRAConfig) -> None:
         super().__init__()
         self.lora_config = lora_config
-        self.model = model
-        for target_module in self.lora_config.target_modules:
-            for i in self.model.named_sublayers():
-                module_name = i[0]
-                if re.fullmatch(target_module, module_name):
-                    self._find_and_replace_module(module_name)
+        self.model = self.get_lora_model(model, lora_config)
         self.forward = self.model.forward
 
     @classmethod
@@ -606,43 +459,56 @@
 
         self.lora_config.save_pretrained(save_directory)
         weight_filename = os.path.join(save_directory, LORA_WEIGHT_FILE_NAME)
-        trainable_state_dict = self._get_trainable_state_dict()
+        trainable_state_dict = self.get_trainable_state_dict()
         paddle.save(trainable_state_dict, weight_filename)
 
-    def _find_and_replace_module(self, module_name):
-        parent_module = self.model
+    def _find_and_replace_module(self, model, module_name, lora_config, enable_lora):
+        parent_module = model
         attribute_chain = module_name.split(".")
         for name in attribute_chain[:-1]:
             parent_module = getattr(parent_module, name)
         module = getattr(parent_module, attribute_chain[-1])
-        if isinstance(module, nn.Linear):
-            lora_module = LoRALinear(
-                in_features=module.weight.shape[0],
-                out_features=module.weight.shape[1],
-                r=self.lora_config.r,
-                lora_alpha=self.lora_config.lora_alpha,
-                lora_dropout=self.lora_config.lora_dropout,
-                merge_weights=self.lora_config.merge_weights,
-            )
-        elif isinstance(module, ColumnParallelLinear):
-            # recover the original output_features
-            output_features_mp = module.weight.shape[1] * module.world_size
-            lora_module = ColumnParallelLoRALinear(
-                in_features=module.weight.shape[0],
-                out_features=output_features_mp,
-                gather_output=module.gather_output,
-                has_bias=module.bias is not None,
-                r=self.lora_config.r,
-                lora_alpha=self.lora_config.lora_alpha,
-                lora_dropout=self.lora_config.lora_dropout,
-                merge_weights=self.lora_config.merge_weights,
-            )
+        if enable_lora is None:
+            if isinstance(module, nn.Linear):
+                lora_module = LoRALinear(
+                    in_features=module.weight.shape[0],
+                    out_features=module.weight.shape[1],
+                    r=lora_config.r,
+                    lora_alpha=lora_config.lora_alpha,
+                    lora_dropout=lora_config.lora_dropout,
+                    merge_weights=lora_config.merge_weights,
+                )
+            elif isinstance(module, ColumnParallelLinear):
+                # recover the original output_features
+                output_features_mp = module.weight.shape[1] * module.world_size
+                lora_module = ColumnParallelLoRALinear(
+                    in_features=module.weight.shape[0],
+                    out_features=output_features_mp,
+                    gather_output=module.gather_output,
+                    has_bias=module.bias is not None,
+                    r=lora_config.r,
+                    lora_alpha=lora_config.lora_alpha,
+                    lora_dropout=lora_config.lora_dropout,
+                    merge_weights=lora_config.merge_weights,
+                )
+        else:
+            if isinstance(module, nn.Linear):
+                lora_module = LoRAMergedLinear(
+                    in_features=module.weight.shape[0],
+                    out_features=module.weight.shape[1],
+                    r=lora_config.r,
+                    lora_alpha=lora_config.lora_alpha,
+                    lora_dropout=lora_config.lora_dropout,
+                    merge_weights=lora_config.merge_weights,
+                    enable_lora=enable_lora,
+                )
+
         lora_module.weight = module.weight
         if module.bias is not None:
             lora_module.bias = module.bias
         setattr(parent_module, attribute_chain[-1], lora_module)
 
-    def _get_trainable_state_dict(self):
+    def get_trainable_state_dict(self):
         trainable_state_dict = OrderedDict()
         for name, weight in self.model.state_dict().items():
             if not weight.stop_gradient:
@@ -661,16 +527,13 @@
             f"Frozen parameters: {freeze_numel:.2e} || Trainable parameters:{trainable_numel:.2e} || Total parameters:{freeze_numel+trainable_numel:.2e}|| Trainable:{trainable_numel / (freeze_numel+trainable_numel):.2%}"
         )
 
-    def print_trainable_parameter_names(self):
-        names = []
-        for name, weight in self.model.state_dict().items():
-            if not weight.stop_gradient:
-                names.append(name)
-        return names
-
     def mark_only_lora_as_trainable(self) -> None:
         for _, layer in self.model.named_sublayers():
-            if isinstance(layer, LoRALinear) or isinstance(layer, ColumnParallelLoRALinear):
+            if (
+                isinstance(layer, LoRALinear)
+                or isinstance(layer, ColumnParallelLoRALinear)
+                or isinstance(layer, LoRAMergedLinear)
+            ):
                 for name, weight in layer.state_dict().items():
                     if self.lora_config.trainable_bias in ["lora", "all"] and "bias" in name:
                         weight.stop_gradient = False
@@ -684,4 +547,48 @@
                         weight.stop_gradient = False
                     else:
                         weight.stop_gradient = True
->>>>>>> 1188d6fe
+
+    def get_lora_model(self, model: Union[PretrainedModel, nn.Layer], lora_config: LoRAConfig):
+
+        if lora_config.target_modules is None:
+            return model
+        elif isinstance(lora_config.target_modules, str):
+            target_modules = [lora_config.target_modules]
+            if lora_config.enable_lora_list is None or (
+                isinstance(lora_config.enable_lora_list, List)
+                and all(isinstance(item, bool) for item in lora_config.enable_lora_list)
+            ):
+                enable_lora_list = [lora_config.enable_lora_list]
+            else:
+                raise TypeError(
+                    f"Invalid lora_config.enable_lora_list value: {lora_config.enable_lora_list}. Since lora_config.target_modules is {str}, lora_config.enable_lora_list must be None or a list of {bool}"
+                )
+        else:
+            target_modules = lora_config.target_modules
+            if lora_config.enable_lora_list is None:
+                enable_lora_list = [None for _ in range(len(target_modules))]
+            elif isinstance(lora_config.enable_lora_list, List):
+                enable_lora_list = lora_config.enable_lora_list
+                if len(enable_lora_list) != len(target_modules):
+                    raise TypeError(
+                        f"Invalid lora_config.enable_lora_list value: {lora_config.enable_lora_list}. Since lora_config.target_modules is {List[str]}, len(enable_lora_list) should equal to len(target_modules): {len(enable_lora_list)} != {len(target_modules)}"
+                    )
+                for enable_lora in enable_lora_list:
+                    if not (
+                        enable_lora is None
+                        or (isinstance(enable_lora, List) and all(isinstance(item, bool) for item in enable_lora))
+                    ):
+                        raise TypeError(
+                            f"Invalid lora_config.enable_lora_list value: {lora_config.enable_lora_list}. Since lora_config.target_modules is {List[str]}, lora_config.enable_lora_list must be None or {List[Optional[List[bool]]]}"
+                        )
+            else:
+                raise TypeError(
+                    f"Invalid lora_config.enable_lora_list value: {lora_config.enable_lora_list}. Since lora_config.target_modules is {List[str]}, lora_config.enable_lora_list must be None or {List[Optional[List[bool]]]}"
+                )
+
+        for target_module, enable_lora in zip(target_modules, enable_lora_list):
+            for i in model.named_sublayers():
+                module_name = i[0]
+                if re.fullmatch(target_module, module_name):
+                    self._find_and_replace_module(model, module_name, lora_config, enable_lora)
+        return model