--- conflicted
+++ resolved
@@ -736,10 +736,6 @@
         return lora_state_dict
 
     def save_pretrained(self, save_directory: str, merge_tensor_parallel: bool = False, **kwargs):
-<<<<<<< HEAD
-
-=======
->>>>>>> c9e4fd72
         assert not os.path.isfile(
             save_directory
         ), f"Saving directory ({save_directory}) should be a directory, not a file"
