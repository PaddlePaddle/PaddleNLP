# Copyright (c) 2022 PaddlePaddle Authors. All Rights Reserved.
#
# Licensed under the Apache License, Version 2.0 (the "License");
# you may not use this file except in compliance with the License.
# You may obtain a copy of the License at
#
#     http://www.apache.org/licenses/LICENSE-2.0
#
# Unless required by applicable law or agreed to in writing, software
# distributed under the License is distributed on an "AS IS" BASIS,
# WITHOUT WARRANTIES OR CONDITIONS OF ANY KIND, either express or implied.
# See the License for the specific language governing permissions and
# limitations under the License.

import os
import sys
from datetime import datetime

PADDLENLP_STABLE_VERSION = "PADDLENLP_STABLE_VERSION"

<<<<<<< HEAD

=======
# this version is used for develop and test.
# release version will be added fixed version by setup.py.
>>>>>>> 4e7fb49f
__version__ = "3.0.0b1.post"
if os.getenv(PADDLENLP_STABLE_VERSION):
    __version__ = __version__.replace(".post", "")
else:
    formatted_date = datetime.now().date().strftime("%Y%m%d")
    __version__ = __version__.replace(".post", ".post{}".format(formatted_date))

# the next line will be replaced by setup.py for release version.
# [VERSION_INFO]

if "datasets" in sys.modules.keys():
    from paddlenlp.utils.log import logger

    logger.warning(
        "Detected that datasets module was imported before paddlenlp. "
        "This may cause PaddleNLP datasets to be unavalible in intranet. "
        "Please import paddlenlp before datasets module to avoid download issues"
    )
import paddle

from . import (
    data,
    dataaug,
    datasets,
    embeddings,
    experimental,
    layers,
    losses,
    metrics,
    ops,
    peft,
    prompt,
    quantization,
    seq2vec,
    trainer,
    transformers,
    trl,
    utils,
    version,
)
from .server import SimpleServer
from .taskflow import Taskflow

paddle.disable_signal_handler()<|MERGE_RESOLUTION|>--- conflicted
+++ resolved
@@ -18,12 +18,8 @@
 
 PADDLENLP_STABLE_VERSION = "PADDLENLP_STABLE_VERSION"
 
-<<<<<<< HEAD
-
-=======
 # this version is used for develop and test.
 # release version will be added fixed version by setup.py.
->>>>>>> 4e7fb49f
 __version__ = "3.0.0b1.post"
 if os.getenv(PADDLENLP_STABLE_VERSION):
     __version__ = __version__.replace(".post", "")
