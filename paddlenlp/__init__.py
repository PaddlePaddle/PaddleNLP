# Copyright (c) 2020 PaddlePaddle Authors. All Rights Reserved.
#
# Licensed under the Apache License, Version 2.0 (the "License");
# you may not use this file except in compliance with the License.
# You may obtain a copy of the License at
#
#     http://www.apache.org/licenses/LICENSE-2.0
#
# Unless required by applicable law or agreed to in writing, software
# distributed under the License is distributed on an "AS IS" BASIS,
# WITHOUT WARRANTIES OR CONDITIONS OF ANY KIND, either express or implied.
# See the License for the specific language governing permissions and
# limitations under the License.

__version__ = '2.3.0.dev'  # Maybe dev is better
import sys
if 'datasets' in sys.modules.keys():
    from paddlenlp.utils.log import logger
    logger.warning(
        "Detected that datasets module was imported before paddlenlp. "
        "This may cause PaddleNLP datasets to be unavalible in intranet"
        "Please import paddlenlp before datasets module to avoid download issues"
    )
from . import data
from . import datasets
from . import embeddings
from . import ops
from . import layers
from . import metrics
from . import seq2vec
from . import transformers
from . import utils
from . import losses
from . import experimental
from .taskflow import Taskflow
from . import trainer
<<<<<<< HEAD
from . import prompt
=======
from . import data_augmentation
>>>>>>> 123c4c78
import paddle

paddle.disable_signal_handler()

# Patches for DataLoader/BatchSamper to allow using other than paddle.io.Dataset
# in Paddle version lower than 2.3
from paddle.fluid.reader import _current_expected_place, _get_paddle_place_list, \
    _get_paddle_place, _convert_places, IterableDataset, _DatasetKind, \
    _InfiniteIterableSampler, BatchSampler, use_pinned_memory
# BatchSampler use `_non_static_mode` which is not included in version <= 2.3,
# thus use `in_dynamic_mode` instead.
from paddle import in_dynamic_mode

import warnings
import sys


def _patch_data_loader_init(self,
                            dataset,
                            feed_list=None,
                            places=None,
                            return_list=True,
                            batch_sampler=None,
                            batch_size=1,
                            shuffle=False,
                            drop_last=False,
                            collate_fn=None,
                            num_workers=0,
                            use_buffer_reader=True,
                            use_shared_memory=True,
                            timeout=0,
                            worker_init_fn=None,
                            persistent_workers=False):
    self.return_list = return_list
    self.collate_fn = collate_fn
    self.use_buffer_reader = use_buffer_reader
    self.worker_init_fn = worker_init_fn

    self.dataset = dataset

    if not return_list and not in_dynamic_mode():
        assert feed_list is not None, \
                "feed_list should be set when return_list=False"
    self.feed_list = feed_list

    if places is None:
        places = _current_expected_place()
    if isinstance(places, (list, tuple)):
        places = _get_paddle_place_list(places)
    else:
        places = _get_paddle_place(places)
    self.places = _convert_places(places)

    assert num_workers >= 0, "num_workers should be a non-negative value"
    if num_workers > 0 and (sys.platform == 'darwin'
                            or sys.platform == 'win32'):
        warnings.warn(
            "DataLoader with multi-process mode is not supported on MacOs and Windows currently." \
            " Please use signle-process mode with num_workers = 0 instead")
        num_workers = 0
    self.num_workers = num_workers

    self.use_shared_memory = use_shared_memory
    if use_shared_memory and num_workers == 0:
        self.use_shared_memory = False

    assert timeout >= 0, "timeout should be a non-negative value"
    self.timeout = timeout

    if isinstance(dataset, IterableDataset):
        self.dataset_kind = _DatasetKind.ITER
        if shuffle:
            raise ValueError(
                "IterableDataset not support shuffle, but got shuffle={}".
                format(shuffle))
        if batch_sampler is not None:
            raise ValueError("IterableDataset expect unspecified batch_sampler")
    else:
        self.dataset_kind = _DatasetKind.MAP

    if batch_sampler is not None:
        assert batch_size == 1 and not shuffle and not drop_last, \
            "batch_size/shuffle/drop_last should not be set when " \
            "batch_sampler is given"
        self.batch_sampler = batch_sampler
        self.batch_size = None
    elif batch_size is None:
        self.batch_sampler = None
        self.batch_size = None
    else:
        assert batch_size > 0, \
            "batch_size should be None or a positive value when " \
            "batch_sampler is not given"
        self.batch_size = batch_size
        if isinstance(dataset, IterableDataset):
            self.batch_sampler = _InfiniteIterableSampler(dataset, batch_size)
        else:
            self.batch_sampler = BatchSampler(dataset=dataset,
                                              batch_size=batch_size,
                                              shuffle=shuffle,
                                              drop_last=drop_last)

    self.drop_last = drop_last
    self.auto_collate_batch = self.batch_sampler is not None

    self.pin_memory = False
    if in_dynamic_mode():
        self.pin_memory = True if use_pinned_memory(
        ) is None else use_pinned_memory()

    self._persistent_workers = persistent_workers
    self._iterator = None


from paddle.fluid.dataloader.batch_sampler import Sampler, RandomSampler, SequenceSampler


def _patch_batch_sampler_init(self,
                              dataset=None,
                              sampler=None,
                              shuffle=False,
                              batch_size=1,
                              drop_last=False):
    if dataset is None:
        assert sampler is not None, \
            "either dataset or sampler should be set"
        assert isinstance(sampler, Sampler), \
            "sampler should be a paddle.io.Sampler, but got {}".format(type(sampler))
        assert not shuffle, "shuffle should be False when sampler is set"
        self.sampler = sampler
    else:
        assert not isinstance(dataset, IterableDataset), \
            "dataset should not be a paddle.io.IterableDataset"
        assert sampler is None, \
            "should not set both dataset and sampler"
        assert isinstance(shuffle, bool), \
            "shuffle should be a boolean value, but got {}".format(type(shuffle))
        if shuffle:
            self.sampler = RandomSampler(dataset)
        else:
            self.sampler = SequenceSampler(dataset)

    assert isinstance(batch_size, int) and batch_size > 0, \
        "batch_size should be a positive integer, but got {}".format(batch_size)
    self.batch_size = batch_size
    assert isinstance(drop_last, bool), \
        "drop_last should be a boolean value, but got {}".format(type(drop_last))
    self.drop_last = drop_last


import functools

# Any '2.3.X' version would be bigger than '2.3'
if paddle.__version__ != '0.0.0' and paddle.__version__ < '2.3':
    paddle.io.DataLoader.__init__ = functools.wraps(
        paddle.io.DataLoader.__init__)(_patch_data_loader_init)
    paddle.io.BatchSampler.__init__ = functools.wraps(
        paddle.io.BatchSampler.__init__)(_patch_batch_sampler_init)<|MERGE_RESOLUTION|>--- conflicted
+++ resolved
@@ -34,11 +34,8 @@
 from . import experimental
 from .taskflow import Taskflow
 from . import trainer
-<<<<<<< HEAD
 from . import prompt
-=======
 from . import data_augmentation
->>>>>>> 123c4c78
 import paddle
 
 paddle.disable_signal_handler()
