# Copyright (c) 2021 PaddlePaddle Authors. All Rights Reserved.
# Copyright 2018 The Google AI Language Team Authors and The HuggingFace Inc. team.
#
# Licensed under the Apache License, Version 2.0 (the "License");
# you may not use this file except in compliance with the License.
# You may obtain a copy of the License at
#
#     http://www.apache.org/licenses/LICENSE-2.0
#
# Unless required by applicable law or agreed to in writing, software
# distributed under the License is distributed on an "AS IS" BASIS,
# WITHOUT WARRANTIES OR CONDITIONS OF ANY KIND, either express or implied.
# See the License for the specific language governing permissions and
# limitations under the License.
from __future__ import annotations

import copy
<<<<<<< HEAD
from typing import Optional, Union
=======
import inspect
from typing import Union
>>>>>>> fb8f2bec

import paddle
import paddle.distributed as dist
import paddle.nn as nn
import paddle.nn.functional as F
from paddle import Tensor
from paddle.common_ops_import import convert_dtype
from paddle.utils import map_structure

from paddlenlp.transformers.model_outputs import ModelOutput
from paddlenlp.transformers.utils import get_scale_by_dtype
from paddlenlp.utils.log import logger

from .configuration_utils import DEFAULT_MAX_NEW_TOKENS, GenerationConfig
from .logits_process import (
    ForcedBOSTokenLogitsProcessor,
    ForcedEOSTokenLogitsProcessor,
    HammingDiversityLogitsProcessor,
    LogitsProcessor,
    LogitsProcessorList,
    MinLengthLogitsProcessor,
    NoRepeatNGramLogitsProcessor,
    RepetitionPenaltyLogitsProcessor,
    TopKProcess,
    TopPProcess,
)
from .stopping_criteria import (
    StoppingCriteria,
    StoppingCriteriaList,
    validate_stopping_criteria,
)
from .streamers import BaseStreamer

__all__ = [
    "GenerationMixin",
    "BeamSearchScorer",
    "BeamHypotheses",
    "LogitsProcessorList",
    "LogitsProcessor",
    "MinLengthLogitsProcessor",
    "RepetitionPenaltyLogitsProcessor",
    "TopKProcess",
    "TopPProcess",
    "get_unfinished_flag",
]


def get_unfinished_flag(
    input_ids: Tensor, unfinished_flag: Tensor, eos_token_id: Union[int, list[int], list[list[int]]]
) -> Tensor:
    """get unfinished flag for generation step

    Args:
        input_ids (Tensor): the input_ids
        eos_token_id (Union[int, list[int], list[list[int]]]): the end os sentence flag, which can be:
            * single token id, eg: 10
            * multiple token ids to stop generation, eg: [10, 10]
            * some more tokens to stop generations, eg: [[10], [20, 20], [30, 30, 30]]

    Returns:
        Tensor: the unfinished flag tensor
    """
    if isinstance(eos_token_id, int):
        unfinished_flag = paddle.logical_and(unfinished_flag, input_ids[:, -1:] != eos_token_id)
    else:
        batch_unfinish_flag = None
        for batch_eos_token_id in eos_token_id:
            if batch_unfinish_flag is None:
                batch_unfinish_flag = ~get_unfinished_flag(input_ids, unfinished_flag, batch_eos_token_id)
            else:
                batch_unfinish_flag = paddle.logical_or(
                    batch_unfinish_flag, ~get_unfinished_flag(input_ids, unfinished_flag, batch_eos_token_id)
                )

        unfinished_flag = ~batch_unfinish_flag
    return unfinished_flag


class BeamHypotheses:
    def __init__(self, num_beams, length_penalty, early_stopping):
        """
        Initialize n-best list of hypotheses.
        """
        self.length_penalty = length_penalty
        self.early_stopping = early_stopping
        self.num_beams = num_beams
        self.beams = []
        self.worst_score = get_scale_by_dtype()

    def __len__(self):
        """
        Number of hypotheses in the list.
        """
        return len(self.beams)

    def add(self, hyp, sum_logprobs, origin_len=0):
        """
        Add a new hypothesis to the list.
        """
        score = sum_logprobs / (((hyp.shape[-1] - origin_len + 5) / 6) ** self.length_penalty)
        if len(self) < self.num_beams or score > self.worst_score:
            self.beams.append((score, hyp))
            if len(self) > self.num_beams:
                sorted_next_scores = sorted([(s, idx) for idx, (s, _) in enumerate(self.beams)])
                del self.beams[sorted_next_scores[0][1]]
                self.worst_score = sorted_next_scores[1][0]
            else:
                self.worst_score = min(score, self.worst_score)

    def is_done(self, best_sum_logprobs, cur_len, origin_len=0):
        """
        If there are enough hypotheses and that none of the hypotheses being
        generated can become better than the worst one in the heap, then we
        are done with this sentence.
        """
        if len(self) < self.num_beams:
            return False
        elif self.early_stopping:
            return True
        else:
            cur_score = best_sum_logprobs / ((cur_len - origin_len + 5) / 6) ** self.length_penalty
            ret = self.worst_score >= cur_score
            return ret


class BeamSearchScorer(object):
    """
    implementing standard beam search decoding.
    """

    def __init__(
        self,
        batch_size,
        max_length,
        num_beams,
        length_penalty=1.0,
        do_early_stopping=False,
        num_beam_hyps_to_keep=1,
        num_beam_groups=1,
    ):
        self.max_length = max_length
        self.num_beams = num_beams
        self.length_penalty = length_penalty
        self.do_early_stopping = do_early_stopping
        self.num_beam_hyps_to_keep = num_beam_hyps_to_keep
        self.num_beam_groups = num_beam_groups
        self.group_size = self.num_beams // self.num_beam_groups

        self._is_init = False
        self._beam_hyps = [
            BeamHypotheses(
                num_beams=self.num_beams, length_penalty=self.length_penalty, early_stopping=self.do_early_stopping
            )
            for _ in range(batch_size)
        ]
        self._done = paddle.to_tensor([0 for _ in range(batch_size)], dtype="int64")

        if not isinstance(num_beams, int) or num_beams <= 1:
            raise ValueError(
                "`num_beams` has to be an integer strictly greater than 1, but "
                "received {}. For `num_beams` == 1, one should make use of "
                "`greedy_search` instead.".format(num_beams)
            )

        if not isinstance(num_beam_groups, int) or (num_beam_groups > num_beams) or (num_beams % num_beam_groups != 0):
            raise ValueError(
                "`num_beam_groups` has to be an integer smaller or equal than "
                "`num_beams` and `num_beams` has to be divisible by "
                "`num_beam_groups`, but received num_beam_groups={}, num_beams="
                "{}.".format(num_beam_groups, num_beams)
            )

    @property
    def is_done(self):
        return paddle.min(self._done) == 1

    def process(
        self, input_ids, next_scores, next_tokens, next_indices, origin_len=0, pad_token_id=None, eos_token_id=None
    ):
        cur_len = input_ids.shape[-1]
        batch_size = len(self._beam_hyps)
        assert batch_size == (input_ids.shape[0] // self.group_size)

        next_beam_scores = paddle.zeros([batch_size, self.group_size], dtype=next_scores.dtype)
        next_beam_tokens = paddle.zeros([batch_size, self.group_size], dtype=next_tokens.dtype)
        next_beam_indices = paddle.zeros([batch_size, self.group_size], dtype=next_indices.dtype)

        for batch_idx, beam_hyp in enumerate(self._beam_hyps):
            if self._done[batch_idx] == 1:
                assert (
                    len(beam_hyp) >= self.num_beams
                ), "Batch can only be done if at least {} beams have been generated".format(self.num_beams)
                assert (
                    eos_token_id is not None and pad_token_id is not None
                ), "generated beams >= num_beams -> eos_token_id and pad_token have to be defined"
                # pad the batch
                next_beam_scores[batch_idx, :] = 0
                next_beam_tokens[batch_idx, :] = pad_token_id
                next_beam_indices[batch_idx, :] = 0
                continue

            # next tokens for this sentence
            beam_idx = 0
            for beam_token_rank, (next_token, next_score, next_index) in enumerate(
                zip(next_tokens[batch_idx], next_scores[batch_idx], next_indices[batch_idx])
            ):
                batch_beam_idx = batch_idx * self.group_size + next_index
                # add to generated hypotheses if end of sentence
                if (eos_token_id is not None) and (next_token.item() == eos_token_id):
                    # If beam_token does not belong to top num_beams tokens,
                    # it should not be added
                    is_beam_token_worse_than_top_num_beams = beam_token_rank >= self.group_size
                    if is_beam_token_worse_than_top_num_beams:
                        continue
                    beam_hyp.add(input_ids[batch_beam_idx.item()].clone(), next_score.item(), origin_len)

                else:
                    # add next predicted token since it is not eos_token
                    next_beam_scores[batch_idx, beam_idx] = next_score
                    next_beam_tokens[batch_idx, beam_idx] = next_token.item()
                    next_beam_indices[batch_idx, beam_idx] = batch_beam_idx.item()
                    beam_idx += 1

                # once the beam for next step is full, don't add more tokens to it.
                if beam_idx == self.group_size:
                    break

            if beam_idx < self.group_size:
                raise ValueError(
                    "At most {} tokens in `next_tokens[batch_idx]` can be equal "
                    "to `eos_token_id: {}`. Make sure `next_tokens[batch_idx]` "
                    "are corrected.".format(self.group_size, eos_token_id)
                )

            # Check if we are done so that we can save a pad step if all(done)
            if beam_hyp.is_done(next_scores[batch_idx].max().item(), cur_len, origin_len):
                self._done[batch_idx] = 1

        return {
            "next_beam_scores": next_beam_scores.reshape([-1]),
            "next_beam_tokens": next_beam_tokens.reshape([-1]),
            "next_beam_indices": next_beam_indices.reshape([-1]),
        }

    def finalize(
        self,
        input_ids,
        final_beam_scores,
        final_beam_tokens,
        final_beam_indices,
        origin_len=0,
        pad_token_id=None,
        eos_token_id=None,
    ):
        batch_size = len(self._beam_hyps)

        # finalize all open beam hypotheses and add to generated hypotheses
        for batch_idx, beam_hyp in enumerate(self._beam_hyps):
            if self._done[batch_idx] == 1:
                continue

            # all open beam hypotheses are added to the beam hypothesis
            # beam hypothesis class automatically keeps the best beams
            for beam_id in range(self.num_beams):
                batch_beam_idx = batch_idx * self.num_beams + beam_id
                final_score = final_beam_scores[batch_beam_idx].item()
                final_tokens = input_ids[batch_beam_idx]
                beam_hyp.add(final_tokens, final_score, origin_len=origin_len)

        # select the best hypotheses
        sent_lengths = paddle.zeros([batch_size * self.num_beam_hyps_to_keep], dtype=input_ids.dtype)
        best = []

        # retrieve best hypotheses
        for i, beam_hyp in enumerate(self._beam_hyps):
            sorted_hyps = sorted(beam_hyp.beams, key=lambda x: x[0])
            for j in range(self.num_beam_hyps_to_keep):
                best_score, best_hyp = sorted_hyps.pop()
                sent_lengths[self.num_beam_hyps_to_keep * i + j] = len(best_hyp)
                best.append([best_hyp, best_score])

        # prepare for adding eos
        sent_max_len = min(sent_lengths.max().item() + 1, self.max_length)
        decoded = paddle.zeros([batch_size * self.num_beam_hyps_to_keep, sent_max_len], dtype=input_ids.dtype)
        # shorter batches are padded if needed
        if sent_lengths.min().item() != sent_lengths.max().item():
            assert pad_token_id is not None, "`pad_token_id` has to be defined"
            decoded[:, :] = pad_token_id
        decoded_score = paddle.zeros([batch_size * self.num_beam_hyps_to_keep, 1])

        # fill with hypotheses and eos_token_id if the latter fits in
        for i, (hypo, score) in enumerate(best):
            decoded[i, : sent_lengths[i].item()] = hypo.cpu().numpy()
            decoded_score[i] = score
            if sent_lengths[i] < self.max_length:
                decoded[i, sent_lengths[i].item()] = eos_token_id
        return decoded, decoded_score


class GenerationMixin(object):
    r"""
    This class implements the interface for generation task.

    It's used as the base class of `paddlenlp.transformers.PretrainedModel
    <https://paddlenlp.readthedocs.io/zh/latest/source/paddlenlp.transformers.model_utils.html>`__.
    """
    # enable `to_static` method for CausalLM Model
    enable_to_static_method = False

    @staticmethod
    def prepare_input_ids_for_generation(bos_token_id, encoder_output=None):
        batch_size = 1
        if bos_token_id is None:
            raise ValueError("`bos_token_id` should be defined when no " "`input_ids` are provided.")
        if encoder_output is not None:
            batch_size = encoder_output.shape[0]
        return paddle.ones([batch_size, 1], dtype="int64") * bos_token_id

    @staticmethod
    def prepare_attention_mask_for_generation(input_ids, pad_token_id, eos_token_id):
        is_pad_token_in_inputs_ids = (pad_token_id is not None) and paddle.any(input_ids == pad_token_id).item()
        is_pad_token_not_equal_to_eos_token_id = (eos_token_id is None) or (
            (eos_token_id is not None) and (pad_token_id != eos_token_id)
        )
        if is_pad_token_in_inputs_ids and is_pad_token_not_equal_to_eos_token_id:
            attention_mask = (input_ids == pad_token_id).astype(paddle.get_default_dtype()) * get_scale_by_dtype(
                return_positive=False
            )
        else:
            attention_mask = paddle.zeros_like(input_ids, dtype=paddle.get_default_dtype())
        return paddle.unsqueeze(attention_mask, axis=[1, 2])

    @staticmethod
    def prepare_seq_len_for_generation(input_ids, pad_token_id, eos_token_id):
        is_pad_token_in_inputs_ids = (pad_token_id is not None) and paddle.any(input_ids == pad_token_id).item()
        is_pad_token_not_equal_to_eos_token_id = (eos_token_id is None) or (
            (eos_token_id is not None) and (pad_token_id != eos_token_id)
        )
        if is_pad_token_in_inputs_ids and is_pad_token_not_equal_to_eos_token_id:
            seq_len = paddle.sum(input_ids != pad_token_id, axis=1).unsqueeze(-1)
        else:
            seq_len = paddle.full((input_ids.shape[0], 1), input_ids.shape[1], dtype="int64")
        return seq_len

    def get_logits_processor(
        self,
        min_length=None,
        max_length=None,
        eos_token_id=None,
        forced_bos_token_id=None,
        forced_eos_token_id=None,
        num_beams=1,
        num_beam_groups=1,
        diversity_rate=0.0,
        repetition_penalty=None,
        no_repeat_ngram_size=None,
        logits_processors=None,
    ):
        processors = LogitsProcessorList()

        if min_length is not None and eos_token_id is not None and min_length > -1:
            processors.append(MinLengthLogitsProcessor(min_length, eos_token_id))
        if num_beam_groups > 1 and diversity_rate > 0.0:
            processors.append(
                HammingDiversityLogitsProcessor(
                    diversity_rate=diversity_rate, num_beams=num_beams, num_beam_groups=num_beam_groups
                )
            )
        if repetition_penalty is not None and repetition_penalty != 1.0:
            processors.append(RepetitionPenaltyLogitsProcessor(penalty=repetition_penalty))
        if no_repeat_ngram_size is not None and no_repeat_ngram_size > 0:
            processors.append(NoRepeatNGramLogitsProcessor(no_repeat_ngram_size))
        if forced_bos_token_id is not None:
            processors.append(ForcedBOSTokenLogitsProcessor(forced_bos_token_id))
        if forced_eos_token_id is not None:
            processors.append(ForcedEOSTokenLogitsProcessor(max_length, forced_eos_token_id))
        # TODO
        # Add more pre_processing for distribution

        if logits_processors is not None:
            custom_processors = LogitsProcessorList()
            custom_processors_type = [type(lp) for lp in logits_processors]

            for processor in processors:
                if type(processor) not in custom_processors_type:
                    custom_processors.append(processor)
            custom_processors.extend(logits_processors)

            return custom_processors
        else:
            return processors

    @staticmethod
    def expand_inputs_for_generation(input_ids, expand_size, attention_mask=None, **model_kwargs):

        index = paddle.tile(
            paddle.arange(paddle.shape(input_ids)[0], dtype="int64").unsqueeze(-1), [1, expand_size]
        ).reshape([-1])

        input_ids = paddle.gather(input_ids, index)

        if attention_mask is not None:
            model_kwargs["attention_mask"] = paddle.gather(attention_mask, index)

        if "token_type_ids" in model_kwargs and model_kwargs["token_type_ids"] is not None:
            token_type_ids = model_kwargs["token_type_ids"]
            model_kwargs["token_type_ids"] = paddle.gather(token_type_ids, index)

        if "position_ids" in model_kwargs and model_kwargs["position_ids"] is not None:
            position_ids = model_kwargs["position_ids"]
            model_kwargs["position_ids"] = paddle.gather(position_ids, index)

        if "seq_len" in model_kwargs and model_kwargs["seq_len"] is not None:
            seq_len = model_kwargs["seq_len"]
            model_kwargs["seq_len"] = paddle.gather(seq_len, index)

        if "encoder_output" in model_kwargs and model_kwargs["encoder_output"] is not None:
            encoder_output = model_kwargs["encoder_output"]
            model_kwargs["encoder_output"] = paddle.gather(encoder_output, index)

        if "role_ids" in model_kwargs and model_kwargs["role_ids"] is not None:
            role_ids = model_kwargs["role_ids"]
            model_kwargs["role_ids"] = paddle.gather(role_ids, index)

        return input_ids, model_kwargs

    @staticmethod
    def update_model_kwargs_for_generation(outputs, model_kwargs, is_encoder_decoder=False):
        # Update the model inputs during generation.
        # Note that If `token_type_ids` and `attention_mask` in `model_kwargs`
        # and they contain pad value, the result vectors updated by this method
        # may be different from expected. In this case, you need to rewrite the
        # method.

        # update cache
        if isinstance(outputs, tuple) and len(outputs) > 1 and not isinstance(outputs[1], paddle.Tensor):
            model_kwargs["cache"] = outputs[1]
            model_kwargs["past_key_values"] = outputs[1]

        if isinstance(outputs, ModelOutput) and "past_key_values" in outputs:
            model_kwargs["cache"] = outputs.past_key_values
            model_kwargs["past_key_values"] = outputs.past_key_values

        # update token_type_ids with last value
        if "token_type_ids" in model_kwargs and model_kwargs["token_type_ids"] is not None:
            token_type_ids = model_kwargs["token_type_ids"]
            model_kwargs["token_type_ids"] = paddle.concat([token_type_ids, token_type_ids[:, -1:]], axis=-1)

        # update position_ids
        if "position_ids" in model_kwargs and model_kwargs["position_ids"] is not None:
            position_ids = model_kwargs["position_ids"]
            model_kwargs["position_ids"] = paddle.concat([position_ids, position_ids[..., -1:] + 1], axis=-1)

        # update attention_mask
        if not is_encoder_decoder and "attention_mask" in model_kwargs:
            attention_mask = model_kwargs["attention_mask"]
            # nn.Pad2D don't support the data type `bool`
            if convert_dtype(attention_mask.dtype) == "bool":
                attention_mask = paddle.cast(attention_mask, "int64")
            if len(attention_mask.shape) == 4:
                cur_device = paddle.get_device()
                if cur_device.split(":")[0] == "npu":
                    attention_mask = nn.Pad2D([0, 0, 0, 1], mode="constant")(attention_mask)
                    attention_mask = nn.Pad2D([0, 1, 0, 0], value=0)(attention_mask)
                else:
                    attention_mask = nn.Pad2D([0, 0, 0, 1], mode="replicate")(attention_mask)
                    attention_mask = nn.Pad2D([0, 1, 0, 0], value=get_scale_by_dtype(return_positive=False))(
                        attention_mask
                    )

                dtype = convert_dtype(attention_mask.dtype)
                if "int" in dtype:
                    attention_mask[:, :, -1, -1] = 1
                elif "float" in dtype:
                    attention_mask[:, :, -1, -1] = 0.0
                else:
                    raise ValueError("The data type of input `attention_mask` must " "be bool, int or float")
            else:
                attention_mask = paddle.concat(
                    [attention_mask, paddle.ones([attention_mask.shape[0], 1], dtype="int64")], axis=-1
                )
            model_kwargs["attention_mask"] = attention_mask

        # update role_ids
        if "role_ids" in model_kwargs and model_kwargs["role_ids"] is not None:
            role_ids = model_kwargs["role_ids"]
            model_kwargs["role_ids"] = paddle.concat([role_ids, role_ids[:, -1:]], axis=-1)

        return model_kwargs

    @staticmethod
    def update_scores_for_generation(scores, next_scores, length, unfinished_flag):
        # update scores

        unfinished_scores = (scores * length + next_scores) / (length + 1)
        scores = paddle.where(unfinished_flag, unfinished_scores, scores)
        return scores

    def prepare_encoder_decoder_kwargs_for_generation(self, input_ids, model_kwargs):
        if "encoder_output" not in model_kwargs:
            # retrieve encoder hidden states
            encoder = self.get_encoder()
            encoder_kwargs = {
                argument: value
                for argument, value in model_kwargs.items()
                if not (
                    argument.startswith("decoder_") or argument.startswith("cross_attn") or argument == "use_cache"
                )
            }
            # Use inputs_embeds as the priority if inputs_embeds exists
            if "inputs_embeds" in encoder_kwargs:
                model_kwargs["encoder_output"] = encoder(**encoder_kwargs)
            else:
                model_kwargs["encoder_output"] = encoder(input_ids=input_ids, **encoder_kwargs)
        return model_kwargs

    def prepare_decoder_input_ids_for_generation(self, input_ids, decoder_start_token_id=None, bos_token_id=None):
        decoder_start_token_id = (
            decoder_start_token_id if decoder_start_token_id is not None else self.config.decoder_start_token_id
        )
        decoder_start_token_id = decoder_start_token_id if decoder_start_token_id is not None else bos_token_id

        decoder_input_ids = paddle.ones([input_ids.shape[0], 1], dtype="int64") * decoder_start_token_id

        return decoder_input_ids

    def get_decoder_start_token_id(self, decoder_start_token_id=None, bos_token_id=None):
        decoder_start_token_id = (
            decoder_start_token_id if decoder_start_token_id is not None else self.config.decoder_start_token_id
        )
        bos_token_id = bos_token_id if bos_token_id is not None else self.config.bos_token_id

        if decoder_start_token_id is not None:
            return decoder_start_token_id
        elif self.config.decoder_start_token_id is not None:
            return self.config.decoder_start_token_id
        elif bos_token_id is not None:
            return bos_token_id
        elif self.config.bos_token_id is not None:
            return self.config.bos_token_id
        raise ValueError(
            "`decoder_start_token_id` or `bos_token_id` has to be defined for encoder-decoder generation."
        )

    def prepare_inputs_for_generation(self, input_ids, **kwargs):
        # Implement in subclasses for custom behavior to prepare inputs in the
        # generate method.

        return {"input_ids": input_ids}

    def adjust_logits_during_generation(self, logits):
        # Implement in subclasses for custom behavior to adjust the logits in
        # the generate method.

        return logits

    def prepare_fast_entry(self, kwargs):
        return False

    def _convert_to_fast(self, kwargs):
        # try general convert
        pass

    def _build_fast(self, kwargs):
        self._fast_entry = False
        if kwargs["num_beam_groups"] != 1:
            # not support for group_beam_search yet in the fast version
            raise AttributeError("'num_beam_groups != 1' is not supported yet in the fast version")
        if paddle.get_default_dtype() == "float16" and kwargs["use_fp16_decoding"] is False:
            logger.info(
                "Since the default dtype is float16, float16 would be used " "though 'use_fp16_decoding=False'."
            )
            kwargs["use_fp16_decoding"] = True
        self.prepare_fast_entry(kwargs)

    @paddle.no_grad()
    def generate(
        self,
        input_ids: paddle.Tensor = None,
        generation_config: GenerationConfig = None,
        stopping_criteria: StoppingCriteria = None,
        streamer: BaseStreamer = None,
        synced_gpus: Optional[bool] = None,
        **kwargs,
    ):
        r"""
        The interface for generation task. This method can generate sequences
        by using decoding strategy. Currently, there are three decoding
        strategies supported: "greedy_search", "sampling" and "beam_search".

        Args:
            input_ids (Tensor, optional): The input sequence ids for the
                generation. It is a Tensor with shape [batch_size, sequence_length].
                The data type should be int32 or int64. Default to None, which
                we will initialize it as a Tensor with shape [1, 1], filled
                with the value `bos_token_id`.
            generation_config (`~generation.GenerationConfig`, *optional*):
                The generation configuration to be used as base parametrization for the generation call. `**kwargs`
                passed to generate matching the attributes of `generation_config` will override them. If
                `generation_config` is not provided, the default will be used, which had the following loading
                priority: 1) from the `generation_config.json` model file, if it exists; 2) from the model
                configuration. Please note that unspecified parameters will inherit [`~generation.GenerationConfig`]'s
                default values, whose documentation should be checked to parameterize generation.
            stopping_criteria (`StoppingCriteriaList`, *optional*):
                Custom stopping criteria that complement the default stopping criteria built from arguments and a
                generation config. If a stopping criteria is passed that is already created with the arguments or a
                generation config an error is thrown. This feature is intended for advanced users.
            streamer (`~streamer.BaseStreamer`, *optional*):
                Streamer object that will be used to stream the generated sequences. Generated tokens are passed
                through `streamer.put(token_ids)` and the streamer is responsible for any further processing.
            synced_gpus (`bool`, *optional*):
                Whether to continue running the while loop until max_length. Unless overridden this flag will be set to
                `True` under DeepSpeed ZeRO Stage 3 multiple GPUs environment to avoid hanging if one GPU finished
                generating before other GPUs. Otherwise it'll be set to `False`.
            kwargs (dict): It can be used to specify additional kwargs
                passed to the model.

        Returns:
            tuple[Tensor]: It is a tuple contains two elements: ids and scores.
            Each element is a Tensor.

            With the fields:

            - ids (Tensor):
                The ids of the generated sequences. It is a Tensor with shape
                [batch_size * num_return_sequences, sequence_length]. The data
                type is same as the input `input_ids`.
            - scores (Tensor):
                The scores of the generated sequences. It is a Tensor with shape
                [batch_size * num_return_sequences, 1]. The data type is float32
                or float64, which is the same as the parameters in the model.

        Example:
            .. code-block::

                import paddle
                from paddlenlp.transformers import (
                    UnifiedTransformerLMHeadModel,
                    UnifiedTransformerTokenizer
                )

                paddle.seed(2)

                # Initialize the model and tokenizer
                model_name_or_path = 'unified_transformer-12L-cn-luge'
                model = UnifiedTransformerLMHeadModel.from_pretrained(model_name_or_path)
                tokenizer = UnifiedTransformerTokenizer.from_pretrained(model_name_or_path)

                # Prepare the model inputs.
                history = "早上好，今天空气质量不错。"
                inputs = tokenizer.dialogue_encode(history, task_type='chitchat',
                    add_start_token_as_response=True, return_tensors=True)

            .. code-block::

                # Generate the sequence by using "greedy_search" strategy
                ids, scores = model.generate(
                    **inputs,
                    decode_strategy="greedy_search")
                print(ids.shape, scores.shape)
                # [1, 3] [1, 1]
                sequence_ids = ids.cpu().numpy().tolist()[0]
                sequence_ids = sequence_ids[:sequence_ids.index(tokenizer.sep_token_id)]
                response = tokenizer.convert_ids_to_string(sequence_ids, keep_space=False)
                print(response)
                # 是的

            .. code-block::

                # Generate 2 sequences by using "sampling" strategy (top_k=5)
                generation_config = GenerationConfig(
                    decode_strategy="sampling",
                    top_k=5,
                    num_return_sequences=2
                )
                ids, scores = model.generate(
                    **inputs,
                    generation_config=generation_config,
                    )
                print(ids.shape, scores.shape)
                # [2, 7] [2, 1]
                response = []
                for sequence_ids in ids.cpu().numpy().tolist():
                    sequence_ids = sequence_ids[:sequence_ids.index(tokenizer.sep_token_id)]
                    text = tokenizer.convert_ids_to_string(sequence_ids, keep_space=False)
                    response.append(text)
                print(response)
                # ['天气好,心情也好', '你也是']

            .. code-block::

                # Generate 2 sequences by using "beam_search" strategy (num_beams=5)
                generation_config = GenerationConfig(
                    decode_strategy="beam_search",
                    num_beams=5,
                    num_return_sequences=2
                )
                ids, scores = model.generate(
                    **inputs,
                    generation_config=generation_config,
                    )
                print(ids.shape, scores.shape)
                # [2, 3] [2, 1]
                response = []
                for sequence_ids in ids.cpu().numpy().tolist():
                    sequence_ids = sequence_ids[:sequence_ids.index(tokenizer.sep_token_id)]
                    text = tokenizer.convert_ids_to_string(sequence_ids, keep_space=False)
                    response.append(text)
                print(response)
                # ['是的', '嗯嗯']
        """
        if generation_config is None:
            if self.generation_config._from_model_config:
                new_generation_config = GenerationConfig.from_model_config(self.config)
                if new_generation_config != self.generation_config:
                    logger.warning(
                        "model.generation_config is in conflict with model.config, " "model.config is used."
                    )
                    self.generation_config = new_generation_config
            generation_config = self.generation_config

        # without update model.generation_config
        generation_config = copy.deepcopy(generation_config)
        model_kwargs = generation_config.update(**kwargs)

        assert generation_config.decode_strategy in [
            "greedy_search",
            "sampling",
            "beam_search",
        ], "`decode_strategy` must be one of 'greedy_search', 'sampling' or 'beam_search' but received {}.".format(
            generation_config.decode_strategy
        )

        if getattr(self, "deprecated_warnings", None) is None:
            self.deprecated_warnings = {}

        use_fast = False
        if "use_faster" in model_kwargs:
            use_fast = model_kwargs.pop("use_faster")
            if not self.deprecated_warnings.get("use_faster", False):
                logger.warning("`use_faster` will be deprecated in near future. Please use `use_fast` instead. ")
                self.deprecated_warnings["use_faster"] = True

        if "use_fast" in model_kwargs:
            use_fast = model_kwargs.pop("use_fast")

        bos_token_id = (
            generation_config.bos_token_id if generation_config.bos_token_id is not None else self.config.bos_token_id
        )
        eos_token_id = (
            generation_config.eos_token_id if generation_config.eos_token_id is not None else self.config.eos_token_id
        )
        pad_token_id = (
            generation_config.pad_token_id if generation_config.pad_token_id is not None else self.config.pad_token_id
        )
        forced_bos_token_id = (
            generation_config.forced_bos_token_id
            if generation_config.forced_bos_token_id is not None
            else self.config.forced_bos_token_id
        )
        forced_eos_token_id = (
            generation_config.forced_eos_token_id
            if generation_config.forced_eos_token_id is not None
            else self.config.forced_eos_token_id
        )
        decoder_start_token_id = (
            generation_config.decoder_start_token_id
            if generation_config.decoder_start_token_id is not None
            else self.config.decoder_start_token_id
        )
        no_repeat_ngram_size = (
            generation_config.no_repeat_ngram_size
            if generation_config.no_repeat_ngram_size is not None
            else self.config.no_repeat_ngram_size
        )

        if getattr(self, "_fast_entry", None) is not False and use_fast:
            fg_args = locals()
            fg_args.pop("self")
            fg_args.pop("__class__", None)
            model_kwargs = fg_args.pop("model_kwargs")
            fg_args.update(model_kwargs)
            try:
                if getattr(self, "_fast_entry", None) is None:
                    self._build_fast(fg_args)
                if self._fast_entry:
                    output = self._fast_entry(**fg_args)
                    if isinstance(output, tuple):
                        output_ids, dummy_srore = output
                    else:
                        output_ids = output
                        # make result and fast result oneconsistent
                        dummy_srore = None
                    if generation_config.decode_strategy == "beam_search":
                        output_ids = output_ids.transpose([1, 2, 0])
                        output_ids = output_ids[:, : generation_config.num_return_sequences, :].reshape(
                            [-1, output_ids.shape[-1]]
                        )
                        if dummy_srore is not None:
                            dummy_srore = dummy_srore[:, : generation_config.num_return_sequences].flatten()
                    else:
                        output_ids = output_ids.transpose([1, 0])
                    return output_ids, dummy_srore

            except Exception as e:
                fg_args["model_kwargs"] = model_kwargs
                # TODO
                # Prevent self._convert_to_fast to throw Exception
                self._convert_to_fast(fg_args)
                logger.warning(e)
                logger.warning("FastGeneration is not available, " "and the original version would be used instead.")

        # input_ids in model_kwargs is supported
        if "input_ids" in model_kwargs:
            _input_ids = model_kwargs.pop("input_ids")
            if input_ids is None:
                input_ids = _input_ids

        # params check
        if input_ids is None and "inputs_embeds" not in model_kwargs:
            # Init `input_ids` with bos_token_id
            input_ids = self.prepare_input_ids_for_generation(bos_token_id)
        elif "inputs_embeds" in model_kwargs:
            # Add input embeds support
            input_ids = self.prepare_input_ids_for_generation(
                bos_token_id, encoder_output=model_kwargs["inputs_embeds"]
            )

        if model_kwargs.get("attention_mask", None) is None:
            # TODO
            # Init `attention_mask` depending on `pad_token_id`
            model_kwargs["attention_mask"] = self.prepare_attention_mask_for_generation(
                input_ids, pad_token_id, eos_token_id
            )
        self.is_encoder_decoder = self.config.is_encoder_decoder

        if self.is_encoder_decoder:
            model_kwargs = self.prepare_encoder_decoder_kwargs_for_generation(input_ids, model_kwargs)
            # set input_ids as decoder_input_ids
            if "decoder_input_ids" in model_kwargs:
                input_ids = model_kwargs.pop("decoder_input_ids")
            else:
                input_ids = self.prepare_decoder_input_ids_for_generation(
                    input_ids, decoder_start_token_id, bos_token_id
                )
        # streamer
        if streamer is not None:
            # streamer couldn't support beam_search strategy
            if generation_config.decode_strategy == "beam_search" or generation_config.num_beams > 1:
                raise ValueError(
                    "`streamer` cannot be used with beam search (yet!). Make sure that `num_beams` is set to 1."
                )

        if pad_token_id is None and eos_token_id is not None:
            print("Setting `pad_token_id` to `eos_token_id`:{} for " "open-end generation.".format(eos_token_id))
            pad_token_id = eos_token_id

        if generation_config.max_length != 0 and generation_config.max_new_tokens == DEFAULT_MAX_NEW_TOKENS:
            logger.warning("`max_length` will be deprecated in future releases, use `max_new_tokens` instead.")
            generation_config.max_new_tokens = generation_config.max_length

        if generation_config.min_length != 0 and generation_config.min_new_token == 0:
            logger.warning("`min_length` will be deprecated in future releases, use `min_new_token` instead.")
            generation_config.min_new_token = generation_config.min_length

        max_length = generation_config.max_new_tokens
        min_length = generation_config.min_new_token

        input_len = input_ids.shape[-1]
        min_len = input_len + min_length
        max_len = input_len + max_length

        logits_processors = self.get_logits_processor(
            min_length=min_len if min_length > 0 else None,
            max_length=max_len,
            eos_token_id=eos_token_id,
            forced_bos_token_id=forced_bos_token_id,
            forced_eos_token_id=forced_eos_token_id,
            num_beams=generation_config.num_beams,
            num_beam_groups=generation_config.num_beam_groups,
            diversity_rate=generation_config.diversity_rate,
            repetition_penalty=generation_config.repetition_penalty,
            no_repeat_ngram_size=generation_config.no_repeat_ngram_size,
            logits_processors=model_kwargs["logits_processors"]
            if "logits_processors" in model_kwargs
            and isinstance(model_kwargs["logits_processors"], LogitsProcessorList)
            else None,
        )
        if "logits_processors" in model_kwargs:
            model_kwargs.pop("logits_processors")

        stopping_criteria = stopping_criteria if stopping_criteria is not None else StoppingCriteriaList()

        if generation_config.decode_strategy == "greedy_search":
            if generation_config.num_return_sequences > 1:
                raise ValueError(
                    "`num_return_sequences` has to be 1, but is {} "
                    "when doing greedy search.".format(generation_config.num_return_sequences)
                )
            return self.greedy_search(
                input_ids,
                logits_processors,
                max_len,
                pad_token_id,
                eos_token_id,
                stopping_criteria=stopping_criteria,
                streamer=streamer,
<<<<<<< HEAD
                trunc_input=generation_config.trunc_input,
                synced_gpus=synced_gpus,
=======
                fast_ptq_sampling=generation_config.fast_ptq_sampling,
>>>>>>> fb8f2bec
                **model_kwargs,
            )

        elif generation_config.decode_strategy == "sampling":
            if generation_config.num_return_sequences > 1:
                input_ids, model_kwargs = self.expand_inputs_for_generation(
                    input_ids, expand_size=generation_config.num_return_sequences, **model_kwargs
                )

            return self.sample(
                input_ids,
                logits_processors,
                max_len,
                pad_token_id,
                eos_token_id,
                generation_config.top_k,
                generation_config.top_p,
                generation_config.temperature,
                stopping_criteria=stopping_criteria,
                streamer=streamer,
<<<<<<< HEAD
                trunc_input=generation_config.trunc_input,
                synced_gpus=synced_gpus,
=======
                fast_ptq_sampling=generation_config.fast_ptq_sampling,
>>>>>>> fb8f2bec
                **model_kwargs,
            )

        elif generation_config.decode_strategy == "beam_search":
            batch_size = input_ids.shape[0]
            if generation_config.num_return_sequences > generation_config.num_beams:
                raise ValueError(
                    "`num_return_sequences` has to be smaller or equal to "
                    "`num_beams`. But received `num_return_sequences` is {}, "
                    "`num_beams` is {}".format(generation_config.num_return_sequences, generation_config.num_beams)
                )
            if generation_config.num_beams <= 1:
                raise ValueError(
                    "`num_beams` has to be bigger than 1. But received "
                    "`num_beams` is {}. If `num_beams` is 1, `decode_strategy` "
                    "should be 'greedy_search'".format(generation_config.num_beams)
                )
            if generation_config.num_beam_groups > 1:
                diverse_beam_scorer = BeamSearchScorer(
                    batch_size=batch_size,
                    max_length=max_len,
                    num_beams=generation_config.num_beams,
                    length_penalty=generation_config.length_penalty,
                    do_early_stopping=generation_config.early_stopping,
                    num_beam_hyps_to_keep=generation_config.num_return_sequences,
                    num_beam_groups=generation_config.num_beam_groups,
                )

                # interleave with `num_beams`
                input_ids, model_kwargs = self.expand_inputs_for_generation(
                    input_ids, expand_size=generation_config.num_beams, **model_kwargs
                )

                return self.group_beam_search(
                    input_ids,
                    diverse_beam_scorer,
                    logits_processors,
                    max_len,
                    pad_token_id,
                    eos_token_id,
                    stopping_criteria=stopping_criteria,
<<<<<<< HEAD
                    trunc_input=generation_config.trunc_input,
                    synced_gpus=synced_gpus,
=======
                    fast_ptq_sampling=generation_config.fast_ptq_sampling,
>>>>>>> fb8f2bec
                    **model_kwargs,
                )
            else:
                beam_scorer = BeamSearchScorer(
                    batch_size=batch_size,
                    max_length=max_len,
                    num_beams=generation_config.num_beams,
                    length_penalty=generation_config.length_penalty,
                    do_early_stopping=generation_config.early_stopping,
                    num_beam_hyps_to_keep=generation_config.num_return_sequences,
                )

                input_ids, model_kwargs = self.expand_inputs_for_generation(
                    input_ids, expand_size=generation_config.num_beams, **model_kwargs
                )

                return self.beam_search(
                    input_ids,
                    beam_scorer,
                    logits_processors,
                    max_len,
                    generation_config.diversity_rate,
                    pad_token_id,
                    eos_token_id,
                    stopping_criteria=stopping_criteria,
<<<<<<< HEAD
                    trunc_input=generation_config.trunc_input,
                    synced_gpus=synced_gpus,
=======
                    fast_ptq_sampling=generation_config.fast_ptq_sampling,
>>>>>>> fb8f2bec
                    **model_kwargs,
                )

    def greedy_search(
        self,
        input_ids,
        logits_processors,
        max_length,
        pad_token_id,
        eos_token_id,
        stopping_criteria=None,
        streamer=None,
<<<<<<< HEAD
        trunc_input=True,
        synced_gpus=False,
=======
        fast_ptq_sampling=False,
>>>>>>> fb8f2bec
        **model_kwargs
    ):
        model_kwargs["use_cache"] = model_kwargs.get("use_cache", True)
        logits_processors = logits_processors if logits_processors is not None else LogitsProcessorList()

        # max_length will be convert to MaxLengthCriteria
        stopping_criteria = stopping_criteria if stopping_criteria is not None else StoppingCriteriaList()
        if max_length is not None:
            # logger.warning(
            #    "`max_length` is deprecated in this function, use"
            #    " `stopping_criteria=StoppingCriteriaList([MaxLengthCriteria(max_length=max_length)])` instead."
            # )
            stopping_criteria = validate_stopping_criteria(stopping_criteria, max_length)

        batch_size, cur_len = input_ids.shape
        origin_len = cur_len
        unfinished_flag = paddle.full([batch_size, 1], True, dtype="bool")
        scores = paddle.full([batch_size, 1], 0.0, dtype=paddle.get_default_dtype())
        generate_end = False
        while True:
            if synced_gpus:
                # Under synced_gpus the `forward` call must continue until all gpus complete their sequence.
                # The following logic allows an early break if all peers finished generating their sequence
                this_peer_finished_flag = paddle.to_tensor(0.0 if generate_end else 1.0)
                # send 0.0 if we finished, 1.0 otherwise
                dist.all_reduce(this_peer_finished_flag, op=dist.ReduceOp.SUM)
                # did all peers finish? the reduced sum will be 0.0 then
                if this_peer_finished_flag.item() == 0.0:
                    break

            # prepare model inputs & get model output
            model_inputs = self.prepare_inputs_for_generation(input_ids, **model_kwargs)

            outputs = self(**model_inputs)

            if synced_gpus and generate_end:
                continue  # don't waste resources running the code we don't need

            if isinstance(outputs, tuple):
                logits = outputs[0]
            elif isinstance(outputs, ModelOutput):
                logits = outputs.logits
            else:
                logits = outputs

            # [batch_size, vocab_size]
            next_token_logits = logits[:, -1, :]

            # pre-process distribution
            next_token_logits = self.adjust_logits_during_generation(next_token_logits)
            next_tokens_scores = logits_processors(input_ids, next_token_logits)
            # greedy
            probs = F.softmax(next_tokens_scores)
            probs = paddle.log(probs)
            next_tokens = paddle.argmax(probs, axis=-1).unsqueeze(-1)
            next_scores = paddle.index_sample(probs, next_tokens)

            if eos_token_id is not None:
                next_tokens = paddle.where(unfinished_flag, next_tokens, paddle.full_like(next_tokens, pad_token_id))

            scores = self.update_scores_for_generation(scores, next_scores, cur_len - origin_len, unfinished_flag)
            cur_len += 1

            input_ids = paddle.concat([input_ids, next_tokens], axis=1)
            if streamer is not None:
                if self.config.tensor_parallel_rank == 0:
                    streamer.put(next_tokens.cpu())

            if stopping_criteria(input_ids, scores):
                generate_end = True

            if eos_token_id is not None:
                unfinished_flag = get_unfinished_flag(input_ids, unfinished_flag, eos_token_id)
                if not paddle.any(unfinished_flag):
                    generate_end = True

            # Stop when there is a </s> in all sentences
            if generate_end and not synced_gpus:
                break

            model_kwargs = self.update_model_kwargs_for_generation(
                outputs, model_kwargs, is_encoder_decoder=self.config.is_encoder_decoder
            )
            if fast_ptq_sampling:
                break

        if streamer is not None:
            streamer.end()

        return input_ids[:, origin_len:] if trunc_input else input_ids, scores

    def sample(
        self,
        input_ids,
        logits_processors,
        max_length,
        pad_token_id,
        eos_token_id,
        top_k=None,
        top_p=None,
        temperature=None,
        min_tokens_to_keep=1,
        stopping_criteria=None,
        streamer=None,
<<<<<<< HEAD
        trunc_input=True,
        synced_gpus=False,
=======
        fast_ptq_sampling=False,
>>>>>>> fb8f2bec
        **model_kwargs
    ):
        model_kwargs["use_cache"] = model_kwargs.get("use_cache", True)

        logits_processors = logits_processors if logits_processors is not None else LogitsProcessorList()

        # max_length will be convert to MaxLengthCriteria
        stopping_criteria = stopping_criteria if stopping_criteria is not None else StoppingCriteriaList()
        if max_length is not None:
            # logger.warning(
            #    "`max_length` is deprecated in this function, use"
            #    " `stopping_criteria=StoppingCriteriaList([MaxLengthCriteria(max_length=max_length)])` instead."
            # )
            stopping_criteria = validate_stopping_criteria(stopping_criteria, max_length)

        batch_size, cur_len = input_ids.shape
        origin_len = cur_len
        unfinished_flag = paddle.full([batch_size, 1], True, dtype="bool")
        scores = paddle.full([batch_size, 1], 0.0, dtype=paddle.get_default_dtype())

        generate_end = False
        while True:
            if synced_gpus:
                # Under synced_gpus the `forward` call must continue until all gpus complete their sequence.
                # The following logic allows an early break if all peers finished generating their sequence
                this_peer_finished_flag = paddle.to_tensor(0.0 if generate_end else 1.0)
                # send 0.0 if we finished, 1.0 otherwise
                dist.all_reduce(this_peer_finished_flag, op=dist.ReduceOp.SUM)
                # did all peers finish? the reduced sum will be 0.0 then
                if this_peer_finished_flag.item() == 0.0:
                    break
            # prepare model inputs & get model output
            model_inputs = self.prepare_inputs_for_generation(input_ids, **model_kwargs)
            # NOTE: to decrease ref-count and clear outdate cache in-time
            model_kwargs["cache"] = None
            model_kwargs["past_key_values"] = None
            outputs = self(**model_inputs)
            if synced_gpus and generate_end:
                continue  # don't waste resources running the code we don't need

            if isinstance(outputs, tuple):
                logits = outputs[0]
            elif isinstance(outputs, ModelOutput):
                logits = outputs.logits
            else:
                logits = outputs

            # [batch_size, vocab_size]
            logits = logits[:, -1, :]

            # pre-process distribution
            logits = self.adjust_logits_during_generation(logits)
            logits = logits_processors(input_ids, logits)

            # sample
            origin_probs = F.softmax(logits)
            origin_probs = paddle.log(origin_probs)
            if temperature is not None and temperature != 1.0:
                logits = logits / temperature
            probs = F.softmax(logits)
            if top_k is not None and top_k != 0:
                probs = TopKProcess(probs, top_k, min_tokens_to_keep)
            if top_p is not None and top_p < 1.0:
                probs = TopPProcess(probs, top_p, min_tokens_to_keep)

<<<<<<< HEAD
            # multinomial not support fp16 and bf16 currently, issue: https://github.com/PaddlePaddle/Paddle/issues/51852
            if probs.dtype == paddle.bfloat16 and top_k == 1:
                probs = probs.astype("float32")
                next_tokens = paddle.unsqueeze(paddle.argmax(probs, axis=-1), -1)
            else:
                # next_tokens = paddle.multinomial(probs)
                probs = probs.cpu()
                from paddlenlp.transformers.utils import device_guard

                with device_guard("cpu"):
                    next_tokens = paddle.multinomial(probs)
=======
            # multinomial already support fp16 and bf16 currently, fix issue: https://github.com/PaddlePaddle/Paddle/issues/51852
            next_tokens = paddle.multinomial(probs)
>>>>>>> fb8f2bec

            if self.config.tensor_parallel_degree > 1:
                paddle.distributed.broadcast(next_tokens, 0)

            next_scores = paddle.index_sample(origin_probs, next_tokens)

            if eos_token_id is not None:
                next_tokens = paddle.where(unfinished_flag, next_tokens, paddle.full_like(next_tokens, pad_token_id))

            scores = self.update_scores_for_generation(scores, next_scores, cur_len - origin_len, unfinished_flag)

            cur_len += 1
            input_ids = paddle.concat([input_ids, next_tokens], axis=1)
            if streamer is not None:
                if self.config.tensor_parallel_rank == 0:
                    streamer.put(next_tokens.cpu())

            if stopping_criteria(input_ids, scores):
                generate_end = True

            if eos_token_id is not None:
                unfinished_flag = get_unfinished_flag(input_ids, unfinished_flag, eos_token_id)
                if not paddle.any(unfinished_flag):
                    generate_end = True

            # Stop when there is a </s> in all sentences
            if generate_end and not synced_gpus:
                break

            model_kwargs = self.update_model_kwargs_for_generation(
                outputs, model_kwargs, is_encoder_decoder=self.is_encoder_decoder
            )
            if fast_ptq_sampling:
                break

        if streamer is not None:
            streamer.end()

        return input_ids[:, origin_len:] if trunc_input else input_ids, scores

    def _get_model_inputs_spec(self, dtype: str):
        spec = {
            "input_ids": paddle.static.InputSpec(shape=[None, None], dtype="int64"),
            "attention_mask": paddle.static.InputSpec(shape=[None, None], dtype="int64"),
        }
        if "position_ids" in inspect.getfullargspec(self.forward).args:
            spec["position_ids"] = paddle.static.InputSpec(shape=[None, None], dtype="int64")
        return spec

    def to_static(self, path: str, config: dict):
        """export generation model to static

        Args:
            path (str): path of saved inference model
            config (dict): configuration for generation
                bos_token_id (int): token id of begin-of-sentence
                eos_token_id (int): token id of end-of-sentence
                pad_token_id (int): token id of pad token
                use_top_p (bool): whether use top_p decoding strategy
        """

        use_top_p = config.get("use_top_p", True)

        top_k_spec = paddle.static.InputSpec(shape=[1], dtype="int64") if not use_top_p else 0

        top_p_spec = paddle.static.InputSpec(shape=[1], dtype="float32") if use_top_p else 1.0
        temperature = paddle.static.InputSpec(shape=[1], dtype="float32") if use_top_p else 1.0
        dtype = config.get("dtype", None)

        logits_processors = config.get("logits_processors", None)
        model_inputs_spec = self._get_model_inputs_spec(dtype)

        input_spec = [
            model_inputs_spec["input_ids"],  # input_ids
            model_inputs_spec["attention_mask"],  # attention_mask
            model_inputs_spec.get("position_ids", None),  # attention_mask
            logits_processors,
            paddle.static.InputSpec(shape=[1], dtype="int64"),  # max_length
            self.generation_config.pad_token_id or config.get("pad_token_id", None),
            self.generation_config.eos_token_id or config.get("eos_token_id", None),
            top_k_spec,  # top_k
            top_p_spec,  # top_p
            temperature,  # temperature
            1,
        ]

        model = paddle.jit.to_static(self.sample_d2s, input_spec=input_spec)

        paddle.jit.save(model, path)

    def sample_d2s(
        self,
        input_ids,
        attention_mask,
        position_ids,
        logits_processors,
        max_new_tokens,
        pad_token_id,
        eos_token_id,
        top_k=None,
        top_p=None,
        temperature=None,
        min_tokens_to_keep=1,
    ):

        logits_processors = logits_processors if logits_processors is not None else LogitsProcessorList()

        if paddle.is_tensor(top_k) and not paddle.is_tensor(top_p):
            use_top_p = False
        elif not paddle.is_tensor(top_k) and paddle.is_tensor(top_p):
            use_top_p = True

        # top_k and top_p are the const value
        elif isinstance(top_p, float) or isinstance(top_k, int):
            use_top_p = True
        else:
            if top_p is None and top_k is None:
                raise ValueError("top_k and top_p should not be None")
            raise ValueError(
                "you should not specify InputSpec for top_k and top_p parameters, one of InputSpec is expected"
            )

        batch_size, cur_len = paddle.shape(input_ids)
        # used for compute on gpu, avoid memcpy D2H
        cur_len_gpu = paddle.full([1], cur_len, dtype="int64")

        origin_len = paddle.shape(input_ids)[1]
        # used for compute on gpu, avoid memcpy D2H
        origin_len_gpu = paddle.full([1], origin_len, dtype="int64")

        unfinished_flag = paddle.full([batch_size, 1], True, dtype="bool")

        scores = paddle.full([batch_size, 1], 0.0, dtype=paddle.get_default_dtype())

        # use_cache is immutable, we split it off other mutable kwargs.
        immutable = {"use_cache": True}
        model_kwargs = {"attention_mask": attention_mask, "position_ids": position_ids}

        def _forward_(**args):
            model_inputs = self.prepare_inputs_for_generation(input_ids, **args, **immutable)
            assert "use_cache" in model_inputs
            del model_inputs["use_cache"]
            return self(**model_inputs, **immutable)

        def _post_process_(outputs, input_ids, cur_len, origin_len, scores, unfinished_flag, model_kwargs):
            if isinstance(outputs, tuple):
                logits = outputs[0]
            elif isinstance(outputs, ModelOutput):
                logits = outputs.logits
            else:
                logits = outputs

            # [batch_size, vocab_size]
            logits = logits[:, -1, :]

            # pre-process distribution
            logits = self.adjust_logits_during_generation(logits)

            logits = logits_processors(input_ids, logits)
            probs = F.softmax(logits)

            # sample
            origin_probs = F.log_softmax(logits)
            # compute next_tokens
            if use_top_p:
                logits = logits / temperature
                top_ps_tensor = paddle.full(shape=[paddle.shape(probs)[0], 1], fill_value=top_p, dtype=probs.dtype)
                _, next_tokens = paddle.tensor.top_p_sampling(probs, top_ps_tensor)
            else:
                probs = TopKProcess(probs, top_k, min_tokens_to_keep)
                if top_k == 1:
                    next_tokens = paddle.unsqueeze_(paddle.argmax(probs, axis=-1), -1)
                else:
                    next_tokens = paddle.multinomial(probs)

            next_scores = paddle.index_sample(origin_probs, next_tokens)
            scores = self.update_scores_for_generation(scores, next_scores, cur_len - origin_len, unfinished_flag)

            if eos_token_id is not None:
                next_tokens = paddle.where(unfinished_flag, next_tokens, paddle.full_like(next_tokens, pad_token_id))

            input_ids = paddle.concat([input_ids, next_tokens], axis=1)

            if eos_token_id is not None:
                unfinished_flag = get_unfinished_flag(input_ids, unfinished_flag, eos_token_id)

            model_kwargs = self.update_model_kwargs_for_generation(
                outputs, model_kwargs, is_encoder_decoder=self.config.is_encoder_decoder
            )

            return input_ids, scores, unfinished_flag, model_kwargs

        outputs = _forward_(**model_kwargs)
        input_ids, scores, unfinished_flag, model_kwargs = _post_process_(
            outputs, input_ids, cur_len_gpu, origin_len_gpu, scores, unfinished_flag, model_kwargs
        )

        if hasattr(paddle.framework, "_no_check_dy2st_diff"):
            # TODO(daisiming): _no_check_dy2st_diff is used to turn off the checking of behavior
            # inconsistency between dynamic graph and static graph. _no_check_dy2st_diff should be
            # removed after static graphs support inplace and stride.
            with paddle.framework._no_check_dy2st_diff():
                paddle.increment(cur_len)
                paddle.increment(cur_len_gpu)
        else:
            paddle.increment(cur_len)
            paddle.increment(cur_len_gpu)

        attn_mask = model_kwargs["attention_mask"]
        # make the shape of attention_mask = (-1, -1, -1, -1) in dy2static.
        model_kwargs["attention_mask"] = paddle.reshape(attn_mask, paddle.shape(attn_mask))
        model_kwargs["cache"] = outputs[1] if isinstance(outputs, tuple) else None
        max_new_tokens = paddle.full([1], max_new_tokens + cur_len - 1, dtype="int64")

        if hasattr(paddle.framework, "_no_check_dy2st_diff"):
            # TODO(daisiming): _no_check_dy2st_diff is used to turn off the checking of behavior
            # inconsistency between dynamic graph and static graph. _no_check_dy2st_diff should be
            # removed after static graphs support inplace and stride.
            with paddle.framework._no_check_dy2st_diff():
                while cur_len < max_new_tokens and paddle.any(unfinished_flag):
                    input_ids, scores, unfinished_flag, model_kwargs = _post_process_(
                        _forward_(**model_kwargs),
                        input_ids,
                        cur_len_gpu,
                        origin_len_gpu,
                        scores,
                        unfinished_flag,
                        model_kwargs,
                    )
                    paddle.increment(cur_len)
                    paddle.increment(cur_len_gpu)
        else:
            while cur_len < max_new_tokens and paddle.any(unfinished_flag):
                input_ids, scores, unfinished_flag, model_kwargs = _post_process_(
                    _forward_(**model_kwargs),
                    input_ids,
                    cur_len_gpu,
                    origin_len_gpu,
                    scores,
                    unfinished_flag,
                    model_kwargs,
                )
                paddle.increment(cur_len)
                paddle.increment(cur_len_gpu)

        return input_ids[:, origin_len:], scores

    def reorder_cache(self, cache, beam_idx):
        cache = map_structure(lambda x: paddle.index_select(x, beam_idx), cache)
        return cache

    def beam_search(
        self,
        input_ids,
        beam_scorer,
        logits_processors,
        max_length,
        diversity_rate,
        pad_token_id,
        eos_token_id,
        stopping_criteria=None,
<<<<<<< HEAD
        trunc_input=True,
        synced_gpus=False,
=======
        fast_ptq_sampling=False,
>>>>>>> fb8f2bec
        **model_kwargs
    ):
        model_kwargs["use_cache"] = model_kwargs.get("use_cache", True)

        logits_processors = logits_processors if logits_processors is not None else LogitsProcessorList()

        # max_length will be convert to MaxLengthCriteria
        stopping_criteria = stopping_criteria if stopping_criteria is not None else StoppingCriteriaList()
        if max_length is not None:
            # logger.warning(
            #    "`max_length` is deprecated in this function, use"
            #    " `stopping_criteria=StoppingCriteriaList([MaxLengthCriteria(max_length=max_length)])` instead."
            # )
            stopping_criteria = validate_stopping_criteria(stopping_criteria, max_length)

        batch_size = len(beam_scorer._beam_hyps)
        num_beams = beam_scorer.num_beams
        batch_beam_size, cur_len = input_ids.shape
        origin_len = cur_len

        assert (
            num_beams * batch_size == batch_beam_size
        ), "Batch dimension of `input_ids` should be {}, but received {}.".format(
            num_beams * batch_size, batch_beam_size
        )

        beam_scores = paddle.zeros((batch_size, num_beams), dtype=paddle.get_default_dtype())

        beam_scores[:, 1:] = get_scale_by_dtype(return_positive=False)
        beam_scores = paddle.reshape(beam_scores, [-1])

        generate_end = False
        while True:
            if synced_gpus:
                # Under synced_gpus the `forward` call must continue until all gpus complete their sequence.
                # The following logic allows an early break if all peers finished generating their sequence
                this_peer_finished_flag = paddle.to_tensor(0.0 if generate_end else 1.0)
                # send 0.0 if we finished, 1.0 otherwise
                dist.all_reduce(this_peer_finished_flag, op=dist.ReduceOp.SUM)
                # did all peers finish? the reduced sum will be 0.0 then
                if this_peer_finished_flag.item() == 0.0:
                    break
            # prepare model inputs & get model output
            model_inputs = self.prepare_inputs_for_generation(input_ids, **model_kwargs)

            outputs = self(**model_inputs)
            if synced_gpus and generate_end:
                cur_len = cur_len + 1
                continue  # don't waste resources running the code we don't need

            if isinstance(outputs, tuple):
                logits = outputs[0]
            elif isinstance(outputs, ModelOutput):
                logits = outputs.logits
            else:
                logits = outputs

            # [batch_size, vocab_size]
            logits = logits[:, -1, :]

            # pre-process distribution
            logits = self.adjust_logits_during_generation(logits)
            # beam search
            # [batch_size * num_beams, vocab_size]
            next_scores = F.softmax(logits)
            next_scores = paddle.log(next_scores)
            next_scores = logits_processors(input_ids, next_scores)
            next_scores = next_scores + beam_scores.unsqueeze(-1)

            vocab_size = next_scores.shape[-1]
            if diversity_rate == 0.0:
                # reshape for beam search
                next_scores = next_scores.reshape([batch_size, num_beams * vocab_size])

                next_scores, next_tokens = paddle.topk(next_scores, 2 * num_beams, axis=1)

                next_indices = next_tokens // vocab_size
                next_tokens = next_tokens % vocab_size

            else:
                next_scores, next_tokens = paddle.topk(next_scores, 2 * num_beams, axis=1)

                sibling_score = paddle.arange(1, 2 * num_beams + 1, dtype="int64").unsqueeze(0) * diversity_rate

                diversed_score = next_scores - sibling_score

                next_scores = next_scores.reshape([batch_size, 2 * num_beams * num_beams])
                next_tokens = next_tokens.reshape([batch_size, 2 * num_beams * num_beams])

                diversed_score = diversed_score.reshape([batch_size, 2 * num_beams * num_beams])
                diversed_score, diversed_tokens = paddle.topk(diversed_score, 2 * num_beams, axis=1)

                # TODO
                # Use gather_nd() to select origan token and score
                next_scores = paddle.stack(
                    [paddle.index_select(next_scores[i], diversed_tokens[i]) for i in range(next_scores.shape[0])]
                )
                next_tokens = paddle.stack(
                    [paddle.index_select(next_tokens[i], diversed_tokens[i]) for i in range(next_tokens.shape[0])]
                )

                next_indices = diversed_tokens // (2 * num_beams)

            # stateless
            beam_outputs = beam_scorer.process(
                input_ids,
                next_scores,
                next_tokens,
                next_indices,
                origin_len=origin_len,
                pad_token_id=pad_token_id,
                eos_token_id=eos_token_id,
            )
            beam_scores = beam_outputs["next_beam_scores"]
            beam_next_tokens = beam_outputs["next_beam_tokens"]
            beam_idx = beam_outputs["next_beam_indices"]
            # beam_idx may contain element -1 and cause error
            # PR: https://github.com/PaddlePaddle/Paddle/issues/57366
            beam_idx = paddle.maximum(beam_idx, paddle.full_like(beam_idx, 0))

            cur_len += 1
            input_ids = paddle.concat(
                [paddle.index_select(input_ids, beam_idx), beam_next_tokens.unsqueeze(-1)], axis=-1
            )

            if beam_scorer.is_done or stopping_criteria(input_ids, beam_scores):
                if not synced_gpus:
                    break
                else:
                    generate_end = True

            model_kwargs = self.update_model_kwargs_for_generation(
                outputs, model_kwargs, is_encoder_decoder=self.is_encoder_decoder
            )
            if "cache" in model_kwargs:
                # reorder the cache
                model_kwargs["cache"] = self.reorder_cache(model_kwargs["cache"], beam_idx)
            if "past_key_values" in model_kwargs:
                # reorder the cache
                model_kwargs["past_key_values"] = self.reorder_cache(model_kwargs["past_key_values"], beam_idx)
            if fast_ptq_sampling:
                break

        pred_ids, scores = beam_scorer.finalize(
            input_ids,
            beam_scores,
            next_tokens,
            next_indices,
            origin_len=origin_len,
            pad_token_id=pad_token_id,
            eos_token_id=eos_token_id,
        )
        return pred_ids[:, origin_len:] if trunc_input else input_ids, scores

    def group_beam_search(
        self,
        input_ids,
        beam_scorer,
        logits_processors,
        max_length,
        pad_token_id,
        eos_token_id,
        stopping_criteria=None,
<<<<<<< HEAD
        trunc_input=True,
        synced_gpus=False,
=======
        fast_ptq_sampling=False,
>>>>>>> fb8f2bec
        **model_kwargs
    ):
        model_kwargs["use_cache"] = model_kwargs.get("use_cache", True)
        logits_processors = logits_processors if logits_processors is not None else LogitsProcessorList()

        # max_length will be convert to MaxLengthCriteria
        stopping_criteria = stopping_criteria if stopping_criteria is not None else StoppingCriteriaList()
        if max_length is not None:
            # logger.warning(
            #    "`max_length` is deprecated in this function, use"
            #    " `stopping_criteria=StoppingCriteriaList([MaxLengthCriteria(max_length=max_length)])` instead."
            # )
            stopping_criteria = validate_stopping_criteria(stopping_criteria, max_length)

        batch_size = len(beam_scorer._beam_hyps)
        num_beams = beam_scorer.num_beams
        num_beam_groups = beam_scorer.num_beam_groups
        num_sub_beams = num_beams // num_beam_groups

        batch_beam_size, cur_len = input_ids.shape
        origin_len = cur_len

        assert (
            num_beams * batch_size == batch_beam_size
        ), "Batch dimension of `input_ids` should be {}, but received {}.".format(
            num_beams * batch_size, batch_beam_size
        )

        beam_scores = paddle.full((batch_size, num_beams), get_scale_by_dtype(return_positive=False), dtype="float32")
        # initialise score of first beam of each group with 0 and the rest with 1e-9. This ensures that the beams in
        # the same group don't produce same tokens everytime.
        beam_scores[:, ::num_sub_beams] = 0
        beam_scores = paddle.reshape(beam_scores, [-1])

        generate_end = False
        while True:
            if synced_gpus:
                # Under synced_gpus the `forward` call must continue until all gpus complete their sequence.
                # The following logic allows an early break if all peers finished generating their sequence
                this_peer_finished_flag = paddle.to_tensor(0.0 if generate_end else 1.0)
                # send 0.0 if we finished, 1.0 otherwise
                dist.all_reduce(this_peer_finished_flag, op=dist.ReduceOp.SUM)
                # did all peers finish? the reduced sum will be 0.0 then
                if this_peer_finished_flag.item() == 0.0:
                    break
            # predicted tokens in cur_len step
            current_tokens = paddle.zeros(shape=[batch_size * num_beams], dtype=input_ids.dtype)

            # indices which will form the beams in the next time step
            reordering_indices = paddle.zeros(shape=[batch_size * num_beams], dtype="int64")
            # prepare model inputs & get model output
            model_inputs = self.prepare_inputs_for_generation(input_ids, **model_kwargs)
            outputs = self(**model_inputs)
            if synced_gpus and generate_end:
                cur_len = cur_len + 1
                continue  # don't waste resources running the code we don't need

            for beam_group_idx in range(num_beam_groups):
                group_start_idx = beam_group_idx * num_sub_beams
                group_end_idx = min(group_start_idx + num_sub_beams, num_beams)
                group_size = group_end_idx - group_start_idx

                # indices of beams of current group among all sentences in batch
                batch_group_indices = []

                for batch_idx in range(batch_size):
                    batch_group_indices.extend(
                        [batch_idx * num_beams + idx for idx in range(group_start_idx, group_end_idx)]
                    )

                group_input_ids = input_ids[batch_group_indices]

                if isinstance(outputs, tuple):
                    logits = outputs[0]
                elif isinstance(outputs, ModelOutput):
                    logits = outputs.logits
                else:
                    logits = outputs

                logits = logits[:, -1, :]
                logits = paddle.index_select(logits, paddle.to_tensor(batch_group_indices))
                logits = self.adjust_logits_during_generation(logits)

                next_scores = F.softmax(logits)
                next_scores = paddle.log(next_scores)
                vocab_size = next_scores.shape[-1]

                next_scores = logits_processors(
                    group_input_ids, next_scores, current_tokens=current_tokens, beam_group_idx=beam_group_idx
                )

                next_scores = next_scores + beam_scores[batch_group_indices].unsqueeze(-1)

                # reshape for beam search
                next_scores = next_scores.reshape([batch_size, group_size * vocab_size])

                next_scores, next_tokens = paddle.topk(next_scores, 2 * group_size, axis=1)

                next_indices = next_tokens // vocab_size
                next_tokens = next_tokens % vocab_size

                beam_outputs = beam_scorer.process(
                    group_input_ids,
                    next_scores,
                    next_tokens,
                    next_indices,
                    origin_len=origin_len,
                    pad_token_id=pad_token_id,
                    eos_token_id=eos_token_id,
                )

                beam_scores[batch_group_indices] = beam_outputs["next_beam_scores"]
                beam_next_tokens = beam_outputs["next_beam_tokens"]
                beam_idx = beam_outputs["next_beam_indices"]
                # beam_idx may contain element -1 and cause error
                # PR: https://github.com/PaddlePaddle/Paddle/issues/57366
                beam_idx = paddle.maximum(beam_idx, paddle.full_like(beam_idx, 0))

                input_ids[batch_group_indices] = group_input_ids[beam_idx]
                group_input_ids = paddle.concat(
                    [paddle.index_select(group_input_ids, index=beam_idx), beam_next_tokens.unsqueeze(-1)], axis=-1
                )
                current_tokens[batch_group_indices] = beam_next_tokens

                reordering_indices[batch_group_indices] = (
                    num_beams * (beam_idx // group_size) + group_start_idx + (beam_idx % group_size)
                )

            input_ids = paddle.concat([input_ids, current_tokens.unsqueeze(-1)], axis=-1)

            cur_len += 1

            if beam_scorer.is_done or stopping_criteria(input_ids, beam_scores):
                if not synced_gpus:
                    break
                else:
                    generate_end = True

            model_kwargs = self.update_model_kwargs_for_generation(
                outputs, model_kwargs, is_encoder_decoder=self.is_encoder_decoder
            )

            if "cache" in model_kwargs:
                # reorder the cache
                model_kwargs["cache"] = self.reorder_cache(model_kwargs["cache"], reordering_indices)
            if "past_key_values" in model_kwargs:
                # reorder the cache
                model_kwargs["past_key_values"] = self.reorder_cache(
                    model_kwargs["past_key_values"], reordering_indices
                )

            if fast_ptq_sampling:
                break

        pred_ids, scores = beam_scorer.finalize(
            input_ids,
            beam_scores,
            next_tokens,
            next_indices,
            origin_len=origin_len,
            pad_token_id=pad_token_id,
            eos_token_id=eos_token_id,
        )
        return pred_ids[:, origin_len:] if trunc_input else input_ids, scores<|MERGE_RESOLUTION|>--- conflicted
+++ resolved
@@ -15,12 +15,8 @@
 from __future__ import annotations
 
 import copy
-<<<<<<< HEAD
+import inspect
 from typing import Optional, Union
-=======
-import inspect
-from typing import Union
->>>>>>> fb8f2bec
 
 import paddle
 import paddle.distributed as dist
@@ -928,12 +924,9 @@
                 eos_token_id,
                 stopping_criteria=stopping_criteria,
                 streamer=streamer,
-<<<<<<< HEAD
+                fast_ptq_sampling=generation_config.fast_ptq_sampling,
                 trunc_input=generation_config.trunc_input,
                 synced_gpus=synced_gpus,
-=======
-                fast_ptq_sampling=generation_config.fast_ptq_sampling,
->>>>>>> fb8f2bec
                 **model_kwargs,
             )
 
@@ -954,12 +947,9 @@
                 generation_config.temperature,
                 stopping_criteria=stopping_criteria,
                 streamer=streamer,
-<<<<<<< HEAD
+                fast_ptq_sampling=generation_config.fast_ptq_sampling,
                 trunc_input=generation_config.trunc_input,
                 synced_gpus=synced_gpus,
-=======
-                fast_ptq_sampling=generation_config.fast_ptq_sampling,
->>>>>>> fb8f2bec
                 **model_kwargs,
             )
 
@@ -1001,12 +991,9 @@
                     pad_token_id,
                     eos_token_id,
                     stopping_criteria=stopping_criteria,
-<<<<<<< HEAD
+                    fast_ptq_sampling=generation_config.fast_ptq_sampling,
                     trunc_input=generation_config.trunc_input,
                     synced_gpus=synced_gpus,
-=======
-                    fast_ptq_sampling=generation_config.fast_ptq_sampling,
->>>>>>> fb8f2bec
                     **model_kwargs,
                 )
             else:
@@ -1032,12 +1019,9 @@
                     pad_token_id,
                     eos_token_id,
                     stopping_criteria=stopping_criteria,
-<<<<<<< HEAD
+                    fast_ptq_sampling=generation_config.fast_ptq_sampling,
                     trunc_input=generation_config.trunc_input,
                     synced_gpus=synced_gpus,
-=======
-                    fast_ptq_sampling=generation_config.fast_ptq_sampling,
->>>>>>> fb8f2bec
                     **model_kwargs,
                 )
 
@@ -1050,12 +1034,9 @@
         eos_token_id,
         stopping_criteria=None,
         streamer=None,
-<<<<<<< HEAD
+        fast_ptq_sampling=False,
         trunc_input=True,
         synced_gpus=False,
-=======
-        fast_ptq_sampling=False,
->>>>>>> fb8f2bec
         **model_kwargs
     ):
         model_kwargs["use_cache"] = model_kwargs.get("use_cache", True)
@@ -1160,12 +1141,9 @@
         min_tokens_to_keep=1,
         stopping_criteria=None,
         streamer=None,
-<<<<<<< HEAD
+        fast_ptq_sampling=False,
         trunc_input=True,
         synced_gpus=False,
-=======
-        fast_ptq_sampling=False,
->>>>>>> fb8f2bec
         **model_kwargs
     ):
         model_kwargs["use_cache"] = model_kwargs.get("use_cache", True)
@@ -1231,7 +1209,6 @@
             if top_p is not None and top_p < 1.0:
                 probs = TopPProcess(probs, top_p, min_tokens_to_keep)
 
-<<<<<<< HEAD
             # multinomial not support fp16 and bf16 currently, issue: https://github.com/PaddlePaddle/Paddle/issues/51852
             if probs.dtype == paddle.bfloat16 and top_k == 1:
                 probs = probs.astype("float32")
@@ -1243,10 +1220,6 @@
 
                 with device_guard("cpu"):
                     next_tokens = paddle.multinomial(probs)
-=======
-            # multinomial already support fp16 and bf16 currently, fix issue: https://github.com/PaddlePaddle/Paddle/issues/51852
-            next_tokens = paddle.multinomial(probs)
->>>>>>> fb8f2bec
 
             if self.config.tensor_parallel_degree > 1:
                 paddle.distributed.broadcast(next_tokens, 0)
@@ -1508,12 +1481,9 @@
         pad_token_id,
         eos_token_id,
         stopping_criteria=None,
-<<<<<<< HEAD
+        fast_ptq_sampling=False,
         trunc_input=True,
         synced_gpus=False,
-=======
-        fast_ptq_sampling=False,
->>>>>>> fb8f2bec
         **model_kwargs
     ):
         model_kwargs["use_cache"] = model_kwargs.get("use_cache", True)
@@ -1677,12 +1647,9 @@
         pad_token_id,
         eos_token_id,
         stopping_criteria=None,
-<<<<<<< HEAD
+        fast_ptq_sampling=False,
         trunc_input=True,
         synced_gpus=False,
-=======
-        fast_ptq_sampling=False,
->>>>>>> fb8f2bec
         **model_kwargs
     ):
         model_kwargs["use_cache"] = model_kwargs.get("use_cache", True)
