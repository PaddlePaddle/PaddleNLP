--- conflicted
+++ resolved
@@ -1212,23 +1212,7 @@
                 probs = paddle.cast(probs, "float32")
 
             # multinomial already support fp16 and bf16 currently, fix issue: https://github.com/PaddlePaddle/Paddle/issues/51852
-<<<<<<< HEAD
-            # next_tokens = paddle.multinomial(probs)
-            # multinomial not support fp16 and bf16 currently, issue: https://github.com/PaddlePaddle/Paddle/issues/51852
-            if probs.dtype == paddle.bfloat16 and top_k == 1:
-                probs = probs.astype("float32")
-                next_tokens = paddle.unsqueeze(paddle.argmax(probs, axis=-1), -1)
-            else:
-                # next_tokens = paddle.multinomial(probs)
-                probs = probs.cpu()
-                from paddlenlp.transformers.utils import device_guard
-
-                with device_guard("cpu"):
-                    next_tokens = paddle.multinomial(probs)
-                next_tokens = next_tokens.cuda()
-=======
             next_tokens = paddle.multinomial(probs)
->>>>>>> b36b6a01
 
             if self.config.tensor_parallel_degree > 1:
                 # Maybe no need to broadcast if seed is set correclty.
