--- conflicted
+++ resolved
@@ -83,7 +83,6 @@
     Construct the embeddings from word, position and token_type embeddings.
     """
 
-<<<<<<< HEAD
     def __init__(self, config: ErnieCtmConfig):
         super().__init__()
         self.word_embeddings = nn.Embedding(config.vocab_size,
@@ -96,25 +95,6 @@
         self.layer_norm = nn.LayerNorm(config.embedding_size, epsilon=config.layer_norm_eps)
         self.dropout = nn.Dropout(config.hidden_dropout_prob)
         self.cls_num = config.cls_num
-=======
-    def __init__(
-        self,
-        vocab_size,
-        embedding_size=128,
-        hidden_dropout_prob=0.1,
-        max_position_embeddings=512,
-        type_vocab_size=16,
-        padding_idx=0,
-        cls_num=2,
-    ):
-        super().__init__()
-        self.word_embeddings = nn.Embedding(vocab_size, embedding_size, padding_idx=padding_idx)
-        self.position_embeddings = nn.Embedding(max_position_embeddings, embedding_size)
-        self.token_type_embeddings = nn.Embedding(type_vocab_size, embedding_size)
-        self.layer_norm = nn.LayerNorm(embedding_size)
-        self.dropout = nn.Dropout(hidden_dropout_prob)
-        self.cls_num = cls_num
->>>>>>> 91d0a1f9
 
     def forward(self, input_ids, token_type_ids=None, position_ids=None):
         if position_ids is None:
@@ -169,73 +149,11 @@
      and loading pretrained models.
     See :class:`~paddlenlp.transformers.model_utils.PretrainedModel` for more details.
     """
-<<<<<<< HEAD
+
     model_config_file = "model_config.json"
     config_class = ErnieCtmConfig
     resource_files_names = {"model_state": "model_state.pdparams"}
-=======
-
-    pretrained_init_configuration = {
-        "ernie-ctm": {
-            "vocab_size": 23000,
-            "embedding_size": 128,
-            "hidden_size": 768,
-            "num_hidden_layers": 12,
-            "num_attention_heads": 12,
-            "intermediate_size": 3072,
-            "hidden_dropout_prob": 0.1,
-            "attention_probs_dropout_prob": 0.1,
-            "max_position_embeddings": 512,
-            "type_vocab_size": 2,
-            "initializer_range": 0.02,
-            "pad_token_id": 0,
-            "use_content_summary": True,
-            "content_summary_index": 1,
-            "cls_num": 2,
-        },
-        "wordtag": {
-            "vocab_size": 23000,
-            "embedding_size": 128,
-            "hidden_size": 768,
-            "num_hidden_layers": 12,
-            "num_attention_heads": 12,
-            "intermediate_size": 3072,
-            "hidden_dropout_prob": 0.1,
-            "attention_probs_dropout_prob": 0.1,
-            "max_position_embeddings": 512,
-            "type_vocab_size": 2,
-            "initializer_range": 0.02,
-            "pad_token_id": 0,
-            "use_content_summary": True,
-            "content_summary_index": 1,
-            "cls_num": 2,
-        },
-        "nptag": {
-            "vocab_size": 23000,
-            "embedding_size": 128,
-            "hidden_size": 768,
-            "num_hidden_layers": 12,
-            "num_attention_heads": 12,
-            "intermediate_size": 3072,
-            "hidden_dropout_prob": 0.1,
-            "attention_probs_dropout_prob": 0.1,
-            "max_position_embeddings": 512,
-            "type_vocab_size": 2,
-            "initializer_range": 0.02,
-            "pad_token_id": 0,
-            "use_content_summary": True,
-            "content_summary_index": 1,
-            "cls_num": 2,
-        },
-    }
-    pretrained_resource_files_map = {
-        "model_state": {
-            "ernie-ctm": "https://bj.bcebos.com/paddlenlp/models/transformers/ernie_ctm/ernie_ctm_base_pos.pdparams",
-            "wordtag": "https://bj.bcebos.com/paddlenlp/models/transformers/ernie_ctm/wordtag_pos.pdparams",
-            "nptag": "https://bj.bcebos.com/paddlenlp/models/transformers/ernie_ctm/nptag.pdparams",
-        }
-    }
->>>>>>> 91d0a1f9
+
     base_model_prefix = "ernie_ctm"
     
     pretrained_init_configuration = ERNIE_CTM_PRETRAINED_INIT_CONFIGURATION
@@ -322,7 +240,6 @@
             Defaults to `2`.
     """
 
-<<<<<<< HEAD
     def __init__(self, config: ErnieCtmConfig):
         super(ErnieCtmModel, self).__init__(config)
 
@@ -356,60 +273,6 @@
         if config.use_content_summary is True:
             self.feature_fuse = nn.Linear(config.hidden_size * 2, config.intermediate_size)
             self.feature_output = nn.Linear(config.intermediate_size, config.hidden_size)
-=======
-    def __init__(
-        self,
-        vocab_size,
-        embedding_size=128,
-        hidden_size=768,
-        num_hidden_layers=12,
-        num_attention_heads=12,
-        intermediate_size=3072,
-        hidden_dropout_prob=0.1,
-        attention_probs_dropout_prob=0.1,
-        max_position_embeddings=512,
-        type_vocab_size=16,
-        initializer_range=0.02,
-        pad_token_id=0,
-        use_content_summary=True,
-        content_summary_index=1,
-        cls_num=2,
-    ):
-        super(ErnieCtmModel, self).__init__()
-
-        self.pad_token_id = pad_token_id
-        self.content_summary_index = content_summary_index
-        self.initializer_range = initializer_range
-        self.embeddings = ErnieCtmEmbeddings(
-            vocab_size,
-            embedding_size,
-            hidden_dropout_prob=hidden_dropout_prob,
-            max_position_embeddings=max_position_embeddings,
-            type_vocab_size=type_vocab_size,
-            padding_idx=pad_token_id,
-            cls_num=cls_num,
-        )
-        self.embedding_hidden_mapping_in = nn.Linear(embedding_size, hidden_size)
-        encoder_layer = nn.TransformerEncoderLayer(
-            hidden_size,
-            num_attention_heads,
-            intermediate_size,
-            dropout=hidden_dropout_prob,
-            activation="gelu",
-            attn_dropout=attention_probs_dropout_prob,
-            act_dropout=0,
-        )
-        encoder_layer.activation = nn.GELU(approximate=True)
-
-        self.encoder = nn.TransformerEncoder(encoder_layer, num_hidden_layers)
-        self.pooler = ErnieCtmPooler(hidden_size)
-
-        self.use_content_summary = use_content_summary
-        self.content_summary_index = content_summary_index
-        if use_content_summary is True:
-            self.feature_fuse = nn.Linear(hidden_size * 2, intermediate_size)
-            self.feature_output = nn.Linear(intermediate_size, hidden_size)
->>>>>>> 91d0a1f9
 
         self.apply(self.init_weights)
 
@@ -419,7 +282,6 @@
     def set_input_embeddings(self, value):
         self.embeddings.word_embeddings = value
 
-<<<<<<< HEAD
     def forward(self,
                 input_ids=None,
                 token_type_ids=None,
@@ -429,11 +291,6 @@
                 output_hidden_states=None,
                 output_attentions=None,
                 return_dict=None):
-=======
-    def forward(
-        self, input_ids=None, token_type_ids=None, position_ids=None, attention_mask=None, content_clone=False
-    ):
->>>>>>> 91d0a1f9
         r"""
         The ErnieCtmModel forward method, overrides the __call__() special method.
 
@@ -604,7 +461,6 @@
             The learning rate of the crf. Defaults to `100`.
     """
 
-<<<<<<< HEAD
     def __init__(self, config: ErnieCtmConfig):
         super(ErnieCtmWordtagModel, self).__init__(config)
         self.num_tag = config.num_labels
@@ -612,20 +468,11 @@
         self.tag_classifier = nn.Linear(config.hidden_size, self.num_tag)
         self.crf = LinearChainCrf(self.num_tag,
                                   with_start_stop_tag=False)
-=======
-    def __init__(self, ernie_ctm, num_tag, crf_lr=100):
-        super(ErnieCtmWordtagModel, self).__init__()
-        self.num_tag = num_tag
-        self.ernie_ctm = ernie_ctm
-        self.tag_classifier = nn.Linear(self.ernie_ctm.config["hidden_size"], self.num_tag)
-        self.crf = LinearChainCrf(self.num_tag, crf_lr, with_start_stop_tag=False)
->>>>>>> 91d0a1f9
         self.crf_loss = LinearChainCrfLoss(self.crf)
         self.viterbi_decoder = ViterbiDecoder(self.crf.transitions, False)
 
         self.apply(self.init_weights)
 
-<<<<<<< HEAD
     def forward(self,
                 input_ids=None,
                 token_type_ids=None,
@@ -636,17 +483,6 @@
                 output_hidden_states=None,
                 output_attentions=None,
                 return_dict=None):
-=======
-    def forward(
-        self,
-        input_ids=None,
-        token_type_ids=None,
-        lengths=None,
-        position_ids=None,
-        attention_mask=None,
-        tag_labels=None,
-    ):
->>>>>>> 91d0a1f9
         r"""
         Args:
             input_ids (Tensor):
@@ -698,7 +534,6 @@
                 logits = model(**inputs)
 
         """
-<<<<<<< HEAD
         return_dict = return_dict if return_dict is not None else self.config.use_return_dict
         output_hidden_states = (
             output_hidden_states if output_hidden_states is not None else self.config.output_hidden_states
@@ -713,15 +548,6 @@
                                  output_attentions=output_attentions,
                                  return_dict=True)
         sequence_output = outputs.last_hidden_state
-=======
-        outputs = self.ernie_ctm(
-            input_ids=input_ids,
-            attention_mask=attention_mask,
-            token_type_ids=token_type_ids,
-            position_ids=position_ids,
-        )
-        sequence_output = outputs[0]
->>>>>>> 91d0a1f9
         seq_logits = self.tag_classifier(sequence_output)
         loss = None
         if tag_labels is not None:
@@ -743,28 +569,16 @@
 
 
 class ErnieCtmMLMHead(Layer):
-<<<<<<< HEAD
-
     def __init__(self, config: ErnieCtmConfig):
-=======
-    def __init__(self, embedding_size, vocab_size, hidden_size):
->>>>>>> 91d0a1f9
         super(ErnieCtmMLMHead, self).__init__()
         self.layer_norm = nn.LayerNorm(config.embedding_size)
 
         self.bias = self.create_parameter(
-<<<<<<< HEAD
             [config.vocab_size],
             is_bias=True,
             default_initializer=nn.initializer.Constant(value=0.0))
         self.dense = nn.Linear(config.hidden_size, config.embedding_size)
         self.decoder = nn.Linear(config.embedding_size, config.vocab_size)
-=======
-            [vocab_size], is_bias=True, default_initializer=nn.initializer.Constant(value=0.0)
-        )
-        self.dense = nn.Linear(hidden_size, embedding_size)
-        self.decoder = nn.Linear(embedding_size, vocab_size)
->>>>>>> 91d0a1f9
         self.activation = nn.GELU(approximate=True)
         # Link bias
         self.decoder.bias = self.bias
@@ -790,7 +604,6 @@
     def __init__(self, config: ErnieCtmConfig):
         super(ErnieCtmNptagModel, self).__init__(config)
 
-<<<<<<< HEAD
         self.ernie_ctm = ErnieCtmModel(config)
         self.predictions = ErnieCtmMLMHead(config)
 
@@ -805,18 +618,6 @@
                 output_hidden_states: Optional[bool] = None,
                 output_attentions: Optional[bool] = None,
                 return_dict: Optional[bool] = None):
-=======
-        self.ernie_ctm = ernie_ctm
-        self.predictions = ErnieCtmMLMHead(
-            self.ernie_ctm.config["embedding_size"],
-            self.ernie_ctm.config["vocab_size"],
-            self.ernie_ctm.config["hidden_size"],
-        )
-
-        self.apply(self.init_weights)
-
-    def forward(self, input_ids=None, token_type_ids=None, attention_mask=None, position_ids=None):
->>>>>>> 91d0a1f9
         r"""
         Args:
             input_ids (Tensor):
@@ -855,7 +656,6 @@
                 # [1, 45, 23000]
 
         """
-<<<<<<< HEAD
         return_dict = return_dict if return_dict is not None else self.config.use_return_dict
         output_hidden_states = (
             output_hidden_states if output_hidden_states is not None else self.config.output_hidden_states
@@ -869,14 +669,7 @@
                                  output_hidden_states=output_hidden_states,
                                  output_attentions=output_attentions,
                                  return_dict=return_dict)
-=======
-        outputs = self.ernie_ctm(
-            input_ids=input_ids,
-            token_type_ids=token_type_ids,
-            attention_mask=attention_mask,
-            position_ids=position_ids,
-        )
->>>>>>> 91d0a1f9
+
         sequence_output = outputs[0]
         logits = self.predictions(sequence_output)
 
