--- conflicted
+++ resolved
@@ -449,12 +449,7 @@
         position_ids: Tensor = None,
         attention_mask: Tensor = None,
         cache: Tensor = None,
-<<<<<<< HEAD
-        use_cache: bool = None,
         return_dict: bool = True,
-=======
-        return_dict: bool = None,
->>>>>>> 5f901945
     ):
         batch_size = input_ids.shape[0]
         word_embeddings = self.word_embeddings(input_ids)
