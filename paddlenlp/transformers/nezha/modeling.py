# Copyright (c) 2021 PaddlePaddle Authors. All Rights Reserved.
# Copyright 2020 Huawei Technologies Co., Ltd.
# Copyright 2018 The Google AI Language Team Authors, The HuggingFace Inc. team.
# Copyright (c) 2018, NVIDIA CORPORATION.  All rights reserved.
#
# Licensed under the Apache License, Version 2.0 (the "License");
# you may not use this file except in compliance with the License.
# You may obtain a copy of the License at
#
#     http://www.apache.org/licenses/LICENSE-2.0
#
# Unless required by applicable law or agreed to in writing, software
# distributed under the License is distributed on an "AS IS" BASIS,
# WITHOUT WARRANTIES OR CONDITIONS OF ANY KIND, either express or implied.
# See the License for the specific language governing permissions and
# limitations under the License.

import copy
import math
from dataclasses import dataclass
from typing import Optional, Tuple

import numpy as np
import paddle
import paddle.nn as nn
from paddle import Tensor

from paddlenlp.transformers import PretrainedModel, register_base_model

from ...utils.env import CONFIG_NAME
from ..activations import ACT2FN
from ..model_outputs import (
    BaseModelOutputWithPoolingAndCrossAttentions,
    ModelOutput,
    MultipleChoiceModelOutput,
    QuestionAnsweringModelOutput,
    SequenceClassifierOutput,
    TokenClassifierOutput,
)
from .configuration import (
    NEZHA_PRETRAINED_INIT_CONFIGURATION,
    NEZHA_PRETRAINED_RESOURCE_FILES_MAP,
    NeZhaConfig,
)

__all__ = [
    "NeZhaModel",
    "NeZhaPretrainedModel",
    "NeZhaForPretraining",
    "NeZhaForSequenceClassification",
    "NeZhaForTokenClassification",
    "NeZhaForQuestionAnswering",
    "NeZhaForMultipleChoice",
]


class NeZhaAttention(nn.Layer):
    def __init__(self, config: NeZhaConfig):
        super(NeZhaAttention, self).__init__()
        if config.hidden_size % config.num_attention_heads != 0:
            raise ValueError(
                "The hidden size ({config.hidden_size}) is not a multiple of the number of attention "
                "heads ({config.num_attention_heads})"
            )
        self.num_attention_heads = config.num_attention_heads
        self.attention_head_size = int(config.hidden_size / config.num_attention_heads)
        self.all_head_size = self.num_attention_heads * self.attention_head_size

        self.query = nn.Linear(config.hidden_size, self.all_head_size)
        self.key = nn.Linear(config.hidden_size, self.all_head_size)
        self.value = nn.Linear(config.hidden_size, self.all_head_size)
        self.relative_positions_embeddings = self.generate_relative_positions_embeddings(
            length=512, depth=self.attention_head_size, max_relative_position=config.max_relative_position
        )
        self.attention_dropout = nn.Dropout(config.attention_probs_dropout_prob)

        self.dense = nn.Linear(config.hidden_size, config.hidden_size)
        self.layer_norm = nn.LayerNorm(config.hidden_size, epsilon=config.layer_norm_eps)
        self.output_dropout = nn.Dropout(config.hidden_dropout_prob)

    def generate_relative_positions_embeddings(self, length, depth, max_relative_position=127):
        vocab_size = max_relative_position * 2 + 1
        range_vec = paddle.arange(length)
        range_mat = paddle.tile(range_vec, repeat_times=[length]).reshape((length, length))
        distance_mat = range_mat - paddle.t(range_mat)
        distance_mat_clipped = paddle.clip(
            distance_mat.astype("float32"), -max_relative_position, max_relative_position
        )
        final_mat = distance_mat_clipped + max_relative_position
        embeddings_table = np.zeros([vocab_size, depth])

        for pos in range(vocab_size):
            for i in range(depth // 2):
                embeddings_table[pos, 2 * i] = np.sin(pos / np.power(10000, 2 * i / depth))
                embeddings_table[pos, 2 * i + 1] = np.cos(pos / np.power(10000, 2 * i / depth))

        embeddings_table_tensor = paddle.to_tensor(embeddings_table, dtype="float32")
        flat_relative_positions_matrix = final_mat.reshape((-1,))
        one_hot_relative_positions_matrix = paddle.nn.functional.one_hot(
            flat_relative_positions_matrix.astype("int64"), num_classes=vocab_size
        )
        embeddings = paddle.matmul(one_hot_relative_positions_matrix, embeddings_table_tensor)
        my_shape = final_mat.shape
        my_shape.append(depth)
        embeddings = embeddings.reshape(my_shape)
        return embeddings

    def transpose_for_scores(self, x):
        new_x_shape = x.shape[:-1] + [self.num_attention_heads, self.attention_head_size]
        x = x.reshape(new_x_shape)
        return x.transpose((0, 2, 1, 3))

    def forward(self, hidden_states, attention_mask):
        mixed_query_layer = self.query(hidden_states)
        mixed_key_layer = self.key(hidden_states)
        mixed_value_layer = self.value(hidden_states)

        query_layer = self.transpose_for_scores(mixed_query_layer)
        key_layer = self.transpose_for_scores(mixed_key_layer)
        value_layer = self.transpose_for_scores(mixed_value_layer)

        # Take the dot product between "query" and "key" to get the raw attention scores.
        attention_scores = paddle.matmul(query_layer, key_layer.transpose((0, 1, 3, 2)))
        batch_size, num_attention_heads, from_seq_length, to_seq_length = attention_scores.shape

        relations_keys = self.relative_positions_embeddings.detach().clone()[:to_seq_length, :to_seq_length, :]

        query_layer_t = query_layer.transpose((2, 0, 1, 3))
        query_layer_r = query_layer_t.reshape(
            (from_seq_length, batch_size * num_attention_heads, self.attention_head_size)
        )
        key_position_scores = paddle.matmul(query_layer_r, relations_keys.transpose((0, 2, 1)))
        key_position_scores_r = key_position_scores.reshape(
            (from_seq_length, batch_size, num_attention_heads, from_seq_length)
        )
        key_position_scores_r_t = key_position_scores_r.transpose((1, 2, 0, 3))
        attention_scores = attention_scores + key_position_scores_r_t
        attention_scores = attention_scores / math.sqrt(self.attention_head_size)
        attention_scores = attention_scores + attention_mask

        # Normalize the attention scores to probabilities.
        attention_probs = nn.Softmax(axis=-1)(attention_scores)

        # This is actually dropping out entire tokens to attend to, which might
        # seem a bit unusual, but is taken from the original Transformer paper.
        attention_probs = self.attention_dropout(attention_probs)

        context_layer = paddle.matmul(attention_probs, value_layer)

        relations_values = self.relative_positions_embeddings.clone()[:to_seq_length, :to_seq_length, :]
        attention_probs_t = attention_probs.transpose((2, 0, 1, 3))
        attentions_probs_r = attention_probs_t.reshape(
            (from_seq_length, batch_size * num_attention_heads, to_seq_length)
        )
        value_position_scores = paddle.matmul(attentions_probs_r, relations_values)
        value_position_scores_r = value_position_scores.reshape(
            (from_seq_length, batch_size, num_attention_heads, self.attention_head_size)
        )
        value_position_scores_r_t = value_position_scores_r.transpose((1, 2, 0, 3))
        context_layer = context_layer + value_position_scores_r_t

        context_layer = context_layer.transpose((0, 2, 1, 3))
        new_context_layer_shape = context_layer.shape[:-2] + [self.all_head_size]
        context_layer = context_layer.reshape(new_context_layer_shape)

        projected_context_layer = self.dense(context_layer)
        projected_context_layer_dropout = self.output_dropout(projected_context_layer)
        layer_normed_context_layer = self.layer_norm(hidden_states + projected_context_layer_dropout)

        return layer_normed_context_layer, attention_scores


class NeZhaLayer(nn.Layer):
    def __init__(self, config: NeZhaConfig):
        super(NeZhaLayer, self).__init__()
        self.seq_len_dim = 1
        self.layer_norm = nn.LayerNorm(config.hidden_size, epsilon=config.layer_norm_eps)
        self.attention = NeZhaAttention(config)
        self.ffn = nn.Linear(config.hidden_size, config.intermediate_size)
        self.ffn_output = nn.Linear(config.intermediate_size, config.hidden_size)
        self.activation = ACT2FN[config.hidden_act]
        self.dropout = nn.Dropout(config.hidden_dropout_prob)

    def forward(self, hidden_states, attention_mask=None):
        attention_output, layer_att = self.attention(hidden_states, attention_mask)

        ffn_output = self.ffn(attention_output)
        ffn_output = self.activation(ffn_output)
        ffn_output = self.ffn_output(ffn_output)

        ffn_output_dropout = self.dropout(ffn_output)
        hidden_states = self.layer_norm(ffn_output_dropout + attention_output)

        return hidden_states, layer_att


class NeZhaEncoder(nn.Layer):
    def __init__(self, config: NeZhaConfig):
        super(NeZhaEncoder, self).__init__()
        layer = NeZhaLayer(config)
        self.layer = nn.LayerList([copy.deepcopy(layer) for _ in range(config.num_hidden_layers)])

    def forward(self, hidden_states, attention_mask):
        all_encoder_layers = []
        all_encoder_att = []
        for i, layer_module in enumerate(self.layer):
            all_encoder_layers.append(hidden_states)
            hidden_states, layer_att = layer_module(all_encoder_layers[i], attention_mask)
            all_encoder_att.append(layer_att)
        all_encoder_layers.append(hidden_states)
        return all_encoder_layers, all_encoder_att


class NeZhaEmbeddings(nn.Layer):
    def __init__(self, config: NeZhaConfig):
        super(NeZhaEmbeddings, self).__init__()
        self.use_relative_position = config.use_relative_position

        self.word_embeddings = nn.Embedding(config.vocab_size, config.hidden_size)

        if not self.use_relative_position:
            self.position_embeddings = nn.Embedding(config.max_position_embeddings, config.hidden_size)

        self.token_type_embeddings = nn.Embedding(config.type_vocab_size, config.hidden_size)
        self.layer_norm = nn.LayerNorm(config.hidden_size)
        self.dropout = nn.Dropout(config.hidden_dropout_prob)

    def forward(
        self,
        input_ids: Optional[Tensor] = None,
        token_type_ids: Optional[Tensor] = None,
        inputs_embeds: Optional[Tensor] = None,
    ):
        if input_ids is not None:
            inputs_embeds = self.word_embeddings(input_ids)

        input_shape = paddle.shape(inputs_embeds)[:-1]

        ones = paddle.ones(input_shape, dtype="int64")
        seq_length = paddle.cumsum(ones, axis=1)
        position_ids = seq_length - ones

        # if past_key_values_length > 0:
        #     position_ids = position_ids + past_key_values_length

        position_ids.stop_gradient = True
        # seq_length = inputs_embeds.shape[1]
        # position_ids = paddle.arange(seq_length, dtype="int64")
        # position_ids = position_ids.unsqueeze(0).expand_as(input_ids)

        if token_type_ids is None:
            token_type_ids = paddle.zeros_like(input_ids, dtype="int64")

        embeddings = inputs_embeds

        if not self.use_relative_position:
            position_embeddings = self.position_embeddings(position_ids)
            embeddings += position_embeddings

        token_type_embeddings = self.token_type_embeddings(token_type_ids)

        embeddings += token_type_embeddings
        embeddings = self.layer_norm(embeddings)
        embeddings = self.dropout(embeddings)

        return embeddings


class NeZhaPooler(nn.Layer):
    def __init__(self, config: NeZhaConfig):
        super(NeZhaPooler, self).__init__()
        self.dense = nn.Linear(config.hidden_size, config.hidden_size)
        self.activation = nn.Tanh()

    def forward(self, hidden_states):
        # We "pool" the model by simply taking the hidden state corresponding
        # to the first token.
        first_token_tensor = hidden_states[:, 0]
        pooled_output = self.dense(first_token_tensor)
        pooled_output = self.activation(pooled_output)
        return pooled_output


class NeZhaPretrainedModel(PretrainedModel):
    """
    An abstract class for pretrained NeZha models. It provides NeZha related
    `model_config_file`, `pretrained_init_configuration`, `resource_files_names`,
    `pretrained_resource_files_map`, `base_model_prefix` for downloading and
    loading pretrained models.
    See :class:`~paddlenlp.transformers.model_utils.PretrainedModel` for more details.
    """

    model_config_file = CONFIG_NAME
    config_class = NeZhaConfig
    resource_files_names = {"model_state": "model_state.pdparams"}
    base_model_prefix = "nezha"

    pretrained_init_configuration = NEZHA_PRETRAINED_INIT_CONFIGURATION
    pretrained_resource_files_map = NEZHA_PRETRAINED_RESOURCE_FILES_MAP

    def init_weights(self, layer):
        """Initialization hook"""
        if isinstance(layer, (nn.Linear, nn.Embedding)):
            # In the dygraph mode, use the `set_value` to reset the parameter directly,
            # and reset the `state_dict` to update parameter in static mode.
            if isinstance(layer.weight, paddle.Tensor):
                layer.weight.set_value(
                    paddle.tensor.normal(
                        mean=0.0,
                        std=self.config.initializer_range,
                        shape=layer.weight.shape,
                    )
                )
        elif isinstance(layer, nn.LayerNorm):
            layer._epsilon = 1e-12


@register_base_model
class NeZhaModel(NeZhaPretrainedModel):
    """
    The bare NeZha Model transformer outputting raw hidden-states.

    This model inherits from :class:`~paddlenlp.transformers.model_utils.PretrainedModel`.
    Refer to the superclass documentation for the generic methods.

    This model is also a Paddle `paddle.nn.Layer <https://www.paddlepaddle.org.cn/documentation
    /docs/en/api/paddle/fluid/dygraph/layers/Layer_en.html>`__ subclass. Use it as a regular Paddle Layer
    and refer to the Paddle documentation for all matter related to general usage and behavior.

    Args:
        vocab_size (int):
            Vocabulary size of `inputs_ids` in `DistilBertModel`. Defines the number of different tokens that can
            be represented by the `inputs_ids` passed when calling `DistilBertModel`.
        hidden_size (int, optional):
            Dimensionality of the embedding layer, encoder layers and the pooler layer. Defaults to `768`.
        num_hidden_layers (int, optional):
            Number of hidden layers in the Transformer encoder. Defaults to `12`.
        num_attention_heads (int, optional):
            Number of attention heads for each attention layer in the Transformer encoder.
            Defaults to `12`.
        intermediate_size (int, optional):
            Dimensionality of the feed-forward (ff) layer in the encoder. Input tensors
            to ff layers are firstly projected from `hidden_size` to `intermediate_size`,
            and then projected back to `hidden_size`. Typically `intermediate_size` is larger than `hidden_size`.
            Defaults to `3072`.
        hidden_act (str, optional):
            The non-linear activation function in the feed-forward layer.
            ``"gelu"``, ``"relu"`` and any other paddle supported activation functions
            are supported. Defaults to `"gelu"`.
        hidden_dropout_prob (float, optional):
            The dropout probability for all fully connected layers in the embeddings and encoder.
            Defaults to `0.1`.
        attention_probs_dropout_prob (float, optional):
            The dropout probability used in MultiHeadAttention in all encoder layers to drop some attention target.
            Defaults to `0.1`.
        max_position_embeddings (int, optional):
            The maximum value of the dimensionality of position encoding, which dictates the maximum supported length of an input
            sequence. Defaults to `512`.
        type_vocab_size (int, optional):
            The vocabulary size of `token_type_ids`.
            Defaults to `16`.
        initializer_range (float, optional):
            The standard deviation of the normal initializer.
            Defaults to `0.02`.

            .. note::
                A normal_initializer initializes weight matrices as normal distributions.
                See :meth:`NeZhaPretrainedModel.init_weights()` for how weights are initialized in `NeZhaModel`.

        max_relative_embeddings (int, optional):
            The maximum value of the dimensionality of relative encoding, which dictates the maximum supported
            relative distance of two sentences.
            Defaults to `64`.
        layer_norm_eps (float, optional):
            The small value added to the variance in `LayerNorm` to prevent division by zero.
            Defaults to `1e-12`.
        use_relative_position (bool, optional):
            Whether or not to use relative position embedding. Defaults to `True`.

    """

    def __init__(self, config: NeZhaConfig):
        super(NeZhaModel, self).__init__(config)
        self.initializer_range = config.initializer_range

        self.embeddings = NeZhaEmbeddings(config)

        self.encoder = NeZhaEncoder(config)

        self.pooler = NeZhaPooler(config)
        self.apply(self.init_weights)

    def forward(
        self,
<<<<<<< HEAD
        input_ids: Optional[Tensor] = None,
        token_type_ids: Optional[Tensor] = None,
        attention_mask: Optional[Tensor] = None,
        inputs_embeds: Optional[Tensor] = None,
=======
        input_ids,
        token_type_ids=None,
        attention_mask=None,
>>>>>>> a8a83381
        output_hidden_states: Optional[bool] = None,
        output_attentions: Optional[bool] = None,
        return_dict: Optional[bool] = None,
    ):
        r"""
        The NeZhaModel forward method, overrides the `__call__()` special method.

        Args:
            input_ids (Tensor):
                Indices of input sequence tokens in the vocabulary. They are
                numerical representations of tokens that build the input sequence.
                Its data type should be `int64` and it has a shape of [batch_size, sequence_length].
            token_type_ids (Tensor, optional):
                Segment token indices to indicate different portions of the inputs.
                Selected in the range ``[0, type_vocab_size - 1]``.
                If `type_vocab_size` is 2, which means the inputs have two portions.
                Indices can either be 0 or 1:

                - 0 corresponds to a *sentence A* token,
                - 1 corresponds to a *sentence B* token.

                Its data type should be `int64` and it has a shape of [batch_size, sequence_length].
                Defaults to `None`, which means we don't add segment embeddings.
            attention_mask (Tensor, optional):
                Mask used in multi-head attention to avoid performing attention to some unwanted positions,
                usually the paddings or the subsequent positions.
                Its data type can be int, float and bool.
                When the data type is bool, the `masked` tokens have `False` values and the others have `True` values.
                When the data type is int, the `masked` tokens have `0` values and the others have `1` values.
                When the data type is float, the `masked` tokens have `-INF` values and the others have `0` values.
                It is a tensor with shape broadcasted to `[batch_size, num_attention_heads, sequence_length, sequence_length]`.
                For example, its shape can be  [batch_size, sequence_length], [batch_size, sequence_length, sequence_length],
                [batch_size, num_attention_heads, sequence_length, sequence_length].
                We use whole-word-mask in NeZha, so the whole word will have the same value. For example, "使用" as a word,
                "使" and "用" will have the same value.
                Defaults to `None`, which means nothing needed to be prevented attention to.
<<<<<<< HEAD
            inputs_embeds (Tensor, optional):
                If you want to control how to convert `inputs_ids` indices into associated vectors, you can
                pass an embedded representation directly instead of passing `inputs_ids`.
=======
>>>>>>> a8a83381
            output_hidden_states (bool, optional):
                Whether to return the hidden states of all layers.
                Defaults to `False`.
            output_attentions (bool, optional):
                Whether to return the attentions tensors of all attention layers.
                Defaults to `False`.
            return_dict (bool, optional):
                Whether to return a :class:`~paddlenlp.transformers.model_outputs.ModelOutput` object. If `False`, the output
                will be a tuple of tensors. Defaults to `False`.

        Returns:
            An instance of :class:`~paddlenlp.transformers.model_outputs.BaseModelOutputWithPoolingAndCrossAttentions` if
            `return_dict=True`. Otherwise it returns a tuple of tensors corresponding
            to ordered and not None (depending on the input arguments) fields of
            :class:`~paddlenlp.transformers.model_outputs.BaseModelOutputWithPoolingAndCrossAttentions`.

        Example:
            .. code-block::

                import paddle
                from paddlenlp.transformers import NeZhaModel, NeZhaTokenizer

                tokenizer = NeZhaTokenizer.from_pretrained('nezha-base-chinese')
                model = NeZhaModel.from_pretrained('nezha-base-chinese')

                inputs = tokenizer("欢迎使用百度飞浆!")
                inputs = {k:paddle.to_tensor([v]) for (k, v) in inputs.items()}
                output = model(**inputs)
        """
<<<<<<< HEAD
        if input_ids is not None and inputs_embeds is not None:
            raise ValueError("You cannot specify both input_ids and inputs_embeds at the same time.")

=======
>>>>>>> a8a83381
        output_attentions = output_attentions if output_attentions is not None else False
        output_hidden_states = output_hidden_states if output_hidden_states is not None else False
        return_dict = return_dict if return_dict is not None else False

        if attention_mask is None:
            attention_mask = paddle.ones_like(input_ids)
        if token_type_ids is None:
            token_type_ids = paddle.zeros_like(input_ids)

        extended_attention_mask = attention_mask.unsqueeze(1).unsqueeze(2)
        extended_attention_mask = (1.0 - extended_attention_mask) * -10000.0

        embedding_output = self.embeddings(
            input_ids=input_ids, token_type_ids=token_type_ids, inputs_embeds=inputs_embeds
        )

        encoder_outputs = self.encoder(embedding_output, extended_attention_mask)
        encoder_hidden_outputs, encoder_att_outputs = encoder_outputs

        sequence_output = encoder_hidden_outputs[-1]
        pooled_output = self.pooler(sequence_output)

        if not return_dict:
            return (sequence_output, pooled_output) + encoder_outputs[1:]
        return BaseModelOutputWithPoolingAndCrossAttentions(
            last_hidden_state=sequence_output,
            pooler_output=pooled_output,
            hidden_states=encoder_hidden_outputs if output_hidden_states else None,
            attentions=encoder_att_outputs if output_attentions else None,
        )

    def get_input_embeddings(self):
        return self.embeddings.word_embeddings

    def set_input_embeddings(self, value):
        self.embeddings.word_embeddings = value


class NeZhaLMPredictionHead(nn.Layer):
    def __init__(self, config: NeZhaConfig, embedding_weights=None):
        super(NeZhaLMPredictionHead, self).__init__()
        self.dense = nn.Linear(config.hidden_size, config.hidden_size)
        self.activation = ACT2FN[config.hidden_act]
        self.layer_norm = nn.LayerNorm(config.hidden_size, epsilon=config.layer_norm_eps)

        self.decoder_weight = embedding_weights
        self.decoder_bias = self.create_parameter(
            shape=[config.vocab_size], dtype=self.decoder_weight.dtype, is_bias=True
        )

    def forward(self, hidden_states):
        hidden_states = self.dense(hidden_states)
        hidden_states = self.activation(hidden_states)
        hidden_states = self.layer_norm(hidden_states)

        hidden_states = paddle.tensor.matmul(hidden_states, self.decoder_weight, transpose_y=True) + self.decoder_bias

        return hidden_states


class NeZhaPretrainingHeads(nn.Layer):
    """
    Perform language modeling task and next sentence classification task.

    Args:
        hidden_size (int):
            See :class:`NeZhaModel`.
        vocab_size (int):
            See :class:`NeZhaModel`.
        hidden_act (str):
            Activation function used in the language modeling task.
        embedding_weights (Tensor, optional):
            Decoding weights used to map hidden_states to logits of the masked token prediction.
            Its data type should be float32 and its shape is [vocab_size, hidden_size].
            Defaults to `None`, which means use the same weights of the embedding layer.

    """

    def __init__(self, config: NeZhaConfig, embedding_weights=None):
        super(NeZhaPretrainingHeads, self).__init__()
        self.predictions = NeZhaLMPredictionHead(config=config, embedding_weights=embedding_weights)
        self.seq_relationship = nn.Linear(config.hidden_size, 2)

    def forward(self, sequence_output, pooled_output):
        """
        Args:
            sequence_output(Tensor):
                Sequence of hidden-states at the last layer of the model.
                It's data type should be float32 and its shape is [batch_size, sequence_length, hidden_size].
            pooled_output(Tensor):
                The output of first token (`[CLS]`) in sequence.
                We "pool" the model by simply taking the hidden state corresponding to the first token.
                Its data type should be float32 and its shape is [batch_size, hidden_size].

        Returns:
            tuple: Returns tuple (``prediction_scores``, ``seq_relationship_score``).

            With the fields:

            - `prediction_scores` (Tensor):
                The scores of masked token prediction. Its data type should be float32.
                If `masked_positions` is None, its shape is [batch_size, sequence_length, vocab_size].
                Otherwise, its shape is [batch_size, mask_token_num, vocab_size].

            - `seq_relationship_score` (Tensor):
                The scores of next sentence prediction.
                Its data type should be float32 and its shape is [batch_size, 2].

        """
        prediction_scores = self.predictions(sequence_output)
        seq_relationship_score = self.seq_relationship(pooled_output)
        return prediction_scores, seq_relationship_score


@dataclass
class NeZhaForPreTrainingOutput(ModelOutput):
    """
    Output type of [`NeZhaForPreTraining`].

    Args:
        loss (*optional*, returned when `labels` is provided, `paddle.Tensor` of shape `(1,)`):
            Total loss as the sum of the masked language modeling loss and the next sequence prediction
            (classification) loss.
        prediction_logits (`paddle.Tensor` of shape `(batch_size, sequence_length, config.vocab_size)`):
            Prediction scores of the language modeling head (scores for each vocabulary token before SoftMax).
        seq_relationship_logits (`paddle.Tensor` of shape `(batch_size, 2)`):
            Prediction scores of the next sequence prediction (classification) head (scores of True/False continuation
            before SoftMax).
        hidden_states (`tuple(paddle.Tensor)`, *optional*, returned when `output_hidden_states=True` is passed or when `config.output_hidden_states=True`):
            Tuple of `paddle.Tensor` (one for the output of the embeddings + one for the output of each layer) of
            shape `(batch_size, sequence_length, hidden_size)`.

            Hidden-states of the model at the output of each layer plus the initial embedding outputs.
        attentions (`tuple(paddle.Tensor)`, *optional*, returned when `output_attentions=True` is passed or when `config.output_attentions=True`):
            Tuple of `paddle.Tensor` (one for each layer) of shape `(batch_size, num_heads, sequence_length,
            sequence_length)`.

            Attentions weights after the attention softmax, used to compute the weighted average in the self-attention
            heads.
    """

    loss: Optional[paddle.Tensor] = None
    prediction_logits: paddle.Tensor = None
    seq_relationship_logits: paddle.Tensor = None
    hidden_states: Optional[Tuple[paddle.Tensor]] = None
    attentions: Optional[Tuple[paddle.Tensor]] = None


class NeZhaForPretraining(NeZhaPretrainedModel):
    """
    NeZha Model with pretraining tasks on top.

    Args:
        nezha (:class:`NeZhaModel`):
            An instance of :class:`NeZhaModel`.

    """

    def __init__(self, config: NeZhaConfig):
        super(NeZhaForPretraining, self).__init__(config)
        self.nezha = NeZhaModel(config)
        self.cls = NeZhaPretrainingHeads(
            config,
            self.nezha.embeddings.word_embeddings.weight,
        )

        self.apply(self.init_weights)

    def forward(
        self,
<<<<<<< HEAD
        input_ids: Optional[Tensor] = None,
        token_type_ids: Optional[Tensor] = None,
        attention_mask: Optional[Tensor] = None,
        inputs_embeds: Optional[Tensor] = None,
        masked_lm_labels: Optional[Tensor] = None,
        next_sentence_label: Optional[Tensor] = None,
=======
        input_ids,
        token_type_ids=None,
        attention_mask=None,
        masked_lm_labels=None,
        next_sentence_label=None,
>>>>>>> a8a83381
        output_hidden_states: Optional[bool] = None,
        output_attentions: Optional[bool] = None,
        return_dict: Optional[bool] = None,
    ):
        r"""

        Args:
            input_ids (Tensor):
                See :class:`NeZhaModel`.
            token_type_ids (Tensor, optional):
                See :class:`NeZhaModel`.
            attention_mask (Tensor, optional):
                See :class:`NeZhaModel`.
            inputs_embeds(Tensor, optional):
                See :class:`NeZhaModel`.
            masked_lm_labels (Tensor, optional):
                The labels of the masked language modeling, its dimensionality is equal to `prediction_scores`.
                Its data type should be int64 and its shape is [batch_size, sequence_length, 1].
            next_sentence_label (Tensor, optional):
                The labels of the next sentence prediction task, the dimensionality of `next_sentence_labels`
                is equal to `seq_relation_labels`. Its data type should be int64 and its shape is [batch_size, 1].
            output_hidden_states (bool, optional):
                Whether to return the hidden states of all layers.
                Defaults to `False`.
            output_attentions (bool, optional):
                Whether to return the attentions tensors of all attention layers.
                Defaults to `False`.
            return_dict (bool, optional):
                Whether to return a :class:`~paddlenlp.transformers.nezha.NeZhaForPreTrainingOutput` object. If
                `False`, the output will be a tuple of tensors. Defaults to `False`.

        Returns:
            An instance of :class:`~paddlenlp.transformers.nezha.NeZhaForPreTrainingOutput` if `return_dict=True`.
            Otherwise it returns a tuple of tensors corresponding to ordered and
            not None (depending on the input arguments) fields of :class:`~paddlenlp.transformers.nezha.NeZhaForPreTrainingOutput`.
        """
        outputs = self.nezha(
<<<<<<< HEAD
            input_ids=input_ids,
            token_type_ids=token_type_ids,
            attention_mask=attention_mask,
            inputs_embeds=inputs_embeds,
=======
            input_ids,
            token_type_ids,
            attention_mask,
>>>>>>> a8a83381
            output_attentions=output_attentions,
            output_hidden_states=output_hidden_states,
            return_dict=return_dict,
        )
        sequence_output, pooled_output = outputs[0], outputs[1]
        prediction_scores, seq_relationship_score = self.cls(sequence_output, pooled_output)

        total_loss = None
        if masked_lm_labels is not None and next_sentence_label is not None:
            loss_fct = nn.CrossEntropyLoss(ignore_index=-1)
            masked_lm_loss = loss_fct(
                prediction_scores.reshape((-1, self.nezha.config.vocab_size)), masked_lm_labels.reshape((-1,))
            )
            next_sentence_loss = loss_fct(seq_relationship_score.reshape((-1, 2)), next_sentence_label.reshape((-1,)))
            total_loss = masked_lm_loss + next_sentence_loss
        elif masked_lm_labels is not None:
            loss_fct = nn.CrossEntropyLoss(ignore_index=-1)
            masked_lm_loss = loss_fct(
                prediction_scores.reshape((-1, self.nezha.config.vocab_size)), masked_lm_labels.reshape((-1,))
            )
            total_loss = masked_lm_loss

        if not return_dict:
            output = (prediction_scores, seq_relationship_score) + outputs[2:]
            return ((total_loss,) + output) if total_loss is not None else output

        return NeZhaForPreTrainingOutput(
            loss=total_loss,
            prediction_logits=prediction_scores,
            seq_relationship_logits=seq_relationship_score,
            hidden_states=outputs.hidden_states,
            attentions=outputs.attentions,
        )


class NeZhaForQuestionAnswering(NeZhaPretrainedModel):
    """
    NeZha with a linear layer on top of the hidden-states output to compute `span_start_logits`
    and `span_end_logits`, designed for question-answering tasks like SQuAD.

    Args:
        config (:class:`NeZhaConfig`):
            An instance of NeZhaConfig used to construct NeZhaForQuestionAnswering.
    """

    def __init__(self, config: NeZhaConfig):
        super(NeZhaForQuestionAnswering, self).__init__(config)
        self.nezha = NeZhaModel(config)
        self.classifier = nn.Linear(config.hidden_size, 2)
        self.apply(self.init_weights)

    def forward(
        self,
<<<<<<< HEAD
        input_ids: Optional[Tensor] = None,
        token_type_ids: Optional[Tensor] = None,
        attention_mask: Optional[Tensor] = None,
        inputs_embeds: Optional[Tensor] = None,
=======
        input_ids,
        token_type_ids=None,
        attention_mask=None,
>>>>>>> a8a83381
        start_positions: Optional[Tensor] = None,
        end_positions: Optional[Tensor] = None,
        output_hidden_states: Optional[bool] = None,
        output_attentions: Optional[bool] = None,
        return_dict: Optional[bool] = None,
    ):
        r"""
        The NeZhaForQuestionAnswering forward method, overrides the __call__() special method.

        Args:
            input_ids (Tensor):
                See :class:`NeZhaModel`.
            token_type_ids (Tensor, optional):
                See :class:`NeZhaModel`.
            attention_mask (Tensor, optional):
                See :class:`NeZhaModel`.
<<<<<<< HEAD
            inputs_embeds(Tensor, optional):
                See :class:`NeZhaModel`.
=======
>>>>>>> a8a83381
            start_positions (Tensor of shape `(batch_size,)`, optional):
                Labels for position (index) of the start of the labelled span for computing the token classification loss.
                Positions are clamped to the length of the sequence (`sequence_length`). Position outside of the sequence
                are not taken into account for computing the loss.
            end_positions (Tensor of shape `(batch_size,)`, optional):
                Labels for position (index) of the end of the labelled span for computing the token classification loss.
                Positions are clamped to the length of the sequence (`sequence_length`). Position outside of the sequence
                are not taken into account for computing the loss.
            output_hidden_states (bool, optional):
                Whether to return the hidden states of all layers.
                Defaults to `False`.
            output_attentions (bool, optional):
                Whether to return the attentions tensors of all attention layers.
                Defaults to `False`.
            return_dict (bool, optional):
                Whether to return a :class:`~paddlenlp.transformers.model_outputs.QuestionAnsweringModelOutput` object. If
                `False`, the output will be a tuple of tensors. Defaults to `False`.

        Returns:
            tuple: Returns tuple (`start_logits`, `end_logits`).

            With the fields:

            - `start_logits` (Tensor):
                A tensor of the input token classification logits, indicates the start position of the labelled span.
                Its data type should be float32 and its shape is [batch_size, sequence_length].

            - `end_logits` (Tensor):
                A tensor of the input token classification logits, indicates the end position of the labelled span.
                Its data type should be float32 and its shape is [batch_size, sequence_length].

        Example:
            .. code-block::

                import paddle
                from paddlenlp.transformers import NeZhaForQuestionAnswering
                from paddlenlp.transformers import NeZhaTokenizer

                tokenizer = NeZhaTokenizer.from_pretrained('nezha-base-chinese')
                model = NeZhaForQuestionAnswering.from_pretrained('nezha-base-chinese')

                inputs = tokenizer("欢迎使用百度飞桨！")
                inputs = {k:paddle.to_tensor([v]) for (k, v) in inputs.items()}
                outputs = model(**inputs)

                start_logits = outputs[0]
                end_logits  =outputs[1]
        """
        outputs = self.nezha(
<<<<<<< HEAD
            input_ids=input_ids,
            token_type_ids=token_type_ids,
            attention_mask=attention_mask,
            inputs_embeds=inputs_embeds,
=======
            input_ids,
            token_type_ids,
            attention_mask,
>>>>>>> a8a83381
            output_attentions=output_attentions,
            output_hidden_states=output_hidden_states,
            return_dict=return_dict,
        )
        sequence_output = outputs[0]

        logits = self.classifier(sequence_output)
        logits = paddle.transpose(logits, perm=[2, 0, 1])

        start_logits, end_logits = paddle.unstack(x=logits, axis=0)

        total_loss = None
        if start_positions is not None and end_positions is not None:
            # If we are on multi-GPU, split add a dimension
            if start_positions.ndim > 1:
                start_positions = start_positions.squeeze(-1)
            if start_positions.ndim > 1:
                end_positions = end_positions.squeeze(-1)
            # sometimes the start/end positions are outside our model inputs, we ignore these terms
            ignored_index = paddle.shape(start_logits)[1]
            start_positions = start_positions.clip(0, ignored_index)
            end_positions = end_positions.clip(0, ignored_index)

            loss_fct = paddle.nn.CrossEntropyLoss(ignore_index=ignored_index)
            start_loss = loss_fct(start_logits, start_positions)
            end_loss = loss_fct(end_logits, end_positions)
            total_loss = (start_loss + end_loss) / 2

        output = (start_logits, end_logits)
        if not return_dict:
            output = (start_logits, end_logits) + outputs[2:]
            return ((total_loss,) + output) if total_loss is not None else output

        return QuestionAnsweringModelOutput(
            loss=total_loss,
            start_logits=start_logits,
            end_logits=end_logits,
            hidden_states=outputs.hidden_states,
            attentions=outputs.attentions,
        )


class NeZhaForSequenceClassification(NeZhaPretrainedModel):
    """
    NeZha Model with a linear layer on top of the output layer, designed for
    sequence classification/regression tasks like GLUE tasks.

    Args:
        config (:class:`NeZhaConfig`):
            An instance of NeZhaConfig used to construct NeZhaForSequenceClassification.
    """

    def __init__(self, config: NeZhaConfig):
        super(NeZhaForSequenceClassification, self).__init__(config)
        self.nezha = NeZhaModel(config)
        self.num_labels = config.num_labels
        self.dropout = nn.Dropout(
            config.classifier_dropout if config.classifier_dropout is not None else config.hidden_dropout_prob
        )
        self.classifier = nn.Linear(config.hidden_size, self.num_labels)
        self.apply(self.init_weights)

    def forward(
        self,
<<<<<<< HEAD
        input_ids: Optional[Tensor] = None,
        token_type_ids: Optional[Tensor] = None,
        attention_mask: Optional[Tensor] = None,
        inputs_embeds: Optional[Tensor] = None,
=======
        input_ids,
        token_type_ids=None,
        attention_mask=None,
>>>>>>> a8a83381
        labels: Optional[Tensor] = None,
        output_hidden_states: Optional[bool] = None,
        output_attentions: Optional[bool] = None,
        return_dict: Optional[bool] = None,
    ):
        r"""
        The NeZhaForSequenceClassification forward method, overrides the __call__() special method.

        Args:
            input_ids (Tensor):
                See :class:`NeZhaModel`.
            token_type_ids (Tensor, optional):
                See :class:`NeZhaModel`.
            attention_mask (Tensor, optional):
                See :class:`NeZhaModel`.
<<<<<<< HEAD
            inputs_embeds(Tensor, optional):
                See :class:`NeZhaModel`.
=======
>>>>>>> a8a83381
            labels (Tensor of shape `(batch_size,)`, optional):
                Labels for computing the sequence classification/regression loss.
                Indices should be in `[0, ..., num_labels - 1]`. If `num_labels == 1`
                a regression loss is computed (Mean-Square loss), If `num_labels > 1`
                a classification loss is computed (Cross-Entropy).
            output_hidden_states (bool, optional):
                Whether to return the hidden states of all layers.
                Defaults to `False`.
            output_attentions (bool, optional):
                Whether to return the attentions tensors of all attention layers.
                Defaults to `False`.
            return_dict (bool, optional):
                Whether to return a :class:`~paddlenlp.transformers.model_outputs.SequenceClassifierOutput` object. If
                `False`, the output will be a tuple of tensors. Defaults to `False`.

        Returns:
            Tensor: Returns tensor `logits`, a tensor of the input text classification logits.
            Shape as `[batch_size, num_classes]` and dtype as float32.

        Example:
            .. code-block::

                import paddle
                from paddlenlp.transformers import NeZhaForSequenceClassification
                from paddlenlp.transformers import NeZhaTokenizer

                tokenizer = NeZhaTokenizer.from_pretrained('nezha-base-chinese')
                model = NeZhaForSequenceClassification.from_pretrained('nezha-base-chinese')

                inputs = tokenizer("欢迎使用百度飞桨！")
                inputs = {k:paddle.to_tensor([v]) for (k, v) in inputs.items()}
                outputs = model(**inputs)

                logits = outputs[0]

        """
        outputs = self.nezha(
<<<<<<< HEAD
            input_ids=input_ids,
            token_type_ids=token_type_ids,
            attention_mask=attention_mask,
            inputs_embeds=inputs_embeds,
=======
            input_ids,
            token_type_ids,
            attention_mask,
>>>>>>> a8a83381
            output_attentions=output_attentions,
            output_hidden_states=output_hidden_states,
            return_dict=return_dict,
        )
        pooled_output = outputs[1]
        pooled_output = self.dropout(pooled_output)

        logits = self.classifier(pooled_output)

        loss = None
        if labels is not None:
            if self.num_labels == 1:
                loss_fct = paddle.nn.MSELoss()
                loss = loss_fct(logits, labels)
            elif labels.dtype == paddle.int64 or labels.dtype == paddle.int32:
                loss_fct = paddle.nn.CrossEntropyLoss()
                loss = loss_fct(logits.reshape((-1, self.num_labels)), labels.reshape((-1,)))
            else:
                loss_fct = paddle.nn.BCEWithLogitsLoss()
                loss = loss_fct(logits, labels)

        if not return_dict:
            output = (logits,) + outputs[2:]
            return ((loss,) + output) if loss is not None else (output[0] if len(output) == 1 else output)

        return SequenceClassifierOutput(
            loss=loss,
            logits=logits,
            hidden_states=outputs.hidden_states,
            attentions=outputs.attentions,
        )


class NeZhaForTokenClassification(NeZhaPretrainedModel):
    """
    NeZha Model with a linear layer on top of the hidden-states output layer,
    designed for token classification tasks like NER tasks.

    Args:
        config (:class:`NeZhaConfig`):
            An instance of NeZhaConfig used to construct NeZhaForSequenceClassification.
    """

    def __init__(self, config: NeZhaConfig):
        super(NeZhaForTokenClassification, self).__init__(config)
        self.nezha = NeZhaModel(config)
        self.num_labels = config.num_labels
        self.dropout = nn.Dropout(
            config.classifier_dropout if config.classifier_dropout is not None else config.hidden_dropout_prob
        )
        self.classifier = nn.Linear(config.hidden_size, self.num_labels)
        self.apply(self.init_weights)

    def forward(
        self,
<<<<<<< HEAD
        input_ids: Optional[Tensor] = None,
        token_type_ids: Optional[Tensor] = None,
        attention_mask: Optional[Tensor] = None,
        inputs_embeds: Optional[Tensor] = None,
=======
        input_ids,
        token_type_ids=None,
        attention_mask=None,
>>>>>>> a8a83381
        labels: Optional[Tensor] = None,
        output_hidden_states: Optional[bool] = None,
        output_attentions: Optional[bool] = None,
        return_dict: Optional[bool] = None,
    ):
        r"""
        The NeZhaForTokenClassification forward method, overrides the __call__() special method.

        Args:
            input_ids (Tensor):
                See :class:`NeZhaModel`.
            token_type_ids (Tensor, optional):
                See :class:`NeZhaModel`.
            attention_mask (list, optional):
                See :class:`NeZhaModel`.
<<<<<<< HEAD
            inputs_embeds (Tensor, optional):
                See :class:`NeZhaModel`.
=======
>>>>>>> a8a83381
            labels (Tensor of shape `(batch_size, sequence_length)`, optional):
                Labels for computing the token classification loss. Indices should be in `[0, ..., num_labels - 1]`.
            output_hidden_states (bool, optional):
                Whether to return the hidden states of all layers.
                Defaults to `False`.
            output_attentions (bool, optional):
                Whether to return the attentions tensors of all attention layers.
                Defaults to `False`.
            return_dict (bool, optional):
                Whether to return a :class:`~paddlenlp.transformers.model_outputs.TokenClassifierOutput` object. If
                `False`, the output will be a tuple of tensors. Defaults to `False`.

        Returns:
            An instance of :class:`~paddlenlp.transformers.model_outputs.TokenClassifierOutput` if `return_dict=True`.
            Otherwise it returns a tuple of tensors corresponding to ordered and
            not None (depending on the input arguments) fields of :class:`~paddlenlp.transformers.model_outputs.TokenClassifierOutput`.

        Example:
            .. code-block::

                import paddle
                from paddlenlp.transformers import NeZhaForTokenClassification
                from paddlenlp.transformers import NeZhaTokenizer

                tokenizer = NeZhaTokenizer.from_pretrained('nezha-base-chinese')
                model = NeZhaForTokenClassification.from_pretrained('nezha-base-chinese')

                inputs = tokenizer("欢迎使用百度飞桨！")
                inputs = {k:paddle.to_tensor([v]) for (k, v) in inputs.items()}
                outputs = model(**inputs)

                logits = outputs[0]
        """
        outputs = self.nezha(
<<<<<<< HEAD
            input_ids=input_ids,
            token_type_ids=token_type_ids,
            attention_mask=attention_mask,
            inputs_embeds=inputs_embeds,
=======
            input_ids,
            token_type_ids,
            attention_mask,
>>>>>>> a8a83381
            output_attentions=output_attentions,
            output_hidden_states=output_hidden_states,
            return_dict=return_dict,
        )
        sequence_output = outputs[0]
        sequence_output = self.dropout(sequence_output)

        logits = self.classifier(sequence_output)

        loss = None
        if labels is not None:
            loss_fct = paddle.nn.CrossEntropyLoss()
            loss = loss_fct(logits.reshape((-1, self.num_labels)), labels.reshape((-1,)))

        if not return_dict:
            output = (logits,) + outputs[2:]
            return ((loss,) + output) if loss is not None else (output[0] if len(output) == 1 else output)

        return TokenClassifierOutput(
            loss=loss,
            logits=logits,
            hidden_states=outputs.hidden_states,
            attentions=outputs.attentions,
        )


class NeZhaForMultipleChoice(NeZhaPretrainedModel):
    """
    NeZha Model with a linear layer on top of the hidden-states output layer,
    designed for multiple choice tasks like RocStories/SWAG tasks.

    Args:
        config (:class:`BertConfig`):
            An instance of BertConfig used to construct BertForMultipleChoice.
    """

    def __init__(self, config: NeZhaConfig):
        super(NeZhaForMultipleChoice, self).__init__(config)
        self.nezha = NeZhaModel(config)
        self.num_choices = config.num_choices
        self.dropout = nn.Dropout(
            config.classifier_dropout if config.classifier_dropout is not None else config.hidden_dropout_prob
        )
        self.classifier = nn.Linear(config.hidden_size, 1)
        self.apply(self.init_weights)

    def forward(
        self,
<<<<<<< HEAD
        input_ids: Optional[Tensor] = None,
        token_type_ids: Optional[Tensor] = None,
        attention_mask: Optional[Tensor] = None,
        inputs_embeds: Optional[Tensor] = None,
=======
        input_ids,
        token_type_ids=None,
        attention_mask=None,
>>>>>>> a8a83381
        labels: Optional[Tensor] = None,
        output_hidden_states: Optional[bool] = None,
        output_attentions: Optional[bool] = None,
        return_dict: Optional[bool] = None,
    ):
        r"""
        The NeZhaForMultipleChoice forward method, overrides the __call__() special method.

        Args:
            input_ids (Tensor):
                See :class:`NeZhaModel`.
            token_type_ids (Tensor, optional):
                See :class:`NeZhaModel`.
            attention_mask (list, optional):
                See :class:`NeZhaModel`.
<<<<<<< HEAD
            inputs_embeds (Tensor, optional):
                See :class:`NeZhaModel`.
=======
>>>>>>> a8a83381
            labels (Tensor of shape `(batch_size, )`, optional):
                Labels for computing the multiple choice classification loss. Indices should be in `[0, ...,
                num_choices-1]` where `num_choices` is the size of the second dimension of the input tensors. (See
                `input_ids` above)
            output_hidden_states (bool, optional):
                Whether to return the hidden states of all layers.
                Defaults to `False`.
            output_attentions (bool, optional):
                Whether to return the attentions tensors of all attention layers.
                Defaults to `False`.
            return_dict (bool, optional):
                Whether to return a :class:`~paddlenlp.transformers.model_outputs.QuestionAnsweringModelOutput` object. If
                `False`, the output will be a tuple of tensors. Defaults to `False`.

        Returns:
            Tensor: Returns tensor `reshaped_logits`, a tensor of the input multiple choice classification logits.
            Shape as `[batch_size, num_classes]` and dtype as `float32`.
        """

        # input_ids: [bs, num_choice, seq_l]
        if input_ids is not None:
            input_ids = input_ids.reshape((-1, input_ids.shape[-1]))  # flat_input_ids: [bs*num_choice,seq_l]

        if token_type_ids is not None:
            token_type_ids = token_type_ids.reshape((-1, token_type_ids.shape[-1]))
        if attention_mask is not None:
            attention_mask = attention_mask.reshape((-1, attention_mask.shape[-1]))
<<<<<<< HEAD
        if inputs_embeds is not None:
            inputs_embeds = inputs_embeds.reshape(shape=(-1, inputs_embeds.shape[-2], inputs_embeds.shape[-1]))

        outputs = self.nezha(
            input_ids=input_ids,
            token_type_ids=token_type_ids,
            attention_mask=attention_mask,
            inputs_embeds=inputs_embeds,
=======

        outputs = self.nezha(
            input_ids,
            token_type_ids,
            attention_mask,
>>>>>>> a8a83381
            output_attentions=output_attentions,
            output_hidden_states=output_hidden_states,
            return_dict=return_dict,
        )
        pooled_output = outputs[1]
        pooled_output = self.dropout(pooled_output)

        logits = self.classifier(pooled_output)  # logits: (bs*num_choice,1)
        reshaped_logits = logits.reshape((-1, self.num_choices))  # logits: (bs, num_choice)

        loss = None
        if labels is not None:
            loss_fct = paddle.nn.CrossEntropyLoss()
            loss = loss_fct(reshaped_logits, labels)
        if not return_dict:
            output = (reshaped_logits,) + outputs[2:]
            return ((loss,) + output) if loss is not None else (output[0] if len(output) == 1 else output)

        return MultipleChoiceModelOutput(
            loss=loss,
            logits=reshaped_logits,
            hidden_states=outputs.hidden_states,
            attentions=outputs.attentions,
        )
<|MERGE_RESOLUTION|>--- conflicted
+++ resolved
@@ -1,1270 +1,1185 @@
-# Copyright (c) 2021 PaddlePaddle Authors. All Rights Reserved.
-# Copyright 2020 Huawei Technologies Co., Ltd.
-# Copyright 2018 The Google AI Language Team Authors, The HuggingFace Inc. team.
-# Copyright (c) 2018, NVIDIA CORPORATION.  All rights reserved.
-#
-# Licensed under the Apache License, Version 2.0 (the "License");
-# you may not use this file except in compliance with the License.
-# You may obtain a copy of the License at
-#
-#     http://www.apache.org/licenses/LICENSE-2.0
-#
-# Unless required by applicable law or agreed to in writing, software
-# distributed under the License is distributed on an "AS IS" BASIS,
-# WITHOUT WARRANTIES OR CONDITIONS OF ANY KIND, either express or implied.
-# See the License for the specific language governing permissions and
-# limitations under the License.
-
-import copy
-import math
-from dataclasses import dataclass
-from typing import Optional, Tuple
-
-import numpy as np
-import paddle
-import paddle.nn as nn
-from paddle import Tensor
-
-from paddlenlp.transformers import PretrainedModel, register_base_model
-
-from ...utils.env import CONFIG_NAME
-from ..activations import ACT2FN
-from ..model_outputs import (
-    BaseModelOutputWithPoolingAndCrossAttentions,
-    ModelOutput,
-    MultipleChoiceModelOutput,
-    QuestionAnsweringModelOutput,
-    SequenceClassifierOutput,
-    TokenClassifierOutput,
-)
-from .configuration import (
-    NEZHA_PRETRAINED_INIT_CONFIGURATION,
-    NEZHA_PRETRAINED_RESOURCE_FILES_MAP,
-    NeZhaConfig,
-)
-
-__all__ = [
-    "NeZhaModel",
-    "NeZhaPretrainedModel",
-    "NeZhaForPretraining",
-    "NeZhaForSequenceClassification",
-    "NeZhaForTokenClassification",
-    "NeZhaForQuestionAnswering",
-    "NeZhaForMultipleChoice",
-]
-
-
-class NeZhaAttention(nn.Layer):
-    def __init__(self, config: NeZhaConfig):
-        super(NeZhaAttention, self).__init__()
-        if config.hidden_size % config.num_attention_heads != 0:
-            raise ValueError(
-                "The hidden size ({config.hidden_size}) is not a multiple of the number of attention "
-                "heads ({config.num_attention_heads})"
-            )
-        self.num_attention_heads = config.num_attention_heads
-        self.attention_head_size = int(config.hidden_size / config.num_attention_heads)
-        self.all_head_size = self.num_attention_heads * self.attention_head_size
-
-        self.query = nn.Linear(config.hidden_size, self.all_head_size)
-        self.key = nn.Linear(config.hidden_size, self.all_head_size)
-        self.value = nn.Linear(config.hidden_size, self.all_head_size)
-        self.relative_positions_embeddings = self.generate_relative_positions_embeddings(
-            length=512, depth=self.attention_head_size, max_relative_position=config.max_relative_position
-        )
-        self.attention_dropout = nn.Dropout(config.attention_probs_dropout_prob)
-
-        self.dense = nn.Linear(config.hidden_size, config.hidden_size)
-        self.layer_norm = nn.LayerNorm(config.hidden_size, epsilon=config.layer_norm_eps)
-        self.output_dropout = nn.Dropout(config.hidden_dropout_prob)
-
-    def generate_relative_positions_embeddings(self, length, depth, max_relative_position=127):
-        vocab_size = max_relative_position * 2 + 1
-        range_vec = paddle.arange(length)
-        range_mat = paddle.tile(range_vec, repeat_times=[length]).reshape((length, length))
-        distance_mat = range_mat - paddle.t(range_mat)
-        distance_mat_clipped = paddle.clip(
-            distance_mat.astype("float32"), -max_relative_position, max_relative_position
-        )
-        final_mat = distance_mat_clipped + max_relative_position
-        embeddings_table = np.zeros([vocab_size, depth])
-
-        for pos in range(vocab_size):
-            for i in range(depth // 2):
-                embeddings_table[pos, 2 * i] = np.sin(pos / np.power(10000, 2 * i / depth))
-                embeddings_table[pos, 2 * i + 1] = np.cos(pos / np.power(10000, 2 * i / depth))
-
-        embeddings_table_tensor = paddle.to_tensor(embeddings_table, dtype="float32")
-        flat_relative_positions_matrix = final_mat.reshape((-1,))
-        one_hot_relative_positions_matrix = paddle.nn.functional.one_hot(
-            flat_relative_positions_matrix.astype("int64"), num_classes=vocab_size
-        )
-        embeddings = paddle.matmul(one_hot_relative_positions_matrix, embeddings_table_tensor)
-        my_shape = final_mat.shape
-        my_shape.append(depth)
-        embeddings = embeddings.reshape(my_shape)
-        return embeddings
-
-    def transpose_for_scores(self, x):
-        new_x_shape = x.shape[:-1] + [self.num_attention_heads, self.attention_head_size]
-        x = x.reshape(new_x_shape)
-        return x.transpose((0, 2, 1, 3))
-
-    def forward(self, hidden_states, attention_mask):
-        mixed_query_layer = self.query(hidden_states)
-        mixed_key_layer = self.key(hidden_states)
-        mixed_value_layer = self.value(hidden_states)
-
-        query_layer = self.transpose_for_scores(mixed_query_layer)
-        key_layer = self.transpose_for_scores(mixed_key_layer)
-        value_layer = self.transpose_for_scores(mixed_value_layer)
-
-        # Take the dot product between "query" and "key" to get the raw attention scores.
-        attention_scores = paddle.matmul(query_layer, key_layer.transpose((0, 1, 3, 2)))
-        batch_size, num_attention_heads, from_seq_length, to_seq_length = attention_scores.shape
-
-        relations_keys = self.relative_positions_embeddings.detach().clone()[:to_seq_length, :to_seq_length, :]
-
-        query_layer_t = query_layer.transpose((2, 0, 1, 3))
-        query_layer_r = query_layer_t.reshape(
-            (from_seq_length, batch_size * num_attention_heads, self.attention_head_size)
-        )
-        key_position_scores = paddle.matmul(query_layer_r, relations_keys.transpose((0, 2, 1)))
-        key_position_scores_r = key_position_scores.reshape(
-            (from_seq_length, batch_size, num_attention_heads, from_seq_length)
-        )
-        key_position_scores_r_t = key_position_scores_r.transpose((1, 2, 0, 3))
-        attention_scores = attention_scores + key_position_scores_r_t
-        attention_scores = attention_scores / math.sqrt(self.attention_head_size)
-        attention_scores = attention_scores + attention_mask
-
-        # Normalize the attention scores to probabilities.
-        attention_probs = nn.Softmax(axis=-1)(attention_scores)
-
-        # This is actually dropping out entire tokens to attend to, which might
-        # seem a bit unusual, but is taken from the original Transformer paper.
-        attention_probs = self.attention_dropout(attention_probs)
-
-        context_layer = paddle.matmul(attention_probs, value_layer)
-
-        relations_values = self.relative_positions_embeddings.clone()[:to_seq_length, :to_seq_length, :]
-        attention_probs_t = attention_probs.transpose((2, 0, 1, 3))
-        attentions_probs_r = attention_probs_t.reshape(
-            (from_seq_length, batch_size * num_attention_heads, to_seq_length)
-        )
-        value_position_scores = paddle.matmul(attentions_probs_r, relations_values)
-        value_position_scores_r = value_position_scores.reshape(
-            (from_seq_length, batch_size, num_attention_heads, self.attention_head_size)
-        )
-        value_position_scores_r_t = value_position_scores_r.transpose((1, 2, 0, 3))
-        context_layer = context_layer + value_position_scores_r_t
-
-        context_layer = context_layer.transpose((0, 2, 1, 3))
-        new_context_layer_shape = context_layer.shape[:-2] + [self.all_head_size]
-        context_layer = context_layer.reshape(new_context_layer_shape)
-
-        projected_context_layer = self.dense(context_layer)
-        projected_context_layer_dropout = self.output_dropout(projected_context_layer)
-        layer_normed_context_layer = self.layer_norm(hidden_states + projected_context_layer_dropout)
-
-        return layer_normed_context_layer, attention_scores
-
-
-class NeZhaLayer(nn.Layer):
-    def __init__(self, config: NeZhaConfig):
-        super(NeZhaLayer, self).__init__()
-        self.seq_len_dim = 1
-        self.layer_norm = nn.LayerNorm(config.hidden_size, epsilon=config.layer_norm_eps)
-        self.attention = NeZhaAttention(config)
-        self.ffn = nn.Linear(config.hidden_size, config.intermediate_size)
-        self.ffn_output = nn.Linear(config.intermediate_size, config.hidden_size)
-        self.activation = ACT2FN[config.hidden_act]
-        self.dropout = nn.Dropout(config.hidden_dropout_prob)
-
-    def forward(self, hidden_states, attention_mask=None):
-        attention_output, layer_att = self.attention(hidden_states, attention_mask)
-
-        ffn_output = self.ffn(attention_output)
-        ffn_output = self.activation(ffn_output)
-        ffn_output = self.ffn_output(ffn_output)
-
-        ffn_output_dropout = self.dropout(ffn_output)
-        hidden_states = self.layer_norm(ffn_output_dropout + attention_output)
-
-        return hidden_states, layer_att
-
-
-class NeZhaEncoder(nn.Layer):
-    def __init__(self, config: NeZhaConfig):
-        super(NeZhaEncoder, self).__init__()
-        layer = NeZhaLayer(config)
-        self.layer = nn.LayerList([copy.deepcopy(layer) for _ in range(config.num_hidden_layers)])
-
-    def forward(self, hidden_states, attention_mask):
-        all_encoder_layers = []
-        all_encoder_att = []
-        for i, layer_module in enumerate(self.layer):
-            all_encoder_layers.append(hidden_states)
-            hidden_states, layer_att = layer_module(all_encoder_layers[i], attention_mask)
-            all_encoder_att.append(layer_att)
-        all_encoder_layers.append(hidden_states)
-        return all_encoder_layers, all_encoder_att
-
-
-class NeZhaEmbeddings(nn.Layer):
-    def __init__(self, config: NeZhaConfig):
-        super(NeZhaEmbeddings, self).__init__()
-        self.use_relative_position = config.use_relative_position
-
-        self.word_embeddings = nn.Embedding(config.vocab_size, config.hidden_size)
-
-        if not self.use_relative_position:
-            self.position_embeddings = nn.Embedding(config.max_position_embeddings, config.hidden_size)
-
-        self.token_type_embeddings = nn.Embedding(config.type_vocab_size, config.hidden_size)
-        self.layer_norm = nn.LayerNorm(config.hidden_size)
-        self.dropout = nn.Dropout(config.hidden_dropout_prob)
-
-    def forward(
-        self,
-        input_ids: Optional[Tensor] = None,
-        token_type_ids: Optional[Tensor] = None,
-        inputs_embeds: Optional[Tensor] = None,
-    ):
-        if input_ids is not None:
-            inputs_embeds = self.word_embeddings(input_ids)
-
-        input_shape = paddle.shape(inputs_embeds)[:-1]
-
-        ones = paddle.ones(input_shape, dtype="int64")
-        seq_length = paddle.cumsum(ones, axis=1)
-        position_ids = seq_length - ones
-
-        # if past_key_values_length > 0:
-        #     position_ids = position_ids + past_key_values_length
-
-        position_ids.stop_gradient = True
-        # seq_length = inputs_embeds.shape[1]
-        # position_ids = paddle.arange(seq_length, dtype="int64")
-        # position_ids = position_ids.unsqueeze(0).expand_as(input_ids)
-
-        if token_type_ids is None:
-            token_type_ids = paddle.zeros_like(input_ids, dtype="int64")
-
-        embeddings = inputs_embeds
-
-        if not self.use_relative_position:
-            position_embeddings = self.position_embeddings(position_ids)
-            embeddings += position_embeddings
-
-        token_type_embeddings = self.token_type_embeddings(token_type_ids)
-
-        embeddings += token_type_embeddings
-        embeddings = self.layer_norm(embeddings)
-        embeddings = self.dropout(embeddings)
-
-        return embeddings
-
-
-class NeZhaPooler(nn.Layer):
-    def __init__(self, config: NeZhaConfig):
-        super(NeZhaPooler, self).__init__()
-        self.dense = nn.Linear(config.hidden_size, config.hidden_size)
-        self.activation = nn.Tanh()
-
-    def forward(self, hidden_states):
-        # We "pool" the model by simply taking the hidden state corresponding
-        # to the first token.
-        first_token_tensor = hidden_states[:, 0]
-        pooled_output = self.dense(first_token_tensor)
-        pooled_output = self.activation(pooled_output)
-        return pooled_output
-
-
-class NeZhaPretrainedModel(PretrainedModel):
-    """
-    An abstract class for pretrained NeZha models. It provides NeZha related
-    `model_config_file`, `pretrained_init_configuration`, `resource_files_names`,
-    `pretrained_resource_files_map`, `base_model_prefix` for downloading and
-    loading pretrained models.
-    See :class:`~paddlenlp.transformers.model_utils.PretrainedModel` for more details.
-    """
-
-    model_config_file = CONFIG_NAME
-    config_class = NeZhaConfig
-    resource_files_names = {"model_state": "model_state.pdparams"}
-    base_model_prefix = "nezha"
-
-    pretrained_init_configuration = NEZHA_PRETRAINED_INIT_CONFIGURATION
-    pretrained_resource_files_map = NEZHA_PRETRAINED_RESOURCE_FILES_MAP
-
-    def init_weights(self, layer):
-        """Initialization hook"""
-        if isinstance(layer, (nn.Linear, nn.Embedding)):
-            # In the dygraph mode, use the `set_value` to reset the parameter directly,
-            # and reset the `state_dict` to update parameter in static mode.
-            if isinstance(layer.weight, paddle.Tensor):
-                layer.weight.set_value(
-                    paddle.tensor.normal(
-                        mean=0.0,
-                        std=self.config.initializer_range,
-                        shape=layer.weight.shape,
-                    )
-                )
-        elif isinstance(layer, nn.LayerNorm):
-            layer._epsilon = 1e-12
-
-
-@register_base_model
-class NeZhaModel(NeZhaPretrainedModel):
-    """
-    The bare NeZha Model transformer outputting raw hidden-states.
-
-    This model inherits from :class:`~paddlenlp.transformers.model_utils.PretrainedModel`.
-    Refer to the superclass documentation for the generic methods.
-
-    This model is also a Paddle `paddle.nn.Layer <https://www.paddlepaddle.org.cn/documentation
-    /docs/en/api/paddle/fluid/dygraph/layers/Layer_en.html>`__ subclass. Use it as a regular Paddle Layer
-    and refer to the Paddle documentation for all matter related to general usage and behavior.
-
-    Args:
-        vocab_size (int):
-            Vocabulary size of `inputs_ids` in `DistilBertModel`. Defines the number of different tokens that can
-            be represented by the `inputs_ids` passed when calling `DistilBertModel`.
-        hidden_size (int, optional):
-            Dimensionality of the embedding layer, encoder layers and the pooler layer. Defaults to `768`.
-        num_hidden_layers (int, optional):
-            Number of hidden layers in the Transformer encoder. Defaults to `12`.
-        num_attention_heads (int, optional):
-            Number of attention heads for each attention layer in the Transformer encoder.
-            Defaults to `12`.
-        intermediate_size (int, optional):
-            Dimensionality of the feed-forward (ff) layer in the encoder. Input tensors
-            to ff layers are firstly projected from `hidden_size` to `intermediate_size`,
-            and then projected back to `hidden_size`. Typically `intermediate_size` is larger than `hidden_size`.
-            Defaults to `3072`.
-        hidden_act (str, optional):
-            The non-linear activation function in the feed-forward layer.
-            ``"gelu"``, ``"relu"`` and any other paddle supported activation functions
-            are supported. Defaults to `"gelu"`.
-        hidden_dropout_prob (float, optional):
-            The dropout probability for all fully connected layers in the embeddings and encoder.
-            Defaults to `0.1`.
-        attention_probs_dropout_prob (float, optional):
-            The dropout probability used in MultiHeadAttention in all encoder layers to drop some attention target.
-            Defaults to `0.1`.
-        max_position_embeddings (int, optional):
-            The maximum value of the dimensionality of position encoding, which dictates the maximum supported length of an input
-            sequence. Defaults to `512`.
-        type_vocab_size (int, optional):
-            The vocabulary size of `token_type_ids`.
-            Defaults to `16`.
-        initializer_range (float, optional):
-            The standard deviation of the normal initializer.
-            Defaults to `0.02`.
-
-            .. note::
-                A normal_initializer initializes weight matrices as normal distributions.
-                See :meth:`NeZhaPretrainedModel.init_weights()` for how weights are initialized in `NeZhaModel`.
-
-        max_relative_embeddings (int, optional):
-            The maximum value of the dimensionality of relative encoding, which dictates the maximum supported
-            relative distance of two sentences.
-            Defaults to `64`.
-        layer_norm_eps (float, optional):
-            The small value added to the variance in `LayerNorm` to prevent division by zero.
-            Defaults to `1e-12`.
-        use_relative_position (bool, optional):
-            Whether or not to use relative position embedding. Defaults to `True`.
-
-    """
-
-    def __init__(self, config: NeZhaConfig):
-        super(NeZhaModel, self).__init__(config)
-        self.initializer_range = config.initializer_range
-
-        self.embeddings = NeZhaEmbeddings(config)
-
-        self.encoder = NeZhaEncoder(config)
-
-        self.pooler = NeZhaPooler(config)
-        self.apply(self.init_weights)
-
-    def forward(
-        self,
-<<<<<<< HEAD
-        input_ids: Optional[Tensor] = None,
-        token_type_ids: Optional[Tensor] = None,
-        attention_mask: Optional[Tensor] = None,
-        inputs_embeds: Optional[Tensor] = None,
-=======
-        input_ids,
-        token_type_ids=None,
-        attention_mask=None,
->>>>>>> a8a83381
-        output_hidden_states: Optional[bool] = None,
-        output_attentions: Optional[bool] = None,
-        return_dict: Optional[bool] = None,
-    ):
-        r"""
-        The NeZhaModel forward method, overrides the `__call__()` special method.
-
-        Args:
-            input_ids (Tensor):
-                Indices of input sequence tokens in the vocabulary. They are
-                numerical representations of tokens that build the input sequence.
-                Its data type should be `int64` and it has a shape of [batch_size, sequence_length].
-            token_type_ids (Tensor, optional):
-                Segment token indices to indicate different portions of the inputs.
-                Selected in the range ``[0, type_vocab_size - 1]``.
-                If `type_vocab_size` is 2, which means the inputs have two portions.
-                Indices can either be 0 or 1:
-
-                - 0 corresponds to a *sentence A* token,
-                - 1 corresponds to a *sentence B* token.
-
-                Its data type should be `int64` and it has a shape of [batch_size, sequence_length].
-                Defaults to `None`, which means we don't add segment embeddings.
-            attention_mask (Tensor, optional):
-                Mask used in multi-head attention to avoid performing attention to some unwanted positions,
-                usually the paddings or the subsequent positions.
-                Its data type can be int, float and bool.
-                When the data type is bool, the `masked` tokens have `False` values and the others have `True` values.
-                When the data type is int, the `masked` tokens have `0` values and the others have `1` values.
-                When the data type is float, the `masked` tokens have `-INF` values and the others have `0` values.
-                It is a tensor with shape broadcasted to `[batch_size, num_attention_heads, sequence_length, sequence_length]`.
-                For example, its shape can be  [batch_size, sequence_length], [batch_size, sequence_length, sequence_length],
-                [batch_size, num_attention_heads, sequence_length, sequence_length].
-                We use whole-word-mask in NeZha, so the whole word will have the same value. For example, "使用" as a word,
-                "使" and "用" will have the same value.
-                Defaults to `None`, which means nothing needed to be prevented attention to.
-<<<<<<< HEAD
-            inputs_embeds (Tensor, optional):
-                If you want to control how to convert `inputs_ids` indices into associated vectors, you can
-                pass an embedded representation directly instead of passing `inputs_ids`.
-=======
->>>>>>> a8a83381
-            output_hidden_states (bool, optional):
-                Whether to return the hidden states of all layers.
-                Defaults to `False`.
-            output_attentions (bool, optional):
-                Whether to return the attentions tensors of all attention layers.
-                Defaults to `False`.
-            return_dict (bool, optional):
-                Whether to return a :class:`~paddlenlp.transformers.model_outputs.ModelOutput` object. If `False`, the output
-                will be a tuple of tensors. Defaults to `False`.
-
-        Returns:
-            An instance of :class:`~paddlenlp.transformers.model_outputs.BaseModelOutputWithPoolingAndCrossAttentions` if
-            `return_dict=True`. Otherwise it returns a tuple of tensors corresponding
-            to ordered and not None (depending on the input arguments) fields of
-            :class:`~paddlenlp.transformers.model_outputs.BaseModelOutputWithPoolingAndCrossAttentions`.
-
-        Example:
-            .. code-block::
-
-                import paddle
-                from paddlenlp.transformers import NeZhaModel, NeZhaTokenizer
-
-                tokenizer = NeZhaTokenizer.from_pretrained('nezha-base-chinese')
-                model = NeZhaModel.from_pretrained('nezha-base-chinese')
-
-                inputs = tokenizer("欢迎使用百度飞浆!")
-                inputs = {k:paddle.to_tensor([v]) for (k, v) in inputs.items()}
-                output = model(**inputs)
-        """
-<<<<<<< HEAD
-        if input_ids is not None and inputs_embeds is not None:
-            raise ValueError("You cannot specify both input_ids and inputs_embeds at the same time.")
-
-=======
->>>>>>> a8a83381
-        output_attentions = output_attentions if output_attentions is not None else False
-        output_hidden_states = output_hidden_states if output_hidden_states is not None else False
-        return_dict = return_dict if return_dict is not None else False
-
-        if attention_mask is None:
-            attention_mask = paddle.ones_like(input_ids)
-        if token_type_ids is None:
-            token_type_ids = paddle.zeros_like(input_ids)
-
-        extended_attention_mask = attention_mask.unsqueeze(1).unsqueeze(2)
-        extended_attention_mask = (1.0 - extended_attention_mask) * -10000.0
-
-        embedding_output = self.embeddings(
-            input_ids=input_ids, token_type_ids=token_type_ids, inputs_embeds=inputs_embeds
-        )
-
-        encoder_outputs = self.encoder(embedding_output, extended_attention_mask)
-        encoder_hidden_outputs, encoder_att_outputs = encoder_outputs
-
-        sequence_output = encoder_hidden_outputs[-1]
-        pooled_output = self.pooler(sequence_output)
-
-        if not return_dict:
-            return (sequence_output, pooled_output) + encoder_outputs[1:]
-        return BaseModelOutputWithPoolingAndCrossAttentions(
-            last_hidden_state=sequence_output,
-            pooler_output=pooled_output,
-            hidden_states=encoder_hidden_outputs if output_hidden_states else None,
-            attentions=encoder_att_outputs if output_attentions else None,
-        )
-
-    def get_input_embeddings(self):
-        return self.embeddings.word_embeddings
-
-    def set_input_embeddings(self, value):
-        self.embeddings.word_embeddings = value
-
-
-class NeZhaLMPredictionHead(nn.Layer):
-    def __init__(self, config: NeZhaConfig, embedding_weights=None):
-        super(NeZhaLMPredictionHead, self).__init__()
-        self.dense = nn.Linear(config.hidden_size, config.hidden_size)
-        self.activation = ACT2FN[config.hidden_act]
-        self.layer_norm = nn.LayerNorm(config.hidden_size, epsilon=config.layer_norm_eps)
-
-        self.decoder_weight = embedding_weights
-        self.decoder_bias = self.create_parameter(
-            shape=[config.vocab_size], dtype=self.decoder_weight.dtype, is_bias=True
-        )
-
-    def forward(self, hidden_states):
-        hidden_states = self.dense(hidden_states)
-        hidden_states = self.activation(hidden_states)
-        hidden_states = self.layer_norm(hidden_states)
-
-        hidden_states = paddle.tensor.matmul(hidden_states, self.decoder_weight, transpose_y=True) + self.decoder_bias
-
-        return hidden_states
-
-
-class NeZhaPretrainingHeads(nn.Layer):
-    """
-    Perform language modeling task and next sentence classification task.
-
-    Args:
-        hidden_size (int):
-            See :class:`NeZhaModel`.
-        vocab_size (int):
-            See :class:`NeZhaModel`.
-        hidden_act (str):
-            Activation function used in the language modeling task.
-        embedding_weights (Tensor, optional):
-            Decoding weights used to map hidden_states to logits of the masked token prediction.
-            Its data type should be float32 and its shape is [vocab_size, hidden_size].
-            Defaults to `None`, which means use the same weights of the embedding layer.
-
-    """
-
-    def __init__(self, config: NeZhaConfig, embedding_weights=None):
-        super(NeZhaPretrainingHeads, self).__init__()
-        self.predictions = NeZhaLMPredictionHead(config=config, embedding_weights=embedding_weights)
-        self.seq_relationship = nn.Linear(config.hidden_size, 2)
-
-    def forward(self, sequence_output, pooled_output):
-        """
-        Args:
-            sequence_output(Tensor):
-                Sequence of hidden-states at the last layer of the model.
-                It's data type should be float32 and its shape is [batch_size, sequence_length, hidden_size].
-            pooled_output(Tensor):
-                The output of first token (`[CLS]`) in sequence.
-                We "pool" the model by simply taking the hidden state corresponding to the first token.
-                Its data type should be float32 and its shape is [batch_size, hidden_size].
-
-        Returns:
-            tuple: Returns tuple (``prediction_scores``, ``seq_relationship_score``).
-
-            With the fields:
-
-            - `prediction_scores` (Tensor):
-                The scores of masked token prediction. Its data type should be float32.
-                If `masked_positions` is None, its shape is [batch_size, sequence_length, vocab_size].
-                Otherwise, its shape is [batch_size, mask_token_num, vocab_size].
-
-            - `seq_relationship_score` (Tensor):
-                The scores of next sentence prediction.
-                Its data type should be float32 and its shape is [batch_size, 2].
-
-        """
-        prediction_scores = self.predictions(sequence_output)
-        seq_relationship_score = self.seq_relationship(pooled_output)
-        return prediction_scores, seq_relationship_score
-
-
-@dataclass
-class NeZhaForPreTrainingOutput(ModelOutput):
-    """
-    Output type of [`NeZhaForPreTraining`].
-
-    Args:
-        loss (*optional*, returned when `labels` is provided, `paddle.Tensor` of shape `(1,)`):
-            Total loss as the sum of the masked language modeling loss and the next sequence prediction
-            (classification) loss.
-        prediction_logits (`paddle.Tensor` of shape `(batch_size, sequence_length, config.vocab_size)`):
-            Prediction scores of the language modeling head (scores for each vocabulary token before SoftMax).
-        seq_relationship_logits (`paddle.Tensor` of shape `(batch_size, 2)`):
-            Prediction scores of the next sequence prediction (classification) head (scores of True/False continuation
-            before SoftMax).
-        hidden_states (`tuple(paddle.Tensor)`, *optional*, returned when `output_hidden_states=True` is passed or when `config.output_hidden_states=True`):
-            Tuple of `paddle.Tensor` (one for the output of the embeddings + one for the output of each layer) of
-            shape `(batch_size, sequence_length, hidden_size)`.
-
-            Hidden-states of the model at the output of each layer plus the initial embedding outputs.
-        attentions (`tuple(paddle.Tensor)`, *optional*, returned when `output_attentions=True` is passed or when `config.output_attentions=True`):
-            Tuple of `paddle.Tensor` (one for each layer) of shape `(batch_size, num_heads, sequence_length,
-            sequence_length)`.
-
-            Attentions weights after the attention softmax, used to compute the weighted average in the self-attention
-            heads.
-    """
-
-    loss: Optional[paddle.Tensor] = None
-    prediction_logits: paddle.Tensor = None
-    seq_relationship_logits: paddle.Tensor = None
-    hidden_states: Optional[Tuple[paddle.Tensor]] = None
-    attentions: Optional[Tuple[paddle.Tensor]] = None
-
-
-class NeZhaForPretraining(NeZhaPretrainedModel):
-    """
-    NeZha Model with pretraining tasks on top.
-
-    Args:
-        nezha (:class:`NeZhaModel`):
-            An instance of :class:`NeZhaModel`.
-
-    """
-
-    def __init__(self, config: NeZhaConfig):
-        super(NeZhaForPretraining, self).__init__(config)
-        self.nezha = NeZhaModel(config)
-        self.cls = NeZhaPretrainingHeads(
-            config,
-            self.nezha.embeddings.word_embeddings.weight,
-        )
-
-        self.apply(self.init_weights)
-
-    def forward(
-        self,
-<<<<<<< HEAD
-        input_ids: Optional[Tensor] = None,
-        token_type_ids: Optional[Tensor] = None,
-        attention_mask: Optional[Tensor] = None,
-        inputs_embeds: Optional[Tensor] = None,
-        masked_lm_labels: Optional[Tensor] = None,
-        next_sentence_label: Optional[Tensor] = None,
-=======
-        input_ids,
-        token_type_ids=None,
-        attention_mask=None,
-        masked_lm_labels=None,
-        next_sentence_label=None,
->>>>>>> a8a83381
-        output_hidden_states: Optional[bool] = None,
-        output_attentions: Optional[bool] = None,
-        return_dict: Optional[bool] = None,
-    ):
-        r"""
-
-        Args:
-            input_ids (Tensor):
-                See :class:`NeZhaModel`.
-            token_type_ids (Tensor, optional):
-                See :class:`NeZhaModel`.
-            attention_mask (Tensor, optional):
-                See :class:`NeZhaModel`.
-            inputs_embeds(Tensor, optional):
-                See :class:`NeZhaModel`.
-            masked_lm_labels (Tensor, optional):
-                The labels of the masked language modeling, its dimensionality is equal to `prediction_scores`.
-                Its data type should be int64 and its shape is [batch_size, sequence_length, 1].
-            next_sentence_label (Tensor, optional):
-                The labels of the next sentence prediction task, the dimensionality of `next_sentence_labels`
-                is equal to `seq_relation_labels`. Its data type should be int64 and its shape is [batch_size, 1].
-            output_hidden_states (bool, optional):
-                Whether to return the hidden states of all layers.
-                Defaults to `False`.
-            output_attentions (bool, optional):
-                Whether to return the attentions tensors of all attention layers.
-                Defaults to `False`.
-            return_dict (bool, optional):
-                Whether to return a :class:`~paddlenlp.transformers.nezha.NeZhaForPreTrainingOutput` object. If
-                `False`, the output will be a tuple of tensors. Defaults to `False`.
-
-        Returns:
-            An instance of :class:`~paddlenlp.transformers.nezha.NeZhaForPreTrainingOutput` if `return_dict=True`.
-            Otherwise it returns a tuple of tensors corresponding to ordered and
-            not None (depending on the input arguments) fields of :class:`~paddlenlp.transformers.nezha.NeZhaForPreTrainingOutput`.
-        """
-        outputs = self.nezha(
-<<<<<<< HEAD
-            input_ids=input_ids,
-            token_type_ids=token_type_ids,
-            attention_mask=attention_mask,
-            inputs_embeds=inputs_embeds,
-=======
-            input_ids,
-            token_type_ids,
-            attention_mask,
->>>>>>> a8a83381
-            output_attentions=output_attentions,
-            output_hidden_states=output_hidden_states,
-            return_dict=return_dict,
-        )
-        sequence_output, pooled_output = outputs[0], outputs[1]
-        prediction_scores, seq_relationship_score = self.cls(sequence_output, pooled_output)
-
-        total_loss = None
-        if masked_lm_labels is not None and next_sentence_label is not None:
-            loss_fct = nn.CrossEntropyLoss(ignore_index=-1)
-            masked_lm_loss = loss_fct(
-                prediction_scores.reshape((-1, self.nezha.config.vocab_size)), masked_lm_labels.reshape((-1,))
-            )
-            next_sentence_loss = loss_fct(seq_relationship_score.reshape((-1, 2)), next_sentence_label.reshape((-1,)))
-            total_loss = masked_lm_loss + next_sentence_loss
-        elif masked_lm_labels is not None:
-            loss_fct = nn.CrossEntropyLoss(ignore_index=-1)
-            masked_lm_loss = loss_fct(
-                prediction_scores.reshape((-1, self.nezha.config.vocab_size)), masked_lm_labels.reshape((-1,))
-            )
-            total_loss = masked_lm_loss
-
-        if not return_dict:
-            output = (prediction_scores, seq_relationship_score) + outputs[2:]
-            return ((total_loss,) + output) if total_loss is not None else output
-
-        return NeZhaForPreTrainingOutput(
-            loss=total_loss,
-            prediction_logits=prediction_scores,
-            seq_relationship_logits=seq_relationship_score,
-            hidden_states=outputs.hidden_states,
-            attentions=outputs.attentions,
-        )
-
-
-class NeZhaForQuestionAnswering(NeZhaPretrainedModel):
-    """
-    NeZha with a linear layer on top of the hidden-states output to compute `span_start_logits`
-    and `span_end_logits`, designed for question-answering tasks like SQuAD.
-
-    Args:
-        config (:class:`NeZhaConfig`):
-            An instance of NeZhaConfig used to construct NeZhaForQuestionAnswering.
-    """
-
-    def __init__(self, config: NeZhaConfig):
-        super(NeZhaForQuestionAnswering, self).__init__(config)
-        self.nezha = NeZhaModel(config)
-        self.classifier = nn.Linear(config.hidden_size, 2)
-        self.apply(self.init_weights)
-
-    def forward(
-        self,
-<<<<<<< HEAD
-        input_ids: Optional[Tensor] = None,
-        token_type_ids: Optional[Tensor] = None,
-        attention_mask: Optional[Tensor] = None,
-        inputs_embeds: Optional[Tensor] = None,
-=======
-        input_ids,
-        token_type_ids=None,
-        attention_mask=None,
->>>>>>> a8a83381
-        start_positions: Optional[Tensor] = None,
-        end_positions: Optional[Tensor] = None,
-        output_hidden_states: Optional[bool] = None,
-        output_attentions: Optional[bool] = None,
-        return_dict: Optional[bool] = None,
-    ):
-        r"""
-        The NeZhaForQuestionAnswering forward method, overrides the __call__() special method.
-
-        Args:
-            input_ids (Tensor):
-                See :class:`NeZhaModel`.
-            token_type_ids (Tensor, optional):
-                See :class:`NeZhaModel`.
-            attention_mask (Tensor, optional):
-                See :class:`NeZhaModel`.
-<<<<<<< HEAD
-            inputs_embeds(Tensor, optional):
-                See :class:`NeZhaModel`.
-=======
->>>>>>> a8a83381
-            start_positions (Tensor of shape `(batch_size,)`, optional):
-                Labels for position (index) of the start of the labelled span for computing the token classification loss.
-                Positions are clamped to the length of the sequence (`sequence_length`). Position outside of the sequence
-                are not taken into account for computing the loss.
-            end_positions (Tensor of shape `(batch_size,)`, optional):
-                Labels for position (index) of the end of the labelled span for computing the token classification loss.
-                Positions are clamped to the length of the sequence (`sequence_length`). Position outside of the sequence
-                are not taken into account for computing the loss.
-            output_hidden_states (bool, optional):
-                Whether to return the hidden states of all layers.
-                Defaults to `False`.
-            output_attentions (bool, optional):
-                Whether to return the attentions tensors of all attention layers.
-                Defaults to `False`.
-            return_dict (bool, optional):
-                Whether to return a :class:`~paddlenlp.transformers.model_outputs.QuestionAnsweringModelOutput` object. If
-                `False`, the output will be a tuple of tensors. Defaults to `False`.
-
-        Returns:
-            tuple: Returns tuple (`start_logits`, `end_logits`).
-
-            With the fields:
-
-            - `start_logits` (Tensor):
-                A tensor of the input token classification logits, indicates the start position of the labelled span.
-                Its data type should be float32 and its shape is [batch_size, sequence_length].
-
-            - `end_logits` (Tensor):
-                A tensor of the input token classification logits, indicates the end position of the labelled span.
-                Its data type should be float32 and its shape is [batch_size, sequence_length].
-
-        Example:
-            .. code-block::
-
-                import paddle
-                from paddlenlp.transformers import NeZhaForQuestionAnswering
-                from paddlenlp.transformers import NeZhaTokenizer
-
-                tokenizer = NeZhaTokenizer.from_pretrained('nezha-base-chinese')
-                model = NeZhaForQuestionAnswering.from_pretrained('nezha-base-chinese')
-
-                inputs = tokenizer("欢迎使用百度飞桨！")
-                inputs = {k:paddle.to_tensor([v]) for (k, v) in inputs.items()}
-                outputs = model(**inputs)
-
-                start_logits = outputs[0]
-                end_logits  =outputs[1]
-        """
-        outputs = self.nezha(
-<<<<<<< HEAD
-            input_ids=input_ids,
-            token_type_ids=token_type_ids,
-            attention_mask=attention_mask,
-            inputs_embeds=inputs_embeds,
-=======
-            input_ids,
-            token_type_ids,
-            attention_mask,
->>>>>>> a8a83381
-            output_attentions=output_attentions,
-            output_hidden_states=output_hidden_states,
-            return_dict=return_dict,
-        )
-        sequence_output = outputs[0]
-
-        logits = self.classifier(sequence_output)
-        logits = paddle.transpose(logits, perm=[2, 0, 1])
-
-        start_logits, end_logits = paddle.unstack(x=logits, axis=0)
-
-        total_loss = None
-        if start_positions is not None and end_positions is not None:
-            # If we are on multi-GPU, split add a dimension
-            if start_positions.ndim > 1:
-                start_positions = start_positions.squeeze(-1)
-            if start_positions.ndim > 1:
-                end_positions = end_positions.squeeze(-1)
-            # sometimes the start/end positions are outside our model inputs, we ignore these terms
-            ignored_index = paddle.shape(start_logits)[1]
-            start_positions = start_positions.clip(0, ignored_index)
-            end_positions = end_positions.clip(0, ignored_index)
-
-            loss_fct = paddle.nn.CrossEntropyLoss(ignore_index=ignored_index)
-            start_loss = loss_fct(start_logits, start_positions)
-            end_loss = loss_fct(end_logits, end_positions)
-            total_loss = (start_loss + end_loss) / 2
-
-        output = (start_logits, end_logits)
-        if not return_dict:
-            output = (start_logits, end_logits) + outputs[2:]
-            return ((total_loss,) + output) if total_loss is not None else output
-
-        return QuestionAnsweringModelOutput(
-            loss=total_loss,
-            start_logits=start_logits,
-            end_logits=end_logits,
-            hidden_states=outputs.hidden_states,
-            attentions=outputs.attentions,
-        )
-
-
-class NeZhaForSequenceClassification(NeZhaPretrainedModel):
-    """
-    NeZha Model with a linear layer on top of the output layer, designed for
-    sequence classification/regression tasks like GLUE tasks.
-
-    Args:
-        config (:class:`NeZhaConfig`):
-            An instance of NeZhaConfig used to construct NeZhaForSequenceClassification.
-    """
-
-    def __init__(self, config: NeZhaConfig):
-        super(NeZhaForSequenceClassification, self).__init__(config)
-        self.nezha = NeZhaModel(config)
-        self.num_labels = config.num_labels
-        self.dropout = nn.Dropout(
-            config.classifier_dropout if config.classifier_dropout is not None else config.hidden_dropout_prob
-        )
-        self.classifier = nn.Linear(config.hidden_size, self.num_labels)
-        self.apply(self.init_weights)
-
-    def forward(
-        self,
-<<<<<<< HEAD
-        input_ids: Optional[Tensor] = None,
-        token_type_ids: Optional[Tensor] = None,
-        attention_mask: Optional[Tensor] = None,
-        inputs_embeds: Optional[Tensor] = None,
-=======
-        input_ids,
-        token_type_ids=None,
-        attention_mask=None,
->>>>>>> a8a83381
-        labels: Optional[Tensor] = None,
-        output_hidden_states: Optional[bool] = None,
-        output_attentions: Optional[bool] = None,
-        return_dict: Optional[bool] = None,
-    ):
-        r"""
-        The NeZhaForSequenceClassification forward method, overrides the __call__() special method.
-
-        Args:
-            input_ids (Tensor):
-                See :class:`NeZhaModel`.
-            token_type_ids (Tensor, optional):
-                See :class:`NeZhaModel`.
-            attention_mask (Tensor, optional):
-                See :class:`NeZhaModel`.
-<<<<<<< HEAD
-            inputs_embeds(Tensor, optional):
-                See :class:`NeZhaModel`.
-=======
->>>>>>> a8a83381
-            labels (Tensor of shape `(batch_size,)`, optional):
-                Labels for computing the sequence classification/regression loss.
-                Indices should be in `[0, ..., num_labels - 1]`. If `num_labels == 1`
-                a regression loss is computed (Mean-Square loss), If `num_labels > 1`
-                a classification loss is computed (Cross-Entropy).
-            output_hidden_states (bool, optional):
-                Whether to return the hidden states of all layers.
-                Defaults to `False`.
-            output_attentions (bool, optional):
-                Whether to return the attentions tensors of all attention layers.
-                Defaults to `False`.
-            return_dict (bool, optional):
-                Whether to return a :class:`~paddlenlp.transformers.model_outputs.SequenceClassifierOutput` object. If
-                `False`, the output will be a tuple of tensors. Defaults to `False`.
-
-        Returns:
-            Tensor: Returns tensor `logits`, a tensor of the input text classification logits.
-            Shape as `[batch_size, num_classes]` and dtype as float32.
-
-        Example:
-            .. code-block::
-
-                import paddle
-                from paddlenlp.transformers import NeZhaForSequenceClassification
-                from paddlenlp.transformers import NeZhaTokenizer
-
-                tokenizer = NeZhaTokenizer.from_pretrained('nezha-base-chinese')
-                model = NeZhaForSequenceClassification.from_pretrained('nezha-base-chinese')
-
-                inputs = tokenizer("欢迎使用百度飞桨！")
-                inputs = {k:paddle.to_tensor([v]) for (k, v) in inputs.items()}
-                outputs = model(**inputs)
-
-                logits = outputs[0]
-
-        """
-        outputs = self.nezha(
-<<<<<<< HEAD
-            input_ids=input_ids,
-            token_type_ids=token_type_ids,
-            attention_mask=attention_mask,
-            inputs_embeds=inputs_embeds,
-=======
-            input_ids,
-            token_type_ids,
-            attention_mask,
->>>>>>> a8a83381
-            output_attentions=output_attentions,
-            output_hidden_states=output_hidden_states,
-            return_dict=return_dict,
-        )
-        pooled_output = outputs[1]
-        pooled_output = self.dropout(pooled_output)
-
-        logits = self.classifier(pooled_output)
-
-        loss = None
-        if labels is not None:
-            if self.num_labels == 1:
-                loss_fct = paddle.nn.MSELoss()
-                loss = loss_fct(logits, labels)
-            elif labels.dtype == paddle.int64 or labels.dtype == paddle.int32:
-                loss_fct = paddle.nn.CrossEntropyLoss()
-                loss = loss_fct(logits.reshape((-1, self.num_labels)), labels.reshape((-1,)))
-            else:
-                loss_fct = paddle.nn.BCEWithLogitsLoss()
-                loss = loss_fct(logits, labels)
-
-        if not return_dict:
-            output = (logits,) + outputs[2:]
-            return ((loss,) + output) if loss is not None else (output[0] if len(output) == 1 else output)
-
-        return SequenceClassifierOutput(
-            loss=loss,
-            logits=logits,
-            hidden_states=outputs.hidden_states,
-            attentions=outputs.attentions,
-        )
-
-
-class NeZhaForTokenClassification(NeZhaPretrainedModel):
-    """
-    NeZha Model with a linear layer on top of the hidden-states output layer,
-    designed for token classification tasks like NER tasks.
-
-    Args:
-        config (:class:`NeZhaConfig`):
-            An instance of NeZhaConfig used to construct NeZhaForSequenceClassification.
-    """
-
-    def __init__(self, config: NeZhaConfig):
-        super(NeZhaForTokenClassification, self).__init__(config)
-        self.nezha = NeZhaModel(config)
-        self.num_labels = config.num_labels
-        self.dropout = nn.Dropout(
-            config.classifier_dropout if config.classifier_dropout is not None else config.hidden_dropout_prob
-        )
-        self.classifier = nn.Linear(config.hidden_size, self.num_labels)
-        self.apply(self.init_weights)
-
-    def forward(
-        self,
-<<<<<<< HEAD
-        input_ids: Optional[Tensor] = None,
-        token_type_ids: Optional[Tensor] = None,
-        attention_mask: Optional[Tensor] = None,
-        inputs_embeds: Optional[Tensor] = None,
-=======
-        input_ids,
-        token_type_ids=None,
-        attention_mask=None,
->>>>>>> a8a83381
-        labels: Optional[Tensor] = None,
-        output_hidden_states: Optional[bool] = None,
-        output_attentions: Optional[bool] = None,
-        return_dict: Optional[bool] = None,
-    ):
-        r"""
-        The NeZhaForTokenClassification forward method, overrides the __call__() special method.
-
-        Args:
-            input_ids (Tensor):
-                See :class:`NeZhaModel`.
-            token_type_ids (Tensor, optional):
-                See :class:`NeZhaModel`.
-            attention_mask (list, optional):
-                See :class:`NeZhaModel`.
-<<<<<<< HEAD
-            inputs_embeds (Tensor, optional):
-                See :class:`NeZhaModel`.
-=======
->>>>>>> a8a83381
-            labels (Tensor of shape `(batch_size, sequence_length)`, optional):
-                Labels for computing the token classification loss. Indices should be in `[0, ..., num_labels - 1]`.
-            output_hidden_states (bool, optional):
-                Whether to return the hidden states of all layers.
-                Defaults to `False`.
-            output_attentions (bool, optional):
-                Whether to return the attentions tensors of all attention layers.
-                Defaults to `False`.
-            return_dict (bool, optional):
-                Whether to return a :class:`~paddlenlp.transformers.model_outputs.TokenClassifierOutput` object. If
-                `False`, the output will be a tuple of tensors. Defaults to `False`.
-
-        Returns:
-            An instance of :class:`~paddlenlp.transformers.model_outputs.TokenClassifierOutput` if `return_dict=True`.
-            Otherwise it returns a tuple of tensors corresponding to ordered and
-            not None (depending on the input arguments) fields of :class:`~paddlenlp.transformers.model_outputs.TokenClassifierOutput`.
-
-        Example:
-            .. code-block::
-
-                import paddle
-                from paddlenlp.transformers import NeZhaForTokenClassification
-                from paddlenlp.transformers import NeZhaTokenizer
-
-                tokenizer = NeZhaTokenizer.from_pretrained('nezha-base-chinese')
-                model = NeZhaForTokenClassification.from_pretrained('nezha-base-chinese')
-
-                inputs = tokenizer("欢迎使用百度飞桨！")
-                inputs = {k:paddle.to_tensor([v]) for (k, v) in inputs.items()}
-                outputs = model(**inputs)
-
-                logits = outputs[0]
-        """
-        outputs = self.nezha(
-<<<<<<< HEAD
-            input_ids=input_ids,
-            token_type_ids=token_type_ids,
-            attention_mask=attention_mask,
-            inputs_embeds=inputs_embeds,
-=======
-            input_ids,
-            token_type_ids,
-            attention_mask,
->>>>>>> a8a83381
-            output_attentions=output_attentions,
-            output_hidden_states=output_hidden_states,
-            return_dict=return_dict,
-        )
-        sequence_output = outputs[0]
-        sequence_output = self.dropout(sequence_output)
-
-        logits = self.classifier(sequence_output)
-
-        loss = None
-        if labels is not None:
-            loss_fct = paddle.nn.CrossEntropyLoss()
-            loss = loss_fct(logits.reshape((-1, self.num_labels)), labels.reshape((-1,)))
-
-        if not return_dict:
-            output = (logits,) + outputs[2:]
-            return ((loss,) + output) if loss is not None else (output[0] if len(output) == 1 else output)
-
-        return TokenClassifierOutput(
-            loss=loss,
-            logits=logits,
-            hidden_states=outputs.hidden_states,
-            attentions=outputs.attentions,
-        )
-
-
-class NeZhaForMultipleChoice(NeZhaPretrainedModel):
-    """
-    NeZha Model with a linear layer on top of the hidden-states output layer,
-    designed for multiple choice tasks like RocStories/SWAG tasks.
-
-    Args:
-        config (:class:`BertConfig`):
-            An instance of BertConfig used to construct BertForMultipleChoice.
-    """
-
-    def __init__(self, config: NeZhaConfig):
-        super(NeZhaForMultipleChoice, self).__init__(config)
-        self.nezha = NeZhaModel(config)
-        self.num_choices = config.num_choices
-        self.dropout = nn.Dropout(
-            config.classifier_dropout if config.classifier_dropout is not None else config.hidden_dropout_prob
-        )
-        self.classifier = nn.Linear(config.hidden_size, 1)
-        self.apply(self.init_weights)
-
-    def forward(
-        self,
-<<<<<<< HEAD
-        input_ids: Optional[Tensor] = None,
-        token_type_ids: Optional[Tensor] = None,
-        attention_mask: Optional[Tensor] = None,
-        inputs_embeds: Optional[Tensor] = None,
-=======
-        input_ids,
-        token_type_ids=None,
-        attention_mask=None,
->>>>>>> a8a83381
-        labels: Optional[Tensor] = None,
-        output_hidden_states: Optional[bool] = None,
-        output_attentions: Optional[bool] = None,
-        return_dict: Optional[bool] = None,
-    ):
-        r"""
-        The NeZhaForMultipleChoice forward method, overrides the __call__() special method.
-
-        Args:
-            input_ids (Tensor):
-                See :class:`NeZhaModel`.
-            token_type_ids (Tensor, optional):
-                See :class:`NeZhaModel`.
-            attention_mask (list, optional):
-                See :class:`NeZhaModel`.
-<<<<<<< HEAD
-            inputs_embeds (Tensor, optional):
-                See :class:`NeZhaModel`.
-=======
->>>>>>> a8a83381
-            labels (Tensor of shape `(batch_size, )`, optional):
-                Labels for computing the multiple choice classification loss. Indices should be in `[0, ...,
-                num_choices-1]` where `num_choices` is the size of the second dimension of the input tensors. (See
-                `input_ids` above)
-            output_hidden_states (bool, optional):
-                Whether to return the hidden states of all layers.
-                Defaults to `False`.
-            output_attentions (bool, optional):
-                Whether to return the attentions tensors of all attention layers.
-                Defaults to `False`.
-            return_dict (bool, optional):
-                Whether to return a :class:`~paddlenlp.transformers.model_outputs.QuestionAnsweringModelOutput` object. If
-                `False`, the output will be a tuple of tensors. Defaults to `False`.
-
-        Returns:
-            Tensor: Returns tensor `reshaped_logits`, a tensor of the input multiple choice classification logits.
-            Shape as `[batch_size, num_classes]` and dtype as `float32`.
-        """
-
-        # input_ids: [bs, num_choice, seq_l]
-        if input_ids is not None:
-            input_ids = input_ids.reshape((-1, input_ids.shape[-1]))  # flat_input_ids: [bs*num_choice,seq_l]
-
-        if token_type_ids is not None:
-            token_type_ids = token_type_ids.reshape((-1, token_type_ids.shape[-1]))
-        if attention_mask is not None:
-            attention_mask = attention_mask.reshape((-1, attention_mask.shape[-1]))
-<<<<<<< HEAD
-        if inputs_embeds is not None:
-            inputs_embeds = inputs_embeds.reshape(shape=(-1, inputs_embeds.shape[-2], inputs_embeds.shape[-1]))
-
-        outputs = self.nezha(
-            input_ids=input_ids,
-            token_type_ids=token_type_ids,
-            attention_mask=attention_mask,
-            inputs_embeds=inputs_embeds,
-=======
-
-        outputs = self.nezha(
-            input_ids,
-            token_type_ids,
-            attention_mask,
->>>>>>> a8a83381
-            output_attentions=output_attentions,
-            output_hidden_states=output_hidden_states,
-            return_dict=return_dict,
-        )
-        pooled_output = outputs[1]
-        pooled_output = self.dropout(pooled_output)
-
-        logits = self.classifier(pooled_output)  # logits: (bs*num_choice,1)
-        reshaped_logits = logits.reshape((-1, self.num_choices))  # logits: (bs, num_choice)
-
-        loss = None
-        if labels is not None:
-            loss_fct = paddle.nn.CrossEntropyLoss()
-            loss = loss_fct(reshaped_logits, labels)
-        if not return_dict:
-            output = (reshaped_logits,) + outputs[2:]
-            return ((loss,) + output) if loss is not None else (output[0] if len(output) == 1 else output)
-
-        return MultipleChoiceModelOutput(
-            loss=loss,
-            logits=reshaped_logits,
-            hidden_states=outputs.hidden_states,
-            attentions=outputs.attentions,
-        )
+# Copyright (c) 2021 PaddlePaddle Authors. All Rights Reserved.
+# Copyright 2020 Huawei Technologies Co., Ltd.
+# Copyright 2018 The Google AI Language Team Authors, The HuggingFace Inc. team.
+# Copyright (c) 2018, NVIDIA CORPORATION.  All rights reserved.
+#
+# Licensed under the Apache License, Version 2.0 (the "License");
+# you may not use this file except in compliance with the License.
+# You may obtain a copy of the License at
+#
+#     http://www.apache.org/licenses/LICENSE-2.0
+#
+# Unless required by applicable law or agreed to in writing, software
+# distributed under the License is distributed on an "AS IS" BASIS,
+# WITHOUT WARRANTIES OR CONDITIONS OF ANY KIND, either express or implied.
+# See the License for the specific language governing permissions and
+# limitations under the License.
+
+import copy
+import math
+from dataclasses import dataclass
+from typing import Optional, Tuple
+
+import numpy as np
+import paddle
+import paddle.nn as nn
+from paddle import Tensor
+
+from paddlenlp.transformers import PretrainedModel, register_base_model
+
+from ...utils.env import CONFIG_NAME
+from ..activations import ACT2FN
+from ..model_outputs import (
+    BaseModelOutputWithPoolingAndCrossAttentions,
+    ModelOutput,
+    MultipleChoiceModelOutput,
+    QuestionAnsweringModelOutput,
+    SequenceClassifierOutput,
+    TokenClassifierOutput,
+)
+from .configuration import (
+    NEZHA_PRETRAINED_INIT_CONFIGURATION,
+    NEZHA_PRETRAINED_RESOURCE_FILES_MAP,
+    NeZhaConfig,
+)
+
+__all__ = [
+    "NeZhaModel",
+    "NeZhaPretrainedModel",
+    "NeZhaForPretraining",
+    "NeZhaForSequenceClassification",
+    "NeZhaForTokenClassification",
+    "NeZhaForQuestionAnswering",
+    "NeZhaForMultipleChoice",
+]
+
+
+class NeZhaAttention(nn.Layer):
+    def __init__(self, config: NeZhaConfig):
+        super(NeZhaAttention, self).__init__()
+        if config.hidden_size % config.num_attention_heads != 0:
+            raise ValueError(
+                "The hidden size ({config.hidden_size}) is not a multiple of the number of attention "
+                "heads ({config.num_attention_heads})"
+            )
+        self.num_attention_heads = config.num_attention_heads
+        self.attention_head_size = int(config.hidden_size / config.num_attention_heads)
+        self.all_head_size = self.num_attention_heads * self.attention_head_size
+
+        self.query = nn.Linear(config.hidden_size, self.all_head_size)
+        self.key = nn.Linear(config.hidden_size, self.all_head_size)
+        self.value = nn.Linear(config.hidden_size, self.all_head_size)
+        self.relative_positions_embeddings = self.generate_relative_positions_embeddings(
+            length=512, depth=self.attention_head_size, max_relative_position=config.max_relative_position
+        )
+        self.attention_dropout = nn.Dropout(config.attention_probs_dropout_prob)
+
+        self.dense = nn.Linear(config.hidden_size, config.hidden_size)
+        self.layer_norm = nn.LayerNorm(config.hidden_size, epsilon=config.layer_norm_eps)
+        self.output_dropout = nn.Dropout(config.hidden_dropout_prob)
+
+    def generate_relative_positions_embeddings(self, length, depth, max_relative_position=127):
+        vocab_size = max_relative_position * 2 + 1
+        range_vec = paddle.arange(length)
+        range_mat = paddle.tile(range_vec, repeat_times=[length]).reshape((length, length))
+        distance_mat = range_mat - paddle.t(range_mat)
+        distance_mat_clipped = paddle.clip(
+            distance_mat.astype("float32"), -max_relative_position, max_relative_position
+        )
+        final_mat = distance_mat_clipped + max_relative_position
+        embeddings_table = np.zeros([vocab_size, depth])
+
+        for pos in range(vocab_size):
+            for i in range(depth // 2):
+                embeddings_table[pos, 2 * i] = np.sin(pos / np.power(10000, 2 * i / depth))
+                embeddings_table[pos, 2 * i + 1] = np.cos(pos / np.power(10000, 2 * i / depth))
+
+        embeddings_table_tensor = paddle.to_tensor(embeddings_table, dtype="float32")
+        flat_relative_positions_matrix = final_mat.reshape((-1,))
+        one_hot_relative_positions_matrix = paddle.nn.functional.one_hot(
+            flat_relative_positions_matrix.astype("int64"), num_classes=vocab_size
+        )
+        embeddings = paddle.matmul(one_hot_relative_positions_matrix, embeddings_table_tensor)
+        my_shape = final_mat.shape
+        my_shape.append(depth)
+        embeddings = embeddings.reshape(my_shape)
+        return embeddings
+
+    def transpose_for_scores(self, x):
+        new_x_shape = x.shape[:-1] + [self.num_attention_heads, self.attention_head_size]
+        x = x.reshape(new_x_shape)
+        return x.transpose((0, 2, 1, 3))
+
+    def forward(self, hidden_states, attention_mask):
+        mixed_query_layer = self.query(hidden_states)
+        mixed_key_layer = self.key(hidden_states)
+        mixed_value_layer = self.value(hidden_states)
+
+        query_layer = self.transpose_for_scores(mixed_query_layer)
+        key_layer = self.transpose_for_scores(mixed_key_layer)
+        value_layer = self.transpose_for_scores(mixed_value_layer)
+
+        # Take the dot product between "query" and "key" to get the raw attention scores.
+        attention_scores = paddle.matmul(query_layer, key_layer.transpose((0, 1, 3, 2)))
+        batch_size, num_attention_heads, from_seq_length, to_seq_length = attention_scores.shape
+
+        relations_keys = self.relative_positions_embeddings.detach().clone()[:to_seq_length, :to_seq_length, :]
+
+        query_layer_t = query_layer.transpose((2, 0, 1, 3))
+        query_layer_r = query_layer_t.reshape(
+            (from_seq_length, batch_size * num_attention_heads, self.attention_head_size)
+        )
+        key_position_scores = paddle.matmul(query_layer_r, relations_keys.transpose((0, 2, 1)))
+        key_position_scores_r = key_position_scores.reshape(
+            (from_seq_length, batch_size, num_attention_heads, from_seq_length)
+        )
+        key_position_scores_r_t = key_position_scores_r.transpose((1, 2, 0, 3))
+        attention_scores = attention_scores + key_position_scores_r_t
+        attention_scores = attention_scores / math.sqrt(self.attention_head_size)
+        attention_scores = attention_scores + attention_mask
+
+        # Normalize the attention scores to probabilities.
+        attention_probs = nn.Softmax(axis=-1)(attention_scores)
+
+        # This is actually dropping out entire tokens to attend to, which might
+        # seem a bit unusual, but is taken from the original Transformer paper.
+        attention_probs = self.attention_dropout(attention_probs)
+
+        context_layer = paddle.matmul(attention_probs, value_layer)
+
+        relations_values = self.relative_positions_embeddings.clone()[:to_seq_length, :to_seq_length, :]
+        attention_probs_t = attention_probs.transpose((2, 0, 1, 3))
+        attentions_probs_r = attention_probs_t.reshape(
+            (from_seq_length, batch_size * num_attention_heads, to_seq_length)
+        )
+        value_position_scores = paddle.matmul(attentions_probs_r, relations_values)
+        value_position_scores_r = value_position_scores.reshape(
+            (from_seq_length, batch_size, num_attention_heads, self.attention_head_size)
+        )
+        value_position_scores_r_t = value_position_scores_r.transpose((1, 2, 0, 3))
+        context_layer = context_layer + value_position_scores_r_t
+
+        context_layer = context_layer.transpose((0, 2, 1, 3))
+        new_context_layer_shape = context_layer.shape[:-2] + [self.all_head_size]
+        context_layer = context_layer.reshape(new_context_layer_shape)
+
+        projected_context_layer = self.dense(context_layer)
+        projected_context_layer_dropout = self.output_dropout(projected_context_layer)
+        layer_normed_context_layer = self.layer_norm(hidden_states + projected_context_layer_dropout)
+
+        return layer_normed_context_layer, attention_scores
+
+
+class NeZhaLayer(nn.Layer):
+    def __init__(self, config: NeZhaConfig):
+        super(NeZhaLayer, self).__init__()
+        self.seq_len_dim = 1
+        self.layer_norm = nn.LayerNorm(config.hidden_size, epsilon=config.layer_norm_eps)
+        self.attention = NeZhaAttention(config)
+        self.ffn = nn.Linear(config.hidden_size, config.intermediate_size)
+        self.ffn_output = nn.Linear(config.intermediate_size, config.hidden_size)
+        self.activation = ACT2FN[config.hidden_act]
+        self.dropout = nn.Dropout(config.hidden_dropout_prob)
+
+    def forward(self, hidden_states, attention_mask=None):
+        attention_output, layer_att = self.attention(hidden_states, attention_mask)
+
+        ffn_output = self.ffn(attention_output)
+        ffn_output = self.activation(ffn_output)
+        ffn_output = self.ffn_output(ffn_output)
+
+        ffn_output_dropout = self.dropout(ffn_output)
+        hidden_states = self.layer_norm(ffn_output_dropout + attention_output)
+
+        return hidden_states, layer_att
+
+
+class NeZhaEncoder(nn.Layer):
+    def __init__(self, config: NeZhaConfig):
+        super(NeZhaEncoder, self).__init__()
+        layer = NeZhaLayer(config)
+        self.layer = nn.LayerList([copy.deepcopy(layer) for _ in range(config.num_hidden_layers)])
+
+    def forward(self, hidden_states, attention_mask):
+        all_encoder_layers = []
+        all_encoder_att = []
+        for i, layer_module in enumerate(self.layer):
+            all_encoder_layers.append(hidden_states)
+            hidden_states, layer_att = layer_module(all_encoder_layers[i], attention_mask)
+            all_encoder_att.append(layer_att)
+        all_encoder_layers.append(hidden_states)
+        return all_encoder_layers, all_encoder_att
+
+
+class NeZhaEmbeddings(nn.Layer):
+    def __init__(self, config: NeZhaConfig):
+        super(NeZhaEmbeddings, self).__init__()
+        self.use_relative_position = config.use_relative_position
+
+        self.word_embeddings = nn.Embedding(config.vocab_size, config.hidden_size)
+
+        if not self.use_relative_position:
+            self.position_embeddings = nn.Embedding(config.max_position_embeddings, config.hidden_size)
+
+        self.token_type_embeddings = nn.Embedding(config.type_vocab_size, config.hidden_size)
+        self.layer_norm = nn.LayerNorm(config.hidden_size)
+        self.dropout = nn.Dropout(config.hidden_dropout_prob)
+
+    def forward(
+        self,
+        input_ids: Optional[Tensor] = None,
+        token_type_ids: Optional[Tensor] = None,
+        inputs_embeds: Optional[Tensor] = None,
+    ):
+        if input_ids is not None:
+            inputs_embeds = self.word_embeddings(input_ids)
+
+        input_shape = paddle.shape(inputs_embeds)[:-1]
+
+        ones = paddle.ones(input_shape, dtype="int64")
+        seq_length = paddle.cumsum(ones, axis=1)
+        position_ids = seq_length - ones
+
+        # if past_key_values_length > 0:
+        #     position_ids = position_ids + past_key_values_length
+
+        position_ids.stop_gradient = True
+        # seq_length = inputs_embeds.shape[1]
+        # position_ids = paddle.arange(seq_length, dtype="int64")
+        # position_ids = position_ids.unsqueeze(0).expand_as(input_ids)
+
+        if token_type_ids is None:
+            token_type_ids = paddle.zeros_like(input_ids, dtype="int64")
+
+        embeddings = inputs_embeds
+
+        if not self.use_relative_position:
+            position_embeddings = self.position_embeddings(position_ids)
+            embeddings += position_embeddings
+
+        token_type_embeddings = self.token_type_embeddings(token_type_ids)
+
+        embeddings += token_type_embeddings
+        embeddings = self.layer_norm(embeddings)
+        embeddings = self.dropout(embeddings)
+
+        return embeddings
+
+
+class NeZhaPooler(nn.Layer):
+    def __init__(self, config: NeZhaConfig):
+        super(NeZhaPooler, self).__init__()
+        self.dense = nn.Linear(config.hidden_size, config.hidden_size)
+        self.activation = nn.Tanh()
+
+    def forward(self, hidden_states):
+        # We "pool" the model by simply taking the hidden state corresponding
+        # to the first token.
+        first_token_tensor = hidden_states[:, 0]
+        pooled_output = self.dense(first_token_tensor)
+        pooled_output = self.activation(pooled_output)
+        return pooled_output
+
+
+class NeZhaPretrainedModel(PretrainedModel):
+    """
+    An abstract class for pretrained NeZha models. It provides NeZha related
+    `model_config_file`, `pretrained_init_configuration`, `resource_files_names`,
+    `pretrained_resource_files_map`, `base_model_prefix` for downloading and
+    loading pretrained models.
+    See :class:`~paddlenlp.transformers.model_utils.PretrainedModel` for more details.
+    """
+
+    model_config_file = CONFIG_NAME
+    config_class = NeZhaConfig
+    resource_files_names = {"model_state": "model_state.pdparams"}
+    base_model_prefix = "nezha"
+
+    pretrained_init_configuration = NEZHA_PRETRAINED_INIT_CONFIGURATION
+    pretrained_resource_files_map = NEZHA_PRETRAINED_RESOURCE_FILES_MAP
+
+    def init_weights(self, layer):
+        """Initialization hook"""
+        if isinstance(layer, (nn.Linear, nn.Embedding)):
+            # In the dygraph mode, use the `set_value` to reset the parameter directly,
+            # and reset the `state_dict` to update parameter in static mode.
+            if isinstance(layer.weight, paddle.Tensor):
+                layer.weight.set_value(
+                    paddle.tensor.normal(
+                        mean=0.0,
+                        std=self.config.initializer_range,
+                        shape=layer.weight.shape,
+                    )
+                )
+        elif isinstance(layer, nn.LayerNorm):
+            layer._epsilon = 1e-12
+
+
+@register_base_model
+class NeZhaModel(NeZhaPretrainedModel):
+    """
+    The bare NeZha Model transformer outputting raw hidden-states.
+
+    This model inherits from :class:`~paddlenlp.transformers.model_utils.PretrainedModel`.
+    Refer to the superclass documentation for the generic methods.
+
+    This model is also a Paddle `paddle.nn.Layer <https://www.paddlepaddle.org.cn/documentation
+    /docs/en/api/paddle/fluid/dygraph/layers/Layer_en.html>`__ subclass. Use it as a regular Paddle Layer
+    and refer to the Paddle documentation for all matter related to general usage and behavior.
+
+    Args:
+        vocab_size (int):
+            Vocabulary size of `inputs_ids` in `DistilBertModel`. Defines the number of different tokens that can
+            be represented by the `inputs_ids` passed when calling `DistilBertModel`.
+        hidden_size (int, optional):
+            Dimensionality of the embedding layer, encoder layers and the pooler layer. Defaults to `768`.
+        num_hidden_layers (int, optional):
+            Number of hidden layers in the Transformer encoder. Defaults to `12`.
+        num_attention_heads (int, optional):
+            Number of attention heads for each attention layer in the Transformer encoder.
+            Defaults to `12`.
+        intermediate_size (int, optional):
+            Dimensionality of the feed-forward (ff) layer in the encoder. Input tensors
+            to ff layers are firstly projected from `hidden_size` to `intermediate_size`,
+            and then projected back to `hidden_size`. Typically `intermediate_size` is larger than `hidden_size`.
+            Defaults to `3072`.
+        hidden_act (str, optional):
+            The non-linear activation function in the feed-forward layer.
+            ``"gelu"``, ``"relu"`` and any other paddle supported activation functions
+            are supported. Defaults to `"gelu"`.
+        hidden_dropout_prob (float, optional):
+            The dropout probability for all fully connected layers in the embeddings and encoder.
+            Defaults to `0.1`.
+        attention_probs_dropout_prob (float, optional):
+            The dropout probability used in MultiHeadAttention in all encoder layers to drop some attention target.
+            Defaults to `0.1`.
+        max_position_embeddings (int, optional):
+            The maximum value of the dimensionality of position encoding, which dictates the maximum supported length of an input
+            sequence. Defaults to `512`.
+        type_vocab_size (int, optional):
+            The vocabulary size of `token_type_ids`.
+            Defaults to `16`.
+        initializer_range (float, optional):
+            The standard deviation of the normal initializer.
+            Defaults to `0.02`.
+
+            .. note::
+                A normal_initializer initializes weight matrices as normal distributions.
+                See :meth:`NeZhaPretrainedModel.init_weights()` for how weights are initialized in `NeZhaModel`.
+
+        max_relative_embeddings (int, optional):
+            The maximum value of the dimensionality of relative encoding, which dictates the maximum supported
+            relative distance of two sentences.
+            Defaults to `64`.
+        layer_norm_eps (float, optional):
+            The small value added to the variance in `LayerNorm` to prevent division by zero.
+            Defaults to `1e-12`.
+        use_relative_position (bool, optional):
+            Whether or not to use relative position embedding. Defaults to `True`.
+
+    """
+
+    def __init__(self, config: NeZhaConfig):
+        super(NeZhaModel, self).__init__(config)
+        self.initializer_range = config.initializer_range
+
+        self.embeddings = NeZhaEmbeddings(config)
+
+        self.encoder = NeZhaEncoder(config)
+
+        self.pooler = NeZhaPooler(config)
+        self.apply(self.init_weights)
+
+    def forward(
+        self,
+        input_ids: Optional[Tensor] = None,
+        token_type_ids: Optional[Tensor] = None,
+        attention_mask: Optional[Tensor] = None,
+        inputs_embeds: Optional[Tensor] = None,
+        output_hidden_states: Optional[bool] = None,
+        output_attentions: Optional[bool] = None,
+        return_dict: Optional[bool] = None,
+    ):
+        r"""
+                The NeZhaModel forward method, overrides the `__call__()` special method.
+
+                Args:
+                    input_ids (Tensor):
+                        Indices of input sequence tokens in the vocabulary. They are
+                        numerical representations of tokens that build the input sequence.
+                        Its data type should be `int64` and it has a shape of [batch_size, sequence_length].
+                    token_type_ids (Tensor, optional):
+                        Segment token indices to indicate different portions of the inputs.
+                        Selected in the range ``[0, type_vocab_size - 1]``.
+                        If `type_vocab_size` is 2, which means the inputs have two portions.
+                        Indices can either be 0 or 1:
+
+                        - 0 corresponds to a *sentence A* token,
+                        - 1 corresponds to a *sentence B* token.
+
+                        Its data type should be `int64` and it has a shape of [batch_size, sequence_length].
+                        Defaults to `None`, which means we don't add segment embeddings.
+                    attention_mask (Tensor, optional):
+                        Mask used in multi-head attention to avoid performing attention to some unwanted positions,
+                        usually the paddings or the subsequent positions.
+                        Its data type can be int, float and bool.
+                        When the data type is bool, the `masked` tokens have `False` values and the others have `True` values.
+                        When the data type is int, the `masked` tokens have `0` values and the others have `1` values.
+                        When the data type is float, the `masked` tokens have `-INF` values and the others have `0` values.
+                        It is a tensor with shape broadcasted to `[batch_size, num_attention_heads, sequence_length, sequence_length]`.
+                        For example, its shape can be  [batch_size, sequence_length], [batch_size, sequence_length, sequence_length],
+                        [batch_size, num_attention_heads, sequence_length, sequence_length].
+                        We use whole-word-mask in NeZha, so the whole word will have the same value. For example, "使用" as a word,
+                        "使" and "用" will have the same value.
+                        Defaults to `None`, which means nothing needed to be prevented attention to.
+        <<<<<<< HEAD
+                    inputs_embeds (Tensor, optional):
+                        If you want to control how to convert `inputs_ids` indices into associated vectors, you can
+                        pass an embedded representation directly instead of passing `inputs_ids`.
+        =======
+        >>>>>>> a8a8338111c0c104cd981a7cf69dcbdaf573f968
+                    output_hidden_states (bool, optional):
+                        Whether to return the hidden states of all layers.
+                        Defaults to `False`.
+                    output_attentions (bool, optional):
+                        Whether to return the attentions tensors of all attention layers.
+                        Defaults to `False`.
+                    return_dict (bool, optional):
+                        Whether to return a :class:`~paddlenlp.transformers.model_outputs.ModelOutput` object. If `False`, the output
+                        will be a tuple of tensors. Defaults to `False`.
+
+                Returns:
+                    An instance of :class:`~paddlenlp.transformers.model_outputs.BaseModelOutputWithPoolingAndCrossAttentions` if
+                    `return_dict=True`. Otherwise it returns a tuple of tensors corresponding
+                    to ordered and not None (depending on the input arguments) fields of
+                    :class:`~paddlenlp.transformers.model_outputs.BaseModelOutputWithPoolingAndCrossAttentions`.
+
+                Example:
+                    .. code-block::
+
+                        import paddle
+                        from paddlenlp.transformers import NeZhaModel, NeZhaTokenizer
+
+                        tokenizer = NeZhaTokenizer.from_pretrained('nezha-base-chinese')
+                        model = NeZhaModel.from_pretrained('nezha-base-chinese')
+
+                        inputs = tokenizer("欢迎使用百度飞浆!")
+                        inputs = {k:paddle.to_tensor([v]) for (k, v) in inputs.items()}
+                        output = model(**inputs)
+        """
+        if input_ids is not None and inputs_embeds is not None:
+            raise ValueError("You cannot specify both input_ids and inputs_embeds at the same time.")
+
+        output_attentions = output_attentions if output_attentions is not None else False
+        output_hidden_states = output_hidden_states if output_hidden_states is not None else False
+        return_dict = return_dict if return_dict is not None else False
+
+        if attention_mask is None:
+            attention_mask = paddle.ones_like(input_ids)
+        if token_type_ids is None:
+            token_type_ids = paddle.zeros_like(input_ids)
+
+        extended_attention_mask = attention_mask.unsqueeze(1).unsqueeze(2)
+        extended_attention_mask = (1.0 - extended_attention_mask) * -10000.0
+
+        embedding_output = self.embeddings(
+            input_ids=input_ids, token_type_ids=token_type_ids, inputs_embeds=inputs_embeds
+        )
+
+        encoder_outputs = self.encoder(embedding_output, extended_attention_mask)
+        encoder_hidden_outputs, encoder_att_outputs = encoder_outputs
+
+        sequence_output = encoder_hidden_outputs[-1]
+        pooled_output = self.pooler(sequence_output)
+
+        if not return_dict:
+            return (sequence_output, pooled_output) + encoder_outputs[1:]
+        return BaseModelOutputWithPoolingAndCrossAttentions(
+            last_hidden_state=sequence_output,
+            pooler_output=pooled_output,
+            hidden_states=encoder_hidden_outputs if output_hidden_states else None,
+            attentions=encoder_att_outputs if output_attentions else None,
+        )
+
+    def get_input_embeddings(self):
+        return self.embeddings.word_embeddings
+
+    def set_input_embeddings(self, value):
+        self.embeddings.word_embeddings = value
+
+
+class NeZhaLMPredictionHead(nn.Layer):
+    def __init__(self, config: NeZhaConfig, embedding_weights=None):
+        super(NeZhaLMPredictionHead, self).__init__()
+        self.dense = nn.Linear(config.hidden_size, config.hidden_size)
+        self.activation = ACT2FN[config.hidden_act]
+        self.layer_norm = nn.LayerNorm(config.hidden_size, epsilon=config.layer_norm_eps)
+
+        self.decoder_weight = embedding_weights
+        self.decoder_bias = self.create_parameter(
+            shape=[config.vocab_size], dtype=self.decoder_weight.dtype, is_bias=True
+        )
+
+    def forward(self, hidden_states):
+        hidden_states = self.dense(hidden_states)
+        hidden_states = self.activation(hidden_states)
+        hidden_states = self.layer_norm(hidden_states)
+
+        hidden_states = paddle.tensor.matmul(hidden_states, self.decoder_weight, transpose_y=True) + self.decoder_bias
+
+        return hidden_states
+
+
+class NeZhaPretrainingHeads(nn.Layer):
+    """
+    Perform language modeling task and next sentence classification task.
+
+    Args:
+        hidden_size (int):
+            See :class:`NeZhaModel`.
+        vocab_size (int):
+            See :class:`NeZhaModel`.
+        hidden_act (str):
+            Activation function used in the language modeling task.
+        embedding_weights (Tensor, optional):
+            Decoding weights used to map hidden_states to logits of the masked token prediction.
+            Its data type should be float32 and its shape is [vocab_size, hidden_size].
+            Defaults to `None`, which means use the same weights of the embedding layer.
+
+    """
+
+    def __init__(self, config: NeZhaConfig, embedding_weights=None):
+        super(NeZhaPretrainingHeads, self).__init__()
+        self.predictions = NeZhaLMPredictionHead(config=config, embedding_weights=embedding_weights)
+        self.seq_relationship = nn.Linear(config.hidden_size, 2)
+
+    def forward(self, sequence_output, pooled_output):
+        """
+        Args:
+            sequence_output(Tensor):
+                Sequence of hidden-states at the last layer of the model.
+                It's data type should be float32 and its shape is [batch_size, sequence_length, hidden_size].
+            pooled_output(Tensor):
+                The output of first token (`[CLS]`) in sequence.
+                We "pool" the model by simply taking the hidden state corresponding to the first token.
+                Its data type should be float32 and its shape is [batch_size, hidden_size].
+
+        Returns:
+            tuple: Returns tuple (``prediction_scores``, ``seq_relationship_score``).
+
+            With the fields:
+
+            - `prediction_scores` (Tensor):
+                The scores of masked token prediction. Its data type should be float32.
+                If `masked_positions` is None, its shape is [batch_size, sequence_length, vocab_size].
+                Otherwise, its shape is [batch_size, mask_token_num, vocab_size].
+
+            - `seq_relationship_score` (Tensor):
+                The scores of next sentence prediction.
+                Its data type should be float32 and its shape is [batch_size, 2].
+
+        """
+        prediction_scores = self.predictions(sequence_output)
+        seq_relationship_score = self.seq_relationship(pooled_output)
+        return prediction_scores, seq_relationship_score
+
+
+@dataclass
+class NeZhaForPreTrainingOutput(ModelOutput):
+    """
+    Output type of [`NeZhaForPreTraining`].
+
+    Args:
+        loss (*optional*, returned when `labels` is provided, `paddle.Tensor` of shape `(1,)`):
+            Total loss as the sum of the masked language modeling loss and the next sequence prediction
+            (classification) loss.
+        prediction_logits (`paddle.Tensor` of shape `(batch_size, sequence_length, config.vocab_size)`):
+            Prediction scores of the language modeling head (scores for each vocabulary token before SoftMax).
+        seq_relationship_logits (`paddle.Tensor` of shape `(batch_size, 2)`):
+            Prediction scores of the next sequence prediction (classification) head (scores of True/False continuation
+            before SoftMax).
+        hidden_states (`tuple(paddle.Tensor)`, *optional*, returned when `output_hidden_states=True` is passed or when `config.output_hidden_states=True`):
+            Tuple of `paddle.Tensor` (one for the output of the embeddings + one for the output of each layer) of
+            shape `(batch_size, sequence_length, hidden_size)`.
+
+            Hidden-states of the model at the output of each layer plus the initial embedding outputs.
+        attentions (`tuple(paddle.Tensor)`, *optional*, returned when `output_attentions=True` is passed or when `config.output_attentions=True`):
+            Tuple of `paddle.Tensor` (one for each layer) of shape `(batch_size, num_heads, sequence_length,
+            sequence_length)`.
+
+            Attentions weights after the attention softmax, used to compute the weighted average in the self-attention
+            heads.
+    """
+
+    loss: Optional[paddle.Tensor] = None
+    prediction_logits: paddle.Tensor = None
+    seq_relationship_logits: paddle.Tensor = None
+    hidden_states: Optional[Tuple[paddle.Tensor]] = None
+    attentions: Optional[Tuple[paddle.Tensor]] = None
+
+
+class NeZhaForPretraining(NeZhaPretrainedModel):
+    """
+    NeZha Model with pretraining tasks on top.
+
+    Args:
+        nezha (:class:`NeZhaModel`):
+            An instance of :class:`NeZhaModel`.
+
+    """
+
+    def __init__(self, config: NeZhaConfig):
+        super(NeZhaForPretraining, self).__init__(config)
+        self.nezha = NeZhaModel(config)
+        self.cls = NeZhaPretrainingHeads(
+            config,
+            self.nezha.embeddings.word_embeddings.weight,
+        )
+
+        self.apply(self.init_weights)
+
+    def forward(
+        self,
+        input_ids: Optional[Tensor] = None,
+        token_type_ids: Optional[Tensor] = None,
+        attention_mask: Optional[Tensor] = None,
+        inputs_embeds: Optional[Tensor] = None,
+        masked_lm_labels: Optional[Tensor] = None,
+        next_sentence_label: Optional[Tensor] = None,
+        output_hidden_states: Optional[bool] = None,
+        output_attentions: Optional[bool] = None,
+        return_dict: Optional[bool] = None,
+    ):
+        r"""
+
+        Args:
+            input_ids (Tensor):
+                See :class:`NeZhaModel`.
+            token_type_ids (Tensor, optional):
+                See :class:`NeZhaModel`.
+            attention_mask (Tensor, optional):
+                See :class:`NeZhaModel`.
+            inputs_embeds(Tensor, optional):
+                See :class:`NeZhaModel`.
+            masked_lm_labels (Tensor, optional):
+                The labels of the masked language modeling, its dimensionality is equal to `prediction_scores`.
+                Its data type should be int64 and its shape is [batch_size, sequence_length, 1].
+            next_sentence_label (Tensor, optional):
+                The labels of the next sentence prediction task, the dimensionality of `next_sentence_labels`
+                is equal to `seq_relation_labels`. Its data type should be int64 and its shape is [batch_size, 1].
+            output_hidden_states (bool, optional):
+                Whether to return the hidden states of all layers.
+                Defaults to `False`.
+            output_attentions (bool, optional):
+                Whether to return the attentions tensors of all attention layers.
+                Defaults to `False`.
+            return_dict (bool, optional):
+                Whether to return a :class:`~paddlenlp.transformers.nezha.NeZhaForPreTrainingOutput` object. If
+                `False`, the output will be a tuple of tensors. Defaults to `False`.
+
+        Returns:
+            An instance of :class:`~paddlenlp.transformers.nezha.NeZhaForPreTrainingOutput` if `return_dict=True`.
+            Otherwise it returns a tuple of tensors corresponding to ordered and
+            not None (depending on the input arguments) fields of :class:`~paddlenlp.transformers.nezha.NeZhaForPreTrainingOutput`.
+        """
+        outputs = self.nezha(
+            input_ids=input_ids,
+            token_type_ids=token_type_ids,
+            attention_mask=attention_mask,
+            inputs_embeds=inputs_embeds,
+            output_attentions=output_attentions,
+            output_hidden_states=output_hidden_states,
+            return_dict=return_dict,
+        )
+        sequence_output, pooled_output = outputs[0], outputs[1]
+        prediction_scores, seq_relationship_score = self.cls(sequence_output, pooled_output)
+
+        total_loss = None
+        if masked_lm_labels is not None and next_sentence_label is not None:
+            loss_fct = nn.CrossEntropyLoss(ignore_index=-1)
+            masked_lm_loss = loss_fct(
+                prediction_scores.reshape((-1, self.nezha.config.vocab_size)), masked_lm_labels.reshape((-1,))
+            )
+            next_sentence_loss = loss_fct(seq_relationship_score.reshape((-1, 2)), next_sentence_label.reshape((-1,)))
+            total_loss = masked_lm_loss + next_sentence_loss
+        elif masked_lm_labels is not None:
+            loss_fct = nn.CrossEntropyLoss(ignore_index=-1)
+            masked_lm_loss = loss_fct(
+                prediction_scores.reshape((-1, self.nezha.config.vocab_size)), masked_lm_labels.reshape((-1,))
+            )
+            total_loss = masked_lm_loss
+
+        if not return_dict:
+            output = (prediction_scores, seq_relationship_score) + outputs[2:]
+            return ((total_loss,) + output) if total_loss is not None else output
+
+        return NeZhaForPreTrainingOutput(
+            loss=total_loss,
+            prediction_logits=prediction_scores,
+            seq_relationship_logits=seq_relationship_score,
+            hidden_states=outputs.hidden_states,
+            attentions=outputs.attentions,
+        )
+
+
+class NeZhaForQuestionAnswering(NeZhaPretrainedModel):
+    """
+    NeZha with a linear layer on top of the hidden-states output to compute `span_start_logits`
+    and `span_end_logits`, designed for question-answering tasks like SQuAD.
+
+    Args:
+        config (:class:`NeZhaConfig`):
+            An instance of NeZhaConfig used to construct NeZhaForQuestionAnswering.
+    """
+
+    def __init__(self, config: NeZhaConfig):
+        super(NeZhaForQuestionAnswering, self).__init__(config)
+        self.nezha = NeZhaModel(config)
+        self.classifier = nn.Linear(config.hidden_size, 2)
+        self.apply(self.init_weights)
+
+    def forward(
+        self,
+        input_ids: Optional[Tensor] = None,
+        token_type_ids: Optional[Tensor] = None,
+        attention_mask: Optional[Tensor] = None,
+        inputs_embeds: Optional[Tensor] = None,
+        start_positions: Optional[Tensor] = None,
+        end_positions: Optional[Tensor] = None,
+        output_hidden_states: Optional[bool] = None,
+        output_attentions: Optional[bool] = None,
+        return_dict: Optional[bool] = None,
+    ):
+        r"""
+        The NeZhaForQuestionAnswering forward method, overrides the __call__() special method.
+
+        Args:
+            input_ids (Tensor):
+                See :class:`NeZhaModel`.
+            token_type_ids (Tensor, optional):
+                See :class:`NeZhaModel`.
+            attention_mask (Tensor, optional):
+                See :class:`NeZhaModel`.
+            inputs_embeds(Tensor, optional):
+                See :class:`NeZhaModel`.
+            start_positions (Tensor of shape `(batch_size,)`, optional):
+                Labels for position (index) of the start of the labelled span for computing the token classification loss.
+                Positions are clamped to the length of the sequence (`sequence_length`). Position outside of the sequence
+                are not taken into account for computing the loss.
+            end_positions (Tensor of shape `(batch_size,)`, optional):
+                Labels for position (index) of the end of the labelled span for computing the token classification loss.
+                Positions are clamped to the length of the sequence (`sequence_length`). Position outside of the sequence
+                are not taken into account for computing the loss.
+            output_hidden_states (bool, optional):
+                Whether to return the hidden states of all layers.
+                Defaults to `False`.
+            output_attentions (bool, optional):
+                Whether to return the attentions tensors of all attention layers.
+                Defaults to `False`.
+            return_dict (bool, optional):
+                Whether to return a :class:`~paddlenlp.transformers.model_outputs.QuestionAnsweringModelOutput` object. If
+                `False`, the output will be a tuple of tensors. Defaults to `False`.
+
+        Returns:
+            tuple: Returns tuple (`start_logits`, `end_logits`).
+
+            With the fields:
+
+            - `start_logits` (Tensor):
+                A tensor of the input token classification logits, indicates the start position of the labelled span.
+                Its data type should be float32 and its shape is [batch_size, sequence_length].
+
+            - `end_logits` (Tensor):
+                A tensor of the input token classification logits, indicates the end position of the labelled span.
+                Its data type should be float32 and its shape is [batch_size, sequence_length].
+
+        Example:
+            .. code-block::
+
+                import paddle
+                from paddlenlp.transformers import NeZhaForQuestionAnswering
+                from paddlenlp.transformers import NeZhaTokenizer
+
+                tokenizer = NeZhaTokenizer.from_pretrained('nezha-base-chinese')
+                model = NeZhaForQuestionAnswering.from_pretrained('nezha-base-chinese')
+
+                inputs = tokenizer("欢迎使用百度飞桨！")
+                inputs = {k:paddle.to_tensor([v]) for (k, v) in inputs.items()}
+                outputs = model(**inputs)
+
+                start_logits = outputs[0]
+                end_logits  =outputs[1]
+        """
+        outputs = self.nezha(
+            input_ids=input_ids,
+            token_type_ids=token_type_ids,
+            attention_mask=attention_mask,
+            inputs_embeds=inputs_embeds,
+            output_attentions=output_attentions,
+            output_hidden_states=output_hidden_states,
+            return_dict=return_dict,
+        )
+        sequence_output = outputs[0]
+
+        logits = self.classifier(sequence_output)
+        logits = paddle.transpose(logits, perm=[2, 0, 1])
+
+        start_logits, end_logits = paddle.unstack(x=logits, axis=0)
+
+        total_loss = None
+        if start_positions is not None and end_positions is not None:
+            # If we are on multi-GPU, split add a dimension
+            if start_positions.ndim > 1:
+                start_positions = start_positions.squeeze(-1)
+            if start_positions.ndim > 1:
+                end_positions = end_positions.squeeze(-1)
+            # sometimes the start/end positions are outside our model inputs, we ignore these terms
+            ignored_index = paddle.shape(start_logits)[1]
+            start_positions = start_positions.clip(0, ignored_index)
+            end_positions = end_positions.clip(0, ignored_index)
+
+            loss_fct = paddle.nn.CrossEntropyLoss(ignore_index=ignored_index)
+            start_loss = loss_fct(start_logits, start_positions)
+            end_loss = loss_fct(end_logits, end_positions)
+            total_loss = (start_loss + end_loss) / 2
+
+        output = (start_logits, end_logits)
+        if not return_dict:
+            output = (start_logits, end_logits) + outputs[2:]
+            return ((total_loss,) + output) if total_loss is not None else output
+
+        return QuestionAnsweringModelOutput(
+            loss=total_loss,
+            start_logits=start_logits,
+            end_logits=end_logits,
+            hidden_states=outputs.hidden_states,
+            attentions=outputs.attentions,
+        )
+
+
+class NeZhaForSequenceClassification(NeZhaPretrainedModel):
+    """
+    NeZha Model with a linear layer on top of the output layer, designed for
+    sequence classification/regression tasks like GLUE tasks.
+
+    Args:
+        config (:class:`NeZhaConfig`):
+            An instance of NeZhaConfig used to construct NeZhaForSequenceClassification.
+    """
+
+    def __init__(self, config: NeZhaConfig):
+        super(NeZhaForSequenceClassification, self).__init__(config)
+        self.nezha = NeZhaModel(config)
+        self.num_labels = config.num_labels
+        self.dropout = nn.Dropout(
+            config.classifier_dropout if config.classifier_dropout is not None else config.hidden_dropout_prob
+        )
+        self.classifier = nn.Linear(config.hidden_size, self.num_labels)
+        self.apply(self.init_weights)
+
+    def forward(
+        self,
+        input_ids: Optional[Tensor] = None,
+        token_type_ids: Optional[Tensor] = None,
+        attention_mask: Optional[Tensor] = None,
+        inputs_embeds: Optional[Tensor] = None,
+        labels: Optional[Tensor] = None,
+        output_hidden_states: Optional[bool] = None,
+        output_attentions: Optional[bool] = None,
+        return_dict: Optional[bool] = None,
+    ):
+        r"""
+        The NeZhaForSequenceClassification forward method, overrides the __call__() special method.
+
+        Args:
+            input_ids (Tensor):
+                See :class:`NeZhaModel`.
+            token_type_ids (Tensor, optional):
+                See :class:`NeZhaModel`.
+            attention_mask (Tensor, optional):
+                See :class:`NeZhaModel`.
+            inputs_embeds(Tensor, optional):
+                See :class:`NeZhaModel`.
+            labels (Tensor of shape `(batch_size,)`, optional):
+                Labels for computing the sequence classification/regression loss.
+                Indices should be in `[0, ..., num_labels - 1]`. If `num_labels == 1`
+                a regression loss is computed (Mean-Square loss), If `num_labels > 1`
+                a classification loss is computed (Cross-Entropy).
+            output_hidden_states (bool, optional):
+                Whether to return the hidden states of all layers.
+                Defaults to `False`.
+            output_attentions (bool, optional):
+                Whether to return the attentions tensors of all attention layers.
+                Defaults to `False`.
+            return_dict (bool, optional):
+                Whether to return a :class:`~paddlenlp.transformers.model_outputs.SequenceClassifierOutput` object. If
+                `False`, the output will be a tuple of tensors. Defaults to `False`.
+
+        Returns:
+            Tensor: Returns tensor `logits`, a tensor of the input text classification logits.
+            Shape as `[batch_size, num_classes]` and dtype as float32.
+
+        Example:
+            .. code-block::
+
+                import paddle
+                from paddlenlp.transformers import NeZhaForSequenceClassification
+                from paddlenlp.transformers import NeZhaTokenizer
+
+                tokenizer = NeZhaTokenizer.from_pretrained('nezha-base-chinese')
+                model = NeZhaForSequenceClassification.from_pretrained('nezha-base-chinese')
+
+                inputs = tokenizer("欢迎使用百度飞桨！")
+                inputs = {k:paddle.to_tensor([v]) for (k, v) in inputs.items()}
+                outputs = model(**inputs)
+
+                logits = outputs[0]
+
+        """
+        outputs = self.nezha(
+            input_ids=input_ids,
+            token_type_ids=token_type_ids,
+            attention_mask=attention_mask,
+            inputs_embeds=inputs_embeds,
+            output_attentions=output_attentions,
+            output_hidden_states=output_hidden_states,
+            return_dict=return_dict,
+        )
+        pooled_output = outputs[1]
+        pooled_output = self.dropout(pooled_output)
+
+        logits = self.classifier(pooled_output)
+
+        loss = None
+        if labels is not None:
+            if self.num_labels == 1:
+                loss_fct = paddle.nn.MSELoss()
+                loss = loss_fct(logits, labels)
+            elif labels.dtype == paddle.int64 or labels.dtype == paddle.int32:
+                loss_fct = paddle.nn.CrossEntropyLoss()
+                loss = loss_fct(logits.reshape((-1, self.num_labels)), labels.reshape((-1,)))
+            else:
+                loss_fct = paddle.nn.BCEWithLogitsLoss()
+                loss = loss_fct(logits, labels)
+
+        if not return_dict:
+            output = (logits,) + outputs[2:]
+            return ((loss,) + output) if loss is not None else (output[0] if len(output) == 1 else output)
+
+        return SequenceClassifierOutput(
+            loss=loss,
+            logits=logits,
+            hidden_states=outputs.hidden_states,
+            attentions=outputs.attentions,
+        )
+
+
+class NeZhaForTokenClassification(NeZhaPretrainedModel):
+    """
+    NeZha Model with a linear layer on top of the hidden-states output layer,
+    designed for token classification tasks like NER tasks.
+
+    Args:
+        config (:class:`NeZhaConfig`):
+            An instance of NeZhaConfig used to construct NeZhaForSequenceClassification.
+    """
+
+    def __init__(self, config: NeZhaConfig):
+        super(NeZhaForTokenClassification, self).__init__(config)
+        self.nezha = NeZhaModel(config)
+        self.num_labels = config.num_labels
+        self.dropout = nn.Dropout(
+            config.classifier_dropout if config.classifier_dropout is not None else config.hidden_dropout_prob
+        )
+        self.classifier = nn.Linear(config.hidden_size, self.num_labels)
+        self.apply(self.init_weights)
+
+    def forward(
+        self,
+        input_ids: Optional[Tensor] = None,
+        token_type_ids: Optional[Tensor] = None,
+        attention_mask: Optional[Tensor] = None,
+        inputs_embeds: Optional[Tensor] = None,
+        labels: Optional[Tensor] = None,
+        output_hidden_states: Optional[bool] = None,
+        output_attentions: Optional[bool] = None,
+        return_dict: Optional[bool] = None,
+    ):
+        r"""
+        The NeZhaForTokenClassification forward method, overrides the __call__() special method.
+
+        Args:
+            input_ids (Tensor):
+                See :class:`NeZhaModel`.
+            token_type_ids (Tensor, optional):
+                See :class:`NeZhaModel`.
+            attention_mask (list, optional):
+                See :class:`NeZhaModel`.
+            inputs_embeds (Tensor, optional):
+                See :class:`NeZhaModel`.
+            labels (Tensor of shape `(batch_size, sequence_length)`, optional):
+                Labels for computing the token classification loss. Indices should be in `[0, ..., num_labels - 1]`.
+            output_hidden_states (bool, optional):
+                Whether to return the hidden states of all layers.
+                Defaults to `False`.
+            output_attentions (bool, optional):
+                Whether to return the attentions tensors of all attention layers.
+                Defaults to `False`.
+            return_dict (bool, optional):
+                Whether to return a :class:`~paddlenlp.transformers.model_outputs.TokenClassifierOutput` object. If
+                `False`, the output will be a tuple of tensors. Defaults to `False`.
+
+        Returns:
+            An instance of :class:`~paddlenlp.transformers.model_outputs.TokenClassifierOutput` if `return_dict=True`.
+            Otherwise it returns a tuple of tensors corresponding to ordered and
+            not None (depending on the input arguments) fields of :class:`~paddlenlp.transformers.model_outputs.TokenClassifierOutput`.
+
+        Example:
+            .. code-block::
+
+                import paddle
+                from paddlenlp.transformers import NeZhaForTokenClassification
+                from paddlenlp.transformers import NeZhaTokenizer
+
+                tokenizer = NeZhaTokenizer.from_pretrained('nezha-base-chinese')
+                model = NeZhaForTokenClassification.from_pretrained('nezha-base-chinese')
+
+                inputs = tokenizer("欢迎使用百度飞桨！")
+                inputs = {k:paddle.to_tensor([v]) for (k, v) in inputs.items()}
+                outputs = model(**inputs)
+
+                logits = outputs[0]
+        """
+        outputs = self.nezha(
+            input_ids=input_ids,
+            token_type_ids=token_type_ids,
+            attention_mask=attention_mask,
+            inputs_embeds=inputs_embeds,
+            output_attentions=output_attentions,
+            output_hidden_states=output_hidden_states,
+            return_dict=return_dict,
+        )
+        sequence_output = outputs[0]
+        sequence_output = self.dropout(sequence_output)
+
+        logits = self.classifier(sequence_output)
+
+        loss = None
+        if labels is not None:
+            loss_fct = paddle.nn.CrossEntropyLoss()
+            loss = loss_fct(logits.reshape((-1, self.num_labels)), labels.reshape((-1,)))
+
+        if not return_dict:
+            output = (logits,) + outputs[2:]
+            return ((loss,) + output) if loss is not None else (output[0] if len(output) == 1 else output)
+
+        return TokenClassifierOutput(
+            loss=loss,
+            logits=logits,
+            hidden_states=outputs.hidden_states,
+            attentions=outputs.attentions,
+        )
+
+
+class NeZhaForMultipleChoice(NeZhaPretrainedModel):
+    """
+    NeZha Model with a linear layer on top of the hidden-states output layer,
+    designed for multiple choice tasks like RocStories/SWAG tasks.
+
+    Args:
+        config (:class:`BertConfig`):
+            An instance of BertConfig used to construct BertForMultipleChoice.
+    """
+
+    def __init__(self, config: NeZhaConfig):
+        super(NeZhaForMultipleChoice, self).__init__(config)
+        self.nezha = NeZhaModel(config)
+        self.num_choices = config.num_choices
+        self.dropout = nn.Dropout(
+            config.classifier_dropout if config.classifier_dropout is not None else config.hidden_dropout_prob
+        )
+        self.classifier = nn.Linear(config.hidden_size, 1)
+        self.apply(self.init_weights)
+
+    def forward(
+        self,
+        input_ids: Optional[Tensor] = None,
+        token_type_ids: Optional[Tensor] = None,
+        attention_mask: Optional[Tensor] = None,
+        inputs_embeds: Optional[Tensor] = None,
+        labels: Optional[Tensor] = None,
+        output_hidden_states: Optional[bool] = None,
+        output_attentions: Optional[bool] = None,
+        return_dict: Optional[bool] = None,
+    ):
+        r"""
+        The NeZhaForMultipleChoice forward method, overrides the __call__() special method.
+
+        Args:
+            input_ids (Tensor):
+                See :class:`NeZhaModel`.
+            token_type_ids (Tensor, optional):
+                See :class:`NeZhaModel`.
+            attention_mask (list, optional):
+                See :class:`NeZhaModel`.
+            inputs_embeds (Tensor, optional):
+                See :class:`NeZhaModel`.
+            labels (Tensor of shape `(batch_size, )`, optional):
+                Labels for computing the multiple choice classification loss. Indices should be in `[0, ...,
+                num_choices-1]` where `num_choices` is the size of the second dimension of the input tensors. (See
+                `input_ids` above)
+            output_hidden_states (bool, optional):
+                Whether to return the hidden states of all layers.
+                Defaults to `False`.
+            output_attentions (bool, optional):
+                Whether to return the attentions tensors of all attention layers.
+                Defaults to `False`.
+            return_dict (bool, optional):
+                Whether to return a :class:`~paddlenlp.transformers.model_outputs.QuestionAnsweringModelOutput` object. If
+                `False`, the output will be a tuple of tensors. Defaults to `False`.
+
+        Returns:
+            Tensor: Returns tensor `reshaped_logits`, a tensor of the input multiple choice classification logits.
+            Shape as `[batch_size, num_classes]` and dtype as `float32`.
+        """
+
+        # input_ids: [bs, num_choice, seq_l]
+        if input_ids is not None:
+            input_ids = input_ids.reshape((-1, input_ids.shape[-1]))  # flat_input_ids: [bs*num_choice,seq_l]
+
+        if token_type_ids is not None:
+            token_type_ids = token_type_ids.reshape((-1, token_type_ids.shape[-1]))
+        if attention_mask is not None:
+            attention_mask = attention_mask.reshape((-1, attention_mask.shape[-1]))
+        if inputs_embeds is not None:
+            inputs_embeds = inputs_embeds.reshape(shape=(-1, inputs_embeds.shape[-2], inputs_embeds.shape[-1]))
+
+        outputs = self.nezha(
+            input_ids=input_ids,
+            token_type_ids=token_type_ids,
+            attention_mask=attention_mask,
+            inputs_embeds=inputs_embeds,
+            output_attentions=output_attentions,
+            output_hidden_states=output_hidden_states,
+            return_dict=return_dict,
+        )
+        pooled_output = outputs[1]
+        pooled_output = self.dropout(pooled_output)
+
+        logits = self.classifier(pooled_output)  # logits: (bs*num_choice,1)
+        reshaped_logits = logits.reshape((-1, self.num_choices))  # logits: (bs, num_choice)
+
+        loss = None
+        if labels is not None:
+            loss_fct = paddle.nn.CrossEntropyLoss()
+            loss = loss_fct(reshaped_logits, labels)
+        if not return_dict:
+            output = (reshaped_logits,) + outputs[2:]
+            return ((loss,) + output) if loss is not None else (output[0] if len(output) == 1 else output)
+
+        return MultipleChoiceModelOutput(
+            loss=loss,
+            logits=reshaped_logits,
+            hidden_states=outputs.hidden_states,
+            attentions=outputs.attentions,
+        )