--- conflicted
+++ resolved
@@ -1563,9 +1563,7 @@
         # Did we saved some inputs and kwargs to reload ?
         has_tokenizer_file = resolved_vocab_files.get("tokenizer_file", None) is not None
         tokenizer_config_file = resolved_vocab_files.pop("tokenizer_config_file", None)
-        tokenizer_config_file_dir = None
         if tokenizer_config_file is not None:
-            tokenizer_config_file_dir = os.path.dirname(tokenizer_config_file)
             with io.open(tokenizer_config_file, encoding="utf-8") as f:
                 init_kwargs = json.load(f)
         else:
@@ -1673,11 +1671,7 @@
             tokenizer.save_pretrained(os.path.join(cache_dir, pretrained_model_name_or_path, subfolder))
 
         if return_tokenizer_file_dir:
-<<<<<<< HEAD
-            return tokenizer, tokenizer_config_file_dir
-=======
             return tokenizer, tokenizer_config_file_dir_list[0]
->>>>>>> 6cc9c7ed
         return tokenizer
 
     def save_pretrained(self, save_directory, filename_prefix: Optional[str] = None, **kwargs):
