--- conflicted
+++ resolved
@@ -55,20 +55,12 @@
         way it should behave.
         """
 
-<<<<<<< HEAD
         content: str = field(default_factory=str)
         single_word: bool = False
         lstrip: bool = False
         rstrip: bool = False
         normalized: bool = True
-=======
-    content: str = field(default_factory=str)
-    single_word: bool = False
-    lstrip: bool = False
-    rstrip: bool = False
-    normalized: bool = True
-    special: bool = True
->>>>>>> 1ef75038
+        special: bool = True
 
         def __getstate__(self):
             return self.__dict__
