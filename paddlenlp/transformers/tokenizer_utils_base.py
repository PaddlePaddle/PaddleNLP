# coding=utf-8
# Copyright 2018 The Google AI Language Team Authors and The HuggingFace Inc. team.
# Copyright (c) 2018, NVIDIA CORPORATION.  All rights reserved.
# Copyright (c) 2020 PaddlePaddle Authors. All Rights Reserved.
#
# Licensed under the Apache License, Version 2.0 (the "License");
# you may not use this file except in compliance with the License.
# You may obtain a copy of the License at
#
#     http://www.apache.org/licenses/LICENSE-2.0
#
# Unless required by applicable law or agreed to in writing, software
# distributed under the License is distributed on an "AS IS" BASIS,
# WITHOUT WARRANTIES OR CONDITIONS OF ANY KIND, either express or implied.
# See the License for the specific language governing permissions and
# limitations under the License.

import copy
import json
import os
import io
import re
import warnings
from collections import OrderedDict, UserDict
from shutil import copyfile
from dataclasses import dataclass, field
from paddlenlp.utils.downloader import get_path_from_url, COMMUNITY_MODEL_PREFIX
from paddlenlp.utils.env import MODEL_HOME
from typing import TYPE_CHECKING, Any, Dict, List, NamedTuple, Optional, Sequence, Tuple, Union
import paddle
from enum import Enum

import numpy as np
from paddlenlp.utils.log import logger


@dataclass(frozen=True, eq=True)
class AddedToken:
    """
    AddedToken represents a token to be added to a Tokenizer An AddedToken can have special options defining the
    way it should behave.
    """

    content: str = field(default_factory=str)
    single_word: bool = False
    lstrip: bool = False
    rstrip: bool = False
    normalized: bool = True

    def __getstate__(self):
        return self.__dict__

    def __str__(self):
        return self.content


@dataclass
class FasterEncoding:
    """This is dummy class reserved for fast tokenizer"""

    pass


class ExplicitEnum(Enum):
    """
    Enum with more explicit error message for missing values.
    """

    @classmethod
    def _missing_(cls, value):
        raise ValueError(
            f"{value} is not a valid {cls.__name__}, please select one of {list(cls._value2member_map_.keys())}"
        )


class PaddingStrategy(ExplicitEnum):
    """
    Possible values for the `padding` argument in [`PretrainedTokenizerBase.__call__`]. Useful for tab-completion in an
    IDE.
    """

    LONGEST = "longest"
    MAX_LENGTH = "max_length"
    DO_NOT_PAD = "do_not_pad"


class TensorType(ExplicitEnum):
    """
    Possible values for the `return_tensors` argument in [`PretrainedTokenizerBase.__call__`]. Useful for
    tab-completion in an IDE.
    """

    PADDLE = "pd"
    NUMPY = "np"


VERY_LARGE_INTEGER = int(
    1e30
)  # This is used to set the max input length for a model with infinite size input
LARGE_INTEGER = int(
    1e20
)  # This is used when we need something big but slightly smaller than VERY_LARGE_INTEGER

# Define type aliases and NamedTuples
TextInput = str
PreTokenizedInput = List[str]
EncodedInput = List[int]
TextInputPair = Tuple[str, str]
PreTokenizedInputPair = Tuple[List[str], List[str]]
EncodedInputPair = Tuple[List[int], List[int]]

# Slow tokenizers used to be saved in three separated files
SPECIAL_TOKENS_MAP_FILE = "special_tokens_map.json"
ADDED_TOKENS_FILE = "added_tokens.json"
TOKENIZER_CONFIG_FILE = "tokenizer_config.json"


def to_py_obj(obj):
    """
    Convert a Paddle tensor, Numpy array or python list to a python list.
    """
    if isinstance(obj, (dict, UserDict)):
        return {k: to_py_obj(v) for k, v in obj.items()}
    elif isinstance(obj, (list, tuple)):
        return [to_py_obj(o) for o in obj]
    elif isinstance(obj, paddle.Tensor):
        return obj.numpy().tolist()
    elif isinstance(obj, (np.ndarray,
                          np.number)):  # tolist also works on 0d np arrays
        return obj.tolist()
    else:
        return obj


def _is_numpy(x):
    return isinstance(x, np.ndarray)


class TruncationStrategy(ExplicitEnum):
    """
    Possible values for the `truncation` argument in [`PretrainedTokenizerBase.__call__`]. Useful for tab-completion in
    an IDE.
    """

    ONLY_FIRST = "only_first"
    ONLY_SECOND = "only_second"
    LONGEST_FIRST = "longest_first"
    DO_NOT_TRUNCATE = "do_not_truncate"


class CharSpan(NamedTuple):
    """
    Character span in the original string.

    Args:
        start (`int`): Index of the first character in the original string.
        end (`int`): Index of the character following the last character in the original string.
    """

    start: int
    end: int


class TokenSpan(NamedTuple):
    """
    Token span in an encoded string (list of tokens).

    Args:
        start (`int`): Index of the first token in the span.
        end (`int`): Index of the token following the last token in the span.
    """

    start: int
    end: int


class BatchEncoding(UserDict):
    """
    Holds the output of the [`PretrainedTokenizerBase.__call__`],
    [`PretrainedTokenizerBase.encode_plus`] and
    [`PretrainedTokenizerBase.batch_encode_plus`] methods (tokens, attention_masks, etc).

    This class is derived from a python dictionary and can be used as a dictionary. In addition, this class exposes
    utility methods to map from word/character space to token space.

    Args:
        data (`dict`):
            Dictionary of lists/arrays/tensors returned by the `__call__`/`encode`/`batch_encode` methods
            ('input_ids', 'attention_mask', etc.).
        tensor_type (`Union[None, str, TensorType]`, *optional*):
            You can give a tensor_type here to convert the lists of integers in Paddle/Numpy Tensors at
            initialization.
        prepend_batch_axis (`bool`, *optional*, defaults to `False`):
            Whether or not to add a batch axis when converting to tensors (see `tensor_type` above).
    """

    def __init__(
            self,
            data: Optional[Dict[str, Any]]=None,
            encoding: Optional[Union[FasterEncoding, Sequence[
                FasterEncoding]]]=None,
            tensor_type: Union[None, str]=None,
            prepend_batch_axis: bool=False,
            n_sequences: Optional[int]=None, ):
        super().__init__(data)

        if isinstance(encoding, FasterEncoding):
            encoding = [encoding]

        self._encodings = encoding

        if n_sequences is None and encoding is not None and len(encoding):
            n_sequences = encoding[0].n_sequences

        self._n_sequences = n_sequences

        self.convert_to_tensors(
            tensor_type=tensor_type, prepend_batch_axis=prepend_batch_axis)

    @property
    def n_sequences(self) -> Optional[int]:
        """
        `Optional[int]`: The number of sequences used to generate each sample from the batch encoded in this
        [`BatchEncoding`]. Currently can be one of `None` (unknown), `1` (a single sentence) or `2` (a pair of
        sentences)
        """
        return self._n_sequences

    @property
    def is_fast(self) -> bool:
        """
        `bool`: Indicate whether this [`BatchEncoding`] was generated from the result of a [`PretrainedFasterTokenizer`]
        or not.
        """
        return self._encodings is not None

    def __getitem__(self, item: Union[int, str]) -> Union[Any, FasterEncoding]:
        """
        If the key is a string, returns the value of the dict associated to `key` ('input_ids', 'attention_mask',
        etc.).

        If the key is an integer, get the `Encoding` for batch item with index `key`.
        """
        if isinstance(item, str):
            return self.data[item]
        elif self._encodings is not None:
            return self._encodings[item]
        else:
            raise KeyError(
                "Indexing with integers is not available when using tokenizer.__call__()"
                " with return_dict=True. Please set return_dict to False to use integer indexing."
            )

    def __getattr__(self, item: str):
        try:
            return self.data[item]
        except KeyError:
            raise AttributeError

    def __getstate__(self):
        return {"data": self.data, "encodings": self._encodings}

    def __setstate__(self, state):
        if "data" in state:
            self.data = state["data"]

        if "encodings" in state:
            self._encodings = state["encodings"]

    def keys(self):
        return self.data.keys()

    def values(self):
        return self.data.values()

    def items(self):
        return self.data.items()

    # After this point:
    # Extended properties and methods only available for fast tokenizers
    # not yet supported

    @property
    def encodings(self) -> Optional[List[FasterEncoding]]:
        """
        `Optional[List[FasterEncoding]]`: The list all encodings from the tokenization process. Returns `None` if
        the input was tokenized through Python (i.e., not a fast) tokenizer.
        """
        return self._encodings

    def tokens(self, batch_index: int=0) -> List[str]:
        """
        Return the list of tokens (sub-parts of the input strings after word/subword splitting and before conversion to
        integer indices) at a given batch index (only works for the output of a fast tokenizer).

        Args:
            batch_index (`int`, *optional*, defaults to 0): The index to access in the batch.

        Returns:
            `List[str]`: The list of tokens at that index.
        """
        if not self._encodings:
            raise ValueError(
                "tokens() is not available when using Python-based tokenizers")
        return self._encodings[batch_index].tokens

    def sequence_ids(self, batch_index: int=0) -> List[Optional[int]]:
        """
        Return a list mapping the tokens to the id of their original sentences:

            - `None` for special tokens added around or between sequences,
            - `0` for tokens corresponding to words in the first sequence,
            - `1` for tokens corresponding to words in the second sequence when a pair of sequences was jointly
              encoded.

        Args:
            batch_index (`int`, *optional*, defaults to 0): The index to access in the batch.

        Returns:
            `List[Optional[int]]`: A list indicating the sequence id corresponding to each token. Special tokens added
            by the tokenizer are mapped to `None` and other tokens are mapped to the index of their corresponding
            sequence.
        """
        if not self._encodings:
            raise ValueError(
                "sequence_ids() is not available when using Python-based tokenizers"
            )
        return self._encodings[batch_index].sequence_ids

    def words(self, batch_index: int=0) -> List[Optional[int]]:
        """
        Return a list mapping the tokens to their actual word in the initial sentence for a fast tokenizer.

        Args:
            batch_index (`int`, *optional*, defaults to 0): The index to access in the batch.

        Returns:
            `List[Optional[int]]`: A list indicating the word corresponding to each token. Special tokens added by the
            tokenizer are mapped to `None` and other tokens are mapped to the index of their corresponding word
            (several tokens will be mapped to the same word index if they are parts of that word).
        """
        if not self._encodings:
            raise ValueError(
                "words() is not available when using Python-based tokenizers")
        warnings.warn(
            "`BatchEncoding.words()` property is deprecated and should be replaced with the identical, "
            "but more self-explanatory `BatchEncoding.word_ids()` property.",
            FutureWarning, )
        return self.word_ids(batch_index)

    def word_ids(self, batch_index: int=0) -> List[Optional[int]]:
        """
        Return a list mapping the tokens to their actual word in the initial sentence for a fast tokenizer.

        Args:
            batch_index (`int`, *optional*, defaults to 0): The index to access in the batch.

        Returns:
            `List[Optional[int]]`: A list indicating the word corresponding to each token. Special tokens added by the
            tokenizer are mapped to `None` and other tokens are mapped to the index of their corresponding word
            (several tokens will be mapped to the same word index if they are parts of that word).
        """
        if not self._encodings:
            raise ValueError(
                "word_ids() is not available when using Python-based tokenizers")
        return self._encodings[batch_index].word_ids

    def token_to_sequence(self,
                          batch_or_token_index: int,
                          token_index: Optional[int]=None) -> int:
        """
        Get the index of the sequence represented by the given token. In the general use case, this method returns `0`
        for a single sequence or the first sequence of a pair, and `1` for the second sequence of a pair

        Can be called as:

        - `self.token_to_sequence(token_index)` if batch size is 1
        - `self.token_to_sequence(batch_index, token_index)` if batch size is greater than 1

        This method is particularly suited when the input sequences are provided as pre-tokenized sequences (i.e.,
        words are defined by the user). In this case it allows to easily associate encoded tokens with provided
        tokenized words.

        Args:
            batch_or_token_index (`int`):
                Index of the sequence in the batch. If the batch only comprises one sequence, this can be the index of
                the token in the sequence.
            token_index (`int`, *optional*):
                If a batch index is provided in *batch_or_token_index*, this can be the index of the token in the
                sequence.

        Returns:
            `int`: Index of the word in the input sequence.
        """

        if not self._encodings:
            raise ValueError(
                "token_to_sequence() is not available when using Python based tokenizers"
            )
        if token_index is not None:
            batch_index = batch_or_token_index
        else:
            batch_index = 0
            token_index = batch_or_token_index
        if batch_index < 0:
            batch_index = self._batch_size + batch_index
        if token_index < 0:
            token_index = self._seq_len + token_index
        return self._encodings[batch_index].token_to_sequence(token_index)

    def token_to_word(self,
                      batch_or_token_index: int,
                      token_index: Optional[int]=None) -> int:
        """
        Get the index of the word corresponding (i.e. comprising) to an encoded token in a sequence of the batch.

        Can be called as:

        - `self.token_to_word(token_index)` if batch size is 1
        - `self.token_to_word(batch_index, token_index)` if batch size is greater than 1

        This method is particularly suited when the input sequences are provided as pre-tokenized sequences (i.e.,
        words are defined by the user). In this case it allows to easily associate encoded tokens with provided
        tokenized words.

        Args:
            batch_or_token_index (`int`):
                Index of the sequence in the batch. If the batch only comprise one sequence, this can be the index of
                the token in the sequence.
            token_index (`int`, *optional*):
                If a batch index is provided in *batch_or_token_index*, this can be the index of the token in the
                sequence.

        Returns:
            `int`: Index of the word in the input sequence.
        """

        if not self._encodings:
            raise ValueError(
                "token_to_word() is not available when using Python based tokenizers"
            )
        if token_index is not None:
            batch_index = batch_or_token_index
        else:
            batch_index = 0
            token_index = batch_or_token_index
        if batch_index < 0:
            batch_index = self._batch_size + batch_index
        if token_index < 0:
            token_index = self._seq_len + token_index
        return self._encodings[batch_index].token_to_word(token_index)

    def word_to_tokens(self,
                       batch_or_word_index: int,
                       word_index: Optional[int]=None,
                       sequence_index: int=0) -> Optional[TokenSpan]:
        """
        Get the encoded token span corresponding to a word in a sequence of the batch.

        Token spans are returned as a [`TokenSpan`] with:

        - **start** -- Index of the first token.
        - **end** -- Index of the token following the last token.

        Can be called as:

        - `self.word_to_tokens(word_index, sequence_index: int = 0)` if batch size is 1
        - `self.word_to_tokens(batch_index, word_index, sequence_index: int = 0)` if batch size is greater or equal to
          1

        This method is particularly suited when the input sequences are provided as pre-tokenized sequences (i.e. words
        are defined by the user). In this case it allows to easily associate encoded tokens with provided tokenized
        words.

        Args:
            batch_or_word_index (`int`):
                Index of the sequence in the batch. If the batch only comprises one sequence, this can be the index of
                the word in the sequence.
            word_index (`int`, *optional*):
                If a batch index is provided in *batch_or_token_index*, this can be the index of the word in the
                sequence.
            sequence_index (`int`, *optional*, defaults to 0):
                If pair of sequences are encoded in the batch this can be used to specify which sequence in the pair (0
                or 1) the provided word index belongs to.

        Returns:
            Optional [`TokenSpan`] Span of tokens in the encoded sequence. Returns `None` if
            no tokens correspond to the word.
        """

        if not self._encodings:
            raise ValueError(
                "word_to_tokens() is not available when using Python based tokenizers"
            )
        if word_index is not None:
            batch_index = batch_or_word_index
        else:
            batch_index = 0
            word_index = batch_or_word_index
        if batch_index < 0:
            batch_index = self._batch_size + batch_index
        if word_index < 0:
            word_index = self._seq_len + word_index
        span = self._encodings[batch_index].word_to_tokens(word_index,
                                                           sequence_index)
        return TokenSpan(*span) if span is not None else None

    def token_to_chars(self,
                       batch_or_token_index: int,
                       token_index: Optional[int]=None) -> CharSpan:
        """
        Get the character span corresponding to an encoded token in a sequence of the batch.

        Character spans are returned as a [`CharSpan`] with:

        - **start** -- Index of the first character in the original string associated to the token.
        - **end** -- Index of the character following the last character in the original string associated to the
          token.

        Can be called as:

        - `self.token_to_chars(token_index)` if batch size is 1
        - `self.token_to_chars(batch_index, token_index)` if batch size is greater or equal to 1

        Args:
            batch_or_token_index (`int`):
                Index of the sequence in the batch. If the batch only comprise one sequence, this can be the index of
                the token in the sequence.
            token_index (`int`, *optional*):
                If a batch index is provided in *batch_or_token_index*, this can be the index of the token or tokens in
                the sequence.

        Returns:
            [`CharSpan`]: Span of characters in the original string.
        """

        if not self._encodings:
            raise ValueError(
                "token_to_chars() is not available when using Python based tokenizers"
            )
        if token_index is not None:
            batch_index = batch_or_token_index
        else:
            batch_index = 0
            token_index = batch_or_token_index
        return CharSpan(*(
            self._encodings[batch_index].token_to_chars(token_index)))

    def char_to_token(self,
                      batch_or_char_index: int,
                      char_index: Optional[int]=None,
                      sequence_index: int=0) -> int:
        """
        Get the index of the token in the encoded output comprising a character in the original string for a sequence
        of the batch.

        Can be called as:

        - `self.char_to_token(char_index)` if batch size is 1
        - `self.char_to_token(batch_index, char_index)` if batch size is greater or equal to 1

        This method is particularly suited when the input sequences are provided as pre-tokenized sequences (i.e. words
        are defined by the user). In this case it allows to easily associate encoded tokens with provided tokenized
        words.

        Args:
            batch_or_char_index (`int`):
                Index of the sequence in the batch. If the batch only comprise one sequence, this can be the index of
                the word in the sequence
            char_index (`int`, *optional*):
                If a batch index is provided in *batch_or_token_index*, this can be the index of the word in the
                sequence.
            sequence_index (`int`, *optional*, defaults to 0):
                If pair of sequences are encoded in the batch this can be used to specify which sequence in the pair (0
                or 1) the provided character index belongs to.


        Returns:
            `int`: Index of the token.
        """

        if not self._encodings:
            raise ValueError(
                "char_to_token() is not available when using Python based tokenizers"
            )
        if char_index is not None:
            batch_index = batch_or_char_index
        else:
            batch_index = 0
            char_index = batch_or_char_index
        return self._encodings[batch_index].char_to_token(char_index,
                                                          sequence_index)

    def word_to_chars(self,
                      batch_or_word_index: int,
                      word_index: Optional[int]=None,
                      sequence_index: int=0) -> CharSpan:
        """
        Get the character span in the original string corresponding to given word in a sequence of the batch.

        Character spans are returned as a CharSpan NamedTuple with:

        - start: index of the first character in the original string
        - end: index of the character following the last character in the original string

        Can be called as:

        - `self.word_to_chars(word_index)` if batch size is 1
        - `self.word_to_chars(batch_index, word_index)` if batch size is greater or equal to 1

        Args:
            batch_or_word_index (`int`):
                Index of the sequence in the batch. If the batch only comprise one sequence, this can be the index of
                the word in the sequence
            word_index (`int`, *optional*):
                If a batch index is provided in *batch_or_token_index*, this can be the index of the word in the
                sequence.
            sequence_index (`int`, *optional*, defaults to 0):
                If pair of sequences are encoded in the batch this can be used to specify which sequence in the pair (0
                or 1) the provided word index belongs to.

        Returns:
            `CharSpan` or `List[CharSpan]`: Span(s) of the associated character or characters in the string. CharSpan
            are NamedTuple with:

                - start: index of the first character associated to the token in the original string
                - end: index of the character following the last character associated to the token in the original
                  string
        """

        if not self._encodings:
            raise ValueError(
                "word_to_chars() is not available when using Python based tokenizers"
            )
        if word_index is not None:
            batch_index = batch_or_word_index
        else:
            batch_index = 0
            word_index = batch_or_word_index
        return CharSpan(*(self._encodings[batch_index].word_to_chars(
            word_index, sequence_index)))

    def char_to_word(self,
                     batch_or_char_index: int,
                     char_index: Optional[int]=None,
                     sequence_index: int=0) -> int:
        """
        Get the word in the original string corresponding to a character in the original string of a sequence of the
        batch.

        Can be called as:

        - `self.char_to_word(char_index)` if batch size is 1
        - `self.char_to_word(batch_index, char_index)` if batch size is greater than 1

        This method is particularly suited when the input sequences are provided as pre-tokenized sequences (i.e. words
        are defined by the user). In this case it allows to easily associate encoded tokens with provided tokenized
        words.

        Args:
            batch_or_char_index (`int`):
                Index of the sequence in the batch. If the batch only comprise one sequence, this can be the index of
                the character in the original string.
            char_index (`int`, *optional*):
                If a batch index is provided in *batch_or_token_index*, this can be the index of the character in the
                original string.
            sequence_index (`int`, *optional*, defaults to 0):
                If pair of sequences are encoded in the batch this can be used to specify which sequence in the pair (0
                or 1) the provided character index belongs to.


        Returns:
            `int` or `List[int]`: Index or indices of the associated encoded token(s).
        """

        if not self._encodings:
            raise ValueError(
                "char_to_word() is not available when using Python based tokenizers"
            )
        if char_index is not None:
            batch_index = batch_or_char_index
        else:
            batch_index = 0
            char_index = batch_or_char_index
        return self._encodings[batch_index].char_to_word(char_index,
                                                         sequence_index)

    def convert_to_tensors(self,
                           tensor_type: Optional[Union[str, TensorType]]=None,
                           prepend_batch_axis: bool=False):
        """
        Convert the inner content to tensors.

        Args:
            tensor_type (`str` or [`TensorType`], *optional*):
                The type of tensors to use. If `str`, should be one of the values of the enum [`TensorType`]. If
                `None`, no modification is done.
            prepend_batch_axis (`int`, *optional*, defaults to `False`):
                Whether or not to add the batch dimension during the conversion.
        """
        if tensor_type is None:
            return self

        # Convert to TensorType
        if not isinstance(tensor_type, TensorType):
            tensor_type = TensorType(tensor_type)
        # Get a function reference for the correct framework
        if tensor_type == TensorType.PADDLE:
            as_tensor = paddle.to_tensor
            is_tensor = paddle.is_tensor
        else:
            as_tensor = np.asarray
            is_tensor = _is_numpy

        # Do the tensor conversion in batch
        for key, value in self.items():
            try:
                if prepend_batch_axis:
                    value = [value]

                if not is_tensor(value):
                    tensor = as_tensor(value)

                    self[key] = tensor
            except:  # noqa E722
                if key == "overflowing_tokens":
                    raise ValueError(
                        "Unable to create tensor returning overflowing tokens of different lengths. "
                        "Please see if a fast version of this tokenizer is available to have this feature available."
                    )
                raise ValueError(
                    "Unable to create tensor, you should probably activate truncation and/or padding "
                    "with 'padding=True' 'truncation=True' to have batched tensors with the same length."
                )

        return self


class SpecialTokensMixin:
    """
    A mixin derived by [`PretrainedTokenizer`] to handle specific behaviors related to
    special tokens. In particular, this class hold the attributes which can be used to directly access these special
    tokens in a model-independent manner and allow to set and update the special tokens.

    Args:
        bos_token (`str` or `AddedToken`, *optional*):
            A special token representing the beginning of a sentence.
        eos_token (`str` or `AddedToken`, *optional*):
            A special token representing the end of a sentence.
        unk_token (`str` or `AddedToken`, *optional*):
            A special token representing an out-of-vocabulary token.
        sep_token (`str` or `AddedToken`, *optional*):
            A special token separating two different sentences in the same input (used by BERT for instance).
        pad_token (`str` or `AddedToken`, *optional*):
            A special token used to make arrays of tokens the same size for batching purpose. Will then be ignored by
            attention mechanisms or loss computation.
        cls_token (`str` or `AddedToken`, *optional*):
            A special token representing the class of the input (used by BERT for instance).
        mask_token (`str` or `AddedToken`, *optional*):
            A special token representing a masked token (used by masked-language modeling pretraining objectives, like
            BERT).
        additional_special_tokens (tuple or list of `str` or `AddedToken`, *optional*):
            A tuple or a list of additional special tokens.
    """

    SPECIAL_TOKENS_ATTRIBUTES = [
        "bos_token",
        "eos_token",
        "unk_token",
        "sep_token",
        "pad_token",
        "cls_token",
        "mask_token",
        "additional_special_tokens",
    ]

    def __init__(self, verbose=True, **kwargs):
        self._bos_token = None
        self._eos_token = None
        self._unk_token = None
        self._sep_token = None
        self._pad_token = None
        self._cls_token = None
        self._mask_token = None
        self._pad_token_type_id = 0
        self._additional_special_tokens = []
        self.verbose = verbose

        # We directly set the hidden value to allow initialization with special tokens
        # which are not yet in the vocabulary. Necessary for serialization/de-serialization
        # TODO clean this up at some point (probably by switching to fast tokenizers)
        for key, value in kwargs.items():
            if value is None:
                continue
            if key in self.SPECIAL_TOKENS_ATTRIBUTES:
                if key == "additional_special_tokens":
                    assert isinstance(value, (
                        list, tuple)), f"Value {value} is not a list or tuple"
                    assert all(
                        isinstance(t, (str, AddedToken)) for t in value
                    ), "One of the tokens is not a string or an AddedToken"
                    setattr(self, key, value)
                elif isinstance(value, (str, AddedToken)):
                    setattr(self, key, value)
                else:
                    raise TypeError(
                        f"special token {key} has to be either str or AddedToken but got: {type(value)}"
                    )

    def sanitize_special_tokens(self) -> int:
        """
        Make sure that all the special tokens attributes of the tokenizer (`tokenizer.mask_token`,
        `tokenizer.cls_token`, etc.) are in the vocabulary.

        Add the missing ones to the vocabulary if needed.

        Return:
            `int`: The number of tokens added in the vocabulary during the operation.
        """
        return self.add_tokens(
            self.all_special_tokens_extended, special_tokens=True)

    def add_special_tokens(
            self,
            special_tokens_dict: Dict[str, Union[str, AddedToken]]) -> int:
        """
        Add a dictionary of special tokens (eos, pad, cls, etc.) to the encoder and link them to class attributes. If
        special tokens are NOT in the vocabulary, they are added to it (indexed starting from the last index of the
        current vocabulary).

        Note,None When adding new tokens to the vocabulary, you should make sure to also resize the token embedding
        matrix of the model so that its embedding matrix matches the tokenizer.

        In order to do that, please use the [`~PreTrainedModel.resize_token_embeddings`] method.

        Using `add_special_tokens` will ensure your special tokens can be used in several ways:

        - Special tokens are carefully handled by the tokenizer (they are never split).
        - You can easily refer to special tokens using tokenizer class attributes like `tokenizer.cls_token`. This
          makes it easy to develop model-agnostic training and fine-tuning scripts.

        When possible, special tokens are already registered for provided pretrained models (for instance
        [`BertTokenizer`] `cls_token` is already registered to be :obj*'[CLS]'* and XLM's one is also registered to be
        `'</s>'`).

        Args:
            special_tokens_dict (dictionary *str* to *str* or `AddedToken`):
                Keys should be in the list of predefined special attributes: [`bos_token`, `eos_token`, `unk_token`,
                `sep_token`, `pad_token`, `cls_token`, `mask_token`, `additional_special_tokens`].

                Tokens are only added if they are not already in the vocabulary (tested by checking if the tokenizer
                assign the index of the `unk_token` to them).

        Returns:
            `int`: Number of tokens added to the vocabulary.

        Examples:

        ```python
        # Let's see how to add a new classification token to GPT-2
        tokenizer = GPT2Tokenizer.from_pretrained("gpt2")
        model = GPT2Model.from_pretrained("gpt2")

        special_tokens_dict = {"cls_token": "<CLS>"}

        num_added_toks = tokenizer.add_special_tokens(special_tokens_dict)
        print("We have added", num_added_toks, "tokens")
        # Notice: resize_token_embeddings expect to receive the full size of the new vocabulary, i.e., the length of the tokenizer.
        model.resize_token_embeddings(len(tokenizer))

        assert tokenizer.cls_token == "<CLS>"
        ```"""
        if not special_tokens_dict:
            return 0

        added_tokens = 0
        for key, value in special_tokens_dict.items():
            assert key in self.SPECIAL_TOKENS_ATTRIBUTES, f"Key {key} is not a special token"

            if self.verbose:
                logger.info(
                    f"Assigning {value} to the {key} key of the tokenizer")
            setattr(self, key, value)

            if key == "additional_special_tokens":
                assert isinstance(value, (list, tuple)) and all(
                    isinstance(t, (str, AddedToken)) for t in value
                ), f"Tokens {value} for key {key} should all be str or AddedToken instances"
                added_tokens += self.add_tokens(value, special_tokens=True)
            else:
                assert isinstance(
                    value, (str, AddedToken)
                ), f"Token {value} for key {key} should be a str or an AddedToken instance"
                added_tokens += self.add_tokens([value], special_tokens=True)

        return added_tokens

    def add_tokens(
            self,
            new_tokens: Union[str, AddedToken, List[Union[str, AddedToken]]],
            special_tokens: bool=False) -> int:
        """
        Add a list of new tokens to the tokenizer class. If the new tokens are not in the vocabulary, they are added to
        it with indices starting from length of the current vocabulary.

        Note,None When adding new tokens to the vocabulary, you should make sure to also resize the token embedding
        matrix of the model so that its embedding matrix matches the tokenizer.

        In order to do that, please use the [`~PreTrainedModel.resize_token_embeddings`] method.

        Args:
            new_tokens (`str`, `AddedToken` or a list of *str* or `AddedToken`):
                Tokens are only added if they are not already in the vocabulary. `AddedToken` wraps a string
                token to let you personalize its behavior: whether this token should only match against a single word,
                whether this token should strip all potential whitespaces on the left side, whether this token should
                strip all potential whitespaces on the right side, etc.
            special_tokens (`bool`, *optional*, defaults to `False`):
                Can be used to specify if the token is a special token. This mostly change the normalization behavior
                (special tokens like CLS or [MASK] are usually not lower-cased for instance).

        Returns:
            `int`: Number of tokens added to the vocabulary.

        Examples:

        ```python
        # Let's see how to increase the vocabulary of Bert model and tokenizer
        tokenizer = BertTokenizer.from_pretrained("bert-base-uncased")
        model = BertModel.from_pretrained("bert-base-uncased")

        num_added_toks = tokenizer.add_tokens(["new_tok1", "my_new-tok2"])
        print("We have added", num_added_toks, "tokens")
        # Notice: resize_token_embeddings expect to receive the full size of the new vocabulary, i.e., the length of the tokenizer.
        model.resize_token_embeddings(len(tokenizer))
        ```"""
        if not new_tokens:
            return 0

        if not isinstance(new_tokens, (list, tuple)):
            new_tokens = [new_tokens]

        return self._add_tokens(new_tokens, special_tokens=special_tokens)

    def _add_tokens(self,
                    new_tokens: Union[List[str], List[AddedToken]],
                    special_tokens: bool=False) -> int:
        raise NotImplementedError

    @property
    def bos_token(self) -> str:
        """
        `str`: Beginning of sentence token. Log an error if used while not having been set.
        """
        if self._bos_token is None and self.verbose:
            logger.error("Using bos_token, but it is not set yet.")
            return None
        return str(self._bos_token)

    @property
    def eos_token(self) -> str:
        """
        `str`: End of sentence token. Log an error if used while not having been set.
        """
        if self._eos_token is None and self.verbose:
            logger.error("Using eos_token, but it is not set yet.")
            return None
        return str(self._eos_token)

    @property
    def unk_token(self) -> str:
        """
        `str`: Unknown token. Log an error if used while not having been set.
        """
        if self._unk_token is None and self.verbose:
            logger.error("Using unk_token, but it is not set yet.")
            return None
        return str(self._unk_token)

    @property
    def sep_token(self) -> str:
        """
        `str`: Separation token, to separate context and query in an input sequence. Log an error if used while not
        having been set.
        """
        if self._sep_token is None and self.verbose:
            logger.error("Using sep_token, but it is not set yet.")
            return None
        return str(self._sep_token)

    @property
    def pad_token(self) -> str:
        """
        `str`: Padding token. Log an error if used while not having been set.
        """
        if self._pad_token is None and self.verbose:
            logger.error("Using pad_token, but it is not set yet.")
            return None
        return str(self._pad_token)

    @property
    def cls_token(self) -> str:
        """
        `str`: Classification token, to extract a summary of an input sequence leveraging self-attention along the full
        depth of the model. Log an error if used while not having been set.
        """
        if self._cls_token is None and self.verbose:
            logger.error("Using cls_token, but it is not set yet.")
            return None
        return str(self._cls_token)

    @property
    def mask_token(self) -> str:
        """
        `str`: Mask token, to use when training a model with masked-language modeling. Log an error if used while not
        having been set.
        """
        if self._mask_token is None and self.verbose:
            logger.error("Using mask_token, but it is not set yet.")
            return None
        return str(self._mask_token)

    @property
    def additional_special_tokens(self) -> List[str]:
        """
        `List[str]`: All the additional special tokens you may want to use. Log an error if used while not having been
        set.
        """
        if self._additional_special_tokens is None and self.verbose:
            logger.error(
                "Using additional_special_tokens, but it is not set yet.")
            return None
        return [str(tok) for tok in self._additional_special_tokens]

    @bos_token.setter
    def bos_token(self, value):
        self._bos_token = value

    @eos_token.setter
    def eos_token(self, value):
        self._eos_token = value

    @unk_token.setter
    def unk_token(self, value):
        self._unk_token = value

    @sep_token.setter
    def sep_token(self, value):
        self._sep_token = value

    @pad_token.setter
    def pad_token(self, value):
        self._pad_token = value

    @cls_token.setter
    def cls_token(self, value):
        self._cls_token = value

    @mask_token.setter
    def mask_token(self, value):
        self._mask_token = value

    @additional_special_tokens.setter
    def additional_special_tokens(self, value):
        self._additional_special_tokens = value

    @property
    def bos_token_id(self) -> Optional[int]:
        """
        `Optional[int]`: Id of the beginning of sentence token in the vocabulary. Returns `None` if the token has not
        been set.
        """
        if self._bos_token is None:
            return None
        return self.convert_tokens_to_ids(self.bos_token)

    @property
    def eos_token_id(self) -> Optional[int]:
        """
        `Optional[int]`: Id of the end of sentence token in the vocabulary. Returns `None` if the token has not been
        set.
        """
        if self._eos_token is None:
            return None
        return self.convert_tokens_to_ids(self.eos_token)

    @property
    def unk_token_id(self) -> Optional[int]:
        """
        `Optional[int]`: Id of the unknown token in the vocabulary. Returns `None` if the token has not been set.
        """
        if self._unk_token is None:
            return None
        return self.convert_tokens_to_ids(self.unk_token)

    @property
    def sep_token_id(self) -> Optional[int]:
        """
        `Optional[int]`: Id of the separation token in the vocabulary, to separate context and query in an input
        sequence. Returns `None` if the token has not been set.
        """
        if self._sep_token is None:
            return None
        return self.convert_tokens_to_ids(self.sep_token)

    @property
    def pad_token_id(self) -> Optional[int]:
        """
        `Optional[int]`: Id of the padding token in the vocabulary. Returns `None` if the token has not been set.
        """
        if self._pad_token is None:
            return None
        return self.convert_tokens_to_ids(self.pad_token)

    @property
    def pad_token_type_id(self) -> int:
        """
        `int`: Id of the padding token type in the vocabulary.
        """
        return self._pad_token_type_id

    @property
    def cls_token_id(self) -> Optional[int]:
        """
        `Optional[int]`: Id of the classification token in the vocabulary, to extract a summary of an input sequence
        leveraging self-attention along the full depth of the model.

        Returns `None` if the token has not been set.
        """
        if self._cls_token is None:
            return None
        return self.convert_tokens_to_ids(self.cls_token)

    @property
    def mask_token_id(self) -> Optional[int]:
        """
        `Optional[int]`: Id of the mask token in the vocabulary, used when training a model with masked-language
        modeling. Returns `None` if the token has not been set.
        """
        if self._mask_token is None:
            return None
        return self.convert_tokens_to_ids(self.mask_token)

    @property
    def additional_special_tokens_ids(self) -> List[int]:
        """
        `List[int]`: Ids of all the additional special tokens in the vocabulary. Log an error if used while not having
        been set.
        """
        return self.convert_tokens_to_ids(self.additional_special_tokens)

    @bos_token_id.setter
    def bos_token_id(self, value):
        self._bos_token = self.convert_ids_to_tokens(
            value) if value is not None else None

    @eos_token_id.setter
    def eos_token_id(self, value):
        self._eos_token = self.convert_ids_to_tokens(
            value) if value is not None else None

    @unk_token_id.setter
    def unk_token_id(self, value):
        self._unk_token = self.convert_ids_to_tokens(
            value) if value is not None else None

    @sep_token_id.setter
    def sep_token_id(self, value):
        self._sep_token = self.convert_ids_to_tokens(
            value) if value is not None else None

    @pad_token_id.setter
    def pad_token_id(self, value):
        self._pad_token = self.convert_ids_to_tokens(
            value) if value is not None else None

    @cls_token_id.setter
    def cls_token_id(self, value):
        self._cls_token = self.convert_ids_to_tokens(
            value) if value is not None else None

    @mask_token_id.setter
    def mask_token_id(self, value):
        self._mask_token = self.convert_ids_to_tokens(
            value) if value is not None else None

    @additional_special_tokens_ids.setter
    def additional_special_tokens_ids(self, values):
        self._additional_special_tokens = [
            self.convert_ids_to_tokens(value) for value in values
        ]

    @property
    def special_tokens_map(self) -> Dict[str, Union[str, List[str]]]:
        """
        `Dict[str, Union[str, List[str]]]`: A dictionary mapping special token class attributes (`cls_token`,
        `unk_token`, etc.) to their values (`'<unk>'`, `'<cls>'`, etc.).

        Convert potential tokens of `AddedToken` type to string.
        """
        set_attr = {}
        for attr in self.SPECIAL_TOKENS_ATTRIBUTES:
            attr_value = getattr(self, "_" + attr)
            if attr_value:
                set_attr[attr] = (type(attr_value)(
                    str(attr_value_sub) for attr_value_sub in attr_value)
                                  if isinstance(attr_value, (list, tuple)) else
                                  str(attr_value))
        return set_attr

    @property
    def special_tokens_map_extended(self) -> Dict[str, Union[
            str, AddedToken, List[Union[str, AddedToken]]]]:
        """
        `Dict[str, Union[str, AddedToken, List[Union[str, AddedToken]]]]`: A dictionary mapping
        special token class attributes (`cls_token`, `unk_token`, etc.) to their values (`'<unk>'`, `'<cls>'`, etc.).

        Don't convert tokens of `AddedToken` type to string so they can be used to control more finely how
        special tokens are tokenized.
        """
        set_attr = {}
        for attr in self.SPECIAL_TOKENS_ATTRIBUTES:
            attr_value = getattr(self, "_" + attr)
            if attr_value:
                set_attr[attr] = attr_value
        return set_attr

    @property
    def all_special_tokens(self) -> List[str]:
        """
        `List[str]`: All the special tokens (`'<unk>'`, `'<cls>'`, etc.) mapped to class attributes.

        Convert tokens of `AddedToken` type to string.
        """
        all_toks = [str(s) for s in self.all_special_tokens_extended]
        return all_toks

    @property
    def all_special_tokens_extended(self) -> List[Union[str, AddedToken]]:
        """
        `List[Union[str, AddedToken]]`: All the special tokens (`'<unk>'`, `'<cls>'`, etc.) mapped to class
        attributes.

        Don't convert tokens of `AddedToken` type to string so they can be used to control more finely how
        special tokens are tokenized.
        """
        all_toks = []
        set_attr = self.special_tokens_map_extended
        for attr_value in set_attr.values():
            all_toks = all_toks + (list(attr_value) if isinstance(attr_value, (
                list, tuple)) else [attr_value])
        all_toks = list(OrderedDict.fromkeys(all_toks))
        return all_toks

    @property
    def all_special_ids(self) -> List[int]:
        """
        `List[int]`: List the ids of the special tokens(`'<unk>'`, `'<cls>'`, etc.) mapped to class attributes.
        """
        all_toks = self.all_special_tokens
        all_ids = self.convert_tokens_to_ids(all_toks)
        return all_ids


class PretrainedTokenizerBase(SpecialTokensMixin):
    """
    Base class for [`PretrainedTokenizer`].

    Class attributes (overridden by derived classes)

         - **resource_files_names** (`Dict[str, str]`) -- A dictionary with, as keys, the `__init__` keyword name of each
            vocabulary file required by the model, and as associated values, the filename for saving the associated file
            (string).
        - **pretrained_resource_files_map** (`Dict[str, Dict[str, str]]`) -- A dictionary of dictionaries, with the
            high-level keys being the `__init__` keyword name of each vocabulary file required by the model, the
            low-level being the `short-cut-names` of the pretrained models with, as associated values, the `url` to the
            associated pretrained vocabulary file.
        - **max_model_input_sizes** (`Dict[str, Optional[int]]`) -- A dictionary with, as keys, the `short-cut-names`
            of the pretrained models, and as associated values, the maximum length of the sequence inputs of this model,
            or `None` if the model has no maximum input size.
        - **pretrained_init_configuration** (`Dict[str, Dict[str, Any]]`) -- A dictionary with, as keys, the
            `short-cut-names` of the pretrained models, and as associated values, a dictionary of specific arguments to
            pass to the `__init__` method of the tokenizer class for this pretrained model when loading the tokenizer
            with the [`~tokenizer_utils_base.PretrainedTokenizerBase.from_pretrained`] method.
        - **model_input_names** (`List[str]`) -- A list of inputs expected in the forward pass of the model.
        - **padding_side** (`str`) -- The default value for the side on which the model should have padding applied.
            Should be `'right'` or `'left'`.
        - **truncation_side** (`str`) -- The default value for the side on which the model should have truncation
            applied. Should be `'right'` or `'left'`.

    Args:
        model_max_length (`int`, *optional*):
            The maximum length (in number of tokens) for the inputs to the transformer model. When the tokenizer is
            loaded with [`~tokenizer_utils_base.PretrainedTokenizerBase.from_pretrained`], this will be set to the
            value stored for the associated model in `max_model_input_sizes` (see above). If no value is provided, will
            default to VERY_LARGE_INTEGER (`int(1e30)`).
        padding_side (`str`, *optional*):
            The side on which the model should have padding applied. Should be selected between ['right', 'left'].
            Default value is picked from the class attribute of the same name.
        truncation_side (`str`, *optional*):
            The side on which the model should have truncation applied. Should be selected between ['right', 'left'].
            Default value is picked from the class attribute of the same name.
        model_input_names (`List[string]`, *optional*):
            The list of inputs accepted by the forward pass of the model (like `"token_type_ids"` or
            `"attention_mask"`). Default value is picked from the class attribute of the same name.
        bos_token (`str` or `AddedToken`, *optional*):
            A special token representing the beginning of a sentence. Will be associated to `self.bos_token` and
            `self.bos_token_id`.
        eos_token (`str` or `AddedToken`, *optional*):
            A special token representing the end of a sentence. Will be associated to `self.eos_token` and
            `self.eos_token_id`.
        unk_token (`str` or `AddedToken`, *optional*):
            A special token representing an out-of-vocabulary token. Will be associated to `self.unk_token` and
            `self.unk_token_id`.
        sep_token (`str` or `AddedToken`, *optional*):
            A special token separating two different sentences in the same input (used by BERT for instance). Will be
            associated to `self.sep_token` and `self.sep_token_id`.
        pad_token (`str` or `AddedToken`, *optional*):
            A special token used to make arrays of tokens the same size for batching purpose. Will then be ignored by
            attention mechanisms or loss computation. Will be associated to `self.pad_token` and `self.pad_token_id`.
        cls_token (`str` or `AddedToken`, *optional*):
            A special token representing the class of the input (used by BERT for instance). Will be associated to
            `self.cls_token` and `self.cls_token_id`.
        mask_token (`str` or `AddedToken`, *optional*):
            A special token representing a masked token (used by masked-language modeling pretraining objectives, like
            BERT). Will be associated to `self.mask_token` and `self.mask_token_id`.
        additional_special_tokens (tuple or list of `str` or `AddedToken`, *optional*):
            A tuple or a list of additional special tokens. Add them here to ensure they won't be split by the
            tokenization process. Will be associated to `self.additional_special_tokens` and
            `self.additional_special_tokens_ids`.
    """

    resource_files_names: Dict[str, str] = {}
    pretrained_resource_files_map: Dict[str, Dict[str, str]] = {}
    pretrained_init_configuration: Dict[str, Dict[str, Any]] = {}
    max_model_input_sizes: Dict[str, Optional[int]] = {}
    _auto_class: Optional[str] = None
    tokenizer_config_file = "tokenizer_config.json"

    # first name has to correspond to main model input name
    # to make sure `tokenizer.pad(...)` works correctly
    model_input_names: List[str] = ["input_ids", "token_type_ids"]
    padding_side: str = "right"
    truncation_side: str = "right"
    slow_tokenizer_class = None

    def __init__(self, **kwargs):
        # inputs and kwargs for saving and re-loading (see ``from_pretrained`` and ``save_pretrained``)
        self.init_inputs = ()
        self.init_kwargs = copy.deepcopy(kwargs)
        self.name_or_path = kwargs.pop("name_or_path", "")
        self._processor_class = kwargs.pop("processor_class", None)

        # For backward compatibility we fallback to set model_max_length from max_len if provided
        model_max_length = kwargs.pop("model_max_length",
                                      kwargs.pop("max_len", None))
        self.model_max_length = model_max_length if model_max_length is not None else VERY_LARGE_INTEGER

        # Padding and truncation side are right by default and overridden in subclasses. If specified in the kwargs, it
        # is changed.
        self.padding_side = kwargs.pop("padding_side", self.padding_side)
        if self.padding_side not in ["right", "left"]:
            raise ValueError(
                f"Padding side should be selected between 'right' and 'left', current value: {self.padding_side}"
            )

        self.truncation_side = kwargs.pop("truncation_side",
                                          self.truncation_side)
        if self.truncation_side not in ["right", "left"]:
            raise ValueError(
                f"Padding side should be selected between 'right' and 'left', current value: {self.truncation_side}"
            )

        self.model_input_names = kwargs.pop("model_input_names",
                                            self.model_input_names)

        self.deprecation_warnings = (
            {}
        )  # Use to store when we have already noticed a deprecation warning (avoid overlogging).

        super().__init__(**kwargs)

    @property
    def max_len_single_sentence(self) -> int:
        """
        `int`: The maximum length of a sentence that can be fed to the model.
        """
        return self.model_max_length - self.num_special_tokens_to_add(
            pair=False)

    @property
    def max_len_sentences_pair(self) -> int:
        """
        `int`: The maximum combined length of a pair of sentences that can be fed to the model.
        """
        return self.model_max_length - self.num_special_tokens_to_add(pair=True)

    @max_len_single_sentence.setter
    def max_len_single_sentence(self, value) -> int:
        # For backward compatibility, allow to try to setup 'max_len_single_sentence'.
        if value == self.model_max_length - self.num_special_tokens_to_add(
                pair=False) and self.verbose:
            if not self.deprecation_warnings.get("max_len_single_sentence",
                                                 False):
                warnings.warn(
                    "Setting 'max_len_single_sentence' is now deprecated. "
                    "This value is automatically set up.")
            self.deprecation_warnings["max_len_single_sentence"] = True
        else:
            raise ValueError(
                "Setting 'max_len_single_sentence' is now deprecated. "
                "This value is automatically set up.")

    @max_len_sentences_pair.setter
    def max_len_sentences_pair(self, value) -> int:
        # For backward compatibility, allow to try to setup 'max_len_sentences_pair'.
        if value == self.model_max_length - self.num_special_tokens_to_add(
                pair=True) and self.verbose:
            if not self.deprecation_warnings.get("max_len_sentences_pair",
                                                 False):
                warnings.warn(
                    "Setting 'max_len_sentences_pair' is now deprecated. "
                    "This value is automatically set up.")
            self.deprecation_warnings["max_len_sentences_pair"] = True
        else:
            raise ValueError(
                "Setting 'max_len_sentences_pair' is now deprecated. "
                "This value is automatically set up.")

    def _set_processor_class(self, processor_class: str):
        """Sets processor class as an attribute."""
        self._processor_class = processor_class

    def __repr__(self) -> str:
        return (
            f"{'PretrainedTokenizer'}(name_or_path='{self.name_or_path}', "
            f"vocab_size={self.vocab_size}, model_max_len={self.model_max_length}, "
            f"padding_side='{self.padding_side}', truncation_side='{self.truncation_side}', special_tokens={self.special_tokens_map_extended})"
        )

    def get_vocab(self) -> Dict[str, int]:
        """
        Returns the vocabulary as a dictionary of token to index.

        `tokenizer.get_vocab()[token]` is equivalent to `tokenizer.convert_tokens_to_ids(token)` when `token` is in the
        vocab.

        Returns:
            `Dict[str, int]`: The vocabulary.
        """
        raise NotImplementedError()

    @classmethod
    def from_pretrained(cls, pretrained_model_name_or_path, *args, **kwargs):
        """
        Creates an instance of `PretrainedTokenizer`. Related resources are loaded
        by specifying name of a built-in pretrained model, or a community-contributed
        pretrained model, or a local file directory path.

        Args:
            pretrained_model_name_or_path (str): Name of pretrained model or dir path
                to load from. The string can be:

                - Name of built-in pretrained model
                - Name of a community-contributed pretrained model.
                - Local directory path which contains tokenizer related resources
                  and tokenizer config file ("tokenizer_config.json").
            *args (tuple): position arguments for model `__init__`. If provided,
                use these as position argument values for tokenizer initialization.
            **kwargs (dict): keyword arguments for model `__init__`. If provided,
                use these to update pre-defined keyword argument values for tokenizer
                initialization.

        Returns:
            PretrainedTokenizer: An instance of `PretrainedTokenizer`.

        Example:
            .. code-block::

                from paddlenlp.transformers import BertTokenizer

                # Name of built-in pretrained model
                tokenizer = BertTokenizer.from_pretrained('bert-base-uncased')

                # Name of community-contributed pretrained model
                tokenizer = BertTokenizer.from_pretrained('yingyibiao/bert-base-uncased-sst-2-finetuned')

                # Load from local directory path
                tokenizer = BertTokenizer.from_pretrained('./my_bert/')
        """

        pretrained_model_name_or_path = str(pretrained_model_name_or_path)
        vocab_files = {}
        init_configuration = {}

        pretrained_models = list(cls.pretrained_init_configuration.keys())

        additional_files_names = {
            "added_tokens_file": ADDED_TOKENS_FILE,
            "special_tokens_map_file": SPECIAL_TOKENS_MAP_FILE,
            "tokenizer_config_file": TOKENIZER_CONFIG_FILE,
        }

        vocab_files_target = {
            ** cls.resource_files_names, ** additional_files_names
        }

        # From built-in pretrained models
        if pretrained_model_name_or_path in pretrained_models:
            for file_id, map_list in cls.pretrained_resource_files_map.items():
                vocab_files[file_id] = map_list[pretrained_model_name_or_path]
            init_configuration = copy.deepcopy(
                cls.pretrained_init_configuration[
                    pretrained_model_name_or_path])
        # From local dir path
        elif os.path.isdir(pretrained_model_name_or_path):
            vocab_files_target[
                "tokenizer_config_file"] = cls.tokenizer_config_file
            for file_id, file_name in vocab_files_target.items():
                full_file_name = os.path.join(pretrained_model_name_or_path,
                                              file_name)
                if os.path.isfile(full_file_name):
                    vocab_files[file_id] = full_file_name
        else:
            # Assuming from community-contributed pretrained models
            for file_id, file_name in vocab_files_target.items():
                full_file_name = os.path.join(COMMUNITY_MODEL_PREFIX,
                                              pretrained_model_name_or_path,
                                              file_name)
                vocab_files[file_id] = full_file_name
            vocab_files["tokenizer_config_file"] = os.path.join(
                COMMUNITY_MODEL_PREFIX, pretrained_model_name_or_path,
                cls.tokenizer_config_file)

        default_root = os.path.join(MODEL_HOME, pretrained_model_name_or_path)
        resolved_vocab_files = {}
        for file_id, file_path in vocab_files.items():
            if file_path is None or os.path.isfile(file_path):
                resolved_vocab_files[file_id] = file_path
                continue
            path = os.path.join(default_root, file_path.split('/')[-1])
            if os.path.exists(path):
                logger.info("Already cached %s" % path)
                resolved_vocab_files[file_id] = path
            else:
                logger.info("Downloading %s and saved to %s" %
                            (file_path, default_root))
                try:
                    resolved_vocab_files[file_id] = get_path_from_url(
                        file_path, default_root)
                except RuntimeError as err:
                    if file_id not in cls.resource_files_names:
                        resolved_vocab_files[file_id] = None
                    else:
                        logger.error(err)
                        raise RuntimeError(
                            f"Can't load tokenizer for '{pretrained_model_name_or_path}'.\n"
                            f"Please make sure that '{pretrained_model_name_or_path}' is:\n"
                            "- a correct model-identifier of built-in pretrained models,\n"
                            "- or a correct model-identifier of community-contributed pretrained models,\n"
                            "- or the correct path to a directory containing relevant tokenizer files.\n"
                        )

        # Prepare tokenizer initialization kwargs
        # Did we saved some inputs and kwargs to reload ?
        has_tokenizer_file = resolved_vocab_files.get("tokenizer_file",
                                                      None) is not None
        tokenizer_config_file = resolved_vocab_files.pop(
            "tokenizer_config_file", None)
        if tokenizer_config_file is not None:
            with io.open(tokenizer_config_file, encoding="utf-8") as f:
                init_kwargs = json.load(f)
        else:
            init_kwargs = init_configuration
        # position args are stored in kwargs, maybe better not include
        init_args = init_kwargs.pop("init_args", ())
        init_kwargs.pop("init_class", None)

        # Update with newly provided args and kwargs
        init_args = init_args if not args else args
        init_kwargs.update(kwargs)

        def convert_added_tokens(obj):
            if isinstance(
                    obj,
                    dict) and "__type" in obj and obj["__type"] == "AddedToken":
                obj.pop("__type")
                return AddedToken(**obj)
            elif isinstance(obj, (list, tuple)):
                return list(convert_added_tokens(o) for o in obj)
            elif isinstance(obj, dict):
                return {k: convert_added_tokens(v) for k, v in obj.items()}
            return obj

        init_kwargs = convert_added_tokens(init_kwargs)
        # Set max length if needed
        if pretrained_model_name_or_path in cls.max_model_input_sizes:
            # if we're using a pretrained model, ensure the tokenizer
            # wont index sequences longer than the number of positional embeddings
            model_max_length = cls.max_model_input_sizes[
                pretrained_model_name_or_path]
            if model_max_length is not None and isinstance(model_max_length,
                                                           (int, float)):
                init_kwargs["model_max_length"] = min(
                    init_kwargs.get("model_max_length", int(1e30)),
                    model_max_length)

        added_tokens_file = resolved_vocab_files.pop("added_tokens_file", None)
        # Merge resolved_vocab_files arguments in init_kwargs if not including.
        # Maybe need more ways to load resources.
        for args_name, file_path in resolved_vocab_files.items():
            # when `pretrained_model_name_or_path` is a pretrained model name,
            # use pretrained_init_configuration as `init_kwargs` to init which
            # does not include the vocab file in it, thus add vocab file into
            # args.
            if args_name not in init_kwargs:
                init_kwargs[args_name] = file_path
            # when `pretrained_model_name_or_path` is a pretrained model dir,
            # use tokenizer_config_file.json as `init_kwargs` to init which
            # does include a vocab file path in it. However, if the vocab file
            # path included in json does not exist, such as was deleted, to make
            # it still work, use the vocab file under this dir.
<<<<<<< HEAD
            elif not os.path.isfile(init_kwargs[args_name] or '') and os.path.isfile(file_path):
=======
            elif not os.path.isfile(init_kwargs[args_name] or
                                    '') and os.path.isfile(file_path):
>>>>>>> 43c6c46a
                init_kwargs[args_name] = file_path
        # TODO(guosheng): avoid reduplication of position args and key word args
        tokenizer = cls(*init_args, **init_kwargs)

        special_tokens_map_file = resolved_vocab_files.pop(
            "special_tokens_map_file", None)
        if special_tokens_map_file is not None:
            with open(
                    special_tokens_map_file,
                    encoding="utf-8") as special_tokens_map_handle:
                special_tokens_map = json.load(special_tokens_map_handle)
            for key, value in special_tokens_map.items():
                if key in kwargs and kwargs[key]:
                    # This value has already been redefined by the kwargs
                    # We keep this new value and ignore the one stored in the special_tokens_map_file

                    continue

                if isinstance(value, dict):
                    value = AddedToken(**value)
                elif isinstance(value, list):
                    value = [
                        AddedToken(**token)
                        if isinstance(token, dict) else token for token in value
                    ]
                setattr(tokenizer, key, value)

        # Add supplementary tokens.
        special_tokens = tokenizer.all_special_tokens
        if added_tokens_file is not None:
            with open(
                    added_tokens_file, encoding="utf-8") as added_tokens_handle:
                added_tok_encoder = json.load(added_tokens_handle)

            # Sort added tokens by index
            added_tok_encoder_sorted = list(
                sorted(
                    added_tok_encoder.items(), key=lambda x: x[1]))
            for token, index in added_tok_encoder_sorted:
                if has_tokenizer_file and index != len(
                        tokenizer) and tokenizer.convert_tokens_to_ids(
                            token) != index:
                    # index is the current length of the tokenizer (not in vocabulary)
                    raise ValueError(
                        f"Wrong index found for {token}: should be {tokenizer.convert_tokens_to_ids(token)} but found "
                        f"{index}.")
                elif not has_tokenizer_file and index != len(tokenizer):
                    # Tokenizer slow: added token cannot already be in the vocabulary so its index needs to be the
                    # current length of the tokenizer.
                    raise ValueError(
                        f"Non-consecutive added token '{token}' found. "
                        f"Should have index {len(tokenizer)} but has index {index} in saved vocabulary."
                    )

                tokenizer.add_tokens(
                    token, special_tokens=bool(token in special_tokens))

        # Check all our special tokens are registered as "no split" token (we don't cut them) and are in the vocab
        added_tokens = tokenizer.sanitize_special_tokens()
        if added_tokens:
            logger.info(
                "Special tokens have been added in the vocabulary, make sure the associated word embeddings are fine-tuned or trained."
            )

        return tokenizer

    def save_pretrained(self,
                        save_directory,
                        filename_prefix: Optional[str]=None,
                        **kwargs):
        """
        Save tokenizer configuration and related resources to files under
        `save_directory`. The tokenizer configuration would be saved into
        `tokenizer_config_file` indicating file (thus `tokenizer_config.json`),
        and resources would be saved into `resource_files_names` indicating files
        by using `self.save_resources(save_directory)`.
        
        The `save_directory` can be used in `from_pretrained` as argument value
        of `pretrained_model_name_or_path` to re-load the tokenizer.

        Args:
            save_directory (str): Directory to save files into.
            filename_prefix: (str, optional):
                A prefix to add to the names of the files saved by the tokenizer.

        Example:
            .. code-block::

                from paddlenlp.transformers import BertTokenizer

                tokenizer = BertTokenizer.from_pretrained('bert-base-uncased')
                tokenizer.save_pretrained('trained_model')
                # reload from save_directory
                tokenizer = BertTokenizer.from_pretrained('trained_model')
        """
        assert not os.path.isfile(
            save_directory
        ), "Saving directory ({}) should be a directory, not a file".format(
            save_directory)
        os.makedirs(save_directory, exist_ok=True)

        special_tokens_map_file = os.path.join(
            save_directory,
            (filename_prefix + "-"
             if filename_prefix else "") + SPECIAL_TOKENS_MAP_FILE)
        tokenizer_config_file = os.path.join(
            save_directory,
            (filename_prefix + "-"
             if filename_prefix else "") + self.tokenizer_config_file)

        tokenizer_config = copy.deepcopy(self.init_kwargs)
        if len(self.init_inputs) > 0:
            tokenizer_config["init_inputs"] = copy.deepcopy(self.init_inputs)
        for file_id in self.resource_files_names.keys():
            tokenizer_config.pop(file_id, None)

        # Sanitize AddedTokens
        def convert_added_tokens(obj: Union[AddedToken, Any],
                                 add_type_field=True):
            if isinstance(obj, AddedToken):
                out = obj.__getstate__()
                if add_type_field:
                    out["__type"] = "AddedToken"
                return out
            elif isinstance(obj, (list, tuple)):
                return list(
                    convert_added_tokens(
                        o, add_type_field=add_type_field) for o in obj)
            elif isinstance(obj, dict):
                return {
                    k: convert_added_tokens(
                        v, add_type_field=add_type_field)
                    for k, v in obj.items()
                }
            return obj

        # add_type_field=True to allow dicts in the kwargs / differentiate from AddedToken serialization
        tokenizer_config = convert_added_tokens(
            tokenizer_config, add_type_field=True)

        # Add tokenizer class to the tokenizer config to be able to reload it with from_pretrained
        tokenizer_class = self.__class__.__name__
        tokenizer_config["tokenizer_class"] = tokenizer_class

        with io.open(tokenizer_config_file, "w", encoding="utf-8") as f:
            f.write(json.dumps(tokenizer_config, ensure_ascii=False))
        logger.info(f"tokenizer config file saved in {tokenizer_config_file}")

        # Sanitize AddedTokens in special_tokens_map
        write_dict = convert_added_tokens(
            self.special_tokens_map_extended, add_type_field=False)
        with open(special_tokens_map_file, "w", encoding="utf-8") as f:
            f.write(json.dumps(write_dict, ensure_ascii=False))
        logger.info(f"Special tokens file saved in {special_tokens_map_file}")

        file_names = (tokenizer_config_file, special_tokens_map_file)

        save_files = self._save_pretrained(
            save_directory=save_directory,
            file_names=file_names,
            filename_prefix=filename_prefix, )

        return save_files

    def _save_pretrained(self,
                         save_directory: Union[str, os.PathLike],
                         file_names: Tuple[str],
                         filename_prefix: Optional[str]=None) -> Tuple[str]:
        """
        Save a tokenizer using the tokenizer format: vocabulary + added tokens.

        """
        save_directory = str(save_directory)

        added_tokens_file = os.path.join(
            save_directory, (filename_prefix + "-"
                             if filename_prefix else "") + ADDED_TOKENS_FILE)
        added_vocab = self.get_added_vocab()
        if added_vocab:
            with open(added_tokens_file, "w", encoding="utf-8") as f:
                out_str = json.dumps(added_vocab, ensure_ascii=False)
                f.write(out_str)
                logger.info(f"added tokens file saved in {added_tokens_file}")

        self.save_resources(save_directory)

        return file_names + (added_tokens_file, )

    def save_resources(self, save_directory):
        """
        Save tokenizer related resources to `resource_files_names` indicating
        files under `save_directory` by copying directly. Override it if necessary.

        Args:
            save_directory (str): Directory to save files into.
        """
        for name, file_name in self.resource_files_names.items():
            src_path = self.init_kwargs[name]
            dst_path = os.path.join(save_directory, file_name)
            if os.path.abspath(src_path) != os.path.abspath(dst_path):
                copyfile(src_path, dst_path)

    def tokenize(self,
                 text: str,
                 pair: Optional[str]=None,
                 add_special_tokens: bool=False,
                 **kwargs) -> List[str]:
        """
        Converts a string in a sequence of tokens, replacing unknown tokens with the `unk_token`.

        Args:
            text (`str`):
                The sequence to be encoded.
            pair (`str`, *optional*):
                A second sequence to be encoded with the first.
            add_special_tokens (`bool`, *optional*, defaults to `False`):
                Whether or not to add the special tokens associated with the corresponding model.
            kwargs (additional keyword arguments, *optional*):
                Will be passed to the underlying model specific encode method. See details in
                [`~PretrainedTokenizerBase.__call__`]

        Returns:
            `List[str]`: The list of tokens.
        """
        raise NotImplementedError

    def num_special_tokens_to_add(self, pair: bool=False) -> int:
        raise NotImplementedError

    def _get_padding_truncation_strategies(self,
                                           padding=False,
                                           truncation=False,
                                           max_length=None,
                                           pad_to_multiple_of=None,
                                           verbose=True,
                                           **kwargs):
        """
        Find the correct padding/truncation strategy with backward compatibility for old arguments (truncation_strategy
        and pad_to_max_length) and behaviors.
        """
        old_truncation_strategy = kwargs.pop("truncation_strategy",
                                             "do_not_truncate")
        old_pad_to_max_length = kwargs.pop("pad_to_max_seq_len", False)

        # Backward compatibility for previous behavior, maybe we should deprecate it:
        # If you only set max_length, it activates truncation for max_length
        if max_length is not None and padding is False and truncation is False:
            if verbose:
                if not self.deprecation_warnings.get(
                        "Truncation-not-explicitly-activated", False):
                    warnings.warn(
                        "Truncation was not explicitly activated but `max_length` is provided a specific value, "
                        "please use `truncation=True` to explicitly truncate examples to max length. "
                        "Defaulting to 'longest_first' truncation strategy. "
                        "If you encode pairs of sequences (GLUE-style) with the tokenizer you can select this strategy "
                        "more precisely by providing a specific strategy to `truncation`."
                    )
                self.deprecation_warnings[
                    "Truncation-not-explicitly-activated"] = True
            truncation = "longest_first"

        # Get padding strategy
        if padding is False and old_pad_to_max_length:
            if verbose:
                warnings.warn(
                    "The `pad_to_max_length` argument is deprecated and will be removed in a future version, "
                    "use `padding=True` or `padding='longest'` to pad to the longest sequence in the batch, or "
                    "use `padding='max_length'` to pad to a max length. In this case, you can give a specific "
                    "length with `max_length` (e.g. `max_length=45`) or leave max_length to None to pad to the "
                    "maximal input size of the model (e.g. 512 for Bert).",
                    FutureWarning, )
            if max_length is None:
                padding_strategy = PaddingStrategy.LONGEST
            else:
                padding_strategy = PaddingStrategy.MAX_LENGTH
        elif padding is not False:
            if padding is True:
                if verbose:
                    if max_length is not None and (
                            truncation is False or
                            truncation == "do_not_truncate"):
                        warnings.warn(
                            "`max_length` is ignored when `padding`=`True` and there is no truncation strategy. "
                            "To pad to max length, use `padding='max_length'`.")
                    if old_pad_to_max_length is not False:
                        warnings.warn(
                            "Though `pad_to_max_length` = `True`, it is ignored because `padding`=`True`."
                        )
                padding_strategy = PaddingStrategy.LONGEST  # Default to pad to the longest sequence in the batch
            elif not isinstance(padding, PaddingStrategy):
                padding_strategy = PaddingStrategy(padding)
            elif isinstance(padding, PaddingStrategy):
                padding_strategy = padding
        else:
            padding_strategy = PaddingStrategy.DO_NOT_PAD

        # Get truncation strategy
        if truncation is False and old_truncation_strategy != "do_not_truncate":
            if verbose:
                warnings.warn(
                    "The `truncation_strategy` argument is deprecated and will be removed in a future version, "
                    "use `truncation=True` to truncate examples to a max length. You can give a specific "
                    "length with `max_length` (e.g. `max_length=45`) or leave max_length to None to truncate to the "
                    "maximal input size of the model (e.g. 512 for Bert). "
                    " If you have pairs of inputs, you can give a specific truncation strategy selected among "
                    "`truncation='only_first'` (will only truncate the first sentence in the pairs) "
                    "`truncation='only_second'` (will only truncate the second sentence in the pairs) "
                    "or `truncation='longest_first'` (will iteratively remove tokens from the longest sentence in the pairs).",
                    FutureWarning, )
            truncation_strategy = TruncationStrategy(old_truncation_strategy)
        elif truncation is not False:
            if truncation is True:
                truncation_strategy = (
                    TruncationStrategy.LONGEST_FIRST
                )  # Default to truncate the longest sequences in pairs of inputs
            elif not isinstance(truncation, TruncationStrategy):
                truncation_strategy = TruncationStrategy(truncation)
            elif isinstance(truncation, TruncationStrategy):
                truncation_strategy = truncation
        else:
            truncation_strategy = TruncationStrategy.DO_NOT_TRUNCATE

        # Set max length if needed
        if max_length is None:
            if padding_strategy == PaddingStrategy.MAX_LENGTH:
                if self.model_max_length > LARGE_INTEGER:
                    if verbose:
                        if not self.deprecation_warnings.get(
                                "Asking-to-pad-to-max_length", False):
                            warnings.warn(
                                "Asking to pad to max_length but no maximum length is provided and the model has no predefined maximum length. "
                                "Default to no padding.")
                        self.deprecation_warnings[
                            "Asking-to-pad-to-max_length"] = True
                    padding_strategy = PaddingStrategy.DO_NOT_PAD
                else:
                    max_length = self.model_max_length

            if truncation_strategy != TruncationStrategy.DO_NOT_TRUNCATE:
                if self.model_max_length > LARGE_INTEGER:
                    if verbose:
                        if not self.deprecation_warnings.get(
                                "Asking-to-truncate-to-max_length", False):
                            warnings.warn(
                                "Asking to truncate to max_length but no maximum length is provided and the model has no predefined maximum length. "
                                "Default to no truncation.")
                        self.deprecation_warnings[
                            "Asking-to-truncate-to-max_length"] = True
                    truncation_strategy = TruncationStrategy.DO_NOT_TRUNCATE
                else:
                    max_length = self.model_max_length

        # Test if we have a padding token
        if padding_strategy != PaddingStrategy.DO_NOT_PAD and (
                not self.pad_token or self.pad_token_id < 0):
            raise ValueError(
                "Asking to pad but the tokenizer does not have a padding token. "
                "Please select a token to use as `pad_token` `(tokenizer.pad_token = tokenizer.eos_token e.g.)` "
                "or add a new pad token via `tokenizer.add_special_tokens({'pad_token': '[PAD]'})`."
            )

        # Check that we will truncate to a multiple of pad_to_multiple_of if both are provided
        if (truncation_strategy != TruncationStrategy.DO_NOT_TRUNCATE and
                padding_strategy != PaddingStrategy.DO_NOT_PAD and
                pad_to_multiple_of is not None and max_length is not None and
            (max_length % pad_to_multiple_of != 0)):
            raise ValueError(
                f"Truncation and padding are both activated but "
                f"truncation length ({max_length}) is not a multiple of pad_to_multiple_of ({pad_to_multiple_of})."
            )

        return padding_strategy, truncation_strategy, max_length, kwargs

    def __call__(self,
                 text,
                 text_pair=None,
                 max_length: Optional[int]=None,
                 stride=0,
                 is_split_into_words=False,
                 padding: Union[bool, str, PaddingStrategy]=False,
                 truncation: Union[bool, str, TruncationStrategy]=False,
                 return_position_ids=False,
                 return_token_type_ids=True,
                 return_attention_mask=False,
                 return_length=False,
                 return_overflowing_tokens=False,
                 return_special_tokens_mask=False,
                 return_dict=True,
                 return_offsets_mapping=False,
                 add_special_tokens=True,
                 pad_to_multiple_of: Optional[int]=None,
                 return_tensors: Optional[Union[str, TensorType]]=None,
                 verbose: bool=True,
                 **kwargs):
        """
        Performs tokenization and uses the tokenized tokens to prepare model
        inputs. It supports sequence or sequence pair as input, and batch input
        is allowed. `self.encode()` or `self.batch_encode()` would be called
        separately for single or batch input depending on input format and
        `is_split_into_words` argument.

        Args:
            text (str, List[str] or List[List[str]]):
                The sequence or batch of sequences to be processed. One sequence
                is a string or a list of strings depending on whether it has been
                pretokenized. If each sequence is provided as a list of strings
                (pretokenized), you must set `is_split_into_words` as `True` to
                disambiguate with a batch of sequences.
            text_pair (str, List[str] or List[List[str]], optional):
                Same as `text` argument, while it represents for the latter
                sequence of the sequence pair.
            max_length (int, optional):
                If set to a number, will limit the total sequence returned so
                that it has a maximum length. If there are overflowing tokens,
                those overflowing tokens will be added to the returned dictionary
                when `return_overflowing_tokens` is `True`. Defaults to `None`.
            stride (int, optional):
                Only available for batch input of sequence pair and mainly for
                question answering usage. When for QA, `text` represents questions
                and `text_pair` represents contexts. If `stride` is set to a
                positive number, the context will be split into multiple spans
                where `stride` defines the number of (tokenized) tokens to skip
                from the start of one span to get the next span, thus will produce
                a bigger batch than inputs to include all spans. Moreover, 'overflow_to_sample'
                and 'offset_mapping' preserving the original example and position
                information will be added to the returned dictionary. Defaults to 0.
            padding (bool, str or [PaddingStrategy], optional):
                Activates and controls padding. Accepts the following values:

                - `True` or `'longest'`: Pad to the longest sequence in the batch (or no padding if only a single
                  sequence if provided).
                - `'max_length'`: Pad to a maximum length specified with the argument `max_length` or to the maximum
                  acceptable input length for the model if that argument is not provided.
                - `False` or `'do_not_pad'` (default): No padding (i.e., can output a batch with sequences of different
                  lengths).
                Defaults to `False`.
            truncation (bool, str or [TruncationStrategy], optional):
                Activates and controls truncation. Accepts the following values:

                - `True` or `'longest_first'`: Truncate to a maximum length specified with the argument `max_length` or
                  to the maximum acceptable input length for the model if that argument is not provided. This will
                  truncate token by token, removing a token from the longest sequence in the pair if a pair of
                  sequences (or a batch of pairs) is provided.
                - `'only_first'`: Truncate to a maximum length specified with the argument `max_length` or to the
                  maximum acceptable input length for the model if that argument is not provided. This will only
                  truncate the first sequence of a pair if a pair of sequences (or a batch of pairs) is provided.
                - `'only_second'`: Truncate to a maximum length specified with the argument `max_length` or to the
                  maximum acceptable input length for the model if that argument is not provided. This will only
                  truncate the second sequence of a pair if a pair of sequences (or a batch of pairs) is provided.
                - `False` or `'do_not_truncate'` (default): No truncation (i.e., can output batch with sequence lengths
                  greater than the model maximum admissible input size).
                Defaults to `False`.
            return_position_ids (bool, optional):
                Whether to include tokens position ids in the returned dictionary.
                Defaults to `False`.
            return_token_type_ids (bool, optional):
                Whether to include token type ids in the returned dictionary.
                Defaults to `True`.
            return_attention_mask (bool, optional):
                Whether to include the attention mask in the returned dictionary.
                Defaults to `False`.
            return_length (bool, optional):
                Whether to include the length of each encoded inputs in the
                returned dictionary. Defaults to `False`.
            return_overflowing_tokens (bool, optional):
                Whether to include overflowing token information in the returned
                dictionary. Defaults to `False`.
            return_special_tokens_mask (bool, optional):
                Whether to include special tokens mask information in the returned
                dictionary. Defaults to `False`.
            return_dict (bool, optional):
                Decide the format for returned encoded batch inputs. Only works when
                input is a batch of data.
                ::
                    - If True, encoded inputs would be a dictionary like: 
                        {'input_ids': [[1, 4444, 4385, 1545, 6712],[1, 4444, 4385]],
                        'token_type_ids': [[0, 0, 0, 0, 0], [0, 0, 0]]}
                    - If False, encoded inputs would be a list like:
                        [{'input_ids': [1, 4444, 4385, 1545, 6712],
                          'token_type_ids': [0, 0, 0, 0, 0]},
                         {'input_ids': [1, 4444, 4385], 'token_type_ids': [0, 0, 0]}]

                Defaults to `True`.
            return_offsets_mapping (bool, optional):
                Whether to include the list of pair preserving the index of start 
                and end char in original input for each token in the returned
                dictionary. Would be automatically set to `True` when `stride` > 0. 
                Defaults to `False`.
            add_special_tokens (bool, optional):
                Whether to add the special tokens associated with the corresponding model
                to the encoded inputs. Defaults to `True`
            pad_to_multiple_of (int, optional):
                If set will pad the sequence to a multiple of the provided value. This is especially useful to enable
                the use of Tensor Cores on NVIDIA hardware with compute capability >= 7.5 (Volta).
                Defaults to `None`.
            return_tensors (str or [TensorType], optional):
                If set, will return tensors instead of list of python integers. Acceptable values are:

                - `'pd'`: Return Paddle `paddle.Tensor` objects.
                - `'np'`: Return Numpy `np.ndarray` objects.
                Defaults to `None`.
            verbose (bool, optional):
                Whether or not to print more information and warnings. Defaults to True.
                 
        Returns:
            dict or list[dict] (for batch input):
                The dict has the following optional items:

                - **input_ids** (list[int] or list[list[int]]): List of token ids to be fed to a model.
                - **position_ids** (list[int] or list[list[int]], optional): List of token position ids to be
                  fed to a model. Included when `return_position_ids` is `True`
                - **token_type_ids** (list[int] or list[list[int]], optional): List of token type ids to be
                  fed to a model. Included when `return_token_type_ids` is `True`.
                - **attention_mask** (list[int] or list[list[int]], optional): List of integers valued 0 or 1,
                  where 0 specifies paddings and should not be attended to by the
                  model. Included when `return_attention_mask` is `True`.
                - **seq_len** (int or list[int], optional): The input_ids length. Included when `return_length`
                  is `True`.
                - **overflowing_tokens** (list[int] or list[list[int]], optional): List of overflowing tokens.
                  Included when if `max_length` is specified and `return_overflowing_tokens`
                  is True.
                - **num_truncated_tokens** (int or list[int], optional): The number of overflowing tokens.
                  Included when if `max_length` is specified and `return_overflowing_tokens`
                  is True.
                - **special_tokens_mask** (list[int] or list[list[int]], optional): List of integers valued 0 or 1,
                  with 0 specifying special added tokens and 1 specifying sequence tokens.
                  Included when `return_special_tokens_mask` is `True`.
                - **offset_mapping** (list[int], optional): list of pair preserving the
                  index of start and end char in original input for each token.
                  For a sqecial token, the index pair is `(0, 0)`. Included when 
                  `return_overflowing_tokens` is True or `stride` > 0.
                - **overflow_to_sample** (int or list[int], optional): Index of example from which this
                  feature is generated. Included when `stride` works.
        """

        # Input type checking for clearer error
        def _is_valid_text_input(t):
            if isinstance(t, str):
                # Strings are fine
                return True
            elif isinstance(t, (list, tuple)):
                # List are fine as long as they are...
                if len(t) == 0:
                    # ... empty
                    return True
                elif isinstance(t[0], str):
                    # ... list of strings
                    return True
                elif isinstance(t[0], (list, tuple)):
                    # ... list with an empty list or with a list of strings
                    return len(t[0]) == 0 or isinstance(t[0][0], str)
                else:
                    return False
            else:
                return False

        if not _is_valid_text_input(text):
            raise ValueError(
                "text input must of type `str` (single example), `List[str]` (batch or single pretokenized example) "
                "or `List[List[str]]` (batch of pretokenized examples).")

        if not _is_valid_text_input(text):
            raise ValueError(
                "text input must of type `str` (single example), `List[str]` (batch or single pretokenized example) "
                "or `List[List[str]]` (batch of pretokenized examples).")

        if text_pair is not None and not _is_valid_text_input(text_pair):
            raise ValueError(
                "text input must of type `str` (single example), `List[str]` (batch or single pretokenized example) "
                "or `List[List[str]]` (batch of pretokenized examples).")

        if is_split_into_words:
            is_batched = isinstance(text, (
                list, tuple)) and text and isinstance(text[0], (list, tuple))
        else:
            is_batched = isinstance(text, (list, tuple))

        if is_batched:
            if isinstance(text_pair, str):
                raise TypeError(
                    "when tokenizing batches of text, `text_pair` must be a list or tuple with the same length as `text`."
                )
            if text_pair is not None and len(text) != len(text_pair):
                raise ValueError(
                    f"batch length of `text`: {len(text)} does not match batch length of `text_pair`: {len(text_pair)}."
                )
            batch_text_or_text_pairs = list(zip(
                text, text_pair)) if text_pair is not None else text
            return self.batch_encode(
                batch_text_or_text_pairs=batch_text_or_text_pairs,
                max_length=max_length,
                stride=stride,
                is_split_into_words=is_split_into_words,
                padding=padding,
                truncation=truncation,
                return_position_ids=return_position_ids,
                return_token_type_ids=return_token_type_ids,
                return_attention_mask=return_attention_mask,
                return_length=return_length,
                return_overflowing_tokens=return_overflowing_tokens,
                return_special_tokens_mask=return_special_tokens_mask,
                return_dict=return_dict,
                return_offsets_mapping=return_offsets_mapping,
                add_special_tokens=add_special_tokens,
                pad_to_multiple_of=pad_to_multiple_of,
                return_tensors=return_tensors,
                verbose=verbose,
                **kwargs)
        else:
            return self.encode(
                text=text,
                text_pair=text_pair,
                max_length=max_length,
                stride=stride,
                is_split_into_words=is_split_into_words,
                padding=padding,
                truncation=truncation,
                return_position_ids=return_position_ids,
                return_token_type_ids=return_token_type_ids,
                return_attention_mask=return_attention_mask,
                return_length=return_length,
                return_overflowing_tokens=return_overflowing_tokens,
                return_special_tokens_mask=return_special_tokens_mask,
                return_offsets_mapping=return_offsets_mapping,
                add_special_tokens=add_special_tokens,
                pad_to_multiple_of=pad_to_multiple_of,
                return_tensors=return_tensors,
                verbose=verbose,
                **kwargs)

    def encode(self,
               text,
               text_pair=None,
               max_length=None,
               stride: int=0,
               is_split_into_words: bool=False,
               padding: Union[bool, str, PaddingStrategy]=False,
               truncation: Union[bool, str, TruncationStrategy]=False,
               return_position_ids=False,
               return_token_type_ids=True,
               return_attention_mask=False,
               return_length=False,
               return_overflowing_tokens=False,
               return_special_tokens_mask=False,
               return_offsets_mapping=False,
               add_special_tokens=True,
               pad_to_multiple_of: Optional[int]=None,
               return_tensors: Optional[Union[str, TensorType]]=None,
               verbose: bool=True,
               **kwargs) -> BatchEncoding:
        """
        Tokenize and prepare for the model a sequence or a pair of sequences.

        Args:
            text (`str`, `List[str]` or `List[int]`):
                The first sequence to be encoded. This can be a string, a list of strings (tokenized string using the
                `tokenize` method) or a list of integers (tokenized string ids using the `convert_tokens_to_ids`
                method).
            text_pair (`str`, `List[str]` or `List[int]`, *optional*):
                Optional second sequence to be encoded. This can be a string, a list of strings (tokenized string using
                the `tokenize` method) or a list of integers (tokenized string ids using the `convert_tokens_to_ids`
                method).
        """
        # Backward compatibility for 'max_seq_len'
        old_max_seq_len = kwargs.get('max_seq_len', None)
        if max_length is None and old_max_seq_len:
            if verbose:
                warnings.warn(
                    "The `max_seq_len` argument is deprecated and will be removed in a future version, "
                    "please use `max_length` instead.",
                    FutureWarning, )
            max_length = old_max_seq_len
        # Backward compatibility for 'truncation_strategy', 'pad_to_max_length'
        padding_strategy, truncation_strategy, max_length, kwargs = self._get_padding_truncation_strategies(
            padding=padding,
            truncation=truncation,
            max_length=max_length,
            pad_to_multiple_of=pad_to_multiple_of,
            verbose=verbose,
            **kwargs, )

        return self._encode_plus(
            text=text,
            text_pair=text_pair,
            add_special_tokens=add_special_tokens,
            padding_strategy=padding_strategy,
            truncation_strategy=truncation_strategy,
            max_length=max_length,
            stride=stride,
            is_split_into_words=is_split_into_words,
            pad_to_multiple_of=pad_to_multiple_of,
            return_tensors=return_tensors,
            return_position_ids=return_position_ids,
            return_token_type_ids=return_token_type_ids,
            return_attention_mask=return_attention_mask,
            return_overflowing_tokens=return_overflowing_tokens,
            return_special_tokens_mask=return_special_tokens_mask,
            return_offsets_mapping=return_offsets_mapping,
            return_length=return_length,
            verbose=verbose,
            **kwargs, )

    def _encode_plus(
            self,
            text: Union[TextInput, PreTokenizedInput, EncodedInput],
            text_pair: Optional[Union[TextInput, PreTokenizedInput,
                                      EncodedInput]]=None,
            add_special_tokens: bool=True,
            padding_strategy: PaddingStrategy=PaddingStrategy.DO_NOT_PAD,
            truncation_strategy: TruncationStrategy=TruncationStrategy.
            DO_NOT_TRUNCATE,
            max_length: Optional[int]=None,
            stride: int=0,
            is_split_into_words: bool=False,
            pad_to_multiple_of: Optional[int]=None,
            return_position_ids: Optional[bool]=None,
            return_tensors: Optional[Union[str, TensorType]]=None,
            return_token_type_ids: Optional[bool]=None,
            return_attention_mask: Optional[bool]=None,
            return_overflowing_tokens: bool=False,
            return_special_tokens_mask: bool=False,
            return_offsets_mapping: bool=False,
            return_length: bool=False,
            verbose: bool=True,
            **kwargs) -> BatchEncoding:
        raise NotImplementedError

    def batch_encode(self,
                     batch_text_or_text_pairs: Union[List[TextInput], List[
                         TextInputPair], List[PreTokenizedInput], List[
                             PreTokenizedInputPair], List[EncodedInput], List[
                                 EncodedInputPair], ],
                     max_length=None,
                     stride: int=0,
                     is_split_into_words: bool=False,
                     padding: Union[bool, str, PaddingStrategy]=False,
                     truncation: Union[bool, str, TruncationStrategy]=False,
                     return_position_ids=False,
                     return_token_type_ids=True,
                     return_attention_mask=False,
                     return_length=False,
                     return_overflowing_tokens=False,
                     return_special_tokens_mask=False,
                     return_dict=True,
                     return_offsets_mapping=False,
                     add_special_tokens=True,
                     pad_to_multiple_of: Optional[int]=None,
                     return_tensors: Optional[Union[str, TensorType]]=None,
                     verbose: bool=True,
                     **kwargs) -> BatchEncoding:
        """
        Performs tokenization and uses the tokenized tokens to prepare model
        inputs. It supports batch inputs of sequence or sequence pair.

        Args:
            batch_text_or_text_pairs (list):
                The element of list can be sequence or sequence pair, and the
                sequence is a string or a list of strings depending on whether
                it has been pretokenized. If each sequence is provided as a list
                of strings (pretokenized), you must set `is_split_into_words` as
                `True` to disambiguate with a sequence pair.

        Returns:
            dict or list[dict]:
                The dict has the following optional items:

        """
        # Backward compatibility for 'max_seq_len'
        old_max_seq_len = kwargs.get('max_seq_len', None)
        if max_length is None and old_max_seq_len:
            if verbose:
                warnings.warn(
                    "The `max_seq_len` argument is deprecated and will be removed in a future version, "
                    "please use `max_length` instead.",
                    FutureWarning, )
            max_length = old_max_seq_len
        # Backward compatibility for 'truncation_strategy', 'pad_to_max_length'
        padding_strategy, truncation_strategy, max_length, kwargs = self._get_padding_truncation_strategies(
            padding=padding,
            truncation=truncation,
            max_length=max_length,
            pad_to_multiple_of=pad_to_multiple_of,
            verbose=verbose,
            **kwargs, )

        return self._batch_encode_plus(
            batch_text_or_text_pairs=batch_text_or_text_pairs,
            add_special_tokens=add_special_tokens,
            padding_strategy=padding_strategy,
            truncation_strategy=truncation_strategy,
            max_length=max_length,
            stride=stride,
            is_split_into_words=is_split_into_words,
            pad_to_multiple_of=pad_to_multiple_of,
            return_tensors=return_tensors,
            return_position_ids=return_position_ids,
            return_token_type_ids=return_token_type_ids,
            return_attention_mask=return_attention_mask,
            return_overflowing_tokens=return_overflowing_tokens,
            return_special_tokens_mask=return_special_tokens_mask,
            return_dict=return_dict,
            return_offsets_mapping=return_offsets_mapping,
            return_length=return_length,
            verbose=verbose,
            **kwargs, )

    def _batch_encode_plus(
            self,
            batch_text_or_text_pairs: Union[List[TextInput], List[
                TextInputPair], List[PreTokenizedInput], List[
                    PreTokenizedInputPair], List[EncodedInput], List[
                        EncodedInputPair], ],
            add_special_tokens: bool=True,
            padding_strategy: PaddingStrategy=PaddingStrategy.DO_NOT_PAD,
            truncation_strategy: TruncationStrategy=TruncationStrategy.
            DO_NOT_TRUNCATE,
            max_length: Optional[int]=None,
            stride: int=0,
            is_split_into_words: bool=False,
            pad_to_multiple_of: Optional[int]=None,
            return_position_ids: Optional[bool]=None,
            return_tensors: Optional[Union[str, TensorType]]=None,
            return_token_type_ids: Optional[bool]=None,
            return_attention_mask: Optional[bool]=None,
            return_overflowing_tokens: bool=False,
            return_special_tokens_mask: bool=False,
            return_dict: bool=True,
            return_offsets_mapping: bool=False,
            return_length: bool=False,
            verbose: bool=True,
            **kwargs) -> BatchEncoding:
        raise NotImplementedError

    def pad(
            self,
            encoded_inputs: Union[BatchEncoding, List[BatchEncoding], Dict[
                str, EncodedInput], Dict[str, List[EncodedInput]], List[Dict[
                    str, EncodedInput]], ],
            padding: Union[bool, str, PaddingStrategy]=True,
            max_length: Optional[int]=None,
            pad_to_multiple_of: Optional[int]=None,
            return_attention_mask: Optional[bool]=None,
            return_tensors: Optional[Union[str, TensorType]]=None,
            verbose: bool=True, ) -> BatchEncoding:
        """
        Pad a single encoded input or a batch of encoded inputs up to predefined length or to the max sequence length
        in the batch.

        Padding side (left/right) padding token ids are defined at the tokenizer level (with `self.padding_side`,
        `self.pad_token_id` and `self.pad_token_type_id`)

        <Tip>

        If the `encoded_inputs` passed are dictionary of numpy arrays, Paddle tensors, the
        result will use the same type unless you provide a different tensor type with `return_tensors`.
        </Tip>

        Args:
            encoded_inputs ([`BatchEncoding`], list of [`BatchEncoding`], `Dict[str, List[int]]`, `Dict[str, List[List[int]]` or `List[Dict[str, List[int]]]`):
                Tokenized inputs. Can represent one input ([`BatchEncoding`] or `Dict[str, List[int]]`) or a batch of
                tokenized inputs (list of [`BatchEncoding`], *Dict[str, List[List[int]]]* or *List[Dict[str,
                List[int]]]*) so you can use this method during preprocessing as well as in a Paddle Dataloader
                collate function.

                Instead of `List[int]` you can have tensors (numpy arrays, Paddle tensors), see
                the note above for the return type.
            padding (`bool`, `str` or [`PaddingStrategy`], *optional*, defaults to `True`):
                 Select a strategy to pad the returned sequences (according to the model's padding side and padding
                 index) among:

                - `True` or `'longest'`: Pad to the longest sequence in the batch (or no padding if only a single
                  sequence if provided).
                - `'max_length'`: Pad to a maximum length specified with the argument `max_length` or to the maximum
                  acceptable input length for the model if that argument is not provided.
                - `False` or `'do_not_pad'` (default): No padding (i.e., can output a batch with sequences of different
                  lengths).
            max_length (`int`, *optional*):
                Maximum length of the returned list and optionally padding length (see above).
            pad_to_multiple_of (`int`, *optional*):
                If set will pad the sequence to a multiple of the provided value.

                This is especially useful to enable the use of Tensor Cores on NVIDIA hardware with compute capability
                >= 7.5 (Volta).
            return_attention_mask (`bool`, *optional*):
                Whether to return the attention mask. If left to the default, will return the attention mask according
                to the specific tokenizer's default, defined by the `return_outputs` attribute.

                [What are attention masks?](../glossary#attention-mask)
            return_tensors (`str` or [`TensorType`], *optional*):
                If set, will return tensors instead of list of python integers. Acceptable values are:

                - `'pd'`: Return Paddle `paddle.Tensor` objects.
                - `'np'`: Return Numpy `np.ndarray` objects.
            verbose (`bool`, *optional*, defaults to `True`):
                Whether or not to print more information and warnings.
        """
        # If we have a list of dicts, let's convert it in a dict of lists
        if isinstance(encoded_inputs, (list, tuple)) and isinstance(
                encoded_inputs[0], (dict, BatchEncoding)):
            encoded_inputs = {
                key: [example[key] for example in encoded_inputs]
                for key in encoded_inputs[0].keys()
            }

        # The model's main input name, usually `input_ids`, has be passed for padding
        if self.model_input_names[0] not in encoded_inputs:
            raise ValueError(
                "You should supply an encoding or a list of encodings to this method "
                f"that includes {self.model_input_names[0]}, but you provided {list(encoded_inputs.keys())}"
            )

        required_input = encoded_inputs[self.model_input_names[0]]

        if not required_input:
            if return_attention_mask:
                encoded_inputs["attention_mask"] = []
            return encoded_inputs

        # If we have Paddle/NumPy tensors/arrays as inputs, we cast them as python objects
        # and rebuild them afterwards if no return_tensors is specified

        first_element = required_input[0]
        if isinstance(first_element, (list, tuple)):
            # first_element might be an empty list/tuple in some edge cases so we grab the first non empty element.
            for item in required_input:
                if len(item) != 0:
                    first_element = item[0]
                    break
        # At this state, if `first_element` is still a list/tuple, it's an empty one so there is nothing to do.
        if not isinstance(first_element, (int, list, tuple)):
            if isinstance(first_element, paddle.Tensor):
                return_tensors = "pd" if return_tensors is None else return_tensors
            else:
                raise ValueError(
                    f"type of {first_element} unknown: {type(first_element)}. "
                    f"Should be either python or paddle object.")

            for key, value in encoded_inputs.items():
                encoded_inputs[key] = to_py_obj(value)

        # Convert padding_strategy in PaddingStrategy
        padding_strategy, _, max_length, _ = self._get_padding_truncation_strategies(
            padding=padding, max_length=max_length, verbose=verbose)

        required_input = encoded_inputs[self.model_input_names[0]]
        if required_input and not isinstance(required_input[0], (list, tuple)):
            encoded_inputs = self._pad(
                encoded_inputs,
                max_length=max_length,
                padding_strategy=padding_strategy,
                pad_to_multiple_of=pad_to_multiple_of,
                return_attention_mask=return_attention_mask)
            return BatchEncoding(encoded_inputs, tensor_type=return_tensors)

        batch_size = len(required_input)
        assert all(
            len(v) == batch_size for v in encoded_inputs.values()
        ), "Some items in the output dictionary have a different batch size than others."

        if padding_strategy == PaddingStrategy.LONGEST:
            max_length = max(len(inputs) for inputs in required_input)
            padding_strategy = PaddingStrategy.MAX_LENGTH

        batch_outputs = {}
        for i in range(batch_size):
            inputs = dict((k, v[i]) for k, v in encoded_inputs.items())
            outputs = self._pad(
                inputs,
                max_length=max_length,
                padding_strategy=padding_strategy,
                pad_to_multiple_of=pad_to_multiple_of,
                return_attention_mask=return_attention_mask, )

            for key, value in outputs.items():
                if key not in batch_outputs:
                    batch_outputs[key] = []
                batch_outputs[key].append(value)

        return BatchEncoding(batch_outputs, tensor_type=return_tensors)

    def create_token_type_ids_from_sequences(
            self, token_ids_0: List[int],
            token_ids_1: Optional[List[int]]=None) -> List[int]:
        """
        Create the token type IDs corresponding to the sequences passed. [What are token type
        IDs?](../glossary#token-type-ids)

        Should be overridden in a subclass if the model has a special way of building those.

        Args:
            token_ids_0 (`List[int]`): The first tokenized sequence.
            token_ids_1 (`List[int]`, *optional*): The second tokenized sequence.

        Returns:
            `List[int]`: The token type ids.
        """
        if token_ids_1 is None:
            return len(token_ids_0) * [0]
        return [0] * len(token_ids_0) + [1] * len(token_ids_1)

    def build_inputs_with_special_tokens(
            self, token_ids_0: List[int],
            token_ids_1: Optional[List[int]]=None) -> List[int]:
        """
        Build model inputs from a sequence or a pair of sequence for sequence classification tasks by concatenating and
        adding special tokens.

        This implementation does not add special tokens and this method should be overridden in a subclass.

        Args:
            token_ids_0 (`List[int]`): The first tokenized sequence.
            token_ids_1 (`List[int]`, *optional*): The second tokenized sequence.

        Returns:
            `List[int]`: The model input with special tokens.
        """
        if token_ids_1 is None:
            return token_ids_0
        return token_ids_0 + token_ids_1

    def build_offset_mapping_with_special_tokens(self,
                                                 offset_mapping_0,
                                                 offset_mapping_1=None):
        """
        Build offset map from a pair of offset map by concatenating and adding offsets of special tokens.

        Should be overridden in a subclass if the model has a special way of building those.

        Args:
            offset_mapping_0 (List[tuple]):
                List of char offsets to which the special tokens will be added.
            offset_mapping_1 (List[tuple], optional):
                Optional second list of char offsets for offset mapping pairs.

        Returns:
            List[tuple]: List of char offsets with the appropriate offsets of special tokens.
        """
        if offset_mapping_1 is None:
            return offset_mapping_0

        return offset_mapping_0 + offset_mapping_1

    def prepare_for_model(
            self,
            ids,
            pair_ids=None,
            padding: Union[bool, str, PaddingStrategy]=False,
            truncation: Union[bool, str, TruncationStrategy]=False,
            max_length: Optional[int]=None,
            stride: int=0,
            pad_to_multiple_of: Optional[int]=None,
            return_tensors: Optional[Union[str, TensorType]]=None,
            return_position_ids=False,
            return_token_type_ids: Optional[bool]=None,
            return_attention_mask: Optional[bool]=None,
            return_length=False,
            return_overflowing_tokens=False,
            return_special_tokens_mask=False,
            return_offsets_mapping=False,
            add_special_tokens=True,
            verbose: bool=True,
            prepend_batch_axis: bool=False,
            **kwargs):
        """
        Performs tokenization and uses the tokenized tokens to prepare model
        inputs. It supports sequence or sequence pair as input, and batch input
        is not allowed.
        """
        padding_strategy, truncation_strategy, max_length, kwargs = self._get_padding_truncation_strategies(
            padding=padding,
            truncation=truncation,
            max_length=max_length,
            pad_to_multiple_of=pad_to_multiple_of,
            verbose=verbose,
            **kwargs, )

        pair = bool(pair_ids is not None)
        len_ids = len(ids)
        len_pair_ids = len(pair_ids) if pair else 0

        if return_token_type_ids and not add_special_tokens:
            raise ValueError(
                "Asking to return token_type_ids while setting add_special_tokens to False "
                "results in an undefined behavior. Please set add_special_tokens to True or "
                "set return_token_type_ids to None.")

        if (return_overflowing_tokens and
                truncation_strategy == TruncationStrategy.LONGEST_FIRST and
                pair_ids is not None):
            raise ValueError(
                "Not possible to return overflowing tokens for pair of sequences with the "
                "`longest_first`. Please select another truncation strategy than `longest_first`, "
                "for instance `only_second` or `only_first`.")

        # Load from model defaults
        if return_token_type_ids is None:
            return_token_type_ids = "token_type_ids" in self.model_input_names
        if return_attention_mask is None:
            return_attention_mask = "attention_mask" in self.model_input_names

        encoded_inputs = {}
        # Truncation: Handle max sequence length
        total_len = len_ids + len_pair_ids + (self.num_special_tokens_to_add(
            pair=pair) if add_special_tokens else 0)

        overflowing_tokens = []

        if truncation_strategy != TruncationStrategy.DO_NOT_TRUNCATE and max_length and total_len > max_length:
            ids, pair_ids, overflowing_tokens = self.truncate_sequences(
                ids,
                pair_ids=pair_ids,
                num_tokens_to_remove=total_len - max_length,
                truncation_strategy=truncation_strategy,
                stride=stride, )
        if return_overflowing_tokens:
            encoded_inputs["overflowing_tokens"] = overflowing_tokens
            encoded_inputs["num_truncated_tokens"] = total_len - max_length

        # Add special tokens
        if add_special_tokens:
            sequence = self.build_inputs_with_special_tokens(ids, pair_ids)
            token_type_ids = self.create_token_type_ids_from_sequences(ids,
                                                                       pair_ids)
        else:
            sequence = ids + pair_ids if pair else ids
            token_type_ids = [0] * len(ids) + ([0] * len(pair_ids)
                                               if pair else [])

        # Build output dictionnary
        encoded_inputs["input_ids"] = sequence
        if return_token_type_ids:
            encoded_inputs["token_type_ids"] = token_type_ids
        if return_special_tokens_mask:
            if add_special_tokens:
                encoded_inputs[
                    "special_tokens_mask"] = self.get_special_tokens_mask(
                        ids, pair_ids)
            else:
                encoded_inputs["special_tokens_mask"] = [0] * len(sequence)

        if return_offsets_mapping and 'text' in kwargs and 'text_pair' in kwargs:
            text = kwargs.pop('text')
            text_pair = kwargs.pop('text_pair')

            token_offset_mapping = self.get_offset_mapping(text)
            token_pair_offset_mapping = self.get_offset_mapping(text_pair)
            if max_length and total_len > max_length:
                token_offset_mapping, token_pair_offset_mapping, _ = self.truncate_sequences(
                    token_offset_mapping,
                    pair_ids=token_pair_offset_mapping,
                    num_tokens_to_remove=total_len - max_length,
                    truncation_strategy=truncation_strategy,
                    stride=stride)
            if add_special_tokens:
                offset_mapping = self.build_offset_mapping_with_special_tokens(
                    token_offset_mapping, token_pair_offset_mapping)
            else:
                offset_mapping = token_offset_mapping + token_pair_offset_mapping if token_pair_offset_mapping else token_offset_mapping
            encoded_inputs['offset_mapping'] = offset_mapping

        # Check lengths
        self._eventual_warn_about_too_long_sequence(encoded_inputs["input_ids"],
                                                    max_length, verbose)

        if return_position_ids:
            encoded_inputs["position_ids"] = list(
                range(len(encoded_inputs["input_ids"])))

        if padding_strategy != PaddingStrategy.DO_NOT_PAD or return_attention_mask:
            encoded_inputs = self.pad(
                encoded_inputs,
                max_length=max_length,
                padding=padding_strategy.value,
                pad_to_multiple_of=pad_to_multiple_of,
                return_attention_mask=return_attention_mask, )

        if return_length:
            encoded_inputs["length"] = len(encoded_inputs["input_ids"])
            #for compatibility
            encoded_inputs["seq_len"] = encoded_inputs["length"]

        batch_outputs = BatchEncoding(
            encoded_inputs,
            tensor_type=return_tensors,
            prepend_batch_axis=prepend_batch_axis)

        return batch_outputs

    def truncate_sequences(
            self,
            ids: List[int],
            pair_ids: Optional[List[int]]=None,
            num_tokens_to_remove: int=0,
            truncation_strategy: Union[str, TruncationStrategy]="longest_first",
            stride: int=0, ) -> Tuple[List[int], List[int], List[int]]:
        """
        Truncates a sequence pair in-place following the strategy.

        Args:
            ids (`List[int]`):
                Tokenized input ids of the first sequence. Can be obtained from a string by chaining the `tokenize` and
                `convert_tokens_to_ids` methods.
            pair_ids (`List[int]`, *optional*):
                Tokenized input ids of the second sequence. Can be obtained from a string by chaining the `tokenize`
                and `convert_tokens_to_ids` methods.
            num_tokens_to_remove (`int`, *optional*, defaults to 0):
                Number of tokens to remove using the truncation strategy.
            truncation_strategy (`str` or [`TruncationStrategy`], *optional*, defaults to `False`):
                The strategy to follow for truncation. Can be:

                - `'longest_first'`: Truncate to a maximum length specified with the argument `max_length` or to the
                  maximum acceptable input length for the model if that argument is not provided. This will truncate
                  token by token, removing a token from the longest sequence in the pair if a pair of sequences (or a
                  batch of pairs) is provided.
                - `'only_first'`: Truncate to a maximum length specified with the argument `max_length` or to the
                  maximum acceptable input length for the model if that argument is not provided. This will only
                  truncate the first sequence of a pair if a pair of sequences (or a batch of pairs) is provided.
                - `'only_second'`: Truncate to a maximum length specified with the argument `max_length` or to the
                  maximum acceptable input length for the model if that argument is not provided. This will only
                  truncate the second sequence of a pair if a pair of sequences (or a batch of pairs) is provided.
                - `'do_not_truncate'` (default): No truncation (i.e., can output batch with sequence lengths greater
                  than the model maximum admissible input size).
            stride (`int`, *optional*, defaults to 0):
                If set to a positive number, the overflowing tokens returned will contain some tokens from the main
                sequence returned. The value of this argument defines the number of additional tokens.

        Returns:
            `Tuple[List[int], List[int], List[int]]`: The truncated `ids`, the truncated `pair_ids` and the list of
            overflowing tokens. Note: The *longest_first* strategy returns empty list of overflowing tokens if a pair
            of sequences (or a batch of pairs) is provided.
        """
        if num_tokens_to_remove <= 0:
            return ids, pair_ids, []

        if not isinstance(truncation_strategy, TruncationStrategy):
            truncation_strategy = TruncationStrategy(truncation_strategy)

        overflowing_tokens = []
        if truncation_strategy == TruncationStrategy.ONLY_FIRST or (
                truncation_strategy == TruncationStrategy.LONGEST_FIRST and
                pair_ids is None):
            if len(ids) > num_tokens_to_remove:
                window_len = min(len(ids), stride + num_tokens_to_remove)
                if self.truncation_side == "left":
                    overflowing_tokens = ids[:window_len]
                    ids = ids[num_tokens_to_remove:]
                elif self.truncation_side == "right":
                    overflowing_tokens = ids[-window_len:]
                    ids = ids[:-num_tokens_to_remove]
                else:
                    raise ValueError(
                        f"invalid truncation strategy: {self.truncation_side}, use 'left' or 'right'."
                    )

            else:
                error_msg = (
                    f"We need to remove {num_tokens_to_remove} to truncate the input "
                    f"but the first sequence has a length {len(ids)}. ")
                if truncation_strategy == TruncationStrategy.ONLY_FIRST:
                    error_msg = (
                        error_msg +
                        "Please select another truncation strategy than "
                        f"{truncation_strategy}, for instance 'longest_first' or 'only_second'."
                    )
                logger.error(error_msg)
        elif truncation_strategy == TruncationStrategy.LONGEST_FIRST:
            warnings.warn(
                f"Be aware, overflowing tokens are not returned for the setting you have chosen,"
                f" i.e. sequence pairs with the '{TruncationStrategy.LONGEST_FIRST.value}' "
                f"truncation strategy. So the returned list will always be empty even if some "
                f"tokens have been removed.")
            for _ in range(num_tokens_to_remove):
                if pair_ids is None or len(ids) > len(pair_ids):
                    if self.truncation_side == "right":
                        ids = ids[:-1]
                    elif self.truncation_side == "left":
                        ids = ids[1:]
                    else:
                        raise ValueError("invalid truncation strategy:" + str(
                            self.truncation_side))
                else:
                    if self.truncation_side == "right":
                        pair_ids = pair_ids[:-1]
                    elif self.truncation_side == "left":
                        pair_ids = pair_ids[1:]
                    else:
                        raise ValueError("invalid truncation strategy:" + str(
                            self.truncation_side))
        elif truncation_strategy == TruncationStrategy.ONLY_SECOND and pair_ids is not None:
            if len(pair_ids) > num_tokens_to_remove:
                window_len = min(len(pair_ids), stride + num_tokens_to_remove)
                if self.truncation_side == "right":
                    overflowing_tokens = pair_ids[-window_len:]
                    pair_ids = pair_ids[:-num_tokens_to_remove]
                elif self.truncation_side == "left":
                    overflowing_tokens = pair_ids[:window_len]
                    pair_ids = pair_ids[num_tokens_to_remove:]
                else:
                    raise ValueError("invalid truncation strategy:" + str(
                        self.truncation_side))
            else:
                logger.error(
                    f"We need to remove {num_tokens_to_remove} to truncate the input "
                    f"but the second sequence has a length {len(pair_ids)}. "
                    f"Please select another truncation strategy than {truncation_strategy}, "
                    f"for instance 'longest_first' or 'only_first'.")

        return (ids, pair_ids, overflowing_tokens)

    def _pad(
            self,
            encoded_inputs: Union[Dict[str, EncodedInput], BatchEncoding],
            max_length: Optional[int]=None,
            padding_strategy: PaddingStrategy=PaddingStrategy.DO_NOT_PAD,
            pad_to_multiple_of: Optional[int]=None,
            return_attention_mask: Optional[bool]=None, ) -> dict:
        """
        Pad encoded inputs (on left/right and up to predefined length or max length in the batch)

        Args:
            encoded_inputs:
                Dictionary of tokenized inputs (`List[int]`) or batch of tokenized inputs (`List[List[int]]`).
            max_length: maximum length of the returned list and optionally padding length (see below).
                Will truncate by taking into account the special tokens.
            padding_strategy: PaddingStrategy to use for padding.

                - PaddingStrategy.LONGEST Pad to the longest sequence in the batch
                - PaddingStrategy.MAX_LENGTH: Pad to the max length (default)
                - PaddingStrategy.DO_NOT_PAD: Do not pad
                The tokenizer padding sides are defined in self.padding_side:

                    - 'left': pads on the left of the sequences
                    - 'right': pads on the right of the sequences
            pad_to_multiple_of: (optional) Integer if set will pad the sequence to a multiple of the provided value.
                This is especially useful to enable the use of Tensor Core on NVIDIA hardware with compute capability
                >= 7.5 (Volta).
            return_attention_mask:
                (optional) Set to False to avoid returning attention mask (default: set to model specifics)
        """
        # Load from model defaults
        if return_attention_mask is None:
            return_attention_mask = "attention_mask" in self.model_input_names or "attention_mask" in encoded_inputs

        required_input = encoded_inputs[self.model_input_names[0]]

        if padding_strategy == PaddingStrategy.LONGEST:
            max_length = len(required_input)

        if max_length is not None and pad_to_multiple_of is not None and (
                max_length % pad_to_multiple_of != 0):
            max_length = (
                (max_length // pad_to_multiple_of) + 1) * pad_to_multiple_of

        needs_to_be_padded = padding_strategy != PaddingStrategy.DO_NOT_PAD and len(
            required_input) != max_length

        # Initialize attention mask if not present.
        if return_attention_mask and "attention_mask" not in encoded_inputs:
            encoded_inputs["attention_mask"] = [1] * len(required_input)

        if needs_to_be_padded:
            difference = max_length - len(required_input)

            if self.padding_side == "right":
                if return_attention_mask:

                    encoded_inputs["attention_mask"] = encoded_inputs[
                        "attention_mask"] + [0] * difference
                if "token_type_ids" in encoded_inputs:
                    encoded_inputs["token_type_ids"] = (
                        encoded_inputs["token_type_ids"] +
                        [self.pad_token_type_id] * difference)
                if "special_tokens_mask" in encoded_inputs:
                    encoded_inputs["special_tokens_mask"] = encoded_inputs[
                        "special_tokens_mask"] + [1] * difference
                if "offset_mapping" in encoded_inputs:
                    encoded_inputs["offset_mapping"] = encoded_inputs[
                        "offset_mapping"] + [(0, 0)] * difference
                if "position_ids" in encoded_inputs:
                    encoded_inputs["position_ids"] = encoded_inputs[
                        "position_ids"] + [0] * difference
                encoded_inputs[self.model_input_names[
                    0]] = required_input + [self.pad_token_id] * difference
            elif self.padding_side == "left":
                if return_attention_mask:
                    encoded_inputs["attention_mask"] = [
                        0
                    ] * difference + encoded_inputs["attention_mask"]
                if "token_type_ids" in encoded_inputs:
                    encoded_inputs["token_type_ids"] = [
                        self.pad_token_type_id
                    ] * difference + encoded_inputs["token_type_ids"]
                if "special_tokens_mask" in encoded_inputs:
                    encoded_inputs["special_tokens_mask"] = [
                        1
                    ] * difference + encoded_inputs["special_tokens_mask"]
                if "offset_mapping" in encoded_inputs:
                    encoded_inputs["offset_mapping"] = [
                        (0, 0)
                    ] * difference + encoded_inputs["offset_mapping"]
                if "position_ids" in encoded_inputs:
                    encoded_inputs["position_ids"] = [
                        0
                    ] * difference + encoded_inputs["position_ids"]
                encoded_inputs[self.model_input_names[
                    0]] = [self.pad_token_id] * difference + required_input
            else:
                raise ValueError("Invalid padding strategy:" + str(
                    self.padding_side))

        return encoded_inputs

    def convert_tokens_to_string(self, tokens: List[str]) -> str:
        """
        Converts a sequence of tokens in a single string. The most simple way to do it is `" ".join(tokens)` but we
        often want to remove sub-word tokenization artifacts at the same time.

        Args:
            tokens (`List[str]`): The token to join in a string.

        Returns:
            `str`: The joined tokens.
        """
        raise NotImplementedError

    def batch_decode(self,
                     sequences: Union[List[int], List[List[int]], "np.ndarray",
                                      "paddle.Tensor"],
                     skip_special_tokens: bool=False,
                     clean_up_tokenization_spaces: bool=True,
                     **kwargs) -> List[str]:
        """
        Convert a list of lists of token ids into a list of strings by calling decode.

        Args:
            sequences (`Union[List[int], List[List[int]], np.ndarray, paddle.Tensor]`):
                List of tokenized input ids. Can be obtained using the `__call__` method.
            skip_special_tokens (`bool`, *optional*, defaults to `False`):
                Whether or not to remove special tokens in the decoding.
            clean_up_tokenization_spaces (`bool`, *optional*, defaults to `True`):
                Whether or not to clean up the tokenization spaces.
            kwargs (additional keyword arguments, *optional*):
                Will be passed to the underlying model specific decode method.

        Returns:
            `List[str]`: The list of decoded sentences.
        """
        return [
            self.decode(
                seq,
                skip_special_tokens=skip_special_tokens,
                clean_up_tokenization_spaces=clean_up_tokenization_spaces,
                **kwargs, ) for seq in sequences
        ]

    def decode(self,
               token_ids: Union[int, List[int], "np.ndarray", "paddle.Tensor"],
               skip_special_tokens: bool=False,
               clean_up_tokenization_spaces: bool=True,
               **kwargs) -> str:
        """
        Converts a sequence of ids in a string, using the tokenizer and vocabulary with options to remove special
        tokens and clean up tokenization spaces.

        Similar to doing `self.convert_tokens_to_string(self.convert_ids_to_tokens(token_ids))`.

        Args:
            token_ids (`Union[int, List[int], np.ndarray, paddle.Tensor]`):
                List of tokenized input ids. Can be obtained using the `__call__` method.
            skip_special_tokens (`bool`, *optional*, defaults to `False`):
                Whether or not to remove special tokens in the decoding.
            clean_up_tokenization_spaces (`bool`, *optional*, defaults to `True`):
                Whether or not to clean up the tokenization spaces.
            kwargs (additional keyword arguments, *optional*):
                Will be passed to the underlying model specific decode method.

        Returns:
            `str`: The decoded sentence.
        """
        # Convert inputs to python lists
        token_ids = to_py_obj(token_ids)

        return self._decode(
            token_ids=token_ids,
            skip_special_tokens=skip_special_tokens,
            clean_up_tokenization_spaces=clean_up_tokenization_spaces,
            **kwargs, )

    def _decode(self,
                token_ids: Union[int, List[int]],
                skip_special_tokens: bool=False,
                clean_up_tokenization_spaces: bool=True,
                **kwargs) -> str:
        raise NotImplementedError

    def get_special_tokens_mask(
            self,
            token_ids_0: List[int],
            token_ids_1: Optional[List[int]]=None,
            already_has_special_tokens: bool=False) -> List[int]:
        """
        Retrieves sequence ids from a token list that has no special tokens added. This method is called when adding
        special tokens using the tokenizer `prepare_for_model` or `encode_plus` methods.

        Args:
            token_ids_0 (`List[int]`):
                List of ids of the first sequence.
            token_ids_1 (`List[int]`, *optional*):
                List of ids of the second sequence.
            already_has_special_tokens (`bool`, *optional*, defaults to `False`):
                Whether or not the token list is already formatted with special tokens for the model.

        Returns:
            A list of integers in the range [0, 1]: 1 for a special token, 0 for a sequence token.
        """
        assert already_has_special_tokens and token_ids_1 is None, (
            "You cannot use ``already_has_special_tokens=False`` with this tokenizer. "
            "Please use a slow (full python) tokenizer to activate this argument. "
            "Or set `return_special_tokens_mask=True` when calling the encoding method "
            "to get the special tokens mask in any tokenizer. ")

        all_special_ids = self.all_special_ids  # cache the property

        special_tokens_mask = [
            1 if token in all_special_ids else 0 for token in token_ids_0
        ]

        return special_tokens_mask

    @staticmethod
    def clean_up_tokenization(out_string: str) -> str:
        """
        Clean up a list of simple English tokenization artifacts like spaces before punctuations and abbreviated forms.

        Args:
            out_string (`str`): The text to clean up.

        Returns:
            `str`: The cleaned-up string.
        """
        out_string = (out_string.replace(" .", ".").replace(" ?", "?")
                      .replace(" !", "!").replace(" ,", ",").replace(" ' ", "'")
                      .replace(" n't", "n't").replace(" 'm", "'m")
                      .replace(" 's", "'s").replace(" 've", "'ve")
                      .replace(" 're", "'re"))
        return out_string

    def _eventual_warn_about_too_long_sequence(self,
                                               ids: List[int],
                                               max_length: Optional[int],
                                               verbose: bool):
        """
        Depending on the input and internal state we might trigger a warning about a sequence that is too long for its
        corresponding model

        Args:
            ids (`List[str]`): The ids produced by the tokenization
            max_length (`int`, *optional*): The max_length desired (does not trigger a warning if it is set)
            verbose (`bool`): Whether or not to print more information and warnings.

        """
        if max_length is None and len(ids) > self.model_max_length and verbose:
            if not self.deprecation_warnings.get(
                    "sequence-length-is-longer-than-the-specified-maximum",
                    False):
                warnings.warn(
                    "Token indices sequence length is longer than the specified maximum sequence length "
                    f"for this model ({len(ids)} > {self.model_max_length}). Running this sequence through the model "
                    "will result in indexing errors")
            self.deprecation_warnings[
                "sequence-length-is-longer-than-the-specified-maximum"] = True<|MERGE_RESOLUTION|>--- conflicted
+++ resolved
@@ -1619,12 +1619,8 @@
             # does include a vocab file path in it. However, if the vocab file
             # path included in json does not exist, such as was deleted, to make
             # it still work, use the vocab file under this dir.
-<<<<<<< HEAD
-            elif not os.path.isfile(init_kwargs[args_name] or '') and os.path.isfile(file_path):
-=======
             elif not os.path.isfile(init_kwargs[args_name] or
                                     '') and os.path.isfile(file_path):
->>>>>>> 43c6c46a
                 init_kwargs[args_name] = file_path
         # TODO(guosheng): avoid reduplication of position args and key word args
         tokenizer = cls(*init_args, **init_kwargs)
