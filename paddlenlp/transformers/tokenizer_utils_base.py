# coding=utf-8
# Copyright 2018 The Google AI Language Team Authors and The HuggingFace Inc. team.
# Copyright (c) 2018, NVIDIA CORPORATION.  All rights reserved.
# Copyright (c) 2020 PaddlePaddle Authors. All Rights Reserved.
#
# Licensed under the Apache License, Version 2.0 (the "License");
# you may not use this file except in compliance with the License.
# You may obtain a copy of the License at
#
#     http://www.apache.org/licenses/LICENSE-2.0
#
# Unless required by applicable law or agreed to in writing, software
# distributed under the License is distributed on an "AS IS" BASIS,
# WITHOUT WARRANTIES OR CONDITIONS OF ANY KIND, either express or implied.
# See the License for the specific language governing permissions and
# limitations under the License.

import copy
import io
import json
import os
import re
import warnings
from collections import OrderedDict, UserDict
from dataclasses import dataclass, field
from enum import Enum
from shutil import copyfile
from typing import (TYPE_CHECKING, Any, Dict, List, NamedTuple, Optional,
                    Sequence, Tuple, Union)

import numpy as np
import paddle
from huggingface_hub import hf_hub_download

<<<<<<< HEAD
from paddlenlp import __version__
from paddlenlp.utils.downloader import (COMMUNITY_MODEL_PREFIX,
                                        get_path_from_url)
=======
from paddlenlp.utils.downloader import COMMUNITY_MODEL_PREFIX
from paddlenlp.utils.downloader import get_path_from_url_with_filelock
>>>>>>> 0d0eb1ed
from paddlenlp.utils.env import MODEL_HOME
from paddlenlp.utils.log import logger


@dataclass(frozen=True, eq=True)
class AddedToken:
    """
    AddedToken represents a token to be added to a Tokenizer An AddedToken can have special options defining the
    way it should behave.
    """

    content: str = field(default_factory=str)
    single_word: bool = False
    lstrip: bool = False
    rstrip: bool = False
    normalized: bool = True

    def __getstate__(self):
        return self.__dict__

    def __str__(self):
        return self.content


@dataclass
class FastEncoding:
    """This is dummy class reserved for fast tokenizer"""

    pass


class ExplicitEnum(Enum):
    """
    Enum with more explicit error message for missing values.
    """

    @classmethod
    def _missing_(cls, value):
        raise ValueError(
            f"{value} is not a valid {cls.__name__}, please select one of {list(cls._value2member_map_.keys())}"
        )


class PaddingStrategy(ExplicitEnum):
    """
    Possible values for the `padding` argument in [`PretrainedTokenizerBase.__call__`]. Useful for tab-completion in an
    IDE.
    """

    LONGEST = "longest"
    MAX_LENGTH = "max_length"
    DO_NOT_PAD = "do_not_pad"


class TensorType(ExplicitEnum):
    """
    Possible values for the `return_tensors` argument in [`PretrainedTokenizerBase.__call__`]. Useful for
    tab-completion in an IDE.
    """

    PADDLE = "pd"
    NUMPY = "np"


VERY_LARGE_INTEGER = int(
    1e30
)  # This is used to set the max input length for a model with infinite size input
LARGE_INTEGER = int(
    1e20
)  # This is used when we need something big but slightly smaller than VERY_LARGE_INTEGER

# Define type aliases and NamedTuples
TextInput = str
PreTokenizedInput = List[str]
EncodedInput = List[int]
TextInputPair = Tuple[str, str]
PreTokenizedInputPair = Tuple[List[str], List[str]]
EncodedInputPair = Tuple[List[int], List[int]]

# Slow tokenizers used to be saved in three separated files
SPECIAL_TOKENS_MAP_FILE = "special_tokens_map.json"
ADDED_TOKENS_FILE = "added_tokens.json"
TOKENIZER_CONFIG_FILE = "tokenizer_config.json"


def to_py_obj(obj):
    """
    Convert a Paddle tensor, Numpy array or python list to a python list.
    """
    if isinstance(obj, (dict, UserDict)):
        return {k: to_py_obj(v) for k, v in obj.items()}
    elif isinstance(obj, (list, tuple)):
        return [to_py_obj(o) for o in obj]
    elif isinstance(obj, paddle.Tensor):
        return obj.numpy().tolist()
    elif isinstance(
            obj, (np.ndarray, np.number)):  # tolist also works on 0d np arrays
        return obj.tolist()
    else:
        return obj


def _is_numpy(x):
    return isinstance(x, np.ndarray)


class TruncationStrategy(ExplicitEnum):
    """
    Possible values for the `truncation` argument in [`PretrainedTokenizerBase.__call__`]. Useful for tab-completion in
    an IDE.
    """

    ONLY_FIRST = "only_first"
    ONLY_SECOND = "only_second"
    LONGEST_FIRST = "longest_first"
    DO_NOT_TRUNCATE = "do_not_truncate"


class CharSpan(NamedTuple):
    """
    Character span in the original string.

    Args:
        start (`int`): Index of the first character in the original string.
        end (`int`): Index of the character following the last character in the original string.
    """

    start: int
    end: int


class TokenSpan(NamedTuple):
    """
    Token span in an encoded string (list of tokens).

    Args:
        start (`int`): Index of the first token in the span.
        end (`int`): Index of the token following the last token in the span.
    """

    start: int
    end: int


class BatchEncoding(UserDict):
    """
    Holds the output of the [`PretrainedTokenizerBase.__call__`],
    [`PretrainedTokenizerBase.encode_plus`] and
    [`PretrainedTokenizerBase.batch_encode_plus`] methods (tokens, attention_masks, etc).

    This class is derived from a python dictionary and can be used as a dictionary. In addition, this class exposes
    utility methods to map from word/character space to token space.

    Args:
        data (`dict`):
            Dictionary of lists/arrays/tensors returned by the `__call__`/`encode`/`batch_encode` methods
            ('input_ids', 'attention_mask', etc.).
        tensor_type (`Union[None, str, TensorType]`, *optional*):
            You can give a tensor_type here to convert the lists of integers in Paddle/Numpy Tensors at
            initialization.
        prepend_batch_axis (`bool`, *optional*, defaults to `False`):
            Whether or not to add a batch axis when converting to tensors (see `tensor_type` above).
    """

    def __init__(
        self,
        data: Optional[Dict[str, Any]] = None,
        encoding: Optional[Union[FastEncoding, Sequence[FastEncoding]]] = None,
        tensor_type: Union[None, str] = None,
        prepend_batch_axis: bool = False,
        n_sequences: Optional[int] = None,
    ):
        super().__init__(data)

        if isinstance(encoding, FastEncoding):
            encoding = [encoding]

        self._encodings = encoding

        if n_sequences is None and encoding is not None and len(encoding):
            n_sequences = encoding[0].n_sequences

        self._n_sequences = n_sequences

        self.convert_to_tensors(tensor_type=tensor_type,
                                prepend_batch_axis=prepend_batch_axis)

    @property
    def n_sequences(self) -> Optional[int]:
        """
        `Optional[int]`: The number of sequences used to generate each sample from the batch encoded in this
        [`BatchEncoding`]. Currently can be one of `None` (unknown), `1` (a single sentence) or `2` (a pair of
        sentences)
        """
        return self._n_sequences

    @property
    def is_fast(self) -> bool:
        """
        `bool`: Indicate whether this [`BatchEncoding`] was generated from the result of a [`PretrainedFastTokenizer`]
        or not.
        """
        return self._encodings is not None

    def __getitem__(self, item: Union[int, str]) -> Union[Any, FastEncoding]:
        """
        If the key is a string, returns the value of the dict associated to `key` ('input_ids', 'attention_mask',
        etc.).

        If the key is an integer, get the `Encoding` for batch item with index `key`.
        """
        if isinstance(item, str):
            return self.data[item]
        elif self._encodings is not None:
            return self._encodings[item]
        else:
            raise KeyError(
                "Indexing with integers is not available when using tokenizer.__call__()"
                " with return_dict=True. Please set return_dict to False to use integer indexing."
            )

    def __getattr__(self, item: str):
        try:
            return self.data[item]
        except KeyError:
            raise AttributeError

    def __getstate__(self):
        return {"data": self.data, "encodings": self._encodings}

    def __setstate__(self, state):
        if "data" in state:
            self.data = state["data"]

        if "encodings" in state:
            self._encodings = state["encodings"]

    def keys(self):
        return self.data.keys()

    def values(self):
        return self.data.values()

    def items(self):
        return self.data.items()

    # After this point:
    # Extended properties and methods only available for fast tokenizers
    # not yet supported

    @property
    def encodings(self) -> Optional[List[FastEncoding]]:
        """
        `Optional[List[FastEncoding]]`: The list all encodings from the tokenization process. Returns `None` if
        the input was tokenized through Python (i.e., not a fast) tokenizer.
        """
        return self._encodings

    def tokens(self, batch_index: int = 0) -> List[str]:
        """
        Return the list of tokens (sub-parts of the input strings after word/subword splitting and before conversion to
        integer indices) at a given batch index (only works for the output of a fast tokenizer).

        Args:
            batch_index (`int`, *optional*, defaults to 0): The index to access in the batch.

        Returns:
            `List[str]`: The list of tokens at that index.
        """
        if not self._encodings:
            raise ValueError(
                "tokens() is not available when using Python-based tokenizers")
        return self._encodings[batch_index].tokens

    def sequence_ids(self, batch_index: int = 0) -> List[Optional[int]]:
        """
        Return a list mapping the tokens to the id of their original sentences:

            - `None` for special tokens added around or between sequences,
            - `0` for tokens corresponding to words in the first sequence,
            - `1` for tokens corresponding to words in the second sequence when a pair of sequences was jointly
              encoded.

        Args:
            batch_index (`int`, *optional*, defaults to 0): The index to access in the batch.

        Returns:
            `List[Optional[int]]`: A list indicating the sequence id corresponding to each token. Special tokens added
            by the tokenizer are mapped to `None` and other tokens are mapped to the index of their corresponding
            sequence.
        """
        if not self._encodings:
            raise ValueError(
                "sequence_ids() is not available when using Python-based tokenizers"
            )
        return self._encodings[batch_index].sequence_ids

    def words(self, batch_index: int = 0) -> List[Optional[int]]:
        """
        Return a list mapping the tokens to their actual word in the initial sentence for a fast tokenizer.

        Args:
            batch_index (`int`, *optional*, defaults to 0): The index to access in the batch.

        Returns:
            `List[Optional[int]]`: A list indicating the word corresponding to each token. Special tokens added by the
            tokenizer are mapped to `None` and other tokens are mapped to the index of their corresponding word
            (several tokens will be mapped to the same word index if they are parts of that word).
        """
        if not self._encodings:
            raise ValueError(
                "words() is not available when using Python-based tokenizers")
        warnings.warn(
            "`BatchEncoding.words()` property is deprecated and should be replaced with the identical, "
            "but more self-explanatory `BatchEncoding.word_ids()` property.",
            FutureWarning,
        )
        return self.word_ids(batch_index)

    def word_ids(self, batch_index: int = 0) -> List[Optional[int]]:
        """
        Return a list mapping the tokens to their actual word in the initial sentence for a fast tokenizer.

        Args:
            batch_index (`int`, *optional*, defaults to 0): The index to access in the batch.

        Returns:
            `List[Optional[int]]`: A list indicating the word corresponding to each token. Special tokens added by the
            tokenizer are mapped to `None` and other tokens are mapped to the index of their corresponding word
            (several tokens will be mapped to the same word index if they are parts of that word).
        """
        if not self._encodings:
            raise ValueError(
                "word_ids() is not available when using Python-based tokenizers"
            )
        return self._encodings[batch_index].word_ids

    def token_to_sequence(self,
                          batch_or_token_index: int,
                          token_index: Optional[int] = None) -> int:
        """
        Get the index of the sequence represented by the given token. In the general use case, this method returns `0`
        for a single sequence or the first sequence of a pair, and `1` for the second sequence of a pair

        Can be called as:

        - `self.token_to_sequence(token_index)` if batch size is 1
        - `self.token_to_sequence(batch_index, token_index)` if batch size is greater than 1

        This method is particularly suited when the input sequences are provided as pre-tokenized sequences (i.e.,
        words are defined by the user). In this case it allows to easily associate encoded tokens with provided
        tokenized words.

        Args:
            batch_or_token_index (`int`):
                Index of the sequence in the batch. If the batch only comprises one sequence, this can be the index of
                the token in the sequence.
            token_index (`int`, *optional*):
                If a batch index is provided in *batch_or_token_index*, this can be the index of the token in the
                sequence.

        Returns:
            `int`: Index of the word in the input sequence.
        """

        if not self._encodings:
            raise ValueError(
                "token_to_sequence() is not available when using Python based tokenizers"
            )
        if token_index is not None:
            batch_index = batch_or_token_index
        else:
            batch_index = 0
            token_index = batch_or_token_index
        if batch_index < 0:
            batch_index = self._batch_size + batch_index
        if token_index < 0:
            token_index = self._seq_len + token_index
        return self._encodings[batch_index].token_to_sequence(token_index)

    def token_to_word(self,
                      batch_or_token_index: int,
                      token_index: Optional[int] = None) -> int:
        """
        Get the index of the word corresponding (i.e. comprising) to an encoded token in a sequence of the batch.

        Can be called as:

        - `self.token_to_word(token_index)` if batch size is 1
        - `self.token_to_word(batch_index, token_index)` if batch size is greater than 1

        This method is particularly suited when the input sequences are provided as pre-tokenized sequences (i.e.,
        words are defined by the user). In this case it allows to easily associate encoded tokens with provided
        tokenized words.

        Args:
            batch_or_token_index (`int`):
                Index of the sequence in the batch. If the batch only comprise one sequence, this can be the index of
                the token in the sequence.
            token_index (`int`, *optional*):
                If a batch index is provided in *batch_or_token_index*, this can be the index of the token in the
                sequence.

        Returns:
            `int`: Index of the word in the input sequence.
        """

        if not self._encodings:
            raise ValueError(
                "token_to_word() is not available when using Python based tokenizers"
            )
        if token_index is not None:
            batch_index = batch_or_token_index
        else:
            batch_index = 0
            token_index = batch_or_token_index
        if batch_index < 0:
            batch_index = self._batch_size + batch_index
        if token_index < 0:
            token_index = self._seq_len + token_index
        return self._encodings[batch_index].token_to_word(token_index)

    def word_to_tokens(self,
                       batch_or_word_index: int,
                       word_index: Optional[int] = None,
                       sequence_index: int = 0) -> Optional[TokenSpan]:
        """
        Get the encoded token span corresponding to a word in a sequence of the batch.

        Token spans are returned as a [`TokenSpan`] with:

        - **start** -- Index of the first token.
        - **end** -- Index of the token following the last token.

        Can be called as:

        - `self.word_to_tokens(word_index, sequence_index: int = 0)` if batch size is 1
        - `self.word_to_tokens(batch_index, word_index, sequence_index: int = 0)` if batch size is greater or equal to
          1

        This method is particularly suited when the input sequences are provided as pre-tokenized sequences (i.e. words
        are defined by the user). In this case it allows to easily associate encoded tokens with provided tokenized
        words.

        Args:
            batch_or_word_index (`int`):
                Index of the sequence in the batch. If the batch only comprises one sequence, this can be the index of
                the word in the sequence.
            word_index (`int`, *optional*):
                If a batch index is provided in *batch_or_token_index*, this can be the index of the word in the
                sequence.
            sequence_index (`int`, *optional*, defaults to 0):
                If pair of sequences are encoded in the batch this can be used to specify which sequence in the pair (0
                or 1) the provided word index belongs to.

        Returns:
            Optional [`TokenSpan`] Span of tokens in the encoded sequence. Returns `None` if
            no tokens correspond to the word.
        """

        if not self._encodings:
            raise ValueError(
                "word_to_tokens() is not available when using Python based tokenizers"
            )
        if word_index is not None:
            batch_index = batch_or_word_index
        else:
            batch_index = 0
            word_index = batch_or_word_index
        if batch_index < 0:
            batch_index = self._batch_size + batch_index
        if word_index < 0:
            word_index = self._seq_len + word_index
        span = self._encodings[batch_index].word_to_tokens(
            word_index, sequence_index)
        return TokenSpan(*span) if span is not None else None

    def token_to_chars(self,
                       batch_or_token_index: int,
                       token_index: Optional[int] = None) -> CharSpan:
        """
        Get the character span corresponding to an encoded token in a sequence of the batch.

        Character spans are returned as a [`CharSpan`] with:

        - **start** -- Index of the first character in the original string associated to the token.
        - **end** -- Index of the character following the last character in the original string associated to the
          token.

        Can be called as:

        - `self.token_to_chars(token_index)` if batch size is 1
        - `self.token_to_chars(batch_index, token_index)` if batch size is greater or equal to 1

        Args:
            batch_or_token_index (`int`):
                Index of the sequence in the batch. If the batch only comprise one sequence, this can be the index of
                the token in the sequence.
            token_index (`int`, *optional*):
                If a batch index is provided in *batch_or_token_index*, this can be the index of the token or tokens in
                the sequence.

        Returns:
            [`CharSpan`]: Span of characters in the original string.
        """

        if not self._encodings:
            raise ValueError(
                "token_to_chars() is not available when using Python based tokenizers"
            )
        if token_index is not None:
            batch_index = batch_or_token_index
        else:
            batch_index = 0
            token_index = batch_or_token_index
        return CharSpan(
            *(self._encodings[batch_index].token_to_chars(token_index)))

    def char_to_token(self,
                      batch_or_char_index: int,
                      char_index: Optional[int] = None,
                      sequence_index: int = 0) -> int:
        """
        Get the index of the token in the encoded output comprising a character in the original string for a sequence
        of the batch.

        Can be called as:

        - `self.char_to_token(char_index)` if batch size is 1
        - `self.char_to_token(batch_index, char_index)` if batch size is greater or equal to 1

        This method is particularly suited when the input sequences are provided as pre-tokenized sequences (i.e. words
        are defined by the user). In this case it allows to easily associate encoded tokens with provided tokenized
        words.

        Args:
            batch_or_char_index (`int`):
                Index of the sequence in the batch. If the batch only comprise one sequence, this can be the index of
                the word in the sequence
            char_index (`int`, *optional*):
                If a batch index is provided in *batch_or_token_index*, this can be the index of the word in the
                sequence.
            sequence_index (`int`, *optional*, defaults to 0):
                If pair of sequences are encoded in the batch this can be used to specify which sequence in the pair (0
                or 1) the provided character index belongs to.


        Returns:
            `int`: Index of the token.
        """

        if not self._encodings:
            raise ValueError(
                "char_to_token() is not available when using Python based tokenizers"
            )
        if char_index is not None:
            batch_index = batch_or_char_index
        else:
            batch_index = 0
            char_index = batch_or_char_index
        return self._encodings[batch_index].char_to_token(
            char_index, sequence_index)

    def word_to_chars(self,
                      batch_or_word_index: int,
                      word_index: Optional[int] = None,
                      sequence_index: int = 0) -> CharSpan:
        """
        Get the character span in the original string corresponding to given word in a sequence of the batch.

        Character spans are returned as a CharSpan NamedTuple with:

        - start: index of the first character in the original string
        - end: index of the character following the last character in the original string

        Can be called as:

        - `self.word_to_chars(word_index)` if batch size is 1
        - `self.word_to_chars(batch_index, word_index)` if batch size is greater or equal to 1

        Args:
            batch_or_word_index (`int`):
                Index of the sequence in the batch. If the batch only comprise one sequence, this can be the index of
                the word in the sequence
            word_index (`int`, *optional*):
                If a batch index is provided in *batch_or_token_index*, this can be the index of the word in the
                sequence.
            sequence_index (`int`, *optional*, defaults to 0):
                If pair of sequences are encoded in the batch this can be used to specify which sequence in the pair (0
                or 1) the provided word index belongs to.

        Returns:
            `CharSpan` or `List[CharSpan]`: Span(s) of the associated character or characters in the string. CharSpan
            are NamedTuple with:

                - start: index of the first character associated to the token in the original string
                - end: index of the character following the last character associated to the token in the original
                  string
        """

        if not self._encodings:
            raise ValueError(
                "word_to_chars() is not available when using Python based tokenizers"
            )
        if word_index is not None:
            batch_index = batch_or_word_index
        else:
            batch_index = 0
            word_index = batch_or_word_index
        return CharSpan(*(self._encodings[batch_index].word_to_chars(
            word_index, sequence_index)))

    def char_to_word(self,
                     batch_or_char_index: int,
                     char_index: Optional[int] = None,
                     sequence_index: int = 0) -> int:
        """
        Get the word in the original string corresponding to a character in the original string of a sequence of the
        batch.

        Can be called as:

        - `self.char_to_word(char_index)` if batch size is 1
        - `self.char_to_word(batch_index, char_index)` if batch size is greater than 1

        This method is particularly suited when the input sequences are provided as pre-tokenized sequences (i.e. words
        are defined by the user). In this case it allows to easily associate encoded tokens with provided tokenized
        words.

        Args:
            batch_or_char_index (`int`):
                Index of the sequence in the batch. If the batch only comprise one sequence, this can be the index of
                the character in the original string.
            char_index (`int`, *optional*):
                If a batch index is provided in *batch_or_token_index*, this can be the index of the character in the
                original string.
            sequence_index (`int`, *optional*, defaults to 0):
                If pair of sequences are encoded in the batch this can be used to specify which sequence in the pair (0
                or 1) the provided character index belongs to.


        Returns:
            `int` or `List[int]`: Index or indices of the associated encoded token(s).
        """

        if not self._encodings:
            raise ValueError(
                "char_to_word() is not available when using Python based tokenizers"
            )
        if char_index is not None:
            batch_index = batch_or_char_index
        else:
            batch_index = 0
            char_index = batch_or_char_index
        return self._encodings[batch_index].char_to_word(
            char_index, sequence_index)

    def convert_to_tensors(self,
                           tensor_type: Optional[Union[str, TensorType]] = None,
                           prepend_batch_axis: bool = False):
        """
        Convert the inner content to tensors.

        Args:
            tensor_type (`str` or [`TensorType`], *optional*):
                The type of tensors to use. If `str`, should be one of the values of the enum [`TensorType`]. If
                `None`, no modification is done.
            prepend_batch_axis (`int`, *optional*, defaults to `False`):
                Whether or not to add the batch dimension during the conversion.
        """
        if tensor_type is None:
            return self

        # Convert to TensorType
        if not isinstance(tensor_type, TensorType):
            tensor_type = TensorType(tensor_type)
        # Get a function reference for the correct framework
        if tensor_type == TensorType.PADDLE:
            as_tensor = paddle.to_tensor
            is_tensor = paddle.is_tensor
        else:
            as_tensor = np.asarray
            is_tensor = _is_numpy

        # Do the tensor conversion in batch
        for key, value in self.items():
            try:
                if prepend_batch_axis:
                    value = [value]

                if not is_tensor(value):
                    tensor = as_tensor(value)

                    self[key] = tensor
            except:  # noqa E722
                if key == "overflowing_tokens":
                    raise ValueError(
                        "Unable to create tensor returning overflowing tokens of different lengths. "
                        "Please see if a fast version of this tokenizer is available to have this feature available."
                    )
                raise ValueError(
                    "Unable to create tensor, you should probably activate truncation and/or padding "
                    "with 'padding=True' 'truncation=True' to have batched tensors with the same length."
                )

        return self


class SpecialTokensMixin:
    """
    A mixin derived by [`PretrainedTokenizer`] to handle specific behaviors related to
    special tokens. In particular, this class hold the attributes which can be used to directly access these special
    tokens in a model-independent manner and allow to set and update the special tokens.

    Args:
        bos_token (`str` or `AddedToken`, *optional*):
            A special token representing the beginning of a sentence.
        eos_token (`str` or `AddedToken`, *optional*):
            A special token representing the end of a sentence.
        unk_token (`str` or `AddedToken`, *optional*):
            A special token representing an out-of-vocabulary token.
        sep_token (`str` or `AddedToken`, *optional*):
            A special token separating two different sentences in the same input (used by BERT for instance).
        pad_token (`str` or `AddedToken`, *optional*):
            A special token used to make arrays of tokens the same size for batching purpose. Will then be ignored by
            attention mechanisms or loss computation.
        cls_token (`str` or `AddedToken`, *optional*):
            A special token representing the class of the input (used by BERT for instance).
        mask_token (`str` or `AddedToken`, *optional*):
            A special token representing a masked token (used by masked-language modeling pretraining objectives, like
            BERT).
        additional_special_tokens (tuple or list of `str` or `AddedToken`, *optional*):
            A tuple or a list of additional special tokens.
    """

    SPECIAL_TOKENS_ATTRIBUTES = [
        "bos_token",
        "eos_token",
        "unk_token",
        "sep_token",
        "pad_token",
        "cls_token",
        "mask_token",
        "additional_special_tokens",
    ]

    def __init__(self, verbose=True, **kwargs):
        # note(guosheng): Since `__init__` might be called multiple times which
        # is hooked before `PretrainedTokenizer` init, we do not set to None as
        # HF to avoid unintentional overriding.
        self._bos_token = getattr(self, "_bos_token", None)
        self._eos_token = getattr(self, "_eos_token", None)
        self._unk_token = getattr(self, "_unk_token", None)
        self._sep_token = getattr(self, "_sep_token", None)
        self._pad_token = getattr(self, "_pad_token", None)
        self._cls_token = getattr(self, "_cls_token", None)
        self._mask_token = getattr(self, "_mask_token", None)
        self._pad_token_type_id = getattr(self, "_pad_token_type_id", 0)
        self._additional_special_tokens = getattr(self,
                                                  "_additional_special_tokens",
                                                  [])
        self.verbose = verbose

        # We directly set the hidden value to allow initialization with special tokens
        # which are not yet in the vocabulary. Necessary for serialization/de-serialization
        # TODO clean this up at some point (probably by switching to fast tokenizers)
        for key, value in kwargs.items():
            if value is None:
                continue
            if key in self.SPECIAL_TOKENS_ATTRIBUTES:
                if key == "additional_special_tokens":
                    assert isinstance(
                        value,
                        (list, tuple)), f"Value {value} is not a list or tuple"
                    assert all(
                        isinstance(t, (str, AddedToken)) for t in value
                    ), "One of the tokens is not a string or an AddedToken"
                    setattr(self, key, value)
                elif isinstance(value, (str, AddedToken)):
                    setattr(self, key, value)
                else:
                    raise TypeError(
                        f"special token {key} has to be either str or AddedToken but got: {type(value)}"
                    )

    def sanitize_special_tokens(self) -> int:
        """
        Make sure that all the special tokens attributes of the tokenizer (`tokenizer.mask_token`,
        `tokenizer.cls_token`, etc.) are in the vocabulary.

        Add the missing ones to the vocabulary if needed.

        Return:
            `int`: The number of tokens added in the vocabulary during the operation.
        """
        return self.add_tokens(self.all_special_tokens_extended,
                               special_tokens=True)

    def add_special_tokens(
            self, special_tokens_dict: Dict[str, Union[str,
                                                       AddedToken]]) -> int:
        """
        Add a dictionary of special tokens (eos, pad, cls, etc.) to the encoder and link them to class attributes. If
        special tokens are NOT in the vocabulary, they are added to it (indexed starting from the last index of the
        current vocabulary).

        Note,None When adding new tokens to the vocabulary, you should make sure to also resize the token embedding
        matrix of the model so that its embedding matrix matches the tokenizer.

        In order to do that, please use the [`~PreTrainedModel.resize_token_embeddings`] method.

        Using `add_special_tokens` will ensure your special tokens can be used in several ways:

        - Special tokens are carefully handled by the tokenizer (they are never split).
        - You can easily refer to special tokens using tokenizer class attributes like `tokenizer.cls_token`. This
          makes it easy to develop model-agnostic training and fine-tuning scripts.

        When possible, special tokens are already registered for provided pretrained models (for instance
        [`BertTokenizer`] `cls_token` is already registered to be :obj*'[CLS]'* and XLM's one is also registered to be
        `'</s>'`).

        Args:
            special_tokens_dict (dictionary *str* to *str* or `AddedToken`):
                Keys should be in the list of predefined special attributes: [`bos_token`, `eos_token`, `unk_token`,
                `sep_token`, `pad_token`, `cls_token`, `mask_token`, `additional_special_tokens`].

                Tokens are only added if they are not already in the vocabulary (tested by checking if the tokenizer
                assign the index of the `unk_token` to them).

        Returns:
            `int`: Number of tokens added to the vocabulary.

        Examples:

        ```python
        # Let's see how to add a new classification token to GPT-2
        tokenizer = GPT2Tokenizer.from_pretrained("gpt2")
        model = GPT2Model.from_pretrained("gpt2")

        special_tokens_dict = {"cls_token": "<CLS>"}

        num_added_toks = tokenizer.add_special_tokens(special_tokens_dict)
        print("We have added", num_added_toks, "tokens")
        # Notice: resize_token_embeddings expect to receive the full size of the new vocabulary, i.e., the length of the tokenizer.
        model.resize_token_embeddings(len(tokenizer))

        assert tokenizer.cls_token == "<CLS>"
        ```"""
        if not special_tokens_dict:
            return 0

        added_tokens = 0
        for key, value in special_tokens_dict.items():
            assert key in self.SPECIAL_TOKENS_ATTRIBUTES, f"Key {key} is not a special token"

            if self.verbose:
                logger.info(
                    f"Assigning {value} to the {key} key of the tokenizer")
            setattr(self, key, value)

            if key == "additional_special_tokens":
                assert isinstance(value, (list, tuple)) and all(
                    isinstance(t, (str, AddedToken)) for t in value
                ), f"Tokens {value} for key {key} should all be str or AddedToken instances"
                added_tokens += self.add_tokens(value, special_tokens=True)
            else:
                assert isinstance(
                    value, (str, AddedToken)
                ), f"Token {value} for key {key} should be a str or an AddedToken instance"
                added_tokens += self.add_tokens([value], special_tokens=True)

        return added_tokens

    def add_tokens(self,
                   new_tokens: Union[str, AddedToken, List[Union[str,
                                                                 AddedToken]]],
                   special_tokens: bool = False) -> int:
        """
        Add a list of new tokens to the tokenizer class. If the new tokens are not in the vocabulary, they are added to
        it with indices starting from length of the current vocabulary.

        Note,None When adding new tokens to the vocabulary, you should make sure to also resize the token embedding
        matrix of the model so that its embedding matrix matches the tokenizer.

        In order to do that, please use the [`~PreTrainedModel.resize_token_embeddings`] method.

        Args:
            new_tokens (`str`, `AddedToken` or a list of *str* or `AddedToken`):
                Tokens are only added if they are not already in the vocabulary. `AddedToken` wraps a string
                token to let you personalize its behavior: whether this token should only match against a single word,
                whether this token should strip all potential whitespaces on the left side, whether this token should
                strip all potential whitespaces on the right side, etc.
            special_tokens (`bool`, *optional*, defaults to `False`):
                Can be used to specify if the token is a special token. This mostly change the normalization behavior
                (special tokens like CLS or [MASK] are usually not lower-cased for instance).

        Returns:
            `int`: Number of tokens added to the vocabulary.

        Examples:

        ```python
        # Let's see how to increase the vocabulary of Bert model and tokenizer
        tokenizer = BertTokenizer.from_pretrained("bert-base-uncased")
        model = BertModel.from_pretrained("bert-base-uncased")

        num_added_toks = tokenizer.add_tokens(["new_tok1", "my_new-tok2"])
        print("We have added", num_added_toks, "tokens")
        # Notice: resize_token_embeddings expect to receive the full size of the new vocabulary, i.e., the length of the tokenizer.
        model.resize_token_embeddings(len(tokenizer))
        ```"""
        if not new_tokens:
            return 0

        if not isinstance(new_tokens, (list, tuple)):
            new_tokens = [new_tokens]

        return self._add_tokens(new_tokens, special_tokens=special_tokens)

    def _add_tokens(self,
                    new_tokens: Union[List[str], List[AddedToken]],
                    special_tokens: bool = False) -> int:
        raise NotImplementedError

    @property
    def bos_token(self) -> str:
        """
        `str`: Beginning of sentence token. Log an error if used while not having been set.
        """
        if self._bos_token is None and self.verbose:
            logger.error("Using bos_token, but it is not set yet.")
            return None
        return str(self._bos_token)

    @property
    def eos_token(self) -> str:
        """
        `str`: End of sentence token. Log an error if used while not having been set.
        """
        if self._eos_token is None and self.verbose:
            logger.error("Using eos_token, but it is not set yet.")
            return None
        return str(self._eos_token)

    @property
    def unk_token(self) -> str:
        """
        `str`: Unknown token. Log an error if used while not having been set.
        """
        if self._unk_token is None and self.verbose:
            logger.error("Using unk_token, but it is not set yet.")
            return None
        return str(self._unk_token)

    @property
    def sep_token(self) -> str:
        """
        `str`: Separation token, to separate context and query in an input sequence. Log an error if used while not
        having been set.
        """
        if self._sep_token is None and self.verbose:
            logger.error("Using sep_token, but it is not set yet.")
            return None
        return str(self._sep_token)

    @property
    def pad_token(self) -> str:
        """
        `str`: Padding token. Log an error if used while not having been set.
        """
        if self._pad_token is None and self.verbose:
            logger.error("Using pad_token, but it is not set yet.")
            return None
        return str(self._pad_token)

    @property
    def cls_token(self) -> str:
        """
        `str`: Classification token, to extract a summary of an input sequence leveraging self-attention along the full
        depth of the model. Log an error if used while not having been set.
        """
        if self._cls_token is None and self.verbose:
            logger.error("Using cls_token, but it is not set yet.")
            return None
        return str(self._cls_token)

    @property
    def mask_token(self) -> str:
        """
        `str`: Mask token, to use when training a model with masked-language modeling. Log an error if used while not
        having been set.
        """
        if self._mask_token is None and self.verbose:
            logger.error("Using mask_token, but it is not set yet.")
            return None
        return str(self._mask_token)

    @property
    def additional_special_tokens(self) -> List[str]:
        """
        `List[str]`: All the additional special tokens you may want to use. Log an error if used while not having been
        set.
        """
        if self._additional_special_tokens is None and self.verbose:
            logger.error(
                "Using additional_special_tokens, but it is not set yet.")
            return None
        return [str(tok) for tok in self._additional_special_tokens]

    @bos_token.setter
    def bos_token(self, value):
        self._bos_token = value

    @eos_token.setter
    def eos_token(self, value):
        self._eos_token = value

    @unk_token.setter
    def unk_token(self, value):
        self._unk_token = value

    @sep_token.setter
    def sep_token(self, value):
        self._sep_token = value

    @pad_token.setter
    def pad_token(self, value):
        self._pad_token = value

    @cls_token.setter
    def cls_token(self, value):
        self._cls_token = value

    @mask_token.setter
    def mask_token(self, value):
        self._mask_token = value

    @additional_special_tokens.setter
    def additional_special_tokens(self, value):
        self._additional_special_tokens = value

    @property
    def bos_token_id(self) -> Optional[int]:
        """
        `Optional[int]`: Id of the beginning of sentence token in the vocabulary. Returns `None` if the token has not
        been set.
        """
        if self._bos_token is None:
            return None
        return self.convert_tokens_to_ids(self.bos_token)

    @property
    def eos_token_id(self) -> Optional[int]:
        """
        `Optional[int]`: Id of the end of sentence token in the vocabulary. Returns `None` if the token has not been
        set.
        """
        if self._eos_token is None:
            return None
        return self.convert_tokens_to_ids(self.eos_token)

    @property
    def unk_token_id(self) -> Optional[int]:
        """
        `Optional[int]`: Id of the unknown token in the vocabulary. Returns `None` if the token has not been set.
        """
        if self._unk_token is None:
            return None
        return self.convert_tokens_to_ids(self.unk_token)

    @property
    def sep_token_id(self) -> Optional[int]:
        """
        `Optional[int]`: Id of the separation token in the vocabulary, to separate context and query in an input
        sequence. Returns `None` if the token has not been set.
        """
        if self._sep_token is None:
            return None
        return self.convert_tokens_to_ids(self.sep_token)

    @property
    def pad_token_id(self) -> Optional[int]:
        """
        `Optional[int]`: Id of the padding token in the vocabulary. Returns `None` if the token has not been set.
        """
        if self._pad_token is None:
            return None
        return self.convert_tokens_to_ids(self.pad_token)

    @property
    def pad_token_type_id(self) -> int:
        """
        `int`: Id of the padding token type in the vocabulary.
        """
        return self._pad_token_type_id

    @property
    def cls_token_id(self) -> Optional[int]:
        """
        `Optional[int]`: Id of the classification token in the vocabulary, to extract a summary of an input sequence
        leveraging self-attention along the full depth of the model.

        Returns `None` if the token has not been set.
        """
        if self._cls_token is None:
            return None
        return self.convert_tokens_to_ids(self.cls_token)

    @property
    def mask_token_id(self) -> Optional[int]:
        """
        `Optional[int]`: Id of the mask token in the vocabulary, used when training a model with masked-language
        modeling. Returns `None` if the token has not been set.
        """
        if self._mask_token is None:
            return None
        return self.convert_tokens_to_ids(self.mask_token)

    @property
    def additional_special_tokens_ids(self) -> List[int]:
        """
        `List[int]`: Ids of all the additional special tokens in the vocabulary. Log an error if used while not having
        been set.
        """
        return self.convert_tokens_to_ids(self.additional_special_tokens)

    @bos_token_id.setter
    def bos_token_id(self, value):
        self._bos_token = self.convert_ids_to_tokens(
            value) if value is not None else None

    @eos_token_id.setter
    def eos_token_id(self, value):
        self._eos_token = self.convert_ids_to_tokens(
            value) if value is not None else None

    @unk_token_id.setter
    def unk_token_id(self, value):
        self._unk_token = self.convert_ids_to_tokens(
            value) if value is not None else None

    @sep_token_id.setter
    def sep_token_id(self, value):
        self._sep_token = self.convert_ids_to_tokens(
            value) if value is not None else None

    @pad_token_id.setter
    def pad_token_id(self, value):
        self._pad_token = self.convert_ids_to_tokens(
            value) if value is not None else None

    @cls_token_id.setter
    def cls_token_id(self, value):
        self._cls_token = self.convert_ids_to_tokens(
            value) if value is not None else None

    @mask_token_id.setter
    def mask_token_id(self, value):
        self._mask_token = self.convert_ids_to_tokens(
            value) if value is not None else None

    @additional_special_tokens_ids.setter
    def additional_special_tokens_ids(self, values):
        self._additional_special_tokens = [
            self.convert_ids_to_tokens(value) for value in values
        ]

    @property
    def special_tokens_map(self) -> Dict[str, Union[str, List[str]]]:
        """
        `Dict[str, Union[str, List[str]]]`: A dictionary mapping special token class attributes (`cls_token`,
        `unk_token`, etc.) to their values (`'<unk>'`, `'<cls>'`, etc.).

        Convert potential tokens of `AddedToken` type to string.
        """
        set_attr = {}
        for attr in self.SPECIAL_TOKENS_ATTRIBUTES:
            attr_value = getattr(self, "_" + attr)
            if attr_value:
                set_attr[attr] = (type(attr_value)(
                    str(attr_value_sub)
                    for attr_value_sub in attr_value) if isinstance(
                        attr_value, (list, tuple)) else str(attr_value))
        return set_attr

    @property
    def special_tokens_map_extended(
        self
    ) -> Dict[str, Union[str, AddedToken, List[Union[str, AddedToken]]]]:
        """
        `Dict[str, Union[str, AddedToken, List[Union[str, AddedToken]]]]`: A dictionary mapping
        special token class attributes (`cls_token`, `unk_token`, etc.) to their values (`'<unk>'`, `'<cls>'`, etc.).

        Don't convert tokens of `AddedToken` type to string so they can be used to control more finely how
        special tokens are tokenized.
        """
        set_attr = {}
        for attr in self.SPECIAL_TOKENS_ATTRIBUTES:
            attr_value = getattr(self, "_" + attr)
            if attr_value:
                set_attr[attr] = attr_value
        return set_attr

    @property
    def all_special_tokens(self) -> List[str]:
        """
        `List[str]`: All the special tokens (`'<unk>'`, `'<cls>'`, etc.) mapped to class attributes.

        Convert tokens of `AddedToken` type to string.
        """
        all_toks = [str(s) for s in self.all_special_tokens_extended]
        return all_toks

    @property
    def all_special_tokens_extended(self) -> List[Union[str, AddedToken]]:
        """
        `List[Union[str, AddedToken]]`: All the special tokens (`'<unk>'`, `'<cls>'`, etc.) mapped to class
        attributes.

        Don't convert tokens of `AddedToken` type to string so they can be used to control more finely how
        special tokens are tokenized.
        """
        all_toks = []
        set_attr = self.special_tokens_map_extended
        for attr_value in set_attr.values():
            all_toks = all_toks + (list(attr_value) if isinstance(
                attr_value, (list, tuple)) else [attr_value])
        all_toks = list(OrderedDict.fromkeys(all_toks))
        return all_toks

    @property
    def all_special_ids(self) -> List[int]:
        """
        `List[int]`: List the ids of the special tokens(`'<unk>'`, `'<cls>'`, etc.) mapped to class attributes.
        """
        all_toks = self.all_special_tokens
        all_ids = self.convert_tokens_to_ids(all_toks)
        return all_ids


class PretrainedTokenizerBase(SpecialTokensMixin):
    """
    Base class for [`PretrainedTokenizer`].

    Class attributes (overridden by derived classes)

         - **resource_files_names** (`Dict[str, str]`) -- A dictionary with, as keys, the `__init__` keyword name of each
            vocabulary file required by the model, and as associated values, the filename for saving the associated file
            (string).
        - **pretrained_resource_files_map** (`Dict[str, Dict[str, str]]`) -- A dictionary of dictionaries, with the
            high-level keys being the `__init__` keyword name of each vocabulary file required by the model, the
            low-level being the `short-cut-names` of the pretrained models with, as associated values, the `url` to the
            associated pretrained vocabulary file.
        - **max_model_input_sizes** (`Dict[str, Optional[int]]`) -- A dictionary with, as keys, the `short-cut-names`
            of the pretrained models, and as associated values, the maximum length of the sequence inputs of this model,
            or `None` if the model has no maximum input size.
        - **pretrained_init_configuration** (`Dict[str, Dict[str, Any]]`) -- A dictionary with, as keys, the
            `short-cut-names` of the pretrained models, and as associated values, a dictionary of specific arguments to
            pass to the `__init__` method of the tokenizer class for this pretrained model when loading the tokenizer
            with the [`~tokenizer_utils_base.PretrainedTokenizerBase.from_pretrained`] method.
        - **model_input_names** (`List[str]`) -- A list of inputs expected in the forward pass of the model.
        - **padding_side** (`str`) -- The default value for the side on which the model should have padding applied.
            Should be `'right'` or `'left'`.
        - **truncation_side** (`str`) -- The default value for the side on which the model should have truncation
            applied. Should be `'right'` or `'left'`.

    Args:
        model_max_length (`int`, *optional*):
            The maximum length (in number of tokens) for the inputs to the transformer model. When the tokenizer is
            loaded with [`~tokenizer_utils_base.PretrainedTokenizerBase.from_pretrained`], this will be set to the
            value stored for the associated model in `max_model_input_sizes` (see above). If no value is provided, will
            default to VERY_LARGE_INTEGER (`int(1e30)`).
        padding_side (`str`, *optional*):
            The side on which the model should have padding applied. Should be selected between ['right', 'left'].
            Default value is picked from the class attribute of the same name.
        truncation_side (`str`, *optional*):
            The side on which the model should have truncation applied. Should be selected between ['right', 'left'].
            Default value is picked from the class attribute of the same name.
        model_input_names (`List[string]`, *optional*):
            The list of inputs accepted by the forward pass of the model (like `"token_type_ids"` or
            `"attention_mask"`). Default value is picked from the class attribute of the same name.
        bos_token (`str` or `AddedToken`, *optional*):
            A special token representing the beginning of a sentence. Will be associated to `self.bos_token` and
            `self.bos_token_id`.
        eos_token (`str` or `AddedToken`, *optional*):
            A special token representing the end of a sentence. Will be associated to `self.eos_token` and
            `self.eos_token_id`.
        unk_token (`str` or `AddedToken`, *optional*):
            A special token representing an out-of-vocabulary token. Will be associated to `self.unk_token` and
            `self.unk_token_id`.
        sep_token (`str` or `AddedToken`, *optional*):
            A special token separating two different sentences in the same input (used by BERT for instance). Will be
            associated to `self.sep_token` and `self.sep_token_id`.
        pad_token (`str` or `AddedToken`, *optional*):
            A special token used to make arrays of tokens the same size for batching purpose. Will then be ignored by
            attention mechanisms or loss computation. Will be associated to `self.pad_token` and `self.pad_token_id`.
        cls_token (`str` or `AddedToken`, *optional*):
            A special token representing the class of the input (used by BERT for instance). Will be associated to
            `self.cls_token` and `self.cls_token_id`.
        mask_token (`str` or `AddedToken`, *optional*):
            A special token representing a masked token (used by masked-language modeling pretraining objectives, like
            BERT). Will be associated to `self.mask_token` and `self.mask_token_id`.
        additional_special_tokens (tuple or list of `str` or `AddedToken`, *optional*):
            A tuple or a list of additional special tokens. Add them here to ensure they won't be split by the
            tokenization process. Will be associated to `self.additional_special_tokens` and
            `self.additional_special_tokens_ids`.
    """

    resource_files_names: Dict[str, str] = {}
    pretrained_resource_files_map: Dict[str, Dict[str, str]] = {}
    pretrained_init_configuration: Dict[str, Dict[str, Any]] = {}
    max_model_input_sizes: Dict[str, Optional[int]] = {}
    _auto_class: Optional[str] = None
    tokenizer_config_file = "tokenizer_config.json"

    # first name has to correspond to main model input name
    # to make sure `tokenizer.pad(...)` works correctly
    model_input_names: List[str] = ["input_ids", "token_type_ids"]
    padding_side: str = "right"
    truncation_side: str = "right"
    slow_tokenizer_class = None

    def __init__(self, **kwargs):
        # inputs and kwargs for saving and re-loading (see ``from_pretrained`` and ``save_pretrained``)
        self.init_inputs = ()

        self.init_kwargs = getattr(self, "init_kwargs",
                                   None) or copy.deepcopy(kwargs)
        self.name_or_path = kwargs.pop("name_or_path", "")
        self._processor_class = kwargs.pop("processor_class", None)

        # For backward compatibility we fallback to set model_max_length from max_len if provided
        model_max_length = kwargs.pop("model_max_length",
                                      kwargs.pop("max_len", None))
        self.model_max_length = model_max_length if model_max_length is not None else VERY_LARGE_INTEGER

        # Padding and truncation side are right by default and overridden in subclasses. If specified in the kwargs, it
        # is changed.
        self.padding_side = kwargs.pop("padding_side", self.padding_side)
        if self.padding_side not in ["right", "left"]:
            raise ValueError(
                f"Padding side should be selected between 'right' and 'left', current value: {self.padding_side}"
            )

        self.truncation_side = kwargs.pop("truncation_side",
                                          self.truncation_side)
        if self.truncation_side not in ["right", "left"]:
            raise ValueError(
                f"Padding side should be selected between 'right' and 'left', current value: {self.truncation_side}"
            )

        self.model_input_names = kwargs.pop("model_input_names",
                                            self.model_input_names)

        self.deprecation_warnings = (
            {}
        )  # Use to store when we have already noticed a deprecation warning (avoid overlogging).

        super().__init__(**kwargs)

    @property
    def max_len_single_sentence(self) -> int:
        """
        `int`: The maximum length of a sentence that can be fed to the model.
        """
        return self.model_max_length - self.num_special_tokens_to_add(
            pair=False)

    @property
    def max_len_sentences_pair(self) -> int:
        """
        `int`: The maximum combined length of a pair of sentences that can be fed to the model.
        """
        return self.model_max_length - self.num_special_tokens_to_add(pair=True)

    @max_len_single_sentence.setter
    def max_len_single_sentence(self, value) -> int:
        # For backward compatibility, allow to try to setup 'max_len_single_sentence'.
        if value == self.model_max_length - self.num_special_tokens_to_add(
                pair=False) and self.verbose:
            if not self.deprecation_warnings.get("max_len_single_sentence",
                                                 False):
                warnings.warn(
                    "Setting 'max_len_single_sentence' is now deprecated. "
                    "This value is automatically set up.")
            self.deprecation_warnings["max_len_single_sentence"] = True
        else:
            raise ValueError(
                "Setting 'max_len_single_sentence' is now deprecated. "
                "This value is automatically set up.")

    @max_len_sentences_pair.setter
    def max_len_sentences_pair(self, value) -> int:
        # For backward compatibility, allow to try to setup 'max_len_sentences_pair'.
        if value == self.model_max_length - self.num_special_tokens_to_add(
                pair=True) and self.verbose:
            if not self.deprecation_warnings.get("max_len_sentences_pair",
                                                 False):
                warnings.warn(
                    "Setting 'max_len_sentences_pair' is now deprecated. "
                    "This value is automatically set up.")
            self.deprecation_warnings["max_len_sentences_pair"] = True
        else:
            raise ValueError(
                "Setting 'max_len_sentences_pair' is now deprecated. "
                "This value is automatically set up.")

    def _set_processor_class(self, processor_class: str):
        """Sets processor class as an attribute."""
        self._processor_class = processor_class

    def __repr__(self) -> str:
        return (
            f"{'PretrainedTokenizer'}(name_or_path='{self.name_or_path}', "
            f"vocab_size={self.vocab_size}, model_max_len={self.model_max_length}, "
            f"padding_side='{self.padding_side}', truncation_side='{self.truncation_side}', special_tokens={self.special_tokens_map_extended})"
        )

    def get_vocab(self) -> Dict[str, int]:
        """
        Returns the vocabulary as a dictionary of token to index.

        `tokenizer.get_vocab()[token]` is equivalent to `tokenizer.convert_tokens_to_ids(token)` when `token` is in the
        vocab.

        Returns:
            `Dict[str, int]`: The vocabulary.
        """
        raise NotImplementedError()

    @classmethod
    def from_pretrained(cls,
                        pretrained_model_name_or_path,
                        *args,
                        from_hf_hub=False,
                        **kwargs):
        """
        Creates an instance of `PretrainedTokenizer`. Related resources are loaded
        by specifying name of a built-in pretrained model, or a community-contributed
        pretrained model, or a local file directory path.

        Args:
            pretrained_model_name_or_path (str): Name of pretrained model or dir path
                to load from. The string can be:

                - Name of built-in pretrained model
                - Name of a community-contributed pretrained model.
                - Local directory path which contains tokenizer related resources
                  and tokenizer config file ("tokenizer_config.json").
            *args (tuple): position arguments for model `__init__`. If provided,
                use these as position argument values for tokenizer initialization.
            **kwargs (dict): keyword arguments for model `__init__`. If provided,
                use these to update pre-defined keyword argument values for tokenizer
                initialization.

        Returns:
            PretrainedTokenizer: An instance of `PretrainedTokenizer`.

        Example:
            .. code-block::

                from paddlenlp.transformers import BertTokenizer

                # Name of built-in pretrained model
                tokenizer = BertTokenizer.from_pretrained('bert-base-uncased')

                # Name of community-contributed pretrained model
                tokenizer = BertTokenizer.from_pretrained('yingyibiao/bert-base-uncased-sst-2-finetuned')

                # Load from local directory path
                tokenizer = BertTokenizer.from_pretrained('./my_bert/')
        """

        pretrained_model_name_or_path = str(pretrained_model_name_or_path)
        vocab_files = {}
        init_configuration = {}

        additional_files_names = {
            "added_tokens_file": ADDED_TOKENS_FILE,
            "special_tokens_map_file": SPECIAL_TOKENS_MAP_FILE,
            "tokenizer_config_file": TOKENIZER_CONFIG_FILE,
        }

        vocab_files_target = {
            **cls.resource_files_names,
            **additional_files_names
        }

        # From HF Hub
        if from_hf_hub:
            # Only include the necessary resource files specified by the tokenizer cls
            # Deep copy to avoid modifiying the class attributes
            vocab_files = copy.deepcopy(cls.resource_files_names)
            vocab_files["tokenizer_config_file"] = cls.tokenizer_config_file
        # From built-in pretrained models
        elif pretrained_model_name_or_path in cls.pretrained_init_configuration:
            for file_id, map_list in cls.pretrained_resource_files_map.items():
                vocab_files[file_id] = map_list[pretrained_model_name_or_path]
            init_configuration = copy.deepcopy(
                cls.pretrained_init_configuration[pretrained_model_name_or_path]
            )
        # From local dir path
        elif os.path.isdir(pretrained_model_name_or_path):
            vocab_files_target[
                "tokenizer_config_file"] = cls.tokenizer_config_file
            for file_id, file_name in vocab_files_target.items():
                full_file_name = os.path.join(pretrained_model_name_or_path,
                                              file_name)
                if os.path.isfile(full_file_name):
                    vocab_files[file_id] = full_file_name
        else:
            # Assuming from community-contributed pretrained models
            for file_id, file_name in vocab_files_target.items():
                full_file_name = "/".join([
                    COMMUNITY_MODEL_PREFIX, pretrained_model_name_or_path,
                    file_name
                ])
                vocab_files[file_id] = full_file_name
            vocab_files["tokenizer_config_file"] = "/".join([
                COMMUNITY_MODEL_PREFIX, pretrained_model_name_or_path,
                cls.tokenizer_config_file
            ])

        default_root = os.path.join(MODEL_HOME, pretrained_model_name_or_path)
        resolved_vocab_files = {}
        for file_id, file_path in vocab_files.items():
            if file_path is None or os.path.isfile(file_path):
                resolved_vocab_files[file_id] = file_path
                continue
            if from_hf_hub:
                resolved_vocab_files[file_id] = hf_hub_download(
                    repo_id=pretrained_model_name_or_path,
                    filename=file_path,
                    cache_dir=MODEL_HOME,
                    library_name="PaddleNLP",
                    library_version=__version__)
            else:
                path = os.path.join(default_root, file_path.split('/')[-1])
                if os.path.exists(path):
                    logger.info("Already cached %s" % path)
                    resolved_vocab_files[file_id] = path

                else:
                    logger.info("Downloading %s and saved to %s" %
                                (file_path, default_root))
                    try:
                        resolved_vocab_files[
                            file_id] = get_path_from_url_with_filelock(
                                file_path, default_root)
                    except RuntimeError as err:
                        if file_id not in cls.resource_files_names:
                            resolved_vocab_files[file_id] = None
                        else:
                            logger.error(err)
                            raise RuntimeError(
                                f"Can't load tokenizer for '{pretrained_model_name_or_path}'.\n"
                                f"Please make sure that '{pretrained_model_name_or_path}' is:\n"
                                "- a correct model-identifier of built-in pretrained models,\n"
                                "- or a correct model-identifier of community-contributed pretrained models,\n"
                                "- or the correct path to a directory containing relevant tokenizer files.\n"
                            )

        # Prepare tokenizer initialization kwargs
        # Did we saved some inputs and kwargs to reload ?
        has_tokenizer_file = resolved_vocab_files.get("tokenizer_file",
                                                      None) is not None
        tokenizer_config_file = resolved_vocab_files.pop(
            "tokenizer_config_file", None)
        if tokenizer_config_file is not None:
            with io.open(tokenizer_config_file, encoding="utf-8") as f:
                init_kwargs = json.load(f)
        else:
            init_kwargs = init_configuration

        # position args are stored in kwargs, maybe better not include
        init_args = init_kwargs.pop("init_args", ())
        init_kwargs.pop("init_class", None)

        # Update with newly provided args and kwargs
        init_args = init_args if not args else args
        init_kwargs.update(kwargs)

        def convert_added_tokens(obj):
            if isinstance(
                    obj,
                    dict) and "__type" in obj and obj["__type"] == "AddedToken":
                obj.pop("__type")
                return AddedToken(**obj)
            elif isinstance(obj, (list, tuple)):
                return list(convert_added_tokens(o) for o in obj)
            elif isinstance(obj, dict):
                return {k: convert_added_tokens(v) for k, v in obj.items()}
            return obj

        init_kwargs = convert_added_tokens(init_kwargs)
        # Set max length if needed
        if pretrained_model_name_or_path in cls.max_model_input_sizes:
            # if we're using a pretrained model, ensure the tokenizer
            # wont index sequences longer than the number of positional embeddings
            model_max_length = cls.max_model_input_sizes[
                pretrained_model_name_or_path]
            if model_max_length is not None and isinstance(
                    model_max_length, (int, float)):
                init_kwargs["model_max_length"] = min(
                    init_kwargs.get("model_max_length", int(1e30)),
                    model_max_length)

        added_tokens_file = resolved_vocab_files.pop("added_tokens_file", None)
        # Merge resolved_vocab_files arguments in init_kwargs if not including.
        # Maybe need more ways to load resources.
        for args_name, file_path in resolved_vocab_files.items():
            # when `pretrained_model_name_or_path` is a pretrained model name,
            # use pretrained_init_configuration as `init_kwargs` to init which
            # does not include the vocab file in it, thus add vocab file into
            # args.

            if args_name not in init_kwargs:
                init_kwargs[args_name] = file_path
            # when `pretrained_model_name_or_path` is a pretrained model dir,
            # use tokenizer_config_file.json as `init_kwargs` to init which
            # does include a vocab file path in it. However, if the vocab file
            # path included in json does not exist, such as was deleted, to make
            # it still work, use the vocab file under this dir.
            elif not os.path.isfile(init_kwargs[args_name]
                                    or '') and os.path.isfile(file_path):
                init_kwargs[args_name] = file_path
        # TODO(guosheng): avoid reduplication of position args and key word args
        tokenizer = cls(*init_args, **init_kwargs)
        special_tokens_map_file = resolved_vocab_files.pop(
            "special_tokens_map_file", None)
        if special_tokens_map_file is not None:
            with open(special_tokens_map_file,
                      encoding="utf-8") as special_tokens_map_handle:
                special_tokens_map = json.load(special_tokens_map_handle)
            for key, value in special_tokens_map.items():
                if key in kwargs and kwargs[key]:
                    # This value has already been redefined by the kwargs
                    # We keep this new value and ignore the one stored in the special_tokens_map_file

                    continue

                if isinstance(value, dict):
                    value = AddedToken(**value)
                elif isinstance(value, list):
                    value = [
                        AddedToken(
                            **token) if isinstance(token, dict) else token
                        for token in value
                    ]
                setattr(tokenizer, key, value)
        # Add supplementary tokens.
        special_tokens = tokenizer.all_special_tokens
        if added_tokens_file is not None:
            with open(added_tokens_file,
                      encoding="utf-8") as added_tokens_handle:
                added_tok_encoder = json.load(added_tokens_handle)

            # Sort added tokens by index
            added_tok_encoder_sorted = list(
                sorted(added_tok_encoder.items(), key=lambda x: x[1]))
            for token, index in added_tok_encoder_sorted:
                if has_tokenizer_file and index != len(
                        tokenizer) and tokenizer.convert_tokens_to_ids(
                            token) != index:
                    # index is the current length of the tokenizer (not in vocabulary)
                    raise ValueError(
                        f"Wrong index found for {token}: should be {tokenizer.convert_tokens_to_ids(token)} but found "
                        f"{index}.")
                elif not has_tokenizer_file and index != len(tokenizer):
                    # Tokenizer slow: added token cannot already be in the vocabulary so its index needs to be the
                    # current length of the tokenizer.
                    raise ValueError(
                        f"Non-consecutive added token '{token}' found. "
                        f"Should have index {len(tokenizer)} but has index {index} in saved vocabulary."
                    )

                tokenizer.add_tokens(
                    token, special_tokens=bool(token in special_tokens))
        # Check all our special tokens are registered as "no split" token (we don't cut them) and are in the vocab
        added_tokens = tokenizer.sanitize_special_tokens()
        if added_tokens:
            logger.info(
                "Special tokens have been added in the vocabulary, make sure the associated word embeddings are fine-tuned or trained."
            )
        # save all of related things into default root dir
        if pretrained_model_name_or_path in cls.pretrained_init_configuration:
            tokenizer.save_pretrained(default_root)

        return tokenizer

    def save_pretrained(self,
                        save_directory,
                        filename_prefix: Optional[str] = None,
                        **kwargs):
        """
        Save tokenizer configuration and related resources to files under
        `save_directory`. The tokenizer configuration would be saved into
        `tokenizer_config_file` indicating file (thus `tokenizer_config.json`),
        and resources would be saved into `resource_files_names` indicating files
        by using `self.save_resources(save_directory)`.

        The `save_directory` can be used in `from_pretrained` as argument value
        of `pretrained_model_name_or_path` to re-load the tokenizer.

        Args:
            save_directory (str): Directory to save files into.
            filename_prefix: (str, optional):
                A prefix to add to the names of the files saved by the tokenizer.

        Example:
            .. code-block::

                from paddlenlp.transformers import BertTokenizer

                tokenizer = BertTokenizer.from_pretrained('bert-base-uncased')
                tokenizer.save_pretrained('trained_model')
                # reload from save_directory
                tokenizer = BertTokenizer.from_pretrained('trained_model')
        """
        assert not os.path.isfile(
            save_directory
        ), "Saving directory ({}) should be a directory, not a file".format(
            save_directory)
        os.makedirs(save_directory, exist_ok=True)

        special_tokens_map_file = os.path.join(
            save_directory, (filename_prefix + "-" if filename_prefix else "") +
            SPECIAL_TOKENS_MAP_FILE)
        tokenizer_config_file = os.path.join(
            save_directory, (filename_prefix + "-" if filename_prefix else "") +
            self.tokenizer_config_file)

        tokenizer_config = copy.deepcopy(self.init_kwargs)
        if len(self.init_inputs) > 0:
            tokenizer_config["init_inputs"] = copy.deepcopy(self.init_inputs)
        for file_id in self.resource_files_names.keys():
            tokenizer_config.pop(file_id, None)

        # Sanitize AddedTokens
        def convert_added_tokens(obj: Union[AddedToken, Any],
                                 add_type_field=True):
            if isinstance(obj, AddedToken):
                out = obj.__getstate__()
                if add_type_field:
                    out["__type"] = "AddedToken"
                return out
            elif isinstance(obj, (list, tuple)):
                return list(
                    convert_added_tokens(o, add_type_field=add_type_field)
                    for o in obj)
            elif isinstance(obj, dict):
                return {
                    k: convert_added_tokens(v, add_type_field=add_type_field)
                    for k, v in obj.items()
                }
            return obj

        # add_type_field=True to allow dicts in the kwargs / differentiate from AddedToken serialization
        tokenizer_config = convert_added_tokens(tokenizer_config,
                                                add_type_field=True)

        # Add tokenizer class to the tokenizer config to be able to reload it with from_pretrained
        tokenizer_class = self.__class__.__name__
        tokenizer_config["tokenizer_class"] = tokenizer_class

        with io.open(tokenizer_config_file, "w", encoding="utf-8") as f:
            f.write(json.dumps(tokenizer_config, ensure_ascii=False))
        logger.info(f"tokenizer config file saved in {tokenizer_config_file}")

        # Sanitize AddedTokens in special_tokens_map
        write_dict = convert_added_tokens(self.special_tokens_map_extended,
                                          add_type_field=False)
        with open(special_tokens_map_file, "w", encoding="utf-8") as f:
            f.write(json.dumps(write_dict, ensure_ascii=False))
        logger.info(f"Special tokens file saved in {special_tokens_map_file}")

        file_names = (tokenizer_config_file, special_tokens_map_file)

        save_files = self._save_pretrained(
            save_directory=save_directory,
            file_names=file_names,
            filename_prefix=filename_prefix,
        )

        return save_files

    def _save_pretrained(self,
                         save_directory: Union[str, os.PathLike],
                         file_names: Tuple[str],
                         filename_prefix: Optional[str] = None) -> Tuple[str]:
        """
        Save a tokenizer using the tokenizer format: vocabulary + added tokens.

        """
        save_directory = str(save_directory)

        added_tokens_file = os.path.join(
            save_directory, (filename_prefix + "-" if filename_prefix else "") +
            ADDED_TOKENS_FILE)
        added_vocab = self.get_added_vocab()
        if added_vocab:
            with open(added_tokens_file, "w", encoding="utf-8") as f:
                out_str = json.dumps(added_vocab, ensure_ascii=False)
                f.write(out_str)
                logger.info(f"added tokens file saved in {added_tokens_file}")

        self.save_resources(save_directory)

        return file_names + (added_tokens_file, )

    def save_resources(self, save_directory):
        """
        Save tokenizer related resources to `resource_files_names` indicating
        files under `save_directory` by copying directly. Override it if necessary.

        Args:
            save_directory (str): Directory to save files into.
        """
        for name, file_name in self.resource_files_names.items():
            src_path = self.init_kwargs[name]
            dst_path = os.path.join(save_directory, file_name)
            if os.path.abspath(src_path) != os.path.abspath(dst_path):
                copyfile(src_path, dst_path)

    def tokenize(self,
                 text: str,
                 pair: Optional[str] = None,
                 add_special_tokens: bool = False,
                 **kwargs) -> List[str]:
        """
        Converts a string in a sequence of tokens, replacing unknown tokens with the `unk_token`.

        Args:
            text (`str`):
                The sequence to be encoded.
            pair (`str`, *optional*):
                A second sequence to be encoded with the first.
            add_special_tokens (`bool`, *optional*, defaults to `False`):
                Whether or not to add the special tokens associated with the corresponding model.
            kwargs (additional keyword arguments, *optional*):
                Will be passed to the underlying model specific encode method. See details in
                [`~PretrainedTokenizerBase.__call__`]

        Returns:
            `List[str]`: The list of tokens.
        """
        raise NotImplementedError

    def num_special_tokens_to_add(self, pair: bool = False) -> int:
        raise NotImplementedError

    def _get_padding_truncation_strategies(self,
                                           padding=False,
                                           truncation=False,
                                           max_length=None,
                                           pad_to_multiple_of=None,
                                           verbose=True,
                                           **kwargs):
        """
        Find the correct padding/truncation strategy with backward compatibility for old arguments (truncation_strategy
        and pad_to_max_length) and behaviors.
        """
        old_truncation_strategy = kwargs.pop("truncation_strategy",
                                             "do_not_truncate")
        old_pad_to_max_length = kwargs.pop("pad_to_max_seq_len", False)

        # Backward compatibility for previous behavior, maybe we should deprecate it:
        # If you only set max_length, it activates truncation for max_length
        if max_length is not None and padding is False and truncation is False:
            if verbose:
                if not self.deprecation_warnings.get(
                        "Truncation-not-explicitly-activated", False):
                    warnings.warn(
                        "Truncation was not explicitly activated but `max_length` is provided a specific value, "
                        "please use `truncation=True` to explicitly truncate examples to max length. "
                        "Defaulting to 'longest_first' truncation strategy. "
                        "If you encode pairs of sequences (GLUE-style) with the tokenizer you can select this strategy "
                        "more precisely by providing a specific strategy to `truncation`."
                    )
                self.deprecation_warnings[
                    "Truncation-not-explicitly-activated"] = True
            truncation = "longest_first"

        # Get padding strategy
        if padding is False and old_pad_to_max_length:
            if verbose:
                warnings.warn(
                    "The `pad_to_max_length` argument is deprecated and will be removed in a future version, "
                    "use `padding=True` or `padding='longest'` to pad to the longest sequence in the batch, or "
                    "use `padding='max_length'` to pad to a max length. In this case, you can give a specific "
                    "length with `max_length` (e.g. `max_length=45`) or leave max_length to None to pad to the "
                    "maximal input size of the model (e.g. 512 for Bert).",
                    FutureWarning,
                )
            if max_length is None:
                padding_strategy = PaddingStrategy.LONGEST
            else:
                padding_strategy = PaddingStrategy.MAX_LENGTH
        elif padding is not False:
            if padding is True:
                if verbose:
                    if max_length is not None and (truncation is False
                                                   or truncation
                                                   == "do_not_truncate"):
                        warnings.warn(
                            "`max_length` is ignored when `padding`=`True` and there is no truncation strategy. "
                            "To pad to max length, use `padding='max_length'`.")
                    if old_pad_to_max_length is not False:
                        warnings.warn(
                            "Though `pad_to_max_length` = `True`, it is ignored because `padding`=`True`."
                        )
                # Default to pad to the longest sequence in the batch
                padding_strategy = PaddingStrategy.LONGEST
            elif not isinstance(padding, PaddingStrategy):
                padding_strategy = PaddingStrategy(padding)
            elif isinstance(padding, PaddingStrategy):
                padding_strategy = padding
        else:
            padding_strategy = PaddingStrategy.DO_NOT_PAD

        # Get truncation strategy
        if truncation is False and old_truncation_strategy != "do_not_truncate":
            if verbose:
                warnings.warn(
                    "The `truncation_strategy` argument is deprecated and will be removed in a future version, "
                    "use `truncation=True` to truncate examples to a max length. You can give a specific "
                    "length with `max_length` (e.g. `max_length=45`) or leave max_length to None to truncate to the "
                    "maximal input size of the model (e.g. 512 for Bert). "
                    " If you have pairs of inputs, you can give a specific truncation strategy selected among "
                    "`truncation='only_first'` (will only truncate the first sentence in the pairs) "
                    "`truncation='only_second'` (will only truncate the second sentence in the pairs) "
                    "or `truncation='longest_first'` (will iteratively remove tokens from the longest sentence in the pairs).",
                    FutureWarning,
                )
            truncation_strategy = TruncationStrategy(old_truncation_strategy)
        elif truncation is not False:
            if truncation is True:
                truncation_strategy = (
                    TruncationStrategy.LONGEST_FIRST
                )  # Default to truncate the longest sequences in pairs of inputs
            elif not isinstance(truncation, TruncationStrategy):
                truncation_strategy = TruncationStrategy(truncation)
            elif isinstance(truncation, TruncationStrategy):
                truncation_strategy = truncation
        else:
            truncation_strategy = TruncationStrategy.DO_NOT_TRUNCATE

        # Set max length if needed
        if max_length is None:
            if padding_strategy == PaddingStrategy.MAX_LENGTH:
                if self.model_max_length > LARGE_INTEGER:
                    if verbose:
                        if not self.deprecation_warnings.get(
                                "Asking-to-pad-to-max_length", False):
                            warnings.warn(
                                "Asking to pad to max_length but no maximum length is provided and the model has no predefined maximum length. "
                                "Default to no padding.")
                        self.deprecation_warnings[
                            "Asking-to-pad-to-max_length"] = True
                    padding_strategy = PaddingStrategy.DO_NOT_PAD
                else:
                    max_length = self.model_max_length

            if truncation_strategy != TruncationStrategy.DO_NOT_TRUNCATE:
                if self.model_max_length > LARGE_INTEGER:
                    if verbose:
                        if not self.deprecation_warnings.get(
                                "Asking-to-truncate-to-max_length", False):
                            warnings.warn(
                                "Asking to truncate to max_length but no maximum length is provided and the model has no predefined maximum length. "
                                "Default to no truncation.")
                        self.deprecation_warnings[
                            "Asking-to-truncate-to-max_length"] = True
                    truncation_strategy = TruncationStrategy.DO_NOT_TRUNCATE
                else:
                    max_length = self.model_max_length

        # Test if we have a padding token
        if padding_strategy != PaddingStrategy.DO_NOT_PAD and (
                not self.pad_token or self.pad_token_id < 0):
            raise ValueError(
                "Asking to pad but the tokenizer does not have a padding token. "
                "Please select a token to use as `pad_token` `(tokenizer.pad_token = tokenizer.eos_token e.g.)` "
                "or add a new pad token via `tokenizer.add_special_tokens({'pad_token': '[PAD]'})`."
            )

        # Check that we will truncate to a multiple of pad_to_multiple_of if both are provided
        if (truncation_strategy != TruncationStrategy.DO_NOT_TRUNCATE
                and padding_strategy != PaddingStrategy.DO_NOT_PAD
                and pad_to_multiple_of is not None and max_length is not None
                and (max_length % pad_to_multiple_of != 0)):
            raise ValueError(
                f"Truncation and padding are both activated but "
                f"truncation length ({max_length}) is not a multiple of pad_to_multiple_of ({pad_to_multiple_of})."
            )

        return padding_strategy, truncation_strategy, max_length, kwargs

    def __call__(self,
                 text: Union[str, List[str], List[List[str]]],
                 text_pair: Optional[Union[str, List[str],
                                           List[List[str]]]] = None,
                 max_length: Optional[int] = None,
                 stride: int = 0,
                 is_split_into_words: Union[bool, str] = False,
                 padding: Union[bool, str, PaddingStrategy] = False,
                 truncation: Union[bool, str, TruncationStrategy] = False,
                 return_position_ids: bool = False,
                 return_token_type_ids: Optional[bool] = None,
                 return_attention_mask: Optional[bool] = None,
                 return_length: bool = False,
                 return_overflowing_tokens: bool = False,
                 return_special_tokens_mask: bool = False,
                 return_dict: bool = True,
                 return_offsets_mapping: bool = False,
                 add_special_tokens: bool = True,
                 pad_to_multiple_of: Optional[int] = None,
                 return_tensors: Optional[Union[str, TensorType]] = None,
                 verbose: bool = True,
                 **kwargs):
        """
        Performs tokenization and uses the tokenized tokens to prepare model
        inputs. It supports sequence or sequence pair as input, and batch input
        is allowed. `self.encode()` or `self.batch_encode()` would be called
        separately for single or batch input depending on input format and
        `is_split_into_words` argument.

        Args:
            text (str, List[str] or List[List[str]]):
                The sequence or batch of sequences to be processed. One sequence
                is a string or a list of strings depending on whether it has been
                pretokenized. If each sequence is provided as a list of strings
                (pretokenized), you must set `is_split_into_words` as `True` to
                disambiguate with a batch of sequences.
            text_pair (str, List[str] or List[List[str]], optional):
                Same as `text` argument, while it represents for the latter
                sequence of the sequence pair.
            max_length (int, optional):
                If set to a number, will limit the total sequence returned so
                that it has a maximum length. If there are overflowing tokens,
                those overflowing tokens will be added to the returned dictionary
                when `return_overflowing_tokens` is `True`. Defaults to `None`.
            stride (int, optional):
                Only available for batch input of sequence pair and mainly for
                question answering usage. When for QA, `text` represents questions
                and `text_pair` represents contexts. If `stride` is set to a
                positive number, the context will be split into multiple spans
                where `stride` defines the number of (tokenized) tokens to skip
                from the start of one span to get the next span, thus will produce
                a bigger batch than inputs to include all spans. Moreover, 'overflow_to_sample'
                and 'offset_mapping' preserving the original example and position
                information will be added to the returned dictionary. Defaults to 0.
            is_split_into_words (Union[bool, str], optional):
                when the text is words or tokens, `is_split_into_words` should be True or `token`.
                `True`: means that the text should be words which should be tokenized.
                `token`: means that the text should be tokens which already be tokenized, so it should not be tokenized again.
            padding (bool, str or [PaddingStrategy], optional):
                Activates and controls padding. Accepts the following values:

                - `True` or `'longest'`: Pad to the longest sequence in the batch (or no padding if only a single
                  sequence if provided).
                - `'max_length'`: Pad to a maximum length specified with the argument `max_length` or to the maximum
                  acceptable input length for the model if that argument is not provided.
                - `False` or `'do_not_pad'` (default): No padding (i.e., can output a batch with sequences of different
                  lengths).
                Defaults to `False`.
            truncation (bool, str or [TruncationStrategy], optional):
                Activates and controls truncation. Accepts the following values:

                - `True` or `'longest_first'`: Truncate to a maximum length specified with the argument `max_length` or
                  to the maximum acceptable input length for the model if that argument is not provided. This will
                  truncate token by token, removing a token from the longest sequence in the pair if a pair of
                  sequences (or a batch of pairs) is provided.
                - `'only_first'`: Truncate to a maximum length specified with the argument `max_length` or to the
                  maximum acceptable input length for the model if that argument is not provided. This will only
                  truncate the first sequence of a pair if a pair of sequences (or a batch of pairs) is provided.
                - `'only_second'`: Truncate to a maximum length specified with the argument `max_length` or to the
                  maximum acceptable input length for the model if that argument is not provided. This will only
                  truncate the second sequence of a pair if a pair of sequences (or a batch of pairs) is provided.
                - `False` or `'do_not_truncate'` (default): No truncation (i.e., can output batch with sequence lengths
                  greater than the model maximum admissible input size).
                Defaults to `False`.
            return_position_ids (bool, optional):
                Whether to include tokens position ids in the returned dictionary.
                Defaults to `False`.
            return_token_type_ids (bool, optional):
                Whether to include token type ids in the returned dictionary.
                Defaults to `True`.
            return_attention_mask (bool, optional):
                Whether to include the attention mask in the returned dictionary.
                Defaults to `False`.
            return_length (bool, optional):
                Whether to include the length of each encoded inputs in the
                returned dictionary. Defaults to `False`.
            return_overflowing_tokens (bool, optional):
                Whether to include overflowing token information in the returned
                dictionary. Defaults to `False`.
            return_special_tokens_mask (bool, optional):
                Whether to include special tokens mask information in the returned
                dictionary. Defaults to `False`.
            return_dict (bool, optional):
                Decide the format for returned encoded batch inputs. Only works when
                input is a batch of data.
                ::
                    - If True, encoded inputs would be a dictionary like:
                        {'input_ids': [[1, 4444, 4385, 1545, 6712],[1, 4444, 4385]],
                        'token_type_ids': [[0, 0, 0, 0, 0], [0, 0, 0]]}
                    - If False, encoded inputs would be a list like:
                        [{'input_ids': [1, 4444, 4385, 1545, 6712],
                          'token_type_ids': [0, 0, 0, 0, 0]},
                         {'input_ids': [1, 4444, 4385], 'token_type_ids': [0, 0, 0]}]

                Defaults to `True`.
            return_offsets_mapping (bool, optional):
                Whether to include the list of pair preserving the index of start
                and end char in original input for each token in the returned
                dictionary. Would be automatically set to `True` when `stride` > 0.
                Defaults to `False`.
            add_special_tokens (bool, optional):
                Whether to add the special tokens associated with the corresponding model
                to the encoded inputs. Defaults to `True`
            pad_to_multiple_of (int, optional):
                If set will pad the sequence to a multiple of the provided value. This is especially useful to enable
                the use of Tensor Cores on NVIDIA hardware with compute capability >= 7.5 (Volta).
                Defaults to `None`.
            return_tensors (str or [TensorType], optional):
                If set, will return tensors instead of list of python integers. Acceptable values are:

                - `'pd'`: Return Paddle `paddle.Tensor` objects.
                - `'np'`: Return Numpy `np.ndarray` objects.
                Defaults to `None`.
            verbose (bool, optional):
                Whether or not to print more information and warnings. Defaults to True.

        Returns:
            dict or list[dict] (for batch input):
                The dict has the following optional items:

                - **input_ids** (list[int] or list[list[int]]): List of token ids to be fed to a model.
                - **position_ids** (list[int] or list[list[int]], optional): List of token position ids to be
                  fed to a model. Included when `return_position_ids` is `True`
                - **token_type_ids** (list[int] or list[list[int]], optional): List of token type ids to be
                  fed to a model. Included when `return_token_type_ids` is `True`.
                - **attention_mask** (list[int] or list[list[int]], optional): List of integers valued 0 or 1,
                  where 0 specifies paddings and should not be attended to by the
                  model. Included when `return_attention_mask` is `True`.
                - **seq_len** (int or list[int], optional): The input_ids length. Included when `return_length`
                  is `True`.
                - **overflowing_tokens** (list[int] or list[list[int]], optional): List of overflowing tokens.
                  Included when if `max_length` is specified and `return_overflowing_tokens`
                  is True.
                - **num_truncated_tokens** (int or list[int], optional): The number of overflowing tokens.
                  Included when if `max_length` is specified and `return_overflowing_tokens`
                  is True.
                - **special_tokens_mask** (list[int] or list[list[int]], optional): List of integers valued 0 or 1,
                  with 0 specifying special added tokens and 1 specifying sequence tokens.
                  Included when `return_special_tokens_mask` is `True`.
                - **offset_mapping** (list[int], optional): list of pair preserving the
                  index of start and end char in original input for each token.
                  For a sqecial token, the index pair is `(0, 0)`. Included when
                  `return_overflowing_tokens` is True or `stride` > 0.
                - **overflow_to_sample** (int or list[int], optional): Index of example from which this
                  feature is generated. Included when `stride` works.
        """

        # Input type checking for clearer error
        def _is_valid_text_input(t):
            if isinstance(t, str):
                # Strings are fine
                return True
            elif isinstance(t, (list, tuple)):
                # List are fine as long as they are...
                if len(t) == 0:
                    # ... empty
                    return True
                elif isinstance(t[0], str):
                    # ... list of strings
                    return True
                elif isinstance(t[0], (list, tuple)):
                    # ... list with an empty list or with a list of strings
                    return len(t[0]) == 0 or isinstance(t[0][0], str)
                else:
                    return False
            else:
                return False

        if not _is_valid_text_input(text):
            raise ValueError(
                "text input must of type `str` (single example), `List[str]` (batch or single pretokenized example) "
                "or `List[List[str]]` (batch of pretokenized examples).")

        if text_pair is not None and not _is_valid_text_input(text_pair):
            raise ValueError(
                "text input must of type `str` (single example), `List[str]` (batch or single pretokenized example) "
                "or `List[List[str]]` (batch of pretokenized examples).")

        # check `split_into_words` value
        if isinstance(is_split_into_words,
                      str) and is_split_into_words != 'token':
            raise ValueError(
                "the value of `is_split_into_words` should be one of: {True, False, 'token'} but receive: <%s>",
                is_split_into_words)

        if is_split_into_words:
            is_batched = isinstance(text,
                                    (list, tuple)) and text and isinstance(
                                        text[0], (list, tuple))
        else:
            is_batched = isinstance(text, (list, tuple))

        if is_batched:
            if isinstance(text_pair, str):
                raise TypeError(
                    "when tokenizing batches of text, `text_pair` must be a list or tuple with the same length as `text`."
                )
            if text_pair is not None and len(text) != len(text_pair):
                raise ValueError(
                    f"batch length of `text`: {len(text)} does not match batch length of `text_pair`: {len(text_pair)}."
                )
            batch_text_or_text_pairs = list(zip(
                text, text_pair)) if text_pair is not None else text
            return self.batch_encode(
                batch_text_or_text_pairs=batch_text_or_text_pairs,
                max_length=max_length,
                stride=stride,
                is_split_into_words=is_split_into_words,
                padding=padding,
                truncation=truncation,
                return_position_ids=return_position_ids,
                return_token_type_ids=return_token_type_ids,
                return_attention_mask=return_attention_mask,
                return_length=return_length,
                return_overflowing_tokens=return_overflowing_tokens,
                return_special_tokens_mask=return_special_tokens_mask,
                return_dict=return_dict,
                return_offsets_mapping=return_offsets_mapping,
                add_special_tokens=add_special_tokens,
                pad_to_multiple_of=pad_to_multiple_of,
                return_tensors=return_tensors,
                verbose=verbose,
                **kwargs)
        else:
            return self.encode(
                text=text,
                text_pair=text_pair,
                max_length=max_length,
                stride=stride,
                is_split_into_words=is_split_into_words,
                padding=padding,
                truncation=truncation,
                return_position_ids=return_position_ids,
                return_token_type_ids=return_token_type_ids,
                return_attention_mask=return_attention_mask,
                return_length=return_length,
                return_overflowing_tokens=return_overflowing_tokens,
                return_special_tokens_mask=return_special_tokens_mask,
                return_offsets_mapping=return_offsets_mapping,
                add_special_tokens=add_special_tokens,
                pad_to_multiple_of=pad_to_multiple_of,
                return_tensors=return_tensors,
                verbose=verbose,
                **kwargs)

    def encode(self,
               text,
               text_pair=None,
               add_special_tokens=True,
               padding: Union[bool, str, PaddingStrategy] = False,
               truncation: Union[bool, str, TruncationStrategy] = False,
               max_length: Optional[int] = None,
               stride: int = 0,
               is_split_into_words: bool = False,
               pad_to_multiple_of: Optional[int] = None,
               return_tensors: Optional[Union[str, TensorType]] = None,
               return_token_type_ids: Optional[bool] = None,
               return_attention_mask: Optional[bool] = None,
               return_overflowing_tokens: bool = False,
               return_special_tokens_mask: bool = False,
               return_offsets_mapping: bool = False,
               return_length: bool = False,
               verbose: bool = True,
               return_position_ids=False,
               **kwargs) -> BatchEncoding:
        """
        Tokenize and prepare for the model a sequence or a pair of sequences.

        Args:
            text (`str`, `List[str]` or `List[int]`):
                The first sequence to be encoded. This can be a string, a list of strings (tokenized string using the
                `tokenize` method) or a list of integers (tokenized string ids using the `convert_tokens_to_ids`
                method).
            text_pair (`str`, `List[str]` or `List[int]`, *optional*):
                Optional second sequence to be encoded. This can be a string, a list of strings (tokenized string using
                the `tokenize` method) or a list of integers (tokenized string ids using the `convert_tokens_to_ids`
                method).
        """
        # Backward compatibility for 'max_seq_len'
        old_max_seq_len = kwargs.get('max_seq_len', None)
        if max_length is None and old_max_seq_len:
            if verbose:
                warnings.warn(
                    "The `max_seq_len` argument is deprecated and will be removed in a future version, "
                    "please use `max_length` instead.",
                    FutureWarning,
                )
            max_length = old_max_seq_len
        # Backward compatibility for 'truncation_strategy', 'pad_to_max_length'
        padding_strategy, truncation_strategy, max_length, kwargs = self._get_padding_truncation_strategies(
            padding=padding,
            truncation=truncation,
            max_length=max_length,
            pad_to_multiple_of=pad_to_multiple_of,
            verbose=verbose,
            **kwargs,
        )

        return self._encode_plus(
            text=text,
            text_pair=text_pair,
            add_special_tokens=add_special_tokens,
            padding_strategy=padding_strategy,
            truncation_strategy=truncation_strategy,
            max_length=max_length,
            stride=stride,
            is_split_into_words=is_split_into_words,
            pad_to_multiple_of=pad_to_multiple_of,
            return_tensors=return_tensors,
            return_position_ids=return_position_ids,
            return_token_type_ids=return_token_type_ids,
            return_attention_mask=return_attention_mask,
            return_overflowing_tokens=return_overflowing_tokens,
            return_special_tokens_mask=return_special_tokens_mask,
            return_offsets_mapping=return_offsets_mapping,
            return_length=return_length,
            verbose=verbose,
            **kwargs,
        )

    def _encode_plus(
            self,
            text: Union[TextInput, PreTokenizedInput, EncodedInput],
            text_pair: Optional[Union[TextInput, PreTokenizedInput,
                                      EncodedInput]] = None,
            add_special_tokens: bool = True,
            padding_strategy: PaddingStrategy = PaddingStrategy.DO_NOT_PAD,
            truncation_strategy: TruncationStrategy = TruncationStrategy.
        DO_NOT_TRUNCATE,
            max_length: Optional[int] = None,
            stride: int = 0,
            is_split_into_words: bool = False,
            pad_to_multiple_of: Optional[int] = None,
            return_position_ids: Optional[bool] = None,
            return_tensors: Optional[Union[str, TensorType]] = None,
            return_token_type_ids: Optional[bool] = None,
            return_attention_mask: Optional[bool] = None,
            return_overflowing_tokens: bool = False,
            return_special_tokens_mask: bool = False,
            return_offsets_mapping: bool = False,
            return_length: bool = False,
            verbose: bool = True,
            **kwargs) -> BatchEncoding:
        raise NotImplementedError

    def batch_encode(
            self,
            batch_text_or_text_pairs: Union[List[TextInput],
                                            List[TextInputPair],
                                            List[PreTokenizedInput],
                                            List[PreTokenizedInputPair],
                                            List[EncodedInput],
                                            List[EncodedInputPair], ],
            max_length=None,
            stride: int = 0,
            is_split_into_words: bool = False,
            padding: Union[bool, str, PaddingStrategy] = False,
            truncation: Union[bool, str, TruncationStrategy] = False,
            return_position_ids=False,
            # TODO(wj-mcat): keep align with `encode` method
            return_token_type_ids=None,
            return_attention_mask=None,
            return_length=False,
            return_overflowing_tokens=False,
            return_special_tokens_mask=False,
            return_dict=True,
            return_offsets_mapping=False,
            add_special_tokens=True,
            pad_to_multiple_of: Optional[int] = None,
            return_tensors: Optional[Union[str, TensorType]] = None,
            verbose: bool = True,
            **kwargs) -> BatchEncoding:
        """
        Performs tokenization and uses the tokenized tokens to prepare model
        inputs. It supports batch inputs of sequence or sequence pair.

        Args:
            batch_text_or_text_pairs (list):
                The element of list can be sequence or sequence pair, and the
                sequence is a string or a list of strings depending on whether
                it has been pretokenized. If each sequence is provided as a list
                of strings (pretokenized), you must set `is_split_into_words` as
                `True` to disambiguate with a sequence pair.

        Returns:
            dict or list[dict]:
                The dict has the following optional items:

        """
        # Backward compatibility for 'max_seq_len'
        old_max_seq_len = kwargs.get('max_seq_len', None)
        if max_length is None and old_max_seq_len:
            if verbose:
                warnings.warn(
                    "The `max_seq_len` argument is deprecated and will be removed in a future version, "
                    "please use `max_length` instead.",
                    FutureWarning,
                )
            max_length = old_max_seq_len
        # Backward compatibility for 'truncation_strategy', 'pad_to_max_length'
        padding_strategy, truncation_strategy, max_length, kwargs = self._get_padding_truncation_strategies(
            padding=padding,
            truncation=truncation,
            max_length=max_length,
            pad_to_multiple_of=pad_to_multiple_of,
            verbose=verbose,
            **kwargs,
        )

        return self._batch_encode_plus(
            batch_text_or_text_pairs=batch_text_or_text_pairs,
            add_special_tokens=add_special_tokens,
            padding_strategy=padding_strategy,
            truncation_strategy=truncation_strategy,
            max_length=max_length,
            stride=stride,
            is_split_into_words=is_split_into_words,
            pad_to_multiple_of=pad_to_multiple_of,
            return_tensors=return_tensors,
            return_position_ids=return_position_ids,
            return_token_type_ids=return_token_type_ids,
            return_attention_mask=return_attention_mask,
            return_overflowing_tokens=return_overflowing_tokens,
            return_special_tokens_mask=return_special_tokens_mask,
            return_dict=return_dict,
            return_offsets_mapping=return_offsets_mapping,
            return_length=return_length,
            verbose=verbose,
            **kwargs,
        )

    def _batch_encode_plus(
            self,
            batch_text_or_text_pairs: Union[List[TextInput],
                                            List[TextInputPair],
                                            List[PreTokenizedInput],
                                            List[PreTokenizedInputPair],
                                            List[EncodedInput],
                                            List[EncodedInputPair], ],
            add_special_tokens: bool = True,
            padding_strategy: PaddingStrategy = PaddingStrategy.DO_NOT_PAD,
            truncation_strategy: TruncationStrategy = TruncationStrategy.
        DO_NOT_TRUNCATE,
            max_length: Optional[int] = None,
            stride: int = 0,
            is_split_into_words: bool = False,
            pad_to_multiple_of: Optional[int] = None,
            return_position_ids: Optional[bool] = None,
            return_tensors: Optional[Union[str, TensorType]] = None,
            return_token_type_ids: Optional[bool] = None,
            return_attention_mask: Optional[bool] = None,
            return_overflowing_tokens: bool = False,
            return_special_tokens_mask: bool = False,
            return_dict: bool = True,
            return_offsets_mapping: bool = False,
            return_length: bool = False,
            verbose: bool = True,
            **kwargs) -> BatchEncoding:
        raise NotImplementedError

    def pad(
        self,
        encoded_inputs: Union[BatchEncoding, List[BatchEncoding],
                              Dict[str, EncodedInput], Dict[str,
                                                            List[EncodedInput]],
                              List[Dict[str, EncodedInput]], ],
        padding: Union[bool, str, PaddingStrategy] = True,
        max_length: Optional[int] = None,
        pad_to_multiple_of: Optional[int] = None,
        return_attention_mask: Optional[bool] = None,
        return_tensors: Optional[Union[str, TensorType]] = None,
        verbose: bool = True,
    ) -> BatchEncoding:
        """
        Pad a single encoded input or a batch of encoded inputs up to predefined length or to the max sequence length
        in the batch.

        Padding side (left/right) padding token ids are defined at the tokenizer level (with `self.padding_side`,
        `self.pad_token_id` and `self.pad_token_type_id`)

        <Tip>

        If the `encoded_inputs` passed are dictionary of numpy arrays, Paddle tensors, the
        result will use the same type unless you provide a different tensor type with `return_tensors`.
        </Tip>

        Args:
            encoded_inputs ([`BatchEncoding`], list of [`BatchEncoding`], `Dict[str, List[int]]`, `Dict[str, List[List[int]]` or `List[Dict[str, List[int]]]`):
                Tokenized inputs. Can represent one input ([`BatchEncoding`] or `Dict[str, List[int]]`) or a batch of
                tokenized inputs (list of [`BatchEncoding`], *Dict[str, List[List[int]]]* or *List[Dict[str,
                List[int]]]*) so you can use this method during preprocessing as well as in a Paddle Dataloader
                collate function.

                Instead of `List[int]` you can have tensors (numpy arrays, Paddle tensors), see
                the note above for the return type.
            padding (`bool`, `str` or [`PaddingStrategy`], *optional*, defaults to `True`):
                 Select a strategy to pad the returned sequences (according to the model's padding side and padding
                 index) among:

                - `True` or `'longest'`: Pad to the longest sequence in the batch (or no padding if only a single
                  sequence if provided).
                - `'max_length'`: Pad to a maximum length specified with the argument `max_length` or to the maximum
                  acceptable input length for the model if that argument is not provided.
                - `False` or `'do_not_pad'` (default): No padding (i.e., can output a batch with sequences of different
                  lengths).
            max_length (`int`, *optional*):
                Maximum length of the returned list and optionally padding length (see above).
            pad_to_multiple_of (`int`, *optional*):
                If set will pad the sequence to a multiple of the provided value.

                This is especially useful to enable the use of Tensor Cores on NVIDIA hardware with compute capability
                >= 7.5 (Volta).
            return_attention_mask (`bool`, *optional*):
                Whether to return the attention mask. If left to the default, will return the attention mask according
                to the specific tokenizer's default, defined by the `return_outputs` attribute.

                [What are attention masks?](../glossary#attention-mask)
            return_tensors (`str` or [`TensorType`], *optional*):
                If set, will return tensors instead of list of python integers. Acceptable values are:

                - `'pd'`: Return Paddle `paddle.Tensor` objects.
                - `'np'`: Return Numpy `np.ndarray` objects.
            verbose (`bool`, *optional*, defaults to `True`):
                Whether or not to print more information and warnings.
        """
        # If we have a list of dicts, let's convert it in a dict of lists
        if isinstance(encoded_inputs,
                      (list, tuple)) and isinstance(encoded_inputs[0],
                                                    (dict, BatchEncoding)):
            encoded_inputs = {
                key: [example[key] for example in encoded_inputs]
                for key in encoded_inputs[0].keys()
            }

        # The model's main input name, usually `input_ids`, has be passed for padding
        if self.model_input_names[0] not in encoded_inputs:
            raise ValueError(
                "You should supply an encoding or a list of encodings to this method "
                f"that includes {self.model_input_names[0]}, but you provided {list(encoded_inputs.keys())}"
            )

        required_input = encoded_inputs[self.model_input_names[0]]

        if not required_input:
            if return_attention_mask:
                encoded_inputs["attention_mask"] = []
            return encoded_inputs

        # If we have Paddle/NumPy tensors/arrays as inputs, we cast them as python objects
        # and rebuild them afterwards if no return_tensors is specified

        first_element = required_input[0]
        if isinstance(first_element, (list, tuple)):
            # first_element might be an empty list/tuple in some edge cases so we grab the first non empty element.
            for item in required_input:
                if len(item) != 0:
                    first_element = item[0]
                    break
        # At this state, if `first_element` is still a list/tuple, it's an empty one so there is nothing to do.
        if not isinstance(first_element, (int, list, tuple)):
            if isinstance(first_element, paddle.Tensor):
                return_tensors = "pd" if return_tensors is None else return_tensors
            else:
                raise ValueError(
                    f"type of {first_element} unknown: {type(first_element)}. "
                    f"Should be either python or paddle object.")

            for key, value in encoded_inputs.items():
                encoded_inputs[key] = to_py_obj(value)

        # Convert padding_strategy in PaddingStrategy
        padding_strategy, _, max_length, _ = self._get_padding_truncation_strategies(
            padding=padding, max_length=max_length, verbose=verbose)

        required_input = encoded_inputs[self.model_input_names[0]]
        if required_input and not isinstance(required_input[0], (list, tuple)):
            encoded_inputs = self._pad(
                encoded_inputs,
                max_length=max_length,
                padding_strategy=padding_strategy,
                pad_to_multiple_of=pad_to_multiple_of,
                return_attention_mask=return_attention_mask)
            return BatchEncoding(encoded_inputs, tensor_type=return_tensors)

        batch_size = len(required_input)
        assert all(
            len(v) == batch_size for v in encoded_inputs.values()
        ), "Some items in the output dictionary have a different batch size than others."

        if padding_strategy == PaddingStrategy.LONGEST:
            max_length = max(len(inputs) for inputs in required_input)
            padding_strategy = PaddingStrategy.MAX_LENGTH

        batch_outputs = {}
        for i in range(batch_size):
            inputs = dict((k, v[i]) for k, v in encoded_inputs.items())
            outputs = self._pad(
                inputs,
                max_length=max_length,
                padding_strategy=padding_strategy,
                pad_to_multiple_of=pad_to_multiple_of,
                return_attention_mask=return_attention_mask,
            )

            for key, value in outputs.items():
                if key not in batch_outputs:
                    batch_outputs[key] = []
                batch_outputs[key].append(value)

        return BatchEncoding(batch_outputs, tensor_type=return_tensors)

    def create_token_type_ids_from_sequences(
            self,
            token_ids_0: List[int],
            token_ids_1: Optional[List[int]] = None) -> List[int]:
        """
        Create the token type IDs corresponding to the sequences passed. [What are token type
        IDs?](../glossary#token-type-ids)

        Should be overridden in a subclass if the model has a special way of building those.

        Args:
            token_ids_0 (`List[int]`): The first tokenized sequence.
            token_ids_1 (`List[int]`, *optional*): The second tokenized sequence.

        Returns:
            `List[int]`: The token type ids.
        """
        if token_ids_1 is None:
            return len(token_ids_0) * [0]
        return [0] * len(token_ids_0) + [1] * len(token_ids_1)

    def build_inputs_with_special_tokens(
            self,
            token_ids_0: List[int],
            token_ids_1: Optional[List[int]] = None) -> List[int]:
        """
        Build model inputs from a sequence or a pair of sequence for sequence classification tasks by concatenating and
        adding special tokens.

        This implementation does not add special tokens and this method should be overridden in a subclass.

        Args:
            token_ids_0 (`List[int]`): The first tokenized sequence.
            token_ids_1 (`List[int]`, *optional*): The second tokenized sequence.

        Returns:
            `List[int]`: The model input with special tokens.
        """
        if token_ids_1 is None:
            return token_ids_0
        return token_ids_0 + token_ids_1

    def build_offset_mapping_with_special_tokens(self,
                                                 offset_mapping_0,
                                                 offset_mapping_1=None):
        """
        Build offset map from a pair of offset map by concatenating and adding offsets of special tokens.

        Should be overridden in a subclass if the model has a special way of building those.

        Args:
            offset_mapping_0 (List[tuple]):
                List of char offsets to which the special tokens will be added.
            offset_mapping_1 (List[tuple], optional):
                Optional second list of char offsets for offset mapping pairs.

        Returns:
            List[tuple]: List of char offsets with the appropriate offsets of special tokens.
        """
        if offset_mapping_1 is None:
            return offset_mapping_0

        return offset_mapping_0 + offset_mapping_1

    def prepare_for_model(self,
                          ids,
                          pair_ids=None,
                          padding: Union[bool, str, PaddingStrategy] = False,
                          truncation: Union[bool, str,
                                            TruncationStrategy] = False,
                          max_length: Optional[int] = None,
                          stride: int = 0,
                          pad_to_multiple_of: Optional[int] = None,
                          return_tensors: Optional[Union[str,
                                                         TensorType]] = None,
                          return_position_ids=False,
                          return_token_type_ids: Optional[bool] = None,
                          return_attention_mask: Optional[bool] = None,
                          return_length=False,
                          return_overflowing_tokens=False,
                          return_special_tokens_mask=False,
                          return_offsets_mapping=False,
                          add_special_tokens=True,
                          verbose: bool = True,
                          prepend_batch_axis: bool = False,
                          **kwargs):
        """
        Performs tokenization and uses the tokenized tokens to prepare model
        inputs. It supports sequence or sequence pair as input, and batch input
        is not allowed.
        """
        padding_strategy, truncation_strategy, max_length, kwargs = self._get_padding_truncation_strategies(
            padding=padding,
            truncation=truncation,
            max_length=max_length,
            pad_to_multiple_of=pad_to_multiple_of,
            verbose=verbose,
            **kwargs,
        )

        pair = bool(pair_ids is not None)
        len_ids = len(ids)
        len_pair_ids = len(pair_ids) if pair else 0

        if return_token_type_ids and not add_special_tokens:
            raise ValueError(
                "Asking to return token_type_ids while setting add_special_tokens to False "
                "results in an undefined behavior. Please set add_special_tokens to True or "
                "set return_token_type_ids to None.")

        if (return_overflowing_tokens
                and truncation_strategy == TruncationStrategy.LONGEST_FIRST
                and pair_ids is not None):
            raise ValueError(
                "Not possible to return overflowing tokens for pair of sequences with the "
                "`longest_first`. Please select another truncation strategy than `longest_first`, "
                "for instance `only_second` or `only_first`.")

        # Load from model defaults
        if return_token_type_ids is None:
            return_token_type_ids = "token_type_ids" in self.model_input_names
        if return_attention_mask is None:
            return_attention_mask = "attention_mask" in self.model_input_names

        encoded_inputs = {}
        # Truncation: Handle max sequence length
        total_len = len_ids + len_pair_ids + (self.num_special_tokens_to_add(
            pair=pair) if add_special_tokens else 0)

        overflowing_tokens = []

        if truncation_strategy != TruncationStrategy.DO_NOT_TRUNCATE and max_length and total_len > max_length:
            ids, pair_ids, overflowing_tokens = self.truncate_sequences(
                ids,
                pair_ids=pair_ids,
                num_tokens_to_remove=total_len - max_length,
                truncation_strategy=truncation_strategy,
                stride=stride,
            )
        if return_overflowing_tokens:
            encoded_inputs["overflowing_tokens"] = overflowing_tokens
            encoded_inputs["num_truncated_tokens"] = total_len - max_length

        # Add special tokens
        if add_special_tokens:
            sequence = self.build_inputs_with_special_tokens(ids, pair_ids)
            token_type_ids = self.create_token_type_ids_from_sequences(
                ids, pair_ids)
        else:
            sequence = ids + pair_ids if pair else ids
            token_type_ids = [0] * len(ids) + ([0] *
                                               len(pair_ids) if pair else [])

        # Build output dictionnary
        encoded_inputs["input_ids"] = sequence
        if return_token_type_ids:
            encoded_inputs["token_type_ids"] = token_type_ids
        if return_special_tokens_mask:
            if add_special_tokens:
                encoded_inputs[
                    "special_tokens_mask"] = self.get_special_tokens_mask(
                        ids, pair_ids)
            else:
                encoded_inputs["special_tokens_mask"] = [0] * len(sequence)

        if return_offsets_mapping and 'text' in kwargs and 'text_pair' in kwargs:
            text = kwargs.pop('text')
            text_pair = kwargs.pop('text_pair')

            token_offset_mapping = self.get_offset_mapping(text)
            token_pair_offset_mapping = self.get_offset_mapping(
                text_pair) if text_pair is not None else None
            if max_length and total_len > max_length:
                token_offset_mapping, token_pair_offset_mapping, _ = self.truncate_sequences(
                    token_offset_mapping,
                    pair_ids=token_pair_offset_mapping,
                    num_tokens_to_remove=total_len - max_length,
                    truncation_strategy=truncation_strategy,
                    stride=stride)
            if add_special_tokens:
                offset_mapping = self.build_offset_mapping_with_special_tokens(
                    token_offset_mapping, token_pair_offset_mapping)
            else:
                offset_mapping = token_offset_mapping + \
                    token_pair_offset_mapping if token_pair_offset_mapping else token_offset_mapping
            encoded_inputs['offset_mapping'] = offset_mapping

        # Check lengths
        self._eventual_warn_about_too_long_sequence(encoded_inputs["input_ids"],
                                                    max_length, verbose)

        if return_position_ids:
            encoded_inputs["position_ids"] = list(
                range(len(encoded_inputs["input_ids"])))

        if padding_strategy != PaddingStrategy.DO_NOT_PAD or return_attention_mask:
            encoded_inputs = self.pad(
                encoded_inputs,
                max_length=max_length,
                padding=padding_strategy.value,
                pad_to_multiple_of=pad_to_multiple_of,
                return_attention_mask=return_attention_mask,
            )

        if return_length:
            encoded_inputs["length"] = len(encoded_inputs["input_ids"])
            # for compatibility
            encoded_inputs["seq_len"] = encoded_inputs["length"]

        batch_outputs = BatchEncoding(encoded_inputs,
                                      tensor_type=return_tensors,
                                      prepend_batch_axis=prepend_batch_axis)

        return batch_outputs

    def truncate_sequences(
        self,
        ids: List[int],
        pair_ids: Optional[List[int]] = None,
        num_tokens_to_remove: int = 0,
        truncation_strategy: Union[str, TruncationStrategy] = "longest_first",
        stride: int = 0,
    ) -> Tuple[List[int], List[int], List[int]]:
        """
        Truncates a sequence pair in-place following the strategy.

        Args:
            ids (`List[int]`):
                Tokenized input ids of the first sequence. Can be obtained from a string by chaining the `tokenize` and
                `convert_tokens_to_ids` methods.
            pair_ids (`List[int]`, *optional*):
                Tokenized input ids of the second sequence. Can be obtained from a string by chaining the `tokenize`
                and `convert_tokens_to_ids` methods.
            num_tokens_to_remove (`int`, *optional*, defaults to 0):
                Number of tokens to remove using the truncation strategy.
            truncation_strategy (`str` or [`TruncationStrategy`], *optional*, defaults to `False`):
                The strategy to follow for truncation. Can be:

                - `'longest_first'`: Truncate to a maximum length specified with the argument `max_length` or to the
                  maximum acceptable input length for the model if that argument is not provided. This will truncate
                  token by token, removing a token from the longest sequence in the pair if a pair of sequences (or a
                  batch of pairs) is provided.
                - `'only_first'`: Truncate to a maximum length specified with the argument `max_length` or to the
                  maximum acceptable input length for the model if that argument is not provided. This will only
                  truncate the first sequence of a pair if a pair of sequences (or a batch of pairs) is provided.
                - `'only_second'`: Truncate to a maximum length specified with the argument `max_length` or to the
                  maximum acceptable input length for the model if that argument is not provided. This will only
                  truncate the second sequence of a pair if a pair of sequences (or a batch of pairs) is provided.
                - `'do_not_truncate'` (default): No truncation (i.e., can output batch with sequence lengths greater
                  than the model maximum admissible input size).
            stride (`int`, *optional*, defaults to 0):
                If set to a positive number, the overflowing tokens returned will contain some tokens from the main
                sequence returned. The value of this argument defines the number of additional tokens.

        Returns:
            `Tuple[List[int], List[int], List[int]]`: The truncated `ids`, the truncated `pair_ids` and the list of
            overflowing tokens. Note: The *longest_first* strategy returns empty list of overflowing tokens if a pair
            of sequences (or a batch of pairs) is provided.
        """
        if num_tokens_to_remove <= 0:
            return ids, pair_ids, []

        if not isinstance(truncation_strategy, TruncationStrategy):
            truncation_strategy = TruncationStrategy(truncation_strategy)

        overflowing_tokens = []
        if truncation_strategy == TruncationStrategy.ONLY_FIRST or (
                truncation_strategy == TruncationStrategy.LONGEST_FIRST
                and pair_ids is None):
            if len(ids) > num_tokens_to_remove:
                window_len = min(len(ids), stride + num_tokens_to_remove)
                if self.truncation_side == "left":
                    overflowing_tokens = ids[:window_len]
                    ids = ids[num_tokens_to_remove:]
                elif self.truncation_side == "right":
                    overflowing_tokens = ids[-window_len:]
                    ids = ids[:-num_tokens_to_remove]
                else:
                    raise ValueError(
                        f"invalid truncation strategy: {self.truncation_side}, use 'left' or 'right'."
                    )

            else:
                error_msg = (
                    f"We need to remove {num_tokens_to_remove} to truncate the input "
                    f"but the first sequence has a length {len(ids)}. ")
                if truncation_strategy == TruncationStrategy.ONLY_FIRST:
                    error_msg = (
                        error_msg +
                        "Please select another truncation strategy than "
                        f"{truncation_strategy}, for instance 'longest_first' or 'only_second'."
                    )
                logger.error(error_msg)
        elif truncation_strategy == TruncationStrategy.LONGEST_FIRST:
            warnings.warn(
                f"Be aware, overflowing tokens are not returned for the setting you have chosen,"
                f" i.e. sequence pairs with the '{TruncationStrategy.LONGEST_FIRST.value}' "
                f"truncation strategy. So the returned list will always be empty even if some "
                f"tokens have been removed.")
            for _ in range(num_tokens_to_remove):
                if pair_ids is None or len(ids) > len(pair_ids):
                    if self.truncation_side == "right":
                        ids = ids[:-1]
                    elif self.truncation_side == "left":
                        ids = ids[1:]
                    else:
                        raise ValueError("invalid truncation strategy:" +
                                         str(self.truncation_side))
                else:
                    if self.truncation_side == "right":
                        pair_ids = pair_ids[:-1]
                    elif self.truncation_side == "left":
                        pair_ids = pair_ids[1:]
                    else:
                        raise ValueError("invalid truncation strategy:" +
                                         str(self.truncation_side))
        elif truncation_strategy == TruncationStrategy.ONLY_SECOND and pair_ids is not None:
            if len(pair_ids) > num_tokens_to_remove:
                window_len = min(len(pair_ids), stride + num_tokens_to_remove)
                if self.truncation_side == "right":
                    overflowing_tokens = pair_ids[-window_len:]
                    pair_ids = pair_ids[:-num_tokens_to_remove]
                elif self.truncation_side == "left":
                    overflowing_tokens = pair_ids[:window_len]
                    pair_ids = pair_ids[num_tokens_to_remove:]
                else:
                    raise ValueError("invalid truncation strategy:" +
                                     str(self.truncation_side))
            else:
                logger.error(
                    f"We need to remove {num_tokens_to_remove} to truncate the input "
                    f"but the second sequence has a length {len(pair_ids)}. "
                    f"Please select another truncation strategy than {truncation_strategy}, "
                    f"for instance 'longest_first' or 'only_first'.")

        return (ids, pair_ids, overflowing_tokens)

    def _pad(
        self,
        encoded_inputs: Union[Dict[str, EncodedInput], BatchEncoding],
        max_length: Optional[int] = None,
        padding_strategy: PaddingStrategy = PaddingStrategy.DO_NOT_PAD,
        pad_to_multiple_of: Optional[int] = None,
        return_attention_mask: Optional[bool] = None,
    ) -> dict:
        """
        Pad encoded inputs (on left/right and up to predefined length or max length in the batch)

        Args:
            encoded_inputs:
                Dictionary of tokenized inputs (`List[int]`) or batch of tokenized inputs (`List[List[int]]`).
            max_length: maximum length of the returned list and optionally padding length (see below).
                Will truncate by taking into account the special tokens.
            padding_strategy: PaddingStrategy to use for padding.

                - PaddingStrategy.LONGEST Pad to the longest sequence in the batch
                - PaddingStrategy.MAX_LENGTH: Pad to the max length (default)
                - PaddingStrategy.DO_NOT_PAD: Do not pad
                The tokenizer padding sides are defined in self.padding_side:

                    - 'left': pads on the left of the sequences
                    - 'right': pads on the right of the sequences
            pad_to_multiple_of: (optional) Integer if set will pad the sequence to a multiple of the provided value.
                This is especially useful to enable the use of Tensor Core on NVIDIA hardware with compute capability
                >= 7.5 (Volta).
            return_attention_mask:
                (optional) Set to False to avoid returning attention mask (default: set to model specifics)
        """
        # Load from model defaults
        if return_attention_mask is None:
            return_attention_mask = "attention_mask" in self.model_input_names or "attention_mask" in encoded_inputs

        required_input = encoded_inputs[self.model_input_names[0]]

        if padding_strategy == PaddingStrategy.LONGEST:
            max_length = len(required_input)

        if max_length is not None and pad_to_multiple_of is not None and (
                max_length % pad_to_multiple_of != 0):
            max_length = (
                (max_length // pad_to_multiple_of) + 1) * pad_to_multiple_of

        needs_to_be_padded = padding_strategy != PaddingStrategy.DO_NOT_PAD and len(
            required_input) != max_length

        # Initialize attention mask if not present.
        if return_attention_mask and "attention_mask" not in encoded_inputs:
            encoded_inputs["attention_mask"] = [1] * len(required_input)

        if needs_to_be_padded:
            difference = max_length - len(required_input)

            if self.padding_side == "right":
                if return_attention_mask:

                    encoded_inputs["attention_mask"] = encoded_inputs[
                        "attention_mask"] + [0] * difference
                if "token_type_ids" in encoded_inputs:
                    encoded_inputs["token_type_ids"] = (
                        encoded_inputs["token_type_ids"] +
                        [self.pad_token_type_id] * difference)
                if "special_tokens_mask" in encoded_inputs:
                    encoded_inputs["special_tokens_mask"] = encoded_inputs[
                        "special_tokens_mask"] + [1] * difference
                if "offset_mapping" in encoded_inputs:
                    encoded_inputs["offset_mapping"] = encoded_inputs[
                        "offset_mapping"] + [(0, 0)] * difference
                if "position_ids" in encoded_inputs:
                    encoded_inputs["position_ids"] = encoded_inputs[
                        "position_ids"] + [0] * difference
                encoded_inputs[self.model_input_names[
                    0]] = required_input + [self.pad_token_id] * difference
            elif self.padding_side == "left":
                if return_attention_mask:
                    encoded_inputs["attention_mask"] = [
                        0
                    ] * difference + encoded_inputs["attention_mask"]
                if "token_type_ids" in encoded_inputs:
                    encoded_inputs["token_type_ids"] = [
                        self.pad_token_type_id
                    ] * difference + encoded_inputs["token_type_ids"]
                if "special_tokens_mask" in encoded_inputs:
                    encoded_inputs["special_tokens_mask"] = [
                        1
                    ] * difference + encoded_inputs["special_tokens_mask"]
                if "offset_mapping" in encoded_inputs:
                    encoded_inputs["offset_mapping"] = [
                        (0, 0)
                    ] * difference + encoded_inputs["offset_mapping"]
                if "position_ids" in encoded_inputs:
                    encoded_inputs["position_ids"] = [
                        0
                    ] * difference + encoded_inputs["position_ids"]
                encoded_inputs[self.model_input_names[
                    0]] = [self.pad_token_id] * difference + required_input
            else:
                raise ValueError("Invalid padding strategy:" +
                                 str(self.padding_side))

        return encoded_inputs

    def convert_tokens_to_string(self, tokens: List[str]) -> str:
        """
        Converts a sequence of tokens in a single string. The most simple way to do it is `" ".join(tokens)` but we
        often want to remove sub-word tokenization artifacts at the same time.

        Args:
            tokens (`List[str]`): The token to join in a string.

        Returns:
            `str`: The joined tokens.
        """
        raise NotImplementedError

    def batch_decode(self,
                     sequences: Union[List[int], List[List[int]], "np.ndarray",
                                      "paddle.Tensor"],
                     skip_special_tokens: bool = False,
                     clean_up_tokenization_spaces: bool = True,
                     **kwargs) -> List[str]:
        """
        Convert a list of lists of token ids into a list of strings by calling decode.

        Args:
            sequences (`Union[List[int], List[List[int]], np.ndarray, paddle.Tensor]`):
                List of tokenized input ids. Can be obtained using the `__call__` method.
            skip_special_tokens (`bool`, *optional*, defaults to `False`):
                Whether or not to remove special tokens in the decoding.
            clean_up_tokenization_spaces (`bool`, *optional*, defaults to `True`):
                Whether or not to clean up the tokenization spaces.
            kwargs (additional keyword arguments, *optional*):
                Will be passed to the underlying model specific decode method.

        Returns:
            `List[str]`: The list of decoded sentences.
        """
        return [
            self.decode(
                seq,
                skip_special_tokens=skip_special_tokens,
                clean_up_tokenization_spaces=clean_up_tokenization_spaces,
                **kwargs,
            ) for seq in sequences
        ]

    def decode(self,
               token_ids: Union[int, List[int], "np.ndarray", "paddle.Tensor"],
               skip_special_tokens: bool = False,
               clean_up_tokenization_spaces: bool = True,
               **kwargs) -> str:
        """
        Converts a sequence of ids in a string, using the tokenizer and vocabulary with options to remove special
        tokens and clean up tokenization spaces.

        Similar to doing `self.convert_tokens_to_string(self.convert_ids_to_tokens(token_ids))`.

        Args:
            token_ids (`Union[int, List[int], np.ndarray, paddle.Tensor]`):
                List of tokenized input ids. Can be obtained using the `__call__` method.
            skip_special_tokens (`bool`, *optional*, defaults to `False`):
                Whether or not to remove special tokens in the decoding.
            clean_up_tokenization_spaces (`bool`, *optional*, defaults to `True`):
                Whether or not to clean up the tokenization spaces.
            kwargs (additional keyword arguments, *optional*):
                Will be passed to the underlying model specific decode method.

        Returns:
            `str`: The decoded sentence.
        """
        # Convert inputs to python lists
        token_ids = to_py_obj(token_ids)

        return self._decode(
            token_ids=token_ids,
            skip_special_tokens=skip_special_tokens,
            clean_up_tokenization_spaces=clean_up_tokenization_spaces,
            **kwargs,
        )

    def _decode(self,
                token_ids: Union[int, List[int]],
                skip_special_tokens: bool = False,
                clean_up_tokenization_spaces: bool = True,
                **kwargs) -> str:
        raise NotImplementedError

    def get_special_tokens_mask(
            self,
            token_ids_0: List[int],
            token_ids_1: Optional[List[int]] = None,
            already_has_special_tokens: bool = False) -> List[int]:
        """
        Retrieves sequence ids from a token list that has no special tokens added. This method is called when adding
        special tokens using the tokenizer `prepare_for_model` or `encode_plus` methods.

        Args:
            token_ids_0 (`List[int]`):
                List of ids of the first sequence.
            token_ids_1 (`List[int]`, *optional*):
                List of ids of the second sequence.
            already_has_special_tokens (`bool`, *optional*, defaults to `False`):
                Whether or not the token list is already formatted with special tokens for the model.

        Returns:
            A list of integers in the range [0, 1]: 1 for a special token, 0 for a sequence token.
        """
        assert already_has_special_tokens and token_ids_1 is None, (
            "You cannot use ``already_has_special_tokens=False`` with this tokenizer. "
            "Please use a slow (full python) tokenizer to activate this argument. "
            "Or set `return_special_tokens_mask=True` when calling the encoding method "
            "to get the special tokens mask in any tokenizer. ")

        all_special_ids = self.all_special_ids  # cache the property

        special_tokens_mask = [
            1 if token in all_special_ids else 0 for token in token_ids_0
        ]

        return special_tokens_mask

    @staticmethod
    def clean_up_tokenization(out_string: str) -> str:
        """
        Clean up a list of simple English tokenization artifacts like spaces before punctuations and abbreviated forms.

        Args:
            out_string (`str`): The text to clean up.

        Returns:
            `str`: The cleaned-up string.
        """
        out_string = (out_string.replace(" .", ".").replace(" ?", "?").replace(
            " !", "!").replace(" ,", ",").replace(" ' ", "'").replace(
                " n't",
                "n't").replace(" 'm", "'m").replace(" 's", "'s").replace(
                    " 've", "'ve").replace(" 're", "'re"))
        return out_string

    def _eventual_warn_about_too_long_sequence(self, ids: List[int],
                                               max_length: Optional[int],
                                               verbose: bool):
        """
        Depending on the input and internal state we might trigger a warning about a sequence that is too long for its
        corresponding model

        Args:
            ids (`List[str]`): The ids produced by the tokenization
            max_length (`int`, *optional*): The max_length desired (does not trigger a warning if it is set)
            verbose (`bool`): Whether or not to print more information and warnings.

        """
        if max_length is None and len(ids) > self.model_max_length and verbose:
            if not self.deprecation_warnings.get(
                    "sequence-length-is-longer-than-the-specified-maximum",
                    False):
                logger.warning(
                    "Token indices sequence length is longer than the specified maximum sequence length "
                    f"for this model ({len(ids)} > {self.model_max_length}). Running this sequence through the model "
                    "will result in indexing errors")
            self.deprecation_warnings[
                "sequence-length-is-longer-than-the-specified-maximum"] = True<|MERGE_RESOLUTION|>--- conflicted
+++ resolved
@@ -32,14 +32,9 @@
 import paddle
 from huggingface_hub import hf_hub_download
 
-<<<<<<< HEAD
 from paddlenlp import __version__
 from paddlenlp.utils.downloader import (COMMUNITY_MODEL_PREFIX,
-                                        get_path_from_url)
-=======
-from paddlenlp.utils.downloader import COMMUNITY_MODEL_PREFIX
-from paddlenlp.utils.downloader import get_path_from_url_with_filelock
->>>>>>> 0d0eb1ed
+                                        get_path_from_url_with_filelock)
 from paddlenlp.utils.env import MODEL_HOME
 from paddlenlp.utils.log import logger
 
