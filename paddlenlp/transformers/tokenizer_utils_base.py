# coding=utf-8
# Copyright 2018 The Google AI Language Team Authors and The HuggingFace Inc. team.
# Copyright (c) 2018, NVIDIA CORPORATION.  All rights reserved.
# Copyright (c) 2020 PaddlePaddle Authors. All Rights Reserved.
#
# Licensed under the Apache License, Version 2.0 (the "License");
# you may not use this file except in compliance with the License.
# You may obtain a copy of the License at
#
#     http://www.apache.org/licenses/LICENSE-2.0
#
# Unless required by applicable law or agreed to in writing, software
# distributed under the License is distributed on an "AS IS" BASIS,
# WITHOUT WARRANTIES OR CONDITIONS OF ANY KIND, either express or implied.
# See the License for the specific language governing permissions and
# limitations under the License.

import copy
import io
import json
import os
<<<<<<< HEAD
import shutil
import tempfile
=======
>>>>>>> 1a2a6862
import warnings
from collections import OrderedDict, UserDict
from dataclasses import dataclass, field
from enum import Enum
<<<<<<< HEAD
=======
from shutil import copyfile
>>>>>>> 1a2a6862
from typing import Any, Dict, List, NamedTuple, Optional, Sequence, Tuple, Union

import numpy as np
import paddle
<<<<<<< HEAD
from huggingface_hub import (
    HfFolder,
    create_repo,
    hf_hub_download,
    repo_type_and_id_from_hf_id,
    upload_folder,
)

from paddlenlp.utils.downloader import (
    COMMUNITY_MODEL_PREFIX,
    get_path_from_url_with_filelock,
)
from paddlenlp.utils.env import HF_CACHE_HOME, MODEL_HOME
=======
from huggingface_hub import hf_hub_download

from paddlenlp import __version__
from paddlenlp.utils.downloader import (
    COMMUNITY_MODEL_PREFIX,
    get_path_from_url_with_filelock,
    url_file_exists,
)
from paddlenlp.utils.env import MODEL_HOME
>>>>>>> 1a2a6862
from paddlenlp.utils.log import logger


@dataclass(frozen=True, eq=True)
class AddedToken:
    """
    AddedToken represents a token to be added to a Tokenizer An AddedToken can have special options defining the
    way it should behave.
    """

    content: str = field(default_factory=str)
    single_word: bool = False
    lstrip: bool = False
    rstrip: bool = False
    normalized: bool = True

    def __getstate__(self):
        return self.__dict__

    def __str__(self):
        return self.content


@dataclass
class FastEncoding:
    """This is dummy class reserved for fast tokenizer"""

    pass


class ExplicitEnum(Enum):
    """
    Enum with more explicit error message for missing values.
    """

    @classmethod
    def _missing_(cls, value):
        raise ValueError(
            f"{value} is not a valid {cls.__name__}, please select one of {list(cls._value2member_map_.keys())}"
        )


class PaddingStrategy(ExplicitEnum):
    """
    Possible values for the `padding` argument in [`PretrainedTokenizerBase.__call__`]. Useful for tab-completion in an
    IDE.
    """

    LONGEST = "longest"
    MAX_LENGTH = "max_length"
    DO_NOT_PAD = "do_not_pad"


class TensorType(ExplicitEnum):
    """
    Possible values for the `return_tensors` argument in [`PretrainedTokenizerBase.__call__`]. Useful for
    tab-completion in an IDE.
    """

    PADDLE = "pd"
    NUMPY = "np"


VERY_LARGE_INTEGER = int(1e30)  # This is used to set the max input length for a model with infinite size input
LARGE_INTEGER = int(1e20)  # This is used when we need something big but slightly smaller than VERY_LARGE_INTEGER

# Define type aliases and NamedTuples
TextInput = str
PreTokenizedInput = List[str]
EncodedInput = List[int]
TextInputPair = Tuple[str, str]
PreTokenizedInputPair = Tuple[List[str], List[str]]
EncodedInputPair = Tuple[List[int], List[int]]

# Slow tokenizers used to be saved in three separated files
SPECIAL_TOKENS_MAP_FILE = "special_tokens_map.json"
ADDED_TOKENS_FILE = "added_tokens.json"
TOKENIZER_CONFIG_FILE = "tokenizer_config.json"


def to_py_obj(obj):
    """
    Convert a Paddle tensor, Numpy array or python list to a python list.
    """
    if isinstance(obj, (dict, UserDict)):
        return {k: to_py_obj(v) for k, v in obj.items()}
    elif isinstance(obj, (list, tuple)):
        return [to_py_obj(o) for o in obj]
    elif isinstance(obj, paddle.Tensor):
        return obj.numpy().tolist()
    elif isinstance(obj, (np.ndarray, np.number)):  # tolist also works on 0d np arrays
        return obj.tolist()
    else:
        return obj


def _is_numpy(x):
    return isinstance(x, np.ndarray)


class TruncationStrategy(ExplicitEnum):
    """
    Possible values for the `truncation` argument in [`PretrainedTokenizerBase.__call__`]. Useful for tab-completion in
    an IDE.
    """

    ONLY_FIRST = "only_first"
    ONLY_SECOND = "only_second"
    LONGEST_FIRST = "longest_first"
    DO_NOT_TRUNCATE = "do_not_truncate"


class CharSpan(NamedTuple):
    """
    Character span in the original string.

    Args:
        start (`int`): Index of the first character in the original string.
        end (`int`): Index of the character following the last character in the original string.
    """

    start: int
    end: int


class TokenSpan(NamedTuple):
    """
    Token span in an encoded string (list of tokens).

    Args:
        start (`int`): Index of the first token in the span.
        end (`int`): Index of the token following the last token in the span.
    """

    start: int
    end: int


class BatchEncoding(UserDict):
    """
    Holds the output of the [`PretrainedTokenizerBase.__call__`],
    [`PretrainedTokenizerBase.encode_plus`] and
    [`PretrainedTokenizerBase.batch_encode_plus`] methods (tokens, attention_masks, etc).

    This class is derived from a python dictionary and can be used as a dictionary. In addition, this class exposes
    utility methods to map from word/character space to token space.

    Args:
        data (`dict`):
            Dictionary of lists/arrays/tensors returned by the `__call__`/`encode`/`batch_encode` methods
            ('input_ids', 'attention_mask', etc.).
        tensor_type (`Union[None, str, TensorType]`, *optional*):
            You can give a tensor_type here to convert the lists of integers in Paddle/Numpy Tensors at
            initialization.
        prepend_batch_axis (`bool`, *optional*, defaults to `False`):
            Whether or not to add a batch axis when converting to tensors (see `tensor_type` above).
    """

    def __init__(
        self,
        data: Optional[Dict[str, Any]] = None,
        encoding: Optional[Union[FastEncoding, Sequence[FastEncoding]]] = None,
        tensor_type: Union[None, str] = None,
        prepend_batch_axis: bool = False,
        n_sequences: Optional[int] = None,
    ):
        super().__init__(data)

        if isinstance(encoding, FastEncoding):
            encoding = [encoding]

        self._encodings = encoding

        if n_sequences is None and encoding is not None and len(encoding):
            n_sequences = encoding[0].n_sequences

        self._n_sequences = n_sequences

        self.convert_to_tensors(tensor_type=tensor_type, prepend_batch_axis=prepend_batch_axis)

    @property
    def n_sequences(self) -> Optional[int]:
        """
        `Optional[int]`: The number of sequences used to generate each sample from the batch encoded in this
        [`BatchEncoding`]. Currently can be one of `None` (unknown), `1` (a single sentence) or `2` (a pair of
        sentences)
        """
        return self._n_sequences

    @property
    def is_fast(self) -> bool:
        """
        `bool`: Indicate whether this [`BatchEncoding`] was generated from the result of a [`PretrainedFastTokenizer`]
        or not.
        """
        return self._encodings is not None

    def __getitem__(self, item: Union[int, str]) -> Union[Any, FastEncoding]:
        """
        If the key is a string, returns the value of the dict associated to `key` ('input_ids', 'attention_mask',
        etc.).

        If the key is an integer, get the `Encoding` for batch item with index `key`.
        """
        if isinstance(item, str):
            return self.data[item]
        elif self._encodings is not None:
            return self._encodings[item]
        else:
            raise KeyError(
                "Indexing with integers is not available when using tokenizer.__call__()"
                " with return_dict=True. Please set return_dict to False to use integer indexing."
            )

    def __getattr__(self, item: str):
        try:
            return self.data[item]
        except KeyError:
            raise AttributeError

    def __getstate__(self):
        return {"data": self.data, "encodings": self._encodings}

    def __setstate__(self, state):
        if "data" in state:
            self.data = state["data"]

        if "encodings" in state:
            self._encodings = state["encodings"]

    def keys(self):
        return self.data.keys()

    def values(self):
        return self.data.values()

    def items(self):
        return self.data.items()

    # After this point:
    # Extended properties and methods only available for fast tokenizers
    # not yet supported

    @property
    def encodings(self) -> Optional[List[FastEncoding]]:
        """
        `Optional[List[FastEncoding]]`: The list all encodings from the tokenization process. Returns `None` if
        the input was tokenized through Python (i.e., not a fast) tokenizer.
        """
        return self._encodings

    def tokens(self, batch_index: int = 0) -> List[str]:
        """
        Return the list of tokens (sub-parts of the input strings after word/subword splitting and before conversion to
        integer indices) at a given batch index (only works for the output of a fast tokenizer).

        Args:
            batch_index (`int`, *optional*, defaults to 0): The index to access in the batch.

        Returns:
            `List[str]`: The list of tokens at that index.
        """
        if not self._encodings:
            raise ValueError("tokens() is not available when using Python-based tokenizers")
        return self._encodings[batch_index].tokens

    def sequence_ids(self, batch_index: int = 0) -> List[Optional[int]]:
        """
        Return a list mapping the tokens to the id of their original sentences:

            - `None` for special tokens added around or between sequences,
            - `0` for tokens corresponding to words in the first sequence,
            - `1` for tokens corresponding to words in the second sequence when a pair of sequences was jointly
              encoded.

        Args:
            batch_index (`int`, *optional*, defaults to 0): The index to access in the batch.

        Returns:
            `List[Optional[int]]`: A list indicating the sequence id corresponding to each token. Special tokens added
            by the tokenizer are mapped to `None` and other tokens are mapped to the index of their corresponding
            sequence.
        """
        if not self._encodings:
            raise ValueError("sequence_ids() is not available when using Python-based tokenizers")
        return self._encodings[batch_index].sequence_ids

    def words(self, batch_index: int = 0) -> List[Optional[int]]:
        """
        Return a list mapping the tokens to their actual word in the initial sentence for a fast tokenizer.

        Args:
            batch_index (`int`, *optional*, defaults to 0): The index to access in the batch.

        Returns:
            `List[Optional[int]]`: A list indicating the word corresponding to each token. Special tokens added by the
            tokenizer are mapped to `None` and other tokens are mapped to the index of their corresponding word
            (several tokens will be mapped to the same word index if they are parts of that word).
        """
        if not self._encodings:
            raise ValueError("words() is not available when using Python-based tokenizers")
        warnings.warn(
            "`BatchEncoding.words()` property is deprecated and should be replaced with the identical, "
            "but more self-explanatory `BatchEncoding.word_ids()` property.",
            FutureWarning,
        )
        return self.word_ids(batch_index)

    def word_ids(self, batch_index: int = 0) -> List[Optional[int]]:
        """
        Return a list mapping the tokens to their actual word in the initial sentence for a fast tokenizer.

        Args:
            batch_index (`int`, *optional*, defaults to 0): The index to access in the batch.

        Returns:
            `List[Optional[int]]`: A list indicating the word corresponding to each token. Special tokens added by the
            tokenizer are mapped to `None` and other tokens are mapped to the index of their corresponding word
            (several tokens will be mapped to the same word index if they are parts of that word).
        """
        if not self._encodings:
            raise ValueError("word_ids() is not available when using Python-based tokenizers")
        return self._encodings[batch_index].word_ids

    def token_to_sequence(self, batch_or_token_index: int, token_index: Optional[int] = None) -> int:
        """
        Get the index of the sequence represented by the given token. In the general use case, this method returns `0`
        for a single sequence or the first sequence of a pair, and `1` for the second sequence of a pair

        Can be called as:

        - `self.token_to_sequence(token_index)` if batch size is 1
        - `self.token_to_sequence(batch_index, token_index)` if batch size is greater than 1

        This method is particularly suited when the input sequences are provided as pre-tokenized sequences (i.e.,
        words are defined by the user). In this case it allows to easily associate encoded tokens with provided
        tokenized words.

        Args:
            batch_or_token_index (`int`):
                Index of the sequence in the batch. If the batch only comprises one sequence, this can be the index of
                the token in the sequence.
            token_index (`int`, *optional*):
                If a batch index is provided in *batch_or_token_index*, this can be the index of the token in the
                sequence.

        Returns:
            `int`: Index of the word in the input sequence.
        """

        if not self._encodings:
            raise ValueError("token_to_sequence() is not available when using Python based tokenizers")
        if token_index is not None:
            batch_index = batch_or_token_index
        else:
            batch_index = 0
            token_index = batch_or_token_index
        if batch_index < 0:
            batch_index = self._batch_size + batch_index
        if token_index < 0:
            token_index = self._seq_len + token_index
        return self._encodings[batch_index].token_to_sequence(token_index)

    def token_to_word(self, batch_or_token_index: int, token_index: Optional[int] = None) -> int:
        """
        Get the index of the word corresponding (i.e. comprising) to an encoded token in a sequence of the batch.

        Can be called as:

        - `self.token_to_word(token_index)` if batch size is 1
        - `self.token_to_word(batch_index, token_index)` if batch size is greater than 1

        This method is particularly suited when the input sequences are provided as pre-tokenized sequences (i.e.,
        words are defined by the user). In this case it allows to easily associate encoded tokens with provided
        tokenized words.

        Args:
            batch_or_token_index (`int`):
                Index of the sequence in the batch. If the batch only comprise one sequence, this can be the index of
                the token in the sequence.
            token_index (`int`, *optional*):
                If a batch index is provided in *batch_or_token_index*, this can be the index of the token in the
                sequence.

        Returns:
            `int`: Index of the word in the input sequence.
        """

        if not self._encodings:
            raise ValueError("token_to_word() is not available when using Python based tokenizers")
        if token_index is not None:
            batch_index = batch_or_token_index
        else:
            batch_index = 0
            token_index = batch_or_token_index
        if batch_index < 0:
            batch_index = self._batch_size + batch_index
        if token_index < 0:
            token_index = self._seq_len + token_index
        return self._encodings[batch_index].token_to_word(token_index)

    def word_to_tokens(
        self, batch_or_word_index: int, word_index: Optional[int] = None, sequence_index: int = 0
    ) -> Optional[TokenSpan]:
        """
        Get the encoded token span corresponding to a word in a sequence of the batch.

        Token spans are returned as a [`TokenSpan`] with:

        - **start** -- Index of the first token.
        - **end** -- Index of the token following the last token.

        Can be called as:

        - `self.word_to_tokens(word_index, sequence_index: int = 0)` if batch size is 1
        - `self.word_to_tokens(batch_index, word_index, sequence_index: int = 0)` if batch size is greater or equal to
          1

        This method is particularly suited when the input sequences are provided as pre-tokenized sequences (i.e. words
        are defined by the user). In this case it allows to easily associate encoded tokens with provided tokenized
        words.

        Args:
            batch_or_word_index (`int`):
                Index of the sequence in the batch. If the batch only comprises one sequence, this can be the index of
                the word in the sequence.
            word_index (`int`, *optional*):
                If a batch index is provided in *batch_or_token_index*, this can be the index of the word in the
                sequence.
            sequence_index (`int`, *optional*, defaults to 0):
                If pair of sequences are encoded in the batch this can be used to specify which sequence in the pair (0
                or 1) the provided word index belongs to.

        Returns:
            Optional [`TokenSpan`] Span of tokens in the encoded sequence. Returns `None` if
            no tokens correspond to the word.
        """

        if not self._encodings:
            raise ValueError("word_to_tokens() is not available when using Python based tokenizers")
        if word_index is not None:
            batch_index = batch_or_word_index
        else:
            batch_index = 0
            word_index = batch_or_word_index
        if batch_index < 0:
            batch_index = self._batch_size + batch_index
        if word_index < 0:
            word_index = self._seq_len + word_index
        span = self._encodings[batch_index].word_to_tokens(word_index, sequence_index)
        return TokenSpan(*span) if span is not None else None

    def token_to_chars(self, batch_or_token_index: int, token_index: Optional[int] = None) -> CharSpan:
        """
        Get the character span corresponding to an encoded token in a sequence of the batch.

        Character spans are returned as a [`CharSpan`] with:

        - **start** -- Index of the first character in the original string associated to the token.
        - **end** -- Index of the character following the last character in the original string associated to the
          token.

        Can be called as:

        - `self.token_to_chars(token_index)` if batch size is 1
        - `self.token_to_chars(batch_index, token_index)` if batch size is greater or equal to 1

        Args:
            batch_or_token_index (`int`):
                Index of the sequence in the batch. If the batch only comprise one sequence, this can be the index of
                the token in the sequence.
            token_index (`int`, *optional*):
                If a batch index is provided in *batch_or_token_index*, this can be the index of the token or tokens in
                the sequence.

        Returns:
            [`CharSpan`]: Span of characters in the original string.
        """

        if not self._encodings:
            raise ValueError("token_to_chars() is not available when using Python based tokenizers")
        if token_index is not None:
            batch_index = batch_or_token_index
        else:
            batch_index = 0
            token_index = batch_or_token_index
        return CharSpan(*(self._encodings[batch_index].token_to_chars(token_index)))

    def char_to_token(
        self, batch_or_char_index: int, char_index: Optional[int] = None, sequence_index: int = 0
    ) -> int:
        """
        Get the index of the token in the encoded output comprising a character in the original string for a sequence
        of the batch.

        Can be called as:

        - `self.char_to_token(char_index)` if batch size is 1
        - `self.char_to_token(batch_index, char_index)` if batch size is greater or equal to 1

        This method is particularly suited when the input sequences are provided as pre-tokenized sequences (i.e. words
        are defined by the user). In this case it allows to easily associate encoded tokens with provided tokenized
        words.

        Args:
            batch_or_char_index (`int`):
                Index of the sequence in the batch. If the batch only comprise one sequence, this can be the index of
                the word in the sequence
            char_index (`int`, *optional*):
                If a batch index is provided in *batch_or_token_index*, this can be the index of the word in the
                sequence.
            sequence_index (`int`, *optional*, defaults to 0):
                If pair of sequences are encoded in the batch this can be used to specify which sequence in the pair (0
                or 1) the provided character index belongs to.


        Returns:
            `int`: Index of the token.
        """

        if not self._encodings:
            raise ValueError("char_to_token() is not available when using Python based tokenizers")
        if char_index is not None:
            batch_index = batch_or_char_index
        else:
            batch_index = 0
            char_index = batch_or_char_index
        return self._encodings[batch_index].char_to_token(char_index, sequence_index)

    def word_to_chars(
        self, batch_or_word_index: int, word_index: Optional[int] = None, sequence_index: int = 0
    ) -> CharSpan:
        """
        Get the character span in the original string corresponding to given word in a sequence of the batch.

        Character spans are returned as a CharSpan NamedTuple with:

        - start: index of the first character in the original string
        - end: index of the character following the last character in the original string

        Can be called as:

        - `self.word_to_chars(word_index)` if batch size is 1
        - `self.word_to_chars(batch_index, word_index)` if batch size is greater or equal to 1

        Args:
            batch_or_word_index (`int`):
                Index of the sequence in the batch. If the batch only comprise one sequence, this can be the index of
                the word in the sequence
            word_index (`int`, *optional*):
                If a batch index is provided in *batch_or_token_index*, this can be the index of the word in the
                sequence.
            sequence_index (`int`, *optional*, defaults to 0):
                If pair of sequences are encoded in the batch this can be used to specify which sequence in the pair (0
                or 1) the provided word index belongs to.

        Returns:
            `CharSpan` or `List[CharSpan]`: Span(s) of the associated character or characters in the string. CharSpan
            are NamedTuple with:

                - start: index of the first character associated to the token in the original string
                - end: index of the character following the last character associated to the token in the original
                  string
        """

        if not self._encodings:
            raise ValueError("word_to_chars() is not available when using Python based tokenizers")
        if word_index is not None:
            batch_index = batch_or_word_index
        else:
            batch_index = 0
            word_index = batch_or_word_index
        return CharSpan(*(self._encodings[batch_index].word_to_chars(word_index, sequence_index)))

    def char_to_word(self, batch_or_char_index: int, char_index: Optional[int] = None, sequence_index: int = 0) -> int:
        """
        Get the word in the original string corresponding to a character in the original string of a sequence of the
        batch.

        Can be called as:

        - `self.char_to_word(char_index)` if batch size is 1
        - `self.char_to_word(batch_index, char_index)` if batch size is greater than 1

        This method is particularly suited when the input sequences are provided as pre-tokenized sequences (i.e. words
        are defined by the user). In this case it allows to easily associate encoded tokens with provided tokenized
        words.

        Args:
            batch_or_char_index (`int`):
                Index of the sequence in the batch. If the batch only comprise one sequence, this can be the index of
                the character in the original string.
            char_index (`int`, *optional*):
                If a batch index is provided in *batch_or_token_index*, this can be the index of the character in the
                original string.
            sequence_index (`int`, *optional*, defaults to 0):
                If pair of sequences are encoded in the batch this can be used to specify which sequence in the pair (0
                or 1) the provided character index belongs to.


        Returns:
            `int` or `List[int]`: Index or indices of the associated encoded token(s).
        """

        if not self._encodings:
            raise ValueError("char_to_word() is not available when using Python based tokenizers")
        if char_index is not None:
            batch_index = batch_or_char_index
        else:
            batch_index = 0
            char_index = batch_or_char_index
        return self._encodings[batch_index].char_to_word(char_index, sequence_index)

    def convert_to_tensors(
        self, tensor_type: Optional[Union[str, TensorType]] = None, prepend_batch_axis: bool = False
    ):
        """
        Convert the inner content to tensors.

        Args:
            tensor_type (`str` or [`TensorType`], *optional*):
                The type of tensors to use. If `str`, should be one of the values of the enum [`TensorType`]. If
                `None`, no modification is done.
            prepend_batch_axis (`int`, *optional*, defaults to `False`):
                Whether or not to add the batch dimension during the conversion.
        """
        if tensor_type is None:
            return self

        # Convert to TensorType
        if not isinstance(tensor_type, TensorType):
            tensor_type = TensorType(tensor_type)
        # Get a function reference for the correct framework
        if tensor_type == TensorType.PADDLE:
            as_tensor = paddle.to_tensor
            is_tensor = paddle.is_tensor
        else:
            as_tensor = np.asarray
            is_tensor = _is_numpy

        # Do the tensor conversion in batch
        for key, value in self.items():
            try:
                if prepend_batch_axis:
                    value = [value]

                if not is_tensor(value):
                    tensor = as_tensor(value)

                    self[key] = tensor
            except:  # noqa E722
                if key == "overflowing_tokens":
                    raise ValueError(
                        "Unable to create tensor returning overflowing tokens of different lengths. "
                        "Please see if a fast version of this tokenizer is available to have this feature available."
                    )
                raise ValueError(
                    "Unable to create tensor, you should probably activate truncation and/or padding "
                    "with 'padding=True' 'truncation=True' to have batched tensors with the same length."
                )

        return self


class SpecialTokensMixin:
    """
    A mixin derived by [`PretrainedTokenizer`] to handle specific behaviors related to
    special tokens. In particular, this class hold the attributes which can be used to directly access these special
    tokens in a model-independent manner and allow to set and update the special tokens.

    Args:
        bos_token (`str` or `AddedToken`, *optional*):
            A special token representing the beginning of a sentence.
        eos_token (`str` or `AddedToken`, *optional*):
            A special token representing the end of a sentence.
        unk_token (`str` or `AddedToken`, *optional*):
            A special token representing an out-of-vocabulary token.
        sep_token (`str` or `AddedToken`, *optional*):
            A special token separating two different sentences in the same input (used by BERT for instance).
        pad_token (`str` or `AddedToken`, *optional*):
            A special token used to make arrays of tokens the same size for batching purpose. Will then be ignored by
            attention mechanisms or loss computation.
        cls_token (`str` or `AddedToken`, *optional*):
            A special token representing the class of the input (used by BERT for instance).
        mask_token (`str` or `AddedToken`, *optional*):
            A special token representing a masked token (used by masked-language modeling pretraining objectives, like
            BERT).
        additional_special_tokens (tuple or list of `str` or `AddedToken`, *optional*):
            A tuple or a list of additional special tokens.
    """

    SPECIAL_TOKENS_ATTRIBUTES = [
        "bos_token",
        "eos_token",
        "unk_token",
        "sep_token",
        "pad_token",
        "cls_token",
        "mask_token",
        "additional_special_tokens",
    ]

    def __init__(self, verbose=True, **kwargs):
        # note(guosheng): Since `__init__` might be called multiple times which
        # is hooked before `PretrainedTokenizer` init, we do not set to None as
        # HF to avoid unintentional overriding.
        self._bos_token = getattr(self, "_bos_token", None)
        self._eos_token = getattr(self, "_eos_token", None)
        self._unk_token = getattr(self, "_unk_token", None)
        self._sep_token = getattr(self, "_sep_token", None)
        self._pad_token = getattr(self, "_pad_token", None)
        self._cls_token = getattr(self, "_cls_token", None)
        self._mask_token = getattr(self, "_mask_token", None)
        self._pad_token_type_id = getattr(self, "_pad_token_type_id", 0)
        self._additional_special_tokens = getattr(self, "_additional_special_tokens", [])
        self.verbose = verbose

        # We directly set the hidden value to allow initialization with special tokens
        # which are not yet in the vocabulary. Necessary for serialization/de-serialization
        # TODO clean this up at some point (probably by switching to fast tokenizers)
        for key, value in kwargs.items():
            if value is None:
                continue
            if key in self.SPECIAL_TOKENS_ATTRIBUTES:
                if key == "additional_special_tokens":
                    assert isinstance(value, (list, tuple)), f"Value {value} is not a list or tuple"
                    assert all(
                        isinstance(t, (str, AddedToken)) for t in value
                    ), "One of the tokens is not a string or an AddedToken"
                    setattr(self, key, value)
                elif isinstance(value, (str, AddedToken)):
                    setattr(self, key, value)
                else:
                    raise TypeError(f"special token {key} has to be either str or AddedToken but got: {type(value)}")

    def sanitize_special_tokens(self) -> int:
        """
        Make sure that all the special tokens attributes of the tokenizer (`tokenizer.mask_token`,
        `tokenizer.cls_token`, etc.) are in the vocabulary.

        Add the missing ones to the vocabulary if needed.

        Return:
            `int`: The number of tokens added in the vocabulary during the operation.
        """
        return self.add_tokens(self.all_special_tokens_extended, special_tokens=True)

    def add_special_tokens(self, special_tokens_dict: Dict[str, Union[str, AddedToken]]) -> int:
        """
        Add a dictionary of special tokens (eos, pad, cls, etc.) to the encoder and link them to class attributes. If
        special tokens are NOT in the vocabulary, they are added to it (indexed starting from the last index of the
        current vocabulary).

        Note,None When adding new tokens to the vocabulary, you should make sure to also resize the token embedding
        matrix of the model so that its embedding matrix matches the tokenizer.

        In order to do that, please use the [`~PreTrainedModel.resize_token_embeddings`] method.

        Using `add_special_tokens` will ensure your special tokens can be used in several ways:

        - Special tokens are carefully handled by the tokenizer (they are never split).
        - You can easily refer to special tokens using tokenizer class attributes like `tokenizer.cls_token`. This
          makes it easy to develop model-agnostic training and fine-tuning scripts.

        When possible, special tokens are already registered for provided pretrained models (for instance
        [`BertTokenizer`] `cls_token` is already registered to be :obj*'[CLS]'* and XLM's one is also registered to be
        `'</s>'`).

        Args:
            special_tokens_dict (dictionary *str* to *str* or `AddedToken`):
                Keys should be in the list of predefined special attributes: [`bos_token`, `eos_token`, `unk_token`,
                `sep_token`, `pad_token`, `cls_token`, `mask_token`, `additional_special_tokens`].

                Tokens are only added if they are not already in the vocabulary (tested by checking if the tokenizer
                assign the index of the `unk_token` to them).

        Returns:
            `int`: Number of tokens added to the vocabulary.

        Examples:

        ```python
        # Let's see how to add a new classification token to GPT-2
        tokenizer = GPT2Tokenizer.from_pretrained("gpt2")
        model = GPT2Model.from_pretrained("gpt2")

        special_tokens_dict = {"cls_token": "<CLS>"}

        num_added_toks = tokenizer.add_special_tokens(special_tokens_dict)
        print("We have added", num_added_toks, "tokens")
        # Notice: resize_token_embeddings expect to receive the full size of the new vocabulary, i.e., the length of the tokenizer.
        model.resize_token_embeddings(len(tokenizer))

        assert tokenizer.cls_token == "<CLS>"
        ```"""
        if not special_tokens_dict:
            return 0

        added_tokens = 0
        for key, value in special_tokens_dict.items():
            assert key in self.SPECIAL_TOKENS_ATTRIBUTES, f"Key {key} is not a special token"

            if self.verbose:
                logger.info(f"Assigning {value} to the {key} key of the tokenizer")
            setattr(self, key, value)

            if key == "additional_special_tokens":
                assert isinstance(value, (list, tuple)) and all(
                    isinstance(t, (str, AddedToken)) for t in value
                ), f"Tokens {value} for key {key} should all be str or AddedToken instances"
                added_tokens += self.add_tokens(value, special_tokens=True)
            else:
                assert isinstance(
                    value, (str, AddedToken)
                ), f"Token {value} for key {key} should be a str or an AddedToken instance"
                added_tokens += self.add_tokens([value], special_tokens=True)

        return added_tokens

    def add_tokens(
        self, new_tokens: Union[str, AddedToken, List[Union[str, AddedToken]]], special_tokens: bool = False
    ) -> int:
        """
        Add a list of new tokens to the tokenizer class. If the new tokens are not in the vocabulary, they are added to
        it with indices starting from length of the current vocabulary.

        Note,None When adding new tokens to the vocabulary, you should make sure to also resize the token embedding
        matrix of the model so that its embedding matrix matches the tokenizer.

        In order to do that, please use the [`~PreTrainedModel.resize_token_embeddings`] method.

        Args:
            new_tokens (`str`, `AddedToken` or a list of *str* or `AddedToken`):
                Tokens are only added if they are not already in the vocabulary. `AddedToken` wraps a string
                token to let you personalize its behavior: whether this token should only match against a single word,
                whether this token should strip all potential whitespaces on the left side, whether this token should
                strip all potential whitespaces on the right side, etc.
            special_tokens (`bool`, *optional*, defaults to `False`):
                Can be used to specify if the token is a special token. This mostly change the normalization behavior
                (special tokens like CLS or [MASK] are usually not lower-cased for instance).

        Returns:
            `int`: Number of tokens added to the vocabulary.

        Examples:

        ```python
        # Let's see how to increase the vocabulary of Bert model and tokenizer
        tokenizer = BertTokenizer.from_pretrained("bert-base-uncased")
        model = BertModel.from_pretrained("bert-base-uncased")

        num_added_toks = tokenizer.add_tokens(["new_tok1", "my_new-tok2"])
        print("We have added", num_added_toks, "tokens")
        # Notice: resize_token_embeddings expect to receive the full size of the new vocabulary, i.e., the length of the tokenizer.
        model.resize_token_embeddings(len(tokenizer))
        ```"""
        if not new_tokens:
            return 0

        if not isinstance(new_tokens, (list, tuple)):
            new_tokens = [new_tokens]

        return self._add_tokens(new_tokens, special_tokens=special_tokens)

    def _add_tokens(self, new_tokens: Union[List[str], List[AddedToken]], special_tokens: bool = False) -> int:
        raise NotImplementedError

    @property
    def bos_token(self) -> str:
        """
        `str`: Beginning of sentence token. Log an error if used while not having been set.
        """
        if self._bos_token is None and self.verbose:
            logger.error("Using bos_token, but it is not set yet.")
            return None
        return str(self._bos_token)

    @property
    def eos_token(self) -> str:
        """
        `str`: End of sentence token. Log an error if used while not having been set.
        """
        if self._eos_token is None and self.verbose:
            logger.error("Using eos_token, but it is not set yet.")
            return None
        return str(self._eos_token)

    @property
    def unk_token(self) -> str:
        """
        `str`: Unknown token. Log an error if used while not having been set.
        """
        if self._unk_token is None and self.verbose:
            logger.error("Using unk_token, but it is not set yet.")
            return None
        return str(self._unk_token)

    @property
    def sep_token(self) -> str:
        """
        `str`: Separation token, to separate context and query in an input sequence. Log an error if used while not
        having been set.
        """
        if self._sep_token is None and self.verbose:
            logger.error("Using sep_token, but it is not set yet.")
            return None
        return str(self._sep_token)

    @property
    def pad_token(self) -> str:
        """
        `str`: Padding token. Log an error if used while not having been set.
        """
        if self._pad_token is None and self.verbose:
            logger.error("Using pad_token, but it is not set yet.")
            return None
        return str(self._pad_token)

    @property
    def cls_token(self) -> str:
        """
        `str`: Classification token, to extract a summary of an input sequence leveraging self-attention along the full
        depth of the model. Log an error if used while not having been set.
        """
        if self._cls_token is None and self.verbose:
            logger.error("Using cls_token, but it is not set yet.")
            return None
        return str(self._cls_token)

    @property
    def mask_token(self) -> str:
        """
        `str`: Mask token, to use when training a model with masked-language modeling. Log an error if used while not
        having been set.
        """
        if self._mask_token is None and self.verbose:
            logger.error("Using mask_token, but it is not set yet.")
            return None
        return str(self._mask_token)

    @property
    def additional_special_tokens(self) -> List[str]:
        """
        `List[str]`: All the additional special tokens you may want to use. Log an error if used while not having been
        set.
        """
        if self._additional_special_tokens is None and self.verbose:
            logger.error("Using additional_special_tokens, but it is not set yet.")
            return None
        return [str(tok) for tok in self._additional_special_tokens]

    @bos_token.setter
    def bos_token(self, value):
        self._bos_token = value

    @eos_token.setter
    def eos_token(self, value):
        self._eos_token = value

    @unk_token.setter
    def unk_token(self, value):
        self._unk_token = value

    @sep_token.setter
    def sep_token(self, value):
        self._sep_token = value

    @pad_token.setter
    def pad_token(self, value):
        self._pad_token = value

    @cls_token.setter
    def cls_token(self, value):
        self._cls_token = value

    @mask_token.setter
    def mask_token(self, value):
        self._mask_token = value

    @additional_special_tokens.setter
    def additional_special_tokens(self, value):
        self._additional_special_tokens = value

    @property
    def bos_token_id(self) -> Optional[int]:
        """
        `Optional[int]`: Id of the beginning of sentence token in the vocabulary. Returns `None` if the token has not
        been set.
        """
        if self._bos_token is None:
            return None
        return self.convert_tokens_to_ids(self.bos_token)

    @property
    def eos_token_id(self) -> Optional[int]:
        """
        `Optional[int]`: Id of the end of sentence token in the vocabulary. Returns `None` if the token has not been
        set.
        """
        if self._eos_token is None:
            return None
        return self.convert_tokens_to_ids(self.eos_token)

    @property
    def unk_token_id(self) -> Optional[int]:
        """
        `Optional[int]`: Id of the unknown token in the vocabulary. Returns `None` if the token has not been set.
        """
        if self._unk_token is None:
            return None
        return self.convert_tokens_to_ids(self.unk_token)

    @property
    def sep_token_id(self) -> Optional[int]:
        """
        `Optional[int]`: Id of the separation token in the vocabulary, to separate context and query in an input
        sequence. Returns `None` if the token has not been set.
        """
        if self._sep_token is None:
            return None
        return self.convert_tokens_to_ids(self.sep_token)

    @property
    def pad_token_id(self) -> Optional[int]:
        """
        `Optional[int]`: Id of the padding token in the vocabulary. Returns `None` if the token has not been set.
        """
        if self._pad_token is None:
            return None
        return self.convert_tokens_to_ids(self.pad_token)

    @property
    def pad_token_type_id(self) -> int:
        """
        `int`: Id of the padding token type in the vocabulary.
        """
        return self._pad_token_type_id

    @property
    def cls_token_id(self) -> Optional[int]:
        """
        `Optional[int]`: Id of the classification token in the vocabulary, to extract a summary of an input sequence
        leveraging self-attention along the full depth of the model.

        Returns `None` if the token has not been set.
        """
        if self._cls_token is None:
            return None
        return self.convert_tokens_to_ids(self.cls_token)

    @property
    def mask_token_id(self) -> Optional[int]:
        """
        `Optional[int]`: Id of the mask token in the vocabulary, used when training a model with masked-language
        modeling. Returns `None` if the token has not been set.
        """
        if self._mask_token is None:
            return None
        return self.convert_tokens_to_ids(self.mask_token)

    @property
    def additional_special_tokens_ids(self) -> List[int]:
        """
        `List[int]`: Ids of all the additional special tokens in the vocabulary. Log an error if used while not having
        been set.
        """
        return self.convert_tokens_to_ids(self.additional_special_tokens)

    @bos_token_id.setter
    def bos_token_id(self, value):
        self._bos_token = self.convert_ids_to_tokens(value) if value is not None else None

    @eos_token_id.setter
    def eos_token_id(self, value):
        self._eos_token = self.convert_ids_to_tokens(value) if value is not None else None

    @unk_token_id.setter
    def unk_token_id(self, value):
        self._unk_token = self.convert_ids_to_tokens(value) if value is not None else None

    @sep_token_id.setter
    def sep_token_id(self, value):
        self._sep_token = self.convert_ids_to_tokens(value) if value is not None else None

    @pad_token_id.setter
    def pad_token_id(self, value):
        self._pad_token = self.convert_ids_to_tokens(value) if value is not None else None

    @cls_token_id.setter
    def cls_token_id(self, value):
        self._cls_token = self.convert_ids_to_tokens(value) if value is not None else None

    @mask_token_id.setter
    def mask_token_id(self, value):
        self._mask_token = self.convert_ids_to_tokens(value) if value is not None else None

    @additional_special_tokens_ids.setter
    def additional_special_tokens_ids(self, values):
        self._additional_special_tokens = [self.convert_ids_to_tokens(value) for value in values]

    @property
    def special_tokens_map(self) -> Dict[str, Union[str, List[str]]]:
        """
        `Dict[str, Union[str, List[str]]]`: A dictionary mapping special token class attributes (`cls_token`,
        `unk_token`, etc.) to their values (`'<unk>'`, `'<cls>'`, etc.).

        Convert potential tokens of `AddedToken` type to string.
        """
        set_attr = {}
        for attr in self.SPECIAL_TOKENS_ATTRIBUTES:
            attr_value = getattr(self, "_" + attr)
            if attr_value:
                set_attr[attr] = (
                    type(attr_value)(str(attr_value_sub) for attr_value_sub in attr_value)
                    if isinstance(attr_value, (list, tuple))
                    else str(attr_value)
                )
        return set_attr

    @property
    def special_tokens_map_extended(self) -> Dict[str, Union[str, AddedToken, List[Union[str, AddedToken]]]]:
        """
        `Dict[str, Union[str, AddedToken, List[Union[str, AddedToken]]]]`: A dictionary mapping
        special token class attributes (`cls_token`, `unk_token`, etc.) to their values (`'<unk>'`, `'<cls>'`, etc.).

        Don't convert tokens of `AddedToken` type to string so they can be used to control more finely how
        special tokens are tokenized.
        """
        set_attr = {}
        for attr in self.SPECIAL_TOKENS_ATTRIBUTES:
            attr_value = getattr(self, "_" + attr)
            if attr_value:
                set_attr[attr] = attr_value
        return set_attr

    @property
    def all_special_tokens(self) -> List[str]:
        """
        `List[str]`: All the special tokens (`'<unk>'`, `'<cls>'`, etc.) mapped to class attributes.

        Convert tokens of `AddedToken` type to string.
        """
        all_toks = [str(s) for s in self.all_special_tokens_extended]
        return all_toks

    @property
    def all_special_tokens_extended(self) -> List[Union[str, AddedToken]]:
        """
        `List[Union[str, AddedToken]]`: All the special tokens (`'<unk>'`, `'<cls>'`, etc.) mapped to class
        attributes.

        Don't convert tokens of `AddedToken` type to string so they can be used to control more finely how
        special tokens are tokenized.
        """
        all_toks = []
        set_attr = self.special_tokens_map_extended
        for attr_value in set_attr.values():
            all_toks = all_toks + (list(attr_value) if isinstance(attr_value, (list, tuple)) else [attr_value])
        all_toks = list(OrderedDict.fromkeys(all_toks))
        return all_toks

    @property
    def all_special_ids(self) -> List[int]:
        """
        `List[int]`: List the ids of the special tokens(`'<unk>'`, `'<cls>'`, etc.) mapped to class attributes.
        """
        all_toks = self.all_special_tokens
        all_ids = self.convert_tokens_to_ids(all_toks)
        return all_ids


class PretrainedTokenizerBase(SpecialTokensMixin):
    """
    Base class for [`PretrainedTokenizer`].

    Class attributes (overridden by derived classes)

         - **resource_files_names** (`Dict[str, str]`) -- A dictionary with, as keys, the `__init__` keyword name of each
            vocabulary file required by the model, and as associated values, the filename for saving the associated file
            (string).
        - **pretrained_resource_files_map** (`Dict[str, Dict[str, str]]`) -- A dictionary of dictionaries, with the
            high-level keys being the `__init__` keyword name of each vocabulary file required by the model, the
            low-level being the `short-cut-names` of the pretrained models with, as associated values, the `url` to the
            associated pretrained vocabulary file.
        - **max_model_input_sizes** (`Dict[str, Optional[int]]`) -- A dictionary with, as keys, the `short-cut-names`
            of the pretrained models, and as associated values, the maximum length of the sequence inputs of this model,
            or `None` if the model has no maximum input size.
        - **pretrained_init_configuration** (`Dict[str, Dict[str, Any]]`) -- A dictionary with, as keys, the
            `short-cut-names` of the pretrained models, and as associated values, a dictionary of specific arguments to
            pass to the `__init__` method of the tokenizer class for this pretrained model when loading the tokenizer
            with the [`~tokenizer_utils_base.PretrainedTokenizerBase.from_pretrained`] method.
        - **model_input_names** (`List[str]`) -- A list of inputs expected in the forward pass of the model.
        - **padding_side** (`str`) -- The default value for the side on which the model should have padding applied.
            Should be `'right'` or `'left'`.
        - **truncation_side** (`str`) -- The default value for the side on which the model should have truncation
            applied. Should be `'right'` or `'left'`.

    Args:
        model_max_length (`int`, *optional*):
            The maximum length (in number of tokens) for the inputs to the transformer model. When the tokenizer is
            loaded with [`~tokenizer_utils_base.PretrainedTokenizerBase.from_pretrained`], this will be set to the
            value stored for the associated model in `max_model_input_sizes` (see above). If no value is provided, will
            default to VERY_LARGE_INTEGER (`int(1e30)`).
        padding_side (`str`, *optional*):
            The side on which the model should have padding applied. Should be selected between ['right', 'left'].
            Default value is picked from the class attribute of the same name.
        truncation_side (`str`, *optional*):
            The side on which the model should have truncation applied. Should be selected between ['right', 'left'].
            Default value is picked from the class attribute of the same name.
        model_input_names (`List[string]`, *optional*):
            The list of inputs accepted by the forward pass of the model (like `"token_type_ids"` or
            `"attention_mask"`). Default value is picked from the class attribute of the same name.
        bos_token (`str` or `AddedToken`, *optional*):
            A special token representing the beginning of a sentence. Will be associated to `self.bos_token` and
            `self.bos_token_id`.
        eos_token (`str` or `AddedToken`, *optional*):
            A special token representing the end of a sentence. Will be associated to `self.eos_token` and
            `self.eos_token_id`.
        unk_token (`str` or `AddedToken`, *optional*):
            A special token representing an out-of-vocabulary token. Will be associated to `self.unk_token` and
            `self.unk_token_id`.
        sep_token (`str` or `AddedToken`, *optional*):
            A special token separating two different sentences in the same input (used by BERT for instance). Will be
            associated to `self.sep_token` and `self.sep_token_id`.
        pad_token (`str` or `AddedToken`, *optional*):
            A special token used to make arrays of tokens the same size for batching purpose. Will then be ignored by
            attention mechanisms or loss computation. Will be associated to `self.pad_token` and `self.pad_token_id`.
        cls_token (`str` or `AddedToken`, *optional*):
            A special token representing the class of the input (used by BERT for instance). Will be associated to
            `self.cls_token` and `self.cls_token_id`.
        mask_token (`str` or `AddedToken`, *optional*):
            A special token representing a masked token (used by masked-language modeling pretraining objectives, like
            BERT). Will be associated to `self.mask_token` and `self.mask_token_id`.
        additional_special_tokens (tuple or list of `str` or `AddedToken`, *optional*):
            A tuple or a list of additional special tokens. Add them here to ensure they won't be split by the
            tokenization process. Will be associated to `self.additional_special_tokens` and
            `self.additional_special_tokens_ids`.
    """

    resource_files_names: Dict[str, str] = {}
    pretrained_resource_files_map: Dict[str, Dict[str, str]] = {}
    pretrained_init_configuration: Dict[str, Dict[str, Any]] = {}
    max_model_input_sizes: Dict[str, Optional[int]] = {}
    _auto_class: Optional[str] = None
    tokenizer_config_file = "tokenizer_config.json"

    # first name has to correspond to main model input name
    # to make sure `tokenizer.pad(...)` works correctly
    model_input_names: List[str] = ["input_ids", "token_type_ids"]
    padding_side: str = "right"
    truncation_side: str = "right"
    slow_tokenizer_class = None

    def __init__(self, **kwargs):
        # inputs and kwargs for saving and re-loading (see ``from_pretrained`` and ``save_pretrained``)
        self.init_inputs = ()

        self.init_kwargs = getattr(self, "init_kwargs", None) or copy.deepcopy(kwargs)
        self.name_or_path = kwargs.pop("name_or_path", "")
        self._processor_class = kwargs.pop("processor_class", None)

        # For backward compatibility we fallback to set model_max_length from max_len if provided
        model_max_length = kwargs.pop("model_max_length", kwargs.pop("max_len", None))
        self.model_max_length = model_max_length if model_max_length is not None else VERY_LARGE_INTEGER

        # Padding and truncation side are right by default and overridden in subclasses. If specified in the kwargs, it
        # is changed.
        self.padding_side = kwargs.pop("padding_side", self.padding_side)
        if self.padding_side not in ["right", "left"]:
            raise ValueError(
                f"Padding side should be selected between 'right' and 'left', current value: {self.padding_side}"
            )

        self.truncation_side = kwargs.pop("truncation_side", self.truncation_side)
        if self.truncation_side not in ["right", "left"]:
            raise ValueError(
                f"Padding side should be selected between 'right' and 'left', current value: {self.truncation_side}"
            )

        self.model_input_names = kwargs.pop("model_input_names", self.model_input_names)

        self.deprecation_warnings = (
            {}
        )  # Use to store when we have already noticed a deprecation warning (avoid overlogging).

        super().__init__(**kwargs)

    @property
    def max_len_single_sentence(self) -> int:
        """
        `int`: The maximum length of a sentence that can be fed to the model.
        """
        return self.model_max_length - self.num_special_tokens_to_add(pair=False)

    @property
    def max_len_sentences_pair(self) -> int:
        """
        `int`: The maximum combined length of a pair of sentences that can be fed to the model.
        """
        return self.model_max_length - self.num_special_tokens_to_add(pair=True)

    @max_len_single_sentence.setter
    def max_len_single_sentence(self, value) -> int:
        # For backward compatibility, allow to try to setup 'max_len_single_sentence'.
        if value == self.model_max_length - self.num_special_tokens_to_add(pair=False) and self.verbose:
            if not self.deprecation_warnings.get("max_len_single_sentence", False):
                warnings.warn(
                    "Setting 'max_len_single_sentence' is now deprecated. " "This value is automatically set up."
                )
            self.deprecation_warnings["max_len_single_sentence"] = True
        else:
            raise ValueError(
                "Setting 'max_len_single_sentence' is now deprecated. " "This value is automatically set up."
            )

    @max_len_sentences_pair.setter
    def max_len_sentences_pair(self, value) -> int:
        # For backward compatibility, allow to try to setup 'max_len_sentences_pair'.
        if value == self.model_max_length - self.num_special_tokens_to_add(pair=True) and self.verbose:
            if not self.deprecation_warnings.get("max_len_sentences_pair", False):
                warnings.warn(
                    "Setting 'max_len_sentences_pair' is now deprecated. " "This value is automatically set up."
                )
            self.deprecation_warnings["max_len_sentences_pair"] = True
        else:
            raise ValueError(
                "Setting 'max_len_sentences_pair' is now deprecated. " "This value is automatically set up."
            )

    def _set_processor_class(self, processor_class: str):
        """Sets processor class as an attribute."""
        self._processor_class = processor_class

    def __repr__(self) -> str:
        return (
            f"{'PretrainedTokenizer'}(name_or_path='{self.name_or_path}', "
            f"vocab_size={self.vocab_size}, model_max_len={self.model_max_length}, "
            f"padding_side='{self.padding_side}', truncation_side='{self.truncation_side}', special_tokens={self.special_tokens_map_extended})"
        )

    def get_vocab(self) -> Dict[str, int]:
        """
        Returns the vocabulary as a dictionary of token to index.

        `tokenizer.get_vocab()[token]` is equivalent to `tokenizer.convert_tokens_to_ids(token)` when `token` is in the
        vocab.

        Returns:
            `Dict[str, int]`: The vocabulary.
        """
        raise NotImplementedError()

    @classmethod
    def from_pretrained(cls, pretrained_model_name_or_path, *args, from_hf_hub=False, **kwargs):
        """
        Creates an instance of `PretrainedTokenizer`. Related resources are loaded
        by specifying name of a built-in pretrained model, or a community-contributed
        pretrained model, or a local file directory path.

        Args:
            pretrained_model_name_or_path (str): Name of pretrained model or dir path
                to load from. The string can be:

                - Name of built-in pretrained model
                - Name of a community-contributed pretrained model.
                - Local directory path which contains tokenizer related resources
                  and tokenizer config file ("tokenizer_config.json").
            *args (tuple): position arguments for model `__init__`. If provided,
                use these as position argument values for tokenizer initialization.
            **kwargs (dict): keyword arguments for model `__init__`. If provided,
                use these to update pre-defined keyword argument values for tokenizer
                initialization.

        Returns:
            PretrainedTokenizer: An instance of `PretrainedTokenizer`.

        Example:
            .. code-block::

                from paddlenlp.transformers import BertTokenizer

                # Name of built-in pretrained model
                tokenizer = BertTokenizer.from_pretrained('bert-base-uncased')

                # Name of community-contributed pretrained model
                tokenizer = BertTokenizer.from_pretrained('yingyibiao/bert-base-uncased-sst-2-finetuned')

                # Load from local directory path
                tokenizer = BertTokenizer.from_pretrained('./my_bert/')
        """

        pretrained_model_name_or_path = str(pretrained_model_name_or_path)
        vocab_files = {}
        init_configuration = {}

        additional_files_names = {
            "added_tokens_file": ADDED_TOKENS_FILE,
            "special_tokens_map_file": SPECIAL_TOKENS_MAP_FILE,
            "tokenizer_config_file": TOKENIZER_CONFIG_FILE,
        }

        vocab_files_target = {**cls.resource_files_names, **additional_files_names}

        # From HF Hub
        if from_hf_hub:
            # Only include the necessary resource files specified by the tokenizer cls
            # Deep copy to avoid modifiying the class attributes
            vocab_files = copy.deepcopy(cls.resource_files_names)
            vocab_files["tokenizer_config_file"] = cls.tokenizer_config_file
        # From built-in pretrained models
        elif pretrained_model_name_or_path in cls.pretrained_init_configuration:
            for file_id, map_list in cls.pretrained_resource_files_map.items():
                vocab_files[file_id] = map_list[pretrained_model_name_or_path]
            init_configuration = copy.deepcopy(cls.pretrained_init_configuration[pretrained_model_name_or_path])
        # From local dir path
        elif os.path.isdir(pretrained_model_name_or_path):
            vocab_files_target["tokenizer_config_file"] = cls.tokenizer_config_file
            for file_id, file_name in vocab_files_target.items():
                full_file_name = os.path.join(pretrained_model_name_or_path, file_name)
                if os.path.isfile(full_file_name):
                    vocab_files[file_id] = full_file_name
        else:
            # Assuming from community-contributed pretrained models
            for file_id, file_name in vocab_files_target.items():
                full_file_name = "/".join([COMMUNITY_MODEL_PREFIX, pretrained_model_name_or_path, file_name])
                vocab_files[file_id] = full_file_name
            vocab_files["tokenizer_config_file"] = "/".join(
                [COMMUNITY_MODEL_PREFIX, pretrained_model_name_or_path, cls.tokenizer_config_file]
            )

        default_root = os.path.join(MODEL_HOME, pretrained_model_name_or_path)
        resolved_vocab_files = {}
        for file_id, file_path in vocab_files.items():
            if file_path is None or os.path.isfile(file_path):
                resolved_vocab_files[file_id] = file_path
                continue
            if from_hf_hub:
                resolved_vocab_files[file_id] = hf_hub_download(
<<<<<<< HEAD
                    repo_id=pretrained_model_name_or_path, filename=file_path, cache_dir=HF_CACHE_HOME
=======
                    repo_id=pretrained_model_name_or_path,
                    filename=file_path,
                    cache_dir=MODEL_HOME,
                    library_name="PaddleNLP",
                    library_version=__version__,
>>>>>>> 1a2a6862
                )
            else:
                path = os.path.join(default_root, file_path.split("/")[-1])
                if os.path.exists(path):
                    logger.info("Already cached %s" % path)
                    resolved_vocab_files[file_id] = path

                else:
                    logger.info("Downloading %s and saved to %s" % (file_path, default_root))
                    try:
<<<<<<< HEAD
=======

                        if not url_file_exists(file_path):
                            logger.warning(f"file<{file_path}> not exist")
                            resolved_vocab_files[file_id] = None
                            continue

>>>>>>> 1a2a6862
                        resolved_vocab_files[file_id] = get_path_from_url_with_filelock(file_path, default_root)
                    except RuntimeError as err:
                        if file_id not in cls.resource_files_names:
                            resolved_vocab_files[file_id] = None
                        else:
                            logger.error(err)
                            raise RuntimeError(
                                f"Can't load tokenizer for '{pretrained_model_name_or_path}'.\n"
                                f"Please make sure that '{pretrained_model_name_or_path}' is:\n"
                                "- a correct model-identifier of built-in pretrained models,\n"
                                "- or a correct model-identifier of community-contributed pretrained models,\n"
                                "- or the correct path to a directory containing relevant tokenizer files.\n"
                            )

        # Prepare tokenizer initialization kwargs
        # Did we saved some inputs and kwargs to reload ?
        has_tokenizer_file = resolved_vocab_files.get("tokenizer_file", None) is not None
        tokenizer_config_file = resolved_vocab_files.pop("tokenizer_config_file", None)
        if tokenizer_config_file is not None:
            with io.open(tokenizer_config_file, encoding="utf-8") as f:
                init_kwargs = json.load(f)
        else:
            init_kwargs = init_configuration

        # position args are stored in kwargs, maybe better not include
        init_args = init_kwargs.pop("init_args", ())
        init_kwargs.pop("init_class", None)

        # Update with newly provided args and kwargs
        init_args = init_args if not args else args
        init_kwargs.update(kwargs)

        def convert_added_tokens(obj):
            if isinstance(obj, dict) and "__type" in obj and obj["__type"] == "AddedToken":
                obj.pop("__type")
                return AddedToken(**obj)
            elif isinstance(obj, (list, tuple)):
                return list(convert_added_tokens(o) for o in obj)
            elif isinstance(obj, dict):
                return {k: convert_added_tokens(v) for k, v in obj.items()}
            return obj

        init_kwargs = convert_added_tokens(init_kwargs)
        # Set max length if needed
        if pretrained_model_name_or_path in cls.max_model_input_sizes:
            # if we're using a pretrained model, ensure the tokenizer
            # wont index sequences longer than the number of positional embeddings
            model_max_length = cls.max_model_input_sizes[pretrained_model_name_or_path]
            if model_max_length is not None and isinstance(model_max_length, (int, float)):
                init_kwargs["model_max_length"] = min(init_kwargs.get("model_max_length", int(1e30)), model_max_length)

        added_tokens_file = resolved_vocab_files.pop("added_tokens_file", None)
        # Merge resolved_vocab_files arguments in init_kwargs if not including.
        # Maybe need more ways to load resources.
        for args_name, file_path in resolved_vocab_files.items():
            # when `pretrained_model_name_or_path` is a pretrained model name,
            # use pretrained_init_configuration as `init_kwargs` to init which
            # does not include the vocab file in it, thus add vocab file into
            # args.

            if args_name not in init_kwargs:
                init_kwargs[args_name] = file_path
            # when `pretrained_model_name_or_path` is a pretrained model dir,
            # use tokenizer_config_file.json as `init_kwargs` to init which
            # does include a vocab file path in it. However, if the vocab file
            # path included in json does not exist, such as was deleted, to make
            # it still work, use the vocab file under this dir.
            elif not os.path.isfile(init_kwargs[args_name] or "") and os.path.isfile(file_path):
                init_kwargs[args_name] = file_path
        # TODO(guosheng): avoid reduplication of position args and key word args
        tokenizer = cls(*init_args, **init_kwargs)
        special_tokens_map_file = resolved_vocab_files.pop("special_tokens_map_file", None)
        if special_tokens_map_file is not None:
            with open(special_tokens_map_file, encoding="utf-8") as special_tokens_map_handle:
                special_tokens_map = json.load(special_tokens_map_handle)
            for key, value in special_tokens_map.items():
                if key in kwargs and kwargs[key]:
                    # This value has already been redefined by the kwargs
                    # We keep this new value and ignore the one stored in the special_tokens_map_file

                    continue

                if isinstance(value, dict):
                    value = AddedToken(**value)
                elif isinstance(value, list):
                    value = [AddedToken(**token) if isinstance(token, dict) else token for token in value]
                setattr(tokenizer, key, value)
        # Add supplementary tokens.
        special_tokens = tokenizer.all_special_tokens
        if added_tokens_file is not None:
            with open(added_tokens_file, encoding="utf-8") as added_tokens_handle:
                added_tok_encoder = json.load(added_tokens_handle)

            # Sort added tokens by index
            added_tok_encoder_sorted = list(sorted(added_tok_encoder.items(), key=lambda x: x[1]))
            for token, index in added_tok_encoder_sorted:
                if has_tokenizer_file and index != len(tokenizer) and tokenizer.convert_tokens_to_ids(token) != index:
                    # index is the current length of the tokenizer (not in vocabulary)
                    raise ValueError(
                        f"Wrong index found for {token}: should be {tokenizer.convert_tokens_to_ids(token)} but found "
                        f"{index}."
                    )
                elif not has_tokenizer_file and index != len(tokenizer):
                    # Tokenizer slow: added token cannot already be in the vocabulary so its index needs to be the
                    # current length of the tokenizer.
                    raise ValueError(
                        f"Non-consecutive added token '{token}' found. "
                        f"Should have index {len(tokenizer)} but has index {index} in saved vocabulary."
                    )

                tokenizer.add_tokens(token, special_tokens=bool(token in special_tokens))
        # Check all our special tokens are registered as "no split" token (we don't cut them) and are in the vocab
        added_tokens = tokenizer.sanitize_special_tokens()
        if added_tokens:
            logger.info(
                "Special tokens have been added in the vocabulary, make sure the associated word embeddings are fine-tuned or trained."
            )
        # save all of related things into default root dir
        if pretrained_model_name_or_path in cls.pretrained_init_configuration:
            tokenizer.save_pretrained(default_root)

        return tokenizer

    def save_pretrained(self, save_directory, filename_prefix: Optional[str] = None, **kwargs):
        """
        Save tokenizer configuration and related resources to files under
        `save_directory`. The tokenizer configuration would be saved into
        `tokenizer_config_file` indicating file (thus `tokenizer_config.json`),
        and resources would be saved into `resource_files_names` indicating files
        by using `self.save_resources(save_directory)`.

        The `save_directory` can be used in `from_pretrained` as argument value
        of `pretrained_model_name_or_path` to re-load the tokenizer.

        Args:
            save_directory (str): Directory to save files into.
            filename_prefix: (str, optional):
                A prefix to add to the names of the files saved by the tokenizer.

        Example:
            .. code-block::

                from paddlenlp.transformers import BertTokenizer

                tokenizer = BertTokenizer.from_pretrained('bert-base-uncased')
                tokenizer.save_pretrained('trained_model')
                # reload from save_directory
                tokenizer = BertTokenizer.from_pretrained('trained_model')
        """
        assert not os.path.isfile(save_directory), "Saving directory ({}) should be a directory, not a file".format(
            save_directory
        )
        os.makedirs(save_directory, exist_ok=True)

        special_tokens_map_file = os.path.join(
            save_directory, (filename_prefix + "-" if filename_prefix else "") + SPECIAL_TOKENS_MAP_FILE
        )
        tokenizer_config_file = os.path.join(
            save_directory, (filename_prefix + "-" if filename_prefix else "") + self.tokenizer_config_file
        )

        tokenizer_config = copy.deepcopy(self.init_kwargs)
        if len(self.init_inputs) > 0:
            tokenizer_config["init_inputs"] = copy.deepcopy(self.init_inputs)
        for file_id in self.resource_files_names.keys():
            tokenizer_config.pop(file_id, None)

        # Sanitize AddedTokens
        def convert_added_tokens(obj: Union[AddedToken, Any], add_type_field=True):
            if isinstance(obj, AddedToken):
                out = obj.__getstate__()
                if add_type_field:
                    out["__type"] = "AddedToken"
                return out
            elif isinstance(obj, (list, tuple)):
                return list(convert_added_tokens(o, add_type_field=add_type_field) for o in obj)
            elif isinstance(obj, dict):
                return {k: convert_added_tokens(v, add_type_field=add_type_field) for k, v in obj.items()}
            return obj

        # add_type_field=True to allow dicts in the kwargs / differentiate from AddedToken serialization
        tokenizer_config = convert_added_tokens(tokenizer_config, add_type_field=True)

        # Add tokenizer class to the tokenizer config to be able to reload it with from_pretrained
        tokenizer_class = self.__class__.__name__
        tokenizer_config["tokenizer_class"] = tokenizer_class

        with io.open(tokenizer_config_file, "w", encoding="utf-8") as f:
            f.write(json.dumps(tokenizer_config, ensure_ascii=False))
        logger.info(f"tokenizer config file saved in {tokenizer_config_file}")

        # Sanitize AddedTokens in special_tokens_map
        write_dict = convert_added_tokens(self.special_tokens_map_extended, add_type_field=False)
        with open(special_tokens_map_file, "w", encoding="utf-8") as f:
            f.write(json.dumps(write_dict, ensure_ascii=False))
        logger.info(f"Special tokens file saved in {special_tokens_map_file}")

        file_names = (tokenizer_config_file, special_tokens_map_file)

        save_files = self._save_pretrained(
            save_directory=save_directory,
            file_names=file_names,
            filename_prefix=filename_prefix,
        )

        return save_files

    def _save_pretrained(
        self, save_directory: Union[str, os.PathLike], file_names: Tuple[str], filename_prefix: Optional[str] = None
    ) -> Tuple[str]:
        """
        Save a tokenizer using the tokenizer format: vocabulary + added tokens.

        """
        save_directory = str(save_directory)

        added_tokens_file = os.path.join(
            save_directory, (filename_prefix + "-" if filename_prefix else "") + ADDED_TOKENS_FILE
        )
        added_vocab = self.get_added_vocab()
        if added_vocab:
            with open(added_tokens_file, "w", encoding="utf-8") as f:
                out_str = json.dumps(added_vocab, ensure_ascii=False)
                f.write(out_str)
                logger.info(f"added tokens file saved in {added_tokens_file}")

        self.save_resources(save_directory)

        return file_names + (added_tokens_file,)

    def save_resources(self, save_directory):
        """
        Save tokenizer related resources to `resource_files_names` indicating
        files under `save_directory` by copying directly. Override it if necessary.

        Args:
            save_directory (str): Directory to save files into.
        """
        for name, file_name in self.resource_files_names.items():
            src_path = self.init_kwargs[name]
            dst_path = os.path.join(save_directory, file_name)
            if os.path.abspath(src_path) != os.path.abspath(dst_path):
                shutil.copyfile(src_path, dst_path)

<<<<<<< HEAD
    def save_to_hf_hub(
        self,
        repo_id: str,
        private: Optional[bool] = None,
        commit_message: Optional[bool] = None,
        revision: Optional[str] = None,
        create_pr: bool = False,
    ):
        """
        Uploads all elements of this tokenizer to a new HuggingFace Hub repository.
        Args:
            repo_id (str): Repository name for your model/tokenizer in the Hub.
            private (bool, optional): Whether the model/tokenizer is set to private
            commit_message (str, optional) — The summary / title / first line of the generated commit. Defaults to: f"Upload {path_in_repo} with huggingface_hub"
            revision (str, optional) — The git revision to commit from. Defaults to the head of the "main" branch.
            create_pr (boolean, optional) — Whether or not to create a Pull Request with that commit. Defaults to False.
                If revision is not set, PR is opened against the "main" branch. If revision is set and is a branch, PR is opened against this branch.
                If revision is set and is not a branch name (example: a commit oid), an RevisionNotFoundError is returned by the server.

        Returns: The url of the commit of your model in the given repository.
        """
        token = HfFolder.get_token()
        if token is None:
            raise ValueError(
                "You must login to the Hugging Face hub on this computer by typing `transformers-cli login`."
            )

        repo_url = create_repo(repo_id, token=token, private=private, exist_ok=True)

        # Infer complete repo_id from repo_url
        # Can be different from the input `repo_id` if repo_owner was implicit
        _, repo_owner, repo_name = repo_type_and_id_from_hf_id(repo_url)
        repo_id = f"{repo_owner}/{repo_name}"

        with tempfile.TemporaryDirectory() as tmp_dir:
            # save model
            self.save_pretrained(tmp_dir)
            # Upload model and return
            logger.info(f"Pushing to the {repo_id}. This might take a while")
            return upload_folder(
                repo_id=repo_id,
                repo_type="model",
                folder_path=tmp_dir,
                commit_message=commit_message,
                revision=revision,
                create_pr=create_pr,
            )

=======
>>>>>>> 1a2a6862
    def tokenize(self, text: str, pair: Optional[str] = None, add_special_tokens: bool = False, **kwargs) -> List[str]:
        """
        Converts a string in a sequence of tokens, replacing unknown tokens with the `unk_token`.

        Args:
            text (`str`):
                The sequence to be encoded.
            pair (`str`, *optional*):
                A second sequence to be encoded with the first.
            add_special_tokens (`bool`, *optional*, defaults to `False`):
                Whether or not to add the special tokens associated with the corresponding model.
            kwargs (additional keyword arguments, *optional*):
                Will be passed to the underlying model specific encode method. See details in
                [`~PretrainedTokenizerBase.__call__`]

        Returns:
            `List[str]`: The list of tokens.
        """
        raise NotImplementedError

    def num_special_tokens_to_add(self, pair: bool = False) -> int:
        raise NotImplementedError

    def _get_padding_truncation_strategies(
        self, padding=False, truncation=False, max_length=None, pad_to_multiple_of=None, verbose=True, **kwargs
    ):
        """
        Find the correct padding/truncation strategy with backward compatibility for old arguments (truncation_strategy
        and pad_to_max_length) and behaviors.
        """
        old_truncation_strategy = kwargs.pop("truncation_strategy", "do_not_truncate")
        old_pad_to_max_length = kwargs.pop("pad_to_max_seq_len", False)

        # Backward compatibility for previous behavior, maybe we should deprecate it:
        # If you only set max_length, it activates truncation for max_length
        if max_length is not None and padding is False and truncation is False:
            if verbose:
                if not self.deprecation_warnings.get("Truncation-not-explicitly-activated", False):
                    warnings.warn(
                        "Truncation was not explicitly activated but `max_length` is provided a specific value, "
                        "please use `truncation=True` to explicitly truncate examples to max length. "
                        "Defaulting to 'longest_first' truncation strategy. "
                        "If you encode pairs of sequences (GLUE-style) with the tokenizer you can select this strategy "
                        "more precisely by providing a specific strategy to `truncation`."
                    )
                self.deprecation_warnings["Truncation-not-explicitly-activated"] = True
            truncation = "longest_first"

        # Get padding strategy
        if padding is False and old_pad_to_max_length:
            if verbose:
                warnings.warn(
                    "The `pad_to_max_length` argument is deprecated and will be removed in a future version, "
                    "use `padding=True` or `padding='longest'` to pad to the longest sequence in the batch, or "
                    "use `padding='max_length'` to pad to a max length. In this case, you can give a specific "
                    "length with `max_length` (e.g. `max_length=45`) or leave max_length to None to pad to the "
                    "maximal input size of the model (e.g. 512 for Bert).",
                    FutureWarning,
                )
            if max_length is None:
                padding_strategy = PaddingStrategy.LONGEST
            else:
                padding_strategy = PaddingStrategy.MAX_LENGTH
        elif padding is not False:
            if padding is True:
                if verbose:
                    if max_length is not None and (truncation is False or truncation == "do_not_truncate"):
                        warnings.warn(
                            "`max_length` is ignored when `padding`=`True` and there is no truncation strategy. "
                            "To pad to max length, use `padding='max_length'`."
                        )
                    if old_pad_to_max_length is not False:
                        warnings.warn("Though `pad_to_max_length` = `True`, it is ignored because `padding`=`True`.")
                # Default to pad to the longest sequence in the batch
                padding_strategy = PaddingStrategy.LONGEST
            elif not isinstance(padding, PaddingStrategy):
                padding_strategy = PaddingStrategy(padding)
            elif isinstance(padding, PaddingStrategy):
                padding_strategy = padding
        else:
            padding_strategy = PaddingStrategy.DO_NOT_PAD

        # Get truncation strategy
        if truncation is False and old_truncation_strategy != "do_not_truncate":
            if verbose:
                warnings.warn(
                    "The `truncation_strategy` argument is deprecated and will be removed in a future version, "
                    "use `truncation=True` to truncate examples to a max length. You can give a specific "
                    "length with `max_length` (e.g. `max_length=45`) or leave max_length to None to truncate to the "
                    "maximal input size of the model (e.g. 512 for Bert). "
                    " If you have pairs of inputs, you can give a specific truncation strategy selected among "
                    "`truncation='only_first'` (will only truncate the first sentence in the pairs) "
                    "`truncation='only_second'` (will only truncate the second sentence in the pairs) "
                    "or `truncation='longest_first'` (will iteratively remove tokens from the longest sentence in the pairs).",
                    FutureWarning,
                )
            truncation_strategy = TruncationStrategy(old_truncation_strategy)
        elif truncation is not False:
            if truncation is True:
                truncation_strategy = (
                    TruncationStrategy.LONGEST_FIRST
                )  # Default to truncate the longest sequences in pairs of inputs
            elif not isinstance(truncation, TruncationStrategy):
                truncation_strategy = TruncationStrategy(truncation)
            elif isinstance(truncation, TruncationStrategy):
                truncation_strategy = truncation
        else:
            truncation_strategy = TruncationStrategy.DO_NOT_TRUNCATE

        # Set max length if needed
        if max_length is None:
            if padding_strategy == PaddingStrategy.MAX_LENGTH:
                if self.model_max_length > LARGE_INTEGER:
                    if verbose:
                        if not self.deprecation_warnings.get("Asking-to-pad-to-max_length", False):
                            warnings.warn(
                                "Asking to pad to max_length but no maximum length is provided and the model has no predefined maximum length. "
                                "Default to no padding."
                            )
                        self.deprecation_warnings["Asking-to-pad-to-max_length"] = True
                    padding_strategy = PaddingStrategy.DO_NOT_PAD
                else:
                    max_length = self.model_max_length

            if truncation_strategy != TruncationStrategy.DO_NOT_TRUNCATE:
                if self.model_max_length > LARGE_INTEGER:
                    if verbose:
                        if not self.deprecation_warnings.get("Asking-to-truncate-to-max_length", False):
                            warnings.warn(
                                "Asking to truncate to max_length but no maximum length is provided and the model has no predefined maximum length. "
                                "Default to no truncation."
                            )
                        self.deprecation_warnings["Asking-to-truncate-to-max_length"] = True
                    truncation_strategy = TruncationStrategy.DO_NOT_TRUNCATE
                else:
                    max_length = self.model_max_length

        # Test if we have a padding token
        if padding_strategy != PaddingStrategy.DO_NOT_PAD and (not self.pad_token or self.pad_token_id < 0):
            raise ValueError(
                "Asking to pad but the tokenizer does not have a padding token. "
                "Please select a token to use as `pad_token` `(tokenizer.pad_token = tokenizer.eos_token e.g.)` "
                "or add a new pad token via `tokenizer.add_special_tokens({'pad_token': '[PAD]'})`."
            )

        # Check that we will truncate to a multiple of pad_to_multiple_of if both are provided
        if (
            truncation_strategy != TruncationStrategy.DO_NOT_TRUNCATE
            and padding_strategy != PaddingStrategy.DO_NOT_PAD
            and pad_to_multiple_of is not None
            and max_length is not None
            and (max_length % pad_to_multiple_of != 0)
        ):
            raise ValueError(
                f"Truncation and padding are both activated but "
                f"truncation length ({max_length}) is not a multiple of pad_to_multiple_of ({pad_to_multiple_of})."
            )

        return padding_strategy, truncation_strategy, max_length, kwargs

    def __call__(
        self,
        text: Union[str, List[str], List[List[str]]],
        text_pair: Optional[Union[str, List[str], List[List[str]]]] = None,
        max_length: Optional[int] = None,
        stride: int = 0,
        is_split_into_words: Union[bool, str] = False,
        padding: Union[bool, str, PaddingStrategy] = False,
        truncation: Union[bool, str, TruncationStrategy] = False,
        return_position_ids: bool = False,
        return_token_type_ids: Optional[bool] = None,
        return_attention_mask: Optional[bool] = None,
        return_length: bool = False,
        return_overflowing_tokens: bool = False,
        return_special_tokens_mask: bool = False,
        return_dict: bool = True,
        return_offsets_mapping: bool = False,
        add_special_tokens: bool = True,
        pad_to_multiple_of: Optional[int] = None,
        return_tensors: Optional[Union[str, TensorType]] = None,
        verbose: bool = True,
        **kwargs
    ):
        """
        Performs tokenization and uses the tokenized tokens to prepare model
        inputs. It supports sequence or sequence pair as input, and batch input
        is allowed. `self.encode()` or `self.batch_encode()` would be called
        separately for single or batch input depending on input format and
        `is_split_into_words` argument.

        Args:
            text (str, List[str] or List[List[str]]):
                The sequence or batch of sequences to be processed. One sequence
                is a string or a list of strings depending on whether it has been
                pretokenized. If each sequence is provided as a list of strings
                (pretokenized), you must set `is_split_into_words` as `True` to
                disambiguate with a batch of sequences.
            text_pair (str, List[str] or List[List[str]], optional):
                Same as `text` argument, while it represents for the latter
                sequence of the sequence pair.
            max_length (int, optional):
                If set to a number, will limit the total sequence returned so
                that it has a maximum length. If there are overflowing tokens,
                those overflowing tokens will be added to the returned dictionary
                when `return_overflowing_tokens` is `True`. Defaults to `None`.
            stride (int, optional):
                Only available for batch input of sequence pair and mainly for
                question answering usage. When for QA, `text` represents questions
                and `text_pair` represents contexts. If `stride` is set to a
                positive number, the context will be split into multiple spans
                where `stride` defines the number of (tokenized) tokens to skip
                from the start of one span to get the next span, thus will produce
                a bigger batch than inputs to include all spans. Moreover, 'overflow_to_sample'
                and 'offset_mapping' preserving the original example and position
                information will be added to the returned dictionary. Defaults to 0.
            is_split_into_words (Union[bool, str], optional):
                when the text is words or tokens, `is_split_into_words` should be True or `token`.
                `True`: means that the text should be words which should be tokenized.
                `token`: means that the text should be tokens which already be tokenized, so it should not be tokenized again.
            padding (bool, str or [PaddingStrategy], optional):
                Activates and controls padding. Accepts the following values:

                - `True` or `'longest'`: Pad to the longest sequence in the batch (or no padding if only a single
                  sequence if provided).
                - `'max_length'`: Pad to a maximum length specified with the argument `max_length` or to the maximum
                  acceptable input length for the model if that argument is not provided.
                - `False` or `'do_not_pad'` (default): No padding (i.e., can output a batch with sequences of different
                  lengths).
                Defaults to `False`.
            truncation (bool, str or [TruncationStrategy], optional):
                Activates and controls truncation. Accepts the following values:

                - `True` or `'longest_first'`: Truncate to a maximum length specified with the argument `max_length` or
                  to the maximum acceptable input length for the model if that argument is not provided. This will
                  truncate token by token, removing a token from the longest sequence in the pair if a pair of
                  sequences (or a batch of pairs) is provided.
                - `'only_first'`: Truncate to a maximum length specified with the argument `max_length` or to the
                  maximum acceptable input length for the model if that argument is not provided. This will only
                  truncate the first sequence of a pair if a pair of sequences (or a batch of pairs) is provided.
                - `'only_second'`: Truncate to a maximum length specified with the argument `max_length` or to the
                  maximum acceptable input length for the model if that argument is not provided. This will only
                  truncate the second sequence of a pair if a pair of sequences (or a batch of pairs) is provided.
                - `False` or `'do_not_truncate'` (default): No truncation (i.e., can output batch with sequence lengths
                  greater than the model maximum admissible input size).
                Defaults to `False`.
            return_position_ids (bool, optional):
                Whether to include tokens position ids in the returned dictionary.
                Defaults to `False`.
            return_token_type_ids (bool, optional):
                Whether to include token type ids in the returned dictionary.
                Defaults to `True`.
            return_attention_mask (bool, optional):
                Whether to include the attention mask in the returned dictionary.
                Defaults to `False`.
            return_length (bool, optional):
                Whether to include the length of each encoded inputs in the
                returned dictionary. Defaults to `False`.
            return_overflowing_tokens (bool, optional):
                Whether to include overflowing token information in the returned
                dictionary. Defaults to `False`.
            return_special_tokens_mask (bool, optional):
                Whether to include special tokens mask information in the returned
                dictionary. Defaults to `False`.
            return_dict (bool, optional):
                Decide the format for returned encoded batch inputs. Only works when
                input is a batch of data.
                ::
                    - If True, encoded inputs would be a dictionary like:
                        {'input_ids': [[1, 4444, 4385, 1545, 6712],[1, 4444, 4385]],
                        'token_type_ids': [[0, 0, 0, 0, 0], [0, 0, 0]]}
                    - If False, encoded inputs would be a list like:
                        [{'input_ids': [1, 4444, 4385, 1545, 6712],
                          'token_type_ids': [0, 0, 0, 0, 0]},
                         {'input_ids': [1, 4444, 4385], 'token_type_ids': [0, 0, 0]}]

                Defaults to `True`.
            return_offsets_mapping (bool, optional):
                Whether to include the list of pair preserving the index of start
                and end char in original input for each token in the returned
                dictionary. Would be automatically set to `True` when `stride` > 0.
                Defaults to `False`.
            add_special_tokens (bool, optional):
                Whether to add the special tokens associated with the corresponding model
                to the encoded inputs. Defaults to `True`
            pad_to_multiple_of (int, optional):
                If set will pad the sequence to a multiple of the provided value. This is especially useful to enable
                the use of Tensor Cores on NVIDIA hardware with compute capability >= 7.5 (Volta).
                Defaults to `None`.
            return_tensors (str or [TensorType], optional):
                If set, will return tensors instead of list of python integers. Acceptable values are:

                - `'pd'`: Return Paddle `paddle.Tensor` objects.
                - `'np'`: Return Numpy `np.ndarray` objects.
                Defaults to `None`.
            verbose (bool, optional):
                Whether or not to print more information and warnings. Defaults to True.

        Returns:
            dict or list[dict] (for batch input):
                The dict has the following optional items:

                - **input_ids** (list[int] or list[list[int]]): List of token ids to be fed to a model.
                - **position_ids** (list[int] or list[list[int]], optional): List of token position ids to be
                  fed to a model. Included when `return_position_ids` is `True`
                - **token_type_ids** (list[int] or list[list[int]], optional): List of token type ids to be
                  fed to a model. Included when `return_token_type_ids` is `True`.
                - **attention_mask** (list[int] or list[list[int]], optional): List of integers valued 0 or 1,
                  where 0 specifies paddings and should not be attended to by the
                  model. Included when `return_attention_mask` is `True`.
                - **seq_len** (int or list[int], optional): The input_ids length. Included when `return_length`
                  is `True`.
                - **overflowing_tokens** (list[int] or list[list[int]], optional): List of overflowing tokens.
                  Included when if `max_length` is specified and `return_overflowing_tokens`
                  is True.
                - **num_truncated_tokens** (int or list[int], optional): The number of overflowing tokens.
                  Included when if `max_length` is specified and `return_overflowing_tokens`
                  is True.
                - **special_tokens_mask** (list[int] or list[list[int]], optional): List of integers valued 0 or 1,
                  with 0 specifying special added tokens and 1 specifying sequence tokens.
                  Included when `return_special_tokens_mask` is `True`.
                - **offset_mapping** (list[int], optional): list of pair preserving the
                  index of start and end char in original input for each token.
                  For a sqecial token, the index pair is `(0, 0)`. Included when
                  `return_overflowing_tokens` is True or `stride` > 0.
                - **overflow_to_sample** (int or list[int], optional): Index of example from which this
                  feature is generated. Included when `stride` works.
        """

        # Input type checking for clearer error
        def _is_valid_text_input(t):
            if isinstance(t, str):
                # Strings are fine
                return True
            elif isinstance(t, (list, tuple)):
                # List are fine as long as they are...
                if len(t) == 0:
                    # ... empty
                    return True
                elif isinstance(t[0], str):
                    # ... list of strings
                    return True
                elif isinstance(t[0], (list, tuple)):
                    # ... list with an empty list or with a list of strings
                    return len(t[0]) == 0 or isinstance(t[0][0], str)
                else:
                    return False
            else:
                return False

        if not _is_valid_text_input(text):
            raise ValueError(
                "text input must of type `str` (single example), `List[str]` (batch or single pretokenized example) "
                "or `List[List[str]]` (batch of pretokenized examples)."
            )

        if text_pair is not None and not _is_valid_text_input(text_pair):
            raise ValueError(
                "text input must of type `str` (single example), `List[str]` (batch or single pretokenized example) "
                "or `List[List[str]]` (batch of pretokenized examples)."
            )

        # check `split_into_words` value
        if isinstance(is_split_into_words, str) and is_split_into_words != "token":
            raise ValueError(
                "the value of `is_split_into_words` should be one of: {True, False, 'token'} but receive: <%s>",
                is_split_into_words,
            )

        if is_split_into_words:
            is_batched = isinstance(text, (list, tuple)) and text and isinstance(text[0], (list, tuple))
        else:
            is_batched = isinstance(text, (list, tuple))

        if is_batched:
            if isinstance(text_pair, str):
                raise TypeError(
                    "when tokenizing batches of text, `text_pair` must be a list or tuple with the same length as `text`."
                )
            if text_pair is not None and len(text) != len(text_pair):
                raise ValueError(
                    f"batch length of `text`: {len(text)} does not match batch length of `text_pair`: {len(text_pair)}."
                )
            batch_text_or_text_pairs = list(zip(text, text_pair)) if text_pair is not None else text
            return self.batch_encode(
                batch_text_or_text_pairs=batch_text_or_text_pairs,
                max_length=max_length,
                stride=stride,
                is_split_into_words=is_split_into_words,
                padding=padding,
                truncation=truncation,
                return_position_ids=return_position_ids,
                return_token_type_ids=return_token_type_ids,
                return_attention_mask=return_attention_mask,
                return_length=return_length,
                return_overflowing_tokens=return_overflowing_tokens,
                return_special_tokens_mask=return_special_tokens_mask,
                return_dict=return_dict,
                return_offsets_mapping=return_offsets_mapping,
                add_special_tokens=add_special_tokens,
                pad_to_multiple_of=pad_to_multiple_of,
                return_tensors=return_tensors,
                verbose=verbose,
                **kwargs,
            )
        else:
            return self.encode(
                text=text,
                text_pair=text_pair,
                max_length=max_length,
                stride=stride,
                is_split_into_words=is_split_into_words,
                padding=padding,
                truncation=truncation,
                return_position_ids=return_position_ids,
                return_token_type_ids=return_token_type_ids,
                return_attention_mask=return_attention_mask,
                return_length=return_length,
                return_overflowing_tokens=return_overflowing_tokens,
                return_special_tokens_mask=return_special_tokens_mask,
                return_offsets_mapping=return_offsets_mapping,
                add_special_tokens=add_special_tokens,
                pad_to_multiple_of=pad_to_multiple_of,
                return_tensors=return_tensors,
                verbose=verbose,
                **kwargs,
            )

    def encode(
        self,
        text,
        text_pair=None,
        add_special_tokens=True,
        padding: Union[bool, str, PaddingStrategy] = False,
        truncation: Union[bool, str, TruncationStrategy] = False,
        max_length: Optional[int] = None,
        stride: int = 0,
        is_split_into_words: bool = False,
        pad_to_multiple_of: Optional[int] = None,
        return_tensors: Optional[Union[str, TensorType]] = None,
        return_token_type_ids: Optional[bool] = None,
        return_attention_mask: Optional[bool] = None,
        return_overflowing_tokens: bool = False,
        return_special_tokens_mask: bool = False,
        return_offsets_mapping: bool = False,
        return_length: bool = False,
        verbose: bool = True,
        return_position_ids=False,
        **kwargs
    ) -> BatchEncoding:
        """
        Tokenize and prepare for the model a sequence or a pair of sequences.

        Args:
            text (`str`, `List[str]` or `List[int]`):
                The first sequence to be encoded. This can be a string, a list of strings (tokenized string using the
                `tokenize` method) or a list of integers (tokenized string ids using the `convert_tokens_to_ids`
                method).
            text_pair (`str`, `List[str]` or `List[int]`, *optional*):
                Optional second sequence to be encoded. This can be a string, a list of strings (tokenized string using
                the `tokenize` method) or a list of integers (tokenized string ids using the `convert_tokens_to_ids`
                method).
        """
        # Backward compatibility for 'max_seq_len'
        old_max_seq_len = kwargs.get("max_seq_len", None)
        if max_length is None and old_max_seq_len:
            if verbose:
                warnings.warn(
                    "The `max_seq_len` argument is deprecated and will be removed in a future version, "
                    "please use `max_length` instead.",
                    FutureWarning,
                )
            max_length = old_max_seq_len
        # Backward compatibility for 'truncation_strategy', 'pad_to_max_length'
        padding_strategy, truncation_strategy, max_length, kwargs = self._get_padding_truncation_strategies(
            padding=padding,
            truncation=truncation,
            max_length=max_length,
            pad_to_multiple_of=pad_to_multiple_of,
            verbose=verbose,
            **kwargs,
        )

        return self._encode_plus(
            text=text,
            text_pair=text_pair,
            add_special_tokens=add_special_tokens,
            padding_strategy=padding_strategy,
            truncation_strategy=truncation_strategy,
            max_length=max_length,
            stride=stride,
            is_split_into_words=is_split_into_words,
            pad_to_multiple_of=pad_to_multiple_of,
            return_tensors=return_tensors,
            return_position_ids=return_position_ids,
            return_token_type_ids=return_token_type_ids,
            return_attention_mask=return_attention_mask,
            return_overflowing_tokens=return_overflowing_tokens,
            return_special_tokens_mask=return_special_tokens_mask,
            return_offsets_mapping=return_offsets_mapping,
            return_length=return_length,
            verbose=verbose,
            **kwargs,
        )

    def _encode_plus(
        self,
        text: Union[TextInput, PreTokenizedInput, EncodedInput],
        text_pair: Optional[Union[TextInput, PreTokenizedInput, EncodedInput]] = None,
        add_special_tokens: bool = True,
        padding_strategy: PaddingStrategy = PaddingStrategy.DO_NOT_PAD,
        truncation_strategy: TruncationStrategy = TruncationStrategy.DO_NOT_TRUNCATE,
        max_length: Optional[int] = None,
        stride: int = 0,
        is_split_into_words: bool = False,
        pad_to_multiple_of: Optional[int] = None,
        return_position_ids: Optional[bool] = None,
        return_tensors: Optional[Union[str, TensorType]] = None,
        return_token_type_ids: Optional[bool] = None,
        return_attention_mask: Optional[bool] = None,
        return_overflowing_tokens: bool = False,
        return_special_tokens_mask: bool = False,
        return_offsets_mapping: bool = False,
        return_length: bool = False,
        verbose: bool = True,
        **kwargs
    ) -> BatchEncoding:
        raise NotImplementedError

    def batch_encode(
        self,
        batch_text_or_text_pairs: Union[
            List[TextInput],
            List[TextInputPair],
            List[PreTokenizedInput],
            List[PreTokenizedInputPair],
            List[EncodedInput],
            List[EncodedInputPair],
        ],
        max_length=None,
        stride: int = 0,
        is_split_into_words: bool = False,
        padding: Union[bool, str, PaddingStrategy] = False,
        truncation: Union[bool, str, TruncationStrategy] = False,
        return_position_ids=False,
        # TODO(wj-mcat): keep align with `encode` method
        return_token_type_ids=None,
        return_attention_mask=None,
        return_length=False,
        return_overflowing_tokens=False,
        return_special_tokens_mask=False,
        return_dict=True,
        return_offsets_mapping=False,
        add_special_tokens=True,
        pad_to_multiple_of: Optional[int] = None,
        return_tensors: Optional[Union[str, TensorType]] = None,
        verbose: bool = True,
        **kwargs
    ) -> BatchEncoding:
        """
        Performs tokenization and uses the tokenized tokens to prepare model
        inputs. It supports batch inputs of sequence or sequence pair.

        Args:
            batch_text_or_text_pairs (list):
                The element of list can be sequence or sequence pair, and the
                sequence is a string or a list of strings depending on whether
                it has been pretokenized. If each sequence is provided as a list
                of strings (pretokenized), you must set `is_split_into_words` as
                `True` to disambiguate with a sequence pair.

        Returns:
            dict or list[dict]:
                The dict has the following optional items:

        """
        # Backward compatibility for 'max_seq_len'
        old_max_seq_len = kwargs.get("max_seq_len", None)
        if max_length is None and old_max_seq_len:
            if verbose:
                warnings.warn(
                    "The `max_seq_len` argument is deprecated and will be removed in a future version, "
                    "please use `max_length` instead.",
                    FutureWarning,
                )
            max_length = old_max_seq_len
        # Backward compatibility for 'truncation_strategy', 'pad_to_max_length'
        padding_strategy, truncation_strategy, max_length, kwargs = self._get_padding_truncation_strategies(
            padding=padding,
            truncation=truncation,
            max_length=max_length,
            pad_to_multiple_of=pad_to_multiple_of,
            verbose=verbose,
            **kwargs,
        )

        return self._batch_encode_plus(
            batch_text_or_text_pairs=batch_text_or_text_pairs,
            add_special_tokens=add_special_tokens,
            padding_strategy=padding_strategy,
            truncation_strategy=truncation_strategy,
            max_length=max_length,
            stride=stride,
            is_split_into_words=is_split_into_words,
            pad_to_multiple_of=pad_to_multiple_of,
            return_tensors=return_tensors,
            return_position_ids=return_position_ids,
            return_token_type_ids=return_token_type_ids,
            return_attention_mask=return_attention_mask,
            return_overflowing_tokens=return_overflowing_tokens,
            return_special_tokens_mask=return_special_tokens_mask,
            return_dict=return_dict,
            return_offsets_mapping=return_offsets_mapping,
            return_length=return_length,
            verbose=verbose,
            **kwargs,
        )

    def _batch_encode_plus(
        self,
        batch_text_or_text_pairs: Union[
            List[TextInput],
            List[TextInputPair],
            List[PreTokenizedInput],
            List[PreTokenizedInputPair],
            List[EncodedInput],
            List[EncodedInputPair],
        ],
        add_special_tokens: bool = True,
        padding_strategy: PaddingStrategy = PaddingStrategy.DO_NOT_PAD,
        truncation_strategy: TruncationStrategy = TruncationStrategy.DO_NOT_TRUNCATE,
        max_length: Optional[int] = None,
        stride: int = 0,
        is_split_into_words: bool = False,
        pad_to_multiple_of: Optional[int] = None,
        return_position_ids: Optional[bool] = None,
        return_tensors: Optional[Union[str, TensorType]] = None,
        return_token_type_ids: Optional[bool] = None,
        return_attention_mask: Optional[bool] = None,
        return_overflowing_tokens: bool = False,
        return_special_tokens_mask: bool = False,
        return_dict: bool = True,
        return_offsets_mapping: bool = False,
        return_length: bool = False,
        verbose: bool = True,
        **kwargs
    ) -> BatchEncoding:
        raise NotImplementedError

    def pad(
        self,
        encoded_inputs: Union[
            BatchEncoding,
            List[BatchEncoding],
            Dict[str, EncodedInput],
            Dict[str, List[EncodedInput]],
            List[Dict[str, EncodedInput]],
        ],
        padding: Union[bool, str, PaddingStrategy] = True,
        max_length: Optional[int] = None,
        pad_to_multiple_of: Optional[int] = None,
        return_attention_mask: Optional[bool] = None,
        return_tensors: Optional[Union[str, TensorType]] = None,
        verbose: bool = True,
    ) -> BatchEncoding:
        """
        Pad a single encoded input or a batch of encoded inputs up to predefined length or to the max sequence length
        in the batch.

        Padding side (left/right) padding token ids are defined at the tokenizer level (with `self.padding_side`,
        `self.pad_token_id` and `self.pad_token_type_id`)

        <Tip>

        If the `encoded_inputs` passed are dictionary of numpy arrays, Paddle tensors, the
        result will use the same type unless you provide a different tensor type with `return_tensors`.
        </Tip>

        Args:
            encoded_inputs ([`BatchEncoding`], list of [`BatchEncoding`], `Dict[str, List[int]]`, `Dict[str, List[List[int]]` or `List[Dict[str, List[int]]]`):
                Tokenized inputs. Can represent one input ([`BatchEncoding`] or `Dict[str, List[int]]`) or a batch of
                tokenized inputs (list of [`BatchEncoding`], *Dict[str, List[List[int]]]* or *List[Dict[str,
                List[int]]]*) so you can use this method during preprocessing as well as in a Paddle Dataloader
                collate function.

                Instead of `List[int]` you can have tensors (numpy arrays, Paddle tensors), see
                the note above for the return type.
            padding (`bool`, `str` or [`PaddingStrategy`], *optional*, defaults to `True`):
                 Select a strategy to pad the returned sequences (according to the model's padding side and padding
                 index) among:

                - `True` or `'longest'`: Pad to the longest sequence in the batch (or no padding if only a single
                  sequence if provided).
                - `'max_length'`: Pad to a maximum length specified with the argument `max_length` or to the maximum
                  acceptable input length for the model if that argument is not provided.
                - `False` or `'do_not_pad'` (default): No padding (i.e., can output a batch with sequences of different
                  lengths).
            max_length (`int`, *optional*):
                Maximum length of the returned list and optionally padding length (see above).
            pad_to_multiple_of (`int`, *optional*):
                If set will pad the sequence to a multiple of the provided value.

                This is especially useful to enable the use of Tensor Cores on NVIDIA hardware with compute capability
                >= 7.5 (Volta).
            return_attention_mask (`bool`, *optional*):
                Whether to return the attention mask. If left to the default, will return the attention mask according
                to the specific tokenizer's default, defined by the `return_outputs` attribute.

                [What are attention masks?](../glossary#attention-mask)
            return_tensors (`str` or [`TensorType`], *optional*):
                If set, will return tensors instead of list of python integers. Acceptable values are:

                - `'pd'`: Return Paddle `paddle.Tensor` objects.
                - `'np'`: Return Numpy `np.ndarray` objects.
            verbose (`bool`, *optional*, defaults to `True`):
                Whether or not to print more information and warnings.
        """
        # If we have a list of dicts, let's convert it in a dict of lists
        if isinstance(encoded_inputs, (list, tuple)) and isinstance(encoded_inputs[0], (dict, BatchEncoding)):
            encoded_inputs = {key: [example[key] for example in encoded_inputs] for key in encoded_inputs[0].keys()}

        # The model's main input name, usually `input_ids`, has be passed for padding
        if self.model_input_names[0] not in encoded_inputs:
            raise ValueError(
                "You should supply an encoding or a list of encodings to this method "
                f"that includes {self.model_input_names[0]}, but you provided {list(encoded_inputs.keys())}"
            )

        required_input = encoded_inputs[self.model_input_names[0]]

        if not required_input:
            if return_attention_mask:
                encoded_inputs["attention_mask"] = []
            return encoded_inputs

        # If we have Paddle/NumPy tensors/arrays as inputs, we cast them as python objects
        # and rebuild them afterwards if no return_tensors is specified

        first_element = required_input[0]
        if isinstance(first_element, (list, tuple)):
            # first_element might be an empty list/tuple in some edge cases so we grab the first non empty element.
            for item in required_input:
                if len(item) != 0:
                    first_element = item[0]
                    break
        # At this state, if `first_element` is still a list/tuple, it's an empty one so there is nothing to do.
        if not isinstance(first_element, (int, list, tuple)):
            if isinstance(first_element, paddle.Tensor):
                return_tensors = "pd" if return_tensors is None else return_tensors
            else:
                raise ValueError(
                    f"type of {first_element} unknown: {type(first_element)}. "
                    f"Should be either python or paddle object."
                )

            for key, value in encoded_inputs.items():
                encoded_inputs[key] = to_py_obj(value)

        # Convert padding_strategy in PaddingStrategy
        padding_strategy, _, max_length, _ = self._get_padding_truncation_strategies(
            padding=padding, max_length=max_length, verbose=verbose
        )

        required_input = encoded_inputs[self.model_input_names[0]]
        if required_input and not isinstance(required_input[0], (list, tuple)):
            encoded_inputs = self._pad(
                encoded_inputs,
                max_length=max_length,
                padding_strategy=padding_strategy,
                pad_to_multiple_of=pad_to_multiple_of,
                return_attention_mask=return_attention_mask,
            )
            return BatchEncoding(encoded_inputs, tensor_type=return_tensors)

        batch_size = len(required_input)
        assert all(
            len(v) == batch_size for v in encoded_inputs.values()
        ), "Some items in the output dictionary have a different batch size than others."

        if padding_strategy == PaddingStrategy.LONGEST:
            max_length = max(len(inputs) for inputs in required_input)
            padding_strategy = PaddingStrategy.MAX_LENGTH

        batch_outputs = {}
        for i in range(batch_size):
            inputs = dict((k, v[i]) for k, v in encoded_inputs.items())
            outputs = self._pad(
                inputs,
                max_length=max_length,
                padding_strategy=padding_strategy,
                pad_to_multiple_of=pad_to_multiple_of,
                return_attention_mask=return_attention_mask,
            )

            for key, value in outputs.items():
                if key not in batch_outputs:
                    batch_outputs[key] = []
                batch_outputs[key].append(value)

        return BatchEncoding(batch_outputs, tensor_type=return_tensors)

    def create_token_type_ids_from_sequences(
        self, token_ids_0: List[int], token_ids_1: Optional[List[int]] = None
    ) -> List[int]:
        """
        Create the token type IDs corresponding to the sequences passed. [What are token type
        IDs?](../glossary#token-type-ids)

        Should be overridden in a subclass if the model has a special way of building those.

        Args:
            token_ids_0 (`List[int]`): The first tokenized sequence.
            token_ids_1 (`List[int]`, *optional*): The second tokenized sequence.

        Returns:
            `List[int]`: The token type ids.
        """
        if token_ids_1 is None:
            return len(token_ids_0) * [0]
        return [0] * len(token_ids_0) + [1] * len(token_ids_1)

    def build_inputs_with_special_tokens(
        self, token_ids_0: List[int], token_ids_1: Optional[List[int]] = None
    ) -> List[int]:
        """
        Build model inputs from a sequence or a pair of sequence for sequence classification tasks by concatenating and
        adding special tokens.

        This implementation does not add special tokens and this method should be overridden in a subclass.

        Args:
            token_ids_0 (`List[int]`): The first tokenized sequence.
            token_ids_1 (`List[int]`, *optional*): The second tokenized sequence.

        Returns:
            `List[int]`: The model input with special tokens.
        """
        if token_ids_1 is None:
            return token_ids_0
        return token_ids_0 + token_ids_1

    def build_offset_mapping_with_special_tokens(self, offset_mapping_0, offset_mapping_1=None):
        """
        Build offset map from a pair of offset map by concatenating and adding offsets of special tokens.

        Should be overridden in a subclass if the model has a special way of building those.

        Args:
            offset_mapping_0 (List[tuple]):
                List of char offsets to which the special tokens will be added.
            offset_mapping_1 (List[tuple], optional):
                Optional second list of char offsets for offset mapping pairs.

        Returns:
            List[tuple]: List of char offsets with the appropriate offsets of special tokens.
        """
        if offset_mapping_1 is None:
            return offset_mapping_0

        return offset_mapping_0 + offset_mapping_1

    def prepare_for_model(
        self,
        ids,
        pair_ids=None,
        padding: Union[bool, str, PaddingStrategy] = False,
        truncation: Union[bool, str, TruncationStrategy] = False,
        max_length: Optional[int] = None,
        stride: int = 0,
        pad_to_multiple_of: Optional[int] = None,
        return_tensors: Optional[Union[str, TensorType]] = None,
        return_position_ids=False,
        return_token_type_ids: Optional[bool] = None,
        return_attention_mask: Optional[bool] = None,
        return_length=False,
        return_overflowing_tokens=False,
        return_special_tokens_mask=False,
        return_offsets_mapping=False,
        add_special_tokens=True,
        verbose: bool = True,
        prepend_batch_axis: bool = False,
        **kwargs
    ):
        """
        Performs tokenization and uses the tokenized tokens to prepare model
        inputs. It supports sequence or sequence pair as input, and batch input
        is not allowed.
        """
        padding_strategy, truncation_strategy, max_length, kwargs = self._get_padding_truncation_strategies(
            padding=padding,
            truncation=truncation,
            max_length=max_length,
            pad_to_multiple_of=pad_to_multiple_of,
            verbose=verbose,
            **kwargs,
        )

        pair = bool(pair_ids is not None)
        len_ids = len(ids)
        len_pair_ids = len(pair_ids) if pair else 0

        if return_token_type_ids and not add_special_tokens:
            raise ValueError(
                "Asking to return token_type_ids while setting add_special_tokens to False "
                "results in an undefined behavior. Please set add_special_tokens to True or "
                "set return_token_type_ids to None."
            )

        if (
            return_overflowing_tokens
            and truncation_strategy == TruncationStrategy.LONGEST_FIRST
            and pair_ids is not None
        ):
            raise ValueError(
                "Not possible to return overflowing tokens for pair of sequences with the "
                "`longest_first`. Please select another truncation strategy than `longest_first`, "
                "for instance `only_second` or `only_first`."
            )

        # Load from model defaults
        if return_token_type_ids is None:
            return_token_type_ids = "token_type_ids" in self.model_input_names
        if return_attention_mask is None:
            return_attention_mask = "attention_mask" in self.model_input_names

        encoded_inputs = {}
        # Truncation: Handle max sequence length
        total_len = len_ids + len_pair_ids + (self.num_special_tokens_to_add(pair=pair) if add_special_tokens else 0)

        overflowing_tokens = []

        if truncation_strategy != TruncationStrategy.DO_NOT_TRUNCATE and max_length and total_len > max_length:
            ids, pair_ids, overflowing_tokens = self.truncate_sequences(
                ids,
                pair_ids=pair_ids,
                num_tokens_to_remove=total_len - max_length,
                truncation_strategy=truncation_strategy,
                stride=stride,
            )
        if return_overflowing_tokens:
            encoded_inputs["overflowing_tokens"] = overflowing_tokens
            encoded_inputs["num_truncated_tokens"] = total_len - max_length

        # Add special tokens
        if add_special_tokens:
            sequence = self.build_inputs_with_special_tokens(ids, pair_ids)
            token_type_ids = self.create_token_type_ids_from_sequences(ids, pair_ids)
        else:
            sequence = ids + pair_ids if pair else ids
            token_type_ids = [0] * len(ids) + ([0] * len(pair_ids) if pair else [])

        # Build output dictionnary
        encoded_inputs["input_ids"] = sequence
        if return_token_type_ids:
            encoded_inputs["token_type_ids"] = token_type_ids
        if return_special_tokens_mask:
            if add_special_tokens:
                encoded_inputs["special_tokens_mask"] = self.get_special_tokens_mask(ids, pair_ids)
            else:
                encoded_inputs["special_tokens_mask"] = [0] * len(sequence)

        if return_offsets_mapping and "text" in kwargs and "text_pair" in kwargs:
            text = kwargs.pop("text")
            text_pair = kwargs.pop("text_pair")

            token_offset_mapping = self.get_offset_mapping(text)
            token_pair_offset_mapping = self.get_offset_mapping(text_pair) if text_pair is not None else None
            if max_length and total_len > max_length:
                token_offset_mapping, token_pair_offset_mapping, _ = self.truncate_sequences(
                    token_offset_mapping,
                    pair_ids=token_pair_offset_mapping,
                    num_tokens_to_remove=total_len - max_length,
                    truncation_strategy=truncation_strategy,
                    stride=stride,
                )
            if add_special_tokens:
                offset_mapping = self.build_offset_mapping_with_special_tokens(
                    token_offset_mapping, token_pair_offset_mapping
                )
            else:
                offset_mapping = (
                    token_offset_mapping + token_pair_offset_mapping
                    if token_pair_offset_mapping
                    else token_offset_mapping
                )
            encoded_inputs["offset_mapping"] = offset_mapping

        # Check lengths
        self._eventual_warn_about_too_long_sequence(encoded_inputs["input_ids"], max_length, verbose)

        if return_position_ids:
            encoded_inputs["position_ids"] = list(range(len(encoded_inputs["input_ids"])))

        if padding_strategy != PaddingStrategy.DO_NOT_PAD or return_attention_mask:
            encoded_inputs = self.pad(
                encoded_inputs,
                max_length=max_length,
                padding=padding_strategy.value,
                pad_to_multiple_of=pad_to_multiple_of,
                return_attention_mask=return_attention_mask,
            )

        if return_length:
            encoded_inputs["length"] = len(encoded_inputs["input_ids"])
            # for compatibility
            encoded_inputs["seq_len"] = encoded_inputs["length"]

        batch_outputs = BatchEncoding(
            encoded_inputs, tensor_type=return_tensors, prepend_batch_axis=prepend_batch_axis
        )

        return batch_outputs

    def truncate_sequences(
        self,
        ids: List[int],
        pair_ids: Optional[List[int]] = None,
        num_tokens_to_remove: int = 0,
        truncation_strategy: Union[str, TruncationStrategy] = "longest_first",
        stride: int = 0,
    ) -> Tuple[List[int], List[int], List[int]]:
        """
        Truncates a sequence pair in-place following the strategy.

        Args:
            ids (`List[int]`):
                Tokenized input ids of the first sequence. Can be obtained from a string by chaining the `tokenize` and
                `convert_tokens_to_ids` methods.
            pair_ids (`List[int]`, *optional*):
                Tokenized input ids of the second sequence. Can be obtained from a string by chaining the `tokenize`
                and `convert_tokens_to_ids` methods.
            num_tokens_to_remove (`int`, *optional*, defaults to 0):
                Number of tokens to remove using the truncation strategy.
            truncation_strategy (`str` or [`TruncationStrategy`], *optional*, defaults to `False`):
                The strategy to follow for truncation. Can be:

                - `'longest_first'`: Truncate to a maximum length specified with the argument `max_length` or to the
                  maximum acceptable input length for the model if that argument is not provided. This will truncate
                  token by token, removing a token from the longest sequence in the pair if a pair of sequences (or a
                  batch of pairs) is provided.
                - `'only_first'`: Truncate to a maximum length specified with the argument `max_length` or to the
                  maximum acceptable input length for the model if that argument is not provided. This will only
                  truncate the first sequence of a pair if a pair of sequences (or a batch of pairs) is provided.
                - `'only_second'`: Truncate to a maximum length specified with the argument `max_length` or to the
                  maximum acceptable input length for the model if that argument is not provided. This will only
                  truncate the second sequence of a pair if a pair of sequences (or a batch of pairs) is provided.
                - `'do_not_truncate'` (default): No truncation (i.e., can output batch with sequence lengths greater
                  than the model maximum admissible input size).
            stride (`int`, *optional*, defaults to 0):
                If set to a positive number, the overflowing tokens returned will contain some tokens from the main
                sequence returned. The value of this argument defines the number of additional tokens.

        Returns:
            `Tuple[List[int], List[int], List[int]]`: The truncated `ids`, the truncated `pair_ids` and the list of
            overflowing tokens. Note: The *longest_first* strategy returns empty list of overflowing tokens if a pair
            of sequences (or a batch of pairs) is provided.
        """
        if num_tokens_to_remove <= 0:
            return ids, pair_ids, []

        if not isinstance(truncation_strategy, TruncationStrategy):
            truncation_strategy = TruncationStrategy(truncation_strategy)

        overflowing_tokens = []
        if truncation_strategy == TruncationStrategy.ONLY_FIRST or (
            truncation_strategy == TruncationStrategy.LONGEST_FIRST and pair_ids is None
        ):
            if len(ids) > num_tokens_to_remove:
                window_len = min(len(ids), stride + num_tokens_to_remove)
                if self.truncation_side == "left":
                    overflowing_tokens = ids[:window_len]
                    ids = ids[num_tokens_to_remove:]
                elif self.truncation_side == "right":
                    overflowing_tokens = ids[-window_len:]
                    ids = ids[:-num_tokens_to_remove]
                else:
                    raise ValueError(f"invalid truncation strategy: {self.truncation_side}, use 'left' or 'right'.")

            else:
                error_msg = (
                    f"We need to remove {num_tokens_to_remove} to truncate the input "
                    f"but the first sequence has a length {len(ids)}. "
                )
                if truncation_strategy == TruncationStrategy.ONLY_FIRST:
                    error_msg = (
                        error_msg + "Please select another truncation strategy than "
                        f"{truncation_strategy}, for instance 'longest_first' or 'only_second'."
                    )
                logger.error(error_msg)
        elif truncation_strategy == TruncationStrategy.LONGEST_FIRST:
            warnings.warn(
                f"Be aware, overflowing tokens are not returned for the setting you have chosen,"
                f" i.e. sequence pairs with the '{TruncationStrategy.LONGEST_FIRST.value}' "
                f"truncation strategy. So the returned list will always be empty even if some "
                f"tokens have been removed."
            )
            for _ in range(num_tokens_to_remove):
                if pair_ids is None or len(ids) > len(pair_ids):
                    if self.truncation_side == "right":
                        ids = ids[:-1]
                    elif self.truncation_side == "left":
                        ids = ids[1:]
                    else:
                        raise ValueError("invalid truncation strategy:" + str(self.truncation_side))
                else:
                    if self.truncation_side == "right":
                        pair_ids = pair_ids[:-1]
                    elif self.truncation_side == "left":
                        pair_ids = pair_ids[1:]
                    else:
                        raise ValueError("invalid truncation strategy:" + str(self.truncation_side))
        elif truncation_strategy == TruncationStrategy.ONLY_SECOND and pair_ids is not None:
            if len(pair_ids) > num_tokens_to_remove:
                window_len = min(len(pair_ids), stride + num_tokens_to_remove)
                if self.truncation_side == "right":
                    overflowing_tokens = pair_ids[-window_len:]
                    pair_ids = pair_ids[:-num_tokens_to_remove]
                elif self.truncation_side == "left":
                    overflowing_tokens = pair_ids[:window_len]
                    pair_ids = pair_ids[num_tokens_to_remove:]
                else:
                    raise ValueError("invalid truncation strategy:" + str(self.truncation_side))
            else:
                logger.error(
                    f"We need to remove {num_tokens_to_remove} to truncate the input "
                    f"but the second sequence has a length {len(pair_ids)}. "
                    f"Please select another truncation strategy than {truncation_strategy}, "
                    f"for instance 'longest_first' or 'only_first'."
                )

        return (ids, pair_ids, overflowing_tokens)

    def _pad(
        self,
        encoded_inputs: Union[Dict[str, EncodedInput], BatchEncoding],
        max_length: Optional[int] = None,
        padding_strategy: PaddingStrategy = PaddingStrategy.DO_NOT_PAD,
        pad_to_multiple_of: Optional[int] = None,
        return_attention_mask: Optional[bool] = None,
    ) -> dict:
        """
        Pad encoded inputs (on left/right and up to predefined length or max length in the batch)

        Args:
            encoded_inputs:
                Dictionary of tokenized inputs (`List[int]`) or batch of tokenized inputs (`List[List[int]]`).
            max_length: maximum length of the returned list and optionally padding length (see below).
                Will truncate by taking into account the special tokens.
            padding_strategy: PaddingStrategy to use for padding.

                - PaddingStrategy.LONGEST Pad to the longest sequence in the batch
                - PaddingStrategy.MAX_LENGTH: Pad to the max length (default)
                - PaddingStrategy.DO_NOT_PAD: Do not pad
                The tokenizer padding sides are defined in self.padding_side:

                    - 'left': pads on the left of the sequences
                    - 'right': pads on the right of the sequences
            pad_to_multiple_of: (optional) Integer if set will pad the sequence to a multiple of the provided value.
                This is especially useful to enable the use of Tensor Core on NVIDIA hardware with compute capability
                >= 7.5 (Volta).
            return_attention_mask:
                (optional) Set to False to avoid returning attention mask (default: set to model specifics)
        """
        # Load from model defaults
        if return_attention_mask is None:
            return_attention_mask = "attention_mask" in self.model_input_names or "attention_mask" in encoded_inputs

        required_input = encoded_inputs[self.model_input_names[0]]

        if padding_strategy == PaddingStrategy.LONGEST:
            max_length = len(required_input)

        if max_length is not None and pad_to_multiple_of is not None and (max_length % pad_to_multiple_of != 0):
            max_length = ((max_length // pad_to_multiple_of) + 1) * pad_to_multiple_of

        needs_to_be_padded = padding_strategy != PaddingStrategy.DO_NOT_PAD and len(required_input) != max_length

        # Initialize attention mask if not present.
        if return_attention_mask and "attention_mask" not in encoded_inputs:
            encoded_inputs["attention_mask"] = [1] * len(required_input)

        if needs_to_be_padded:
            difference = max_length - len(required_input)

            if self.padding_side == "right":
                if return_attention_mask:

                    encoded_inputs["attention_mask"] = encoded_inputs["attention_mask"] + [0] * difference
                if "token_type_ids" in encoded_inputs:
                    encoded_inputs["token_type_ids"] = (
                        encoded_inputs["token_type_ids"] + [self.pad_token_type_id] * difference
                    )
                if "special_tokens_mask" in encoded_inputs:
                    encoded_inputs["special_tokens_mask"] = encoded_inputs["special_tokens_mask"] + [1] * difference
                if "offset_mapping" in encoded_inputs:
                    encoded_inputs["offset_mapping"] = encoded_inputs["offset_mapping"] + [(0, 0)] * difference
                if "position_ids" in encoded_inputs:
                    encoded_inputs["position_ids"] = encoded_inputs["position_ids"] + [0] * difference
                encoded_inputs[self.model_input_names[0]] = required_input + [self.pad_token_id] * difference
            elif self.padding_side == "left":
                if return_attention_mask:
                    encoded_inputs["attention_mask"] = [0] * difference + encoded_inputs["attention_mask"]
                if "token_type_ids" in encoded_inputs:
                    encoded_inputs["token_type_ids"] = [self.pad_token_type_id] * difference + encoded_inputs[
                        "token_type_ids"
                    ]
                if "special_tokens_mask" in encoded_inputs:
                    encoded_inputs["special_tokens_mask"] = [1] * difference + encoded_inputs["special_tokens_mask"]
                if "offset_mapping" in encoded_inputs:
                    encoded_inputs["offset_mapping"] = [(0, 0)] * difference + encoded_inputs["offset_mapping"]
                if "position_ids" in encoded_inputs:
                    encoded_inputs["position_ids"] = [0] * difference + encoded_inputs["position_ids"]
                encoded_inputs[self.model_input_names[0]] = [self.pad_token_id] * difference + required_input
            else:
                raise ValueError("Invalid padding strategy:" + str(self.padding_side))

        return encoded_inputs

    def convert_tokens_to_string(self, tokens: List[str]) -> str:
        """
        Converts a sequence of tokens in a single string. The most simple way to do it is `" ".join(tokens)` but we
        often want to remove sub-word tokenization artifacts at the same time.

        Args:
            tokens (`List[str]`): The token to join in a string.

        Returns:
            `str`: The joined tokens.
        """
        raise NotImplementedError

    def batch_decode(
        self,
        sequences: Union[List[int], List[List[int]], "np.ndarray", "paddle.Tensor"],
        skip_special_tokens: bool = False,
        clean_up_tokenization_spaces: bool = True,
        **kwargs
    ) -> List[str]:
        """
        Convert a list of lists of token ids into a list of strings by calling decode.

        Args:
            sequences (`Union[List[int], List[List[int]], np.ndarray, paddle.Tensor]`):
                List of tokenized input ids. Can be obtained using the `__call__` method.
            skip_special_tokens (`bool`, *optional*, defaults to `False`):
                Whether or not to remove special tokens in the decoding.
            clean_up_tokenization_spaces (`bool`, *optional*, defaults to `True`):
                Whether or not to clean up the tokenization spaces.
            kwargs (additional keyword arguments, *optional*):
                Will be passed to the underlying model specific decode method.

        Returns:
            `List[str]`: The list of decoded sentences.
        """
        return [
            self.decode(
                seq,
                skip_special_tokens=skip_special_tokens,
                clean_up_tokenization_spaces=clean_up_tokenization_spaces,
                **kwargs,
            )
            for seq in sequences
        ]

    def decode(
        self,
        token_ids: Union[int, List[int], "np.ndarray", "paddle.Tensor"],
        skip_special_tokens: bool = False,
        clean_up_tokenization_spaces: bool = True,
        **kwargs
    ) -> str:
        """
        Converts a sequence of ids in a string, using the tokenizer and vocabulary with options to remove special
        tokens and clean up tokenization spaces.

        Similar to doing `self.convert_tokens_to_string(self.convert_ids_to_tokens(token_ids))`.

        Args:
            token_ids (`Union[int, List[int], np.ndarray, paddle.Tensor]`):
                List of tokenized input ids. Can be obtained using the `__call__` method.
            skip_special_tokens (`bool`, *optional*, defaults to `False`):
                Whether or not to remove special tokens in the decoding.
            clean_up_tokenization_spaces (`bool`, *optional*, defaults to `True`):
                Whether or not to clean up the tokenization spaces.
            kwargs (additional keyword arguments, *optional*):
                Will be passed to the underlying model specific decode method.

        Returns:
            `str`: The decoded sentence.
        """
        # Convert inputs to python lists
        token_ids = to_py_obj(token_ids)

        return self._decode(
            token_ids=token_ids,
            skip_special_tokens=skip_special_tokens,
            clean_up_tokenization_spaces=clean_up_tokenization_spaces,
            **kwargs,
        )

    def _decode(
        self,
        token_ids: Union[int, List[int]],
        skip_special_tokens: bool = False,
        clean_up_tokenization_spaces: bool = True,
        **kwargs
    ) -> str:
        raise NotImplementedError

    def get_special_tokens_mask(
        self, token_ids_0: List[int], token_ids_1: Optional[List[int]] = None, already_has_special_tokens: bool = False
    ) -> List[int]:
        """
        Retrieves sequence ids from a token list that has no special tokens added. This method is called when adding
        special tokens using the tokenizer `prepare_for_model` or `encode_plus` methods.

        Args:
            token_ids_0 (`List[int]`):
                List of ids of the first sequence.
            token_ids_1 (`List[int]`, *optional*):
                List of ids of the second sequence.
            already_has_special_tokens (`bool`, *optional*, defaults to `False`):
                Whether or not the token list is already formatted with special tokens for the model.

        Returns:
            A list of integers in the range [0, 1]: 1 for a special token, 0 for a sequence token.
        """
        assert already_has_special_tokens and token_ids_1 is None, (
            "You cannot use ``already_has_special_tokens=False`` with this tokenizer. "
            "Please use a slow (full python) tokenizer to activate this argument. "
            "Or set `return_special_tokens_mask=True` when calling the encoding method "
            "to get the special tokens mask in any tokenizer. "
        )

        all_special_ids = self.all_special_ids  # cache the property

        special_tokens_mask = [1 if token in all_special_ids else 0 for token in token_ids_0]

        return special_tokens_mask

    @staticmethod
    def clean_up_tokenization(out_string: str) -> str:
        """
        Clean up a list of simple English tokenization artifacts like spaces before punctuations and abbreviated forms.

        Args:
            out_string (`str`): The text to clean up.

        Returns:
            `str`: The cleaned-up string.
        """
        out_string = (
            out_string.replace(" .", ".")
            .replace(" ?", "?")
            .replace(" !", "!")
            .replace(" ,", ",")
            .replace(" ' ", "'")
            .replace(" n't", "n't")
            .replace(" 'm", "'m")
            .replace(" 's", "'s")
            .replace(" 've", "'ve")
            .replace(" 're", "'re")
        )
        return out_string

    def _eventual_warn_about_too_long_sequence(self, ids: List[int], max_length: Optional[int], verbose: bool):
        """
        Depending on the input and internal state we might trigger a warning about a sequence that is too long for its
        corresponding model

        Args:
            ids (`List[str]`): The ids produced by the tokenization
            max_length (`int`, *optional*): The max_length desired (does not trigger a warning if it is set)
            verbose (`bool`): Whether or not to print more information and warnings.

        """
        if max_length is None and len(ids) > self.model_max_length and verbose:
            if not self.deprecation_warnings.get("sequence-length-is-longer-than-the-specified-maximum", False):
                logger.warning(
                    "Token indices sequence length is longer than the specified maximum sequence length "
                    f"for this model ({len(ids)} > {self.model_max_length}). Running this sequence through the model "
                    "will result in indexing errors"
                )
            self.deprecation_warnings["sequence-length-is-longer-than-the-specified-maximum"] = True<|MERGE_RESOLUTION|>--- conflicted
+++ resolved
@@ -19,24 +19,16 @@
 import io
 import json
 import os
-<<<<<<< HEAD
 import shutil
 import tempfile
-=======
->>>>>>> 1a2a6862
 import warnings
 from collections import OrderedDict, UserDict
 from dataclasses import dataclass, field
 from enum import Enum
-<<<<<<< HEAD
-=======
-from shutil import copyfile
->>>>>>> 1a2a6862
 from typing import Any, Dict, List, NamedTuple, Optional, Sequence, Tuple, Union
 
 import numpy as np
 import paddle
-<<<<<<< HEAD
 from huggingface_hub import (
     HfFolder,
     create_repo,
@@ -44,23 +36,14 @@
     repo_type_and_id_from_hf_id,
     upload_folder,
 )
-
-from paddlenlp.utils.downloader import (
-    COMMUNITY_MODEL_PREFIX,
-    get_path_from_url_with_filelock,
-)
-from paddlenlp.utils.env import HF_CACHE_HOME, MODEL_HOME
-=======
-from huggingface_hub import hf_hub_download
-
-from paddlenlp import __version__
+from paddle import __version__
+
 from paddlenlp.utils.downloader import (
     COMMUNITY_MODEL_PREFIX,
     get_path_from_url_with_filelock,
     url_file_exists,
 )
-from paddlenlp.utils.env import MODEL_HOME
->>>>>>> 1a2a6862
+from paddlenlp.utils.env import HF_CACHE_HOME, MODEL_HOME
 from paddlenlp.utils.log import logger
 
 
@@ -1499,15 +1482,11 @@
                 continue
             if from_hf_hub:
                 resolved_vocab_files[file_id] = hf_hub_download(
-<<<<<<< HEAD
-                    repo_id=pretrained_model_name_or_path, filename=file_path, cache_dir=HF_CACHE_HOME
-=======
                     repo_id=pretrained_model_name_or_path,
                     filename=file_path,
-                    cache_dir=MODEL_HOME,
+                    cache_dir=HF_CACHE_HOME,
                     library_name="PaddleNLP",
                     library_version=__version__,
->>>>>>> 1a2a6862
                 )
             else:
                 path = os.path.join(default_root, file_path.split("/")[-1])
@@ -1518,15 +1497,10 @@
                 else:
                     logger.info("Downloading %s and saved to %s" % (file_path, default_root))
                     try:
-<<<<<<< HEAD
-=======
-
                         if not url_file_exists(file_path):
                             logger.warning(f"file<{file_path}> not exist")
                             resolved_vocab_files[file_id] = None
                             continue
-
->>>>>>> 1a2a6862
                         resolved_vocab_files[file_id] = get_path_from_url_with_filelock(file_path, default_root)
                     except RuntimeError as err:
                         if file_id not in cls.resource_files_names:
@@ -1771,7 +1745,6 @@
             if os.path.abspath(src_path) != os.path.abspath(dst_path):
                 shutil.copyfile(src_path, dst_path)
 
-<<<<<<< HEAD
     def save_to_hf_hub(
         self,
         repo_id: str,
@@ -1820,8 +1793,6 @@
                 create_pr=create_pr,
             )
 
-=======
->>>>>>> 1a2a6862
     def tokenize(self, text: str, pair: Optional[str] = None, add_special_tokens: bool = False, **kwargs) -> List[str]:
         """
         Converts a string in a sequence of tokens, replacing unknown tokens with the `unk_token`.
