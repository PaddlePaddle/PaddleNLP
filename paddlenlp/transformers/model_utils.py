# Copyright (c) 2020 PaddlePaddle Authors. All Rights Reserved.
#
# Licensed under the Apache License, Version 2.0 (the "License");
# you may not use this file except in compliance with the License.
# You may obtain a copy of the License at
#
#     http://www.apache.org/licenses/LICENSE-2.0
#
# Unless required by applicable law or agreed to in writing, software
# distributed under the License is distributed on an "AS IS" BASIS,
# WITHOUT WARRANTIES OR CONDITIONS OF ANY KIND, either express or implied.
# See the License for the specific language governing permissions and
# limitations under the License.
from __future__ import annotations

import contextlib
import copy
import gc
import inspect
import json
import os
import re
import tempfile
import warnings
from contextlib import contextmanager
from functools import partial

# from pathlib import Path
from typing import Any, Callable, Dict, List, Optional, Set, Tuple, Type, Union

import numpy as np
import paddle
import paddle.nn as nn
import six
from huggingface_hub import (
    create_repo,
    get_hf_file_metadata,
    hf_hub_url,
    repo_type_and_id_from_hf_id,
    upload_folder,
)
from huggingface_hub.utils import EntryNotFoundError
from paddle import Tensor
from paddle.nn import Embedding, Layer

# TODO(fangzeyang) Temporary fix and replace by paddle framework downloader later
from paddle.utils.download import is_url as is_remote_url
from tqdm.auto import tqdm

from paddlenlp.utils.downloader import get_path_from_url_with_filelock, hf_file_exists
from paddlenlp.utils.env import (
    CONFIG_NAME,
    LEGACY_CONFIG_NAME,
    PADDLE_WEIGHTS_INDEX_NAME,
    PADDLE_WEIGHTS_NAME,
    PYTORCH_WEIGHTS_NAME,
    SAFE_WEIGHTS_INDEX_NAME,
    SAFE_WEIGHTS_NAME,
)
from paddlenlp.utils.log import logger

from ..generation import GenerationConfig, GenerationMixin
from ..utils import device_guard
from .configuration_utils import PretrainedConfig
from .conversion_utils import ConversionMixin
from .utils import (  # convert_ndarray_dtype,
    ContextManagers,
    InitTrackerMeta,
    adapt_stale_fwd_patch,
    cached_file,
    cached_file_for_hf_hub,
    convert_file_size_to_int,
    dtype_byte_size,
    fn_args_to_dict,
    get_checkpoint_shard_files,
    is_paddle_support_lazy_init,
    is_safetensors_available,
    paddlenlp_load,
    resolve_cache_dir,
    weight_name_suffix,
)

__all__ = [
    "PretrainedModel",
    "register_base_model",
]


def dy2st_nocheck_guard_context():
    try:
        context = paddle.framework._no_check_dy2st_diff()
    except:
        context = contextlib.nullcontext()
    return context


def unwrap_optimizer(optimizer, optimizer_instances=()):
    if optimizer is None:
        return None
    while hasattr(optimizer, "_inner_opt") and not isinstance(optimizer, optimizer_instances):
        optimizer = optimizer._inner_opt
    if isinstance(optimizer, optimizer_instances):
        return optimizer
    return None


if is_safetensors_available():

    from safetensors import safe_open
    from safetensors.numpy import load_file as safe_load_file
    from safetensors.numpy import save_file as safe_save_file


def prune_linear_layer(layer: nn.Linear, index: paddle.Tensor, dim: int = 0) -> nn.Linear:
    """
    Prune a linear layer to keep only entries in index.
    Used to remove heads.
    Args:
        layer (`paddle.nn.Linear`): The layer to prune.
        index (`paddle.Tensor`): The indices to keep in the layer.
        dim (`int`, *optional*, defaults to 0): The dimension on which to keep the indices.
    Returns:
        `paddle.nn.Linear`: The pruned layer as a new layer with `stop_gradient=False`.
    """
    index = index.to(layer.weight)
    W = layer.weight.index_select(dim, index).clone().detach()
    if layer.bias is not None:
        if dim == 1:
            b = layer.bias.clone().detach()
        else:
            b = layer.bias[index].clone().detach()
    new_size = list(layer.weight.shape)
    new_size[dim] = len(index)
    new_layer = nn.Linear(new_size[1], new_size[0], bias_attr=layer.bias is not None)
    new_layer.weight.stop_gradient = True
    new_layer.weight.copy_(W)
    new_layer.weight.stop_gradient = False
    if layer.bias is not None:
        new_layer.bias.stop_gradient = True
        new_layer.bias.copy_(b)
        new_layer.bias.stop_gradient = False
    return new_layer


def find_pruneable_heads_and_indices(
    heads: List[int], n_heads: int, head_size: int, already_pruned_heads: Set[int]
) -> Tuple[Set[int], paddle.Tensor]:
    """
    Finds the heads and their indices taking `already_pruned_heads` into account.
    Args:
        heads (`List[int]`): List of the indices of heads to prune.
        n_heads (`int`): The number of heads in the model.
        head_size (`int`): The size of each head.
        already_pruned_heads (`Set[int]`): A set of already pruned heads.
    Returns:
        `Tuple[Set[int], paddle.Tensor]`: A tuple with the remaining heads and their corresponding indices.
    """
    mask = paddle.ones([n_heads, head_size])
    heads = set(heads) - already_pruned_heads  # Convert to set and remove already pruned heads
    for head in heads:
        # Compute how many pruned heads are before the head and move the index accordingly
        head = head - sum(1 if h < head else 0 for h in already_pruned_heads)
        mask[head] = 0
    mask = mask.reshape([-1]).eq(1)
    index: paddle.Tensor = paddle.arange(len(mask))[mask].cast("int64")
    return heads, index


def apply_chunking_to_forward(
    forward_fn: Callable[..., paddle.Tensor], chunk_size: int, chunk_dim: int, *input_tensors
) -> paddle.Tensor:
    """
    This function chunks the `input_tensors` into smaller input tensor parts of size `chunk_size` over the dimension
    `chunk_dim`. It then applies a layer `forward_fn` to each chunk independently to save memory.
    If the `forward_fn` is independent across the `chunk_dim` this function will yield the same result as directly
    applying `forward_fn` to `input_tensors`.
    Args:
        forward_fn (`Callable[..., paddle.Tensor]`):
            The forward function of the model.
        chunk_size (`int`):
            The chunk size of a chunked tensor: `num_chunks = len(input_tensors[0]) / chunk_size`.
        chunk_dim (`int`):
            The dimension over which the `input_tensors` should be chunked.
        input_tensors (`Tuple[paddle.Tensor]`):
            The input tensors of `forward_fn` which will be chunked
    Returns:
        `paddle.Tensor`: A tensor with the same shape as the `forward_fn` would have given if applied`.
    Examples:
    ```python
    # rename the usual forward() fn to forward_chunk()
    def forward_chunk(self, hidden_states):
        hidden_states = self.decoder(hidden_states)
        return hidden_states
    # implement a chunked forward function
    def forward(self, hidden_states):
        return apply_chunking_to_forward(self.forward_chunk, self.chunk_size_lm_head, self.seq_len_dim, hidden_states)
    ```"""

    assert len(input_tensors) > 0, f"{input_tensors} has to be a tuple/list of tensors"

    # inspect.signature exist since python 3.5 and is a python method -> no problem with backward compatibility
    num_args_in_forward_chunk_fn = len(inspect.signature(forward_fn).parameters)
    if num_args_in_forward_chunk_fn != len(input_tensors):
        raise ValueError(
            f"forward_chunk_fn expects {num_args_in_forward_chunk_fn} arguments, but only {len(input_tensors)} input "
            "tensors are given"
        )

    if chunk_size > 0:
        tensor_shape = input_tensors[0].shape[chunk_dim]
        for input_tensor in input_tensors:
            if input_tensor.shape[chunk_dim] != tensor_shape:
                raise ValueError(
                    f"All input tenors have to be of the same shape: {tensor_shape}, "
                    f"found shape {input_tensor.shape[chunk_dim]}"
                )

        if input_tensors[0].shape[chunk_dim] % chunk_size != 0:
            raise ValueError(
                f"The dimension to be chunked {input_tensors[0].shape[chunk_dim]} has to be a multiple of the chunk "
                f"size {chunk_size}"
            )

        num_chunks = input_tensors[0].shape[chunk_dim] // chunk_size

        # chunk input tensor into tuples
        input_tensors_chunks = tuple(input_tensor.chunk(num_chunks, axis=chunk_dim) for input_tensor in input_tensors)
        # apply forward fn to every tuple
        output_chunks = tuple(forward_fn(*input_tensors_chunk) for input_tensors_chunk in zip(*input_tensors_chunks))
        # concatenate output at same dimension
        return paddle.concat(output_chunks, axis=chunk_dim)

    return forward_fn(*input_tensors)


def unwrap_model(model, *args, **kwargs):
    raw_model = model
    while hasattr(raw_model, "_layers") or hasattr(raw_model, "_layer"):
        if hasattr(raw_model, "_layers"):
            # Caused by issue https://github.com/PaddlePaddle/PaddleNLP/issues/5295
            # TODO: remove this after we fix the issue
            if raw_model._layers is None:
                break
            raw_model = raw_model._layers
        else:
            if raw_model._layer is None:
                break
            raw_model = raw_model._layer

    return raw_model


def _add_variant(weights_name: str, variant=None) -> str:
    if variant is not None and len(variant) > 0:
        splits = weights_name.split(".")
        splits = splits[:-1] + [variant] + splits[-1:]
        weights_name = ".".join(splits)

    return weights_name


@contextmanager
def dtype_guard(dtype="float32"):
    origin_dtype = paddle.get_default_dtype()
    paddle.set_default_dtype(dtype)
    try:
        yield
    finally:
        paddle.set_default_dtype(origin_dtype)


_init_weights = True


@contextmanager
def no_init_weights(_enable=True):
    """
    Context manager to globally disable weight initialization to speed up loading large models.

    TODO(Patrick): Delete safety argument `_enable=True` at next major version. .
    """
    global _init_weights
    old_init_weights = _init_weights
    if _enable:
        _init_weights = False
    try:
        yield
    finally:
        _init_weights = old_init_weights


def get_parameter_dtype(parameter: nn.Layer) -> paddle.dtype:
    """get dtype of parameter which should be sub-class of nn.Layer

    Args:
        parameter (nn.Layer): the instance of layer

    Returns:
        paddle.dtype: the dtype of tensor
    """

    last_dtype = None
    for t in parameter.parameters():
        last_dtype = t.dtype
        if t.is_floating_point():
            return t.dtype

    # TODO(wj-Mcat): get dtype of model when it's in DataParallel Mode.
    return last_dtype


def load_state_dict(
    checkpoint_file: Union[str, os.PathLike], tensor_parallel_split_mapping=None, fliter_dict_keys=None
):
    """
    Reads a PaddlePaddle checkpoint file, returning properly formatted errors if they arise.
    """
    if tensor_parallel_split_mapping is None:
        tensor_parallel_split_mapping = {}

    if checkpoint_file.endswith(".safetensors") and is_safetensors_available():
        # Check format of the archive
        with safe_open(checkpoint_file, framework="np") as f:
            metadata = f.metadata()
        if metadata.get("format") not in ["pd", "np"]:
            raise OSError(
                f"The safetensors archive passed at {checkpoint_file} does not contain the valid metadata. Make sure "
                "you save your model with the `save_pretrained` method."
            )
        if metadata["format"] == "pd":
            raise ValueError("Currently unsupport paddle weights file, use numpy instead.")
        if metadata["format"] == "np":
            state_dict = {}
            with safe_open(checkpoint_file, framework="np") as f:
                for key in f.keys():
                    if fliter_dict_keys is not None and key not in fliter_dict_keys:
                        continue
                    py_safe_slice_ = f.get_slice(key)
                    if key in tensor_parallel_split_mapping:
                        weight = tensor_parallel_split_mapping[key](py_safe_slice_)
                    else:
                        weight = py_safe_slice_[:]
                    state_dict[key] = weight

            for k in list(state_dict.keys()):
                with device_guard():
                    state_dict[k] = paddle.Tensor(state_dict.pop(k), zero_copy=True)

            return state_dict

    state_dict = paddlenlp_load(checkpoint_file, map_location="cpu")
    return state_dict


def resolve_weight_file_from_hf_hub(repo_id: str, cache_dir: str, support_conversion: bool, subfolder=None):
    """find the suitable weight file name

    Args:
        repo_id (str): repo name of huggingface hub
        cache_dir (str): cache dir for hf
        support_conversion (bool): whether support converting pytorch weight file to paddle weight file
        subfolder (str, optional) An optional value corresponding to a folder inside the repo.
    """
    is_local = os.path.isdir(repo_id)
    if not is_local:
        if hf_file_exists(repo_id, PADDLE_WEIGHTS_NAME, subfolder=subfolder):
            file_name = PADDLE_WEIGHTS_NAME
            assert (
                support_conversion is False
            ), "Please call set convert_from_torch for paddle weights on huggingface hub, eg. Model.from_pretrained(model_name, from_hf_hub=True, convert_from_torch=False)"
        elif hf_file_exists(repo_id, PYTORCH_WEIGHTS_NAME, subfolder=subfolder):
            if not support_conversion:
                raise EntryNotFoundError(
                    f"can not download `{PADDLE_WEIGHTS_NAME} from https://huggingface.co/{repo_id}` "
                    "and current model doesn't support conversion from pytorch weight file to paddle weight file"
                )
            file_name = PYTORCH_WEIGHTS_NAME
        else:
            raise EntryNotFoundError(
                message=f"can not find the paddle/pytorch weight file from: https://huggingface.co/{repo_id}",
                response=None,
            )
    else:
        # for local file, we use support_conversion to select paddle or torch weight.
        file_name = PYTORCH_WEIGHTS_NAME if support_conversion else PADDLE_WEIGHTS_NAME

    return cached_file_for_hf_hub(repo_id, file_name, cache_dir, subfolder)


def register_base_model(cls):
    """
    A decorator for `PretrainedModel` class. It first retrieves the parent class
    of the class being decorated, then sets the `base_model_class` attribute
    of that parent class to be the class being decorated. In summary, the decorator registers
    the decorated class as the base model class in all derived classes under the same architecture.

    Args:
        cls (PretrainedModel): The class (inherited from PretrainedModel) to be decorated .

    Returns:
        PretrainedModel: The input class `cls` after decorating.

    Example:
        .. code-block::

            from paddlenlp.transformers import BertModel, register_base_model

            BertModel = register_base_model(BertModel)
            assert BertModel.base_model_class == BertModel
    """
    base_cls = cls.__bases__[0]
    assert issubclass(
        base_cls, PretrainedModel
    ), "`register_base_model` should be used on subclasses of PretrainedModel."
    base_cls.base_model_class = cls
    return cls


class BackboneMixin:
    def forward_with_filtered_kwargs(self, *args, **kwargs):
        signature = dict(inspect.signature(self.forward).parameters)
        filtered_kwargs = {k: v for k, v in kwargs.items() if k in signature}

        return self(*args, **filtered_kwargs)


_re_layer_prefix = re.compile(r"\.(\d+)\.")


def _partion_for_pipeline_mode(keys):
    # the keys should be sort in networks order
    # TODO maybe handle tie_weight ?
    def layer_prefix(key):
        ret = _re_layer_prefix.search(key)
        if ret is not None:
            return key[0 : ret.end()]
        return ""

    keys = list(keys)
    start_idx = -1
    prefix_str = None
    parttion_map = {}
    for k in keys:
        prefix = layer_prefix(k)
        if prefix != prefix_str:
            prefix_str = prefix
            start_idx += 1
        parttion_map[k] = start_idx

    # if only one parttion, we don't parttion it
    if start_idx < 1:
        return {keys[i]: i for i in range(len(keys))}

    return parttion_map


def shard_checkpoint(
    state_dict: Dict[str, paddle.Tensor],
    max_shard_size: Union[int, str] = "10GB",
    weights_name: str = PADDLE_WEIGHTS_NAME,
    shard_format="naive",
):
    """
    Splits a model state dictionary in sub-checkpoints so that the final size of each sub-checkpoint does not exceed a
    given size.

    The sub-checkpoints are determined by iterating through the `state_dict` in the order of its keys, so there is no
    optimization made to make each sub-checkpoint as close as possible to the maximum size passed. For example, if the
    limit is 10GB and we have weights of sizes [6GB, 6GB, 2GB, 6GB, 2GB, 2GB] they will get sharded as [6GB], [6+2GB],
    [6+2+2GB] and not [6+2+2GB], [6+2GB], [6GB].

    <Tip warning={true}>

    If one of the model's weight is bigger that `max_sahrd_size`, it will end up in its own sub-checkpoint which will
    have a size greater than `max_shard_size`.

    </Tip>

    Args:
        state_dict (`Dict[str, paddle.Tensor]`): The state dictionary of a model to save.
        max_shard_size (`int` or `str`, *optional*, defaults to `"10GB"`):
            The maximum size of each sub-checkpoint. If expressed as a string, needs to be digits followed by a unit
            (like `"5MB"`).
        weights_name (`str`, *optional*, defaults to `"model_state.pdparams"`):
            The name of the model save file.
        shard_format (`str`, *optional*, defaults to `"naive"`):
            support naive or pipeline.
    """
    assert shard_format in [
        "naive",
        "pipeline",
    ], f"Invalid shard_format: {shard_format}, it show be `naive` or `pipeline`."

    max_shard_size = convert_file_size_to_int(max_shard_size)

    sharded_state_dicts = []
    current_block = {}
    current_block_size = 0
    total_size = 0

    if shard_format == "naive":
        for key, weight in state_dict.items():
            # _C_ops.numel not yet support paddle.int8
            if weight.dtype == paddle.int8:
                weight_size = np.prod(weight.shape) * dtype_byte_size(weight.dtype)
            else:
                weight_size = weight.numel().item() * dtype_byte_size(weight.dtype)
            # If this weight is going to tip up over the maximal size, we split.
            if current_block_size + weight_size > max_shard_size:
                # fix if the first param is large than max_shard_size
                if len(current_block) > 0:
                    sharded_state_dicts.append(current_block)
                current_block = {}
                current_block_size = 0

            current_block[key] = weight
            current_block_size += weight_size
            total_size += weight_size

        # Add the last block
        sharded_state_dicts.append(current_block)

    if shard_format == "pipeline":
        parttion_map = _partion_for_pipeline_mode(state_dict.keys())
        partition_num = max(parttion_map.values())

        for index in range(partition_num + 1):
            weight_names = [k for k, v in parttion_map.items() if v == index]
            weight_size = sum(
                state_dict[key].numel().item() * dtype_byte_size(state_dict[key].dtype) for key in weight_names
            )

            # try to add new block
            if current_block_size + weight_size > max_shard_size:
                # fix if the first param is large than max_shard_size
                if len(current_block) > 0:
                    sharded_state_dicts.append(current_block)
                current_block = {}
                current_block_size = 0
            for key in weight_names:
                current_block[key] = state_dict[key]
            current_block_size += weight_size
            total_size += weight_size

        # Add the last block
        sharded_state_dicts.append(current_block)
        logger.info(f"The average size of partition is around: {total_size//partition_num}")

    # If we only have one shard, we return it
    if len(sharded_state_dicts) == 1:
        return {weights_name: sharded_state_dicts[0]}, None

    # Otherwise, let's build the index
    weight_map = {}
    shards = {}
    for idx, shard in enumerate(sharded_state_dicts):
        shard_file = weights_name.replace(".pdparams", f"-{idx+1:05d}-of-{len(sharded_state_dicts):05d}.pdparams")
        shard_file = shard_file.replace(
            ".safetensors", f"-{idx + 1:05d}-of-{len(sharded_state_dicts):05d}.safetensors"
        )
        shards[shard_file] = shard
        for key in shard.keys():
            weight_map[key] = shard_file

    # Add the metadata
    metadata = {"total_size": total_size}
    index = {"metadata": metadata, "weight_map": weight_map}
    return shards, index


def load_sharded_checkpoint(model, folder, variant=None, strict=True, prefer_safe=False):
    """
    This is the same as [`paddle.nn.Layer.set_state_dict`]
    but for a sharded checkpoint.

    This load is performed efficiently: each checkpoint shard is loaded one by one in RAM and deleted after being
    loaded in the model.

    Args:
        model (`paddle.nn.Module`): The model in which to load the checkpoint.
        folder (`str` or `os.PathLike`): A path to a folder containing the sharded checkpoint.
        variant (`str`): The model variant.
        strict (`bool`, *optional`, defaults to `True`):
            Whether to strictly enforce that the keys in the model state dict match the keys in the sharded checkpoint.
        prefer_safe (`bool`, *optional*, defaults to `False`):
            If both safetensors and Paddle save files are present in checkpoint and `prefer_safe` is True, the safetensors
            files will be loaded. Otherwise, Paddle files are always loaded when possible.

    Returns:
        `NamedTuple`: A named tuple with `missing_keys` and `unexpected_keys` fields
            - `missing_keys` is a list of str containing the missing keys
            - `unexpected_keys` is a list of str containing the unexpected keys
    """
    # Load the index
    index_file = os.path.join(folder, _add_variant(PADDLE_WEIGHTS_INDEX_NAME, variant))
    safe_index_file = os.path.join(folder, _add_variant(SAFE_WEIGHTS_INDEX_NAME, variant))

    index_present = os.path.isfile(index_file)
    safe_index_present = os.path.isfile(safe_index_file)

    if not index_present and not (safe_index_present and is_safetensors_available()):
        filenames = (
            (_add_variant(PADDLE_WEIGHTS_INDEX_NAME, variant), _add_variant(SAFE_WEIGHTS_INDEX_NAME, variant))
            if is_safetensors_available()
            else (_add_variant(PADDLE_WEIGHTS_INDEX_NAME, variant),)
        )
        raise ValueError(f"Can't find a checkpoint index ({' or '.join(filenames)}) in {folder}.")

    load_safe = False
    if safe_index_present:
        if prefer_safe:
            if is_safetensors_available():
                load_safe = True  # load safe due to preference
            else:
                logger.warning(
                    f"Cannot load sharded checkpoint at {folder} safely since safetensors is not installed!"
                )
        elif not index_present:
            load_safe = True

    load_index = safe_index_file if load_safe else index_file

    with open(load_index, "r", encoding="utf-8") as f:
        index = json.load(f)

    shard_files = list(set(index["weight_map"].values()))

    # If strict=True, error before loading any of the state dicts.
    loaded_keys = index["weight_map"].keys()
    model_keys = model.state_dict().keys()
    missing_keys = [key for key in model_keys if key not in loaded_keys]
    unexpected_keys = [key for key in loaded_keys if key not in model_keys]
    if strict and (len(missing_keys) > 0 or len(unexpected_keys) > 0):
        error_message = f"Error(s) in loading state_dict for {model.__class__.__name__}"
        if len(missing_keys) > 0:
            str_missing_keys = ",".join([f'"{k}"' for k in missing_keys])
            error_message += f"\nMissing key(s): {str_missing_keys}."
        if len(unexpected_keys) > 0:
            str_unexpected_keys = ",".join([f'"{k}"' for k in unexpected_keys])
            error_message += f"\nMissing key(s): {str_unexpected_keys}."
        raise RuntimeError(error_message)

    loader = safe_load_file if load_safe else partial(paddlenlp_load, map_location="cpu")

    for shard_file in shard_files:
        state_dict = loader(os.path.join(folder, shard_file))
        with warnings.catch_warnings():
            warnings.resetwarnings()
            warnings.filterwarnings("ignore", message=r".*is not found in the provided dict.*")
            model.set_state_dict(state_dict)

        # Make sure memory is fred before we load the next state dict.
        del state_dict
        gc.collect()

    # Return the same thing as PaddlePaddle set_state_dict function.
    return missing_keys, unexpected_keys


def faster_set_state_dict(model, state_dict):
    # the state_dict will be destroied.
    with paddle.no_grad():
        for k, v in model.state_dict().items():
            if k in state_dict:
                v_new = state_dict.pop(k)
                if not isinstance(v_new, paddle.Tensor):
                    raise ValueError(
                        f"faster_set_state_dict need state dict with paddle.Tensor, but got {type(v_new)}"
                    )
                # 2. cast param / Tensor to dtype
                if v.dtype != v_new.dtype:
                    raise ValueError(f"for key: {k}, expect dtype {v.dtype}, but got {v_new.dtype}")
                # check shape
                if list(v.shape) != list(v_new.shape):
                    raise ValueError(f"for key: {k}, expect shape {v.shape}, but got {v_new.shape}")

                dst_tensor = v.value().get_tensor()
                place = v.place

                if not v_new.place._equals(place):
                    # clear dst_tensor for save memory
                    dst_tensor._clear()
                    # v_new = v_new._copy_to(paddle.CUDAPinnedPlace(), False)
                    new_t = v_new._copy_to(place, False)
                else:
                    new_t = v_new

                # 4. share Tensor to origin param / Tensor
                src_tensor = new_t.value().get_tensor()
                dst_tensor._share_data_with(src_tensor)


def _load_state_dict_into_model(model_to_load, state_dict, start_prefix):
    # torch will cast dtype in load_state_dict, but paddle strictly check dtype
    _convert_state_dict_dtype_and_shape(state_dict, model_to_load)

    error_msgs = []

    if len(start_prefix) > 0:
        for key in list(state_dict.keys()):
            if key.startswith(start_prefix):
                state_dict[key.replace(start_prefix, "")] = state_dict.pop(key)

    # TODO: add return status to state_dict
    with warnings.catch_warnings(record=True) as w:
        warnings.resetwarnings()
        # paddlenlp hold  missing_keys , just ignore not found warnings.
        warnings.filterwarnings("ignore", message=r".*is not found in the provided dict.*")
        model_to_load.set_state_dict(state_dict)
        error_msgs.extend([str(x.message) for x in w])

    del state_dict

    return error_msgs


def _convert_state_dict_dtype_and_shape(state_dict, model_to_load):
    # convert the dtype of state dict
    def is_0d_or_1d(tensor):
        return len(tensor.shape) == 0 or list(tensor.shape) == [1]

    for key, value in model_to_load.state_dict().items():
        if key in state_dict:
            if isinstance(state_dict[key], np.ndarray):
                raise ValueError(
                    "convert_state_dict_dtype expected paddle.Tensor not numpy.ndarray, plase convert numpy.ndarray to paddle.Tensor"
                )
            if state_dict[key].is_floating_point() and state_dict[key].dtype != value.dtype:
                state_dict[key] = paddle.cast(state_dict.pop(key), value.dtype)

            # unified 0d and 1d tensor
            if is_0d_or_1d(value) and is_0d_or_1d(state_dict[key]):
                if list(value.shape) != list(state_dict[key].shape):
                    state_dict[key] = paddle.reshape(state_dict.pop(key), value.shape)


def _load_state_dict_into_meta_model(
    model,
    state_dict,
    loaded_state_dict_keys,  # left for now but could be removed, see below
    start_prefix,
    expected_keys,
    dtype=None,
    is_safetensors=False,
    keep_in_fp32_modules=None,
):
    """
    This is somewhat similar to `_load_state_dict_into_model`, but deals with a model that has some or all of its
    params on a `meta` device. It replaces the model params with the data from the `state_dict`, while moving the
    params back to the normal device, but only for `loaded_state_dict_keys`.

    `start_prefix` is used for models which insert their name into model keys, e.g. `bert` in
    `bert.pooler.dense.weight`

    """
    from paddle.common_ops_import import convert_np_dtype_to_dtype_

    dtype = convert_np_dtype_to_dtype_(dtype)
    error_msgs = []

    for param_name, param in state_dict.items():
        # First part of the test is always true as loaded_state_dict_keys always contains state_dict keys.
        if param_name not in loaded_state_dict_keys or param_name not in expected_keys:
            continue

        if param_name.startswith(start_prefix):
            param_name = param_name[len(start_prefix) :]

        if param.place != paddle.framework._current_expected_place():
            param = param._copy_to(paddle.framework._current_expected_place(), False)

        # # We convert floating dtypes to the `dtype` passed. We want to keep the buffers/params
        # # in int/uint/bool and not cast them.
        if dtype is not None and paddle.is_floating_point(param):
            if (
                keep_in_fp32_modules is not None
                and any(module_to_keep_in_fp32 in param_name for module_to_keep_in_fp32 in keep_in_fp32_modules)
                and dtype == paddle.float16
            ):
                param = param.astype(dtype=paddle.float32)
            else:
                param = param.astype(dtype=dtype)

        if dtype is None:
            old_param = model
            splits = param_name.split(".")
            for split in splits:
                old_param = getattr(old_param, split)
                if old_param is None:
                    break

            if old_param is not None:
                param = param.astype(dtype=old_param.dtype)
        with paddle.no_grad():
            model.state_dict()[param_name].get_tensor()._share_data_with(param.value().get_tensor())
            param.value().get_tensor()._clear()
    return error_msgs


@six.add_metaclass(InitTrackerMeta)
class PretrainedModel(Layer, GenerationMixin, ConversionMixin):
    """
    The base class for all pretrained models. It mainly provides common methods
    for loading (construction and loading) and saving pretrained models. Loading
    and saving also rely on the following class attributes which should be overridden
    by derived classes accordingly:

    - **model_config_file** (str): Represents the file name of model configuration
      for configuration saving and loading in local file system. The value is
      `model_config.json`.
    - **resource_files_names** (dict): Name of local file where the model configuration
      can be saved and loaded locally. Currently, resources only include the model state,
      thus the dict only includes `'model_state'` as key with corresponding
      value `'model_state.pdparams'` for model weights saving and loading.
    - **pretrained_init_configuration** (dict): Provides the model configurations
      of built-in pretrained models (contrasts to models in local file system).
      It has pretrained model names as keys (such as `bert-base-uncased`), and
      the values are dict preserving corresponding configuration for model initialization.
    - **pretrained_resource_files_map** (dict): Provides resource URLs of built-in
      pretrained models (contrasts to models in local file system).
      It has the same key as resource_files_names (that is "model_state"),
      and the corresponding value is a dict with specific model name to model weights URL mapping
      (such as "bert-base-uncased" ->
      "https://bj.bcebos.com/paddlenlp/models/transformers/bert-base-uncased.pdparams").
    - **base_model_prefix** (str): Represents the attribute associated to the
      base model in derived classes of the same architecture adding layers on
      top of the base model. Note: A base model class is pretrained model class
      decorated by `register_base_model`, such as `BertModel`; A derived model
      class is a pretrained model class adding layers on top of the base model,
      and it has a base model as attribute, such as `BertForSequenceClassification`.

    Methods common to models for text generation are defined in `GenerationMixin`
    and also inherited here.

    Besides, metaclass `InitTrackerMeta` is used to create `PretrainedModel`,
    by which subclasses can track arguments for initialization automatically.
    """

    # Deprecated(wj-Mcat): after 2.6.* version
    # save the old-school `LEGACY_CONFIG_NAME`, and will be changed to `CONFIG_NAME` after 2.6.* version
    model_config_file = LEGACY_CONFIG_NAME

    pretrained_init_configuration = {}
    # TODO: more flexible resource handle, namedtuple with fields as:
    # resource_name, saved_file, handle_name_for_load(None for used as __init__
    # arguments), handle_name_for_save
    resource_files_names = {"model_state": PADDLE_WEIGHTS_NAME}
    pretrained_resource_files_map = {}
    base_model_prefix = ""
    main_input_name = "input_ids"
    config_class = None
    _keep_in_fp32_modules = None

    # a list of `re` patterns of `state_dict` keys that should be removed from the list of missing
    # keys we find (keys inside the model but not in the checkpoint) and avoid unnecessary warnings.
    _keys_to_ignore_on_load_missing = None
    # a list of `re` patterns of `state_dict` keys that should be removed from the list of
    # unexpected keys we find (keys inside the checkpoint but not the model) and avoid unnecessary
    # warnings.
    _keys_to_ignore_on_load_unexpected = None
    # a list of `state_dict` keys to ignore when saving the model (useful for keys that aren't
    # trained, but which are either deterministic or tied variables)
    _keys_to_ignore_on_save = None
    _tied_weights_keys = None

    def __init__(self, *args, **kwargs):
        super(PretrainedModel, self).__init__()

        if not self.constructed_from_pretrained_config():
            return

        # extract config from args
        config = None
        for arg in args:
            if isinstance(arg, PretrainedConfig):
                config = arg
                break
        if config is not None:
            self.config: PretrainedConfig = config
            self.model_config_file = CONFIG_NAME
            self.generation_config = GenerationConfig.from_model_config(self.config) if self.can_generate() else None
            return

        # extract config from kwargs
        if "config" not in kwargs:
            raise ValueError(
                "PretrainedConfig instance not found in the arguments, you can set it as args or kwargs with config field"
            )

        config = kwargs["config"]
        if not isinstance(config, PretrainedConfig):
            raise TypeError("config parameter should be the instance of PretrainedConfig")

        self.config: PretrainedConfig = kwargs["config"]
        self.generation_config = GenerationConfig.from_model_config(self.config) if self.can_generate() else None
        self.model_config_file = CONFIG_NAME
        self.warnings_issued = {}

    def _post_init(self, original_init, *args, **kwargs):
        """
        It would be hooked after `__init__` to add a dict including arguments of
        `__init__` as a attribute named `config` of the pretrained model instance.
        """
        if not self.constructed_from_pretrained_config():
            init_dict = fn_args_to_dict(original_init, *((self,) + args), **kwargs)
            self.config = init_dict

        # only execute when it's the base method
        if (
            original_init.__module__ != "paddlenlp.transformers.model_utils"
            and self.__class__.init_weights is PretrainedModel.init_weights
        ):
            self.init_weights()

    def _init_weights(self, layer):
        """
        Initialize the weights. This method should be overridden by derived class.
        """
        pass

    def _initialize_weights(self, layer):
        """
        Initialize the weights if they are not already initialized.
        """
        if getattr(layer, "_is_initialized", False):
            return
        self._init_weights(layer)
        layer._is_initialized = True

    def init_weights(self):
        """
        If needed prunes and maybe initializes weights. If using a custom `PreTrainedModel`, you need to implement any
        initialization logic in `_init_weights`.
        """
        # call pure
        if _init_weights:
            # Initialize weights
            self.apply(self._initialize_weights)

            # Tie weights should be skipped when not initializing all weights
            # since from_pretrained(...) calls tie weights anyways

            # TODO(wj-Mcat): enable all tie-weights later
            # self.tie_weights()

    @classmethod
    def _from_config(cls, config, **kwargs):
        """
        All context managers that the model should be initialized under go here.

        Args:
            dtype (`paddle.dtype`, *optional*):
                Override the default `paddle.dtype` and load the model under this dtype.
        """
        dtype = kwargs.pop("dtype", None)

        if dtype is None:
            if config.dtype is not None:
                dtype = config.dtype
            else:
                dtype = paddle.get_default_dtype()

        with dtype_guard(dtype):
            model = cls(config, **kwargs)

        return model

    @property
    def base_model(self):
        """
        PretrainedModel: The body of the same model architecture. It is the base
            model itself for base model or the base model attribute for derived
            model.
        """
        return getattr(self, self.base_model_prefix, self)

    @property
    def model_name_list(self):
        """
        list: Contains all supported built-in pretrained model names of the
            current PretrainedModel class.
        """
        # Todo: return all model name
        return list(self.pretrained_init_configuration.keys())

    def can_generate(self) -> bool:
        """
        Returns whether this model can generate sequences with `.generate()`.
        Returns:
            `bool`: Whether this model can generate sequences with `.generate()`.
        """
        # Detects whether `prepare_inputs_for_generation` has been overwritten, which is a requirement for generation
        if "GenerationMixin" in str(self.prepare_inputs_for_generation):
            return False
        return True

    def recompute_enable(self):
        r"""
        Enable Recompute.
        All layers with the `enable_recompute` attribute will be set to `True`
        """

        def fn(layer):
            if hasattr(layer, "enable_recompute") and (layer.enable_recompute is False or layer.enable_recompute == 0):
                layer.enable_recompute = True

        self.apply(fn)

    def recompute_disable(self):
        r"""
        Disable Recompute.
        All layers with the `enable_recompute` attribute will be set to `False`
        """

        def fn(layer):
            if hasattr(layer, "enable_recompute") and (layer.enable_recompute is False or layer.enable_recompute == 0):
                layer.enable_recompute = True

        self.apply(fn)

    def get_memory_footprint(self, return_buffers=True):
        r"""
        Get the memory footprint of a model. This will return the memory footprint of the current model in bytes.
        Useful to benchmark the memory footprint of the current model and design some tests.

        Arguments:
            return_buffers (`bool`, *optional*, defaults to `True`):
                Whether to return the size of the buffer tensors in the computation of the memory footprint. Buffers
                are tensors that do not require gradients and not registered as parameters
        """
        mem = sum([param.numel().item() * param.element_size() for param in self.parameters()])
        if return_buffers:
            mem_bufs = sum([buf.numel().item() * buf.element_size() for buf in self.buffers()])
            mem = mem + mem_bufs
        return mem

    def get_input_embeddings(self) -> nn.Embedding:
        """get input embedding of model

        Returns:
            nn.Embedding: embedding of model
        """
        base_model = getattr(self, self.base_model_prefix, self)
        if base_model is not self:
            return base_model.get_input_embeddings()

        raise NotImplementedError(
            f"model of {type(base_model)} has not implemented the `get_input_embeddings`"
            " or `set_input_embeddings` method"
        )

    def set_input_embeddings(self, value: Embedding):
        """set new input embedding for model

        Args:
            value (Embedding): the new embedding of model

        Raises:
            NotImplementedError: Model has not implement `set_input_embeddings` method
        """
        base_model = getattr(self, self.base_model_prefix, self)
        if base_model is not self:
            return base_model.set_input_embeddings(value)
        raise NotImplementedError(
            f"model of {type(base_model)} has not implemented the `get_input_embeddings`"
            " or `set_input_embeddings` method"
        )

    def get_output_embeddings(self) -> Optional[Embedding]:
        """To be overwrited for models with output embeddings

        Returns:
            Optional[Embedding]: the otuput embedding of model
        """
        return None

    def tie_weights(self):
        """
        Tie the weights between the input embeddings and the output embeddings.
        """
        if self.config.tie_word_embeddings:
            output_embeddings = self.get_output_embeddings()
            input_embeddings = self.get_input_embeddings()
            if output_embeddings is not None and input_embeddings is not None:
                if input_embeddings.weight.shape != output_embeddings.weight.shape:
                    logger.warning(
                        f"The shape of input embeddings is {input_embeddings.weight.shape} and the shape of output embeddings is {output_embeddings.weight.shape}. "
                        "This is only expected if you are calling the `resize_token_embeddings` method"
                    )
                output_embeddings.weight = input_embeddings.weight
                if getattr(output_embeddings, "bias", None) is not None:
                    # need to pad
                    if output_embeddings.weight.shape[0] > output_embeddings.bias.shape[0]:
                        old_bias = output_embeddings.bias
                        pad_length = output_embeddings.weight.shape[0] - old_bias.shape[0]
                        output_embeddings.bias = output_embeddings.create_parameter(
                            shape=[output_embeddings.weight.shape[0]],
                            attr=output_embeddings._bias_attr,
                            dtype=output_embeddings._dtype,
                            is_bias=True,
                        )
                        new_bias = paddle.concat(
                            [old_bias, paddle.zeros([pad_length], dtype=output_embeddings.bias.dtype)]
                        )
                        output_embeddings.bias.set_value(new_bias)
                    # need to trim
                    elif output_embeddings.weight.shape[0] < output_embeddings.bias.shape[0]:
                        new_bias = output_embeddings.bias[: output_embeddings.weight.shape[0]]
                        output_embeddings.bias = output_embeddings.create_parameter(
                            shape=[output_embeddings.weight.shape[0]],
                            attr=output_embeddings._bias_attr,
                            dtype=output_embeddings._dtype,
                            is_bias=True,
                        )
                        output_embeddings.bias.set_value(new_bias)

    def resize_position_embeddings(self, new_num_position_embeddings: int):
        """resize position embedding, this method should be overrited overwrited by downstream models

        Args:
            new_num_position_embeddings (int): the new position size

        Raises:
            NotImplementedError: when called and not be implemented
        """
        raise NotImplementedError(
            f"`resize_position_embeddings` is not implemented for {self.__class__}`. To implement it, you should "
            f"overwrite this method in the class {self.__class__} in `{self.__class__.__module__}.py`"
        )

    @classmethod
    def constructed_from_pretrained_config(cls, init_func=None) -> bool:
        """check if the model is constructed from `PretrainedConfig`
        Returns:
            bool: if the model is constructed from `PretrainedConfig`
        """
        return cls.config_class is not None and issubclass(cls.config_class, PretrainedConfig)

    def save_model_config(self, save_dir: str):
        """
        Deprecated, please use `.config.save_pretrained()` instead.
        Saves model configuration to a file named "config.json" under `save_dir`.

        Args:
            save_dir (str): Directory to save model_config file into.
        """
        logger.warning("The `save_model_config` is deprecated! Please use `.config.save_pretrained()` instead.")
        self.config.save_pretrained(save_dir)

    def save_to_hf_hub(
        self,
        repo_id: str,
        private: Optional[bool] = None,
        subfolder: Optional[str] = None,
        commit_message: Optional[str] = None,
        revision: Optional[str] = None,
        create_pr: bool = False,
    ):
        """
        Uploads all elements of this model to a new HuggingFace Hub repository.
        Args:
            repo_id (str): Repository name for your model/tokenizer in the Hub.
            private (bool, optional): Whether the model/tokenizer is set to private
            subfolder (str, optional): Push to a subfolder of the repo instead of the root
            commit_message (str, optional) — The summary / title / first line of the generated commit. Defaults to: f"Upload {path_in_repo} with huggingface_hub"
            revision (str, optional) — The git revision to commit from. Defaults to the head of the "main" branch.
            create_pr (boolean, optional) — Whether or not to create a Pull Request with that commit. Defaults to False.
                If revision is not set, PR is opened against the "main" branch. If revision is set and is a branch, PR is opened against this branch.
                If revision is set and is not a branch name (example: a commit oid), an RevisionNotFoundError is returned by the server.

        Returns: The url of the commit of your model in the given repository.
        """
        repo_url = create_repo(repo_id, private=private, exist_ok=True)

        # Infer complete repo_id from repo_url
        # Can be different from the input `repo_id` if repo_owner was implicit
        _, repo_owner, repo_name = repo_type_and_id_from_hf_id(repo_url)

        repo_id = f"{repo_owner}/{repo_name}"

        # Check if README file already exist in repo
        try:
            get_hf_file_metadata(hf_hub_url(repo_id=repo_id, filename="README.md", revision=revision))
            has_readme = True
        except EntryNotFoundError:
            has_readme = False

        with tempfile.TemporaryDirectory() as root_dir:
            if subfolder is not None:
                save_dir = os.path.join(root_dir, subfolder)
            else:
                save_dir = root_dir
            # save model
            self.save_pretrained(save_dir)
            # Add readme if does not exist
            logger.info("README.md not found, adding the default README.md")
            if not has_readme:
                with open(os.path.join(root_dir, "README.md"), "w") as f:
                    f.write(f"---\nlibrary_name: paddlenlp\n---\n# {repo_id}")

            # Upload model and return
            logger.info(f"Pushing to the {repo_id}. This might take a while")
            return upload_folder(
                repo_id=repo_id,
                repo_type="model",
                folder_path=root_dir,
                commit_message=commit_message,
                revision=revision,
                create_pr=create_pr,
            )

    def resize_token_embeddings(self, new_num_tokens: Optional[int] = None) -> nn.Embedding:
        """
        Resizes input token embeddings matrix of the model according to new_num_tokens.

        Args:
            new_num_tokens (Optional[int]):
                The number of new tokens in the embedding matrix. Increasing the size will add newly initialized
                vectors at the end. Reducing the size will remove vectors from the end. If not provided or None, just
                returns a pointer to the input tokens embedding module of the model without doing anything.

        Returns:
            paddle.nn.Embedding: The input tokens Embeddings Module of the model.
        """
        old_embeddings: nn.Embedding = self.get_input_embeddings()
        if not new_num_tokens or new_num_tokens == old_embeddings.weight.shape[0]:
            return old_embeddings

        new_embeddings = self._get_resized_embeddings(old_embeddings, new_num_tokens)
        self.set_input_embeddings(new_embeddings)

        # 2. Update vocab_size
        self.base_model.config["vocab_size"] = new_num_tokens
        self.vocab_size = new_num_tokens

        # update init_config
        self._update_init_config(self.init_config, "vocab_size", new_num_tokens)

        # Tie the weights between the input embeddings and the output embeddings if needed.
        self.tie_weights()

        return new_embeddings

    def _update_init_config(self, init_config: dict, key: str, value: Any):
        """update init_config by <key, value> pair

        Args:
            init_config (dict): the init_config instance
            key (str): the key field
            value (Any): the new value of instance
        """
        if key in init_config:
            init_config[key] = value
            return

        for arg in init_config.get("init_args", []):
            if not isinstance(arg, PretrainedModel):
                continue
            self._update_init_config(arg.init_config, key, value)

    def _get_resized_embeddings(
        self, old_embeddings: nn.Embedding, new_num_tokens: Optional[int] = None
    ) -> nn.Embedding:
        """
        Build a resized Embedding Module from a provided token Embedding Module. Increasing the size will add newly
        initialized vectors at the end. Reducing the size will remove vectors from the end

        Args:
            old_embeddings (nn.Embedding):
                Old embeddings to be resized.
            new_num_tokens (Optional[int]):
                New number of tokens in the embedding matrix.
                Increasing the size will add newly initialized vectors at the end. Reducing the size will remove
                vectors from the end.

        Returns:
            paddle.nn.Embedding: The resized Embedding Module or the old Embedding Module if new_num_tokens is None.
        """
        if new_num_tokens is None:
            return old_embeddings

        old_num_tokens, old_embedding_dim = old_embeddings.weight.shape
        if old_num_tokens == new_num_tokens:
            return old_embeddings

        if not isinstance(old_embeddings, nn.Embedding):
            raise TypeError(
                f"Old embeddings are of type {type(old_embeddings)}, which is not an instance of {nn.Embedding}. You"
                " should either use a different resize function or make sure that old_embeddings are an instance of"
                f" {nn.Embedding}."
            )

        # Build new embeddings
        new_embeddings = nn.Embedding(
            new_num_tokens,
            old_embedding_dim,
            padding_idx=old_embeddings._padding_idx,
            sparse=old_embeddings._sparse,
        )

        # make sure that new_embeddings's dtype is same as the old embeddings' dtype
        if new_embeddings.weight.dtype != old_embeddings.weight.dtype:
            new_embeddings.to(dtype=old_embeddings.weight.dtype)

        # numbers of tokens to copy
        n = min(old_num_tokens, new_num_tokens)
        with paddle.no_grad():
            new_embeddings.weight[:n, :] = old_embeddings.weight[:n, :]

        return new_embeddings

    def __setattr__(self, name, value):
        value = adapt_stale_fwd_patch(self, name, value)
        return super(PretrainedModel, self).__setattr__(name, value)

    @classmethod
    def _resolve_model_file_path(
        cls: Type[PretrainedModel],
        pretrained_model_name_or_path: str,
        from_hf_hub: bool = False,
        cache_dir: str | None = None,
        subfolder: str = "",
        config: PretrainedConfig = None,
        convert_from_torch: bool = False,
        use_safetensors: bool | None = None,
        variant=None,
    ) -> str:

        """resolve model target file path from `` and `cache_dir`

        1. when it is file path:
            return the weight file

        2. when it is model-name:
            2.1 check default `MODEL_HOME` + `model-mame` + model_state.pdparams
            2.2 get the url from `pretrained_resource_files_map`, and set it to `pretrained_model_name_or_path`

        3. when it is local dir:
            check whether the file<local_dir + weight_file> exist

        Args:
            cls (Type[PretrainedModel]): the inherited PretrainedModel class
            pretrained_model_name_or_path (str): the model-name/url/local_dir/local_dir
            cache_dir (Optional[str], optional): cache_dir is used when name_or_path is model-name/url. Defaults to None.
            convert_from_torch (bool, optional): whether support convert pytorch model to paddle model

        Returns:
            str: the model weight file path
        """
        is_sharded = False
        sharded_metadata = None

        # -1. when it's from HF
        if from_hf_hub or convert_from_torch:
            resolved_archive_file = resolve_weight_file_from_hf_hub(
                pretrained_model_name_or_path,
                cache_dir=cache_dir,
                support_conversion=convert_from_torch,
                subfolder=subfolder,
            )
            return resolved_archive_file, sharded_metadata, is_sharded

        if pretrained_model_name_or_path is not None:
            pretrained_model_name_or_path = str(pretrained_model_name_or_path)
            is_local = os.path.isdir(pretrained_model_name_or_path)

            def get_file_path(pretrained_model_name_or_path, subfolder, SAFE_WEIGHTS_NAME, variant):
                return os.path.join(pretrained_model_name_or_path, subfolder, _add_variant(SAFE_WEIGHTS_NAME, variant))

            # pretrained_model_name_or_path is dir
            if is_local:
                if use_safetensors is not False and os.path.isfile(
                    get_file_path(pretrained_model_name_or_path, subfolder, SAFE_WEIGHTS_NAME, variant)
                ):
                    # Load from a safetensors checkpoint
                    archive_file = get_file_path(pretrained_model_name_or_path, subfolder, SAFE_WEIGHTS_NAME, variant)
                elif use_safetensors is not False and os.path.isfile(
                    get_file_path(pretrained_model_name_or_path, subfolder, SAFE_WEIGHTS_NAME, weight_name_suffix())
                ):
                    # Load from a safetensors checkpoint
                    archive_file = get_file_path(
                        pretrained_model_name_or_path, subfolder, SAFE_WEIGHTS_NAME, weight_name_suffix()
                    )
                elif use_safetensors is not False and os.path.isfile(
                    get_file_path(pretrained_model_name_or_path, subfolder, SAFE_WEIGHTS_INDEX_NAME, variant)
                ):
                    # Load from a sharded safetensors checkpoint
                    archive_file = get_file_path(
                        pretrained_model_name_or_path, subfolder, SAFE_WEIGHTS_INDEX_NAME, variant
                    )
                    is_sharded = True
                elif use_safetensors is not False and os.path.isfile(
                    get_file_path(
                        pretrained_model_name_or_path, subfolder, SAFE_WEIGHTS_INDEX_NAME, weight_name_suffix()
                    )
                ):
                    # Load from a sharded safetensors checkpoint
                    archive_file = get_file_path(
                        pretrained_model_name_or_path, subfolder, SAFE_WEIGHTS_INDEX_NAME, weight_name_suffix()
                    )
                    is_sharded = True
                elif os.path.isfile(
                    get_file_path(pretrained_model_name_or_path, subfolder, PADDLE_WEIGHTS_NAME, variant)
                ):
                    # Load from a PaddlePaddle checkpoint
                    archive_file = get_file_path(
                        pretrained_model_name_or_path, subfolder, PADDLE_WEIGHTS_NAME, variant
                    )
                elif os.path.isfile(
                    get_file_path(pretrained_model_name_or_path, subfolder, PADDLE_WEIGHTS_INDEX_NAME, variant)
                ):
                    # Load from a sharded PaddlePaddle checkpoint
                    archive_file = get_file_path(
                        pretrained_model_name_or_path, subfolder, PADDLE_WEIGHTS_INDEX_NAME, variant
                    )
                    is_sharded = True
                elif os.path.isfile(
                    get_file_path(
                        pretrained_model_name_or_path, subfolder, PADDLE_WEIGHTS_INDEX_NAME, weight_name_suffix()
                    )
                ):
                    # Load from a sharded PaddlePaddle checkpoint for hybrid parallel model
                    archive_file = get_file_path(
                        pretrained_model_name_or_path, subfolder, PADDLE_WEIGHTS_INDEX_NAME, weight_name_suffix()
                    )
                    is_sharded = True
                elif os.path.isfile(
                    get_file_path(
                        pretrained_model_name_or_path,
                        subfolder,
                        PADDLE_WEIGHTS_NAME,
                        weight_name_suffix(),
                    )
                ):
                    # Load from a PaddlePaddle checkpoint for hybrid parallel model
                    archive_file = get_file_path(
                        pretrained_model_name_or_path,
                        subfolder,
                        PADDLE_WEIGHTS_NAME,
                        weight_name_suffix(),
                    )
                # At this stage we don't have a weight file so we will raise an error.
                elif os.path.isfile(
                    os.path.join(pretrained_model_name_or_path, subfolder, _add_variant(PYTORCH_WEIGHTS_NAME, variant))
                ):
                    raise ValueError(
                        f"Found {_add_variant(PYTORCH_WEIGHTS_NAME, variant)} in directory"
                        f" {pretrained_model_name_or_path}. Please set convert_from_torch=True in from_pretrained. eg, Model.from_pretrained(model_name, convert_from_torch=True) "
                    )
                else:
                    raise EnvironmentError(
                        f"Error no file named {_add_variant(PADDLE_WEIGHTS_NAME, variant)}, found in directory"
                        f" {pretrained_model_name_or_path}."
                    )
            # pretrained_model_name_or_path is file
            elif os.path.isfile(os.path.join(subfolder, pretrained_model_name_or_path)):
                archive_file = pretrained_model_name_or_path
                is_local = True
            elif is_remote_url(pretrained_model_name_or_path):
                filename = pretrained_model_name_or_path
                resolved_archive_file = get_path_from_url_with_filelock(pretrained_model_name_or_path)
            else:
                # set correct filename
                if use_safetensors is not False:
                    filename = _add_variant(SAFE_WEIGHTS_NAME, variant)
                else:
                    filename = _add_variant(PADDLE_WEIGHTS_NAME, variant)

                try:
                    # Load from URL or cache if already cached
                    cached_file_kwargs = dict(
                        cache_dir=cache_dir,
                        subfolder=subfolder,
                        _raise_exceptions_for_missing_entries=False,
                    )
                    resolved_archive_file = None
                    if pretrained_model_name_or_path in cls.pretrained_init_configuration:
                        # fetch the weight url from the `pretrained_resource_files_map`
                        resource_file_url = cls.pretrained_resource_files_map["model_state"][
                            pretrained_model_name_or_path
                        ]
                        resolved_archive_file = cached_file(
                            resource_file_url, _add_variant(PADDLE_WEIGHTS_NAME, variant), **cached_file_kwargs
                        )

                    if resolved_archive_file is None:
                        resolved_archive_file = cached_file(
                            pretrained_model_name_or_path, filename, **cached_file_kwargs
                        )
                    else:
                        # xxx.pdparams in pretrained_resource_files_map renamed model_state.pdparams
                        filename = _add_variant(PADDLE_WEIGHTS_NAME, variant)

                    # Since we set _raise_exceptions_for_missing_entries=False, we don't get an exception but a None
                    # result when internet is up, the repo and revision exist, but the file does not.
                    if resolved_archive_file is None and filename == _add_variant(SAFE_WEIGHTS_NAME, variant):
                        # Maybe the checkpoint is sharded, we try to grab the index name in this case.
                        resolved_archive_file = cached_file(
                            pretrained_model_name_or_path,
                            _add_variant(SAFE_WEIGHTS_INDEX_NAME, variant),
                            **cached_file_kwargs,
                        )
                        if resolved_archive_file is not None:
                            is_sharded = True
                        elif use_safetensors:
                            raise EnvironmentError(
                                f" {_add_variant(SAFE_WEIGHTS_NAME, variant)} or {_add_variant(SAFE_WEIGHTS_INDEX_NAME, variant)} and thus cannot be loaded with `safetensors`. Please make sure that the model has been saved with `safe_serialization=True` or do not set `use_safetensors=True`."
                            )
                        else:
                            # This repo has no safetensors file of any kind, we switch to PyTorch.
                            filename = _add_variant(PADDLE_WEIGHTS_NAME, variant)
                            resolved_archive_file = cached_file(
                                pretrained_model_name_or_path, filename, **cached_file_kwargs
                            )
                    if resolved_archive_file is None and filename == _add_variant(PADDLE_WEIGHTS_NAME, variant):
                        # Maybe the checkpoint is sharded, we try to grab the index name in this case.
                        resolved_archive_file = cached_file(
                            pretrained_model_name_or_path,
                            _add_variant(PADDLE_WEIGHTS_INDEX_NAME, variant),
                            **cached_file_kwargs,
                        )
                        # raise ValueError(resolved_archive_file)
                        if resolved_archive_file is not None:
                            is_sharded = True
                    if resolved_archive_file is None:
                        # Otherwise, maybe there is a TF or Flax model file.  We try those to give a helpful error
                        # message.
                        raise EnvironmentError(
                            f"{pretrained_model_name_or_path} does not appear to have a file named"
                            f" {_add_variant(PADDLE_WEIGHTS_NAME, variant)}."
                        )
                except Exception as e:
                    logger.info(e)
                    # For any other exception, we throw a generic error.
                    raise EnvironmentError(
                        f"Can't load the model for '{pretrained_model_name_or_path}'. If you were trying to load it"
                        " from 'https://paddlenlp.bj.bcebos.com'"
                    )

            if is_local:
                logger.info(f"Loading weights file {archive_file}")
                resolved_archive_file = archive_file
            else:
                logger.info(f"Loading weights file {filename} from cache at {resolved_archive_file}")
        else:
            resolved_archive_file = None

        # We'll need to download and cache each checkpoint shard if the checkpoint is sharded.
        if is_sharded:
            # rsolved_archive_file becomes a list of files that point to the different checkpoint shards in this case.
            resolved_archive_file, sharded_metadata = get_checkpoint_shard_files(
                pretrained_model_name_or_path,
                resolved_archive_file,
                cache_dir=cache_dir,
                subfolder=subfolder,
            )

        return resolved_archive_file, sharded_metadata, is_sharded

    @classmethod
    def _load_pretrained_model(
        cls,
        model: PretrainedModel,
        state_dict: Dict[str, Tensor],
        loaded_keys: List[str],
        resolved_archive_file,
        pretrained_model_name_or_path,
        config=None,
        ignore_mismatched_sizes=False,
        low_cpu_mem_usage=False,
        dtype=None,
        keep_in_fp32_modules=None,
        quantization_config=None,
        quantization_linear_list=None,
    ) -> Tuple[List[str]]:
        """load the state_dict into model, and do the following things:

            * check the

        Args:
            model (PretrainedModel): the pretrained model instance
            state_dict (Dict[str, Tensor]): the model state dict data
            loaded_keys (List[str]):
            ignore_mismatched_sizes (bool, optional): whether ignore error when tensor size mismatched. Defaults to False.
            dtype (_type_, optional): the dtype of model state dict. Defaults to None.

        Returns:
            Tuple[List[str]]: _description_
        """
        is_safetensors = False

        model_state_dict = model.state_dict()

        expected_keys = list(model_state_dict.keys())
        prefix = model.base_model_prefix

        if len(prefix) > 0:
            has_prefix_module = any(s.startswith(prefix) for s in loaded_keys)
            expects_prefix_module = any(s.startswith(prefix) for s in expected_keys)
        else:
            has_prefix_module = False
            expects_prefix_module = False

        # key re-naming operations are never done on the keys
        # that are loaded, but always on the keys of the newly initialized model
        remove_prefix_from_model = not has_prefix_module and expects_prefix_module
        add_prefix_to_model = has_prefix_module and not expects_prefix_module

        if remove_prefix_from_model:
            _prefix = f"{prefix}."
            expected_keys_not_prefixed = [s for s in expected_keys if not s.startswith(_prefix)]
            expected_keys = [s[len(_prefix) :] if s.startswith(_prefix) else s for s in expected_keys]
            if quantization_linear_list is not None:
                quantization_linear_list = [
                    s[len(_prefix) :] if s.startswith(_prefix) else s for s in quantization_linear_list
                ]
        elif add_prefix_to_model:
            expected_keys = [".".join([prefix, s]) for s in expected_keys]
            if quantization_linear_list is not None:
                quantization_linear_list = [".".join([prefix, s]) for s in quantization_linear_list]

        # Weight quantization if not yet quantized & update loaded_keys
        if quantization_config is not None:
            try:
                from ..utils.quantization import (
                    convert_to_quantize_state_dict,
                    update_loaded_state_dict_keys,
                )
            except ImportError:
                raise ImportError("Quantization features require `paddlepaddle >= 2.5.2`")
            if state_dict is not None:
                state_dict = convert_to_quantize_state_dict(
                    state_dict,
                    quantization_linear_list,
                    config.quantization_config["quant_algo"],
                    dtype,
                )
                loaded_keys = [k for k in state_dict.keys()]
            else:
                loaded_keys = update_loaded_state_dict_keys(loaded_keys, quantization_linear_list)
            if keep_in_fp32_modules is None:
                keep_in_fp32_modules = ["quant_scale"]
            else:
                keep_in_fp32_modules += ["quant_scale"]

        missing_keys = list(set(expected_keys) - set(loaded_keys))
        unexpected_keys = list(set(loaded_keys) - set(expected_keys))

        # Some models may have keys that are not in the state by design, removing them before needlessly warning
        # the user.
        if cls._keys_to_ignore_on_load_missing is not None:
            for pat in cls._keys_to_ignore_on_load_missing:
                missing_keys = [k for k in missing_keys if re.search(pat, k) is None]

        if cls._keys_to_ignore_on_load_unexpected is not None:
            for pat in cls._keys_to_ignore_on_load_unexpected:
                unexpected_keys = [k for k in unexpected_keys if re.search(pat, k) is None]

        # Set some modules to fp32 if any
        if keep_in_fp32_modules is not None:
            for name, param in model.named_parameters():
                if any(module_to_keep_in_fp32 in name for module_to_keep_in_fp32 in keep_in_fp32_modules):
                    if param.dtype != paddle.float32:
                        param = param.to(dtype=paddle.float32)

        # Make sure we are able to load base models as well as derived models (with heads)
        start_prefix = ""
        model_to_load = model
        if len(cls.base_model_prefix) > 0 and not hasattr(model, cls.base_model_prefix) and has_prefix_module:
            start_prefix = cls.base_model_prefix + "."
        if len(cls.base_model_prefix) > 0 and hasattr(model, cls.base_model_prefix) and not has_prefix_module:
            model_to_load = getattr(model, cls.base_model_prefix)
            base_model_expected_keys = list(model_to_load.state_dict().keys())
            if any(key in expected_keys_not_prefixed and key not in base_model_expected_keys for key in loaded_keys):
                raise ValueError(
                    "The state dictionary of the model you are trying to load is corrupted. Are you sure it was "
                    "properly saved?"
                )

        def _find_mismatched_keys(
            state_dict,
            model_state_dict,
            loaded_keys,
            add_prefix_to_model,
            remove_prefix_from_model,
            ignore_mismatched_sizes,
        ):
            mismatched_keys = []
            if ignore_mismatched_sizes:
                for checkpoint_key in loaded_keys:
                    # If the checkpoint is sharded, we may not have the key here.
                    if checkpoint_key not in state_dict:
                        continue
                    model_key = checkpoint_key
                    if remove_prefix_from_model:
                        # The model key starts with `prefix` but `checkpoint_key` doesn't so we add it.
                        model_key = f"{prefix}.{checkpoint_key}"
                    elif add_prefix_to_model:
                        # The model key doesn't start with `prefix` but `checkpoint_key` does so we remove it.
                        model_key = ".".join(checkpoint_key.split(".")[1:])

                    if (
                        model_key in model_state_dict
                        and state_dict[checkpoint_key].shape != model_state_dict[model_key].shape
                    ):
                        mismatched_keys.append(
                            (checkpoint_key, state_dict[checkpoint_key].shape, model_state_dict[model_key].shape)
                        )
                        del state_dict[checkpoint_key]
            return mismatched_keys

        if state_dict is not None:
            # DONT Hold tensor parallel here, only hold afer load state dict.
            # Whole checkpoint
            # For model parallel if FastGeneration
            # To avoid recursive import temporarily.
            import paddlenlp.ops.fast_transformer.transformer.decoding as ft_decoding

            state_dict = ft_decoding.get_ft_para_conf().fit_partial_model(model_to_load, state_dict)

            mismatched_keys = _find_mismatched_keys(
                state_dict,
                model_state_dict,
                loaded_keys,
                add_prefix_to_model,
                remove_prefix_from_model,
                ignore_mismatched_sizes,
            )
            if quantization_config is None:
                error_msgs = _load_state_dict_into_model(model_to_load, state_dict, start_prefix)
            else:
                error_msgs = _load_state_dict_into_meta_model(
                    model_to_load,
                    state_dict,
                    loaded_keys,
                    start_prefix,
                    expected_keys,
                    dtype=dtype,
                    is_safetensors=is_safetensors,
                    keep_in_fp32_modules=keep_in_fp32_modules,
                )
        else:
            # Sharded checkpoint or whole but low_cpu_mem_usage==True

            # This should always be a list but, just to be sure.
            if not isinstance(resolved_archive_file, list):
                resolved_archive_file = [resolved_archive_file]

            error_msgs = []
            mismatched_keys = []

            if len(resolved_archive_file) > 1:
                resolved_archive_file = tqdm(resolved_archive_file, desc="Loading checkpoint shards")

            for shard_file in resolved_archive_file:
                pre_tensor_parallel_split = False
                if (
                    shard_file.endswith(".safetensors")
                    and config.tensor_parallel_degree > 1
                    and "tp" not in shard_file
                ):
                    pre_tensor_parallel_split = True
                    assert loaded_keys is not None, "loaded_keys is not None."
                    tp_actions = cls.get_tensor_parallel_convert_actions(config, loaded_keys)
                # Here we use expected_keys to optimize weights loading for pipeline model. Only works for safetensors
                state_dict = load_state_dict(
                    shard_file, tp_actions if pre_tensor_parallel_split else None, set(expected_keys)
                )
                if quantization_config is not None:
                    state_dict = convert_to_quantize_state_dict(
                        state_dict,
                        quantization_linear_list,
                        quantization_config["quant_algo"],
                        dtype,
                    )

                # Mistmatched keys contains tuples key/shape1/shape2 of weights in the checkpoint that have a shape not
                # matching the weights in the model.
                mismatched_keys += _find_mismatched_keys(
                    state_dict,
                    model_state_dict,
                    loaded_keys,
                    add_prefix_to_model,
                    remove_prefix_from_model,
                    ignore_mismatched_sizes,
                )

                if config.tensor_parallel_degree > 1 and ".tp" not in shard_file and not pre_tensor_parallel_split:
                    logger.info("Converting state_dict to Tensor Parallel Format")
                    # ignore error for multi shard, since only parts of data
                    state_dict = cls.convert_tensor_parallel(
                        None, config, state_dict=state_dict, ignore_error=len(resolved_archive_file) > 1
                    )
                    logger.info("Converted state_dict to Tensor Parallel Format")

                if low_cpu_mem_usage or quantization_config is not None:
                    new_error_msgs = _load_state_dict_into_meta_model(
                        model_to_load,
                        state_dict,
                        loaded_keys,
                        start_prefix,
                        expected_keys,
                        dtype=dtype,
                        is_safetensors=is_safetensors,
                        keep_in_fp32_modules=keep_in_fp32_modules,
                    )
                    error_msgs += new_error_msgs
                else:
                    error_msgs += _load_state_dict_into_model(model_to_load, state_dict, start_prefix)

                # force memory release
                del state_dict
                gc.collect()

        if len(error_msgs) > 0:
            error_msg = "\n\t".join(error_msgs)
            if " but the expected shape is" in error_msg:
                error_msg += (
                    "\n\tYou may consider adding `ignore_mismatched_sizes=True` in the model `from_pretrained` method."
                )
            raise RuntimeError(f"Error(s) in loading state_dict for {model.__class__.__name__}:\n\t{error_msg}")

        if len(unexpected_keys) > 0:
            logger.warning(
                f"Some weights of the model checkpoint at {pretrained_model_name_or_path} were not used when"
                f" initializing {model.__class__.__name__}: {sorted(unexpected_keys)}\n- This IS expected if you are"
                f" initializing {model.__class__.__name__} from the checkpoint of a model trained on another task or"
                " with another architecture (e.g. initializing a BertForSequenceClassification model from a"
                " BertForPreTraining model).\n- This IS NOT expected if you are initializing"
                f" {model.__class__.__name__} from the checkpoint of a model that you expect to be exactly identical"
                " (initializing a BertForSequenceClassification model from a BertForSequenceClassification model)."
            )
        else:
            logger.info(f"All model checkpoint weights were used when initializing {model.__class__.__name__}.\n")

        if len(missing_keys) > 0:
            logger.warning(
                f"Some weights of {model.__class__.__name__} were not initialized from the model checkpoint at"
                f" {pretrained_model_name_or_path} and are newly initialized: {missing_keys}\nYou should probably"
                " TRAIN this model on a down-stream task to be able to use it for predictions and inference."
            )
        elif len(mismatched_keys) == 0:
            logger.info(
                f"All the weights of {model.__class__.__name__} were initialized from the model checkpoint at"
                f" {pretrained_model_name_or_path}.\nIf your task is similar to the task the model of the checkpoint"
                f" was trained on, you can already use {model.__class__.__name__} for predictions without further"
                " training."
            )
        if len(mismatched_keys) > 0:
            mismatched_warning = "\n".join(
                [
                    f"- {key}: found shape {shape1} in the checkpoint and {shape2} in the model instantiated"
                    for key, shape1, shape2 in mismatched_keys
                ]
            )
            logger.warning(
                f"Some weights of {model.__class__.__name__} were not initialized from the model checkpoint at"
                f" {pretrained_model_name_or_path} and are newly initialized because the shapes did not"
                f" match:\n{mismatched_warning}\nYou should probably TRAIN this model on a down-stream task to be able"
                " to use it for predictions and inference."
            )

        return model, missing_keys, unexpected_keys, mismatched_keys

    @classmethod
    def from_pretrained(
        cls, pretrained_model_name_or_path, from_hf_hub: bool = False, subfolder: str | None = None, *args, **kwargs
    ):
        """
        Creates an instance of `PretrainedModel`. Model weights are loaded
        by specifying name of a built-in pretrained model, a pretrained model from HF Hub, a community contributed model,
        or a local file directory path.

        Args:
            pretrained_model_name_or_path (str): Name of pretrained model or dir path
                to load from. The string can be:

                - Name of a built-in pretrained model
                - Name of a pretrained model from HF Hub
                - Name of a community-contributed pretrained model.
                - Local directory path which contains model weights file("model_state.pdparams")
                  and model config file ("model_config.json").
            from_hf_hub (bool): load model from huggingface hub. Default to `False`.
            subfolder (str, optional) An optional value corresponding to a folder inside the repo.
                Only works when loading from Huggingface Hub.
            *args (tuple): Position arguments for model `__init__`. If provided,
                use these as position argument values for model initialization.
            **kwargs (dict): Keyword arguments for model `__init__`. If provided,
                use these to update pre-defined keyword argument values for model
                initialization. If the keyword is in `__init__` argument names of
                base model, update argument values of the base model; else update
                argument values of derived model.
            load_state_as_np (bool, optional): The weights read in can be choosed
                to place on CPU or GPU though the model is on the default device.
                If `True`, load the model weights as `numpy.ndarray` on CPU.
                Otherwise, weights would be loaded as tensors on the default
                device. Note that if on GPU, the latter would creates extra
                temporary tensors in addition to the model weights, which
                doubles the memory usage . Thus it is suggested to use `True`
                for big models on GPU. Default to `False`.

        Returns:
            PretrainedModel: An instance of `PretrainedModel`.

        Example:
            .. code-block::

                from paddlenlp.transformers import BertForSequenceClassification

                # Name of built-in pretrained model
                model = BertForSequenceClassification.from_pretrained('bert-base-uncased')

                # Name of pretrained model from PaddleHub
                model = BertForSequenceClassification.from_pretrained('bert-base-uncased')

                # Name of community-contributed pretrained model
                model = BertForSequenceClassification.from_pretrained('yingyibiao/bert-base-uncased-sst-2-finetuned', num_labels=3)

                # Load from local directory path
                model = BertForSequenceClassification.from_pretrained('./my_bert/')
        """
        config = kwargs.pop("config", None)
        state_dict = kwargs.pop("state_dict", None)
        cache_dir = kwargs.pop("cache_dir", None)
        force_download = kwargs.pop("force_download", False)
        ignore_mismatched_sizes = kwargs.pop("ignore_mismatched_sizes", False)
        dtype = kwargs.pop("dtype", None)
        subfolder = kwargs.pop("subfolder", "")
        variant = kwargs.pop("variant", None)
        use_safetensors = kwargs.pop("use_safetensors", None if is_safetensors_available() else False)

        low_cpu_mem_usage = kwargs.pop("low_cpu_mem_usage", False)
        convert_from_torch = kwargs.pop("convert_from_torch", None)
        load_state_as_np = kwargs.pop("load_state_as_np", None)
        if load_state_as_np is not None:
            logger.warning("`load_state_as_np` is deprecated,  please delete it!")

        model_kwargs = kwargs

        # from_hf_hub defalut enable convert_from_torch
        if from_hf_hub and convert_from_torch is None:
            logger.warning(
                "If you are attempting to load weights from Hugging Face Hub and want to disable the default behavior of considering torch weights,"
                " you can set ·convert_from_torch=False·. By default, `convert_from_torch` is set to `True`. "
            )
            convert_from_torch = True
        # convert_from_torch defalut is False
        if convert_from_torch is None:
            convert_from_torch = False

        cache_dir = resolve_cache_dir(pretrained_model_name_or_path, from_hf_hub, cache_dir)
        # 1. get the PretrainedConfig to init model
        if not isinstance(config, PretrainedConfig):
            config_path = config if config is not None else pretrained_model_name_or_path
            config, model_kwargs = cls.config_class.from_pretrained(
                config_path,
                cache_dir=cache_dir,
                return_unused_kwargs=True,
                force_download=force_download,
                from_hf_hub=from_hf_hub,
                subfolder=subfolder,
                **kwargs,
            )
        if not os.path.exists(os.path.join(cache_dir, CONFIG_NAME)):
            config.save_pretrained(cache_dir)

        # refine options for config
        convert_from_torch = cls.support_conversion(config) and convert_from_torch
        if dtype is None:
            dtype = config.dtype
        if config.quantization_config is not None:
            try:
                from ..utils.quantization import replace_with_quantization_linear
            except ImportError:
                raise ImportError("You need to install paddlepaddle >= 2.5.2")

            if dtype != "float16" and dtype != "bfloat16":
                dtype = "float16"
                logger.warning(
                    "Overriding dtype='float16' due to quantization method required DataTypes: float16, bfloat16. Pass your own dtype to remove this warning"
                )
        config.dtype = dtype

        init_contexts = []
        if low_cpu_mem_usage or config.quantization_config is not None:
            # Instantiate model.
            init_contexts.append(no_init_weights(_enable=True))
            if is_paddle_support_lazy_init():
                init_contexts.append(paddle.LazyGuard())

        if dtype:
            init_contexts.append(dtype_guard(dtype))

        # Quantization method requires empty init to avoid unnecessary GPU allocation
        if config.quantization_config is not None:
            quantization_init_contexts = []
            quantization_init_contexts.append(no_init_weights(_enable=True))
            if is_paddle_support_lazy_init():
                quantization_init_contexts.append(paddle.LazyGuard())

        # Keep in fp32 modules
        keep_in_fp32_modules = None
        use_keep_in_fp32_modules = False

        # resolve model_weight file
        resolved_archive_file, sharded_metadata, is_sharded = cls._resolve_model_file_path(
            pretrained_model_name_or_path,
            cache_dir=cache_dir,
            subfolder=subfolder,
            from_hf_hub=from_hf_hub,
            config=config,
            convert_from_torch=convert_from_torch,
            use_safetensors=use_safetensors,
            variant=variant,
        )

        # load pt weights early so that we know which dtype to init the model under
        if not is_sharded and state_dict is None:
            # Time to load the checkpoint
            if resolved_archive_file.endswith(PYTORCH_WEIGHTS_NAME):
                if convert_from_torch:
                    # try to get the name-mapping info
                    logger.info(
                        f"Starting to convert pytorch weight file<{resolved_archive_file}> to "
                        f"paddle weight file<{os.path.join(cache_dir, PADDLE_WEIGHTS_NAME)}> ..."
                    )
                    state_dict = cls.convert(resolved_archive_file, config, cache_dir)
                else:
                    raise ValueError(
                        f"download the {PYTORCH_WEIGHTS_NAME} weight file, but model<{cls}> "
                        "don't support conversion from pytorch weight file to paddle weight file "
                    )
            else:
                # 4. loading non-sharded ckpt from the state dict
<<<<<<< HEAD
                if config.tensor_parallel_degree > 1:
                    if resolved_archive_file.endswith("model_state.pdparams"):
                        state_dict = cls.convert_tensor_parallel(resolved_archive_file, config)
                    elif resolved_archive_file.endswith("model.safetensors"):
                        with safe_open(resolved_archive_file, framework="np", device="cpu") as f:
                            loaded_keys = f.keys()
                        tp_actions = cls.get_tensor_parallel_convert_actions(config, loaded_keys)
                        state_dict = load_state_dict(resolved_archive_file, tp_actions)
                    else:
                        state_dict = load_state_dict(resolved_archive_file)
=======
                if config.tensor_parallel_degree > 1 and resolved_archive_file.endswith("model_state.pdparams"):
                    state_dict = cls.convert_tensor_parallel(resolved_archive_file, config)
                elif config.tensor_parallel_degree > 1 and resolved_archive_file.endswith("model.safetensors"):
                    with safe_open(resolved_archive_file, framework="np", device="cpu") as f:
                        loaded_keys = f.keys()
                    tp_actions = cls.get_tensor_parallel_convert_actions(config, loaded_keys)
                    state_dict = load_state_dict(resolved_archive_file, tp_actions)
>>>>>>> 6c11dea2
                else:
                    state_dict = load_state_dict(resolved_archive_file)

                logger.info("Loaded weights file from disk, setting weights to model.")

        # Check if `_keep_in_fp32_modules` is not None
        use_keep_in_fp32_modules = (cls._keep_in_fp32_modules is not None) and dtype == "float16"

        if is_sharded:
            loaded_state_dict_keys = sharded_metadata["all_checkpoint_keys"]
        else:
            loaded_state_dict_keys = [k for k in state_dict.keys()]

        if low_cpu_mem_usage:  # or use_keep_in_fp32_modules:
            state_dict = None

        # will only support load paddle.Tensor to model.
        if state_dict is not None:
            for k in list(state_dict.keys()):
                if not isinstance(state_dict[k], paddle.Tensor):
                    with device_guard():
                        state_dict[k] = paddle.Tensor(state_dict.pop(k), zero_copy=True)

        # 3. init the model
        init_args = config["init_args"] or ()
        with ContextManagers(init_contexts):
            model = cls(config, *init_args, **model_kwargs)

        if use_keep_in_fp32_modules:
            # low_cpu_mem_usage = True
            keep_in_fp32_modules = model._keep_in_fp32_modules
        else:
            keep_in_fp32_modules = []

        quantization_linear_list = None
        if config.quantization_config is not None:
            with ContextManagers(quantization_init_contexts):
                quantization_linear_list = replace_with_quantization_linear(model, **config.quantization_config)

        model, missing_keys, unexpected_keys, mismatched_keys = cls._load_pretrained_model(
            model=model,
            state_dict=state_dict,
            loaded_keys=loaded_state_dict_keys,
            resolved_archive_file=resolved_archive_file,
            pretrained_model_name_or_path=pretrained_model_name_or_path,
            config=config,
            ignore_mismatched_sizes=ignore_mismatched_sizes,
            low_cpu_mem_usage=low_cpu_mem_usage,
            dtype=dtype,
            keep_in_fp32_modules=keep_in_fp32_modules,
            quantization_config=config.quantization_config,
            quantization_linear_list=quantization_linear_list,
        )

        # load generation_config.json
        if model.can_generate() and pretrained_model_name_or_path is not None:
            try:
                model.generation_config = GenerationConfig.from_pretrained(
                    pretrained_model_name_or_path,
                    cache_dir=cache_dir,
                    force_download=force_download,
                    subfolder=subfolder,
                    **kwargs,
                )
            except OSError:
                logger.info(
                    "Generation config file not found, using a generation config created from the model config."
                )
                pass

        if paddle.in_dynamic_mode():
            return model

        return model, state_dict

    def save_pretrained(
        self,
        save_dir: Union[str, os.PathLike],
        is_main_process: bool = True,
        state_dict: Optional[dict] = None,
        save_function: Callable = paddle.save,
        max_shard_size: Union[int, str] = "10GB",
        safe_serialization: bool = False,
        variant: Optional[str] = None,
        *args,
        **kwargs,
    ):
        """
        Saves model configuration and related resources (model state) as files
        under `save_dir`. The model configuration would be saved into a file named
        "model_config.json", and model state would be saved into a file
        named "model_state.pdparams".

        The `save_dir` can be used in `from_pretrained` as argument value
        of `pretrained_model_name_or_path` to re-load the trained model.

        Args:
            save_dir (str): Directory to save files into.

        Example:
            .. code-block::

                from paddlenlp.transformers import BertForSequenceClassification

                model = BertForSequenceClassification.from_pretrained('bert-base-uncased')
                model.save_pretrained('./trained_model/')
                # reload from save_directory
                model = BertForSequenceClassification.from_pretrained('./trained_model/')
        """

        assert not os.path.isfile(save_dir), "Saving directory ({}) should be a directory, not a file".format(save_dir)
        os.makedirs(save_dir, exist_ok=True)

        merge_tensor_parallel = kwargs.get("merge_tensor_parallel", False)
        config_to_save = kwargs.get("config_to_save", None)
        shard_format = kwargs.get("shard_format", "naive")  # support naive pipeline
        # variant = kwargs.get("variant", None)
        # is_main_process = kwargs.get("is_main_process", True)

        save_directory = save_dir

        if safe_serialization and not is_safetensors_available():
            raise ImportError("`safe_serialization` requires the `safetensors library: `pip install safetensors`.")

        if os.path.isfile(save_directory):
            logger.error(f"Provided path ({save_directory}) should be a directory, not a file")
            return

        os.makedirs(save_directory, exist_ok=True)
        # Save model config

        # Only save the model itself if we are using distributed training
        model_to_save = unwrap_model(self)

        # save the string version of dtype to the config, e.g. convert paddle.float32 => "float32"
        # we currently don't use this setting automatically, but may start to use with v5

        dtype = get_parameter_dtype(model_to_save)
        model_to_save.config.dtype = str(dtype).split(".")[1]
        if config_to_save is None:
            config_to_save = copy.deepcopy(model_to_save.config)

        # Save the model
        if state_dict is None:
            state_dict = model_to_save.state_dict()
            if config_to_save.tensor_parallel_degree > 1:
                if config_to_save.quantization_config is not None and merge_tensor_parallel:
                    logger.warning(
                        "Quantization strategy does not support merge tensor parallel, thus we set merge_tensor_parallel to False."
                    )
                    merge_tensor_parallel = False
                if merge_tensor_parallel:
                    state_dict = model_to_save.merge_tensor_parallel(state_dict, config_to_save)
                    config_to_save.tensor_parallel_degree = 1
                    if config_to_save.tensor_parallel_rank != 0:
                        logger.info("Saving with merge_tensor_parallel, tensor_parallel_rank > 0 don't need save")
                        return
                    if variant is not None and "tp" in variant:
                        variant = "_".join([x for x in variant.split("_") if "tp" not in x])
                else:
                    variant = weight_name_suffix() if variant is None else variant

        # Attach architecture to the config
        config_to_save.architectures = [model_to_save.__class__.__name__]
        # Save the config
        if is_main_process:
            config_to_save.save_pretrained(save_directory)
            if self.can_generate():
                model_to_save.generation_config.save_pretrained(save_directory)

        # Handle the case where some state_dict keys shouldn't be saved
        if self._keys_to_ignore_on_save is not None:
            for ignore_key in self._keys_to_ignore_on_save:
                if ignore_key in state_dict.keys():
                    del state_dict[ignore_key]

        # Shard the model if it is too big.
        weights_name = SAFE_WEIGHTS_NAME if safe_serialization else PADDLE_WEIGHTS_NAME
        weights_name = _add_variant(weights_name, variant)

        # Save model
        shards, index = shard_checkpoint(
            state_dict, max_shard_size=max_shard_size, weights_name=weights_name, shard_format=shard_format
        )

        # Clean the folder from a previous save
        for filename in os.listdir(save_directory):
            full_filename = os.path.join(save_directory, filename)
            # If we have a shard file that is not going to be replaced, we delete it, but only from the main process
            # in distributed settings to avoid race conditions.
            weights_no_suffix = weights_name.replace(".pdparams", "").replace(".safetensors", "")

            # make sure that file to be deleted matches format of sharded file, e.g. paddle_model-00001-of-00005
            filename_no_suffix = filename.replace(".pdparams", "").replace(".safetensors", "")
            reg = re.compile("(.*?)-\d{5}-of-\d{5}")

            if (
                filename.startswith(weights_no_suffix)
                and os.path.isfile(full_filename)
                and filename not in shards.keys()
                and is_main_process
                and reg.fullmatch(filename_no_suffix) is not None
            ):
                os.remove(full_filename)

        # Save the model
        for shard_file, shard in shards.items():
            if safe_serialization:
                # At some point we will need to deal better with save_function (used for TPU and other distributed
                # joyfulness), but for now this enough.
                for k in list(shard.keys()):
                    if isinstance(shard[k], paddle.Tensor):
                        shard[k] = shard.pop(k).cpu().numpy()
                safe_save_file(shard, os.path.join(save_directory, shard_file), metadata={"format": "np"})
            else:
                save_function(shard, os.path.join(save_directory, shard_file))

        if index is None:
            path_to_weights = os.path.join(save_directory, _add_variant(PADDLE_WEIGHTS_NAME, variant))
            logger.info(f"Model weights saved in {path_to_weights}")

        else:
            save_index_file = SAFE_WEIGHTS_INDEX_NAME if safe_serialization else PADDLE_WEIGHTS_INDEX_NAME
            save_index_file = os.path.join(save_directory, _add_variant(save_index_file, variant))
            # Save the index as well
            with open(save_index_file, "w", encoding="utf-8") as f:
                content = json.dumps(index, indent=2) + "\n"
                f.write(content)
            logger.info(
                f"The model is bigger than the maximum size per checkpoint ({max_shard_size}) and is going to be "
                f"split in {len(shards)} checkpoint shards. You can find where each parameters has been saved in the "
                f"index located at {save_index_file}."
            )


class PipelinePretrainedModel(PretrainedModel):
    _sequential_layers = []
    _single_to_pp_mapping = None
    _pp_to_single_mapping = None

    def __init__(self, config, *args, **kwargs):
        super().__init__(config, *args, **kwargs)

    def add_sequential_layer(self, layer_desc, name_prefix=""):
        self._sequential_layers.append({"layer": layer_desc, "name_prefix": name_prefix})

    def get_sequential_layers(self):
        return [x["layer"] for x in self._sequential_layers]

    def get_sequential_name_prefixs(self):
        return {str(index): x["name_prefix"] for index, x in enumerate(self._sequential_layers)}

    def _set_pipeline_name_mapping(self, mappings=None):
        if mappings is not None:
            self._single_to_pp_mapping = mappings
        else:
            single_to_pp_mapping = {}
            pp_to_single_mapping = {}

            state_dict_keys = list(super().state_dict().keys())
            first_key = ""
            for k in state_dict_keys:
                if "shared_layers" not in k:
                    first_key = k
                    break
            first_key = first_key.split(".")
            # if use virtual pp_degree, the prefix is like 0.0.xxx
            # else it will be like 0.xxx
            use_virtual_pp_degree = first_key[0].isdigit() and first_key[1].isdigit()

            prefixs = self.get_sequential_name_prefixs()
            for k in state_dict_keys:
                name_splited = k.split(".")
                if use_virtual_pp_degree:
                    if name_splited[0].isdigit():
                        if name_splited[1].isdigit():
                            idx = str(int(name_splited[0]) + int(name_splited[1]))
                            single_name = [prefixs[idx]]
                            single_name.extend(name_splited[2:])
                        else:
                            single_name = [prefixs[str(len(prefixs) - 1)]]
                            single_name.extend(name_splited[2:])
                            logger.warning(
                                f"Please check! we treat this key as last layer, get {k}, set origin name as {'.'.join(single_name)}"
                            )
                    elif name_splited[0] == "shared_layers":
                        # TODO: it treat shared_layers as first layer
                        single_name = [prefixs["0"]]
                        single_name.extend(name_splited[2:])
                        logger.warning(
                            f"Please check! we treat shared_layers as first layer, get {k}, set origin name as {'.'.join(single_name)}"
                        )
                    else:
                        raise ValueError(f"Unexpected key: {k} for pp layer.")
                else:
                    idx = name_splited[0]
                    # for normal pp layer
                    if idx.isdigit():
                        single_name = [prefixs[idx]]
                        single_name.extend(name_splited[1:])
                    elif idx == "shared_layers":
                        # TODO: it treat shared_layers as first layer
                        single_name = [prefixs["0"]]
                        single_name.extend(name_splited[2:])
                        logger.warning(
                            f"Please check! we treat shared_layers as first layer, get {k}, set origin name as {'.'.join(single_name)}"
                        )
                    else:
                        raise ValueError(f"Unexpected key: {k} for pp layer.")

                single_to_pp_mapping[".".join(single_name)] = k
                pp_to_single_mapping[k] = ".".join(single_name)

            self._single_to_pp_mapping = single_to_pp_mapping
            self._pp_to_single_mapping = pp_to_single_mapping

        return self._single_to_pp_mapping

    def state_dict(self, *args, **kwargs):
        state_dict = super().state_dict(*args, **kwargs)

        if self._single_to_pp_mapping is None:
            self._set_pipeline_name_mapping()
        assert len(self._single_to_pp_mapping) > 0, "The pipeline stage must have parameters!"

        for k in list(state_dict.keys()):
            v = state_dict.pop(k)
            state_dict[self._pp_to_single_mapping[k]] = v

        return state_dict

    def set_state_dict(self, state_dict, *args, **kwargs):
        if self._single_to_pp_mapping is None:
            self._set_pipeline_name_mapping()
        assert len(self._single_to_pp_mapping) > 0, "The pipeline stage must have parameters!"

        for k in list(state_dict.keys()):
            v = state_dict.pop(k)
            if k not in self._single_to_pp_mapping:
                continue
            state_dict[self._single_to_pp_mapping[k]] = v

        ret = super().set_state_dict(state_dict, *args, **kwargs)
        return ret<|MERGE_RESOLUTION|>--- conflicted
+++ resolved
@@ -2032,18 +2032,6 @@
                     )
             else:
                 # 4. loading non-sharded ckpt from the state dict
-<<<<<<< HEAD
-                if config.tensor_parallel_degree > 1:
-                    if resolved_archive_file.endswith("model_state.pdparams"):
-                        state_dict = cls.convert_tensor_parallel(resolved_archive_file, config)
-                    elif resolved_archive_file.endswith("model.safetensors"):
-                        with safe_open(resolved_archive_file, framework="np", device="cpu") as f:
-                            loaded_keys = f.keys()
-                        tp_actions = cls.get_tensor_parallel_convert_actions(config, loaded_keys)
-                        state_dict = load_state_dict(resolved_archive_file, tp_actions)
-                    else:
-                        state_dict = load_state_dict(resolved_archive_file)
-=======
                 if config.tensor_parallel_degree > 1 and resolved_archive_file.endswith("model_state.pdparams"):
                     state_dict = cls.convert_tensor_parallel(resolved_archive_file, config)
                 elif config.tensor_parallel_degree > 1 and resolved_archive_file.endswith("model.safetensors"):
@@ -2051,7 +2039,6 @@
                         loaded_keys = f.keys()
                     tp_actions = cls.get_tensor_parallel_convert_actions(config, loaded_keys)
                     state_dict = load_state_dict(resolved_archive_file, tp_actions)
->>>>>>> 6c11dea2
                 else:
                     state_dict = load_state_dict(resolved_archive_file)
 
@@ -2183,7 +2170,7 @@
         os.makedirs(save_directory, exist_ok=True)
         # Save model config
 
-        # Only save the model itself if we are using distributed training
+        # Only save the model itself if we are us ing distributed training
         model_to_save = unwrap_model(self)
 
         # save the string version of dtype to the config, e.g. convert paddle.float32 => "float32"
