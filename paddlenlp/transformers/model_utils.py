# Copyright (c) 2020 PaddlePaddle Authors. All Rights Reserved.
#
# Licensed under the Apache License, Version 2.0 (the "License");
# you may not use this file except in compliance with the License.
# You may obtain a copy of the License at
#
#     http://www.apache.org/licenses/LICENSE-2.0
#
# Unless required by applicable law or agreed to in writing, software
# distributed under the License is distributed on an "AS IS" BASIS,
# WITHOUT WARRANTIES OR CONDITIONS OF ANY KIND, either express or implied.
# See the License for the specific language governing permissions and
# limitations under the License.
from __future__ import annotations

import copy
import inspect
import io
import json
import os
import re
import shutil
from typing import Any, Dict, List, Optional, Tuple, Type, Union

import numpy as np
import paddle
import paddle.nn as nn
import six
from huggingface_hub import hf_hub_download
from paddle import Tensor
from paddle.nn import Embedding, Layer
# TODO(fangzeyang) Temporary fix and replace by paddle framework downloader later
from paddle.utils.download import is_url
from paddlenlp.utils.downloader import (download_check, COMMUNITY_MODEL_PREFIX)
from paddlenlp.utils.downloader import get_path_from_url_with_filelock
from paddlenlp.utils.env import MODEL_HOME, LOCK_FILE_HOME

<<<<<<< HEAD
from paddlenlp import __version__
from paddlenlp.utils.downloader import COMMUNITY_MODEL_PREFIX, download_check
from paddlenlp.utils.env import MODEL_HOME
=======
>>>>>>> 0d0eb1ed
from paddlenlp.utils.log import logger
from paddlenlp.utils.file_lock import FileLock

from .configuration_utils import PretrainedConfig
from .generation_utils import GenerationMixin
from .utils import (InitTrackerMeta, adapt_stale_fwd_patch, fn_args_to_dict,
                    resolve_cache_dir)

__all__ = [
    'PretrainedModel',
    'register_base_model',
]


def unwrap_model(model, *args, **kwargs):
    raw_model = model._layers if isinstance(model,
                                            paddle.DataParallel) else model
    return raw_model


def get_parameter_dtype(parameter: nn.Layer) -> paddle.dtype:
    """get dtype of parameter which should be sub-class of nn.Layer

    Args:
        parameter (nn.Layer): the instance of layer

    Returns:
        paddle.dtype: the dtype of tensor
    """

    last_dtype = None
    for t in parameter.parameters():
        last_dtype = t.dtype
        if t.is_floating_point():
            return t.dtype

    # TODO(wj-Mcat): get dtype of model when it's in DataParallel Mode.
    return last_dtype


def _find_weight_file_path(cache_dir: str,
                           model_class: Type[PretrainedModel],
                           resource_uri: Optional[str] = None) -> str:
    """find the target weight file under the cache dir, because there are some conflicts about weight file names.

    Args:
        cache_dir (str): the cache dir of pretrained weighted files
        model_class (Type[PretrainedModel]): the class of pretrained model
        resource_uri (Optional[str], optional): the weight file resource file uri to help find the target file name. Defaults to None.
    """
    # 1. if the weight file is the name of resource_uri, eg: 'bert-base-uncased.pdparams'
    if resource_uri is not None:
        resouce_uri_file_name = os.path.split(resource_uri)[-1]
        weight_file_path = os.path.join(cache_dir, resouce_uri_file_name)
        if os.path.isfile(weight_file_path):
            return weight_file_path

    # 2. find the target weight file name under the `resource_files_names` attribute of `PretrainedModel`
    resource_weight_file_name = model_class.resource_files_names.get(
        'model_state', None)
    weight_file_path = os.path.join(cache_dir, resource_weight_file_name)
    if os.path.isfile(weight_file_path):
        return weight_file_path

    # 3. find the target weight file if there is only one weight file
    weight_file_names = [
        file for file in os.listdir(cache_dir) if file.endswith('.pdparams')
    ]
    if len(weight_file_names) == 1:
        logger.warning(
            f"there is no <{resource_weight_file_name}> which is the expected weight file name "
            f"under dir<{cache_dir}>, but the file<{weight_file_names[0]}> is found, and it will "
            f"be used to init model weights. We suggest that you rename it to <{resource_weight_file_name}>"
        )
        return os.path.join(cache_dir, weight_file_names[0])

    raise ValueError(
        'can"t find the target weight files<%s> or <%s> under the cache_dir<%s>',
        resouce_uri_file_name, resource_weight_file_name, cache_dir)


def register_base_model(cls):
    """
    A decorator for `PretrainedModel` class. It first retrieves the parent class
    of the class being decorated, then sets the `base_model_class` attribute
    of that parent class to be the class being decorated. In summary, the decorator registers
    the decorated class as the base model class in all derived classes under the same architecture.

    Args:
        cls (PretrainedModel): The class (inherited from PretrainedModel) to be decorated .

    Returns:
        PretrainedModel: The input class `cls` after decorating.

    Example:
        .. code-block::

            from paddlenlp.transformers import BertModel, register_base_model

            BertModel = register_base_model(BertModel)
            assert BertModel.base_model_class == BertModel
    """
    base_cls = cls.__bases__[0]
    assert issubclass(
        base_cls, PretrainedModel
    ), "`register_base_model` should be used on subclasses of PretrainedModel."
    base_cls.base_model_class = cls
    return cls


@six.add_metaclass(InitTrackerMeta)
class PretrainedModel(Layer, GenerationMixin):
    """
    The base class for all pretrained models. It mainly provides common methods
    for loading (construction and loading) and saving pretrained models. Loading
    and saving also rely on the following class attributes which should be overridden
    by derived classes accordingly:

    - **model_config_file** (str): Represents the file name of model configuration
      for configuration saving and loading in local file system. The value is
      `model_config.json`.
    - **resource_files_names** (dict): Name of local file where the model configuration
      can be saved and loaded locally. Currently, resources only include the model state,
      thus the dict only includes `'model_state'` as key with corresponding
      value `'model_state.pdparams'` for model weights saving and loading.
    - **pretrained_init_configuration** (dict): Provides the model configurations
      of built-in pretrained models (contrasts to models in local file system).
      It has pretrained model names as keys (such as `bert-base-uncased`), and
      the values are dict preserving corresponding configuration for model initialization.
    - **pretrained_resource_files_map** (dict): Provides resource URLs of built-in
      pretrained models (contrasts to models in local file system).
      It has the same key as resource_files_names (that is "model_state"),
      and the corresponding value is a dict with specific model name to model weights URL mapping
      (such as "bert-base-uncased" ->
      "https://bj.bcebos.com/paddlenlp/models/transformers/bert-base-uncased.pdparams").
    - **base_model_prefix** (str): Represents the attribute associated to the
      base model in derived classes of the same architecture adding layers on
      top of the base model. Note: A base model class is pretrained model class
      decorated by `register_base_model`, such as `BertModel`; A derived model
      class is a pretrained model class adding layers on top of the base model,
      and it has a base model as attribute, such as `BertForSequenceClassification`.

    Methods common to models for text generation are defined in `GenerationMixin`
    and also inherited here.

    Besides, metaclass `InitTrackerMeta` is used to create `PretrainedModel`,
    by which subclasses can track arguments for initialization automatically.
    """
    model_config_file = "model_config.json"
    pretrained_init_configuration = {}
    # TODO: more flexible resource handle, namedtuple with fields as:
    # resource_name, saved_file, handle_name_for_load(None for used as __init__
    # arguments), handle_name_for_save
    resource_files_names = {"model_state": "model_state.pdparams"}
    pretrained_resource_files_map = {}
    base_model_prefix = ""
    main_input_name = "input_ids"
    config_class = None

    # a list of `re` patterns of `state_dict` keys that should be removed from the list of missing
    # keys we find (keys inside the model but not in the checkpoint) and avoid unnecessary warnings.
    _keys_to_ignore_on_load_missing = None
    # a list of `re` patterns of `state_dict` keys that should be removed from the list of
    # unexpected keys we find (keys inside the checkpoint but not the model) and avoid unnecessary
    # warnings.
    _keys_to_ignore_on_load_unexpected = None
    # a list of `state_dict` keys to ignore when saving the model (useful for keys that aren't
    # trained, but which are either deterministic or tied variables)
    _keys_to_ignore_on_save = None

    def __init__(self, *args, **kwargs):
        super(PretrainedModel, self).__init__()

        if not self.constructed_from_pretrained_config():
            return

        # extract config from args
        config = None
        for arg in args:
            if isinstance(arg, PretrainedConfig):
                config = arg
                break
        if config is not None:
            self.config: PretrainedConfig = config
            return

        # extract config from kwargs
        if 'config' not in kwargs:
            raise ValueError(
                'PretarinedConfig instance not found in the arguments, you can set it as args or kwargs with config field'
            )

        config = kwargs['config']
        if not isinstance(config, PretrainedConfig):
            raise TypeError(
                'config parameter should be the instance of PretraiendConfig')

        self.config: PretrainedConfig = kwargs['config']
        self.warnings_issued = {}

    def _post_init(self, original_init, *args, **kwargs):
        """
        It would be hooked after `__init__` to add a dict including arguments of
        `__init__` as a attribute named `config` of the pretrained model instance.
        """
        if not self.constructed_from_pretrained_config():
            init_dict = fn_args_to_dict(original_init, *((self, ) + args),
                                        **kwargs)
            self.config = init_dict

    @property
    def base_model(self):
        """
        PretrainedModel: The body of the same model architecture. It is the base
            model itself for base model or the base model attribute for derived
            model.
        """
        return getattr(self, self.base_model_prefix, self)

    @property
    def model_name_list(self):
        """
        list: Contains all supported built-in pretrained model names of the
            current PretrainedModel class.
        """
        # Todo: return all model name
        return list(self.pretrained_init_configuration.keys())

    def get_input_embeddings(self) -> nn.Embedding:
        """get input embedding of model

        Returns:
            nn.Embedding: embedding of model
        """
        base_model = getattr(self, self.base_model_prefix, self)
        if base_model is not self:
            return base_model.get_input_embeddings()

        raise NotImplementedError(
            f'model of {type(base_model)} has not implemented the `get_input_embeddings`'
            ' or `set_input_embeddings` method')

    def set_input_embeddings(self, value: Embedding):
        """set new input embedding for model

        Args:
            value (Embedding): the new embedding of model

        Raises:
            NotImplementedError: Model has not implement `set_input_embeddings` method
        """
        base_model = getattr(self, self.base_model_prefix, self)
        if base_model is not self:
            return base_model.set_input_embeddings(value)
        raise NotImplementedError(
            f'model of {type(base_model)} has not implemented the `get_input_embeddings`'
            ' or `set_input_embeddings` method')

    def get_output_embeddings(self) -> Optional[Embedding]:
        """To be overwrited for models with output embeddings

        Returns:
            Optional[Embedding]: the otuput embedding of model
        """
        return None

    def resize_position_embeddings(self, new_num_position_embeddings: int):
        """resize position embedding, this method should be overrited overwrited by downstream models

        Args:
            new_num_position_embeddings (int): the new position size

        Raises:
            NotImplementedError: when called and not be implemented
        """
        raise NotImplementedError(
            f"`resize_position_embeddings` is not implemented for {self.__class__}`. To implement it, you should "
            f"overwrite this method in the class {self.__class__} in `{self.__class__.__module__}.py`"
        )

    @classmethod
    def constructed_from_pretrained_config(cls, init_func=None) -> bool:
        """check if the model is constructed from `PretrainedConfig`

        Returns:
            bool: if the model is constructed from `PretrainedConfig`
        """
        return cls.config_class is not None and issubclass(
            cls.config_class, PretrainedConfig)

    @classmethod
    def from_pretrained(cls,
                        pretrained_model_name_or_path,
                        *args,
                        from_hf_hub=False,
                        **kwargs):
        """
        Creates an instance of `PretrainedModel`. Model weights are loaded
        by specifying name of a built-in pretrained model, or a community contributed model,
        or a local file directory path.

        Args:
            pretrained_model_name_or_path (str): Name of pretrained model or dir path
                to load from. The string can be:

                - Name of a built-in pretrained model
                - Name of a pretrained model from HF hub
                - Name of a community-contributed pretrained model.
                - Local directory path which contains model weights file("model_state.pdparams")
                  and model config file ("model_config.json").
            *args (tuple): Position arguments for model `__init__`. If provided,
                use these as position argument values for model initialization.
            **kwargs (dict): Keyword arguments for model `__init__`. If provided,
                use these to update pre-defined keyword argument values for model
                initialization. If the keyword is in `__init__` argument names of
                base model, update argument values of the base model; else update
                argument values of derived model.
            load_state_as_np (bool, optional): The weights read in can be choosed
                to place on CPU or GPU though the model is on the default device.
                If `True`, load the model weights as `numpy.ndarray` on CPU.
                Otherwise, weights would be loaded as tensors on the default
                device. Note that if on GPU, the latter would creates extra
                temporary tensors in addition to the model weights, which
                doubles the memory usage . Thus it is suggested to use `True`
                for big models on GPU. Default to `False`.

        Returns:
            PretrainedModel: An instance of `PretrainedModel`.

        Example:
            .. code-block::

                from paddlenlp.transformers import BertForSequenceClassification

                # Name of built-in pretrained model
                model = BertForSequenceClassification.from_pretrained('bert-base-uncased')

                # Name of community-contributed pretrained model
                model = BertForSequenceClassification.from_pretrained('yingyibiao/bert-base-uncased-sst-2-finetuned')

                # Load from local directory path
                model = BertForSequenceClassification.from_pretrained('./my_bert/')
        """
        if cls.constructed_from_pretrained_config():
            return cls.from_pretrained_v2(pretrained_model_name_or_path,
                                          from_hf_hub=from_hf_hub,
                                          *args,
                                          **kwargs)

        resource_files = {}
        init_configuration = {}
        load_state_as_np = kwargs.pop("load_state_as_np", False)
        track_download = True

        # From HF Hub
        if from_hf_hub:
            resource_files = cls.resource_files_names
            resource_files["model_config_file"] = cls.model_config_file

        # From built-in pretrained models
        elif pretrained_model_name_or_path in cls.pretrained_init_configuration:
            for file_id, map_list in cls.pretrained_resource_files_map.items():
                if pretrained_model_name_or_path not in map_list:
                    resource_files[file_id] = None
                else:
                    resource_files[file_id] = map_list[
                        pretrained_model_name_or_path]
            init_configuration = copy.deepcopy(
                cls.pretrained_init_configuration[pretrained_model_name_or_path]
            )

        # From local dir path
        elif os.path.isdir(pretrained_model_name_or_path):
            track_download = False
            for file_id, file_name in cls.resource_files_names.items():
                full_file_name = os.path.join(pretrained_model_name_or_path,
                                              file_name)
                resource_files[file_id] = full_file_name
            resource_files["model_config_file"] = os.path.join(
                pretrained_model_name_or_path, cls.model_config_file)
        else:
            # Assuming from community-contributed pretrained models
            for file_id, file_name in cls.resource_files_names.items():
                full_file_name = "/".join([
                    COMMUNITY_MODEL_PREFIX, pretrained_model_name_or_path,
                    file_name
                ])
                resource_files[file_id] = full_file_name
            resource_files["model_config_file"] = "/".join([
                COMMUNITY_MODEL_PREFIX, pretrained_model_name_or_path,
                cls.model_config_file
            ])

        default_root = os.path.join(MODEL_HOME, pretrained_model_name_or_path)
        resolved_resource_files = {}
        for file_id, file_path in resource_files.items():
            if file_path is None or os.path.isfile(file_path):
                resolved_resource_files[file_id] = file_path
                continue
            # If from_hf_hub, let HF Hub takes care of the cache and the download process
            if from_hf_hub:
                resolved_resource_files[file_id] = hf_hub_download(
                    repo_id=pretrained_model_name_or_path,
                    filename=file_path,
                    cache_dir=MODEL_HOME,
                    library_name="PaddleNLP",
                    library_version=__version__)
            else:
                path = os.path.join(default_root, file_path.split('/')[-1])
                if os.path.exists(path):
                    logger.info("Already cached %s" % path)
                    resolved_resource_files[file_id] = path
                else:
                    logger.info("Downloading %s and saved to %s" %
                                (file_path, default_root))
                    try:
                        resolved_resource_files[
                            file_id] = get_path_from_url_with_filelock(
                                file_path, default_root)
                    except RuntimeError as err:
                        logger.error(err)
                        raise RuntimeError(
                            f"Can't load weights for '{pretrained_model_name_or_path}'.\n"
                            f"Please make sure that '{pretrained_model_name_or_path}' is:\n"
                            "- a correct model-identifier of built-in pretrained models,\n"
                            "- or a correct model-identifier of community-contributed pretrained models,\n"
                            "- or the correct path to a directory containing relevant modeling files(model_weights and model_config).\n"
                        )

        # Prepare model initialization kwargs
        # Did we saved some inputs and kwargs to reload ?
        model_config_file = resolved_resource_files.pop("model_config_file",
                                                        None)
        if model_config_file is not None:
            with io.open(model_config_file, encoding="utf-8") as f:
                init_kwargs = json.load(f)
        else:
            init_kwargs = init_configuration

        # position args are stored in kwargs, maybe better not include
        init_args = init_kwargs.pop("init_args", ())
        # class name corresponds to this configuration
        init_class = init_kwargs.pop("init_class",
                                     cls.base_model_class.__name__)
        # Check if the loaded config matches the current model class's __init__
        # arguments. If not match, the loaded config is for the base model class.
        if init_class == cls.base_model_class.__name__:
            base_args = init_args
            base_kwargs = init_kwargs
            derived_args = ()
            derived_kwargs = {}
            base_arg_index = None
        else:  # extract config for base model
            derived_args = list(init_args)
            derived_kwargs = init_kwargs
            base_arg = None
            for i, arg in enumerate(init_args):
                if isinstance(arg, dict) and "init_class" in arg:
                    assert arg.pop(
                        "init_class") == cls.base_model_class.__name__, (
                            "pretrained base model should be {}").format(
                                cls.base_model_class.__name__)
                    base_arg_index = i
                    base_arg = arg
                    break
            for arg_name, arg in init_kwargs.items():
                if isinstance(arg, dict) and "init_class" in arg:
                    assert arg.pop(
                        "init_class") == cls.base_model_class.__name__, (
                            "pretrained base model should be {}").format(
                                cls.base_model_class.__name__)
                    base_arg_index = arg_name
                    base_arg = arg
                    break

            base_args = base_arg.pop("init_args", ())
            base_kwargs = base_arg

        if cls == cls.base_model_class:
            # Update with newly provided args and kwargs for base model
            base_args = base_args if not args else args
            base_kwargs.update(kwargs)
            model = cls(*base_args, **base_kwargs)
        else:
            # Update with newly provided args and kwargs for derived model
            base_parameters_dict = inspect.signature(
                cls.base_model_class.__init__).parameters
            for k, v in kwargs.items():
                if k in base_parameters_dict:
                    base_kwargs[k] = v
            base_model = cls.base_model_class(*base_args, **base_kwargs)
            if base_arg_index is not None:
                derived_args[base_arg_index] = base_model
            else:
                derived_args = (base_model, )  # assume at the first position
            derived_args = derived_args if not args else args
            derived_parameters_dict = inspect.signature(cls.__init__).parameters
            for k, v in kwargs.items():
                if k in derived_parameters_dict:
                    derived_kwargs[k] = v
            model = cls(*derived_args, **derived_kwargs)

        # save the model config file into cache dir
        model_config_file_path = os.path.join(default_root,
                                              cls.model_config_file)
        # check if there is model config file in cache directory
        if pretrained_model_name_or_path in cls.pretrained_init_configuration and init_kwargs is not None and not os.path.exists(
                model_config_file_path):
            model.save_model_config(default_root)

        # Maybe need more ways to load resources.
        weight_path = resolved_resource_files["model_state"]
        if weight_path is None:
            logger.warning(
                "No model weight found for %s, return with random initialization !!!"
                % pretrained_model_name_or_path)
            return model

        assert weight_path.endswith(
            ".pdparams"), "suffix of weight must be .pdparams"

        # NOTE: Allow to load partial model for model parallel.
        # TODO(guosheng): To make model loading for the model parallel automatic,
        # maybe we should make rank 0 worker load weights of the full model on
        # CPU, then split weights into multiple parts and pickle separately.
        # The other workers wait util pickle finish and then load the corresponding
        # partial weights. Also we can directly use separate weight files for
        # simplicity.
        state_dict = paddle.load(weight_path, return_numpy=load_state_as_np)

        # Make sure we are able to load base models as well as derived models
        # (with heads)
        start_prefix = ""
        model_to_load = model
        state_to_load = state_dict
        unexpected_keys = []
        missing_keys = []
        if not hasattr(model, cls.base_model_prefix) and any(
                s.startswith(cls.base_model_prefix) for s in state_dict.keys()):
            # base model
            state_to_load = {}
            start_prefix = cls.base_model_prefix + "."
            for k, v in state_dict.items():
                if k.startswith(cls.base_model_prefix):
                    state_to_load[k[len(start_prefix):]] = v
                else:
                    unexpected_keys.append(k)
        if hasattr(model, cls.base_model_prefix) and not any(
                s.startswith(cls.base_model_prefix) for s in state_dict.keys()):
            # derived model (base model with heads)
            model_to_load = getattr(model, cls.base_model_prefix)
            for k in model.state_dict().keys():
                if not k.startswith(cls.base_model_prefix):
                    missing_keys.append(k)
        if len(missing_keys) > 0:
            logger.info(
                "Weights of {} not initialized from pretrained model: {}".
                format(model.__class__.__name__, missing_keys))
        if len(unexpected_keys) > 0:
            logger.info(
                "Weights from pretrained model not used in {}: {}".format(
                    model.__class__.__name__, unexpected_keys))
        # Allow the float16 model to load float32 weights, which decreases memory
        # usage in model loading stage and is useful to big models.
        dtype_prefix_len = len("paddle.")  # paddle.float16

        for k, v in model_to_load.state_dict().items():
            if not isinstance(v, np.ndarray):
                dtype = str(v.dtype)[dtype_prefix_len:]
            # TODO(guosheng): add warnings for unmatched dtypes
            if k in state_to_load:
                if paddle.in_dynamic_mode():
                    if isinstance(state_to_load[k], np.ndarray):
                        state_to_load[k] = state_to_load[k].astype(dtype)
                    else:
                        state_to_load[k] = paddle.cast(state_to_load[k], dtype)
                else:
                    # there are some latent error when case dtype in static-mode, so let's:
                    # 1. convert fluid.*.Tensor -> numpy.ndarray
                    # 2. cast the dtype with numpy tools
                    # 3. paddle works well with ndarray state-dict
                    state_to_load[k] = np.array(state_to_load[k])
                    state_to_load[k] = state_to_load[k].astype(dtype)

        # For model parallel if FasterGeneration
        # To avoid recursive import temporarily.
        import paddlenlp.ops.faster_transformer.transformer.decoding as ft_decoding
        state_to_load = ft_decoding.get_ft_para_conf().fit_partial_model(
            model_to_load, state_to_load)
        if paddle.in_dynamic_mode():
            model_to_load.set_state_dict(state_to_load)
            if track_download:
                download_check(pretrained_model_name_or_path, "from_pretrained")
            return model
        if track_download:
            download_check(pretrained_model_name_or_path, "from_pretrained")
        return model, state_to_load

    def get_model_config(self):
        """Get model configuration.

        Returns:
            config: The config of the model.
        """

        # If init_config contains a Layer, use the layer's init_config to save
        def get_config(model):
            model_config = model.init_config
            for key, value in model_config.items():
                if key == "init_args":
                    args = []
                    for arg in value:
                        args.append(
                            get_config(arg) if isinstance(arg, PretrainedModel
                                                          ) else arg)
                    model_config[key] = tuple(args)
                elif isinstance(value, PretrainedModel):
                    model_config[key] = value.init_config
            return model_config

        model_config = get_config(self)
        return model_config

    def save_model_config(self, save_dir: str):
        """
        Saves model configuration to a file named "model_config.json" under `save_dir`.

        Args:
            save_dir (str): Directory to save model_config file into.
        """
        # Save model config
        model_config_file = os.path.join(save_dir, self.model_config_file)
        model_config = self.get_model_config()
        with io.open(model_config_file, "w", encoding="utf-8") as f:
            f.write(json.dumps(model_config, ensure_ascii=False, indent=2))

    def save_pretrained(self, save_dir: str):
        """
        Saves model configuration and related resources (model state) as files
        under `save_dir`. The model configuration would be saved into a file named
        "model_config.json", and model state would be saved into a file
        named "model_state.pdparams".

        The `save_dir` can be used in `from_pretrained` as argument value
        of `pretrained_model_name_or_path` to re-load the trained model.

        Args:
            save_dir (str): Directory to save files into.

        Example:
            .. code-block::

                from paddlenlp.transformers import BertForSequenceClassification

                model = BertForSequenceClassification.from_pretrained('bert-base-uncased')
                model.save_pretrained('./trained_model/')
                # reload from save_directory
                model = BertForSequenceClassification.from_pretrained('./trained_model/')
        """
        if self.constructed_from_pretrained_config():
            return self.save_pretrained_v2(save_dir)

        assert not os.path.isfile(
            save_dir
        ), "Saving directory ({}) should be a directory, not a file".format(
            save_dir)
        os.makedirs(save_dir, exist_ok=True)
        # Save model config
        self.save_model_config(save_dir)
        # Save model
        if paddle.in_dynamic_mode():
            file_name = os.path.join(
                save_dir,
                list(self.resource_files_names.values())[0])
            paddle.save(self.state_dict(), file_name)
        else:
            logger.warning(
                "Save pretrained model only supported dygraph mode for now!")

    def resize_token_embeddings(self,
                                new_num_tokens: Optional[int] = None
                                ) -> nn.Embedding:
        """
        Resizes input token embeddings matrix of the model according to new_num_tokens.

        Args:
            new_num_tokens (Optional[int]):
                The number of new tokens in the embedding matrix. Increasing the size will add newly initialized
                vectors at the end. Reducing the size will remove vectors from the end. If not provided or None, just
                returns a pointer to the input tokens embedding module of the model without doing anything.

        Returns:
            paddle.nn.Embedding: The input tokens Embeddings Module of the model.
        """
        old_embeddings: nn.Embedding = self.get_input_embeddings()
        if not new_num_tokens or new_num_tokens == old_embeddings.weight.shape[
                0]:
            return old_embeddings

        new_embeddings = self._get_resized_embeddings(old_embeddings,
                                                      new_num_tokens)
        self.set_input_embeddings(new_embeddings)

        # 2. Update vocab_size
        self.base_model.config['vocab_size'] = new_num_tokens
        self.vocab_size = new_num_tokens

        # update init_config
        self._update_init_config(self.init_config, 'vocab_size', new_num_tokens)

        # TODO(westfish@126.com): add tie_weight.
        # TODO(westfish) Add tie_weight to tie the weights between the input embeddings and the output embeddings if needed.

        return new_embeddings

    def _update_init_config(self, init_config: dict, key: str, value: Any):
        """update init_config by <key, value> pair

        Args:
            init_config (dict): the init_config instance
            key (str): the key field
            value (Any): the new value of instance
        """
        if key in init_config:
            init_config[key] = value
            return

        for arg in init_config.get('init_args', []):
            if not isinstance(arg, PretrainedModel):
                continue
            self._update_init_config(arg.init_config, key, value)

    def _get_resized_embeddings(
            self,
            old_embeddings: nn.Embedding,
            new_num_tokens: Optional[int] = None) -> nn.Embedding:
        """
        Build a resized Embedding Module from a provided token Embedding Module. Increasing the size will add newly
        initialized vectors at the end. Reducing the size will remove vectors from the end
        
        Args:
            old_embeddings (nn.Embedding):
                Old embeddings to be resized.
            new_num_tokens (Optional[int]):
                New number of tokens in the embedding matrix.
                Increasing the size will add newly initialized vectors at the end. Reducing the size will remove
                vectors from the end. 

        Returns:
            paddle.nn.Embedding: The resized Embedding Module or the old Embedding Module if new_num_tokens is None.
        """
        if new_num_tokens is None:
            return old_embeddings

        old_num_tokens, old_embedding_dim = old_embeddings.weight.shape
        if old_num_tokens == new_num_tokens:
            return old_embeddings

        if not isinstance(old_embeddings, nn.Embedding):
            raise TypeError(
                f"Old embeddings are of type {type(old_embeddings)}, which is not an instance of {nn.Embedding}. You"
                " should either use a different resize function or make sure that old_embeddings are an instance of"
                f" {nn.Embedding}.")

        # Build new embeddings
        new_embeddings = nn.Embedding(new_num_tokens, old_embedding_dim)

        # numbers of tokens to copy
        n = min(old_num_tokens, new_num_tokens)
        with paddle.no_grad():
            new_embeddings.weight[:n, :] = old_embeddings.weight[:n, :]

        return new_embeddings

    def __setattr__(self, name, value):
        value = adapt_stale_fwd_patch(self, name, value)
        return super(PretrainedModel, self).__setattr__(name, value)

    @classmethod
    def _resolve_model_file_path(cls: Type[PretrainedModel],
                                 pretrained_model_name_or_path: str,
                                 from_hf_hub: bool = False,
                                 cache_dir: Optional[str] = None) -> str:
        """resolve model target file path from `` and `cache_dir`

        0. when it is file path:
            return the weight file

        1. when it is model-name:
            1.1 check default `MODEL_HOME` + `model-mame` + model_state.pdparams
            1.2 get the url from `pretrained_resource_files_map`, and set it to `pretrained_model_name_or_path`
        
        2. when it is url:
            fetch the resouce into the `cache_dir` (cache_dir or `MODEL_HOME` + `model-mame`)
        
        3. when it is local dir:
            check whether the file<local_dir + weight_file> exist

        Args:
            cls (Type[PretrainedModel]): the inherited PretrainedModel class
            pretrained_model_name_or_path (str): the model-name/url/local_dir/local_dir
            cache_dir (Optional[str], optional): cache_dir is used when name_or_path is model-name/url. Defaults to None.

        Returns:
            str: the model weight file path
        """
        # 0. when it is local file
        if os.path.isfile(pretrained_model_name_or_path):
            return pretrained_model_name_or_path

        # 1. when it's from HF
        if from_hf_hub:
            return hf_hub_download(
                repo_id=pretrained_model_name_or_path,
                filename=cls.resource_files_names['model_state'],
                cache_dir=MODEL_HOME,
                library_name="PaddleNLP",
                library_version=__version__)

        # 2. when it is model-name
        if pretrained_model_name_or_path in cls.pretrained_init_configuration:
            # check the cache_dir:
            os.makedirs(cache_dir, exist_ok=True)

            # check the state_dict file
            weight_file_path = os.path.join(
                cache_dir, cls.resource_files_names['model_state'])
            if os.path.exists(weight_file_path):
                return weight_file_path

            # fetch the weight url from the `pretrained_resource_files_map`
            pretrained_model_name_or_path = cls.pretrained_resource_files_map[
                'model_state'][pretrained_model_name_or_path]

        # 3. when it is url
        if is_url(pretrained_model_name_or_path):
            weight_file_path = get_path_from_url_with_filelock(
                pretrained_model_name_or_path, cache_dir)
            # # check the downloaded weight file and registered weight file name

            # make sure that
            new_weight_file_path = os.path.join(
                os.path.split(weight_file_path)[0],
                cls.resource_files_names['model_state'])

            # if the weight file name of url is: `bert-base-uncased.pdparams`, the downloaded file is also of it.
            # and we should convert it to the new weitht file: `model_state.pdparams`
            if weight_file_path != new_weight_file_path:

                # move the `model-name.pdparams` to `model_state.pdparams`
                # get more details from: https://github.com/PaddlePaddle/PaddleNLP/pull/3843
                shutil.move(weight_file_path, new_weight_file_path)

                weight_file_path = new_weight_file_path

            # find the weight file with the above two branch: `bert-base-uncased.pdparams`, `model_state.pdparams`
            weight_file_path = _find_weight_file_path(
                cache_dir=cache_dir,
                model_class=cls,
                resource_uri=pretrained_model_name_or_path)

            return weight_file_path

        # 4. when it is local dir
        if os.path.isdir(pretrained_model_name_or_path):
            # in-order to compatible with old style:
            # file name in pretrained_resouce_file_maps is https://path/to/bert-base-uncased.pdparams, but the registered model-state file name in `resouce_file_maps` is `model_state.pdparams`

            weight_file_path = _find_weight_file_path(
                cache_dir=pretrained_model_name_or_path, model_class=cls)

            if os.path.exists(weight_file_path):
                return weight_file_path
        else:
            # assume that the community-based models, name format: community/model-name
            pretrained_model_name_or_path = os.path.join(
                COMMUNITY_MODEL_PREFIX, pretrained_model_name_or_path,
                cls.resource_files_names['model_state'])
            assert is_url(pretrained_model_name_or_path)
            return cls._resolve_model_file_path(pretrained_model_name_or_path,
                                                cache_dir=cache_dir)

        raise FileNotFoundError(
            "can't resolve the model_state file according to the <%s>",
            pretrained_model_name_or_path)

    @classmethod
    def _load_pretrained_model(
        cls,
        model: PretrainedModel,
        state_dict: Dict[str, Tensor],
        loaded_keys: List[str],
        ignore_mismatched_sizes=False,
        dtype=None,
    ) -> Tuple[List[str]]:
        """load the state_dict into model, and do the following things:

            * check the 

        Args:
            model (PretrainedModel): the pretrained model instance
            state_dict (Dict[str, Tensor]): the model state dict data
            loaded_keys (List[str]):
            ignore_mismatched_sizes (bool, optional): whether ignore error when tensor size mismatched. Defaults to False.
            dtype (_type_, optional): the dtype of model state dict. Defaults to None.

        Returns:
            Tuple[List[str]]: _description_
        """

        model_state_dict = model.state_dict()
        expected_keys = list(model_state_dict.keys())
        prefix = model.base_model_prefix

        if len(prefix) > 0:
            has_prefix_module = any(s.startswith(prefix) for s in loaded_keys)
            expects_prefix_module = any(
                s.startswith(prefix) for s in expected_keys)
        else:
            has_prefix_module = False
            expects_prefix_module = False

        # key re-naming operations are never done on the keys
        # that are loaded, but always on the keys of the newly initialized model
        remove_prefix_from_model = not has_prefix_module and expects_prefix_module
        add_prefix_to_model = has_prefix_module and not expects_prefix_module

        if remove_prefix_from_model:
            expected_keys_not_prefixed = [
                s for s in expected_keys if not s.startswith(prefix)
            ]
            expected_keys = [
                ".".join(s.split(".")[1:]) if s.startswith(prefix) else s
                for s in expected_keys
            ]
        elif add_prefix_to_model:
            expected_keys = [".".join([prefix, s]) for s in expected_keys]

        missing_keys = list(set(expected_keys) - set(loaded_keys))
        unexpected_keys = list(set(loaded_keys) - set(expected_keys))

        # Some models may have keys that are not in the state by design, removing them before needlessly warning
        # the user.
        if cls._keys_to_ignore_on_load_missing is not None:
            for pat in cls._keys_to_ignore_on_load_missing:
                missing_keys = [
                    k for k in missing_keys if re.search(pat, k) is None
                ]

        if cls._keys_to_ignore_on_load_unexpected is not None:
            for pat in cls._keys_to_ignore_on_load_unexpected:
                unexpected_keys = [
                    k for k in unexpected_keys if re.search(pat, k) is None
                ]

        # Make sure we are able to load base models as well as derived models (with heads)
        start_prefix = ""
        model_to_load = model
        if len(cls.base_model_prefix) > 0 and not hasattr(
                model, cls.base_model_prefix) and has_prefix_module:
            start_prefix = cls.base_model_prefix + "."

        def _find_mismatched_keys(
            state_dict,
            model_state_dict,
            loaded_keys,
            add_prefix_to_model,
            remove_prefix_from_model,
            ignore_mismatched_sizes,
        ):
            mismatched_keys = []
            if ignore_mismatched_sizes:
                for checkpoint_key in loaded_keys:
                    model_key = checkpoint_key
                    if remove_prefix_from_model:
                        # The model key starts with `prefix` but `checkpoint_key` doesn't so we add it.
                        model_key = f"{prefix}.{checkpoint_key}"
                    elif add_prefix_to_model:
                        # The model key doesn't start with `prefix` but `checkpoint_key` does so we remove it.
                        model_key = ".".join(checkpoint_key.split(".")[1:])

                    if (model_key in model_state_dict
                            and state_dict[checkpoint_key].shape !=
                            model_state_dict[model_key].shape):
                        mismatched_keys.append(
                            (checkpoint_key, state_dict[checkpoint_key].shape,
                             model_state_dict[model_key].shape))
                        del state_dict[checkpoint_key]
            return mismatched_keys

        # Whole checkpoint
        mismatched_keys = _find_mismatched_keys(
            state_dict,
            model_state_dict,
            loaded_keys,
            add_prefix_to_model,
            remove_prefix_from_model,
            ignore_mismatched_sizes,
        )

        start_prefix = prefix + '.'

        # `add_prefix_to_model` and `remove_prefix_from_model` are for different situation,
        # you can check the following matrix, which means:
        # the value of cell: (add_prefix_to_model, remove_prefix_from_model)
        # the load/Init-Base is the state-dict which don't contain `prefix`.
        # the load/Init-DownStream is the state-dict which contain the `prefix`
        #
        # |                 | load-Base | load-DownStream |
        # |-----------------|-----------|-----------------|
        # | Init-Base       | F,F       | T,F             |
        # | Init-DonwStream | F,T       | F,F             |
        #
        # the above value matrix will help you understand the following code.
        if add_prefix_to_model:
            for key in list(state_dict.keys()):
                if key.startswith(start_prefix):
                    state_dict[key.replace(start_prefix,
                                           '')] = state_dict.pop(key)

        if remove_prefix_from_model:
            for key in list(state_dict.keys()):
                state_dict[start_prefix + key] = state_dict.pop(key)

        # convert the dtype of state dict
        if dtype is not None:
            if isinstance(dtype, paddle.dtype):
                dtype = str(dtype)[7:]

            if dtype not in ['float32', 'float16']:
                raise ValueError(
                    f"the value of `dtype` should be one of [`float32`, `float16`], but received {dtype}"
                )
            for key in state_to_load.keys():
                state_to_load[key] = paddle.cast(state_to_load[key],
                                                 dtype=dtype)

        # For model parallel if FasterGeneration
        # To avoid recursive import temporarily.
        import paddlenlp.ops.faster_transformer.transformer.decoding as ft_decoding
        state_to_load = ft_decoding.get_ft_para_conf().fit_partial_model(
            model_to_load, state_dict)
        if paddle.in_dynamic_mode():
            model_to_load.set_state_dict(state_to_load)

        return model_to_load, missing_keys, unexpected_keys, mismatched_keys

    @classmethod
    def from_pretrained_v2(cls, pretrained_model_name_or_path, *args, **kwargs):
        """
        Creates an instance of `PretrainedModel`. Model weights are loaded
        by specifying name of a built-in pretrained model, a pretrained model from HF Hub, a community contributed model,
        or a local file directory path.

        Args:
            pretrained_model_name_or_path (str): Name of pretrained model or dir path
                to load from. The string can be:

                - Name of a built-in pretrained model
                - Name of a pretrained model from HF Hub
                - Name of a community-contributed pretrained model.
                - Local directory path which contains model weights file("model_state.pdparams")
                  and model config file ("model_config.json").
            *args (tuple): Position arguments for model `__init__`. If provided,
                use these as position argument values for model initialization.
            **kwargs (dict): Keyword arguments for model `__init__`. If provided,
                use these to update pre-defined keyword argument values for model
                initialization. If the keyword is in `__init__` argument names of
                base model, update argument values of the base model; else update
                argument values of derived model.
            load_state_as_np (bool, optional): The weights read in can be choosed
                to place on CPU or GPU though the model is on the default device.
                If `True`, load the model weights as `numpy.ndarray` on CPU.
                Otherwise, weights would be loaded as tensors on the default
                device. Note that if on GPU, the latter would creates extra
                temporary tensors in addition to the model weights, which
                doubles the memory usage . Thus it is suggested to use `True`
                for big models on GPU. Default to `False`.

        Returns:
            PretrainedModel: An instance of `PretrainedModel`.

        Example:
            .. code-block::

                from paddlenlp.transformers import BertForSequenceClassification

                # Name of built-in pretrained model
                model = BertForSequenceClassification.from_pretrained('bert-base-uncased')

                # Name of pretrained model from PaddleHub
                model = BertForSequenceClassification.from_pretrained('bert-base-uncased')

                # Name of community-contributed pretrained model
                model = BertForSequenceClassification.from_pretrained('yingyibiao/bert-base-uncased-sst-2-finetuned', num_labels=3)

                # Load from local directory path
                model = BertForSequenceClassification.from_pretrained('./my_bert/'
        """
        load_state_as_np = kwargs.pop("load_state_as_np", False)
        config = kwargs.pop("config", None)
        force_download = kwargs.pop("force_download", False)
        from_hf_hub = kwargs.pop("from_hf_hub", False)
        ignore_mismatched_sizes = kwargs.pop("ignore_mismatched_sizes", None)
        dtype = kwargs.pop("dtype", None)
        cache_dir = kwargs.pop('cache_dir', None)

        cache_dir = resolve_cache_dir(
            pretrained_model_name_or_path=pretrained_model_name_or_path,
            cache_dir=cache_dir)

        model_kwargs = kwargs
        # 1. get the PretrainedConfig to init model
        if not isinstance(config, PretrainedConfig):
            config_path = config if config is not None else pretrained_model_name_or_path
            config, model_kwargs = cls.config_class.from_pretrained(
                config_path,
                cache_dir=cache_dir,
                return_unused_kwargs=True,
                force_download=force_download,
                from_hf_hub=from_hf_hub,
                **kwargs,
            )
        config.save_pretrained(cache_dir)

        # 2. init the model
        init_args = config['init_args'] or ()
        model = cls(config, *init_args, **model_kwargs)

        # 3. resolve model_weight file
        model_weight_file = cls._resolve_model_file_path(
            pretrained_model_name_or_path,
            cache_dir=cache_dir,
            from_hf_hub=from_hf_hub)

        # 4. loading the state dict
        model_state_dict = paddle.load(model_weight_file,
                                       return_numpy=load_state_as_np)

        loaded_state_dict_keys = list(model_state_dict.keys())
        # TODO(wj-Mcat): load shard checkpoint weight file, refer to: https://github.com/huggingface/transformers/pull/16343
        model, missing_keys, unexpected_keys, mismatched_keys = cls._load_pretrained_model(
            model=model,
            state_dict=model_state_dict,
            loaded_keys=loaded_state_dict_keys,
            ignore_mismatched_sizes=ignore_mismatched_sizes,
            dtype=dtype)

        if len(unexpected_keys) > 0:
            logger.warning(
                f"Some weights of the model checkpoint at {pretrained_model_name_or_path} were not used when"
                f" initializing {model.__class__.__name__}: {unexpected_keys}\n- This IS expected if you are"
                f" initializing {model.__class__.__name__} from the checkpoint of a model trained on another task or"
                " with another architecture (e.g. initializing a BertForSequenceClassification model from a"
                " BertForPreTraining model).\n- This IS NOT expected if you are initializing"
                f" {model.__class__.__name__} from the checkpoint of a model that you expect to be exactly identical"
                " (initializing a BertForSequenceClassification model from a BertForSequenceClassification model)."
            )
        else:
            logger.info(
                f"All model checkpoint weights were used when initializing {model.__class__.__name__}.\n"
            )

        if len(missing_keys) > 0:
            logger.warning(
                f"Some weights of {model.__class__.__name__} were not initialized from the model checkpoint at"
                f" {pretrained_model_name_or_path} and are newly initialized: {missing_keys}\nYou should probably"
                " TRAIN this model on a down-stream task to be able to use it for predictions and inference."
            )
        elif len(mismatched_keys) == 0:
            logger.info(
                f"All the weights of {model.__class__.__name__} were initialized from the model checkpoint at"
                f" {pretrained_model_name_or_path}.\nIf your task is similar to the task the model of the checkpoint"
                f" was trained on, you can already use {model.__class__.__name__} for predictions without further"
                " training.")
        if len(mismatched_keys) > 0:
            mismatched_warning = "\n".join([
                f"- {key}: found shape {shape1} in the checkpoint and {shape2} in the model instantiated"
                for key, shape1, shape2 in mismatched_keys
            ])
            logger.warning(
                f"Some weights of {model.__class__.__name__} were not initialized from the model checkpoint at"
                f" {pretrained_model_name_or_path} and are newly initialized because the shapes did not"
                f" match:\n{mismatched_warning}\nYou should probably TRAIN this model on a down-stream task to be able"
                " to use it for predictions and inference.")
        if paddle.in_dynamic_mode():
            return model

        return model, model_state_dict

    def save_pretrained_v2(self, save_dir: str):
        """
        Saves model configuration and related resources (model state) as files
        under `save_dir`. The model configuration would be saved into a file named
        "model_config.json", and model state would be saved into a file
        named "model_state.pdparams".

        The `save_dir` can be used in `from_pretrained` as argument value
        of `pretrained_model_name_or_path` to re-load the trained model.

        Args:
            save_dir (str): Directory to save files into.

        Example:
            .. code-block::

                from paddlenlp.transformers import BertForSequenceClassification

                model = BertForSequenceClassification.from_pretrained('bert-base-uncased')
                model.save_pretrained('./trained_model/')
                # reload from save_directory
                model = BertForSequenceClassification.from_pretrained('./trained_model/')
        """
        assert not os.path.isfile(
            save_dir
        ), "Saving directory ({}) should be a directory, not a file".format(
            save_dir)
        os.makedirs(save_dir, exist_ok=True)

        # 1. retrieve the model related config

        # save the string version of dtype to the config, e.g. convert paddle.float32 => "float32"
        # we currently don't use this setting automatically, but may start to use with v5
        model_to_save = unwrap_model(self)
        dtype = get_parameter_dtype(model_to_save)
        model_to_save.config.dtype = str(dtype).split(".")[1]

        # Attach architecture to the config
        model_to_save.config.architectures = [model_to_save.__class__.__name__]

        model_to_save.config.save_pretrained(save_dir)

        # Save model
        if paddle.in_dynamic_mode():
            file_name = os.path.join(save_dir,
                                     self.resource_files_names['model_state'])
            paddle.save(self.state_dict(), file_name)
        else:
            logger.warning(
                "Save pretrained model only supported dygraph mode for now!")<|MERGE_RESOLUTION|>--- conflicted
+++ resolved
@@ -31,18 +31,13 @@
 from paddle.nn import Embedding, Layer
 # TODO(fangzeyang) Temporary fix and replace by paddle framework downloader later
 from paddle.utils.download import is_url
-from paddlenlp.utils.downloader import (download_check, COMMUNITY_MODEL_PREFIX)
-from paddlenlp.utils.downloader import get_path_from_url_with_filelock
-from paddlenlp.utils.env import MODEL_HOME, LOCK_FILE_HOME
-
-<<<<<<< HEAD
+
 from paddlenlp import __version__
-from paddlenlp.utils.downloader import COMMUNITY_MODEL_PREFIX, download_check
-from paddlenlp.utils.env import MODEL_HOME
-=======
->>>>>>> 0d0eb1ed
+from paddlenlp.utils.downloader import (COMMUNITY_MODEL_PREFIX, download_check,
+                                        get_path_from_url_with_filelock)
+from paddlenlp.utils.env import LOCK_FILE_HOME, MODEL_HOME
+from paddlenlp.utils.file_lock import FileLock
 from paddlenlp.utils.log import logger
-from paddlenlp.utils.file_lock import FileLock
 
 from .configuration_utils import PretrainedConfig
 from .generation_utils import GenerationMixin
