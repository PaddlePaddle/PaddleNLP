# Copyright (c) 2020 PaddlePaddle Authors. All Rights Reserved.
#
# Licensed under the Apache License, Version 2.0 (the "License");
# you may not use this file except in compliance with the License.
# You may obtain a copy of the License at
#
#     http://www.apache.org/licenses/LICENSE-2.0
#
# Unless required by applicable law or agreed to in writing, software
# distributed under the License is distributed on an "AS IS" BASIS,
# WITHOUT WARRANTIES OR CONDITIONS OF ANY KIND, either express or implied.
# See the License for the specific language governing permissions and
# limitations under the License.

import copy
import io
import json
import os
import six
import logging
import inspect

import paddle
from paddle.nn import Layer
# TODO(fangzeyang) Temporary fix and replace by paddle framework downloader later
from paddlenlp.utils.downloader import get_path_from_url
from paddlenlp.utils.env import MODEL_HOME
from paddlenlp.utils.log import logger

from .generation_utils import GenerationMixin
from .utils import InitTrackerMeta, fn_args_to_dict

__all__ = [
    'PretrainedModel',
    'register_base_model',
]


def register_base_model(cls):
    """
    A decorator for `PretrainedModel` class. It first retrieves the parent class
    of the class being decorated, then sets the `base_model_class` attribute
    of that parent class to be the class being decorated. In summary, the decorator registers
    the decorated class as the base model class in all derived classes under the same architecture.

    Args:
        cls (PretrainedModel): The class (inherited from PretrainedModel) to be decorated .

    Returns:
        PretrainedModel: The input class `cls` after decorating.

    Example:
        .. code-block::

            from paddlenlp.transformers import BertModel, register_base_model

            BertModel = register_base_model(BertModel)
            assert BertModel.base_model_class == BertModel
    """
    base_cls = cls.__bases__[0]
    assert issubclass(
        base_cls, PretrainedModel
    ), "`register_base_model` should be used on subclasses of PretrainedModel."
    base_cls.base_model_class = cls
    return cls


@six.add_metaclass(InitTrackerMeta)
class PretrainedModel(Layer, GenerationMixin):
    """
    The base class for all pretrained models. It mainly provides common methods
    for loading (construction and loading) and saving pretrained models. Loading
    and saving also rely on the following class attributes which should be overridden
    by derived classes accordingly:

    - **model_config_file** (str): Represents the file name of model configuration
      for configuration saving and loading in local file system. The value is
      `model_config.json`.
    - **resource_files_names** (dict): Name of local file where the model configuration
      can be saved and loaded locally. Currently, resources only include the model state,
      thus the dict only includes `'model_state'` as key with corresponding
      value `'model_state.pdparams'` for model weights saving and loading.
    - **pretrained_init_configuration** (dict): Provides the model configurations
      of built-in pretrained models (contrasts to models in local file system).
      It has pretrained model names as keys (such as `bert-base-uncased`), and
      the values are dict preserving corresponding configuration for model initialization.
    - **pretrained_resource_files_map** (dict): Provides resource URLs of built-in
      pretrained models (contrasts to models in local file system).
      It has the same key as resource_files_names (that is "model_state"),
      and the corresponding value is a dict with specific model name to model weights URL mapping
      (such as "bert-base-uncased" ->
      "https://paddlenlp.bj.bcebos.com/models/transformers/bert-base-uncased.pdparams").
    - **base_model_prefix** (str): Represents the attribute associated to the
      base model in derived classes of the same architecture adding layers on
      top of the base model. Note: A base model class is pretrained model class
      decorated by `register_base_model`, such as `BertModel`; A derived model
      class is a pretrained model class adding layers on top of the base model,
      and it has a base model as attribute, such as `BertForSequenceClassification`.

    Methods common to models for text generation are defined in `GenerationMixin`
    and also inherited here.

    Besides, metaclass `InitTrackerMeta` is used to create `PretrainedModel`,
    by which subclasses can track arguments for initialization automatically.
    """
    model_config_file = "model_config.json"
    pretrained_init_configuration = {}
    # TODO: more flexible resource handle, namedtuple with fileds as:
    # resource_name, saved_file, handle_name_for_load(None for used as __init__
    # arguments), handle_name_for_save
    resource_files_names = {"model_state": "model_state.pdparams"}
    pretrained_resource_files_map = {}
    base_model_prefix = ""

    def _wrap_init(self, original_init, *args, **kwargs):
        """
        It would be hooked after `__init__` to add a dict including arguments of
        `__init__` as a attribute named `config` of the prtrained model instance.
        """
        init_dict = fn_args_to_dict(original_init, *((self, ) + args), **kwargs)
        self.config = init_dict

    @property
    def base_model(self):
        """
        PretrainedModel: The body of the same model architecture. It is the base
            model itself for base model or the base model attribute for derived
            model.
        """
        return getattr(self, self.base_model_prefix, self)

    @property
    def model_name_list(self):
        """
        list: Contains all supported built-in pretrained model names of the
            current PretrainedModel class.
        """
        return list(self.pretrained_init_configuration.keys())

    def get_input_embeddings(self):
        base_model = getattr(self, self.base_model_prefix, self)
        if base_model is not self:
            return base_model.get_input_embeddings()
        else:
            raise NotImplementedError

    def get_output_embeddings(self):
        return None  # Overwrite for models with output embeddings

    @classmethod
    def from_pretrained(cls, pretrained_model_name_or_path, *args, **kwargs):
        """
        Creates an instance of `PretrainedModel` and load pretrained model weights
        for it according to a specific model name (such as `bert-base-uncased`)
        or a local file directory path.

        Args:
            pretrained_model_name_or_path (str): Name of pretrained model
                for built-in pretrained models loading, such as `bert-base-uncased`.
                Or a local file directory path for local trained models loading.
            *args (tuple): Position arguments for model `__init__`. If provided,
                use these as position argument values for model initialization.
            **kwargs (dict): Keyword arguments for model `__init__`. If provided,
                use these to update pre-defined keyword argument values for model
                initialization. If the keyword is in `__init__` argument names of
                base model, update argument values of the base model; else update
                argument values of derived model.

        Returns:
            PretrainedModel: An instance of `PretrainedModel`.

        Example:
            .. code-block::

                from paddlenlp.transformers import BertForSequenceClassification

                model = BertForSequenceClassification.from_pretrained('bert-base-uncased')
        """
        pretrained_models = list(cls.pretrained_init_configuration.keys())
        resource_files = {}
        init_configuration = {}

        if pretrained_model_name_or_path in pretrained_models:
            for file_id, map_list in cls.pretrained_resource_files_map.items():
                resource_files[file_id] = map_list[
                    pretrained_model_name_or_path]
            init_configuration = copy.deepcopy(
                cls.pretrained_init_configuration[
                    pretrained_model_name_or_path])
        else:
            if os.path.isdir(pretrained_model_name_or_path):
                for file_id, file_name in cls.resource_files_names.items():
                    full_file_name = os.path.join(pretrained_model_name_or_path,
                                                  file_name)
                    resource_files[file_id] = full_file_name
                resource_files["model_config_file"] = os.path.join(
                    pretrained_model_name_or_path, cls.model_config_file)
            else:
                raise ValueError(
                    "Calling {}.from_pretrained() with a model identifier or the "
                    "path to a directory instead. The supported model "
                    "identifiers are as follows: {}, but got: {}".format(
                        cls.__name__,
                        cls.pretrained_init_configuration.keys(
                        ), pretrained_model_name_or_path))

        default_root = os.path.join(MODEL_HOME, pretrained_model_name_or_path)

        resolved_resource_files = {}
        for file_id, file_path in resource_files.items():
            path = os.path.join(default_root, file_path.split('/')[-1])
            if file_path is None or os.path.isfile(file_path):
                resolved_resource_files[file_id] = file_path
            elif os.path.exists(path):
                logger.info("Already cached %s" % path)
                resolved_resource_files[file_id] = path
            else:
                logger.info("Downloading %s and saved to %s" %
                            (file_path, default_root))
                resolved_resource_files[file_id] = get_path_from_url(
                    file_path, default_root)

        # Prepare model initialization kwargs
        # Did we saved some inputs and kwargs to reload ?
        model_config_file = resolved_resource_files.pop("model_config_file",
                                                        None)
        if model_config_file is not None:
            with io.open(model_config_file, encoding="utf-8") as f:
                init_kwargs = json.load(f)
        else:
            init_kwargs = init_configuration
        # position args are stored in kwargs, maybe better not include
        init_args = init_kwargs.pop("init_args", ())
        # class name corresponds to this configuration
        init_class = init_kwargs.pop("init_class",
                                     cls.base_model_class.__name__)
        # Check if the loaded config matches the current model class's __init__
        # arguments. If not match, the loaded config is for the base model class.
        if init_class == cls.base_model_class.__name__:
            base_args = init_args
            base_kwargs = init_kwargs
            derived_args = ()
            derived_kwargs = {}
            base_arg_index = None
        else:  # extract config for base model
            derived_args = list(init_args)
            derived_kwargs = init_kwargs
            base_arg = None
            for i, arg in enumerate(init_args):
                if isinstance(arg, dict) and "init_class" in arg:
                    assert arg.pop(
                        "init_class") == cls.base_model_class.__name__, (
                            "pretrained base model should be {}"
                        ).format(cls.base_model_class.__name__)
                    base_arg_index = i
                    base_arg = arg
                    break
            for arg_name, arg in init_kwargs.items():
                if isinstance(arg, dict) and "init_class" in arg:
                    assert arg.pop(
                        "init_class") == cls.base_model_class.__name__, (
                            "pretrained base model should be {}"
                        ).format(cls.base_model_class.__name__)
                    base_arg_index = arg_name
                    base_arg = arg
                    break

            base_args = base_arg.pop("init_args", ())
            base_kwargs = base_arg
        if cls == cls.base_model_class:
            # Update with newly provided args and kwargs for base model
            base_args = base_args if not args else args
            base_kwargs.update(kwargs)
            model = cls(*base_args, **base_kwargs)
        else:
            # Update with newly provided args and kwargs for derived model
            base_parameters_dict = inspect.signature(
                cls.base_model_class.__init__).parameters
            for k, v in kwargs.items():
                if k in base_parameters_dict:
                    base_kwargs[k] = v
            base_model = cls.base_model_class(*base_args, **base_kwargs)
            if base_arg_index is not None:
                derived_args[base_arg_index] = base_model
            else:
                derived_args = (base_model, )  # assume at the first position
            derived_args = derived_args if not args else args
            derived_parameters_dict = inspect.signature(cls.__init__).parameters
            for k, v in kwargs.items():
                if k in derived_parameters_dict:
                    derived_kwargs[k] = v
            model = cls(*derived_args, **derived_kwargs)

        # Maybe need more ways to load resources.
        weight_path = list(resolved_resource_files.values())[0]
        assert weight_path.endswith(
            ".pdparams"), "suffix of weight must be .pdparams"
        state_dict = paddle.load(weight_path)

        # Make sure we are able to load base models as well as derived models
        # (with heads)
        start_prefix = ""
        model_to_load = model
        state_to_load = state_dict
        unexpected_keys = []
        missing_keys = []
        if not hasattr(model, cls.base_model_prefix) and any(
                s.startswith(cls.base_model_prefix) for s in state_dict.keys()):
            # base model
            state_to_load = {}
            start_prefix = cls.base_model_prefix + "."
            for k, v in state_dict.items():
                if k.startswith(cls.base_model_prefix):
                    state_to_load[k[len(start_prefix):]] = v
                else:
                    unexpected_keys.append(k)
        if hasattr(model, cls.base_model_prefix) and not any(
                s.startswith(cls.base_model_prefix) for s in state_dict.keys()):
            # derived model (base model with heads)
            model_to_load = getattr(model, cls.base_model_prefix)
            for k in model.state_dict().keys():
                if not k.startswith(cls.base_model_prefix):
                    missing_keys.append(k)
        if len(missing_keys) > 0:
            logger.info(
                "Weights of {} not initialized from pretrained model: {}".
                format(model.__class__.__name__, missing_keys))
        if len(unexpected_keys) > 0:
            logger.info("Weights from pretrained model not used in {}: {}".
                        format(model.__class__.__name__, unexpected_keys))
        if paddle.in_dynamic_mode():
            model_to_load.set_state_dict(state_to_load)
            return model
        return model, state_to_load

    def save_model_config(self, save_dir):
        """
        Saves model configuration to a file named "model_config.json" under `save_dir`.

        Args:
            save_dir (str): Directory to save model_config file into.
        """
        # Save model config
        model_config_file = os.path.join(save_dir, self.model_config_file)
        model_config = self.init_config
        # If init_config contains a Layer, use the layer's init_config to save
        for key, value in model_config.items():
            if key == "init_args":
                args = []
                for arg in value:
                    args.append(
                        arg.init_config
                        if isinstance(arg, PretrainedModel) else arg)
                model_config[key] = tuple(args)
            elif isinstance(value, PretrainedModel):
                model_config[key] = value.init_config
        with io.open(model_config_file, "w", encoding="utf-8") as f:
            f.write(json.dumps(model_config, ensure_ascii=False))

    def save_pretrained(self, save_dir):
        """
        Saves model configuration and related resources (model state) as files
        under `save_dir`. The model configuration would be saved into a file named
        "model_config.json", and model state would be saved into a file
        named "model_state.pdparams".

        The `save_dir` can be used in `from_pretrained` as argument value
        of `pretrained_model_name_or_path` to re-load the trained model.

        Args:
            save_dir (str): Directory to save files into.

        Example:
            .. code-block::

                from paddlenlp.transformers import BertForSequenceClassification

                model = BertForSequenceClassification.from_pretrained('bert-base-uncased')
                model.save_pretrained('./trained_model/')
                # reload from save_directory
                model = BertForSequenceClassification.from_pretrained('./trained_model/')
        """
<<<<<<< HEAD
        assert os.path.isdir(
            save_dir), "save_dir ({}) is not available.".format(save_dir)
=======
        assert not os.path.isfile(
            save_dir
        ), "Saving directory ({}) should be a directory, not a file".format(
            save_dir)
        os.makedirs(save_dir, exist_ok=True)
>>>>>>> de616d0a
        # Save model config
        self.save_model_config(save_dir)
        # Save model
        if paddle.in_dynamic_mode():
            file_name = os.path.join(
                save_dir, list(self.resource_files_names.values())[0])
            paddle.save(self.state_dict(), file_name)
        else:
            logger.warning(
                "Save pretrained model only supported dygraph mode for now!")<|MERGE_RESOLUTION|>--- conflicted
+++ resolved
@@ -380,16 +380,11 @@
                 # reload from save_directory
                 model = BertForSequenceClassification.from_pretrained('./trained_model/')
         """
-<<<<<<< HEAD
-        assert os.path.isdir(
-            save_dir), "save_dir ({}) is not available.".format(save_dir)
-=======
         assert not os.path.isfile(
             save_dir
         ), "Saving directory ({}) should be a directory, not a file".format(
             save_dir)
         os.makedirs(save_dir, exist_ok=True)
->>>>>>> de616d0a
         # Save model config
         self.save_model_config(save_dir)
         # Save model
