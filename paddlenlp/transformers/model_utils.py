# Copyright (c) 2020 PaddlePaddle Authors. All Rights Reserved.
#
# Licensed under the Apache License, Version 2.0 (the "License");
# you may not use this file except in compliance with the License.
# You may obtain a copy of the License at
#
#     http://www.apache.org/licenses/LICENSE-2.0
#
# Unless required by applicable law or agreed to in writing, software
# distributed under the License is distributed on an "AS IS" BASIS,
# WITHOUT WARRANTIES OR CONDITIONS OF ANY KIND, either express or implied.
# See the License for the specific language governing permissions and
# limitations under the License.
from __future__ import annotations

import contextlib
import copy
import gc
import inspect
import json
import os
import re
import tempfile
import warnings
from contextlib import contextmanager
from functools import partial
from pathlib import Path
from typing import Any, Callable, Dict, List, Optional, Set, Tuple, Type, Union

import aistudio_sdk
import numpy as np
import paddle
import paddle.nn as nn
import six
from huggingface_hub import (
    create_repo,
    get_hf_file_metadata,
    hf_hub_url,
    repo_type_and_id_from_hf_id,
    upload_folder,
)
from huggingface_hub.utils import EntryNotFoundError
from paddle import Tensor
from paddle.distributed.fleet.meta_parallel.parallel_layers import (
    PipelineLayer,
    SharedLayerDesc,
)
from paddle.nn import Embedding, Layer

# TODO(fangzeyang) Temporary fix and replace by paddle framework downloader later
from paddle.utils.download import is_url as is_remote_url
from tqdm.auto import tqdm

from paddlenlp.utils.env import (
    CONFIG_NAME,
    LEGACY_CONFIG_NAME,
    PADDLE_WEIGHTS_INDEX_NAME,
    PADDLE_WEIGHTS_NAME,
    PYTORCH_WEIGHTS_INDEX_NAME,
    PYTORCH_WEIGHTS_NAME,
    SAFE_WEIGHTS_INDEX_NAME,
    SAFE_WEIGHTS_NAME,
)
from paddlenlp.utils.log import logger

from ..generation import GenerationConfig, GenerationMixin
from ..utils import device_guard
from ..utils.download import resolve_file_path
from .configuration_utils import PretrainedConfig
from .conversion_utils import ConversionMixin
from .utils import (  # convert_ndarray_dtype,
    ContextManagers,
    InitTrackerMeta,
    adapt_stale_fwd_patch,
    cached_file_for_hf_hub,
    convert_file_size_to_int,
    dtype_byte_size,
    fn_args_to_dict,
    get_checkpoint_shard_files,
    is_paddle_support_lazy_init,
    is_safetensors_available,
    paddlenlp_load,
    weight_name_suffix,
)

__all__ = [
    "PretrainedModel",
    "register_base_model",
]


def dy2st_nocheck_guard_context():
    try:
        context = paddle.framework._no_check_dy2st_diff()
    except:
        context = contextlib.nullcontext()
    return context


def unwrap_optimizer(optimizer, optimizer_instances=()):
    if optimizer is None:
        return None
    while hasattr(optimizer, "_inner_opt") and not isinstance(optimizer, optimizer_instances):
        optimizer = optimizer._inner_opt
    if isinstance(optimizer, optimizer_instances):
        return optimizer
    return None


if is_safetensors_available():
<<<<<<< HEAD

    # from safetensors import safe_open
=======
    from safetensors import safe_open
>>>>>>> f29a7b90
    from safetensors.numpy import load_file as safe_load_file
    from safetensors.numpy import save_file as safe_save_file

    from paddlenlp.utils.safetensors import fast_safe_open as safe_open


def prune_linear_layer(layer: nn.Linear, index: paddle.Tensor, dim: int = 0) -> nn.Linear:
    """
    Prune a linear layer to keep only entries in index.
    Used to remove heads.
    Args:
        layer (`paddle.nn.Linear`): The layer to prune.
        index (`paddle.Tensor`): The indices to keep in the layer.
        dim (`int`, *optional*, defaults to 0): The dimension on which to keep the indices.
    Returns:
        `paddle.nn.Linear`: The pruned layer as a new layer with `stop_gradient=False`.
    """
    index = index.to(layer.weight)
    W = layer.weight.index_select(dim, index).clone().detach()
    if layer.bias is not None:
        if dim == 1:
            b = layer.bias.clone().detach()
        else:
            b = layer.bias[index].clone().detach()
    new_size = list(layer.weight.shape)
    new_size[dim] = len(index)
    new_layer = nn.Linear(new_size[1], new_size[0], bias_attr=layer.bias is not None)
    new_layer.weight.stop_gradient = True
    new_layer.weight.copy_(W)
    new_layer.weight.stop_gradient = False
    if layer.bias is not None:
        new_layer.bias.stop_gradient = True
        new_layer.bias.copy_(b)
        new_layer.bias.stop_gradient = False
    return new_layer


def find_pruneable_heads_and_indices(
    heads: List[int], n_heads: int, head_size: int, already_pruned_heads: Set[int]
) -> Tuple[Set[int], paddle.Tensor]:
    """
    Finds the heads and their indices taking `already_pruned_heads` into account.
    Args:
        heads (`List[int]`): List of the indices of heads to prune.
        n_heads (`int`): The number of heads in the model.
        head_size (`int`): The size of each head.
        already_pruned_heads (`Set[int]`): A set of already pruned heads.
    Returns:
        `Tuple[Set[int], paddle.Tensor]`: A tuple with the remaining heads and their corresponding indices.
    """
    mask = paddle.ones([n_heads, head_size])
    heads = set(heads) - already_pruned_heads  # Convert to set and remove already pruned heads
    for head in heads:
        # Compute how many pruned heads are before the head and move the index accordingly
        head = head - sum(1 if h < head else 0 for h in already_pruned_heads)
        mask[head] = 0
    mask = mask.reshape([-1]).eq(1)
    index: paddle.Tensor = paddle.arange(len(mask))[mask].cast("int64")
    return heads, index


def apply_chunking_to_forward(
    forward_fn: Callable[..., paddle.Tensor], chunk_size: int, chunk_dim: int, *input_tensors
) -> paddle.Tensor:
    """
    This function chunks the `input_tensors` into smaller input tensor parts of size `chunk_size` over the dimension
    `chunk_dim`. It then applies a layer `forward_fn` to each chunk independently to save memory.
    If the `forward_fn` is independent across the `chunk_dim` this function will yield the same result as directly
    applying `forward_fn` to `input_tensors`.
    Args:
        forward_fn (`Callable[..., paddle.Tensor]`):
            The forward function of the model.
        chunk_size (`int`):
            The chunk size of a chunked tensor: `num_chunks = len(input_tensors[0]) / chunk_size`.
        chunk_dim (`int`):
            The dimension over which the `input_tensors` should be chunked.
        input_tensors (`Tuple[paddle.Tensor]`):
            The input tensors of `forward_fn` which will be chunked
    Returns:
        `paddle.Tensor`: A tensor with the same shape as the `forward_fn` would have given if applied`.
    Examples:
    ```python
    # rename the usual forward() fn to forward_chunk()
    def forward_chunk(self, hidden_states):
        hidden_states = self.decoder(hidden_states)
        return hidden_states
    # implement a chunked forward function
    def forward(self, hidden_states):
        return apply_chunking_to_forward(self.forward_chunk, self.chunk_size_lm_head, self.seq_len_dim, hidden_states)
    ```"""

    assert len(input_tensors) > 0, f"{input_tensors} has to be a tuple/list of tensors"

    # inspect.signature exist since python 3.5 and is a python method -> no problem with backward compatibility
    num_args_in_forward_chunk_fn = len(inspect.signature(forward_fn).parameters)
    if num_args_in_forward_chunk_fn != len(input_tensors):
        raise ValueError(
            f"forward_chunk_fn expects {num_args_in_forward_chunk_fn} arguments, but only {len(input_tensors)} input "
            "tensors are given"
        )

    if chunk_size > 0:
        tensor_shape = input_tensors[0].shape[chunk_dim]
        for input_tensor in input_tensors:
            if input_tensor.shape[chunk_dim] != tensor_shape:
                raise ValueError(
                    f"All input tenors have to be of the same shape: {tensor_shape}, "
                    f"found shape {input_tensor.shape[chunk_dim]}"
                )

        if input_tensors[0].shape[chunk_dim] % chunk_size != 0:
            raise ValueError(
                f"The dimension to be chunked {input_tensors[0].shape[chunk_dim]} has to be a multiple of the chunk "
                f"size {chunk_size}"
            )

        num_chunks = input_tensors[0].shape[chunk_dim] // chunk_size

        # chunk input tensor into tuples
        input_tensors_chunks = tuple(input_tensor.chunk(num_chunks, axis=chunk_dim) for input_tensor in input_tensors)
        # apply forward fn to every tuple
        output_chunks = tuple(forward_fn(*input_tensors_chunk) for input_tensors_chunk in zip(*input_tensors_chunks))
        # concatenate output at same dimension
        return paddle.concat(output_chunks, axis=chunk_dim)

    return forward_fn(*input_tensors)


def unwrap_model(model, *args, **kwargs):
    raw_model = model
    while hasattr(raw_model, "_layers") or hasattr(raw_model, "_layer"):
        if hasattr(raw_model, "_layers"):
            # Caused by issue https://github.com/PaddlePaddle/PaddleNLP/issues/5295
            # TODO: remove this after we fix the issue
            if raw_model._layers is None:
                break
            raw_model = raw_model._layers
        else:
            if raw_model._layer is None:
                break
            raw_model = raw_model._layer

    return raw_model


def _add_variant(weights_name: str, variant=None) -> str:
    if variant is not None and len(variant) > 0:
        splits = weights_name.split(".")
        splits = splits[:-1] + [variant] + splits[-1:]
        weights_name = ".".join(splits)

    return weights_name


@contextmanager
def dtype_guard(dtype="float32"):
    origin_dtype = paddle.get_default_dtype()
    paddle.set_default_dtype(dtype)
    try:
        yield
    finally:
        paddle.set_default_dtype(origin_dtype)


_init_weights = True


@contextmanager
def no_init_weights(_enable=True):
    """
    Context manager to globally disable weight initialization to speed up loading large models.

    TODO(Patrick): Delete safety argument `_enable=True` at next major version. .
    """
    global _init_weights
    old_init_weights = _init_weights
    if _enable:
        _init_weights = False
    try:
        yield
    finally:
        _init_weights = old_init_weights


def get_parameter_dtype(parameter: nn.Layer) -> paddle.dtype:
    """get dtype of parameter which should be sub-class of nn.Layer

    Args:
        parameter (nn.Layer): the instance of layer

    Returns:
        paddle.dtype: the dtype of tensor
    """

    last_dtype = None
    for t in parameter.parameters():
        last_dtype = t.dtype
        if t.is_floating_point():
            return t.dtype

    # TODO(wj-Mcat): get dtype of model when it's in DataParallel Mode.
    return last_dtype


def load_state_dict(
    checkpoint_file: Union[str, os.PathLike], tensor_parallel_split_mapping=None, fliter_dict_keys=None, device="cpu"
):
    """
    Reads a PaddlePaddle checkpoint file, returning properly formatted errors if they arise.
    """
    if tensor_parallel_split_mapping is None:
        tensor_parallel_split_mapping = {}

    if checkpoint_file.endswith(".safetensors") and is_safetensors_available():
        # Check format of the archive
        with safe_open(checkpoint_file, framework="np") as f:
            metadata = f.metadata()
        if metadata is None:
            metadata = {"format", "np"}

        if metadata.get("format", "np") not in ["pd", "np"]:
            raise OSError(
                f"The safetensors archive passed at {checkpoint_file} does not contain the valid metadata. Make sure "
                "you save your model with the `save_pretrained` method."
            )
        if metadata.get("format", "np") == "pd":
            raise ValueError("Currently unsupport paddle weights file, use numpy instead.")
        if metadata.get("format", "np") == "np":
            state_dict = {}
            with safe_open(checkpoint_file, framework="np") as f:
                for key in f.keys():
                    if fliter_dict_keys is not None and key not in fliter_dict_keys:
                        continue
                    py_safe_slice_ = f.get_slice(key)
                    if key in tensor_parallel_split_mapping:
                        weight = tensor_parallel_split_mapping[key](py_safe_slice_)
                    else:
                        weight = py_safe_slice_[:]
                    if device == "expected":
                        with device_guard():
                            weight = paddle.Tensor(weight, zero_copy=True)
                        weight = weight._copy_to(paddle.framework._current_expected_place(), False)
                    state_dict[key] = weight

            if device == "cpu":
                for k in list(state_dict.keys()):
                    with device_guard():
                        state_dict[k] = paddle.Tensor(state_dict.pop(k), zero_copy=True)

            return state_dict

    state_dict = paddlenlp_load(checkpoint_file, map_location="cpu")
    return state_dict


def resolve_weight_file_from_hf_hub(
    repo_id: str, cache_dir: str, convert_from_torch: bool, subfolder=None, use_safetensors=False
):
    """find the suitable weight file name

    Args:
        repo_id (str): repo name of huggingface hub
        cache_dir (str): cache dir for hf
        convert_from_torch (bool): whether support converting pytorch weight file to paddle weight file
        subfolder (str, optional) An optional value corresponding to a folder inside the repo.
    """
    is_sharded = False

    if use_safetensors:
        file_name_list = [
            SAFE_WEIGHTS_INDEX_NAME,
            SAFE_WEIGHTS_NAME,
        ]
    else:
        file_name_list = [
            PYTORCH_WEIGHTS_INDEX_NAME,
            PADDLE_WEIGHTS_INDEX_NAME,
            PYTORCH_WEIGHTS_NAME,
            PADDLE_WEIGHTS_NAME,
            SAFE_WEIGHTS_NAME,  # (NOTE,lxl): 兼容极端情况
        ]
    resolved_file = None
    for fn in file_name_list:
        resolved_file = cached_file_for_hf_hub(
            repo_id, fn, cache_dir, subfolder, _raise_exceptions_for_missing_entries=False
        )
        if resolved_file is not None:
            if resolved_file.endswith(".json"):
                is_sharded = True
            break

    if resolved_file is None:
        str_name_list = ", ".join(file_name_list)
        raise EnvironmentError(
            f"{repo_id} does not appear to have a file named {str_name_list}. Checkout "
            f"'https://huggingface.co/{repo_id}' for available files."
        )

    return resolved_file, is_sharded


def register_base_model(cls):
    """
    A decorator for `PretrainedModel` class. It first retrieves the parent class
    of the class being decorated, then sets the `base_model_class` attribute
    of that parent class to be the class being decorated. In summary, the decorator registers
    the decorated class as the base model class in all derived classes under the same architecture.

    Args:
        cls (PretrainedModel): The class (inherited from PretrainedModel) to be decorated .

    Returns:
        PretrainedModel: The input class `cls` after decorating.

    Example:
        .. code-block::

            from paddlenlp.transformers import BertModel, register_base_model

            BertModel = register_base_model(BertModel)
            assert BertModel.base_model_class == BertModel
    """
    base_cls = cls.__bases__[0]
    assert issubclass(
        base_cls, PretrainedModel
    ), "`register_base_model` should be used on subclasses of PretrainedModel."
    base_cls.base_model_class = cls
    return cls


class BackboneMixin:
    def forward_with_filtered_kwargs(self, *args, **kwargs):
        signature = dict(inspect.signature(self.forward).parameters)
        filtered_kwargs = {k: v for k, v in kwargs.items() if k in signature}

        return self(*args, **filtered_kwargs)


_re_layer_prefix = re.compile(r"\.(\d+)\.")


def _partion_for_pipeline_mode(keys):
    # the keys should be sort in networks order
    # TODO maybe handle tie_weight ?
    def layer_prefix(key):
        ret = _re_layer_prefix.search(key)
        if ret is not None:
            return key[0 : ret.end()]
        return ""

    keys = list(keys)
    start_idx = -1
    prefix_str = None
    parttion_map = {}
    for k in keys:
        prefix = layer_prefix(k)
        if prefix != prefix_str:
            prefix_str = prefix
            start_idx += 1
        parttion_map[k] = start_idx

    # if only one parttion, we don't parttion it
    if start_idx < 1:
        return {keys[i]: i for i in range(len(keys))}

    return parttion_map


def shard_checkpoint(
    state_dict: Dict[str, paddle.Tensor],
    max_shard_size: Union[int, str] = "10GB",
    weights_name: str = PADDLE_WEIGHTS_NAME,
    shard_format="naive",
):
    """
    Splits a model state dictionary in sub-checkpoints so that the final size of each sub-checkpoint does not exceed a
    given size.

    The sub-checkpoints are determined by iterating through the `state_dict` in the order of its keys, so there is no
    optimization made to make each sub-checkpoint as close as possible to the maximum size passed. For example, if the
    limit is 10GB and we have weights of sizes [6GB, 6GB, 2GB, 6GB, 2GB, 2GB] they will get sharded as [6GB], [6+2GB],
    [6+2+2GB] and not [6+2+2GB], [6+2GB], [6GB].

    <Tip warning={true}>

    If one of the model's weight is bigger that `max_sahrd_size`, it will end up in its own sub-checkpoint which will
    have a size greater than `max_shard_size`.

    </Tip>

    Args:
        state_dict (`Dict[str, paddle.Tensor]`): The state dictionary of a model to save.
        max_shard_size (`int` or `str`, *optional*, defaults to `"10GB"`):
            The maximum size of each sub-checkpoint. If expressed as a string, needs to be digits followed by a unit
            (like `"5MB"`).
        weights_name (`str`, *optional*, defaults to `"model_state.pdparams"`):
            The name of the model save file.
        shard_format (`str`, *optional*, defaults to `"naive"`):
            support naive or pipeline.
    """
    assert shard_format in [
        "naive",
        "pipeline",
    ], f"Invalid shard_format: {shard_format}, it show be `naive` or `pipeline`."

    max_shard_size = convert_file_size_to_int(max_shard_size)

    sharded_state_dicts = []
    current_block = {}
    current_block_size = 0
    total_size = 0

    if shard_format == "naive":
        for key, weight in state_dict.items():
            # _C_ops.numel not yet support paddle.int8
            weight_size = np.prod(weight.shape) * dtype_byte_size(weight.dtype)
            # If this weight is going to tip up over the maximal size, we split.
            if current_block_size + weight_size > max_shard_size:
                # fix if the first param is large than max_shard_size
                if len(current_block) > 0:
                    sharded_state_dicts.append(current_block)
                current_block = {}
                current_block_size = 0

            current_block[key] = weight
            current_block_size += weight_size
            total_size += weight_size

        # Add the last block
        sharded_state_dicts.append(current_block)

    if shard_format == "pipeline":
        parttion_map = _partion_for_pipeline_mode(state_dict.keys())
        partition_num = max(parttion_map.values())

        for index in range(partition_num + 1):
            weight_names = [k for k, v in parttion_map.items() if v == index]
            weight_size = sum(
                state_dict[key].numel().item() * dtype_byte_size(state_dict[key].dtype) for key in weight_names
            )

            # try to add new block
            if current_block_size + weight_size > max_shard_size:
                # fix if the first param is large than max_shard_size
                if len(current_block) > 0:
                    sharded_state_dicts.append(current_block)
                current_block = {}
                current_block_size = 0
            for key in weight_names:
                current_block[key] = state_dict[key]
            current_block_size += weight_size
            total_size += weight_size

        # Add the last block
        sharded_state_dicts.append(current_block)
        logger.info(f"The average size of partition is around: {total_size//partition_num}")

    # If we only have one shard, we return it
    if len(sharded_state_dicts) == 1:
        return {weights_name: sharded_state_dicts[0]}, None

    # Otherwise, let's build the index
    weight_map = {}
    shards = {}
    weights_name_suffix = Path(weights_name).suffix
    for idx, shard in enumerate(sharded_state_dicts):
        # replace `suffix` -> `-00001-of-00002suffix`
        shard_file = weights_name.replace(
            weights_name_suffix, f"-{idx+1:05d}-of-{len(sharded_state_dicts):05d}{weights_name_suffix}"
        )
        shards[shard_file] = shard
        for key in shard.keys():
            weight_map[key] = shard_file

    # Add the metadata
    metadata = {"total_size": int(total_size)}
    index = {"metadata": metadata, "weight_map": weight_map}
    return shards, index


def load_sharded_checkpoint(model, folder, variant=None, strict=True, prefer_safe=False):
    """
    This is the same as [`paddle.nn.Layer.set_state_dict`]
    but for a sharded checkpoint.

    This load is performed efficiently: each checkpoint shard is loaded one by one in RAM and deleted after being
    loaded in the model.

    Args:
        model (`paddle.nn.Module`): The model in which to load the checkpoint.
        folder (`str` or `os.PathLike`): A path to a folder containing the sharded checkpoint.
        variant (`str`): The model variant.
        strict (`bool`, *optional`, defaults to `True`):
            Whether to strictly enforce that the keys in the model state dict match the keys in the sharded checkpoint.
        prefer_safe (`bool`, *optional*, defaults to `False`):
            If both safetensors and Paddle save files are present in checkpoint and `prefer_safe` is True, the safetensors
            files will be loaded. Otherwise, Paddle files are always loaded when possible.

    Returns:
        `NamedTuple`: A named tuple with `missing_keys` and `unexpected_keys` fields
            - `missing_keys` is a list of str containing the missing keys
            - `unexpected_keys` is a list of str containing the unexpected keys
    """
    # Load the index
    index_file = os.path.join(folder, _add_variant(PADDLE_WEIGHTS_INDEX_NAME, variant))
    safe_index_file = os.path.join(folder, _add_variant(SAFE_WEIGHTS_INDEX_NAME, variant))

    index_present = os.path.isfile(index_file)
    safe_index_present = os.path.isfile(safe_index_file)

    if not index_present and not (safe_index_present and is_safetensors_available()):
        filenames = (
            (_add_variant(PADDLE_WEIGHTS_INDEX_NAME, variant), _add_variant(SAFE_WEIGHTS_INDEX_NAME, variant))
            if is_safetensors_available()
            else (_add_variant(PADDLE_WEIGHTS_INDEX_NAME, variant),)
        )
        raise ValueError(f"Can't find a checkpoint index ({' or '.join(filenames)}) in {folder}.")

    load_safe = False
    if safe_index_present:
        if prefer_safe:
            if is_safetensors_available():
                load_safe = True  # load safe due to preference
            else:
                logger.warning(
                    f"Cannot load sharded checkpoint at {folder} safely since safetensors is not installed!"
                )
        elif not index_present:
            load_safe = True

    load_index = safe_index_file if load_safe else index_file

    with open(load_index, "r", encoding="utf-8") as f:
        index = json.load(f)

    shard_files = list(set(index["weight_map"].values()))

    # If strict=True, error before loading any of the state dicts.
    loaded_keys = index["weight_map"].keys()
    model_keys = model.state_dict().keys()
    missing_keys = [key for key in model_keys if key not in loaded_keys]
    unexpected_keys = [key for key in loaded_keys if key not in model_keys]
    if strict and (len(missing_keys) > 0 or len(unexpected_keys) > 0):
        error_message = f"Error(s) in loading state_dict for {model.__class__.__name__}"
        if len(missing_keys) > 0:
            str_missing_keys = ",".join([f'"{k}"' for k in missing_keys])
            error_message += f"\nMissing key(s): {str_missing_keys}."
        if len(unexpected_keys) > 0:
            str_unexpected_keys = ",".join([f'"{k}"' for k in unexpected_keys])
            error_message += f"\nMissing key(s): {str_unexpected_keys}."
        raise RuntimeError(error_message)

    loader = safe_load_file if load_safe else partial(paddlenlp_load, map_location="cpu")

    for shard_file in shard_files:
        state_dict = loader(os.path.join(folder, shard_file))
        with warnings.catch_warnings():
            warnings.resetwarnings()
            warnings.filterwarnings("ignore", message=r".*is not found in the provided dict.*")
            model.set_state_dict(state_dict)

        # Make sure memory is fred before we load the next state dict.
        del state_dict
        gc.collect()

    # Return the same thing as PaddlePaddle set_state_dict function.
    return missing_keys, unexpected_keys


def faster_set_state_dict(model, state_dict, strict_dtype=True):
    # the state_dict will be destroied.
    unused_keys = set(state_dict.keys())
    unset_keys = set(model.state_dict().keys())
    with paddle.no_grad():
        for k, v in model.state_dict().items():
            if k in state_dict:
                v_new = state_dict.pop(k)
                if not isinstance(v_new, paddle.Tensor):
                    raise ValueError(
                        f"faster_set_state_dict need state dict with paddle.Tensor, but got {type(v_new)}"
                    )
                # 2. cast param / Tensor to dtype
                #
                if v.dtype != v_new.dtype:
                    if strict_dtype or (not v.is_floating_point() or not v_new.is_floating_point()):
                        raise ValueError(f"for key: {k}, expect dtype {v.dtype}, but got {v_new.dtype}")
                # check shape
                if list(v.shape) != list(v_new.shape):
                    raise ValueError(f"for key: {k}, expect shape {v.shape}, but got {v_new.shape}")

                dst_tensor = v.value().get_tensor()
                place = v.place

                if not v_new.place._equals(place):
                    # clear dst_tensor for save memory
                    dst_tensor._clear()
                    # v_new = v_new._copy_to(paddle.CUDAPinnedPlace(), False)
                    new_t = v_new._copy_to(place, False)
                else:
                    new_t = v_new

                if not strict_dtype and v.dtype != new_t.dtype:
                    new_t = new_t.astype(v.dtype)

                # 4. share Tensor to origin param / Tensor
                src_tensor = new_t.value().get_tensor()
                dst_tensor._share_data_with(src_tensor)
                unset_keys.remove(k)
                unused_keys.remove(k)

    error_msgs = []
    # if len(unset_keys) > 0:
    #    error_msgs.append(f"Those weight of model is not initialized: {list(unset_keys)}")
    if len(unused_keys) > 0:
        error_msgs.append(f"Those state dict keys are not using in model: {list(unused_keys)}")

    return error_msgs


def _load_state_dict_into_model(model_to_load, state_dict, start_prefix):
    # torch will cast dtype in load_state_dict, but paddle strictly check dtype
    _convert_state_dict_dtype_and_shape(state_dict, model_to_load)

    error_msgs = []

    if len(start_prefix) > 0:
        for key in list(state_dict.keys()):
            if key.startswith(start_prefix):
                state_dict[key.replace(start_prefix, "")] = state_dict.pop(key)

    # TODO: add return status to state_dict
    with warnings.catch_warnings(record=True) as w:
        warnings.resetwarnings()
        # paddlenlp hold  missing_keys , just ignore not found warnings.
        warnings.filterwarnings("ignore", message=r".*is not found in the provided dict.*")
        model_to_load.set_state_dict(state_dict)
        error_msgs.extend([str(x.message) for x in w])

    del state_dict

    return error_msgs


def _convert_state_dict_dtype_and_shape(state_dict, model_to_load):
    # convert the dtype of state dict
    def is_0d_or_1d(tensor):
        return len(tensor.shape) == 0 or list(tensor.shape) == [1]

    for key, value in model_to_load.state_dict().items():
        if key in list(state_dict.keys()):
            if isinstance(state_dict[key], np.ndarray):
                raise ValueError(
                    "convert_state_dict_dtype expected paddle.Tensor not numpy.ndarray, plase convert numpy.ndarray to paddle.Tensor"
                )
            # confirm parameter cast is executed on the same device as model
            # TODO: cast(FP32 -> FP16) has diff on different devices, need to fix it
            if state_dict[key].is_floating_point() and state_dict[key].dtype != value.dtype:
                state_dict[key] = paddle.cast(state_dict.pop(key), value.dtype)
            # unified 0d and 1d tensor
            if is_0d_or_1d(value) and is_0d_or_1d(state_dict[key]):
                if list(value.shape) != list(state_dict[key].shape):
                    state_dict[key] = paddle.reshape(state_dict.pop(key), value.shape)


def _load_state_dict_into_meta_model(
    model,
    state_dict,
    loaded_state_dict_keys,  # left for now but could be removed, see below
    start_prefix,
    expected_keys,
    dtype=None,
    is_safetensors=False,
    keep_in_fp32_modules=None,
):
    """
    This is somewhat similar to `_load_state_dict_into_model`, but deals with a model that has some or all of its
    params on a `meta` device. It replaces the model params with the data from the `state_dict`, while moving the
    params back to the normal device, but only for `loaded_state_dict_keys`.

    `start_prefix` is used for models which insert their name into model keys, e.g. `bert` in
    `bert.pooler.dense.weight`

    """
    from paddle.common_ops_import import convert_np_dtype_to_dtype_

    dtype = convert_np_dtype_to_dtype_(dtype)
    error_msgs = []

    for param_name, param in state_dict.items():
        # First part of the test is always true as loaded_state_dict_keys always contains state_dict keys.
        if param_name not in loaded_state_dict_keys or param_name not in expected_keys:
            continue

        if param_name.startswith(start_prefix):
            param_name = param_name[len(start_prefix) :]

        if param.place != paddle.framework._current_expected_place():
            param = param._copy_to(paddle.framework._current_expected_place(), False)

        # # We convert floating dtypes to the `dtype` passed. We want to keep the buffers/params
        # # in int/uint/bool and not cast them.
        if dtype is not None and paddle.is_floating_point(param):
            if (
                keep_in_fp32_modules is not None
                and any(module_to_keep_in_fp32 in param_name for module_to_keep_in_fp32 in keep_in_fp32_modules)
                and (dtype == paddle.float16 or dtype == paddle.bfloat16)
            ):
                param = param.astype(dtype=paddle.float32)
            else:
                param = param.astype(dtype=dtype)

        if dtype is None:
            old_param = model
            splits = param_name.split(".")
            for split in splits:
                old_param = getattr(old_param, split)
                if old_param is None:
                    break

            if old_param is not None:
                param = param.astype(dtype=old_param.dtype)
        with paddle.no_grad():
            model.state_dict()[param_name].get_tensor()._share_data_with(param.value().get_tensor())
            param.value().get_tensor()._clear()
    return error_msgs


@six.add_metaclass(InitTrackerMeta)
class PretrainedModel(Layer, GenerationMixin, ConversionMixin):
    """
    The base class for all pretrained models. It mainly provides common methods
    for loading (construction and loading) and saving pretrained models. Loading
    and saving also rely on the following class attributes which should be overridden
    by derived classes accordingly:

    - **model_config_file** (str): Represents the file name of model configuration
      for configuration saving and loading in local file system. The value is
      `model_config.json`.
    - **resource_files_names** (dict): Name of local file where the model configuration
      can be saved and loaded locally. Currently, resources only include the model state,
      thus the dict only includes `'model_state'` as key with corresponding
      value `'model_state.pdparams'` for model weights saving and loading.
    - **pretrained_init_configuration** (dict): Provides the model configurations
      of built-in pretrained models (contrasts to models in local file system).
      It has pretrained model names as keys (such as `bert-base-uncased`), and
      the values are dict preserving corresponding configuration for model initialization.
    - **pretrained_resource_files_map** (dict): Provides resource URLs of built-in
      pretrained models (contrasts to models in local file system).
      It has the same key as resource_files_names (that is "model_state"),
      and the corresponding value is a dict with specific model name to model weights URL mapping
      (such as "bert-base-uncased" ->
      "https://bj.bcebos.com/paddlenlp/models/transformers/bert-base-uncased.pdparams").
    - **base_model_prefix** (str): Represents the attribute associated to the
      base model in derived classes of the same architecture adding layers on
      top of the base model. Note: A base model class is pretrained model class
      decorated by `register_base_model`, such as `BertModel`; A derived model
      class is a pretrained model class adding layers on top of the base model,
      and it has a base model as attribute, such as `BertForSequenceClassification`.

    Methods common to models for text generation are defined in `GenerationMixin`
    and also inherited here.

    Besides, metaclass `InitTrackerMeta` is used to create `PretrainedModel`,
    by which subclasses can track arguments for initialization automatically.
    """

    # Deprecated(wj-Mcat): after 2.6.* version
    # save the old-school `LEGACY_CONFIG_NAME`, and will be changed to `CONFIG_NAME` after 2.6.* version
    model_config_file = LEGACY_CONFIG_NAME

    pretrained_init_configuration = {}
    # TODO: more flexible resource handle, namedtuple with fields as:
    # resource_name, saved_file, handle_name_for_load(None for used as __init__
    # arguments), handle_name_for_save
    resource_files_names = {"model_state": PADDLE_WEIGHTS_NAME}
    pretrained_resource_files_map = {}
    base_model_prefix = ""
    main_input_name = "input_ids"
    config_class = None
    _keep_in_fp32_modules = None

    # a list of `re` patterns of `state_dict` keys that should be removed from the list of missing
    # keys we find (keys inside the model but not in the checkpoint) and avoid unnecessary warnings.
    _keys_to_ignore_on_load_missing = None
    # a list of `re` patterns of `state_dict` keys that should be removed from the list of
    # unexpected keys we find (keys inside the checkpoint but not the model) and avoid unnecessary
    # warnings.
    _keys_to_ignore_on_load_unexpected = None
    # a list of `state_dict` keys to ignore when saving the model (useful for keys that aren't
    # trained, but which are either deterministic or tied variables)
    _keys_to_ignore_on_save = None
    _tied_weights_keys = None

    def __init__(self, *args, **kwargs):
        super(PretrainedModel, self).__init__()

        if not self.constructed_from_pretrained_config():
            return

        # extract config from args
        config = None
        for arg in args:
            if isinstance(arg, PretrainedConfig):
                config = arg
                break
        if config is not None:
            self.config: PretrainedConfig = config
            self.model_config_file = CONFIG_NAME
            self.generation_config = GenerationConfig.from_model_config(self.config) if self.can_generate() else None
            return

        # extract config from kwargs
        if "config" not in kwargs:
            raise ValueError(
                "PretrainedConfig instance not found in the arguments, you can set it as args or kwargs with config field"
            )

        config = kwargs["config"]
        if not isinstance(config, PretrainedConfig):
            raise TypeError("config parameter should be the instance of PretrainedConfig")

        self.config: PretrainedConfig = kwargs["config"]
        self.generation_config = GenerationConfig.from_model_config(self.config) if self.can_generate() else None
        self.model_config_file = CONFIG_NAME
        self.warnings_issued = {}

    def _post_init(self, original_init, *args, **kwargs):
        """
        It would be hooked after `__init__` to add a dict including arguments of
        `__init__` as a attribute named `config` of the pretrained model instance.
        """
        if not self.constructed_from_pretrained_config():
            init_dict = fn_args_to_dict(original_init, *((self,) + args), **kwargs)
            self.config = init_dict

        # only execute when it's the base method
        if (
            original_init.__module__ != "paddlenlp.transformers.model_utils"
            and self.__class__.init_weights is PretrainedModel.init_weights
        ):
            self.init_weights()

        # Note:
        # 1. PipelineLayer will create parameters for each layer and
        # call `_synchronize_shared_weights()` to synchronize the shared parameters.
        # 2. When setting the model `state_dict`, `_synchronize_shared_weights` will be called to
        # synchronize the shared parameters.
        # However, `self._init_weights` will re-initialize the parameters without
        # synchronizing the shared parameters. If the following step does not load a checkpoint,
        # the shared parameters will be different.

        if isinstance(self, PipelineLayer):
            self._synchronize_shared_weights()

    def _init_weights(self, layer):
        """
        Initialize the weights. This method should be overridden by derived class.
        """
        pass

    def _initialize_weights(self, layer):
        """
        Initialize the weights if they are not already initialized.
        """
        if getattr(layer, "_is_initialized", False):
            return
        self._init_weights(layer)
        layer._is_initialized = True

    def init_weights(self):
        """
        If needed prunes and maybe initializes weights. If using a custom `PreTrainedModel`, you need to implement any
        initialization logic in `_init_weights`.
        """
        # call pure
        if _init_weights:
            # Initialize weights
            self.apply(self._initialize_weights)

            # Tie weights should be skipped when not initializing all weights
            # since from_pretrained(...) calls tie weights anyways

            # TODO(wj-Mcat): enable all tie-weights later
            # self.tie_weights()

    @classmethod
    def _from_config(cls, config, **kwargs):
        """
        All context managers that the model should be initialized under go here.

        Args:
            dtype (`paddle.dtype`, *optional*):
                Override the default `paddle.dtype` and load the model under this dtype.
        """
        dtype = kwargs.pop("dtype", None)

        if dtype is None:
            if config.dtype is not None:
                dtype = config.dtype
            else:
                dtype = paddle.get_default_dtype()

        with dtype_guard(dtype):
            model = cls(config, **kwargs)

        return model

    @classmethod
    def from_config(cls, config, **kwargs):
        """
        All context managers that the model should be initialized under go here.

        Args:
            dtype (`paddle.dtype`, *optional*):
                Override the default `paddle.dtype` and load the model under this dtype.
        """
        return cls._from_config(config, **kwargs)

    @property
    def base_model(self):
        """
        PretrainedModel: The body of the same model architecture. It is the base
            model itself for base model or the base model attribute for derived
            model.
        """
        return getattr(self, self.base_model_prefix, self)

    @property
    def model_name_list(self):
        """
        list: Contains all supported built-in pretrained model names of the
            current PretrainedModel class.
        """
        # Todo: return all model name
        return list(self.pretrained_init_configuration.keys())

    def can_generate(self) -> bool:
        """
        Returns whether this model can generate sequences with `.generate()`.
        Returns:
            `bool`: Whether this model can generate sequences with `.generate()`.
        """
        # Detects whether `prepare_inputs_for_generation` has been overwritten, which is a requirement for generation
        if "GenerationMixin" in str(self.prepare_inputs_for_generation):
            return False
        return True

    def recompute_enable(self):
        r"""
        Enable Recompute.
        All layers with the `enable_recompute` attribute will be set to `True`
        """

        def fn(layer):
            if hasattr(layer, "enable_recompute") and (layer.enable_recompute is False or layer.enable_recompute == 0):
                layer.enable_recompute = True

        self.apply(fn)

    def recompute_disable(self):
        r"""
        Disable Recompute.
        All layers with the `enable_recompute` attribute will be set to `False`
        """

        def fn(layer):
            if hasattr(layer, "enable_recompute") and (layer.enable_recompute is False or layer.enable_recompute == 0):
                layer.enable_recompute = True

        self.apply(fn)

    def get_memory_footprint(self, return_buffers=True):
        r"""
        Get the memory footprint of a model. This will return the memory footprint of the current model in bytes.
        Useful to benchmark the memory footprint of the current model and design some tests.

        Arguments:
            return_buffers (`bool`, *optional*, defaults to `True`):
                Whether to return the size of the buffer tensors in the computation of the memory footprint. Buffers
                are tensors that do not require gradients and not registered as parameters
        """
        mem = sum([param.numel().item() * param.element_size() for param in self.parameters()])
        if return_buffers:
            mem_bufs = sum([buf.numel().item() * buf.element_size() for buf in self.buffers()])
            mem = mem + mem_bufs
        return mem

    def get_input_embeddings(self) -> nn.Embedding:
        """get input embedding of model

        Returns:
            nn.Embedding: embedding of model
        """
        base_model = getattr(self, self.base_model_prefix, self)
        if base_model is not self:
            return base_model.get_input_embeddings()

        raise NotImplementedError(
            f"model of {type(base_model)} has not implemented the `get_input_embeddings`"
            " or `set_input_embeddings` method"
        )

    def set_input_embeddings(self, value: Embedding):
        """set new input embedding for model

        Args:
            value (Embedding): the new embedding of model

        Raises:
            NotImplementedError: Model has not implement `set_input_embeddings` method
        """
        base_model = getattr(self, self.base_model_prefix, self)
        if base_model is not self:
            return base_model.set_input_embeddings(value)
        raise NotImplementedError(
            f"model of {type(base_model)} has not implemented the `get_input_embeddings`"
            " or `set_input_embeddings` method"
        )

    def get_output_embeddings(self) -> Optional[Embedding]:
        """To be overwrited for models with output embeddings

        Returns:
            Optional[Embedding]: the otuput embedding of model
        """
        return None

    def tie_weights(self):
        """
        Tie the weights between the input embeddings and the output embeddings.
        """
        if self.config.tie_word_embeddings:
            output_embeddings = self.get_output_embeddings()
            input_embeddings = self.get_input_embeddings()
            if output_embeddings is not None and input_embeddings is not None:
                if input_embeddings.weight.shape != output_embeddings.weight.shape:
                    logger.warning(
                        f"The shape of input embeddings is {input_embeddings.weight.shape} and the shape of output embeddings is {output_embeddings.weight.shape}. "
                        "This is only expected if you are calling the `resize_token_embeddings` method"
                    )
                output_embeddings.weight = input_embeddings.weight
                if getattr(output_embeddings, "bias", None) is not None:
                    # need to pad
                    if output_embeddings.weight.shape[0] > output_embeddings.bias.shape[0]:
                        old_bias = output_embeddings.bias
                        pad_length = output_embeddings.weight.shape[0] - old_bias.shape[0]
                        output_embeddings.bias = output_embeddings.create_parameter(
                            shape=[output_embeddings.weight.shape[0]],
                            attr=output_embeddings._bias_attr,
                            dtype=output_embeddings._dtype,
                            is_bias=True,
                        )
                        new_bias = paddle.concat(
                            [old_bias, paddle.zeros([pad_length], dtype=output_embeddings.bias.dtype)]
                        )
                        output_embeddings.bias.set_value(new_bias)
                    # need to trim
                    elif output_embeddings.weight.shape[0] < output_embeddings.bias.shape[0]:
                        new_bias = output_embeddings.bias[: output_embeddings.weight.shape[0]]
                        output_embeddings.bias = output_embeddings.create_parameter(
                            shape=[output_embeddings.weight.shape[0]],
                            attr=output_embeddings._bias_attr,
                            dtype=output_embeddings._dtype,
                            is_bias=True,
                        )
                        output_embeddings.bias.set_value(new_bias)

    def resize_position_embeddings(self, new_num_position_embeddings: int):
        """resize position embedding, this method should be overrited overwrited by downstream models

        Args:
            new_num_position_embeddings (int): the new position size

        Raises:
            NotImplementedError: when called and not be implemented
        """
        raise NotImplementedError(
            f"`resize_position_embeddings` is not implemented for {self.__class__}`. To implement it, you should "
            f"overwrite this method in the class {self.__class__} in `{self.__class__.__module__}.py`"
        )

    @classmethod
    def constructed_from_pretrained_config(cls, init_func=None) -> bool:
        """check if the model is constructed from `PretrainedConfig`
        Returns:
            bool: if the model is constructed from `PretrainedConfig`
        """
        return cls.config_class is not None and issubclass(cls.config_class, PretrainedConfig)

    def save_model_config(self, save_dir: str):
        """
        Deprecated, please use `.config.save_pretrained()` instead.
        Saves model configuration to a file named "config.json" under `save_dir`.

        Args:
            save_dir (str): Directory to save model_config file into.
        """
        logger.warning("The `save_model_config` is deprecated! Please use `.config.save_pretrained()` instead.")
        self.config.save_pretrained(save_dir)

    def save_to_hf_hub(
        self,
        repo_id: str,
        private: Optional[bool] = None,
        subfolder: Optional[str] = None,
        commit_message: Optional[str] = None,
        revision: Optional[str] = None,
        create_pr: bool = False,
    ):
        """
        Uploads all elements of this model to a new HuggingFace Hub repository.
        Args:
            repo_id (str): Repository name for your model/tokenizer in the Hub.
            private (bool, optional): Whether the model/tokenizer is set to private
            subfolder (str, optional): Push to a subfolder of the repo instead of the root
            commit_message (str, optional) — The summary / title / first line of the generated commit. Defaults to: f"Upload {path_in_repo} with huggingface_hub"
            revision (str, optional) — The git revision to commit from. Defaults to the head of the "main" branch.
            create_pr (boolean, optional) — Whether or not to create a Pull Request with that commit. Defaults to False.
                If revision is not set, PR is opened against the "main" branch. If revision is set and is a branch, PR is opened against this branch.
                If revision is set and is not a branch name (example: a commit oid), an RevisionNotFoundError is returned by the server.

        Returns: The url of the commit of your model in the given repository.
        """
        repo_url = create_repo(repo_id, private=private, exist_ok=True)

        # Infer complete repo_id from repo_url
        # Can be different from the input `repo_id` if repo_owner was implicit
        _, repo_owner, repo_name = repo_type_and_id_from_hf_id(repo_url)

        repo_id = f"{repo_owner}/{repo_name}"

        # Check if README file already exist in repo
        try:
            get_hf_file_metadata(hf_hub_url(repo_id=repo_id, filename="README.md", revision=revision))
            has_readme = True
        except EntryNotFoundError:
            has_readme = False

        with tempfile.TemporaryDirectory() as root_dir:
            if subfolder is not None:
                save_dir = os.path.join(root_dir, subfolder)
            else:
                save_dir = root_dir
            # save model
            self.save_pretrained(save_dir)
            # Add readme if does not exist
            logger.info("README.md not found, adding the default README.md")
            if not has_readme:
                with open(os.path.join(root_dir, "README.md"), "w") as f:
                    f.write(f"---\nlibrary_name: paddlenlp\n---\n# {repo_id}")

            # Upload model and return
            logger.info(f"Pushing to the {repo_id}. This might take a while")
            return upload_folder(
                repo_id=repo_id,
                repo_type="model",
                folder_path=root_dir,
                commit_message=commit_message,
                revision=revision,
                create_pr=create_pr,
            )

    def save_to_aistudio(
        self,
        repo_id,
        private=True,
        license="Apache License 2.0",
        exist_ok=True,
        safe_serialization=True,
        subfolder=None,
        merge_tensor_parallel=False,
        **kwargs
    ):
        """
        Uploads all elements of this model to a new AiStudio Hub repository.
        Args:
            repo_id (str): Repository name for your model/tokenizer in the Hub.
            token (str): Your token for the Hub.
            private (bool, optional): Whether the model/tokenizer is set to private. Defaults to True.
            license (str): The license of your model/tokenizer. Defaults to: "Apache License 2.0".
            exist_ok (bool, optional): Whether to override existing repository. Defaults to: True.
            safe_serialization (bool, optional): Whether to save the model in safe serialization way. Defaults to: True.
            subfolder (str, optional): Push to a subfolder of the repo instead of the root
            merge_tensor_parallel (bool): Whether to merge the tensor parallel weights. Defaults to False.
        """

        res = aistudio_sdk.hub.create_repo(repo_id=repo_id, private=private, license=license, **kwargs)
        if "error_code" in res:
            if res["error_code"] == 10003 and exist_ok:
                logger.info(
                    f"Repo {repo_id} already exists, it will override files with the same name. To avoid this, please set exist_ok=False"
                )
            else:
                logger.error(
                    f"Failed to create repo {repo_id}, error_code: {res['error_code']}, error_msg: {res['error_msg']}"
                )
        else:
            logger.info(f"Successfully created repo {repo_id}")

        with tempfile.TemporaryDirectory() as root_dir:
            if subfolder is not None:
                save_dir = os.path.join(root_dir, subfolder)
            else:
                save_dir = root_dir
            # save model
            self.save_pretrained(
                save_dir,
                shard_format="pipeline",
                safe_serialization=(is_safetensors_available() and safe_serialization),
                max_shard_size="5GB",
                merge_tensor_parallel=merge_tensor_parallel,
            )

            # Upload model and return
            logger.info(f"Pushing to the {repo_id}. This might take a while")
            for filename in os.listdir(save_dir):
                res = aistudio_sdk.hub.upload(
                    repo_id=repo_id, path_or_fileobj=os.path.join(save_dir, filename), path_in_repo=filename, **kwargs
                )
                if "error_code" in res:
                    logger.error(
                        f"Failed to upload {filename}, error_code: {res['error_code']}, error_msg: {res['error_msg']}"
                    )
                else:
                    logger.info(f"{filename}: {res['message']}")

    def resize_token_embeddings(self, new_num_tokens: Optional[int] = None) -> nn.Embedding:
        """
        Resizes input token embeddings matrix of the model according to new_num_tokens.

        Args:
            new_num_tokens (Optional[int]):
                The number of new tokens in the embedding matrix. Increasing the size will add newly initialized
                vectors at the end. Reducing the size will remove vectors from the end. If not provided or None, just
                returns a pointer to the input tokens embedding module of the model without doing anything.

        Returns:
            paddle.nn.Embedding: The input tokens Embeddings Module of the model.
        """
        old_embeddings: nn.Embedding = self.get_input_embeddings()
        if not new_num_tokens or new_num_tokens == old_embeddings.weight.shape[0]:
            return old_embeddings

        new_embeddings = self._get_resized_embeddings(old_embeddings, new_num_tokens)
        self.set_input_embeddings(new_embeddings)

        # 2. Update vocab_size
        self.base_model.config["vocab_size"] = new_num_tokens
        self.vocab_size = new_num_tokens

        # update init_config
        self._update_init_config(self.init_config, "vocab_size", new_num_tokens)

        # Tie the weights between the input embeddings and the output embeddings if needed.
        self.tie_weights()

        return new_embeddings

    def _update_init_config(self, init_config: dict, key: str, value: Any):
        """update init_config by <key, value> pair

        Args:
            init_config (dict): the init_config instance
            key (str): the key field
            value (Any): the new value of instance
        """
        if key in init_config:
            init_config[key] = value
            return

        for arg in init_config.get("init_args", []):
            if not isinstance(arg, PretrainedModel):
                continue
            self._update_init_config(arg.init_config, key, value)

    def _get_resized_embeddings(
        self, old_embeddings: nn.Embedding, new_num_tokens: Optional[int] = None
    ) -> nn.Embedding:
        """
        Build a resized Embedding Module from a provided token Embedding Module. Increasing the size will add newly
        initialized vectors at the end. Reducing the size will remove vectors from the end

        Args:
            old_embeddings (nn.Embedding):
                Old embeddings to be resized.
            new_num_tokens (Optional[int]):
                New number of tokens in the embedding matrix.
                Increasing the size will add newly initialized vectors at the end. Reducing the size will remove
                vectors from the end.

        Returns:
            paddle.nn.Embedding: The resized Embedding Module or the old Embedding Module if new_num_tokens is None.
        """
        if new_num_tokens is None:
            return old_embeddings

        old_num_tokens, old_embedding_dim = old_embeddings.weight.shape
        if old_num_tokens == new_num_tokens:
            return old_embeddings

        if not isinstance(old_embeddings, nn.Embedding):
            raise TypeError(
                f"Old embeddings are of type {type(old_embeddings)}, which is not an instance of {nn.Embedding}. You"
                " should either use a different resize function or make sure that old_embeddings are an instance of"
                f" {nn.Embedding}."
            )

        # Build new embeddings
        new_embeddings = nn.Embedding(
            new_num_tokens,
            old_embedding_dim,
            padding_idx=old_embeddings._padding_idx,
            sparse=old_embeddings._sparse,
        )

        # make sure that new_embeddings's dtype is same as the old embeddings' dtype
        if new_embeddings.weight.dtype != old_embeddings.weight.dtype:
            new_embeddings.to(dtype=old_embeddings.weight.dtype)

        # numbers of tokens to copy
        n = min(old_num_tokens, new_num_tokens)
        with paddle.no_grad():
            new_embeddings.weight[:n, :] = old_embeddings.weight[:n, :]

        return new_embeddings

    def __setattr__(self, name, value):
        value = adapt_stale_fwd_patch(self, name, value)
        return super(PretrainedModel, self).__setattr__(name, value)

    @classmethod
    def _resolve_model_file_path(
        cls: Type[PretrainedModel],
        pretrained_model_name_or_path: str,
        from_hf_hub: bool = False,
        from_aistudio: bool = False,
        cache_dir: str | None = None,
        subfolder: Optional[str] = "",
        config: PretrainedConfig = None,
        convert_from_torch: bool = False,
        use_safetensors: bool | None = None,
        variant=None,
    ) -> str:
        """resolve model target file path from `` and `cache_dir`

        1. when it is file path:
            return the weight file

        2. when it is model-name:
            2.1 check default `MODEL_HOME` + `model-mame` + model_state.pdparams
            2.2 get the url from `pretrained_resource_files_map`, and set it to `pretrained_model_name_or_path`

        3. when it is local dir:
            check whether the file<local_dir + weight_file> exist

        Args:
            cls (Type[PretrainedModel]): the inherited PretrainedModel class
            pretrained_model_name_or_path (str): the model-name/url/local_dir/local_dir
            cache_dir (Optional[str], optional): cache_dir is used when name_or_path is model-name/url. Defaults to None.
            convert_from_torch (bool, optional): whether support convert pytorch model to paddle model

        Returns:
            str: the model weight file path
        """
        is_sharded = False
        sharded_metadata = None

        if pretrained_model_name_or_path is not None:
            # the following code use a lot of os.path.join, hence setting subfolder to empty str if None
            if subfolder is None:
                subfolder = ""
            pretrained_model_name_or_path = str(pretrained_model_name_or_path)
            is_local = os.path.isdir(pretrained_model_name_or_path)

            def get_file_path(pretrained_model_name_or_path, subfolder, SAFE_WEIGHTS_NAME, variant):
                return os.path.join(pretrained_model_name_or_path, subfolder, _add_variant(SAFE_WEIGHTS_NAME, variant))

            # pretrained_model_name_or_path is file
            if os.path.isfile(pretrained_model_name_or_path):
                archive_file = pretrained_model_name_or_path
                is_local = True
            # pretrained_model_name_or_path is dir
            elif is_local:
                if use_safetensors is not False and os.path.isfile(
                    get_file_path(pretrained_model_name_or_path, subfolder, SAFE_WEIGHTS_INDEX_NAME, variant)
                ):
                    # Load from a sharded safetensors checkpoint
                    archive_file = get_file_path(
                        pretrained_model_name_or_path, subfolder, SAFE_WEIGHTS_INDEX_NAME, variant
                    )
                    is_sharded = True
                elif use_safetensors is not False and os.path.isfile(
                    get_file_path(
                        pretrained_model_name_or_path, subfolder, SAFE_WEIGHTS_INDEX_NAME, weight_name_suffix()
                    )
                ):
                    # Load from a sharded safetensors checkpoint
                    archive_file = get_file_path(
                        pretrained_model_name_or_path, subfolder, SAFE_WEIGHTS_INDEX_NAME, weight_name_suffix()
                    )
                    is_sharded = True
                elif use_safetensors is not False and os.path.isfile(
                    get_file_path(pretrained_model_name_or_path, subfolder, SAFE_WEIGHTS_NAME, variant)
                ):
                    # Load from a safetensors checkpoint
                    archive_file = get_file_path(pretrained_model_name_or_path, subfolder, SAFE_WEIGHTS_NAME, variant)
                elif use_safetensors is not False and os.path.isfile(
                    get_file_path(pretrained_model_name_or_path, subfolder, SAFE_WEIGHTS_NAME, weight_name_suffix())
                ):
                    # Load from a safetensors checkpoint
                    archive_file = get_file_path(
                        pretrained_model_name_or_path, subfolder, SAFE_WEIGHTS_NAME, weight_name_suffix()
                    )
                elif os.path.isfile(
                    get_file_path(pretrained_model_name_or_path, subfolder, PADDLE_WEIGHTS_INDEX_NAME, variant)
                ):
                    # Load from a sharded PaddlePaddle checkpoint
                    archive_file = get_file_path(
                        pretrained_model_name_or_path, subfolder, PADDLE_WEIGHTS_INDEX_NAME, variant
                    )
                    is_sharded = True
                elif os.path.isfile(
                    get_file_path(
                        pretrained_model_name_or_path, subfolder, PADDLE_WEIGHTS_INDEX_NAME, weight_name_suffix()
                    )
                ):
                    # Load from a sharded PaddlePaddle checkpoint for hybrid parallel model
                    archive_file = get_file_path(
                        pretrained_model_name_or_path, subfolder, PADDLE_WEIGHTS_INDEX_NAME, weight_name_suffix()
                    )
                    is_sharded = True
                elif os.path.isfile(
                    get_file_path(pretrained_model_name_or_path, subfolder, PADDLE_WEIGHTS_NAME, variant)
                ):
                    # Load from a PaddlePaddle checkpoint
                    archive_file = get_file_path(
                        pretrained_model_name_or_path, subfolder, PADDLE_WEIGHTS_NAME, variant
                    )
                elif os.path.isfile(
                    get_file_path(
                        pretrained_model_name_or_path,
                        subfolder,
                        PADDLE_WEIGHTS_NAME,
                        weight_name_suffix(),
                    )
                ):
                    # Load from a PaddlePaddle checkpoint for hybrid parallel model
                    archive_file = get_file_path(
                        pretrained_model_name_or_path,
                        subfolder,
                        PADDLE_WEIGHTS_NAME,
                        weight_name_suffix(),
                    )
                elif os.path.isfile(
                    os.path.join(
                        pretrained_model_name_or_path, subfolder, _add_variant(PYTORCH_WEIGHTS_INDEX_NAME, variant)
                    )
                ):
                    if from_hf_hub or convert_from_torch:
                        archive_file = os.path.join(
                            pretrained_model_name_or_path, subfolder, _add_variant(PYTORCH_WEIGHTS_INDEX_NAME, variant)
                        )
                    else:
                        raise ValueError(
                            f"Found {_add_variant(PYTORCH_WEIGHTS_INDEX_NAME, variant)} in directory"
                            f" {pretrained_model_name_or_path}. Please set convert_from_torch=True in from_pretrained. eg, Model.from_pretrained(model_name, convert_from_torch=True) "
                        )
                elif os.path.isfile(
                    os.path.join(pretrained_model_name_or_path, subfolder, _add_variant(PYTORCH_WEIGHTS_NAME, variant))
                ):
                    if from_hf_hub or convert_from_torch:
                        archive_file = os.path.join(
                            pretrained_model_name_or_path, subfolder, _add_variant(PYTORCH_WEIGHTS_NAME, variant)
                        )
                    else:
                        raise ValueError(
                            f"Found {_add_variant(PYTORCH_WEIGHTS_NAME, variant)} in directory"
                            f" {pretrained_model_name_or_path}. Please set convert_from_torch=True in from_pretrained. eg, Model.from_pretrained(model_name, convert_from_torch=True) "
                        )
                else:
                    raise EnvironmentError(
                        f"Error no file named {_add_variant(PADDLE_WEIGHTS_NAME, variant)}, found in directory"
                        f" {pretrained_model_name_or_path}."
                    )
            elif is_remote_url(pretrained_model_name_or_path):
                resolved_archive_file = resolve_file_path(
                    pretrained_model_name_or_path,
                    pretrained_model_name_or_path,
                    subfolder,
                    cache_dir=cache_dir,
                    from_aistudio=from_aistudio,
                    from_hf_hub=from_hf_hub,
                )

            elif pretrained_model_name_or_path in cls.pretrained_init_configuration:
                # fetch the weight url from the `pretrained_resource_files_map`
                resource_file_url = cls.pretrained_resource_files_map["model_state"][pretrained_model_name_or_path]
                resolved_archive_file = resolve_file_path(
                    pretrained_model_name_or_path,
                    [resource_file_url],
                    subfolder,
                    cache_dir=cache_dir,
                    from_aistudio=from_aistudio,
                    from_hf_hub=from_hf_hub,
                )
            else:
                if use_safetensors is True:
                    filenames = [
                        _add_variant(SAFE_WEIGHTS_INDEX_NAME, variant),
                        _add_variant(SAFE_WEIGHTS_NAME, variant),
                    ]
                elif use_safetensors is None:
                    filenames = [
                        _add_variant(SAFE_WEIGHTS_INDEX_NAME, variant),
                        _add_variant(PADDLE_WEIGHTS_INDEX_NAME, variant),
                        _add_variant(SAFE_WEIGHTS_NAME, variant),
                        _add_variant(PADDLE_WEIGHTS_NAME, variant),
                        _add_variant(PYTORCH_WEIGHTS_INDEX_NAME, variant),
                        _add_variant(PYTORCH_WEIGHTS_NAME, variant),
                    ]
                else:
                    filenames = [
                        _add_variant(PADDLE_WEIGHTS_INDEX_NAME, variant),
                        _add_variant(PADDLE_WEIGHTS_NAME, variant),
                        _add_variant(PYTORCH_WEIGHTS_INDEX_NAME, variant),
                        _add_variant(PYTORCH_WEIGHTS_NAME, variant),
                    ]
                resolved_archive_file = resolve_file_path(
                    pretrained_model_name_or_path,
                    filenames,
                    subfolder,
                    cache_dir=cache_dir,
                    from_aistudio=from_aistudio,
                    from_hf_hub=from_hf_hub,
                )
                if resolved_archive_file is None:
                    raise EnvironmentError(
                        f"Error no files {filenames} found in repo {pretrained_model_name_or_path}."
                    )
                elif "pytorch_model.bin" in str(resolved_archive_file):
                    if not from_hf_hub and not convert_from_torch:
                        raise ValueError(
                            f"Download pytorch wight in "
                            f" {resolved_archive_file}. Please set convert_from_torch=True in from_pretrained. eg, Model.from_pretrained(model_name, convert_from_torch=True) "
                        )

            if is_local:
                logger.info(f"Loading weights file {archive_file}")
                resolved_archive_file = archive_file
            else:
                logger.info(f"Loading weights file from cache at {resolved_archive_file}")
        else:
            resolved_archive_file = None

        # We'll need to download and cache each checkpoint shard if the checkpoint is sharded.
        resolved_sharded_files = None
        if str(resolved_archive_file).endswith(".json"):
            is_sharded = True
        if is_sharded:
            # resolved_archive_file becomes a list of files that point to the different checkpoint shards in this case.
            resolved_sharded_files, sharded_metadata = get_checkpoint_shard_files(
                pretrained_model_name_or_path,
                resolved_archive_file,
                from_aistudio=from_aistudio,
                from_hf_hub=from_hf_hub,
                cache_dir=cache_dir,
                subfolder=subfolder,
            )

        return resolved_archive_file, resolved_sharded_files, sharded_metadata, is_sharded

    @classmethod
    def _load_pretrained_model(
        cls,
        model: PretrainedModel,
        state_dict: Dict[str, Tensor],
        loaded_keys: List[str],
        resolved_archive_file: Union[str, List],
        pretrained_model_name_or_path,
        config=None,
        ignore_mismatched_sizes=False,
        low_cpu_mem_usage=False,
        dtype=None,
        keep_in_fp32_modules=None,
        quantization_linear_list=None,
    ) -> Tuple[List[str]]:
        """load the state_dict into model, and do the following things:

            * check the

        Args:
            model (PretrainedModel): the pretrained model instance
            state_dict (Dict[str, Tensor]): the model state dict data
            loaded_keys (List[str]):
            ignore_mismatched_sizes (bool, optional): whether ignore error when tensor size mismatched. Defaults to False.
            dtype (_type_, optional): the dtype of model state dict. Defaults to None.

        Returns:
            Tuple[List[str]]: _description_
        """
        is_safetensors = False

        model_state_dict = model.state_dict()

        expected_keys = list(model_state_dict.keys())
        prefix = model.base_model_prefix

        if len(prefix) > 0:
            has_prefix_module = any(s.startswith(prefix) for s in loaded_keys)
            expects_prefix_module = any(s.startswith(prefix) for s in expected_keys)
        else:
            has_prefix_module = False
            expects_prefix_module = False

        # key re-naming operations are never done on the keys
        # that are loaded, but always on the keys of the newly initialized model
        remove_prefix_from_model = not has_prefix_module and expects_prefix_module
        add_prefix_to_model = has_prefix_module and not expects_prefix_module

        if remove_prefix_from_model:
            _prefix = f"{prefix}."
            expected_keys_not_prefixed = [s for s in expected_keys if not s.startswith(_prefix)]
            expected_keys = [s[len(_prefix) :] if s.startswith(_prefix) else s for s in expected_keys]
            if quantization_linear_list is not None:
                quantization_linear_list = [
                    s[len(_prefix) :] if s.startswith(_prefix) else s for s in quantization_linear_list
                ]
        elif add_prefix_to_model:
            expected_keys = [".".join([prefix, s]) for s in expected_keys]
            if quantization_linear_list is not None:
                quantization_linear_list = [".".join([prefix, s]) for s in quantization_linear_list]

        # Weight quantization if not yet quantized & update loaded_keys
        if config.quantization_config.is_weight_quantize():
            try:
                from ..quantization.quantization_utils import (
                    convert_to_quantize_state_dict,
                    update_loaded_state_dict_keys,
                )
            except ImportError:
                raise ImportError("Quantization features require `paddlepaddle >= 2.5.2`")
            if state_dict is not None:
                state_dict = convert_to_quantize_state_dict(
                    state_dict,
                    quantization_linear_list,
                    config.quantization_config,
                    dtype,
                )
                loaded_keys = [k for k in state_dict.keys()]
            else:
                loaded_keys = update_loaded_state_dict_keys(
                    loaded_keys, quantization_linear_list, config.quantization_config
                )
            if keep_in_fp32_modules is None:
                keep_in_fp32_modules = (
                    ["quant_scale"] if config.quantization_config.weight_quantize_algo in ["nf4", "fp4"] else None
                )
            else:
                keep_in_fp32_modules = (
                    keep_in_fp32_modules + ["quant_scale"]
                    if config.quantization_config.weight_quantize_algo in ["nf4", "fp4"]
                    else keep_in_fp32_modules
                )

        missing_keys = list(set(expected_keys) - set(loaded_keys))
        unexpected_keys = list(set(loaded_keys) - set(expected_keys))

        # Some models may have keys that are not in the state by design, removing them before needlessly warning
        # the user.
        if cls._keys_to_ignore_on_load_missing is not None:
            for pat in cls._keys_to_ignore_on_load_missing:
                missing_keys = [k for k in missing_keys if re.search(pat, k) is None]

        if cls._keys_to_ignore_on_load_unexpected is not None:
            for pat in cls._keys_to_ignore_on_load_unexpected:
                unexpected_keys = [k for k in unexpected_keys if re.search(pat, k) is None]

        # Set some modules to fp32 if any
        if keep_in_fp32_modules is not None:
            for name, param in model.named_parameters():
                if any(module_to_keep_in_fp32 in name for module_to_keep_in_fp32 in keep_in_fp32_modules):
                    if param.dtype != paddle.float32:
                        param = param.to(dtype=paddle.float32)

        # Make sure we are able to load base models as well as derived models (with heads)
        start_prefix = ""
        model_to_load = model
        if len(cls.base_model_prefix) > 0 and not hasattr(model, cls.base_model_prefix) and has_prefix_module:
            start_prefix = cls.base_model_prefix + "."
        if len(cls.base_model_prefix) > 0 and hasattr(model, cls.base_model_prefix) and not has_prefix_module:
            model_to_load = getattr(model, cls.base_model_prefix)
            base_model_expected_keys = list(model_to_load.state_dict().keys())
            if any(key in expected_keys_not_prefixed and key not in base_model_expected_keys for key in loaded_keys):
                raise ValueError(
                    "The state dictionary of the model you are trying to load is corrupted. Are you sure it was "
                    "properly saved?"
                )

        def _find_mismatched_keys(
            state_dict,
            model_state_dict,
            loaded_keys,
            add_prefix_to_model,
            remove_prefix_from_model,
            ignore_mismatched_sizes,
        ):
            mismatched_keys = []
            if ignore_mismatched_sizes:
                for checkpoint_key in loaded_keys:
                    # If the checkpoint is sharded, we may not have the key here.
                    if checkpoint_key not in state_dict:
                        continue
                    model_key = checkpoint_key
                    if remove_prefix_from_model:
                        # The model key starts with `prefix` but `checkpoint_key` doesn't so we add it.
                        model_key = f"{prefix}.{checkpoint_key}"
                    elif add_prefix_to_model:
                        # The model key doesn't start with `prefix` but `checkpoint_key` does so we remove it.
                        model_key = ".".join(checkpoint_key.split(".")[1:])

                    if (
                        model_key in model_state_dict
                        and state_dict[checkpoint_key].shape != model_state_dict[model_key].shape
                    ):
                        mismatched_keys.append(
                            (checkpoint_key, state_dict[checkpoint_key].shape, model_state_dict[model_key].shape)
                        )
                        del state_dict[checkpoint_key]
            return mismatched_keys

        def _fuse_or_split_keys(
            state_dict, config, loaded_keys, pre_tensor_parallel_split=False, resume_state_dict=None
        ):
            if resume_state_dict is not None:
                state_dict.update(resume_state_dict)

            before_fuse_keys = list(state_dict.keys())
            if pre_tensor_parallel_split:
                tp_actions = cls.get_tensor_parallel_convert_actions(config, loaded_keys, ignore_error=True)
            else:
                tp_actions = None
            state_dict, resume_state_dict = cls.convert_fuse_and_split(config, state_dict, tp_actions)
            after_fuse_keys = list(state_dict.keys())

            fused_keys = list(set(before_fuse_keys) - set(after_fuse_keys))
            new_keys = list(set(after_fuse_keys) - set(before_fuse_keys))

            return state_dict, resume_state_dict, fused_keys, new_keys

        if state_dict is not None:
            # DONT Hold tensor parallel here, only hold afer load state dict.
            # Whole checkpoint
            # For model parallel if FastGeneration
            # To avoid recursive import temporarily.
            import paddlenlp.ops.fast_transformer.transformer.decoding as ft_decoding

            state_dict = ft_decoding.get_ft_para_conf().fit_partial_model(model_to_load, state_dict)

            # have loaded all state_dict, no resume state_dict
            state_dict, _, fused_keys, new_keys = _fuse_or_split_keys(
                state_dict,
                config,
                loaded_keys,
                pre_tensor_parallel_split=True if config.tensor_parallel_degree > 1 else False,
            )
            missing_keys = list(set(missing_keys) - set(new_keys))
            unexpected_keys = list(set(unexpected_keys) - set(fused_keys))

            mismatched_keys = _find_mismatched_keys(
                state_dict,
                model_state_dict,
                loaded_keys,
                add_prefix_to_model,
                remove_prefix_from_model,
                ignore_mismatched_sizes,
            )

            if config.quantization_config.is_weight_quantize():
                error_msgs = _load_state_dict_into_meta_model(
                    model_to_load,
                    state_dict,
                    loaded_keys,
                    start_prefix,
                    expected_keys,
                    dtype=dtype,
                    is_safetensors=is_safetensors,
                    keep_in_fp32_modules=keep_in_fp32_modules,
                )
            else:
                error_msgs = _load_state_dict_into_model(model_to_load, state_dict, start_prefix)
        else:
            # Sharded checkpoint or whole but low_cpu_mem_usage==True

            # This should always be a list but, just to be sure.
            if not isinstance(resolved_archive_file, list):
                resolved_archive_file = [resolved_archive_file]

            error_msgs = []
            mismatched_keys = []
            resume_state_dict = {}
            if len(resolved_archive_file) > 1:
                resolved_archive_file = tqdm(resolved_archive_file, desc="Loading checkpoint shards")

            for shard_file in resolved_archive_file:
                pre_tensor_parallel_split = False
                if (
                    shard_file.endswith(".safetensors")
                    and config.tensor_parallel_degree > 1
                    and "tp" not in shard_file
                ):
                    pre_tensor_parallel_split = True
                    assert loaded_keys is not None, "loaded_keys is not None."
                    tp_actions = cls.get_tensor_parallel_convert_actions(config, loaded_keys, ignore_error=True)
                # Here we use expected_keys to optimize weights loading for pipeline model. Only works for safetensors
                filter_dict_keys = set(expected_keys)
                fuse_actions, _ = cls.get_fuse_or_split_param_convert_actions(config, loaded_keys, is_fuse=True)
                split_actions, _ = cls.get_fuse_or_split_param_convert_actions(config, loaded_keys, is_fuse=False)
                for k in list(fuse_actions.keys()):
                    need_add_except_key = k[-1] in expected_keys
                    if need_add_except_key:
                        filter_dict_keys |= set(k[:-1])
                for k in list(split_actions.keys()):
                    need_add_except_key = False
                    for item in k[:-1]:
                        if item in expected_keys:
                            need_add_except_key = True
                            break
                    if need_add_except_key:
                        filter_dict_keys.add(k[-1])

                if config.quantization_config.is_weight_quantize():
                    filter_dict_keys = None

                state_dict = load_state_dict(
                    shard_file, tp_actions if pre_tensor_parallel_split else None, filter_dict_keys
                )

                # convert for fusing or splitting weights
                state_dict, resume_state_dict, fused_keys, new_keys = _fuse_or_split_keys(
                    state_dict,
                    config,
                    loaded_keys,
                    pre_tensor_parallel_split=pre_tensor_parallel_split,
                    resume_state_dict=resume_state_dict,
                )
                missing_keys = list(set(missing_keys) - set(new_keys))
                unexpected_keys = list(set(unexpected_keys) - set(fused_keys))

                if config.quantization_config.is_weight_quantize():
                    state_dict = convert_to_quantize_state_dict(
                        state_dict,
                        quantization_linear_list,
                        config.quantization_config,
                        dtype,
                    )

                # Mistmatched keys contains tuples key/shape1/shape2 of weights in the checkpoint that have a shape not
                # matching the weights in the model.
                mismatched_keys += _find_mismatched_keys(
                    state_dict,
                    model_state_dict,
                    loaded_keys,
                    add_prefix_to_model,
                    remove_prefix_from_model,
                    ignore_mismatched_sizes,
                )

                if config.tensor_parallel_degree > 1 and ".tp" not in shard_file and not pre_tensor_parallel_split:
                    logger.info("Converting state_dict to Tensor Parallel Format")
                    # ignore error for multi shard, since only parts of data
                    state_dict = cls.convert_tensor_parallel(
                        None, config, state_dict=state_dict, ignore_error=len(resolved_archive_file) > 1
                    )
                    logger.info("Converted state_dict to Tensor Parallel Format")

                if low_cpu_mem_usage or config.quantization_config.is_weight_quantize():
                    new_error_msgs = _load_state_dict_into_meta_model(
                        model_to_load,
                        state_dict,
                        loaded_keys,
                        start_prefix,
                        expected_keys,
                        dtype=dtype,
                        is_safetensors=is_safetensors,
                        keep_in_fp32_modules=keep_in_fp32_modules,
                    )
                    error_msgs += new_error_msgs
                else:
                    error_msgs += _load_state_dict_into_model(model_to_load, state_dict, start_prefix)

                # force memory release
                del state_dict
                gc.collect()

        if len(error_msgs) > 0:
            error_msg = "\n\t".join(error_msgs)
            if " but the expected shape is" in error_msg:
                error_msg += (
                    "\n\tYou may consider adding `ignore_mismatched_sizes=True` in the model `from_pretrained` method."
                )
            raise RuntimeError(f"Error(s) in loading state_dict for {model.__class__.__name__}:\n\t{error_msg}")

        if len(unexpected_keys) > 0:
            if logger.logger.level < 20:
                logger.warning(
                    f"Some weights of the model checkpoint at {pretrained_model_name_or_path} were not used when"
                    f" initializing {model.__class__.__name__}: {sorted(unexpected_keys)}\n- This IS expected if you are"
                    f" initializing {model.__class__.__name__} from the checkpoint of a model trained on another task or"
                    " with another architecture (e.g. initializing a BertForSequenceClassification model from a"
                    " BertForPreTraining model).\n- This IS NOT expected if you are initializing"
                    f" {model.__class__.__name__} from the checkpoint of a model that you expect to be exactly identical"
                    " (initializing a BertForSequenceClassification model from a BertForSequenceClassification model)."
                )
            else:
                logger.warning(
                    f"Some weights of the model checkpoint at {pretrained_model_name_or_path} were not used when"
                    f" initializing the model, - This IS expected if you are"
                    f" initializing the model from a checkpoint of a model trained on another task or"
                    " with another architecture."
                )
        else:
            logger.info(f"All model checkpoint weights were used when initializing {model.__class__.__name__}.\n")

        if len(missing_keys) > 0:
            logger.warning(
                f"Some weights of {model.__class__.__name__} were not initialized from the model checkpoint at"
                f" {pretrained_model_name_or_path} and are newly initialized: {missing_keys}\nYou should probably"
                " TRAIN this model on a down-stream task to be able to use it for predictions and inference."
            )
        elif len(mismatched_keys) == 0:
            logger.info(
                f"All the weights of {model.__class__.__name__} were initialized from the model checkpoint at"
                f" {pretrained_model_name_or_path}.\nIf your task is similar to the task the model of the checkpoint"
                f" was trained on, you can already use {model.__class__.__name__} for predictions without further"
                " training."
            )
        if len(mismatched_keys) > 0:
            mismatched_warning = "\n".join(
                [
                    f"- {key}: found shape {shape1} in the checkpoint and {shape2} in the model instantiated"
                    for key, shape1, shape2 in mismatched_keys
                ]
            )
            logger.warning(
                f"Some weights of {model.__class__.__name__} were not initialized from the model checkpoint at"
                f" {pretrained_model_name_or_path} and are newly initialized because the shapes did not"
                f" match:\n{mismatched_warning}\nYou should probably TRAIN this model on a down-stream task to be able"
                " to use it for predictions and inference."
            )

        return model, missing_keys, unexpected_keys, mismatched_keys

    @classmethod
    def from_pretrained(cls, pretrained_model_name_or_path, *args, **kwargs):
        """
        Creates an instance of `PretrainedModel`. Model weights are loaded
        by specifying name of a built-in pretrained model, a pretrained model from HF Hub, a community contributed model,
        or a local file directory path.

        Args:
            pretrained_model_name_or_path (str): Name of pretrained model or dir path
                to load from. The string can be:

                - Name of a built-in pretrained model
                - Name of a pretrained model from HF Hub
                - Name of a community-contributed pretrained model.
                - Local directory path which contains model weights file("model_state.pdparams")
                  and model config file ("model_config.json").
            from_hf_hub (bool): load model from huggingface hub. Default to `False`.
            subfolder (str, optional) An optional value corresponding to a folder inside the repo.
                Only works when loading from Huggingface Hub.
            *args (tuple): Position arguments for model `__init__`. If provided,
                use these as position argument values for model initialization.
            **kwargs (dict): Keyword arguments for model `__init__`. If provided,
                use these to update pre-defined keyword argument values for model
                initialization. If the keyword is in `__init__` argument names of
                base model, update argument values of the base model; else update
                argument values of derived model.
            load_state_as_np (bool, optional): The weights read in can be choosed
                to place on CPU or GPU though the model is on the default device.
                If `True`, load the model weights as `numpy.ndarray` on CPU.
                Otherwise, weights would be loaded as tensors on the default
                device. Note that if on GPU, the latter would creates extra
                temporary tensors in addition to the model weights, which
                doubles the memory usage . Thus it is suggested to use `True`
                for big models on GPU. Default to `False`.

        Returns:
            PretrainedModel: An instance of `PretrainedModel`.

        Example:
            .. code-block::

                from paddlenlp.transformers import BertForSequenceClassification

                # Name of built-in pretrained model
                model = BertForSequenceClassification.from_pretrained('bert-base-uncased')

                # Name of pretrained model from PaddleHub
                model = BertForSequenceClassification.from_pretrained('bert-base-uncased')

                # Name of community-contributed pretrained model
                model = BertForSequenceClassification.from_pretrained('yingyibiao/bert-base-uncased-sst-2-finetuned', num_labels=3)

                # Load from local directory path
                model = BertForSequenceClassification.from_pretrained('./my_bert/')
        """
        config = kwargs.pop("config", None)
        state_dict = kwargs.pop("state_dict", None)
        cache_dir = kwargs.pop("cache_dir", None)
        force_download = kwargs.get("force_download", False)
        ignore_mismatched_sizes = kwargs.pop("ignore_mismatched_sizes", False)
        dtype = kwargs.pop("dtype", None)
        from_hf_hub = kwargs.pop("from_hf_hub", False)
        from_aistudio = kwargs.pop("from_aistudio", False)
        subfolder = kwargs.pop("subfolder", None)
        if subfolder is None:
            subfolder = ""
        variant = kwargs.pop("variant", None)
        use_safetensors = kwargs.pop("use_safetensors", None if is_safetensors_available() else False)

        low_cpu_mem_usage = kwargs.pop("low_cpu_mem_usage", False)
        convert_from_torch = kwargs.pop("convert_from_torch", None)
        load_state_as_np = kwargs.pop("load_state_as_np", None)
        if load_state_as_np is not None:
            logger.warning("`load_state_as_np` is deprecated,  please delete it!")

        model_kwargs = kwargs

        if convert_from_torch is None and os.environ.get("from_modelscope", False):
            logger.warning(
                "If you are attempting to load weights from ModelScope Hub and want to disable the default behavior of considering torch weights,"
                " you can set ·convert_from_torch=False·. By default, `convert_from_torch` is set to `True`. "
            )
            convert_from_torch = True

        # from_hf_hub defalut enable convert_from_torch
        if from_hf_hub and convert_from_torch is None:
            logger.warning(
                "If you are attempting to load weights from Hugging Face Hub and want to disable the default behavior of considering torch weights,"
                " you can set ·convert_from_torch=False·. By default, `convert_from_torch` is set to `True`. "
            )
            convert_from_torch = True
        # convert_from_torch defalut is False
        if convert_from_torch is None:
            convert_from_torch = False

        # 1. get the PretrainedConfig to init model
        if not isinstance(config, PretrainedConfig):
            config_path = config if config is not None else pretrained_model_name_or_path
            config, model_kwargs = cls.config_class.from_pretrained(
                config_path,
                cache_dir=cache_dir,
                from_hf_hub=from_hf_hub,
                from_aistudio=from_aistudio,
                subfolder=subfolder,
                return_unused_kwargs=True,
                **kwargs,
            )
        if "from_aistudio" in model_kwargs:
            model_kwargs.pop("from_aistudio")

        # if not from_hf_hub and not from_aistudio:
        #     if not os.path.exists(os.path.join(cache_dir, pretrained_model_name_or_path, subfolder, CONFIG_NAME)):
        #         config.save_pretrained(os.path.join(cache_dir, pretrained_model_name_or_path, subfolder))

        # refine options for config
        convert_from_torch = cls.support_conversion(config) and convert_from_torch
        if dtype is None:
            dtype = config.dtype

        if config.quantization_config.is_weight_quantize():
            try:
                from ..quantization.quantization_utils import (
                    replace_with_quantization_linear,
                )
            except ImportError:
                raise ImportError("You need to install paddlepaddle >= 2.6.0")

            if dtype != "float16" and dtype != "bfloat16":
                dtype = "float16"
                logger.warning(
                    "Overriding dtype='float16' due to quantization method required DataTypes: float16, bfloat16. Pass your own dtype to remove this warning"
                )
        config.dtype = dtype

        init_contexts = []
        if low_cpu_mem_usage or config.quantization_config.is_weight_quantize():
            # Instantiate model.
            init_contexts.append(no_init_weights(_enable=True))
            if is_paddle_support_lazy_init():
                init_contexts.append(paddle.LazyGuard())

        if dtype:
            init_contexts.append(dtype_guard(dtype))

        # Quantization method requires empty init to avoid unnecessary GPU allocation
        if config.quantization_config.is_weight_quantize():
            quantization_init_contexts = []
            quantization_init_contexts.append(no_init_weights(_enable=True))
            if is_paddle_support_lazy_init():
                quantization_init_contexts.append(paddle.LazyGuard())

        # Keep in fp32 modules
        keep_in_fp32_modules = None
        use_keep_in_fp32_modules = False

        # resolve model_weight file
        resolved_archive_file, resolved_sharded_files, sharded_metadata, is_sharded = cls._resolve_model_file_path(
            pretrained_model_name_or_path,
            cache_dir=cache_dir,
            subfolder=subfolder,
            from_hf_hub=from_hf_hub,
            from_aistudio=from_aistudio,
            config=config,
            convert_from_torch=convert_from_torch,
            use_safetensors=use_safetensors,
            variant=variant,
        )

        if convert_from_torch and state_dict is None:
            if (
                resolved_archive_file.endswith(PYTORCH_WEIGHTS_NAME)
                or resolved_archive_file.endswith(PYTORCH_WEIGHTS_INDEX_NAME)
                or resolved_archive_file.endswith(SAFE_WEIGHTS_NAME)
                or resolved_archive_file.endswith(SAFE_WEIGHTS_INDEX_NAME)
            ):
                # try to get the name-mapping info
                convert_dir = os.path.dirname(resolved_archive_file)
                logger.info(
                    f"Starting to convert pytorch weight file<{resolved_archive_file}> to "
                    f"paddle weight file<{convert_dir}> ..."
                )
                state_dict = cls.convert(
                    resolved_archive_file,
                    config,
                    # cache_dir=os.path.join(cache_dir, pretrained_model_name_or_path, subfolder),
                    cache_dir=convert_dir,
                )
            elif (
                resolved_archive_file.endswith(PADDLE_WEIGHTS_NAME)
                or resolved_archive_file.endswith(PADDLE_WEIGHTS_INDEX_NAME)
                or resolved_archive_file.endswith(".pdparams")
            ):
                print(f"file: {resolved_archive_file} is paddle weight.")
            else:
                raise ValueError(f"Unexpected file: {resolved_archive_file} for weight conversion.")
            # load pt weights early so that we know which dtype to init the model under

        if not is_sharded and state_dict is None:
            # 4. loading non-sharded ckpt from the state dict
            if config.tensor_parallel_degree > 1 and resolved_archive_file.endswith("model_state.pdparams"):
                state_dict = cls.convert_tensor_parallel(resolved_archive_file, config)
            elif config.tensor_parallel_degree > 1 and resolved_archive_file.endswith("model.safetensors"):
                with safe_open(resolved_archive_file, framework="np", device="cpu") as f:
                    loaded_keys = f.keys()
                tp_actions = cls.get_tensor_parallel_convert_actions(config, loaded_keys)
                state_dict = load_state_dict(resolved_archive_file, tp_actions)
            else:
                state_dict = load_state_dict(resolved_archive_file)

            logger.info("Loaded weights file from disk, setting weights to model.")

        # Check if `_keep_in_fp32_modules` is not None
        use_keep_in_fp32_modules = (cls._keep_in_fp32_modules is not None) and (
            dtype == "float16" or dtype == "bfloat16"
        )

        if state_dict is not None:
            loaded_state_dict_keys = [k for k in state_dict.keys()]
            # will only support load paddle.Tensor to model.
            for k in list(state_dict.keys()):
                if not isinstance(state_dict[k], paddle.Tensor):
                    with device_guard():
                        state_dict[k] = paddle.Tensor(state_dict.pop(k), zero_copy=True)
        else:
            if is_sharded:
                loaded_state_dict_keys = sharded_metadata["all_checkpoint_keys"]
            else:
                loaded_state_dict_keys = [k for k in state_dict.keys()]

        if low_cpu_mem_usage:  # or use_keep_in_fp32_modules:
            state_dict = None

        # will only support load paddle.Tensor to model.
        if state_dict is not None:
            for k in list(state_dict.keys()):
                if not isinstance(state_dict[k], paddle.Tensor):
                    with device_guard():
                        state_dict[k] = paddle.Tensor(state_dict.pop(k), zero_copy=True)
        # 3. init the model
        init_args = config["init_args"] or ()
        with ContextManagers(init_contexts):
            model = cls(config, *init_args, **model_kwargs)

        if use_keep_in_fp32_modules:
            # low_cpu_mem_usage = True
            keep_in_fp32_modules = model._keep_in_fp32_modules
        else:
            keep_in_fp32_modules = []

        quantization_linear_list = None
        if config.quantization_config.is_weight_quantize():
            with ContextManagers(quantization_init_contexts):
                quantization_linear_list = replace_with_quantization_linear(
                    model=model,
                    quantization_config=config.quantization_config,
                    llm_int8_threshold=config.quantization_config.llm_int8_threshold,
                )
                quantization_linear_list = []
                for key in model.state_dict().keys():
                    if "quant_weight" in key:
                        quantization_linear_list.append(key[:-13])

        model, missing_keys, unexpected_keys, mismatched_keys = cls._load_pretrained_model(
            model=model,
            state_dict=state_dict,
            loaded_keys=loaded_state_dict_keys,
            resolved_archive_file=resolved_sharded_files if is_sharded else resolved_archive_file,
            pretrained_model_name_or_path=pretrained_model_name_or_path,
            config=config,
            ignore_mismatched_sizes=ignore_mismatched_sizes,
            low_cpu_mem_usage=low_cpu_mem_usage,
            dtype=dtype,
            keep_in_fp32_modules=keep_in_fp32_modules,
            quantization_linear_list=quantization_linear_list,
        )

        # load generation_config.json
        if model.can_generate() and pretrained_model_name_or_path is not None:
            try:
                model.generation_config = GenerationConfig.from_pretrained(
                    pretrained_model_name_or_path,
                    cache_dir=cache_dir,
                    force_download=force_download,
                    from_hf_hub=from_hf_hub,
                    from_aistudio=from_aistudio,
                    subfolder=subfolder,
                    **kwargs,
                )
            except:
                logger.info(
                    "Generation config file not found, using a generation config created from the model config."
                )
                pass

        if paddle.in_dynamic_mode():
            return model

        return model, state_dict

    def save_pretrained(
        self,
        save_dir: Union[str, os.PathLike],
        is_main_process: bool = True,
        state_dict: Optional[dict] = None,
        save_function: Callable = paddle.save,
        max_shard_size: Union[int, str] = "10GB",
        safe_serialization: bool = False,
        variant: Optional[str] = None,
        *args,
        **kwargs,
    ):
        """
        Saves model configuration and related resources (model state) as files
        under `save_dir`. The model configuration would be saved into a file named
        "model_config.json", and model state would be saved into a file
        named "model_state.pdparams".

        The `save_dir` can be used in `from_pretrained` as argument value
        of `pretrained_model_name_or_path` to re-load the trained model.

        Args:
            save_dir (str): Directory to save files into.

        Example:
            .. code-block::

                from paddlenlp.transformers import BertForSequenceClassification

                model = BertForSequenceClassification.from_pretrained('bert-base-uncased')
                model.save_pretrained('./trained_model/')
                # reload from save_directory
                model = BertForSequenceClassification.from_pretrained('./trained_model/')
        """

        assert not os.path.isfile(save_dir), "Saving directory ({}) should be a directory, not a file".format(save_dir)
        os.makedirs(save_dir, exist_ok=True)

        merge_tensor_parallel = kwargs.get("merge_tensor_parallel", False)
        config_to_save = kwargs.get("config_to_save", None)
        shard_format = kwargs.get("shard_format", "naive")  # support naive pipeline
        # variant = kwargs.get("variant", None)
        # is_main_process = kwargs.get("is_main_process", True)

        save_directory = save_dir

        if safe_serialization and not is_safetensors_available():
            raise ImportError("`safe_serialization` requires the `safetensors library: `pip install safetensors`.")

        if os.path.isfile(save_directory):
            logger.error(f"Provided path ({save_directory}) should be a directory, not a file")
            return

        os.makedirs(save_directory, exist_ok=True)
        # Save model config

        # Only save the model in distributed training setup
        model_to_save = unwrap_model(self)

        # save the string version of dtype to the config, e.g. convert paddle.float32 => "float32"
        # we currently don't use this setting automatically, but may start to use with v5

        dtype = get_parameter_dtype(model_to_save)
        model_to_save.config.dtype = str(dtype).split(".")[1]
        if config_to_save is None:
            config_to_save = copy.deepcopy(model_to_save.config)

        # Save the model
        if state_dict is None:
            state_dict = model_to_save.state_dict()
            if config_to_save.tensor_parallel_degree > 1:
                if not config_to_save.quantization_config.is_support_merge_tensor_parallel() and merge_tensor_parallel:
                    logger.warning(
                        f"Quantization strategy: {config_to_save.quantization_config.weight_quantize_algo} does not support merge tensor parallel, thus we set merge_tensor_parallel to False."
                    )
                    merge_tensor_parallel = False
                if merge_tensor_parallel:
                    state_dict = model_to_save.merge_tensor_parallel(state_dict, config_to_save)
                    config_to_save.tensor_parallel_degree = 1
                    if config_to_save.tensor_parallel_rank != 0:
                        logger.info("Saving with merge_tensor_parallel, tensor_parallel_rank > 0 don't need save")
                        return
                    if variant is not None and "tp" in variant:
                        variant = "_".join([x for x in variant.split("_") if "tp" not in x])
                else:
                    variant = weight_name_suffix() if variant is None else variant

        # Attach architecture to the config
        config_to_save.architectures = [model_to_save.__class__.__name__]
        # Save the config
        if is_main_process:
            config_to_save.save_pretrained(save_directory)
            if self.can_generate():
                model_to_save.generation_config.save_pretrained(save_directory)

        # Handle the case where some state_dict keys shouldn't be saved
        if self._keys_to_ignore_on_save is not None:
            for ignore_key in self._keys_to_ignore_on_save:
                if ignore_key in state_dict.keys():
                    del state_dict[ignore_key]

        # Shard the model if it is too big.
        weights_name = SAFE_WEIGHTS_NAME if safe_serialization else PADDLE_WEIGHTS_NAME
        weights_name = _add_variant(weights_name, variant)

        # Save model
        shards, index = shard_checkpoint(
            state_dict, max_shard_size=max_shard_size, weights_name=weights_name, shard_format=shard_format
        )

        # Clean the folder from a previous save
        for filename in os.listdir(save_directory):
            full_filename = os.path.join(save_directory, filename)
            # If we have a shard file that is not going to be replaced, we delete it, but only from the main process
            # in distributed settings to avoid race conditions.
            weights_no_suffix = weights_name.replace(".pdparams", "").replace(".safetensors", "")

            # make sure that file to be deleted matches format of sharded file, e.g. paddle_model-00001-of-00005
            filename_no_suffix = filename.replace(".pdparams", "").replace(".safetensors", "")
            reg = re.compile("(.*?)-\d{5}-of-\d{5}")

            if (
                filename.startswith(weights_no_suffix)
                and os.path.isfile(full_filename)
                and filename not in shards.keys()
                and is_main_process
                and reg.fullmatch(filename_no_suffix) is not None
            ):
                os.remove(full_filename)

        # Save the model
        for shard_file, shard in shards.items():
            if safe_serialization:
                # At some point we will need to deal better with save_function (used for TPU and other distributed
                # joyfulness), but for now this enough.
                for k in list(shard.keys()):
                    if isinstance(shard[k], paddle.Tensor):
                        shard[k] = shard.pop(k).cpu().numpy()
                safe_save_file(shard, os.path.join(save_directory, shard_file), metadata={"format": "np"})
            else:
                save_function(shard, os.path.join(save_directory, shard_file))

        if index is None:
            if not safe_serialization:
                path_to_weights = os.path.join(save_directory, _add_variant(PADDLE_WEIGHTS_NAME, variant))
            else:
                path_to_weights = os.path.join(save_directory, _add_variant(SAFE_WEIGHTS_NAME, variant))
            logger.info(f"Model weights saved in {path_to_weights}")

        else:
            save_index_file = SAFE_WEIGHTS_INDEX_NAME if safe_serialization else PADDLE_WEIGHTS_INDEX_NAME
            save_index_file = os.path.join(save_directory, _add_variant(save_index_file, variant))
            # Save the index as well
            with open(save_index_file, "w", encoding="utf-8") as f:
                content = json.dumps(index, indent=2) + "\n"
                f.write(content)
            logger.info(
                f"The model is bigger than the maximum size per checkpoint ({max_shard_size}) and is going to be "
                f"split in {len(shards)} checkpoint shards. You can find where each parameters has been saved in the "
                f"index located at {save_index_file}."
            )


class PipelinePretrainedModel(PretrainedModel):
    def __init_hook__(self):
        if not hasattr(self, "_sequential_layers"):
            self._sequential_layers = []
            self._single_to_pp_mapping = None
            self._pp_to_single_mapping = None

    def __init__(self, config, *args, **kwargs):
        self.__init_hook__()
        super().__init__(config, *args, **kwargs)

    def add_sequential_layer(self, layer_desc, name_prefix=""):
        self.__init_hook__()
        self._sequential_layers.append({"layer": layer_desc, "name_prefix": name_prefix})

    def get_sequential_layers(self):
        self.__init_hook__()
        return [x["layer"] for x in self._sequential_layers]

    def get_sequential_name_prefixes(self):
        self.__init_hook__()
        return {str(index): x["name_prefix"] for index, x in enumerate(self._sequential_layers)}

    def _set_pipeline_name_mapping(self, mappings=None):
        if mappings is not None:
            self._single_to_pp_mapping = mappings
        else:
            single_to_pp_mapping = {}
            pp_to_single_mapping = {}

            state_dict_keys = list(super().state_dict().keys())
            first_key = ""
            for k in state_dict_keys:
                if "shared_layers" not in k:
                    first_key = k
                    break
            first_key = first_key.split(".")
            # if use virtual pp_degree, the prefix is like 0.0.xxx
            # else it will be like 0.xxx
            use_virtual_pp_degree = first_key[0].isdigit() and first_key[1].isdigit()

            prefixes = self.get_sequential_name_prefixes()
            for k in state_dict_keys:
                name_splited = k.split(".")
                if use_virtual_pp_degree:
                    if name_splited[0].isdigit():
                        if name_splited[1].isdigit():
                            idx = str(int(name_splited[0]) + int(name_splited[1]))
                            single_name = [prefixes[idx]]
                            single_name.extend(name_splited[2:])
                        else:
                            single_name = [prefixes[str(len(prefixes) - 1)]]
                            single_name.extend(name_splited[2:])
                            logger.warning(
                                f"Please check! we treat this key as last layer, get {k}, set origin name as {'.'.join(single_name)}"
                            )
                    elif name_splited[0] == "shared_layers":
                        single_name = [self.get_shardlayer_prefix(name_splited)]
                        single_name.extend(name_splited[2:])
                    else:
                        raise ValueError(f"Unexpected key: {k} for pp layer.")
                else:
                    idx = name_splited[0]
                    # for normal pp layer
                    if idx.isdigit():
                        single_name = [prefixes[idx]]
                        single_name.extend(name_splited[1:])
                    elif idx == "shared_layers":
                        single_name = [self.get_shardlayer_prefix(name_splited)]
                        single_name.extend(name_splited[2:])
                    else:
                        raise ValueError(f"Unexpected key: {k} for pp layer.")

                single_to_pp_mapping[".".join(single_name)] = k
                pp_to_single_mapping[k] = ".".join(single_name)

            self._single_to_pp_mapping = single_to_pp_mapping
            self._pp_to_single_mapping = pp_to_single_mapping

        return self._single_to_pp_mapping

    def get_shardlayer_prefix(self, name_splited):
        """_summary_
            This function retrieves the prefix of a shared layer. The process involves:
            1. Identifying all key names of shared layers, like 'shared_weight01', 'shared_weight02', etc.
            2. For instance, given name_splited = ['shared_layers', 'shared_weight01', 'weight'],
                the 'shared_layer_key' would be name_splited[1], which is 'shared_weight01'.
            3. By traversing through all layers, the function checks if the specified
                shared_layer is present in the current stage. If found, it returns the corresponding prefix.

            Note: For retrieving all SharedLayer instances in Paddle, you can refer to the following Paddle code.
            https://github.com/PaddlePaddle/Paddle/blob/2cf724d055679a1a0e48766dfb1708b920273078/python/paddle/distributed/fleet/meta_parallel/parallel_layers/pp_layers.py#L460-L513
        Args:
            name_splited (_type_): _description_

        Returns:
            _type_: _description_
        """
        shared_layer_names = {s.layer_name for s in self._layers_desc if isinstance(s, SharedLayerDesc)}
        assert name_splited[1] in shared_layer_names, f"The shared layer name {name_splited[1]} must be in prefixes!"
        shared_layer_key = name_splited[1]
        for idx, layer in enumerate(self._layers_desc):
            if isinstance(layer, SharedLayerDesc) and layer.layer_name == shared_layer_key:
                if self.get_stage_from_index(idx) == self._stage_id:
                    return self.get_sequential_name_prefixes()[str(idx)]

        # the prefix must be in the current stage, else raise error
        raise ValueError(f"The shared layer {shared_layer_key} must be in the current stage!")

    def state_dict(self, *args, **kwargs):
        state_dict = super().state_dict(*args, **kwargs)

        if self._single_to_pp_mapping is None:
            self._set_pipeline_name_mapping()
        assert len(self._single_to_pp_mapping) > 0, "The pipeline stage must have parameters!"

        for k in list(state_dict.keys()):
            v = state_dict.pop(k)
            state_dict[self._pp_to_single_mapping[k]] = v

        return state_dict

    def set_state_dict(self, state_dict, *args, **kwargs):
        if self._single_to_pp_mapping is None:
            self._set_pipeline_name_mapping()
        assert len(self._single_to_pp_mapping) > 0, "The pipeline stage must have parameters!"

        for k in list(state_dict.keys()):
            v = state_dict.pop(k)
            if k not in self._single_to_pp_mapping:
                continue
            state_dict[self._single_to_pp_mapping[k]] = v

        ret = super().set_state_dict(state_dict, *args, **kwargs)
        return ret<|MERGE_RESOLUTION|>--- conflicted
+++ resolved
@@ -108,12 +108,8 @@
 
 
 if is_safetensors_available():
-<<<<<<< HEAD
 
     # from safetensors import safe_open
-=======
-    from safetensors import safe_open
->>>>>>> f29a7b90
     from safetensors.numpy import load_file as safe_load_file
     from safetensors.numpy import save_file as safe_save_file
 
