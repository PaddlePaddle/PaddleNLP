# Copyright (c) 2020 PaddlePaddle Authors. All Rights Reserved.
#
# Licensed under the Apache License, Version 2.0 (the "License");
# you may not use this file except in compliance with the License.
# You may obtain a copy of the License at
#
#     http://www.apache.org/licenses/LICENSE-2.0
#
# Unless required by applicable law or agreed to in writing, software
# distributed under the License is distributed on an "AS IS" BASIS,
# WITHOUT WARRANTIES OR CONDITIONS OF ANY KIND, either express or implied.
# See the License for the specific language governing permissions and
# limitations under the License.
from __future__ import annotations

import copy
import inspect
import io
import json
import os
import re
import shutil
import tempfile
from contextlib import contextmanager
from typing import Any, Callable, Dict, List, Optional, Set, Tuple, Type

import numpy as np
import paddle
import paddle.distributed as dist
import paddle.nn as nn
import six
from huggingface_hub import (
    create_repo,
    get_hf_file_metadata,
    hf_hub_download,
    hf_hub_url,
    repo_type_and_id_from_hf_id,
    upload_folder,
)
from huggingface_hub.utils import EntryNotFoundError
from paddle import Tensor
from paddle.nn import Embedding, Layer

# TODO(fangzeyang) Temporary fix and replace by paddle framework downloader later
from paddle.utils.download import is_url

from paddlenlp import __version__
from paddlenlp.utils.downloader import (
    COMMUNITY_MODEL_PREFIX,
    download_check,
    get_path_from_url_with_filelock,
    hf_file_exists,
    url_file_exists,
)
from paddlenlp.utils.env import (
    CONFIG_NAME,
    ENABLE_TORCH_CHECKPOINT,
    LEGACY_CONFIG_NAME,
    PADDLE_WEIGHT_FILE_NAME,
    PYTORCH_WEIGHT_FILE_NAME,
)
from paddlenlp.utils.log import logger

from .configuration_utils import PretrainedConfig
from .conversion_utils import ConversionMixin
from .generation_utils import GenerationMixin
from .utils import (
    ContextManagers,
    InitTrackerMeta,
    adapt_stale_fwd_patch,
    fn_args_to_dict,
    is_paddle_support_lazy_init,
    resolve_cache_dir,
)

__all__ = [
    "PretrainedModel",
    "register_base_model",
]


<<<<<<< HEAD
def prune_linear_layer(layer: nn.Linear, index: paddle.Tensor, dim: int = 0) -> nn.Linear:
    """
    Prune a linear layer to keep only entries in index.
    Used to remove heads.
    Args:
        layer (`paddle.nn.Linear`): The layer to prune.
        index (`paddle.Tensor`): The indices to keep in the layer.
        dim (`int`, *optional*, defaults to 0): The dimension on which to keep the indices.
    Returns:
        `paddle.nn.Linear`: The pruned layer as a new layer with `stop_gradient=False`.
    """
    index = index.to(layer.weight)
    W = layer.weight.index_select(dim, index).clone().detach()
    if layer.bias is not None:
        if dim == 1:
            b = layer.bias.clone().detach()
        else:
            b = layer.bias[index].clone().detach()
    new_size = list(layer.weight.shape)
    new_size[dim] = len(index)
    new_layer = nn.Linear(new_size[1], new_size[0], bias_attr=layer.bias is not None)
    new_layer.weight.stop_gradient = True
    new_layer.weight.copy_(W)
    new_layer.weight.stop_gradient = False
    if layer.bias is not None:
        new_layer.bias.stop_gradient = True
        new_layer.bias.copy_(b)
        new_layer.bias.stop_gradient = False
    return new_layer


def find_pruneable_heads_and_indices(
    heads: List[int], n_heads: int, head_size: int, already_pruned_heads: Set[int]
) -> Tuple[Set[int], paddle.Tensor]:
    """
    Finds the heads and their indices taking `already_pruned_heads` into account.
    Args:
        heads (`List[int]`): List of the indices of heads to prune.
        n_heads (`int`): The number of heads in the model.
        head_size (`int`): The size of each head.
        already_pruned_heads (`Set[int]`): A set of already pruned heads.
    Returns:
        `Tuple[Set[int], paddle.Tensor]`: A tuple with the remaining heads and their corresponding indices.
    """
    mask = paddle.ones([n_heads, head_size])
    heads = set(heads) - already_pruned_heads  # Convert to set and remove already pruned heads
    for head in heads:
        # Compute how many pruned heads are before the head and move the index accordingly
        head = head - sum(1 if h < head else 0 for h in already_pruned_heads)
        mask[head] = 0
    mask = mask.reshape([-1]).eq(1)
    index: paddle.Tensor = paddle.arange(len(mask))[mask].cast("int64")
    return heads, index


def apply_chunking_to_forward(
    forward_fn: Callable[..., paddle.Tensor], chunk_size: int, chunk_dim: int, *input_tensors
) -> paddle.Tensor:
    """
    This function chunks the `input_tensors` into smaller input tensor parts of size `chunk_size` over the dimension
    `chunk_dim`. It then applies a layer `forward_fn` to each chunk independently to save memory.
    If the `forward_fn` is independent across the `chunk_dim` this function will yield the same result as directly
    applying `forward_fn` to `input_tensors`.
    Args:
        forward_fn (`Callable[..., paddle.Tensor]`):
            The forward function of the model.
        chunk_size (`int`):
            The chunk size of a chunked tensor: `num_chunks = len(input_tensors[0]) / chunk_size`.
        chunk_dim (`int`):
            The dimension over which the `input_tensors` should be chunked.
        input_tensors (`Tuple[paddle.Tensor]`):
            The input tensors of `forward_fn` which will be chunked
    Returns:
        `paddle.Tensor`: A tensor with the same shape as the `forward_fn` would have given if applied`.
    Examples:
    ```python
    # rename the usual forward() fn to forward_chunk()
    def forward_chunk(self, hidden_states):
        hidden_states = self.decoder(hidden_states)
        return hidden_states
    # implement a chunked forward function
    def forward(self, hidden_states):
        return apply_chunking_to_forward(self.forward_chunk, self.chunk_size_lm_head, self.seq_len_dim, hidden_states)
    ```"""

    assert len(input_tensors) > 0, f"{input_tensors} has to be a tuple/list of tensors"

    # inspect.signature exist since python 3.5 and is a python method -> no problem with backward compatibility
    num_args_in_forward_chunk_fn = len(inspect.signature(forward_fn).parameters)
    if num_args_in_forward_chunk_fn != len(input_tensors):
        raise ValueError(
            f"forward_chunk_fn expects {num_args_in_forward_chunk_fn} arguments, but only {len(input_tensors)} input "
            "tensors are given"
        )

    if chunk_size > 0:
        tensor_shape = input_tensors[0].shape[chunk_dim]
        for input_tensor in input_tensors:
            if input_tensor.shape[chunk_dim] != tensor_shape:
                raise ValueError(
                    f"All input tenors have to be of the same shape: {tensor_shape}, "
                    f"found shape {input_tensor.shape[chunk_dim]}"
                )

        if input_tensors[0].shape[chunk_dim] % chunk_size != 0:
            raise ValueError(
                f"The dimension to be chunked {input_tensors[0].shape[chunk_dim]} has to be a multiple of the chunk "
                f"size {chunk_size}"
            )

        num_chunks = input_tensors[0].shape[chunk_dim] // chunk_size

        # chunk input tensor into tuples
        input_tensors_chunks = tuple(input_tensor.chunk(num_chunks, axis=chunk_dim) for input_tensor in input_tensors)
        # apply forward fn to every tuple
        output_chunks = tuple(forward_fn(*input_tensors_chunk) for input_tensors_chunk in zip(*input_tensors_chunks))
        # concatenate output at same dimension
        return paddle.concat(output_chunks, axis=chunk_dim)

    return forward_fn(*input_tensors)
=======
def unwrap_model(model, *args, **kwargs):
    raw_model = model
    while hasattr(raw_model, "_layers") or hasattr(raw_model, "_layer"):
        if hasattr(raw_model, "_layers"):
            # Caused by issue https://github.com/PaddlePaddle/PaddleNLP/issues/5295
            # TODO: remove this after we fix the issue
            if raw_model._layers is None:
                break
            raw_model = raw_model._layers
        else:
            if raw_model._layer is None:
                break
            raw_model = raw_model._layer

    return raw_model
>>>>>>> edbcee65


def _add_variant(weights_name: str, variant=None) -> str:
    if variant is not None and len(variant) > 0:
        splits = weights_name.split(".")
        splits = splits[:-1] + [variant] + splits[-1:]
        weights_name = ".".join(splits)

    return weights_name


_init_weights = True


def unwrap_model(model, *args, **kwargs):
    raw_model = model._layers if isinstance(model, paddle.DataParallel) else model
    return raw_model


@contextmanager
def no_init_weights(_enable=True):
    """
    Context manager to globally disable weight initialization to speed up loading large models.

    TODO(Patrick): Delete safety argument `_enable=True` at next major version. .
    """
    global _init_weights
    old_init_weights = _init_weights
    if _enable:
        _init_weights = False
    try:
        yield
    finally:
        _init_weights = old_init_weights


def get_parameter_dtype(parameter: nn.Layer) -> paddle.dtype:
    """get dtype of parameter which should be sub-class of nn.Layer

    Args:
        parameter (nn.Layer): the instance of layer

    Returns:
        paddle.dtype: the dtype of tensor
    """

    last_dtype = None
    for t in parameter.parameters():
        last_dtype = t.dtype
        if t.is_floating_point():
            return t.dtype

    # TODO(wj-Mcat): get dtype of model when it's in DataParallel Mode.
    return last_dtype


def _find_weight_file_path(
    cache_dir: str, model_class: Type[PretrainedModel], resource_uri: Optional[str] = None
) -> str | None:
    """find the target weight file under the cache dir, because there are some conflicts about weight file names.

    Args:
        cache_dir (str): the cache dir of pretrained weighted files
        model_class (Type[PretrainedModel]): the class of pretrained model
        resource_uri (Optional[str], optional): the weight file resource file uri to help find the target file name. Defaults to None.
    """
    # 1. if the weight file is the name of resource_uri, eg: 'bert-base-uncased.pdparams'
    if resource_uri is not None:
        resouce_uri_file_name = os.path.split(resource_uri)[-1]
        weight_file_path = os.path.join(cache_dir, resouce_uri_file_name)
        if os.path.isfile(weight_file_path):
            return weight_file_path

    # 2. find the target weight file name under the `resource_files_names` attribute of `PretrainedModel`
    resource_weight_file_name = model_class.resource_files_names.get("model_state", None)
    weight_file_path = os.path.join(cache_dir, resource_weight_file_name)
    if os.path.isfile(weight_file_path):
        return weight_file_path

    # 3. find the target weight file if there is only one weight file
    weight_file_names = [file for file in os.listdir(cache_dir) if file.endswith(".pdparams")]
    if len(weight_file_names) == 1:
        logger.warning(
            f"there is no <{resource_weight_file_name}> which is the expected weight file name "
            f"under dir<{cache_dir}>, but the file<{weight_file_names[0]}> is found, and it will "
            f"be used to init model weights. We suggest that you rename it to <{resource_weight_file_name}>"
        )
        return os.path.join(cache_dir, weight_file_names[0])

    # 4. try to find pytorch model weight file under cache_dir
    pytorch_model_weight_file = os.path.join(cache_dir, PYTORCH_WEIGHT_FILE_NAME)
    if os.path.isfile(pytorch_model_weight_file):
        return pytorch_model_weight_file

    raise FileNotFoundError(
        f"can not find paddle weight file<model_state.pdparams> and pytorch pytorch weight file<pytorch_model.bin> under <{cache_dir}>"
    )


def resolve_weight_file_from_hf_hub(repo_id: str, cache_dir: str, support_conversion: bool, subfolder=None):
    """find the suitable weight file name

    Args:
        repo_id (str): repo name of huggingface hub
        cache_dir (str): cache dir for hf
        support_conversion (bool): whether support converting pytorch weight file to paddle weight file
        subfolder (str, optional) An optional value corresponding to a folder inside the repo.
    """
    if hf_file_exists(repo_id, "model_state.pdparams", subfolder=subfolder):
        file_name = "model_state.pdparams"
    elif hf_file_exists(repo_id, PYTORCH_WEIGHT_FILE_NAME, subfolder=subfolder):
        if not support_conversion:
            raise EntryNotFoundError(
                f"can not download `model_state.pdparams from https://huggingface.co/{repo_id}` "
                "and current model doesn't support conversion from pytorch weight file to paddle weight file"
            )
        file_name = PYTORCH_WEIGHT_FILE_NAME
    else:
        raise EntryNotFoundError(
            message=f"can not find the paddle/pytorch weight file from: https://huggingface.co/{repo_id}",
            response=None,
        )

    download_check(repo_id, file_name, addition="from_hf_hub")
    return hf_hub_download(
        repo_id=repo_id,
        filename=file_name,
        cache_dir=cache_dir,
        subfolder=subfolder,
        library_name="PaddleNLP",
        library_version=__version__,
    )


def register_base_model(cls):
    """
    A decorator for `PretrainedModel` class. It first retrieves the parent class
    of the class being decorated, then sets the `base_model_class` attribute
    of that parent class to be the class being decorated. In summary, the decorator registers
    the decorated class as the base model class in all derived classes under the same architecture.

    Args:
        cls (PretrainedModel): The class (inherited from PretrainedModel) to be decorated .

    Returns:
        PretrainedModel: The input class `cls` after decorating.

    Example:
        .. code-block::

            from paddlenlp.transformers import BertModel, register_base_model

            BertModel = register_base_model(BertModel)
            assert BertModel.base_model_class == BertModel
    """
    base_cls = cls.__bases__[0]
    assert issubclass(
        base_cls, PretrainedModel
    ), "`register_base_model` should be used on subclasses of PretrainedModel."
    base_cls.base_model_class = cls
    return cls


class ModuleUtilsMixin:
    """
    A few utilities for `paddle.nn.Layer`, to be used as a mixin.
    """

    def invert_attention_mask(self, encoder_attention_mask: Tensor) -> Tensor:
        """
        Invert an attention mask (e.g., switches 0. and 1.).

        Args:
            encoder_attention_mask (`paddle.Tensor`): An attention mask.

        Returns:
            `paddle.Tensor`: The inverted attention mask.
        """
        if encoder_attention_mask.ndim == 3:
            encoder_extended_attention_mask = encoder_attention_mask[:, None, :, :]
        if encoder_attention_mask.ndim == 2:
            encoder_extended_attention_mask = encoder_attention_mask[:, None, None, :]
        # T5 has a mask that can compare sequence ids, we can simulate this here with this transposition
        # Cf. https://github.com/tensorflow/mesh/blob/8d2465e9bc93129b913b5ccc6a59aa97abd96ec6/mesh_tensorflow
        # /transformer/transformer_layers.py#L270
        # encoder_extended_attention_mask = (encoder_extended_attention_mask ==
        # encoder_extended_attention_mask.transpose(-1, -2))
        encoder_extended_attention_mask = encoder_extended_attention_mask.cast(dtype=self.dtype)  # fp16 compatibility
        encoder_extended_attention_mask = (1.0 - encoder_extended_attention_mask) * -10000.0

        return encoder_extended_attention_mask

    def get_head_mask(
        self, head_mask: Optional[Tensor], num_hidden_layers: int, is_attention_chunked: bool = False
    ) -> Tensor:
        """
        Prepare the head mask if needed.

        Args:
            head_mask (`paddle.Tensor` with shape `[num_heads]` or `[num_hidden_layers x num_heads]`, *optional*):
                The mask indicating if we should keep the heads or not (1.0 for keep, 0.0 for discard).
            num_hidden_layers (`int`):
                The number of hidden layers in the model.
            is_attention_chunked: (`bool`, *optional*, defaults to `False`):
                Whether or not the attentions scores are computed by chunks or not.

        Returns:
            `paddle.Tensor` with shape `[num_hidden_layers x batch x num_heads x seq_length x seq_length]` or list with
            `[None]` for each layer.
        """
        if head_mask is not None:
            head_mask = self._convert_head_mask_to_5d(head_mask, num_hidden_layers)
            if is_attention_chunked is True:
                head_mask = head_mask.unsqueeze(-1)
        else:
            head_mask = [None] * num_hidden_layers

        return head_mask

    def _convert_head_mask_to_5d(self, head_mask, num_hidden_layers):
        """-> [num_hidden_layers x batch x num_heads x seq_length x seq_length]"""
        if head_mask.ndim == 1:
            head_mask = head_mask.unsqueeze(0).unsqueeze(0).unsqueeze(-1).unsqueeze(-1)
            head_mask = head_mask.expand([num_hidden_layers, -1, -1, -1, -1])
        elif head_mask.ndim == 2:
            head_mask = head_mask.unsqueeze(1).unsqueeze(-1).unsqueeze(-1)  # We can specify head_mask for each layer
        assert head_mask.ndim == 5, f"head_mask.dim != 5, instead {head_mask.ndim}"
        head_mask = head_mask.cast(dtype=self.dtype)  # switch to float if need + fp16 compatibility
        return head_mask


class BackboneMixin:
    def forward_with_filtered_kwargs(self, *args, **kwargs):

        signature = dict(inspect.signature(self.forward).parameters)
        filtered_kwargs = {k: v for k, v in kwargs.items() if k in signature}

        return self(*args, **filtered_kwargs)


@six.add_metaclass(InitTrackerMeta)
class PretrainedModel(Layer, ModuleUtilsMixin, GenerationMixin, ConversionMixin):
    """
    The base class for all pretrained models. It mainly provides common methods
    for loading (construction and loading) and saving pretrained models. Loading
    and saving also rely on the following class attributes which should be overridden
    by derived classes accordingly:

    - **model_config_file** (str): Represents the file name of model configuration
      for configuration saving and loading in local file system. The value is
      `model_config.json`.
    - **resource_files_names** (dict): Name of local file where the model configuration
      can be saved and loaded locally. Currently, resources only include the model state,
      thus the dict only includes `'model_state'` as key with corresponding
      value `'model_state.pdparams'` for model weights saving and loading.
    - **pretrained_init_configuration** (dict): Provides the model configurations
      of built-in pretrained models (contrasts to models in local file system).
      It has pretrained model names as keys (such as `bert-base-uncased`), and
      the values are dict preserving corresponding configuration for model initialization.
    - **pretrained_resource_files_map** (dict): Provides resource URLs of built-in
      pretrained models (contrasts to models in local file system).
      It has the same key as resource_files_names (that is "model_state"),
      and the corresponding value is a dict with specific model name to model weights URL mapping
      (such as "bert-base-uncased" ->
      "https://bj.bcebos.com/paddlenlp/models/transformers/bert-base-uncased.pdparams").
    - **base_model_prefix** (str): Represents the attribute associated to the
      base model in derived classes of the same architecture adding layers on
      top of the base model. Note: A base model class is pretrained model class
      decorated by `register_base_model`, such as `BertModel`; A derived model
      class is a pretrained model class adding layers on top of the base model,
      and it has a base model as attribute, such as `BertForSequenceClassification`.

    Methods common to models for text generation are defined in `GenerationMixin`
    and also inherited here.

    Besides, metaclass `InitTrackerMeta` is used to create `PretrainedModel`,
    by which subclasses can track arguments for initialization automatically.
    """

    # Deprecated(wj-Mcat): after 2.6.* version
    # save the old-school `LEGACY_CONFIG_NAME`, and will be changed to `CONFIG_NAME` after 2.6.* version
    model_config_file = LEGACY_CONFIG_NAME

    pretrained_init_configuration = {}
    # TODO: more flexible resource handle, namedtuple with fields as:
    # resource_name, saved_file, handle_name_for_load(None for used as __init__
    # arguments), handle_name_for_save
    resource_files_names = {"model_state": "model_state.pdparams"}
    pretrained_resource_files_map = {}
    base_model_prefix = ""
    main_input_name = "input_ids"
    config_class = None

    # a list of `re` patterns of `state_dict` keys that should be removed from the list of missing
    # keys we find (keys inside the model but not in the checkpoint) and avoid unnecessary warnings.
    _keys_to_ignore_on_load_missing = None
    # a list of `re` patterns of `state_dict` keys that should be removed from the list of
    # unexpected keys we find (keys inside the checkpoint but not the model) and avoid unnecessary
    # warnings.
    _keys_to_ignore_on_load_unexpected = None
    # a list of `state_dict` keys to ignore when saving the model (useful for keys that aren't
    # trained, but which are either deterministic or tied variables)
    _keys_to_ignore_on_save = None

    def __init__(self, *args, **kwargs):
        super(PretrainedModel, self).__init__()

        if not self.constructed_from_pretrained_config():
            return

        # extract config from args
        config = None
        for arg in args:
            if isinstance(arg, PretrainedConfig):
                config = arg
                break
        if config is not None:
            self.config: PretrainedConfig = config
            self.model_config_file = CONFIG_NAME
            return

        # extract config from kwargs
        if "config" not in kwargs:
            raise ValueError(
                "PretrainedConfig instance not found in the arguments, you can set it as args or kwargs with config field"
            )

        config = kwargs["config"]
        if not isinstance(config, PretrainedConfig):
            raise TypeError("config parameter should be the instance of PretraiendConfig")

        self.config: PretrainedConfig = kwargs["config"]
        self.model_config_file = CONFIG_NAME
        self.warnings_issued = {}

    def _post_init(self, original_init, *args, **kwargs):
        """
        It would be hooked after `__init__` to add a dict including arguments of
        `__init__` as a attribute named `config` of the pretrained model instance.
        """
        if not self.constructed_from_pretrained_config():
            init_dict = fn_args_to_dict(original_init, *((self,) + args), **kwargs)
            self.config = init_dict

    def post_init(self):
        """
        A method executed at the end of each Transformer model initialization, to execute code that needs the model's
        modules properly initialized (such as weight initialization).
        """
        self.init_weights()

    def __getattr__(self, name):
        """
        called when the attribute name is missed in the model

        Args:
            name: the name of attribute

        Returns: the value of attribute

        """
        try:
            return super(PretrainedModel, self).__getattr__(name)
        except AttributeError:
            result = getattr(self.config, name)
            if getattr(self, "deprecated_warnings", None) is None:
                self.deprecated_warnings = {}

            if not self.deprecated_warnings.get(name, False):
                logger.warning(
                    f"Accessing `{name}` through `model.{name}` will be deprecated after v2.6.0. "
                    f"Instead, do `model.config.{name}`"
                )
                self.deprecated_warnings[name] = True

            return result

    @property
    def base_model(self):
        """
        PretrainedModel: The body of the same model architecture. It is the base
            model itself for base model or the base model attribute for derived
            model.
        """
        return getattr(self, self.base_model_prefix, self)

    @property
    def model_name_list(self):
        """
        list: Contains all supported built-in pretrained model names of the
            current PretrainedModel class.
        """
        # Todo: return all model name
        return list(self.pretrained_init_configuration.keys())

    def get_input_embeddings(self) -> nn.Embedding:
        """get input embedding of model

        Returns:
            nn.Embedding: embedding of model
        """
        base_model = getattr(self, self.base_model_prefix, self)
        if base_model is not self:
            return base_model.get_input_embeddings()

        raise NotImplementedError(
            f"model of {type(base_model)} has not implemented the `get_input_embeddings`"
            " or `set_input_embeddings` method"
        )

    def set_input_embeddings(self, value: Embedding):
        """set new input embedding for model

        Args:
            value (Embedding): the new embedding of model

        Raises:
            NotImplementedError: Model has not implement `set_input_embeddings` method
        """
        base_model = getattr(self, self.base_model_prefix, self)
        if base_model is not self:
            return base_model.set_input_embeddings(value)
        raise NotImplementedError(
            f"model of {type(base_model)} has not implemented the `get_input_embeddings`"
            " or `set_input_embeddings` method"
        )

    def get_output_embeddings(self) -> Optional[Embedding]:
        """To be overwrited for models with output embeddings

        Returns:
            Optional[Embedding]: the otuput embedding of model
        """
        return None

    def resize_position_embeddings(self, new_num_position_embeddings: int):
        """resize position embedding, this method should be overrited overwrited by downstream models

        Args:
            new_num_position_embeddings (int): the new position size

        Raises:
            NotImplementedError: when called and not be implemented
        """
        raise NotImplementedError(
            f"`resize_position_embeddings` is not implemented for {self.__class__}`. To implement it, you should "
            f"overwrite this method in the class {self.__class__} in `{self.__class__.__module__}.py`"
        )

    def init_weights(self):
        """
        If needed prunes and maybe initializes weights. If using a custom `PreTrainedModel`, you need to implement any
        initialization logic in `_init_weights`.
        """
        # Prune heads if needed
        if self.config.pruned_heads:
            self.prune_heads(self.config.pruned_heads)

        if _init_weights:
            # Initialize weights
            self.apply(self._initialize_weights)

            # Tie weights should be skipped when not initializing all weights
            # since from_pretrained(...) calls tie weights anyways
            # self.tie_weights()

    def _initialize_weights(self, module):
        """
        Initialize the weights if they are not already initialized.
        """
        if getattr(module, "_is_hf_initialized", False):
            return
        self._init_weights(module)
        module._is_hf_initialized = True

    @staticmethod
    def _tie_encoder_decoder_weights(encoder: nn.Layer, decoder: nn.Layer, base_model_prefix: str):
        uninitialized_encoder_weights: List[str] = []
        if decoder.__class__ != encoder.__class__:
            logger.info(
                f"{decoder.__class__} and {encoder.__class__} are not equal. In this case make sure that all encoder"
                " weights are correctly initialized."
            )

        def tie_encoder_to_decoder_recursively(
            decoder_pointer: nn.Layer,
            encoder_pointer: nn.Layer,
            module_name: str,
            uninitialized_encoder_weights: List[str],
            depth=0,
        ):
            assert isinstance(decoder_pointer, nn.Layer) and isinstance(
                encoder_pointer, nn.Layer
            ), f"{decoder_pointer} and {encoder_pointer} have to be of type nn.Layer"
            if hasattr(decoder_pointer, "weight"):
                assert hasattr(encoder_pointer, "weight")
                encoder_pointer.weight = decoder_pointer.weight
                if hasattr(decoder_pointer, "bias"):
                    assert hasattr(encoder_pointer, "bias")
                    encoder_pointer.bias = decoder_pointer.bias
                return

            encoder_modules = encoder_pointer._modules
            decoder_modules = decoder_pointer._modules
            if len(decoder_modules) > 0:
                assert (
                    len(encoder_modules) > 0
                ), f"Encoder module {encoder_pointer} does not match decoder module {decoder_pointer}"

                all_encoder_weights = {module_name + "/" + sub_name for sub_name in encoder_modules.keys()}
                encoder_layer_pos = 0
                for name, module in decoder_modules.items():
                    if name.isdigit():
                        encoder_name = str(int(name) + encoder_layer_pos)
                        decoder_name = name
                        if not isinstance(decoder_modules[decoder_name], type(encoder_modules[encoder_name])) and len(
                            encoder_modules
                        ) != len(decoder_modules):
                            # this can happen if the name corresponds to the position in a list module list of layers
                            # in this case the decoder has added a cross-attention that the encoder does not have
                            # thus skip this step and subtract one layer pos from encoder
                            encoder_layer_pos -= 1
                            continue
                    elif name not in encoder_modules:
                        continue
                    elif depth > 500:
                        raise ValueError(
                            "Max depth of recursive function `tie_encoder_to_decoder` reached. It seems that there is"
                            " a circular dependency between two or more `nn.Layers` of your model."
                        )
                    else:
                        decoder_name = encoder_name = name
                    tie_encoder_to_decoder_recursively(
                        decoder_modules[decoder_name],
                        encoder_modules[encoder_name],
                        module_name + "/" + name,
                        uninitialized_encoder_weights,
                        depth=depth + 1,
                    )
                    all_encoder_weights.remove(module_name + "/" + encoder_name)

                uninitialized_encoder_weights += list(all_encoder_weights)

        # tie weights recursively
        tie_encoder_to_decoder_recursively(decoder, encoder, base_model_prefix, uninitialized_encoder_weights)
        if len(uninitialized_encoder_weights) > 0:
            logger.warning(
                f"The following encoder weights were not tied to the decoder {uninitialized_encoder_weights}"
            )

    @classmethod
    def constructed_from_pretrained_config(cls, init_func=None) -> bool:
        """check if the model is constructed from `PretrainedConfig`

        Returns:
            bool: if the model is constructed from `PretrainedConfig`
        """
        return cls.config_class is not None and issubclass(cls.config_class, PretrainedConfig)

    @classmethod
    def from_pretrained(cls, pretrained_model_name_or_path, *args, from_hf_hub=False, subfolder=None, **kwargs):
        """
        Creates an instance of `PretrainedModel`. Model weights are loaded
        by specifying name of a built-in pretrained model, or a community contributed model,
        or a local file directory path.

        Args:
            pretrained_model_name_or_path (str): Name of pretrained model or dir path
                to load from. The string can be:

                - Name of a built-in pretrained model
                - Name of a pretrained model from HF hub
                - Name of a community-contributed pretrained model.
                - Local directory path which contains model weights file("model_state.pdparams")
                  and model config file ("model_config.json").
            from_hf_hub (bool, optional): whether to load from Huggingface Hub
            subfolder (str, optional) An optional value corresponding to a folder inside the repo.
                Only works when loading from Huggingface Hub.
            *args (tuple): Position arguments for model `__init__`. If provided,
                use these as position argument values for model initialization.
            **kwargs (dict): Keyword arguments for model `__init__`. If provided,
                use these to update pre-defined keyword argument values for model
                initialization. If the keyword is in `__init__` argument names of
                base model, update argument values of the base model; else update
                argument values of derived model.
            load_state_as_np (bool, optional): The weights read in can be choosed
                to place on CPU or GPU though the model is on the default device.
                If `True`, load the model weights as `numpy.ndarray` on CPU.
                Otherwise, weights would be loaded as tensors on the default
                device. Note that if on GPU, the latter would creates extra
                temporary tensors in addition to the model weights, which
                doubles the memory usage . Thus it is suggested to use `True`
                for big models on GPU. Default to `False`.

        Returns:
            PretrainedModel: An instance of `PretrainedModel`.

        Example:
            .. code-block::

                from paddlenlp.transformers import BertForSequenceClassification

                # Name of built-in pretrained model
                model = BertForSequenceClassification.from_pretrained('bert-base-uncased')

                # Name of community-contributed pretrained model
                model = BertForSequenceClassification.from_pretrained('yingyibiao/bert-base-uncased-sst-2-finetuned')

                # Load from local directory path
                model = BertForSequenceClassification.from_pretrained('./my_bert/')
        """
        if cls.constructed_from_pretrained_config():
            return cls.from_pretrained_v2(
                pretrained_model_name_or_path, from_hf_hub=from_hf_hub, subfolder=subfolder, *args, **kwargs
            )

        resource_files = {}
        init_configuration = {}
        load_state_as_np = kwargs.pop("load_state_as_np", False)
        cache_dir = kwargs.get("cache_dir", None)
        cache_dir = resolve_cache_dir(pretrained_model_name_or_path, from_hf_hub, cache_dir)

        track_download = True

        # From HF Hub
        if from_hf_hub:
            resource_files = cls.resource_files_names
            resource_files["model_config_file"] = cls.model_config_file

        # From built-in pretrained models
        elif pretrained_model_name_or_path in cls.pretrained_init_configuration:
            for file_id, map_list in cls.pretrained_resource_files_map.items():
                if pretrained_model_name_or_path not in map_list:
                    resource_files[file_id] = None
                else:
                    resource_files[file_id] = map_list[pretrained_model_name_or_path]
            init_configuration = copy.deepcopy(cls.pretrained_init_configuration[pretrained_model_name_or_path])

        # From local dir path
        elif os.path.isdir(pretrained_model_name_or_path):
            track_download = False
            for file_id, file_name in cls.resource_files_names.items():
                full_file_name = os.path.join(pretrained_model_name_or_path, file_name)
                resource_files[file_id] = full_file_name
            resource_files["model_config_file"] = os.path.join(pretrained_model_name_or_path, cls.model_config_file)
        else:
            # Assuming from community-contributed pretrained models
            for file_id, file_name in cls.resource_files_names.items():
                full_file_name = "/".join([COMMUNITY_MODEL_PREFIX, pretrained_model_name_or_path, file_name])
                resource_files[file_id] = full_file_name
            resource_files["model_config_file"] = "/".join(
                [COMMUNITY_MODEL_PREFIX, pretrained_model_name_or_path, cls.model_config_file]
            )

        resolved_resource_files = {}
        for file_id, file_path in resource_files.items():
            if file_path is None or os.path.isfile(file_path):
                resolved_resource_files[file_id] = file_path
                continue
            # If from_hf_hub, let HF Hub takes care of the cache and the download process
            if from_hf_hub:
                resolved_resource_files[file_id] = hf_hub_download(
                    repo_id=pretrained_model_name_or_path,
                    filename=file_path,
                    subfolder=subfolder,
                    cache_dir=cache_dir,
                    library_name="PaddleNLP",
                    library_version=__version__,
                )
            else:
                path = os.path.join(cache_dir, file_path.split("/")[-1])
                if os.path.exists(path):
                    logger.info("Already cached %s" % path)
                    resolved_resource_files[file_id] = path
                else:
                    logger.info("Downloading %s and saved to %s" % (file_path, cache_dir))
                    try:
                        resolved_resource_files[file_id] = get_path_from_url_with_filelock(file_path, cache_dir)
                    except RuntimeError as err:
                        logger.error(err)
                        raise RuntimeError(
                            f"Can't load weights for '{pretrained_model_name_or_path}'.\n"
                            f"Please make sure that '{pretrained_model_name_or_path}' is:\n"
                            "- a correct model-identifier of built-in pretrained models,\n"
                            "- or a correct model-identifier of community-contributed pretrained models,\n"
                            "- or the correct path to a directory containing relevant modeling files(model_weights and model_config).\n"
                        )

        # Prepare model initialization kwargs
        # Did we saved some inputs and kwargs to reload ?
        model_config_file = resolved_resource_files.pop("model_config_file", None)
        if model_config_file is not None:
            with io.open(model_config_file, encoding="utf-8") as f:
                init_kwargs = json.load(f)
        else:
            init_kwargs = init_configuration

        # position args are stored in kwargs, maybe better not include
        init_args = init_kwargs.pop("init_args", ())
        # class name corresponds to this configuration
        init_class = init_kwargs.pop("init_class", cls.base_model_class.__name__)
        # Check if the loaded config matches the current model class's __init__
        # arguments. If not match, the loaded config is for the base model class.
        if init_class == cls.base_model_class.__name__:
            base_args = init_args
            base_kwargs = init_kwargs
            derived_args = ()
            derived_kwargs = {}
            base_arg_index = None
        else:  # extract config for base model
            derived_args = list(init_args)
            derived_kwargs = init_kwargs
            base_arg = None
            for i, arg in enumerate(init_args):
                if isinstance(arg, dict) and "init_class" in arg:
                    assert arg.pop("init_class") == cls.base_model_class.__name__, (
                        "pretrained base model should be {}"
                    ).format(cls.base_model_class.__name__)
                    base_arg_index = i
                    base_arg = arg
                    break
            for arg_name, arg in init_kwargs.items():
                if isinstance(arg, dict) and "init_class" in arg:
                    assert arg.pop("init_class") == cls.base_model_class.__name__, (
                        "pretrained base model should be {}"
                    ).format(cls.base_model_class.__name__)
                    base_arg_index = arg_name
                    base_arg = arg
                    break

            base_args = base_arg.pop("init_args", ())
            base_kwargs = base_arg

        if cls == cls.base_model_class:
            # Update with newly provided args and kwargs for base model
            base_args = base_args if not args else args
            base_kwargs.update(kwargs)
            model = cls(*base_args, **base_kwargs)
        else:
            # Update with newly provided args and kwargs for derived model
            base_parameters_dict = inspect.signature(cls.base_model_class.__init__).parameters
            for k, v in kwargs.items():
                if k in base_parameters_dict:
                    base_kwargs[k] = v
            base_model = cls.base_model_class(*base_args, **base_kwargs)
            if base_arg_index is not None:
                derived_args[base_arg_index] = base_model
            else:
                derived_args = (base_model,)  # assume at the first position
            derived_args = derived_args if not args else args
            derived_parameters_dict = inspect.signature(cls.__init__).parameters
            for k, v in kwargs.items():
                if k in derived_parameters_dict:
                    derived_kwargs[k] = v
            model = cls(*derived_args, **derived_kwargs)

        # save the model config file into cache dir
        model_config_file_path = os.path.join(cache_dir, cls.model_config_file)
        # check if there is model config file in cache directory
        if (
            pretrained_model_name_or_path in cls.pretrained_init_configuration
            and init_kwargs is not None
            and not os.path.exists(model_config_file_path)
        ):
            model.save_model_config(cache_dir)

        # Maybe need more ways to load resources.
        weight_path = resolved_resource_files["model_state"]
        if weight_path is None:
            logger.warning(
                "No model weight found for %s, return with random initialization !!!" % pretrained_model_name_or_path
            )
            return model

        assert weight_path.endswith(".pdparams"), "suffix of weight must be .pdparams"

        # NOTE: Allow to load partial model for model parallel.
        # TODO(guosheng): To make model loading for the model parallel automatic,
        # maybe we should make rank 0 worker load weights of the full model on
        # CPU, then split weights into multiple parts and pickle separately.
        # The other workers wait util pickle finish and then load the corresponding
        # partial weights. Also we can directly use separate weight files for
        # simplicity.
        state_dict = paddle.load(weight_path, return_numpy=load_state_as_np)

        # Make sure we are able to load base models as well as derived models
        # (with heads)
        start_prefix = ""
        model_to_load = model
        state_to_load = state_dict
        unexpected_keys = []
        missing_keys = []
        if not hasattr(model, cls.base_model_prefix) and any(
            s.startswith(cls.base_model_prefix) for s in state_dict.keys()
        ):
            # base model
            state_to_load = {}
            start_prefix = cls.base_model_prefix + "."
            for k, v in state_dict.items():
                if k.startswith(cls.base_model_prefix):
                    state_to_load[k[len(start_prefix) :]] = v
                else:
                    unexpected_keys.append(k)
        if hasattr(model, cls.base_model_prefix) and not any(
            s.startswith(cls.base_model_prefix) for s in state_dict.keys()
        ):
            # derived model (base model with heads)
            model_to_load = getattr(model, cls.base_model_prefix)
            for k in model.state_dict().keys():
                if not k.startswith(cls.base_model_prefix):
                    missing_keys.append(k)
        if len(missing_keys) > 0:
            logger.info(
                "Weights of {} not initialized from pretrained model: {}".format(
                    model.__class__.__name__, missing_keys
                )
            )
        if len(unexpected_keys) > 0:
            logger.info(
                "Weights from pretrained model not used in {}: {}".format(model.__class__.__name__, unexpected_keys)
            )
        # Allow the float16 model to load float32 weights, which decreases memory
        # usage in model loading stage and is useful to big models.
        dtype_prefix_len = len("paddle.")  # paddle.float16

        for k, v in model_to_load.state_dict().items():
            if not isinstance(v, np.ndarray):
                dtype = str(v.dtype)[dtype_prefix_len:]
            # TODO(guosheng): add warnings for unmatched dtypes
            if k in state_to_load:
                if paddle.in_dynamic_mode():
                    if isinstance(state_to_load[k], np.ndarray):
                        state_to_load[k] = state_to_load[k].astype(dtype)
                    else:
                        state_to_load[k] = paddle.cast(state_to_load[k], dtype)
                else:
                    # there are some latent error when case dtype in static-mode, so let's:
                    # 1. convert fluid.*.Tensor -> numpy.ndarray
                    # 2. cast the dtype with numpy tools
                    # 3. paddle works well with ndarray state-dict
                    state_to_load[k] = np.array(state_to_load[k])
                    state_to_load[k] = state_to_load[k].astype(dtype)

        # For model parallel if FastGeneration
        # To avoid recursive import temporarily.
        import paddlenlp.ops.fast_transformer.transformer.decoding as ft_decoding

        state_to_load = ft_decoding.get_ft_para_conf().fit_partial_model(model_to_load, state_to_load)
        if paddle.in_dynamic_mode():
            model_to_load.set_state_dict(state_to_load)
            if track_download:
                download_check(pretrained_model_name_or_path, "from_pretrained")
            return model
        if track_download:
            download_check(pretrained_model_name_or_path, "from_pretrained")
        return model, state_to_load

    # NOTE: backward support for old models. Models with PretrainedConfig should be able to use .config
    def get_model_config(self):
        """Get model configuration.

        Returns:
            config: The config of the model.
        """

        # If init_config contains a Layer, use the layer's init_config to save
        def get_config(model):
            if model.config is not None and isinstance(model.config, PretrainedConfig):
                return model.config
            model_config = model.init_config
            for key, value in model_config.items():
                if key == "init_args":
                    args = []
                    for arg in value:
                        args.append(get_config(arg) if isinstance(arg, PretrainedModel) else arg)
                    model_config[key] = tuple(args)
                elif isinstance(value, PretrainedModel):
                    model_config[key] = value.init_config
            return model_config

        model_config = get_config(self)
        return model_config

    def save_model_config(self, save_dir: str):
        """
        Saves model configuration to a file named "config.json" under `save_dir`.

        Args:
            save_dir (str): Directory to save model_config file into.
        """
        # Save model config
        model_config = self.get_model_config()
        if isinstance(model_config, PretrainedConfig):
            model_config.save_pretrained(save_dir)
        else:
            model_config_file = os.path.join(save_dir, self.model_config_file)
            with io.open(model_config_file, "w", encoding="utf-8") as f:
                f.write(json.dumps(model_config, ensure_ascii=False, indent=2))

    def save_pretrained(self, save_dir: str):
        """
        Saves model configuration and related resources (model state) as files
        under `save_dir`. The model configuration would be saved into a file named
        "model_config.json", and model state would be saved into a file
        named "model_state.pdparams".

        The `save_dir` can be used in `from_pretrained` as argument value
        of `pretrained_model_name_or_path` to re-load the trained model.

        Args:
            save_dir (str): Directory to save files into.

        Example:
            .. code-block::

                from paddlenlp.transformers import BertForSequenceClassification

                model = BertForSequenceClassification.from_pretrained('bert-base-uncased')
                model.save_pretrained('./trained_model/')
                # reload from save_directory
                model = BertForSequenceClassification.from_pretrained('./trained_model/')
        """
        if self.constructed_from_pretrained_config():
            return self.save_pretrained_v2(save_dir)

        assert not os.path.isfile(save_dir), "Saving directory ({}) should be a directory, not a file".format(save_dir)
        os.makedirs(save_dir, exist_ok=True)
        # Save model config
        self.save_model_config(save_dir)
        # Save model
        if paddle.in_dynamic_mode():
            file_name = os.path.join(save_dir, list(self.resource_files_names.values())[0])
            paddle.save(self.state_dict(), file_name)
        else:
            logger.warning("Save pretrained model only supported dygraph mode for now!")

    def save_to_hf_hub(
        self,
        repo_id: str,
        private: Optional[bool] = None,
        subfolder: Optional[str] = None,
        commit_message: Optional[str] = None,
        revision: Optional[str] = None,
        create_pr: bool = False,
    ):
        """
        Uploads all elements of this model to a new HuggingFace Hub repository.
        Args:
            repo_id (str): Repository name for your model/tokenizer in the Hub.
            private (bool, optional): Whether the model/tokenizer is set to private
            subfolder (str, optional): Push to a subfolder of the repo instead of the root
            commit_message (str, optional) — The summary / title / first line of the generated commit. Defaults to: f"Upload {path_in_repo} with huggingface_hub"
            revision (str, optional) — The git revision to commit from. Defaults to the head of the "main" branch.
            create_pr (boolean, optional) — Whether or not to create a Pull Request with that commit. Defaults to False.
                If revision is not set, PR is opened against the "main" branch. If revision is set and is a branch, PR is opened against this branch.
                If revision is set and is not a branch name (example: a commit oid), an RevisionNotFoundError is returned by the server.

        Returns: The url of the commit of your model in the given repository.
        """
        repo_url = create_repo(repo_id, private=private, exist_ok=True)

        # Infer complete repo_id from repo_url
        # Can be different from the input `repo_id` if repo_owner was implicit
        _, repo_owner, repo_name = repo_type_and_id_from_hf_id(repo_url)

        repo_id = f"{repo_owner}/{repo_name}"

        # Check if README file already exist in repo
        try:
            get_hf_file_metadata(hf_hub_url(repo_id=repo_id, filename="README.md", revision=revision))
            has_readme = True
        except EntryNotFoundError:
            has_readme = False

        with tempfile.TemporaryDirectory() as root_dir:
            if subfolder is not None:
                save_dir = os.path.join(root_dir, subfolder)
            else:
                save_dir = root_dir
            # save model
            self.save_pretrained(save_dir)
            # Add readme if does not exist
            logger.info("README.md not found, adding the default README.md")
            if not has_readme:
                with open(os.path.join(root_dir, "README.md"), "w") as f:
                    f.write(f"---\nlibrary_name: paddlenlp\n---\n# {repo_id}")

            # Upload model and return
            logger.info(f"Pushing to the {repo_id}. This might take a while")
            return upload_folder(
                repo_id=repo_id,
                repo_type="model",
                folder_path=root_dir,
                commit_message=commit_message,
                revision=revision,
                create_pr=create_pr,
            )

    def resize_token_embeddings(self, new_num_tokens: Optional[int] = None) -> nn.Embedding:
        """
        Resizes input token embeddings matrix of the model according to new_num_tokens.

        Args:
            new_num_tokens (Optional[int]):
                The number of new tokens in the embedding matrix. Increasing the size will add newly initialized
                vectors at the end. Reducing the size will remove vectors from the end. If not provided or None, just
                returns a pointer to the input tokens embedding module of the model without doing anything.

        Returns:
            paddle.nn.Embedding: The input tokens Embeddings Module of the model.
        """
        old_embeddings: nn.Embedding = self.get_input_embeddings()
        if not new_num_tokens or new_num_tokens == old_embeddings.weight.shape[0]:
            return old_embeddings

        new_embeddings = self._get_resized_embeddings(old_embeddings, new_num_tokens)
        self.set_input_embeddings(new_embeddings)

        # 2. Update vocab_size
        self.base_model.config["vocab_size"] = new_num_tokens
        self.vocab_size = new_num_tokens

        # update init_config
        self._update_init_config(self.init_config, "vocab_size", new_num_tokens)

        # TODO(westfish@126.com): add tie_weight.
        # TODO(westfish) Add tie_weight to tie the weights between the input embeddings and the output embeddings if needed.

        return new_embeddings

    def _update_init_config(self, init_config: dict, key: str, value: Any):
        """update init_config by <key, value> pair

        Args:
            init_config (dict): the init_config instance
            key (str): the key field
            value (Any): the new value of instance
        """
        if key in init_config:
            init_config[key] = value
            return

        for arg in init_config.get("init_args", []):
            if not isinstance(arg, PretrainedModel):
                continue
            self._update_init_config(arg.init_config, key, value)

    def _get_resized_embeddings(
        self, old_embeddings: nn.Embedding, new_num_tokens: Optional[int] = None
    ) -> nn.Embedding:
        """
        Build a resized Embedding Module from a provided token Embedding Module. Increasing the size will add newly
        initialized vectors at the end. Reducing the size will remove vectors from the end

        Args:
            old_embeddings (nn.Embedding):
                Old embeddings to be resized.
            new_num_tokens (Optional[int]):
                New number of tokens in the embedding matrix.
                Increasing the size will add newly initialized vectors at the end. Reducing the size will remove
                vectors from the end.

        Returns:
            paddle.nn.Embedding: The resized Embedding Module or the old Embedding Module if new_num_tokens is None.
        """
        if new_num_tokens is None:
            return old_embeddings

        old_num_tokens, old_embedding_dim = old_embeddings.weight.shape
        if old_num_tokens == new_num_tokens:
            return old_embeddings

        if not isinstance(old_embeddings, nn.Embedding):
            raise TypeError(
                f"Old embeddings are of type {type(old_embeddings)}, which is not an instance of {nn.Embedding}. You"
                " should either use a different resize function or make sure that old_embeddings are an instance of"
                f" {nn.Embedding}."
            )

        # Build new embeddings
        new_embeddings = nn.Embedding(new_num_tokens, old_embedding_dim)

        # numbers of tokens to copy
        n = min(old_num_tokens, new_num_tokens)
        with paddle.no_grad():
            new_embeddings.weight[:n, :] = old_embeddings.weight[:n, :]

        return new_embeddings

    def __setattr__(self, name, value):
        value = adapt_stale_fwd_patch(self, name, value)
        return super(PretrainedModel, self).__setattr__(name, value)

    @classmethod
    def _resolve_model_file_path(
        cls: Type[PretrainedModel],
        pretrained_model_name_or_path: str,
        from_hf_hub: bool = False,
        cache_dir: str | None = None,
        subfolder: str | None = None,
        support_conversion: bool = False,
    ) -> str:
        """resolve model target file path from `` and `cache_dir`

        0. when it is file path:
            return the weight file

        1. when it is model-name:
            1.1 check default `MODEL_HOME` + `model-mame` + model_state.pdparams
            1.2 get the url from `pretrained_resource_files_map`, and set it to `pretrained_model_name_or_path`

        2. when it is url:
            fetch the resouce into the `cache_dir` (cache_dir or `MODEL_HOME` + `model-name` or `HF_CACHE_HOME` + `model-mame`)

        3. when it is local dir:
            check whether the file<local_dir + weight_file> exist

        Args:
            cls (Type[PretrainedModel]): the inherited PretrainedModel class
            pretrained_model_name_or_path (str): the model-name/url/local_dir/local_dir
            cache_dir (Optional[str], optional): cache_dir is used when name_or_path is model-name/url. Defaults to None.
            support_conversion (bool, optional): whether support convert pytorch model to paddle model

        Returns:
            str: the model weight file path
        """
        # -1. when it's from HF
        if from_hf_hub:
            return resolve_weight_file_from_hf_hub(
                pretrained_model_name_or_path,
                cache_dir=cache_dir,
                support_conversion=support_conversion,
                subfolder=subfolder,
            )

        # 0. when it is local file
        if os.path.isfile(pretrained_model_name_or_path):
            return pretrained_model_name_or_path

        # 1. when it is model-name
        if pretrained_model_name_or_path in cls.pretrained_init_configuration:
            # check the cache_dir:
            os.makedirs(cache_dir, exist_ok=True)

            # check the state_dict file
            weight_file_path = os.path.join(cache_dir, cls.resource_files_names["model_state"])
            if os.path.exists(weight_file_path):
                return weight_file_path

            # fetch the weight url from the `pretrained_resource_files_map`
            pretrained_model_name_or_path = cls.pretrained_resource_files_map["model_state"][
                pretrained_model_name_or_path
            ]

        # 2. when it is url
        if is_url(pretrained_model_name_or_path):
            weight_file_path = get_path_from_url_with_filelock(pretrained_model_name_or_path, cache_dir)
            # # check the downloaded weight file and registered weight file name
            download_check(pretrained_model_name_or_path, "from_pretrained_v2")

            # make sure that
            new_weight_file_path = os.path.join(
                os.path.split(weight_file_path)[0], cls.resource_files_names["model_state"]
            )

            # if the weight file name of url is: `bert-base-uncased.pdparams`, the downloaded file is also of it.
            # and we should convert it to the new weitht file: `model_state.pdparams`
            if weight_file_path != new_weight_file_path:

                # move the `model-name.pdparams` to `model_state.pdparams`
                # get more details from: https://github.com/PaddlePaddle/PaddleNLP/pull/3843
                if dist.ParallelEnv().local_rank % 8 == 0 and os.path.exists(weight_file_path):
                    shutil.move(weight_file_path, new_weight_file_path)
                weight_file_path = new_weight_file_path

            # find the weight file with the above two branch: `bert-base-uncased.pdparams`, `model_state.pdparams`
            weight_file_path = _find_weight_file_path(
                cache_dir=cache_dir, model_class=cls, resource_uri=pretrained_model_name_or_path
            )

            return weight_file_path

        # 3. when it is local dir
        if os.path.isdir(pretrained_model_name_or_path):
            # in-order to compatible with old style:
            # file name in pretrained_resouce_file_maps is https://path/to/bert-base-uncased.pdparams, but the registered model-state file name in `resouce_file_maps` is `model_state.pdparams`

            return _find_weight_file_path(cache_dir=pretrained_model_name_or_path, model_class=cls)

        # 4. download from community or hf-hub
        else:
            # assume that the community-based models, name format: community/model-name
            community_model_file_path = "/".join(
                [COMMUNITY_MODEL_PREFIX, pretrained_model_name_or_path, cls.resource_files_names["model_state"]]
            )
            assert is_url(community_model_file_path)

            # check wether the target file exist in the comunity bos server
            if url_file_exists(community_model_file_path):
                return cls._resolve_model_file_path(community_model_file_path, cache_dir=cache_dir)

            # 5. Final ERROR
            logger.warning(
                f"can not find the model<{pretrained_model_name_or_path}> in the community server, "
                f"so try to download model from: https://huggingface.co/{pretrained_model_name_or_path}."
            )

            if ENABLE_TORCH_CHECKPOINT:
                msg = f"weight file<{PADDLE_WEIGHT_FILE_NAME}> or <{PYTORCH_WEIGHT_FILE_NAME}> not found"
            else:
                msg = f"weight file<{PADDLE_WEIGHT_FILE_NAME}> not found"

            raise FileNotFoundError(msg)

    @classmethod
    def _load_pretrained_model(
        cls,
        model: PretrainedModel,
        state_dict: Dict[str, Tensor],
        loaded_keys: List[str],
        ignore_mismatched_sizes=False,
        dtype=None,
    ) -> Tuple[List[str]]:
        """load the state_dict into model, and do the following things:

            * check the

        Args:
            model (PretrainedModel): the pretrained model instance
            state_dict (Dict[str, Tensor]): the model state dict data
            loaded_keys (List[str]):
            ignore_mismatched_sizes (bool, optional): whether ignore error when tensor size mismatched. Defaults to False.
            dtype (_type_, optional): the dtype of model state dict. Defaults to None.

        Returns:
            Tuple[List[str]]: _description_
        """
        model_state_dict = model.state_dict()

        expected_keys = list(model_state_dict.keys())
        prefix = model.base_model_prefix

        if len(prefix) > 0:
            has_prefix_module = any(s.startswith(prefix) for s in loaded_keys)
            expects_prefix_module = any(s.startswith(prefix) for s in expected_keys)
        else:
            has_prefix_module = False
            expects_prefix_module = False

        # key re-naming operations are never done on the keys
        # that are loaded, but always on the keys of the newly initialized model
        remove_prefix_from_model = not has_prefix_module and expects_prefix_module
        add_prefix_to_model = has_prefix_module and not expects_prefix_module

        if remove_prefix_from_model:
            expected_keys = [".".join(s.split(".")[1:]) if s.startswith(prefix) else s for s in expected_keys]
        elif add_prefix_to_model:
            expected_keys = [".".join([prefix, s]) for s in expected_keys]

        missing_keys = list(set(expected_keys) - set(loaded_keys))
        unexpected_keys = list(set(loaded_keys) - set(expected_keys))

        # Some models may have keys that are not in the state by design, removing them before needlessly warning
        # the user.
        if cls._keys_to_ignore_on_load_missing is not None:
            for pat in cls._keys_to_ignore_on_load_missing:
                missing_keys = [k for k in missing_keys if re.search(pat, k) is None]

        if cls._keys_to_ignore_on_load_unexpected is not None:
            for pat in cls._keys_to_ignore_on_load_unexpected:
                unexpected_keys = [k for k in unexpected_keys if re.search(pat, k) is None]

        # Make sure we are able to load base models as well as derived models (with heads)
        start_prefix = ""
        model_to_load = model
        if len(cls.base_model_prefix) > 0 and not hasattr(model, cls.base_model_prefix) and has_prefix_module:
            start_prefix = cls.base_model_prefix + "."

        def _find_mismatched_keys(
            state_dict,
            model_state_dict,
            loaded_keys,
            add_prefix_to_model,
            remove_prefix_from_model,
            ignore_mismatched_sizes,
        ):
            mismatched_keys = []
            if ignore_mismatched_sizes:
                for checkpoint_key in loaded_keys:
                    model_key = checkpoint_key
                    if remove_prefix_from_model:
                        # The model key starts with `prefix` but `checkpoint_key` doesn't so we add it.
                        model_key = f"{prefix}.{checkpoint_key}"
                    elif add_prefix_to_model:
                        # The model key doesn't start with `prefix` but `checkpoint_key` does so we remove it.
                        model_key = ".".join(checkpoint_key.split(".")[1:])

                    if (
                        model_key in model_state_dict
                        and state_dict[checkpoint_key].shape != model_state_dict[model_key].shape
                    ):
                        mismatched_keys.append(
                            (checkpoint_key, state_dict[checkpoint_key].shape, model_state_dict[model_key].shape)
                        )
                        del state_dict[checkpoint_key]
            return mismatched_keys

        # Whole checkpoint
        mismatched_keys = _find_mismatched_keys(
            state_dict,
            model_state_dict,
            loaded_keys,
            add_prefix_to_model,
            remove_prefix_from_model,
            ignore_mismatched_sizes,
        )

        start_prefix = prefix + "."

        # `add_prefix_to_model` and `remove_prefix_from_model` are for different situation,
        # you can check the following matrix, which means:
        # the value of cell: (add_prefix_to_model, remove_prefix_from_model)
        # the load/Init-Base is the state-dict which don't contain `prefix`.
        # the load/Init-DownStream is the state-dict which contain the `prefix`
        #
        # |                 | load-Base | load-DownStream |
        # |-----------------|-----------|-----------------|
        # | Init-Base       | F,F       | T,F             |
        # | Init-DonwStream | F,T       | F,F             |
        #
        # the above value matrix will help you understand the following code.
        if add_prefix_to_model:
            for key in list(state_dict.keys()):
                if key.startswith(start_prefix):
                    state_dict[key.replace(start_prefix, "")] = state_dict.pop(key)

        if remove_prefix_from_model:
            for key in list(state_dict.keys()):
                state_dict[start_prefix + key] = state_dict.pop(key)

        # convert the dtype of state dict
        if dtype is not None:
            if isinstance(dtype, paddle.dtype):
                dtype = str(dtype)[7:]

            if dtype not in ["float32", "float16"]:
                raise ValueError(f"the value of `dtype` should be one of [`float32`, `float16`], but received {dtype}")
            for key in state_dict.keys():
                if isinstance(state_dict[key], np.ndarray):
                    state_dict[key] = state_dict[key].astype(dtype=dtype)
                else:
                    state_dict[key] = paddle.cast(state_dict[key], dtype=dtype)
        else:
            dtype_prefix_len = len("paddle.")
            for k, v in model_to_load.state_dict().items():
                if not isinstance(v, np.ndarray):
                    dtype = str(v.dtype)[dtype_prefix_len:]
                if k in state_dict:
                    if paddle.in_dynamic_mode():
                        if isinstance(state_dict[k], np.ndarray):
                            state_dict[k] = state_dict[k].astype(dtype)
                        else:
                            state_dict[k] = paddle.cast(state_dict[k], dtype)
                    else:
                        # there are some latent error when case dtype in static-mode, so let's:
                        # 1. convert fluid.*.Tensor -> numpy.ndarray
                        # 2. cast the dtype with numpy tools
                        # 3. paddle works well with ndarray state-dict
                        state_dict[k] = np.array(state_dict[k])
                        state_dict[k] = state_dict[k].astype(dtype)

        # For model parallel if FastGeneration
        # To avoid recursive import temporarily.
        import paddlenlp.ops.fast_transformer.transformer.decoding as ft_decoding

        state_to_load = ft_decoding.get_ft_para_conf().fit_partial_model(model_to_load, state_dict)
        if paddle.in_dynamic_mode():
            model_to_load.set_state_dict(state_to_load)

        return model_to_load, missing_keys, unexpected_keys, mismatched_keys

    @classmethod
    def from_pretrained_v2(
        cls, pretrained_model_name_or_path, from_hf_hub: bool = False, subfolder: str | None = None, *args, **kwargs
    ):
        """
        Creates an instance of `PretrainedModel`. Model weights are loaded
        by specifying name of a built-in pretrained model, a pretrained model from HF Hub, a community contributed model,
        or a local file directory path.

        Args:
            pretrained_model_name_or_path (str): Name of pretrained model or dir path
                to load from. The string can be:

                - Name of a built-in pretrained model
                - Name of a pretrained model from HF Hub
                - Name of a community-contributed pretrained model.
                - Local directory path which contains model weights file("model_state.pdparams")
                  and model config file ("model_config.json").
            from_hf_hub (bool): load model from huggingface hub. Default to `False`.
            subfolder (str, optional) An optional value corresponding to a folder inside the repo.
                Only works when loading from Huggingface Hub.
            *args (tuple): Position arguments for model `__init__`. If provided,
                use these as position argument values for model initialization.
            **kwargs (dict): Keyword arguments for model `__init__`. If provided,
                use these to update pre-defined keyword argument values for model
                initialization. If the keyword is in `__init__` argument names of
                base model, update argument values of the base model; else update
                argument values of derived model.
            load_state_as_np (bool, optional): The weights read in can be choosed
                to place on CPU or GPU though the model is on the default device.
                If `True`, load the model weights as `numpy.ndarray` on CPU.
                Otherwise, weights would be loaded as tensors on the default
                device. Note that if on GPU, the latter would creates extra
                temporary tensors in addition to the model weights, which
                doubles the memory usage . Thus it is suggested to use `True`
                for big models on GPU. Default to `False`.

        Returns:
            PretrainedModel: An instance of `PretrainedModel`.

        Example:
            .. code-block::

                from paddlenlp.transformers import BertForSequenceClassification

                # Name of built-in pretrained model
                model = BertForSequenceClassification.from_pretrained('bert-base-uncased')

                # Name of pretrained model from PaddleHub
                model = BertForSequenceClassification.from_pretrained('bert-base-uncased')

                # Name of community-contributed pretrained model
                model = BertForSequenceClassification.from_pretrained('yingyibiao/bert-base-uncased-sst-2-finetuned', num_labels=3)

                # Load from local directory path
                model = BertForSequenceClassification.from_pretrained('./my_bert/'
        """
        load_state_as_np = kwargs.pop("load_state_as_np", False)
        config = kwargs.pop("config", None)
        force_download = kwargs.pop("force_download", False)
        ignore_mismatched_sizes = kwargs.pop("ignore_mismatched_sizes", None)
        dtype = kwargs.pop("dtype", None)
        cache_dir = kwargs.pop("cache_dir", None)
        low_cpu_mem_usage = kwargs.pop("low_cpu_mem_usage", None)

        init_contexts = []
        if low_cpu_mem_usage:
            load_state_as_np = True
            # Instantiate model.
            init_contexts.append(no_init_weights(_enable=True))
            if is_paddle_support_lazy_init():
                init_contexts.append(paddle.LazyGuard())

        cache_dir = resolve_cache_dir(pretrained_model_name_or_path, from_hf_hub, cache_dir)

        model_kwargs = kwargs
        # 1. get the PretrainedConfig to init model
        if not isinstance(config, PretrainedConfig):
            config_path = config if config is not None else pretrained_model_name_or_path
            config, model_kwargs = cls.config_class.from_pretrained(
                config_path,
                cache_dir=cache_dir,
                return_unused_kwargs=True,
                force_download=force_download,
                from_hf_hub=from_hf_hub,
                **kwargs,
            )
        if not os.path.exists(os.path.join(cache_dir, CONFIG_NAME)):
            config.save_pretrained(cache_dir)

        # 2. resolve model_weight file
        support_conversion = cls.support_conversion(config) and ENABLE_TORCH_CHECKPOINT

        model_weight_file = cls._resolve_model_file_path(
            pretrained_model_name_or_path,
            cache_dir=cache_dir,
            subfolder=subfolder,
            from_hf_hub=from_hf_hub,
            support_conversion=support_conversion,
        )

        if model_weight_file.endswith(PYTORCH_WEIGHT_FILE_NAME):
            if support_conversion:
                # try to get the name-mapping info
                logger.info(
                    f"start to convert pytorch weight file<{model_weight_file}> to "
                    f"paddle weight file<{os.path.join(cache_dir, PADDLE_WEIGHT_FILE_NAME)}> ..."
                )
                model_state_dict = cls.convert(model_weight_file, config, cache_dir)
            else:
                raise ValueError(
                    f"download the {PYTORCH_WEIGHT_FILE_NAME} weight file, but model<{cls}> "
                    "don't support conversion from pytorch weight file to paddle weight file "
                    "or conversion is been disabled by `ENABLE_TORCH_CHECKPOINT` environment variable"
                )
        else:
            # 4. loading the state dict
            if config.tensor_parallel_degree > 1:
                if model_weight_file.endswith("model_state.pdparams"):
                    model_state_dict = cls.convert_tensor_parallel(model_weight_file, config, cache_dir)
            else:
                model_state_dict = paddle.load(model_weight_file, return_numpy=load_state_as_np)

        # 3. init the model
        init_args = config["init_args"] or ()
        with ContextManagers(init_contexts):
            model = cls(config, *init_args, **model_kwargs)

        if config.tensor_parallel_degree > 1:
            model.resource_files_names["model_state"] = _add_variant(
                model.resource_files_names["model_state"], f"tp{config.tensor_parallel_rank:0>2d}"
            )

        loaded_state_dict_keys = list(model_state_dict.keys())
        # TODO(wj-Mcat): load shard checkpoint weight file, refer to: https://github.com/huggingface/transformers/pull/16343
        model, missing_keys, unexpected_keys, mismatched_keys = cls._load_pretrained_model(
            model=model,
            state_dict=model_state_dict,
            loaded_keys=loaded_state_dict_keys,
            ignore_mismatched_sizes=ignore_mismatched_sizes,
            dtype=dtype,
        )

        if len(unexpected_keys) > 0:
            logger.warning(
                f"Some weights of the model checkpoint at {pretrained_model_name_or_path} were not used when"
                f" initializing {model.__class__.__name__}: {unexpected_keys}\n- This IS expected if you are"
                f" initializing {model.__class__.__name__} from the checkpoint of a model trained on another task or"
                " with another architecture (e.g. initializing a BertForSequenceClassification model from a"
                " BertForPreTraining model).\n- This IS NOT expected if you are initializing"
                f" {model.__class__.__name__} from the checkpoint of a model that you expect to be exactly identical"
                " (initializing a BertForSequenceClassification model from a BertForSequenceClassification model)."
            )
        else:
            logger.info(f"All model checkpoint weights were used when initializing {model.__class__.__name__}.\n")

        if len(missing_keys) > 0:
            logger.warning(
                f"Some weights of {model.__class__.__name__} were not initialized from the model checkpoint at"
                f" {pretrained_model_name_or_path} and are newly initialized: {missing_keys}\nYou should probably"
                " TRAIN this model on a down-stream task to be able to use it for predictions and inference."
            )
        elif len(mismatched_keys) == 0:
            logger.info(
                f"All the weights of {model.__class__.__name__} were initialized from the model checkpoint at"
                f" {pretrained_model_name_or_path}.\nIf your task is similar to the task the model of the checkpoint"
                f" was trained on, you can already use {model.__class__.__name__} for predictions without further"
                " training."
            )
        if len(mismatched_keys) > 0:
            mismatched_warning = "\n".join(
                [
                    f"- {key}: found shape {shape1} in the checkpoint and {shape2} in the model instantiated"
                    for key, shape1, shape2 in mismatched_keys
                ]
            )
            logger.warning(
                f"Some weights of {model.__class__.__name__} were not initialized from the model checkpoint at"
                f" {pretrained_model_name_or_path} and are newly initialized because the shapes did not"
                f" match:\n{mismatched_warning}\nYou should probably TRAIN this model on a down-stream task to be able"
                " to use it for predictions and inference."
            )
        if paddle.in_dynamic_mode():
            return model

        return model, model_state_dict

    def save_pretrained_v2(self, save_dir: str):
        """
        Saves model configuration and related resources (model state) as files
        under `save_dir`. The model configuration would be saved into a file named
        "model_config.json", and model state would be saved into a file
        named "model_state.pdparams".

        The `save_dir` can be used in `from_pretrained` as argument value
        of `pretrained_model_name_or_path` to re-load the trained model.

        Args:
            save_dir (str): Directory to save files into.

        Example:
            .. code-block::

                from paddlenlp.transformers import BertForSequenceClassification

                model = BertForSequenceClassification.from_pretrained('bert-base-uncased')
                model.save_pretrained('./trained_model/')
                # reload from save_directory
                model = BertForSequenceClassification.from_pretrained('./trained_model/')
        """
        assert not os.path.isfile(save_dir), "Saving directory ({}) should be a directory, not a file".format(save_dir)
        os.makedirs(save_dir, exist_ok=True)

        # 1. retrieve the model related config

        # save the string version of dtype to the config, e.g. convert paddle.float32 => "float32"
        # we currently don't use this setting automatically, but may start to use with v5
        model_to_save = unwrap_model(self)
        dtype = get_parameter_dtype(model_to_save)
        model_to_save.config.dtype = str(dtype).split(".")[1]

        # Attach architecture to the config
        model_to_save.config.architectures = [model_to_save.__class__.__name__]

        model_to_save.config.save_pretrained(save_dir)

        # Save model
        if paddle.in_dynamic_mode():
            file_name = os.path.join(save_dir, self.resource_files_names["model_state"])
            paddle.save(self.state_dict(), file_name)
        else:
            logger.warning("Save pretrained model only supported dygraph mode for now!")<|MERGE_RESOLUTION|>--- conflicted
+++ resolved
@@ -79,7 +79,6 @@
 ]
 
 
-<<<<<<< HEAD
 def prune_linear_layer(layer: nn.Linear, index: paddle.Tensor, dim: int = 0) -> nn.Linear:
     """
     Prune a linear layer to keep only entries in index.
@@ -200,7 +199,8 @@
         return paddle.concat(output_chunks, axis=chunk_dim)
 
     return forward_fn(*input_tensors)
-=======
+
+
 def unwrap_model(model, *args, **kwargs):
     raw_model = model
     while hasattr(raw_model, "_layers") or hasattr(raw_model, "_layer"):
@@ -216,7 +216,6 @@
             raw_model = raw_model._layer
 
     return raw_model
->>>>>>> edbcee65
 
 
 def _add_variant(weights_name: str, variant=None) -> str:
@@ -229,11 +228,6 @@
 
 
 _init_weights = True
-
-
-def unwrap_model(model, *args, **kwargs):
-    raw_model = model._layers if isinstance(model, paddle.DataParallel) else model
-    return raw_model
 
 
 @contextmanager
