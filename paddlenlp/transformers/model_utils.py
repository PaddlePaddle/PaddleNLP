# Copyright (c) 2020 PaddlePaddle Authors. All Rights Reserved.
#
# Licensed under the Apache License, Version 2.0 (the "License");
# you may not use this file except in compliance with the License.
# You may obtain a copy of the License at
#
#     http://www.apache.org/licenses/LICENSE-2.0
#
# Unless required by applicable law or agreed to in writing, software
# distributed under the License is distributed on an "AS IS" BASIS,
# WITHOUT WARRANTIES OR CONDITIONS OF ANY KIND, either express or implied.
# See the License for the specific language governing permissions and
# limitations under the License.
from __future__ import annotations

import copy
import inspect
import io
import json
import os
import re
import shutil
import tempfile
from contextlib import contextmanager
from typing import Any, Dict, List, Optional, Tuple, Type

import numpy as np
import paddle
import paddle.distributed as dist
import paddle.nn as nn
import six
from huggingface_hub import (
    create_repo,
    get_hf_file_metadata,
    hf_hub_download,
    hf_hub_url,
    repo_type_and_id_from_hf_id,
    upload_folder,
)
from huggingface_hub.utils import EntryNotFoundError
from paddle import Tensor
from paddle.nn import Embedding, Layer

# TODO(fangzeyang) Temporary fix and replace by paddle framework downloader later
from paddle.utils.download import is_url

from paddlenlp import __version__
from paddlenlp.utils.downloader import (
    COMMUNITY_MODEL_PREFIX,
    download_check,
    get_path_from_url_with_filelock,
    hf_file_exists,
    url_file_exists,
)
from paddlenlp.utils.env import (
    CONFIG_NAME,
    ENABLE_TORCH_CHECKPOINT,
    LEGACY_CONFIG_NAME,
    PADDLE_WEIGHT_FILE_NAME,
    PYTORCH_WEIGHT_FILE_NAME,
)
from paddlenlp.utils.log import logger

from .configuration_utils import PretrainedConfig
from .conversion_utils import ConversionMixin
from .generation_utils import GenerationMixin
from .utils import (
    ContextManagers,
    InitTrackerMeta,
    adapt_stale_fwd_patch,
    fn_args_to_dict,
    is_paddle_support_lazy_init,
    resolve_cache_dir,
)

__all__ = [
    "PretrainedModel",
    "register_base_model",
]


def unwrap_model(model, *args, **kwargs):
    raw_model = model
    while hasattr(raw_model, "_layers") or hasattr(raw_model, "_layer"):
        if hasattr(raw_model, "_layers"):
            raw_model = raw_model._layers
        else:
            raw_model = raw_model._layer

    return raw_model


<<<<<<< HEAD
def _add_variant(weights_name: str, variant: Optional[str] = None) -> str:
    if variant is not None:
        splits = weights_name.split(".")
        splits = splits[:-1] + [variant] + splits[-1:]
        weights_name = ".".join(splits)

    return weights_name
=======
_init_weights = True


@contextmanager
def no_init_weights(_enable=True):
    """
    Context manager to globally disable weight initialization to speed up loading large models.

    TODO(Patrick): Delete safety argument `_enable=True` at next major version. .
    """
    global _init_weights
    old_init_weights = _init_weights
    if _enable:
        _init_weights = False
    try:
        yield
    finally:
        _init_weights = old_init_weights
>>>>>>> e17da677


def get_parameter_dtype(parameter: nn.Layer) -> paddle.dtype:
    """get dtype of parameter which should be sub-class of nn.Layer

    Args:
        parameter (nn.Layer): the instance of layer

    Returns:
        paddle.dtype: the dtype of tensor
    """

    last_dtype = None
    for t in parameter.parameters():
        last_dtype = t.dtype
        if t.is_floating_point():
            return t.dtype

    # TODO(wj-Mcat): get dtype of model when it's in DataParallel Mode.
    return last_dtype


def _find_weight_file_path(
    cache_dir: str, model_class: Type[PretrainedModel], resource_uri: Optional[str] = None
) -> str | None:
    """find the target weight file under the cache dir, because there are some conflicts about weight file names.

    Args:
        cache_dir (str): the cache dir of pretrained weighted files
        model_class (Type[PretrainedModel]): the class of pretrained model
        resource_uri (Optional[str], optional): the weight file resource file uri to help find the target file name. Defaults to None.
    """
    # 1. if the weight file is the name of resource_uri, eg: 'bert-base-uncased.pdparams'
    if resource_uri is not None:
        resouce_uri_file_name = os.path.split(resource_uri)[-1]
        weight_file_path = os.path.join(cache_dir, resouce_uri_file_name)
        if os.path.isfile(weight_file_path):
            return weight_file_path

    # 2. find the target weight file name under the `resource_files_names` attribute of `PretrainedModel`
    resource_weight_file_name = model_class.resource_files_names.get("model_state", None)
    weight_file_path = os.path.join(cache_dir, resource_weight_file_name)
    if os.path.isfile(weight_file_path):
        return weight_file_path

    # 3. find the target weight file if there is only one weight file
    weight_file_names = [file for file in os.listdir(cache_dir) if file.endswith(".pdparams")]
    if len(weight_file_names) == 1:
        logger.warning(
            f"there is no <{resource_weight_file_name}> which is the expected weight file name "
            f"under dir<{cache_dir}>, but the file<{weight_file_names[0]}> is found, and it will "
            f"be used to init model weights. We suggest that you rename it to <{resource_weight_file_name}>"
        )
        return os.path.join(cache_dir, weight_file_names[0])

    # 4. try to find pytorch model weight file under cache_dir
    pytorch_model_weight_file = os.path.join(cache_dir, PYTORCH_WEIGHT_FILE_NAME)
    if os.path.isfile(pytorch_model_weight_file):
        return pytorch_model_weight_file

    raise FileNotFoundError(
        f"can not find paddle weight file<model_state.pdparams> and pytorch pytorch weight file<pytorch_model.bin> under <{cache_dir}>"
    )


def resolve_weight_file_from_hf_hub(repo_id: str, cache_dir: str, support_conversion: bool, subfolder=None):
    """find the suitable weight file name

    Args:
        repo_id (str): repo name of huggingface hub
        cache_dir (str): cache dir for hf
        support_conversion (bool): whether support converting pytorch weight file to paddle weight file
        subfolder (str, optional) An optional value corresponding to a folder inside the repo.
    """
    if hf_file_exists(repo_id, "model_state.pdparams", subfolder=subfolder):
        file_name = "model_state.pdparams"
    elif hf_file_exists(repo_id, PYTORCH_WEIGHT_FILE_NAME, subfolder=subfolder):
        if not support_conversion:
            raise EntryNotFoundError(
                f"can not download `model_state.pdparams from https://huggingface.co/{repo_id}` "
                "and current model doesn't support conversion from pytorch weight file to paddle weight file"
            )
        file_name = PYTORCH_WEIGHT_FILE_NAME
    else:
        raise EntryNotFoundError(
            message=f"can not find the paddle/pytorch weight file from: https://huggingface.co/{repo_id}",
            response=None,
        )

    download_check(repo_id, file_name, addition="from_hf_hub")
    return hf_hub_download(
        repo_id=repo_id,
        filename=file_name,
        cache_dir=cache_dir,
        subfolder=subfolder,
        library_name="PaddleNLP",
        library_version=__version__,
    )


def register_base_model(cls):
    """
    A decorator for `PretrainedModel` class. It first retrieves the parent class
    of the class being decorated, then sets the `base_model_class` attribute
    of that parent class to be the class being decorated. In summary, the decorator registers
    the decorated class as the base model class in all derived classes under the same architecture.

    Args:
        cls (PretrainedModel): The class (inherited from PretrainedModel) to be decorated .

    Returns:
        PretrainedModel: The input class `cls` after decorating.

    Example:
        .. code-block::

            from paddlenlp.transformers import BertModel, register_base_model

            BertModel = register_base_model(BertModel)
            assert BertModel.base_model_class == BertModel
    """
    base_cls = cls.__bases__[0]
    assert issubclass(
        base_cls, PretrainedModel
    ), "`register_base_model` should be used on subclasses of PretrainedModel."
    base_cls.base_model_class = cls
    return cls


class BackboneMixin:
    def forward_with_filtered_kwargs(self, *args, **kwargs):

        signature = dict(inspect.signature(self.forward).parameters)
        filtered_kwargs = {k: v for k, v in kwargs.items() if k in signature}

        return self(*args, **filtered_kwargs)


@six.add_metaclass(InitTrackerMeta)
class PretrainedModel(Layer, GenerationMixin, ConversionMixin):
    """
    The base class for all pretrained models. It mainly provides common methods
    for loading (construction and loading) and saving pretrained models. Loading
    and saving also rely on the following class attributes which should be overridden
    by derived classes accordingly:

    - **model_config_file** (str): Represents the file name of model configuration
      for configuration saving and loading in local file system. The value is
      `model_config.json`.
    - **resource_files_names** (dict): Name of local file where the model configuration
      can be saved and loaded locally. Currently, resources only include the model state,
      thus the dict only includes `'model_state'` as key with corresponding
      value `'model_state.pdparams'` for model weights saving and loading.
    - **pretrained_init_configuration** (dict): Provides the model configurations
      of built-in pretrained models (contrasts to models in local file system).
      It has pretrained model names as keys (such as `bert-base-uncased`), and
      the values are dict preserving corresponding configuration for model initialization.
    - **pretrained_resource_files_map** (dict): Provides resource URLs of built-in
      pretrained models (contrasts to models in local file system).
      It has the same key as resource_files_names (that is "model_state"),
      and the corresponding value is a dict with specific model name to model weights URL mapping
      (such as "bert-base-uncased" ->
      "https://bj.bcebos.com/paddlenlp/models/transformers/bert-base-uncased.pdparams").
    - **base_model_prefix** (str): Represents the attribute associated to the
      base model in derived classes of the same architecture adding layers on
      top of the base model. Note: A base model class is pretrained model class
      decorated by `register_base_model`, such as `BertModel`; A derived model
      class is a pretrained model class adding layers on top of the base model,
      and it has a base model as attribute, such as `BertForSequenceClassification`.

    Methods common to models for text generation are defined in `GenerationMixin`
    and also inherited here.

    Besides, metaclass `InitTrackerMeta` is used to create `PretrainedModel`,
    by which subclasses can track arguments for initialization automatically.
    """

    # Deprecated(wj-Mcat): after 2.6.* version
    # save the old-school `LEGACY_CONFIG_NAME`, and will be changed to `CONFIG_NAME` after 2.6.* version
    model_config_file = LEGACY_CONFIG_NAME

    pretrained_init_configuration = {}
    # TODO: more flexible resource handle, namedtuple with fields as:
    # resource_name, saved_file, handle_name_for_load(None for used as __init__
    # arguments), handle_name_for_save
    resource_files_names = {"model_state": "model_state.pdparams"}
    pretrained_resource_files_map = {}
    base_model_prefix = ""
    main_input_name = "input_ids"
    config_class = None

    # a list of `re` patterns of `state_dict` keys that should be removed from the list of missing
    # keys we find (keys inside the model but not in the checkpoint) and avoid unnecessary warnings.
    _keys_to_ignore_on_load_missing = None
    # a list of `re` patterns of `state_dict` keys that should be removed from the list of
    # unexpected keys we find (keys inside the checkpoint but not the model) and avoid unnecessary
    # warnings.
    _keys_to_ignore_on_load_unexpected = None
    # a list of `state_dict` keys to ignore when saving the model (useful for keys that aren't
    # trained, but which are either deterministic or tied variables)
    _keys_to_ignore_on_save = None

    def __init__(self, *args, **kwargs):
        super(PretrainedModel, self).__init__()

        if not self.constructed_from_pretrained_config():
            return

        # extract config from args
        config = None
        for arg in args:
            if isinstance(arg, PretrainedConfig):
                config = arg
                break
        if config is not None:
            self.config: PretrainedConfig = config
            self.model_config_file = CONFIG_NAME
            return

        # extract config from kwargs
        if "config" not in kwargs:
            raise ValueError(
                "PretrainedConfig instance not found in the arguments, you can set it as args or kwargs with config field"
            )

        config = kwargs["config"]
        if not isinstance(config, PretrainedConfig):
            raise TypeError("config parameter should be the instance of PretraiendConfig")

        self.config: PretrainedConfig = kwargs["config"]
        self.model_config_file = CONFIG_NAME
        self.warnings_issued = {}

    def _post_init(self, original_init, *args, **kwargs):
        """
        It would be hooked after `__init__` to add a dict including arguments of
        `__init__` as a attribute named `config` of the pretrained model instance.
        """
        if not self.constructed_from_pretrained_config():
            init_dict = fn_args_to_dict(original_init, *((self,) + args), **kwargs)
            self.config = init_dict

    def __getattr__(self, name):
        """
        called when the attribute name is missed in the model

        Args:
            name: the name of attribute

        Returns: the value of attribute

        """
        try:
            return super(PretrainedModel, self).__getattr__(name)
        except AttributeError:
            result = getattr(self.config, name)
            if getattr(self, "deprecated_warnings", None) is None:
                self.deprecated_warnings = {}

            if not self.deprecated_warnings.get(name, False):
                logger.warning(
                    f"Accessing `{name}` through `model.{name}` will be deprecated after v2.6.0. "
                    f"Instead, do `model.config.{name}`"
                )
                self.deprecated_warnings[name] = True

            return result

    @property
    def base_model(self):
        """
        PretrainedModel: The body of the same model architecture. It is the base
            model itself for base model or the base model attribute for derived
            model.
        """
        return getattr(self, self.base_model_prefix, self)

    @property
    def model_name_list(self):
        """
        list: Contains all supported built-in pretrained model names of the
            current PretrainedModel class.
        """
        # Todo: return all model name
        return list(self.pretrained_init_configuration.keys())

    def get_input_embeddings(self) -> nn.Embedding:
        """get input embedding of model

        Returns:
            nn.Embedding: embedding of model
        """
        base_model = getattr(self, self.base_model_prefix, self)
        if base_model is not self:
            return base_model.get_input_embeddings()

        raise NotImplementedError(
            f"model of {type(base_model)} has not implemented the `get_input_embeddings`"
            " or `set_input_embeddings` method"
        )

    def set_input_embeddings(self, value: Embedding):
        """set new input embedding for model

        Args:
            value (Embedding): the new embedding of model

        Raises:
            NotImplementedError: Model has not implement `set_input_embeddings` method
        """
        base_model = getattr(self, self.base_model_prefix, self)
        if base_model is not self:
            return base_model.set_input_embeddings(value)
        raise NotImplementedError(
            f"model of {type(base_model)} has not implemented the `get_input_embeddings`"
            " or `set_input_embeddings` method"
        )

    def get_output_embeddings(self) -> Optional[Embedding]:
        """To be overwrited for models with output embeddings

        Returns:
            Optional[Embedding]: the otuput embedding of model
        """
        return None

    def resize_position_embeddings(self, new_num_position_embeddings: int):
        """resize position embedding, this method should be overrited overwrited by downstream models

        Args:
            new_num_position_embeddings (int): the new position size

        Raises:
            NotImplementedError: when called and not be implemented
        """
        raise NotImplementedError(
            f"`resize_position_embeddings` is not implemented for {self.__class__}`. To implement it, you should "
            f"overwrite this method in the class {self.__class__} in `{self.__class__.__module__}.py`"
        )

    @classmethod
    def constructed_from_pretrained_config(cls, init_func=None) -> bool:
        """check if the model is constructed from `PretrainedConfig`

        Returns:
            bool: if the model is constructed from `PretrainedConfig`
        """
        return cls.config_class is not None and issubclass(cls.config_class, PretrainedConfig)

    @classmethod
    def from_pretrained(cls, pretrained_model_name_or_path, *args, from_hf_hub=False, subfolder=None, **kwargs):
        """
        Creates an instance of `PretrainedModel`. Model weights are loaded
        by specifying name of a built-in pretrained model, or a community contributed model,
        or a local file directory path.

        Args:
            pretrained_model_name_or_path (str): Name of pretrained model or dir path
                to load from. The string can be:

                - Name of a built-in pretrained model
                - Name of a pretrained model from HF hub
                - Name of a community-contributed pretrained model.
                - Local directory path which contains model weights file("model_state.pdparams")
                  and model config file ("model_config.json").
            from_hf_hub (bool, optional): whether to load from Huggingface Hub
            subfolder (str, optional) An optional value corresponding to a folder inside the repo.
                Only works when loading from Huggingface Hub.
            *args (tuple): Position arguments for model `__init__`. If provided,
                use these as position argument values for model initialization.
            **kwargs (dict): Keyword arguments for model `__init__`. If provided,
                use these to update pre-defined keyword argument values for model
                initialization. If the keyword is in `__init__` argument names of
                base model, update argument values of the base model; else update
                argument values of derived model.
            load_state_as_np (bool, optional): The weights read in can be choosed
                to place on CPU or GPU though the model is on the default device.
                If `True`, load the model weights as `numpy.ndarray` on CPU.
                Otherwise, weights would be loaded as tensors on the default
                device. Note that if on GPU, the latter would creates extra
                temporary tensors in addition to the model weights, which
                doubles the memory usage . Thus it is suggested to use `True`
                for big models on GPU. Default to `False`.

        Returns:
            PretrainedModel: An instance of `PretrainedModel`.

        Example:
            .. code-block::

                from paddlenlp.transformers import BertForSequenceClassification

                # Name of built-in pretrained model
                model = BertForSequenceClassification.from_pretrained('bert-base-uncased')

                # Name of community-contributed pretrained model
                model = BertForSequenceClassification.from_pretrained('yingyibiao/bert-base-uncased-sst-2-finetuned')

                # Load from local directory path
                model = BertForSequenceClassification.from_pretrained('./my_bert/')
        """
        if cls.constructed_from_pretrained_config():
            return cls.from_pretrained_v2(
                pretrained_model_name_or_path, from_hf_hub=from_hf_hub, subfolder=subfolder, *args, **kwargs
            )

        resource_files = {}
        init_configuration = {}
        load_state_as_np = kwargs.pop("load_state_as_np", False)
        cache_dir = kwargs.get("cache_dir", None)
        cache_dir = resolve_cache_dir(pretrained_model_name_or_path, from_hf_hub, cache_dir)

        track_download = True

        # From HF Hub
        if from_hf_hub:
            resource_files = cls.resource_files_names
            resource_files["model_config_file"] = cls.model_config_file

        # From built-in pretrained models
        elif pretrained_model_name_or_path in cls.pretrained_init_configuration:
            for file_id, map_list in cls.pretrained_resource_files_map.items():
                if pretrained_model_name_or_path not in map_list:
                    resource_files[file_id] = None
                else:
                    resource_files[file_id] = map_list[pretrained_model_name_or_path]
            init_configuration = copy.deepcopy(cls.pretrained_init_configuration[pretrained_model_name_or_path])

        # From local dir path
        elif os.path.isdir(pretrained_model_name_or_path):
            track_download = False
            for file_id, file_name in cls.resource_files_names.items():
                full_file_name = os.path.join(pretrained_model_name_or_path, file_name)
                resource_files[file_id] = full_file_name
            resource_files["model_config_file"] = os.path.join(pretrained_model_name_or_path, cls.model_config_file)
        else:
            # Assuming from community-contributed pretrained models
            for file_id, file_name in cls.resource_files_names.items():
                full_file_name = "/".join([COMMUNITY_MODEL_PREFIX, pretrained_model_name_or_path, file_name])
                resource_files[file_id] = full_file_name
            resource_files["model_config_file"] = "/".join(
                [COMMUNITY_MODEL_PREFIX, pretrained_model_name_or_path, cls.model_config_file]
            )

        resolved_resource_files = {}
        for file_id, file_path in resource_files.items():
            if file_path is None or os.path.isfile(file_path):
                resolved_resource_files[file_id] = file_path
                continue
            # If from_hf_hub, let HF Hub takes care of the cache and the download process
            if from_hf_hub:
                resolved_resource_files[file_id] = hf_hub_download(
                    repo_id=pretrained_model_name_or_path,
                    filename=file_path,
                    subfolder=subfolder,
                    cache_dir=cache_dir,
                    library_name="PaddleNLP",
                    library_version=__version__,
                )
            else:
                path = os.path.join(cache_dir, file_path.split("/")[-1])
                if os.path.exists(path):
                    logger.info("Already cached %s" % path)
                    resolved_resource_files[file_id] = path
                else:
                    logger.info("Downloading %s and saved to %s" % (file_path, cache_dir))
                    try:
                        resolved_resource_files[file_id] = get_path_from_url_with_filelock(file_path, cache_dir)
                    except RuntimeError as err:
                        logger.error(err)
                        raise RuntimeError(
                            f"Can't load weights for '{pretrained_model_name_or_path}'.\n"
                            f"Please make sure that '{pretrained_model_name_or_path}' is:\n"
                            "- a correct model-identifier of built-in pretrained models,\n"
                            "- or a correct model-identifier of community-contributed pretrained models,\n"
                            "- or the correct path to a directory containing relevant modeling files(model_weights and model_config).\n"
                        )

        # Prepare model initialization kwargs
        # Did we saved some inputs and kwargs to reload ?
        model_config_file = resolved_resource_files.pop("model_config_file", None)
        if model_config_file is not None:
            with io.open(model_config_file, encoding="utf-8") as f:
                init_kwargs = json.load(f)
        else:
            init_kwargs = init_configuration

        # position args are stored in kwargs, maybe better not include
        init_args = init_kwargs.pop("init_args", ())
        # class name corresponds to this configuration
        init_class = init_kwargs.pop("init_class", cls.base_model_class.__name__)
        # Check if the loaded config matches the current model class's __init__
        # arguments. If not match, the loaded config is for the base model class.
        if init_class == cls.base_model_class.__name__:
            base_args = init_args
            base_kwargs = init_kwargs
            derived_args = ()
            derived_kwargs = {}
            base_arg_index = None
        else:  # extract config for base model
            derived_args = list(init_args)
            derived_kwargs = init_kwargs
            base_arg = None
            for i, arg in enumerate(init_args):
                if isinstance(arg, dict) and "init_class" in arg:
                    assert arg.pop("init_class") == cls.base_model_class.__name__, (
                        "pretrained base model should be {}"
                    ).format(cls.base_model_class.__name__)
                    base_arg_index = i
                    base_arg = arg
                    break
            for arg_name, arg in init_kwargs.items():
                if isinstance(arg, dict) and "init_class" in arg:
                    assert arg.pop("init_class") == cls.base_model_class.__name__, (
                        "pretrained base model should be {}"
                    ).format(cls.base_model_class.__name__)
                    base_arg_index = arg_name
                    base_arg = arg
                    break

            base_args = base_arg.pop("init_args", ())
            base_kwargs = base_arg

        if cls == cls.base_model_class:
            # Update with newly provided args and kwargs for base model
            base_args = base_args if not args else args
            base_kwargs.update(kwargs)
            model = cls(*base_args, **base_kwargs)
        else:
            # Update with newly provided args and kwargs for derived model
            base_parameters_dict = inspect.signature(cls.base_model_class.__init__).parameters
            for k, v in kwargs.items():
                if k in base_parameters_dict:
                    base_kwargs[k] = v
            base_model = cls.base_model_class(*base_args, **base_kwargs)
            if base_arg_index is not None:
                derived_args[base_arg_index] = base_model
            else:
                derived_args = (base_model,)  # assume at the first position
            derived_args = derived_args if not args else args
            derived_parameters_dict = inspect.signature(cls.__init__).parameters
            for k, v in kwargs.items():
                if k in derived_parameters_dict:
                    derived_kwargs[k] = v
            model = cls(*derived_args, **derived_kwargs)

        # save the model config file into cache dir
        model_config_file_path = os.path.join(cache_dir, cls.model_config_file)
        # check if there is model config file in cache directory
        if (
            pretrained_model_name_or_path in cls.pretrained_init_configuration
            and init_kwargs is not None
            and not os.path.exists(model_config_file_path)
        ):
            model.save_model_config(cache_dir)

        # Maybe need more ways to load resources.
        weight_path = resolved_resource_files["model_state"]
        if weight_path is None:
            logger.warning(
                "No model weight found for %s, return with random initialization !!!" % pretrained_model_name_or_path
            )
            return model

        assert weight_path.endswith(".pdparams"), "suffix of weight must be .pdparams"

        # NOTE: Allow to load partial model for model parallel.
        # TODO(guosheng): To make model loading for the model parallel automatic,
        # maybe we should make rank 0 worker load weights of the full model on
        # CPU, then split weights into multiple parts and pickle separately.
        # The other workers wait util pickle finish and then load the corresponding
        # partial weights. Also we can directly use separate weight files for
        # simplicity.
        state_dict = paddle.load(weight_path, return_numpy=load_state_as_np)

        # Make sure we are able to load base models as well as derived models
        # (with heads)
        start_prefix = ""
        model_to_load = model
        state_to_load = state_dict
        unexpected_keys = []
        missing_keys = []
        if not hasattr(model, cls.base_model_prefix) and any(
            s.startswith(cls.base_model_prefix) for s in state_dict.keys()
        ):
            # base model
            state_to_load = {}
            start_prefix = cls.base_model_prefix + "."
            for k, v in state_dict.items():
                if k.startswith(cls.base_model_prefix):
                    state_to_load[k[len(start_prefix) :]] = v
                else:
                    unexpected_keys.append(k)
        if hasattr(model, cls.base_model_prefix) and not any(
            s.startswith(cls.base_model_prefix) for s in state_dict.keys()
        ):
            # derived model (base model with heads)
            model_to_load = getattr(model, cls.base_model_prefix)
            for k in model.state_dict().keys():
                if not k.startswith(cls.base_model_prefix):
                    missing_keys.append(k)
        if len(missing_keys) > 0:
            logger.info(
                "Weights of {} not initialized from pretrained model: {}".format(
                    model.__class__.__name__, missing_keys
                )
            )
        if len(unexpected_keys) > 0:
            logger.info(
                "Weights from pretrained model not used in {}: {}".format(model.__class__.__name__, unexpected_keys)
            )
        # Allow the float16 model to load float32 weights, which decreases memory
        # usage in model loading stage and is useful to big models.
        dtype_prefix_len = len("paddle.")  # paddle.float16

        for k, v in model_to_load.state_dict().items():
            if not isinstance(v, np.ndarray):
                dtype = str(v.dtype)[dtype_prefix_len:]
            # TODO(guosheng): add warnings for unmatched dtypes
            if k in state_to_load:
                if paddle.in_dynamic_mode():
                    if isinstance(state_to_load[k], np.ndarray):
                        state_to_load[k] = state_to_load[k].astype(dtype)
                    else:
                        state_to_load[k] = paddle.cast(state_to_load[k], dtype)
                else:
                    # there are some latent error when case dtype in static-mode, so let's:
                    # 1. convert fluid.*.Tensor -> numpy.ndarray
                    # 2. cast the dtype with numpy tools
                    # 3. paddle works well with ndarray state-dict
                    state_to_load[k] = np.array(state_to_load[k])
                    state_to_load[k] = state_to_load[k].astype(dtype)

        # For model parallel if FastGeneration
        # To avoid recursive import temporarily.
        import paddlenlp.ops.fast_transformer.transformer.decoding as ft_decoding

        state_to_load = ft_decoding.get_ft_para_conf().fit_partial_model(model_to_load, state_to_load)
        if paddle.in_dynamic_mode():
            model_to_load.set_state_dict(state_to_load)
            if track_download:
                download_check(pretrained_model_name_or_path, "from_pretrained")
            return model
        if track_download:
            download_check(pretrained_model_name_or_path, "from_pretrained")
        return model, state_to_load

    # NOTE: backward support for old models. Models with PretrainedConfig should be able to use .config
    def get_model_config(self):
        """Get model configuration.

        Returns:
            config: The config of the model.
        """

        # If init_config contains a Layer, use the layer's init_config to save
        def get_config(model):
            if model.config is not None and isinstance(model.config, PretrainedConfig):
                return model.config
            model_config = model.init_config
            for key, value in model_config.items():
                if key == "init_args":
                    args = []
                    for arg in value:
                        args.append(get_config(arg) if isinstance(arg, PretrainedModel) else arg)
                    model_config[key] = tuple(args)
                elif isinstance(value, PretrainedModel):
                    model_config[key] = value.init_config
            return model_config

        model_config = get_config(self)
        return model_config

    def save_model_config(self, save_dir: str):
        """
        Saves model configuration to a file named "config.json" under `save_dir`.

        Args:
            save_dir (str): Directory to save model_config file into.
        """
        # Save model config
        model_config = self.get_model_config()
        if isinstance(model_config, PretrainedConfig):
            model_config.save_pretrained(save_dir)
        else:
            model_config_file = os.path.join(save_dir, self.model_config_file)
            with io.open(model_config_file, "w", encoding="utf-8") as f:
                f.write(json.dumps(model_config, ensure_ascii=False, indent=2))

    def save_pretrained(self, save_dir: str):
        """
        Saves model configuration and related resources (model state) as files
        under `save_dir`. The model configuration would be saved into a file named
        "model_config.json", and model state would be saved into a file
        named "model_state.pdparams".

        The `save_dir` can be used in `from_pretrained` as argument value
        of `pretrained_model_name_or_path` to re-load the trained model.

        Args:
            save_dir (str): Directory to save files into.

        Example:
            .. code-block::

                from paddlenlp.transformers import BertForSequenceClassification

                model = BertForSequenceClassification.from_pretrained('bert-base-uncased')
                model.save_pretrained('./trained_model/')
                # reload from save_directory
                model = BertForSequenceClassification.from_pretrained('./trained_model/')
        """
        if self.constructed_from_pretrained_config():
            return self.save_pretrained_v2(save_dir)

        assert not os.path.isfile(save_dir), "Saving directory ({}) should be a directory, not a file".format(save_dir)
        os.makedirs(save_dir, exist_ok=True)
        # Save model config
        self.save_model_config(save_dir)
        # Save model
        if paddle.in_dynamic_mode():
            file_name = os.path.join(save_dir, list(self.resource_files_names.values())[0])
            paddle.save(self.state_dict(), file_name)
        else:
            logger.warning("Save pretrained model only supported dygraph mode for now!")

    def save_to_hf_hub(
        self,
        repo_id: str,
        private: Optional[bool] = None,
        subfolder: Optional[str] = None,
        commit_message: Optional[str] = None,
        revision: Optional[str] = None,
        create_pr: bool = False,
    ):
        """
        Uploads all elements of this model to a new HuggingFace Hub repository.
        Args:
            repo_id (str): Repository name for your model/tokenizer in the Hub.
            private (bool, optional): Whether the model/tokenizer is set to private
            subfolder (str, optional): Push to a subfolder of the repo instead of the root
            commit_message (str, optional) — The summary / title / first line of the generated commit. Defaults to: f"Upload {path_in_repo} with huggingface_hub"
            revision (str, optional) — The git revision to commit from. Defaults to the head of the "main" branch.
            create_pr (boolean, optional) — Whether or not to create a Pull Request with that commit. Defaults to False.
                If revision is not set, PR is opened against the "main" branch. If revision is set and is a branch, PR is opened against this branch.
                If revision is set and is not a branch name (example: a commit oid), an RevisionNotFoundError is returned by the server.

        Returns: The url of the commit of your model in the given repository.
        """
        repo_url = create_repo(repo_id, private=private, exist_ok=True)

        # Infer complete repo_id from repo_url
        # Can be different from the input `repo_id` if repo_owner was implicit
        _, repo_owner, repo_name = repo_type_and_id_from_hf_id(repo_url)

        repo_id = f"{repo_owner}/{repo_name}"

        # Check if README file already exist in repo
        try:
            get_hf_file_metadata(hf_hub_url(repo_id=repo_id, filename="README.md", revision=revision))
            has_readme = True
        except EntryNotFoundError:
            has_readme = False

        with tempfile.TemporaryDirectory() as root_dir:
            if subfolder is not None:
                save_dir = os.path.join(root_dir, subfolder)
            else:
                save_dir = root_dir
            # save model
            self.save_pretrained(save_dir)
            # Add readme if does not exist
            logger.info("README.md not found, adding the default README.md")
            if not has_readme:
                with open(os.path.join(root_dir, "README.md"), "w") as f:
                    f.write(f"---\nlibrary_name: paddlenlp\n---\n# {repo_id}")

            # Upload model and return
            logger.info(f"Pushing to the {repo_id}. This might take a while")
            return upload_folder(
                repo_id=repo_id,
                repo_type="model",
                folder_path=root_dir,
                commit_message=commit_message,
                revision=revision,
                create_pr=create_pr,
            )

    def resize_token_embeddings(self, new_num_tokens: Optional[int] = None) -> nn.Embedding:
        """
        Resizes input token embeddings matrix of the model according to new_num_tokens.

        Args:
            new_num_tokens (Optional[int]):
                The number of new tokens in the embedding matrix. Increasing the size will add newly initialized
                vectors at the end. Reducing the size will remove vectors from the end. If not provided or None, just
                returns a pointer to the input tokens embedding module of the model without doing anything.

        Returns:
            paddle.nn.Embedding: The input tokens Embeddings Module of the model.
        """
        old_embeddings: nn.Embedding = self.get_input_embeddings()
        if not new_num_tokens or new_num_tokens == old_embeddings.weight.shape[0]:
            return old_embeddings

        new_embeddings = self._get_resized_embeddings(old_embeddings, new_num_tokens)
        self.set_input_embeddings(new_embeddings)

        # 2. Update vocab_size
        self.base_model.config["vocab_size"] = new_num_tokens
        self.vocab_size = new_num_tokens

        # update init_config
        self._update_init_config(self.init_config, "vocab_size", new_num_tokens)

        # TODO(westfish@126.com): add tie_weight.
        # TODO(westfish) Add tie_weight to tie the weights between the input embeddings and the output embeddings if needed.

        return new_embeddings

    def _update_init_config(self, init_config: dict, key: str, value: Any):
        """update init_config by <key, value> pair

        Args:
            init_config (dict): the init_config instance
            key (str): the key field
            value (Any): the new value of instance
        """
        if key in init_config:
            init_config[key] = value
            return

        for arg in init_config.get("init_args", []):
            if not isinstance(arg, PretrainedModel):
                continue
            self._update_init_config(arg.init_config, key, value)

    def _get_resized_embeddings(
        self, old_embeddings: nn.Embedding, new_num_tokens: Optional[int] = None
    ) -> nn.Embedding:
        """
        Build a resized Embedding Module from a provided token Embedding Module. Increasing the size will add newly
        initialized vectors at the end. Reducing the size will remove vectors from the end

        Args:
            old_embeddings (nn.Embedding):
                Old embeddings to be resized.
            new_num_tokens (Optional[int]):
                New number of tokens in the embedding matrix.
                Increasing the size will add newly initialized vectors at the end. Reducing the size will remove
                vectors from the end.

        Returns:
            paddle.nn.Embedding: The resized Embedding Module or the old Embedding Module if new_num_tokens is None.
        """
        if new_num_tokens is None:
            return old_embeddings

        old_num_tokens, old_embedding_dim = old_embeddings.weight.shape
        if old_num_tokens == new_num_tokens:
            return old_embeddings

        if not isinstance(old_embeddings, nn.Embedding):
            raise TypeError(
                f"Old embeddings are of type {type(old_embeddings)}, which is not an instance of {nn.Embedding}. You"
                " should either use a different resize function or make sure that old_embeddings are an instance of"
                f" {nn.Embedding}."
            )

        # Build new embeddings
        new_embeddings = nn.Embedding(new_num_tokens, old_embedding_dim)

        # numbers of tokens to copy
        n = min(old_num_tokens, new_num_tokens)
        with paddle.no_grad():
            new_embeddings.weight[:n, :] = old_embeddings.weight[:n, :]

        return new_embeddings

    def __setattr__(self, name, value):
        value = adapt_stale_fwd_patch(self, name, value)
        return super(PretrainedModel, self).__setattr__(name, value)

    @classmethod
    def _resolve_model_file_path(
        cls: Type[PretrainedModel],
        pretrained_model_name_or_path: str,
        from_hf_hub: bool = False,
        cache_dir: str | None = None,
        subfolder: str | None = None,
        support_conversion: bool = False,
    ) -> str:
        """resolve model target file path from `` and `cache_dir`

        0. when it is file path:
            return the weight file

        1. when it is model-name:
            1.1 check default `MODEL_HOME` + `model-mame` + model_state.pdparams
            1.2 get the url from `pretrained_resource_files_map`, and set it to `pretrained_model_name_or_path`

        2. when it is url:
            fetch the resouce into the `cache_dir` (cache_dir or `MODEL_HOME` + `model-name` or `HF_CACHE_HOME` + `model-mame`)

        3. when it is local dir:
            check whether the file<local_dir + weight_file> exist

        Args:
            cls (Type[PretrainedModel]): the inherited PretrainedModel class
            pretrained_model_name_or_path (str): the model-name/url/local_dir/local_dir
            cache_dir (Optional[str], optional): cache_dir is used when name_or_path is model-name/url. Defaults to None.
            support_conversion (bool, optional): whether support convert pytorch model to paddle model

        Returns:
            str: the model weight file path
        """
        # -1. when it's from HF
        if from_hf_hub:
            return resolve_weight_file_from_hf_hub(
                pretrained_model_name_or_path,
                cache_dir=cache_dir,
                support_conversion=support_conversion,
                subfolder=subfolder,
            )

        # 0. when it is local file
        if os.path.isfile(pretrained_model_name_or_path):
            return pretrained_model_name_or_path

        # 1. when it is model-name
        if pretrained_model_name_or_path in cls.pretrained_init_configuration:
            # check the cache_dir:
            os.makedirs(cache_dir, exist_ok=True)

            # check the state_dict file
            weight_file_path = os.path.join(cache_dir, cls.resource_files_names["model_state"])
            if os.path.exists(weight_file_path):
                return weight_file_path

            # fetch the weight url from the `pretrained_resource_files_map`
            pretrained_model_name_or_path = cls.pretrained_resource_files_map["model_state"][
                pretrained_model_name_or_path
            ]

        # 2. when it is url
        if is_url(pretrained_model_name_or_path):
            weight_file_path = get_path_from_url_with_filelock(pretrained_model_name_or_path, cache_dir)
            # # check the downloaded weight file and registered weight file name
            download_check(pretrained_model_name_or_path, "from_pretrained_v2")

            # make sure that
            new_weight_file_path = os.path.join(
                os.path.split(weight_file_path)[0], cls.resource_files_names["model_state"]
            )

            # if the weight file name of url is: `bert-base-uncased.pdparams`, the downloaded file is also of it.
            # and we should convert it to the new weitht file: `model_state.pdparams`
            if weight_file_path != new_weight_file_path:

                # move the `model-name.pdparams` to `model_state.pdparams`
                # get more details from: https://github.com/PaddlePaddle/PaddleNLP/pull/3843
                if dist.ParallelEnv().local_rank % 8 == 0 and os.path.exists(weight_file_path):
                    shutil.move(weight_file_path, new_weight_file_path)
                weight_file_path = new_weight_file_path

            # find the weight file with the above two branch: `bert-base-uncased.pdparams`, `model_state.pdparams`
            weight_file_path = _find_weight_file_path(
                cache_dir=cache_dir, model_class=cls, resource_uri=pretrained_model_name_or_path
            )

            return weight_file_path

        # 3. when it is local dir
        if os.path.isdir(pretrained_model_name_or_path):
            # in-order to compatible with old style:
            # file name in pretrained_resouce_file_maps is https://path/to/bert-base-uncased.pdparams, but the registered model-state file name in `resouce_file_maps` is `model_state.pdparams`

            return _find_weight_file_path(cache_dir=pretrained_model_name_or_path, model_class=cls)

        # 4. download from community or hf-hub
        else:
            # assume that the community-based models, name format: community/model-name
            community_model_file_path = "/".join(
                [COMMUNITY_MODEL_PREFIX, pretrained_model_name_or_path, cls.resource_files_names["model_state"]]
            )
            assert is_url(community_model_file_path)

            # check wether the target file exist in the comunity bos server
            if url_file_exists(community_model_file_path):
                return cls._resolve_model_file_path(community_model_file_path, cache_dir=cache_dir)

            # 5. Final ERROR
            logger.warning(
                f"can not find the model<{pretrained_model_name_or_path}> in the community server, "
                f"so try to download model from: https://huggingface.co/{pretrained_model_name_or_path}."
            )

            if ENABLE_TORCH_CHECKPOINT:
                msg = f"weight file<{PADDLE_WEIGHT_FILE_NAME}> or <{PYTORCH_WEIGHT_FILE_NAME}> not found"
            else:
                msg = f"weight file<{PADDLE_WEIGHT_FILE_NAME}> not found"

            raise FileNotFoundError(msg)

    @classmethod
    def _load_pretrained_model(
        cls,
        model: PretrainedModel,
        state_dict: Dict[str, Tensor],
        loaded_keys: List[str],
        ignore_mismatched_sizes=False,
        dtype=None,
    ) -> Tuple[List[str]]:
        """load the state_dict into model, and do the following things:

            * check the

        Args:
            model (PretrainedModel): the pretrained model instance
            state_dict (Dict[str, Tensor]): the model state dict data
            loaded_keys (List[str]):
            ignore_mismatched_sizes (bool, optional): whether ignore error when tensor size mismatched. Defaults to False.
            dtype (_type_, optional): the dtype of model state dict. Defaults to None.

        Returns:
            Tuple[List[str]]: _description_
        """
        model_state_dict = model.state_dict()

        expected_keys = list(model_state_dict.keys())
        prefix = model.base_model_prefix

        if len(prefix) > 0:
            has_prefix_module = any(s.startswith(prefix) for s in loaded_keys)
            expects_prefix_module = any(s.startswith(prefix) for s in expected_keys)
        else:
            has_prefix_module = False
            expects_prefix_module = False

        # key re-naming operations are never done on the keys
        # that are loaded, but always on the keys of the newly initialized model
        remove_prefix_from_model = not has_prefix_module and expects_prefix_module
        add_prefix_to_model = has_prefix_module and not expects_prefix_module

        if remove_prefix_from_model:
            expected_keys = [".".join(s.split(".")[1:]) if s.startswith(prefix) else s for s in expected_keys]
        elif add_prefix_to_model:
            expected_keys = [".".join([prefix, s]) for s in expected_keys]

        missing_keys = list(set(expected_keys) - set(loaded_keys))
        unexpected_keys = list(set(loaded_keys) - set(expected_keys))

        # Some models may have keys that are not in the state by design, removing them before needlessly warning
        # the user.
        if cls._keys_to_ignore_on_load_missing is not None:
            for pat in cls._keys_to_ignore_on_load_missing:
                missing_keys = [k for k in missing_keys if re.search(pat, k) is None]

        if cls._keys_to_ignore_on_load_unexpected is not None:
            for pat in cls._keys_to_ignore_on_load_unexpected:
                unexpected_keys = [k for k in unexpected_keys if re.search(pat, k) is None]

        # Make sure we are able to load base models as well as derived models (with heads)
        start_prefix = ""
        model_to_load = model
        if len(cls.base_model_prefix) > 0 and not hasattr(model, cls.base_model_prefix) and has_prefix_module:
            start_prefix = cls.base_model_prefix + "."

        def _find_mismatched_keys(
            state_dict,
            model_state_dict,
            loaded_keys,
            add_prefix_to_model,
            remove_prefix_from_model,
            ignore_mismatched_sizes,
        ):
            mismatched_keys = []
            if ignore_mismatched_sizes:
                for checkpoint_key in loaded_keys:
                    model_key = checkpoint_key
                    if remove_prefix_from_model:
                        # The model key starts with `prefix` but `checkpoint_key` doesn't so we add it.
                        model_key = f"{prefix}.{checkpoint_key}"
                    elif add_prefix_to_model:
                        # The model key doesn't start with `prefix` but `checkpoint_key` does so we remove it.
                        model_key = ".".join(checkpoint_key.split(".")[1:])

                    if (
                        model_key in model_state_dict
                        and state_dict[checkpoint_key].shape != model_state_dict[model_key].shape
                    ):
                        mismatched_keys.append(
                            (checkpoint_key, state_dict[checkpoint_key].shape, model_state_dict[model_key].shape)
                        )
                        del state_dict[checkpoint_key]
            return mismatched_keys

        # Whole checkpoint
        mismatched_keys = _find_mismatched_keys(
            state_dict,
            model_state_dict,
            loaded_keys,
            add_prefix_to_model,
            remove_prefix_from_model,
            ignore_mismatched_sizes,
        )

        start_prefix = prefix + "."

        # `add_prefix_to_model` and `remove_prefix_from_model` are for different situation,
        # you can check the following matrix, which means:
        # the value of cell: (add_prefix_to_model, remove_prefix_from_model)
        # the load/Init-Base is the state-dict which don't contain `prefix`.
        # the load/Init-DownStream is the state-dict which contain the `prefix`
        #
        # |                 | load-Base | load-DownStream |
        # |-----------------|-----------|-----------------|
        # | Init-Base       | F,F       | T,F             |
        # | Init-DonwStream | F,T       | F,F             |
        #
        # the above value matrix will help you understand the following code.
        if add_prefix_to_model:
            for key in list(state_dict.keys()):
                if key.startswith(start_prefix):
                    state_dict[key.replace(start_prefix, "")] = state_dict.pop(key)

        if remove_prefix_from_model:
            for key in list(state_dict.keys()):
                state_dict[start_prefix + key] = state_dict.pop(key)

        # convert the dtype of state dict
        if dtype is not None:
            if isinstance(dtype, paddle.dtype):
                dtype = str(dtype)[7:]

            if dtype not in ["float32", "float16"]:
                raise ValueError(f"the value of `dtype` should be one of [`float32`, `float16`], but received {dtype}")
            for key in state_dict.keys():
                if isinstance(state_dict[key], np.ndarray):
                    state_dict[key] = state_dict[key].astype(dtype=dtype)
                else:
                    state_dict[key] = paddle.cast(state_dict[key], dtype=dtype)
        else:
            dtype_prefix_len = len("paddle.")
            for k, v in model_to_load.state_dict().items():
                if not isinstance(v, np.ndarray):
                    dtype = str(v.dtype)[dtype_prefix_len:]
                if k in state_dict:
                    if paddle.in_dynamic_mode():
                        if isinstance(state_dict[k], np.ndarray):
                            state_dict[k] = state_dict[k].astype(dtype)
                        else:
                            state_dict[k] = paddle.cast(state_dict[k], dtype)
                    else:
                        # there are some latent error when case dtype in static-mode, so let's:
                        # 1. convert fluid.*.Tensor -> numpy.ndarray
                        # 2. cast the dtype with numpy tools
                        # 3. paddle works well with ndarray state-dict
                        state_dict[k] = np.array(state_dict[k])
                        state_dict[k] = state_dict[k].astype(dtype)

        # For model parallel if FastGeneration
        # To avoid recursive import temporarily.
        import paddlenlp.ops.fast_transformer.transformer.decoding as ft_decoding

        state_to_load = ft_decoding.get_ft_para_conf().fit_partial_model(model_to_load, state_dict)
        if paddle.in_dynamic_mode():
            model_to_load.set_state_dict(state_to_load)

        return model_to_load, missing_keys, unexpected_keys, mismatched_keys

    @classmethod
    def from_pretrained_v2(
        cls, pretrained_model_name_or_path, from_hf_hub: bool = False, subfolder: str | None = None, *args, **kwargs
    ):
        """
        Creates an instance of `PretrainedModel`. Model weights are loaded
        by specifying name of a built-in pretrained model, a pretrained model from HF Hub, a community contributed model,
        or a local file directory path.

        Args:
            pretrained_model_name_or_path (str): Name of pretrained model or dir path
                to load from. The string can be:

                - Name of a built-in pretrained model
                - Name of a pretrained model from HF Hub
                - Name of a community-contributed pretrained model.
                - Local directory path which contains model weights file("model_state.pdparams")
                  and model config file ("model_config.json").
            from_hf_hub (bool): load model from huggingface hub. Default to `False`.
            subfolder (str, optional) An optional value corresponding to a folder inside the repo.
                Only works when loading from Huggingface Hub.
            *args (tuple): Position arguments for model `__init__`. If provided,
                use these as position argument values for model initialization.
            **kwargs (dict): Keyword arguments for model `__init__`. If provided,
                use these to update pre-defined keyword argument values for model
                initialization. If the keyword is in `__init__` argument names of
                base model, update argument values of the base model; else update
                argument values of derived model.
            load_state_as_np (bool, optional): The weights read in can be choosed
                to place on CPU or GPU though the model is on the default device.
                If `True`, load the model weights as `numpy.ndarray` on CPU.
                Otherwise, weights would be loaded as tensors on the default
                device. Note that if on GPU, the latter would creates extra
                temporary tensors in addition to the model weights, which
                doubles the memory usage . Thus it is suggested to use `True`
                for big models on GPU. Default to `False`.

        Returns:
            PretrainedModel: An instance of `PretrainedModel`.

        Example:
            .. code-block::

                from paddlenlp.transformers import BertForSequenceClassification

                # Name of built-in pretrained model
                model = BertForSequenceClassification.from_pretrained('bert-base-uncased')

                # Name of pretrained model from PaddleHub
                model = BertForSequenceClassification.from_pretrained('bert-base-uncased')

                # Name of community-contributed pretrained model
                model = BertForSequenceClassification.from_pretrained('yingyibiao/bert-base-uncased-sst-2-finetuned', num_labels=3)

                # Load from local directory path
                model = BertForSequenceClassification.from_pretrained('./my_bert/'
        """
        load_state_as_np = kwargs.pop("load_state_as_np", False)
        config = kwargs.pop("config", None)
        force_download = kwargs.pop("force_download", False)
        ignore_mismatched_sizes = kwargs.pop("ignore_mismatched_sizes", None)
        dtype = kwargs.pop("dtype", None)
        cache_dir = kwargs.pop("cache_dir", None)
        low_cpu_mem_usage = kwargs.pop("low_cpu_mem_usage", None)

        init_contexts = []
        if low_cpu_mem_usage:
            load_state_as_np = True
            # Instantiate model.
            init_contexts.append(no_init_weights(_enable=True))
            if is_paddle_support_lazy_init():
                init_contexts.append(paddle.LazyGuard())

        cache_dir = resolve_cache_dir(pretrained_model_name_or_path, from_hf_hub, cache_dir)

        model_kwargs = kwargs
        # 1. get the PretrainedConfig to init model
        if not isinstance(config, PretrainedConfig):
            config_path = config if config is not None else pretrained_model_name_or_path
            config, model_kwargs = cls.config_class.from_pretrained(
                config_path,
                cache_dir=cache_dir,
                return_unused_kwargs=True,
                force_download=force_download,
                from_hf_hub=from_hf_hub,
                **kwargs,
            )
        if not os.path.exists(os.path.join(cache_dir, CONFIG_NAME)):
            config.save_pretrained(cache_dir)

        # 2. resolve model_weight file
        support_conversion = cls.support_conversion(config) and ENABLE_TORCH_CHECKPOINT

        model_weight_file = cls._resolve_model_file_path(
            pretrained_model_name_or_path,
            cache_dir=cache_dir,
            subfolder=subfolder,
            from_hf_hub=from_hf_hub,
            support_conversion=support_conversion,
        )

        if model_weight_file.endswith(PYTORCH_WEIGHT_FILE_NAME):
            if support_conversion:
                # try to get the name-mapping info
                logger.info(
                    f"start to convert pytorch weight file<{model_weight_file}> to "
                    f"paddle weight file<{os.path.join(cache_dir, PADDLE_WEIGHT_FILE_NAME)}> ..."
                )
                model_state_dict = cls.convert(model_weight_file, config, cache_dir)
            else:
                raise ValueError(
                    f"download the {PYTORCH_WEIGHT_FILE_NAME} weight file, but model<{cls}> "
                    "don't support conversion from pytorch weight file to paddle weight file "
                    "or conversion is been disabled by `ENABLE_TORCH_CHECKPOINT` environment variable"
                )
        else:
            # 4. loading the state dict
            if config.tensor_parallel_degree > 1:
                if model_weight_file.endswith("model_state.pdparams"):
                    model_state_dict = cls.convert_tensor_parallel(model_weight_file, config, cache_dir)
            else:
                model_state_dict = paddle.load(model_weight_file, return_numpy=load_state_as_np)

        # 3. init the model
        init_args = config["init_args"] or ()
<<<<<<< HEAD
        model = cls(config, *init_args, **model_kwargs)
        if config.tensor_parallel_degree > 1:
            model.resource_files_names["model_state"] = _add_variant(
                model.resource_files_names["model_state"], f"tp{config.tensor_parallel_rank:0>2d}"
            )
=======

        with ContextManagers(init_contexts):
            model = cls(config, *init_args, **model_kwargs)
>>>>>>> e17da677

        loaded_state_dict_keys = list(model_state_dict.keys())
        # TODO(wj-Mcat): load shard checkpoint weight file, refer to: https://github.com/huggingface/transformers/pull/16343
        model, missing_keys, unexpected_keys, mismatched_keys = cls._load_pretrained_model(
            model=model,
            state_dict=model_state_dict,
            loaded_keys=loaded_state_dict_keys,
            ignore_mismatched_sizes=ignore_mismatched_sizes,
            dtype=dtype,
        )

        if len(unexpected_keys) > 0:
            logger.warning(
                f"Some weights of the model checkpoint at {pretrained_model_name_or_path} were not used when"
                f" initializing {model.__class__.__name__}: {unexpected_keys}\n- This IS expected if you are"
                f" initializing {model.__class__.__name__} from the checkpoint of a model trained on another task or"
                " with another architecture (e.g. initializing a BertForSequenceClassification model from a"
                " BertForPreTraining model).\n- This IS NOT expected if you are initializing"
                f" {model.__class__.__name__} from the checkpoint of a model that you expect to be exactly identical"
                " (initializing a BertForSequenceClassification model from a BertForSequenceClassification model)."
            )
        else:
            logger.info(f"All model checkpoint weights were used when initializing {model.__class__.__name__}.\n")

        if len(missing_keys) > 0:
            logger.warning(
                f"Some weights of {model.__class__.__name__} were not initialized from the model checkpoint at"
                f" {pretrained_model_name_or_path} and are newly initialized: {missing_keys}\nYou should probably"
                " TRAIN this model on a down-stream task to be able to use it for predictions and inference."
            )
        elif len(mismatched_keys) == 0:
            logger.info(
                f"All the weights of {model.__class__.__name__} were initialized from the model checkpoint at"
                f" {pretrained_model_name_or_path}.\nIf your task is similar to the task the model of the checkpoint"
                f" was trained on, you can already use {model.__class__.__name__} for predictions without further"
                " training."
            )
        if len(mismatched_keys) > 0:
            mismatched_warning = "\n".join(
                [
                    f"- {key}: found shape {shape1} in the checkpoint and {shape2} in the model instantiated"
                    for key, shape1, shape2 in mismatched_keys
                ]
            )
            logger.warning(
                f"Some weights of {model.__class__.__name__} were not initialized from the model checkpoint at"
                f" {pretrained_model_name_or_path} and are newly initialized because the shapes did not"
                f" match:\n{mismatched_warning}\nYou should probably TRAIN this model on a down-stream task to be able"
                " to use it for predictions and inference."
            )
        if paddle.in_dynamic_mode():
            return model

        return model, model_state_dict

    def save_pretrained_v2(self, save_dir: str):
        """
        Saves model configuration and related resources (model state) as files
        under `save_dir`. The model configuration would be saved into a file named
        "model_config.json", and model state would be saved into a file
        named "model_state.pdparams".

        The `save_dir` can be used in `from_pretrained` as argument value
        of `pretrained_model_name_or_path` to re-load the trained model.

        Args:
            save_dir (str): Directory to save files into.

        Example:
            .. code-block::

                from paddlenlp.transformers import BertForSequenceClassification

                model = BertForSequenceClassification.from_pretrained('bert-base-uncased')
                model.save_pretrained('./trained_model/')
                # reload from save_directory
                model = BertForSequenceClassification.from_pretrained('./trained_model/')
        """
        assert not os.path.isfile(save_dir), "Saving directory ({}) should be a directory, not a file".format(save_dir)
        os.makedirs(save_dir, exist_ok=True)

        # 1. retrieve the model related config

        # save the string version of dtype to the config, e.g. convert paddle.float32 => "float32"
        # we currently don't use this setting automatically, but may start to use with v5
        model_to_save = unwrap_model(self)
        dtype = get_parameter_dtype(model_to_save)
        model_to_save.config.dtype = str(dtype).split(".")[1]

        # Attach architecture to the config
        model_to_save.config.architectures = [model_to_save.__class__.__name__]

        model_to_save.config.save_pretrained(save_dir)

        # Save model
        if paddle.in_dynamic_mode():
            file_name = os.path.join(save_dir, self.resource_files_names["model_state"])
            paddle.save(self.state_dict(), file_name)
        else:
            logger.warning("Save pretrained model only supported dygraph mode for now!")<|MERGE_RESOLUTION|>--- conflicted
+++ resolved
@@ -90,7 +90,6 @@
     return raw_model
 
 
-<<<<<<< HEAD
 def _add_variant(weights_name: str, variant: Optional[str] = None) -> str:
     if variant is not None:
         splits = weights_name.split(".")
@@ -98,7 +97,8 @@
         weights_name = ".".join(splits)
 
     return weights_name
-=======
+
+
 _init_weights = True
 
 
@@ -117,7 +117,6 @@
         yield
     finally:
         _init_weights = old_init_weights
->>>>>>> e17da677
 
 
 def get_parameter_dtype(parameter: nn.Layer) -> paddle.dtype:
@@ -1414,17 +1413,13 @@
 
         # 3. init the model
         init_args = config["init_args"] or ()
-<<<<<<< HEAD
-        model = cls(config, *init_args, **model_kwargs)
+        with ContextManagers(init_contexts):
+            model = cls(config, *init_args, **model_kwargs)
+
         if config.tensor_parallel_degree > 1:
             model.resource_files_names["model_state"] = _add_variant(
                 model.resource_files_names["model_state"], f"tp{config.tensor_parallel_rank:0>2d}"
             )
-=======
-
-        with ContextManagers(init_contexts):
-            model = cls(config, *init_args, **model_kwargs)
->>>>>>> e17da677
 
         loaded_state_dict_keys = list(model_state_dict.keys())
         # TODO(wj-Mcat): load shard checkpoint weight file, refer to: https://github.com/huggingface/transformers/pull/16343
