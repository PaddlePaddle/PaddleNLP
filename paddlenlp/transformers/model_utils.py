--- conflicted
+++ resolved
@@ -621,46 +621,6 @@
             with io.open(model_config_file, "w", encoding="utf-8") as f:
                 f.write(json.dumps(model_config, ensure_ascii=False, indent=2))
 
-<<<<<<< HEAD
-=======
-    def save_pretrained(self, save_dir: str, *args, **kwargs):
-        """
-        Saves model configuration and related resources (model state) as files
-        under `save_dir`. The model configuration would be saved into a file named
-        "model_config.json", and model state would be saved into a file
-        named "model_state.pdparams".
-
-        The `save_dir` can be used in `from_pretrained` as argument value
-        of `pretrained_model_name_or_path` to re-load the trained model.
-
-        Args:
-            save_dir (str): Directory to save files into.
-
-        Example:
-            .. code-block::
-
-                from paddlenlp.transformers import BertForSequenceClassification
-
-                model = BertForSequenceClassification.from_pretrained('bert-base-uncased')
-                model.save_pretrained('./trained_model/')
-                # reload from save_directory
-                model = BertForSequenceClassification.from_pretrained('./trained_model/')
-        """
-        if self.constructed_from_pretrained_config():
-            return self.save_pretrained_v2(save_dir, *args, **kwargs)
-
-        assert not os.path.isfile(save_dir), "Saving directory ({}) should be a directory, not a file".format(save_dir)
-        os.makedirs(save_dir, exist_ok=True)
-        # Save model config
-        self.save_model_config(save_dir)
-        # Save model
-        if paddle.in_dynamic_mode():
-            file_name = os.path.join(save_dir, list(self.resource_files_names.values())[0])
-            paddle.save(self.state_dict(), file_name)
-        else:
-            logger.warning("Save pretrained model only supported dygraph mode for now!")
-
->>>>>>> 5acbba46
     def save_to_hf_hub(
         self,
         repo_id: str,
@@ -1291,11 +1251,7 @@
 
         return model, model_state_dict
 
-<<<<<<< HEAD
-    def save_pretrained(self, save_dir: str):
-=======
-    def save_pretrained_v2(self, save_dir: str, *args, **kwargs):
->>>>>>> 5acbba46
+    def save_pretrained(self, save_dir: str, **kwargs):
         """
         Saves model configuration and related resources (model state) as files
         under `save_dir`. The model configuration would be saved into a file named
