--- conflicted
+++ resolved
@@ -30,16 +30,11 @@
 from paddle import Tensor
 from paddle.nn import Embedding, Layer
 # TODO(fangzeyang) Temporary fix and replace by paddle framework downloader later
-<<<<<<< HEAD
 from paddle.utils.download import is_url
-from paddlenlp.utils.downloader import download_check, COMMUNITY_MODEL_PREFIX
+from paddlenlp.utils.downloader import (download_check, COMMUNITY_MODEL_PREFIX)
+from paddlenlp.utils.downloader import get_path_from_url_with_filelock as get_path_from_url
 from paddlenlp.utils.env import MODEL_HOME, LOCK_FILE_HOME
-=======
-from paddle.utils.download import get_path_from_url, is_url
-
-from paddlenlp.utils.downloader import COMMUNITY_MODEL_PREFIX, download_check
-from paddlenlp.utils.env import MODEL_HOME
->>>>>>> 0c18e3c4
+
 from paddlenlp.utils.log import logger
 from paddlenlp.utils.file_lock import FileLock
 
@@ -52,36 +47,6 @@
     'PretrainedModel',
     'register_base_model',
 ]
-
-
-def get_path_from_url(url: str,
-                      root_dir: str,
-                      md5sum: Optional[str] = None,
-                      check_exist: bool = True) -> str:
-    """construct `get_path_from_url` for `model_utils` to enable downloading multiprocess-safe
-
-    Args:
-        url (str): the url of resource file
-        root_dir (str): the local download path
-        md5sum (str, optional): md5sum string for file. Defaults to None.
-        check_exist (bool, optional): whether check the file is exist. Defaults to True.
-
-    Returns:
-        str: the path of downloaded file
-    """
-    os.makedirs(root_dir, exist_ok=True)
-
-    # create lock file, which is empty, under the `LOCK_FILE_HOME` directory.
-    lock_file_path = os.path.join(LOCK_FILE_HOME,
-                                  f"{str(hash(url + root_dir))}")
-    with FileLock(lock_file_path):
-        # import get_path_from_url from paddle framework
-        from paddle.utils.download import get_path_from_url as _get_path_from_url
-        result = _get_path_from_url(url=url,
-                                    root_dir=root_dir,
-                                    md5sum=md5sum,
-                                    check_exist=check_exist)
-    return result
 
 
 def unwrap_model(model, *args, **kwargs):
