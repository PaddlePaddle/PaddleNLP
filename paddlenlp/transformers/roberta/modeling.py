# Copyright (c) 2020 PaddlePaddle Authors. All Rights Reserved.
# Copyright 2018 The Google AI Language Team Authors and The HuggingFace Inc. team.
# Copyright (c) 2018, NVIDIA CORPORATION.  All rights reserved.
#
# Licensed under the Apache License, Version 2.0 (the "License");
# you may not use this file except in compliance with the License.
# You may obtain a copy of the License at
#
#     http://www.apache.org/licenses/LICENSE-2.0
#
# Unless required by applicable law or agreed to in writing, software
# distributed under the License is distributed on an "AS IS" BASIS,
# WITHOUT WARRANTIES OR CONDITIONS OF ANY KIND, either express or implied.
# See the License for the specific language governing permissions and
# limitations under the License.

import paddle
import paddle.nn as nn
import paddle.nn.functional as F

from .. import PretrainedModel, register_base_model

__all__ = [
    'RobertaModel',
    'RobertaPretrainedModel',
    'RobertaForSequenceClassification',
    'RobertaForTokenClassification',
    'RobertaForQuestionAnswering',
    'RobertaForMaskedLM',
    'RobertaForMultipleChoice',
    'RobertaForCausalLM',
]


class RobertaEmbeddings(nn.Layer):
    r"""
    Include embeddings from word, position and token_type embeddings.
    """

    def __init__(self,
                 vocab_size,
                 hidden_size=768,
                 hidden_dropout_prob=0.1,
                 max_position_embeddings=512,
                 type_vocab_size=16,
                 pad_token_id=0,
                 cls_token_id=101):
        super(RobertaEmbeddings, self).__init__()
        self.word_embeddings = nn.Embedding(
            vocab_size, hidden_size, padding_idx=pad_token_id)
        self.position_embeddings = nn.Embedding(max_position_embeddings,
                                                hidden_size)
        self.token_type_embeddings = nn.Embedding(type_vocab_size, hidden_size)
        self.layer_norm = nn.LayerNorm(hidden_size)
        self.dropout = nn.Dropout(hidden_dropout_prob)
        self.padding_idx = pad_token_id
        self.cls_token_id = cls_token_id

    def forward(self, input_ids, token_type_ids=None, position_ids=None):
        if position_ids is None:
            # maybe need use shape op to unify static graph and dynamic graph
            ones = paddle.ones_like(input_ids, dtype="int64")
            seq_length = paddle.cumsum(ones, axis=-1)
            if self.cls_token_id == 0 or input_ids[0][
                    0] == 0:  # postion_ids for RobertaBPETokenizer
                position_ids = seq_length + self.padding_idx + 1 - ones
            else:  # postion_ids for RobertaTokenizer
                position_ids = seq_length - ones
            position_ids.stop_gradient = True
        if token_type_ids is None:
            token_type_ids = paddle.zeros_like(input_ids, dtype="int64")

        input_embedings = self.word_embeddings(input_ids)
        position_embeddings = self.position_embeddings(position_ids)
        token_type_embeddings = self.token_type_embeddings(token_type_ids)

        embeddings = input_embedings + position_embeddings + token_type_embeddings
        embeddings = self.layer_norm(embeddings)
        embeddings = self.dropout(embeddings)
        return embeddings


class RobertaPooler(nn.Layer):
    def __init__(self, hidden_size):
        super(RobertaPooler, self).__init__()
        self.dense = nn.Linear(hidden_size, hidden_size)
        self.activation = nn.Tanh()

    def forward(self, hidden_states):
        # We "pool" the model by simply taking the hidden state corresponding
        # to the first token.
        first_token_tensor = hidden_states[:, 0]
        pooled_output = self.dense(first_token_tensor)
        pooled_output = self.activation(pooled_output)
        return pooled_output


class RobertaPretrainedModel(PretrainedModel):
    r"""
    An abstract class for pretrained RoBerta models. It provides RoBerta related
    `model_config_file`, `pretrained_init_configuration`, `resource_files_names`,
    `pretrained_resource_files_map`, `base_model_prefix` for downloading and
    loading pretrained models.
    See :class:`~paddlenlp.transformers.model_utils.PretrainedModel` for more details.

    """

    model_config_file = "model_config.json"
    pretrained_init_configuration = {
        "roberta-wwm-ext": {
            "attention_probs_dropout_prob": 0.1,
            "hidden_act": "gelu",
            "hidden_dropout_prob": 0.1,
            "hidden_size": 768,
            "initializer_range": 0.02,
            "intermediate_size": 3072,
            "max_position_embeddings": 512,
            "num_attention_heads": 12,
            "num_hidden_layers": 12,
            "type_vocab_size": 2,
            "vocab_size": 21128,
            "pad_token_id": 0
        },
        "roberta-wwm-ext-large": {
            "attention_probs_dropout_prob": 0.1,
            "hidden_act": "gelu",
            "hidden_dropout_prob": 0.1,
            "hidden_size": 1024,
            "initializer_range": 0.02,
            "intermediate_size": 4096,
            "max_position_embeddings": 512,
            "num_attention_heads": 16,
            "num_hidden_layers": 24,
            "type_vocab_size": 2,
            "vocab_size": 21128,
            "pad_token_id": 0
        },
        "rbt3": {
            "attention_probs_dropout_prob": 0.1,
            "hidden_act": "gelu",
            "hidden_dropout_prob": 0.1,
            "hidden_size": 768,
            "initializer_range": 0.02,
            "intermediate_size": 3072,
            "max_position_embeddings": 512,
            "num_attention_heads": 12,
            "num_hidden_layers": 3,
            "type_vocab_size": 2,
            "vocab_size": 21128,
            "pad_token_id": 0,
        },
        "rbtl3": {
            "attention_probs_dropout_prob": 0.1,
            "hidden_act": "gelu",
            "hidden_dropout_prob": 0.1,
            "hidden_size": 1024,
            "initializer_range": 0.02,
            "intermediate_size": 4096,
            "max_position_embeddings": 512,
            "num_attention_heads": 16,
            "num_hidden_layers": 3,
            "type_vocab_size": 2,
            "vocab_size": 21128,
            "pad_token_id": 0
        }
    }
    resource_files_names = {"model_state": "model_state.pdparams"}
    pretrained_resource_files_map = {
        "model_state": {
            "roberta-wwm-ext":
            "https://bj.bcebos.com/paddlenlp/models/transformers/roberta_base/roberta_chn_base.pdparams",
            "roberta-wwm-ext-large":
            "https://bj.bcebos.com/paddlenlp/models/transformers/roberta_large/roberta_chn_large.pdparams",
            "rbt3":
            "https://bj.bcebos.com/paddlenlp/models/transformers/rbt3/rbt3_chn_large.pdparams",
            "rbtl3":
            "https://bj.bcebos.com/paddlenlp/models/transformers/rbtl3/rbtl3_chn_large.pdparams",
        }
    }
    base_model_prefix = "roberta"

    def init_weights(self, layer):
        """ Initialization hook """
        if isinstance(layer, (nn.Linear, nn.Embedding)):
            # only support dygraph, use truncated_normal and make it inplace
            # and configurable later
            layer.weight.set_value(
                paddle.tensor.normal(
                    mean=0.0,
                    std=self.initializer_range
                    if hasattr(self, "initializer_range") else
                    self.roberta.config["initializer_range"],
                    shape=layer.weight.shape))
        elif isinstance(layer, nn.LayerNorm):
            layer._epsilon = self.layer_norm_eps if hasattr(
                self,
                "layer_norm_eps") else self.roberta.config["layer_norm_eps"]


@register_base_model
class RobertaModel(RobertaPretrainedModel):
    r"""
    The bare Roberta Model outputting raw hidden-states.

    This model inherits from :class:`~paddlenlp.transformers.model_utils.PretrainedModel`.
    Refer to the superclass documentation for the generic methods.

    This model is also a Paddle `paddle.nn.Layer <https://www.paddlepaddle.org.cn/documentation
    /docs/en/api/paddle/fluid/dygraph/layers/Layer_en.html>`__ subclass. Use it as a regular Paddle Layer
    and refer to the Paddle documentation for all matter related to general usage and behavior.

    Args:
        vocab_size (int):
            Vocabulary size of `inputs_ids` in `RobertaModel`. Also is the vocab size of token embedding matrix.
            Defines the number of different tokens that can be represented by the `inputs_ids` passed when calling `RobertaModel`.
        hidden_size (int, optional):
            Dimensionality of the embedding layer, encoder layers and pooler layer. Defaults to `768`.
        num_hidden_layers (int, optional):
            Number of hidden layers in the Transformer encoder. Defaults to `12`.
        num_attention_heads (int, optional):
            Number of attention heads for each attention layer in the Transformer encoder.
            Defaults to `12`.
        intermediate_size (int, optional):
            Dimensionality of the feed-forward (ff) layer in the encoder. Input tensors
            to ff layers are firstly projected from `hidden_size` to `intermediate_size`,
            and then projected back to `hidden_size`. Typically `intermediate_size` is larger than `hidden_size`.
            Defaults to `3072`.
        hidden_act (str, optional):
            The non-linear activation function in the feed-forward layer.
            ``"gelu"``, ``"relu"`` and any other paddle supported activation functions
            are supported. Defaults to ``"gelu"``.
        hidden_dropout_prob (float, optional):
            The dropout probability for all fully connected layers in the embeddings and encoder.
            Defaults to `0.1`.
        attention_probs_dropout_prob (float, optional):
            The dropout probability used in MultiHeadAttention in all encoder layers to drop some attention target.
            Defaults to `0.1`.
        max_position_embeddings (int, optional):
            The maximum value of the dimensionality of position encoding, which dictates the maximum supported length of an input
            sequence. Defaults to `512`.
        type_vocab_size (int, optional):
            The vocabulary size of the `token_type_ids` passed when calling `~transformers.RobertaModel`.
            Defaults to `2`.
        initializer_range (float, optional):
            The standard deviation of the normal initializer. Defaults to 0.02.

            .. note::
                A normal_initializer initializes weight matrices as normal distributions.
                See :meth:`RobertaPretrainedModel._init_weights()` for how weights are initialized in `RobertaModel`.

        pad_token_id(int, optional):
            The index of padding token in the token vocabulary.
            Defaults to `0`.
        cls_token_id(int, optional):
            The index of cls token in the token vocabulary.
            Defaults to `101`.
    """

    def __init__(self,
                 vocab_size,
                 hidden_size=768,
                 num_hidden_layers=12,
                 num_attention_heads=12,
                 intermediate_size=3072,
                 hidden_act="gelu",
                 hidden_dropout_prob=0.1,
                 attention_probs_dropout_prob=0.1,
                 max_position_embeddings=512,
                 type_vocab_size=16,
                 initializer_range=0.02,
                 pad_token_id=0,
                 layer_norm_eps=1e-12,
                 cls_token_id=101):
        super(RobertaModel, self).__init__()
        self.pad_token_id = pad_token_id
        self.initializer_range = initializer_range
        self.layer_norm_eps = layer_norm_eps
        self.embeddings = RobertaEmbeddings(
            vocab_size, hidden_size, hidden_dropout_prob,
            max_position_embeddings, type_vocab_size, pad_token_id,
            cls_token_id)
        encoder_layer = nn.TransformerEncoderLayer(
            hidden_size,
            num_attention_heads,
            intermediate_size,
            dropout=hidden_dropout_prob,
            activation=hidden_act,
            attn_dropout=attention_probs_dropout_prob,
            act_dropout=0)
        self.encoder = nn.TransformerEncoder(encoder_layer, num_hidden_layers)
        self.pooler = RobertaPooler(hidden_size)
        self.apply(self.init_weights)

    def forward(self,
                input_ids,
                token_type_ids=None,
                position_ids=None,
                attention_mask=None,
                output_hidden_states=False):
        r"""
        Args:
            input_ids (Tensor):
                Indices of input sequence tokens in the vocabulary. They are
                numerical representations of tokens that build the input sequence.
                It's data type should be `int64` and has a shape of [batch_size, sequence_length].
            token_type_ids (Tensor, optional):
                Segment token indices to indicate first and second portions of the inputs.
                Indices can be either 0 or 1:

                - 0 corresponds to a **sentence A** token,
                - 1 corresponds to a **sentence B** token.

                It's data type should be `int64` and has a shape of [batch_size, sequence_length].
                Defaults to None, which means no segment embeddings is added to token embeddings.
            position_ids (Tensor, optional):
                Indices of positions of each input sequence tokens in the position embeddings.
                Selected in the range ``[0, max_position_embeddings - 1]``.
                It's data type should be `int64` and has a shape of [batch_size, sequence_length].
                Defaults to `None`.
            attention_mask (Tensor, optional):
                Mask used in multi-head attention to avoid performing attention to some unwanted positions,
                usually the paddings or the subsequent positions.
                Its data type can be int, float and bool.
                When the data type is bool, the `masked` tokens have `False` values and the others have `True` values.
                When the data type is int, the `masked` tokens have `0` values and the others have `1` values.
                When the data type is float, the `masked` tokens have `-INF` values and the others have `0` values.
                It is a tensor with shape broadcasted to `[batch_size, num_attention_heads, sequence_length, sequence_length]`.
                For example, its shape can be  [batch_size, sequence_length], [batch_size, sequence_length, sequence_length],
                [batch_size, num_attention_heads, sequence_length, sequence_length].
                Defaults to `None`, which means nothing needed to be prevented attention to.
            output_hidden_states (bool, optional):
                Whether or not to output hidden states for all hidden layers.
                Defaults to `False`.

        Returns:
            tuple: Returns tuple (`sequence_output`, `pooled_output`) by default.
            Returns (`encoder_outputs`, `pooled_output`) if output_hidden_states is `True`.

            With the fields:

            - `sequence_output` (Tensor):
                Sequence of hidden-states at the last layer of the model.
                It's data type should be float32 and its shape is [batch_size, sequence_length, hidden_size].

            - `pooled_output` (Tensor):
                The output of first token (`[CLS]`) in sequence.
                We "pool" the model by simply taking the hidden state corresponding to the first token.
                Its data type should be float32 and its shape is [batch_size, hidden_size].

            - `encoder_outputs` (List(Tensor)):
                A list of Tensor containing hidden-states of the model at each hidden layer in the Transformer encoder.
                The length of the list is `num_hidden_layers`.
                Each Tensor has a data type of float32 and its shape is [batch_size, sequence_length, hidden_size].

        Example:
            .. code-block::

                import paddle
                from paddlenlp.transformers import RobertaModel, RobertaTokenizer

                tokenizer = RobertaTokenizer.from_pretrained('roberta-wwm-ext')
                model = RobertaModel.from_pretrained('roberta-wwm-ext')

                inputs = tokenizer("Welcome to use PaddlePaddle and PaddleNLP!")
                inputs = {k:paddle.to_tensor([v]) for (k, v) in inputs.items()}
                sequence_output, pooled_output = model(**inputs)

        """
        if attention_mask is None:
            attention_mask = paddle.unsqueeze(
                (input_ids == self.pad_token_id
                 ).astype(self.pooler.dense.weight.dtype) * -1e4,
                axis=[1, 2])
        elif attention_mask.ndim == 2:
            attention_mask = paddle.unsqueeze(
                attention_mask, axis=[1, 2]).astype(paddle.get_default_dtype())
            attention_mask = (1.0 - attention_mask) * -1e4

        embedding_output = self.embeddings(
            input_ids=input_ids,
            position_ids=position_ids,
            token_type_ids=token_type_ids)

        if output_hidden_states:
            output = embedding_output
            encoder_outputs = [embedding_output]
            for mod in self.encoder.layers:
                output = mod(output, src_mask=attention_mask)
                encoder_outputs.append(output)
            if self.encoder.norm is not None:
                encoder_outputs[-1] = self.encoder.norm(encoder_outputs[-1])
            pooled_output = self.pooler(encoder_outputs[-1])
            return encoder_outputs, pooled_output
        else:
            sequence_output = self.encoder(embedding_output, attention_mask)
            pooled_output = self.pooler(sequence_output)
            return sequence_output, pooled_output


class RobertaForQuestionAnswering(RobertaPretrainedModel):
    r"""
    Roberta Model with a linear layer on top of the hidden-states output to compute `span_start_logits`
     and `span_end_logits`, designed for question-answering tasks like SQuAD.

    Args:
        roberta (:class:`RobertaModel`):
            An instance of RobertaModel.
    """

    def __init__(self, roberta):
        super(RobertaForQuestionAnswering, self).__init__()
        self.roberta = roberta  # allow roberta to be config
        self.classifier = nn.Linear(self.roberta.config["hidden_size"], 2)
        self.apply(self.init_weights)

    def forward(
            self,
            input_ids,
            token_type_ids=None,
            position_ids=None,
            attention_mask=None,
            output_hidden_states=False, ):
        r"""
        Args:
            input_ids (Tensor):
                See :class:`RobertaModel`.
            token_type_ids (Tensor, optional):
                See :class:`RobertaModel`.
            position_ids (Tensor, optional):
                See :class:`RobertaModel`.
            attention_mask (Tensor, optional):
                See :class:`RobertaModel`.
            output_hidden_states (bool, optional):
                See :class:`RobertaModel`.

        Returns:
            tuple: Returns tuple (`start_logits`, `end_logits`) by default if output_hidden_states is `False`.
            Returns tuple (`start_logits`, `end_logits`, `encoder_outputs`) if output_hidden_states is set to `True`.

            With the fields:

            - `start_logits` (Tensor):
                A tensor of the input token classification logits, indicates the start position of the labelled span.
                Its data type should be float32 and its shape is [batch_size, sequence_length].

            - `end_logits` (Tensor):
                A tensor of the input token classification logits, indicates the end position of the labelled span.
                Its data type should be float32 and its shape is [batch_size, sequence_length].

            - `encoder_outputs` (List(Tensor)):
                A list of Tensor containing hidden-states of the model at each hidden layer in the Transformer encoder.
                The length of the list is `num_hidden_layers`.
                Each Tensor has a data type of float32 and a shape of [batch_size, sequence_length, hidden_size].

        Example:
            .. code-block::

                import paddle
                from paddlenlp.transformers import RobertaForSequenceClassification, RobertaTokenizer

                tokenizer = RobertaTokenizer.from_pretrained('roberta-wwm-ext')
                model = RobertaForSequenceClassification.from_pretrained('roberta-wwm-ext')

                inputs = tokenizer("Welcome to use PaddlePaddle and PaddleNLP!")
                inputs = {k:paddle.to_tensor([v]) for (k, v) in inputs.items()}
                logits = model(**inputs)

        """
        encoder_outputs, _ = self.roberta(
            input_ids,
            token_type_ids=token_type_ids,
            position_ids=position_ids,
            attention_mask=attention_mask,
            output_hidden_states=output_hidden_states, )
        sequence_output = encoder_outputs[
            -1] if output_hidden_states else encoder_outputs
        logits = self.classifier(sequence_output)
        logits = paddle.transpose(logits, perm=[2, 0, 1])
        start_logits, end_logits = paddle.unstack(x=logits, axis=0)

        if output_hidden_states:
            return start_logits, end_logits, encoder_outputs
        else:
            return start_logits, end_logits


class RobertaForSequenceClassification(RobertaPretrainedModel):
    r"""
    Roberta Model with a linear layer on top of the output layer,
    designed for sequence classification/regression tasks like GLUE tasks.

    Args:
        roberta (:class:`RobertaModel`):
            An instance of `RobertaModel`.
        num_classes (int, optional):
            The number of classes. Defaults to `2`.
        dropout (float, optional):
            The dropout probability for output of Roberta.
            If None, use the same value as `hidden_dropout_prob`
            of `RobertaModel` instance `roberta`. Defaults to `None`.
    """

    def __init__(self, roberta, num_classes=2, dropout=None):
        super(RobertaForSequenceClassification, self).__init__()
        self.num_classes = num_classes
        self.roberta = roberta  # allow roberta to be config
        self.dropout = nn.Dropout(dropout if dropout is not None else
                                  self.roberta.config["hidden_dropout_prob"])
        self.classifier = nn.Linear(self.roberta.config["hidden_size"],
                                    num_classes)
        self.apply(self.init_weights)

    def forward(self,
                input_ids,
                token_type_ids=None,
                position_ids=None,
                attention_mask=None,
                output_hidden_states=False):
        r"""
        Args:
            input_ids (Tensor):
                See :class:`RobertaModel`.
            token_type_ids (Tensor, optional):
                See :class:`RobertaModel`.
            position_ids (Tensor, optional):
                See :class:`RobertaModel`.
            attention_mask (Tensor, optional):
                See :class:`RobertaModel`.
            output_hidden_states (bool, optional):
                See :class:`RobertaModel`.

        Returns:
            Tensor or tuple: Returns tensor `logits` by default.
            Returns tuple (`logits`, `encoder_outputs`) if output_hidden_states is set to `True`.

            With the fields:

            - `logits` (Tensor):
                a tensor of the input text classification logits.
                Its data type should be float32 and it has a shape of [batch_size, num_classes].

            - `encoder_outputs` (List(Tensor)):
                A list of Tensor containing hidden-states of the model at each hidden layer in the Transformer encoder.
                The length of the list is `num_hidden_layers`.
                Each Tensor has a data type of float32 and a shape of [batch_size, sequence_length, hidden_size].

        Example:
            .. code-block::

                import paddle
                from paddlenlp.transformers import RobertaForSequenceClassification, RobertaTokenizer

                tokenizer = RobertaTokenizer.from_pretrained('roberta-wwm-ext')
                model = RobertaForSequenceClassification.from_pretrained('roberta-wwm-ext')

                inputs = tokenizer("Welcome to use PaddlePaddle and PaddleNLP!")
                inputs = {k:paddle.to_tensor([v]) for (k, v) in inputs.items()}
                logits = model(**inputs)

        """
        encoder_outputs, pooled_output = self.roberta(
            input_ids,
            token_type_ids=token_type_ids,
            position_ids=position_ids,
            attention_mask=attention_mask,
            output_hidden_states=output_hidden_states)

        pooled_output = self.dropout(pooled_output)
        logits = self.classifier(pooled_output)
        if output_hidden_states:
            return logits, encoder_outputs
        return logits


class RobertaForTokenClassification(RobertaPretrainedModel):
    r"""
    Roberta Model with a linear layer on top of the hidden-states output layer,
    designed for token classification tasks like NER tasks.

    Args:
        roberta (:class:`RobertaModel`):
            An instance of `RobertaModel`.
        num_classes (int, optional):
            The number of classes. Defaults to `2`.
        dropout (float, optional):
            The dropout probability for output of Roberta.
            If None, use the same value as `hidden_dropout_prob`
            of `RobertaModel` instance `roberta`. Defaults to `None`.
    """

    def __init__(self, roberta, num_classes=2, dropout=None):
        super(RobertaForTokenClassification, self).__init__()
        self.num_classes = num_classes
        self.roberta = roberta  # allow roberta to be config
        self.dropout = nn.Dropout(dropout if dropout is not None else
                                  self.roberta.config["hidden_dropout_prob"])
        self.classifier = nn.Linear(self.roberta.config["hidden_size"],
                                    num_classes)
        self.apply(self.init_weights)

    def forward(self,
                input_ids,
                token_type_ids=None,
                position_ids=None,
                attention_mask=None,
                output_hidden_states=False):
        r"""
        Args:
            input_ids (Tensor):
                See :class:`RobertaModel`.
            token_type_ids (Tensor, optional):
                See :class:`RobertaModel`.
            position_ids (Tensor, optional):
                See :class:`RobertaModel`.
            attention_mask (Tensor, optional):
                See :class:`RobertaModel`.
            output_hidden_states (bool, optional):
                See :class:`RobertaModel`.

        Returns:
            Tensor or tuple: Returns tensor `logits` by default.
            Returns tuple (`logits`, `encoder_outputs`) if output_hidden_states is set to `True`.

            With the fields:

            - `logits` (Tensor):
                a tensor of the input token classification logits.
                Shape as `[batch_size, sequence_length, num_classes]` and dtype as `float32`.

            - `encoder_outputs` (List(Tensor)):
                A list of Tensor containing hidden-states of the model at each hidden layer in the Transformer encoder.
                The length of the list is `num_hidden_layers`.
                Each Tensor has a data type of float32 and a shape of [batch_size, sequence_length, hidden_size].

        Example:
            .. code-block::

                import paddle
                from paddlenlp.transformers import RobertaForTokenClassification, RobertaTokenizer

                tokenizer = RobertaTokenizer.from_pretrained('roberta-wwm-ext')
                model = RobertaForTokenClassification.from_pretrained('roberta-wwm-ext')

                inputs = tokenizer("Welcome to use PaddlePaddle and PaddleNLP!")
                inputs = {k:paddle.to_tensor([v]) for (k, v) in inputs.items()}
                logits = model(**inputs)

        """
        encoder_outputs, _ = self.roberta(
            input_ids,
            token_type_ids=token_type_ids,
            position_ids=position_ids,
            attention_mask=attention_mask,
            output_hidden_states=output_hidden_states)
        sequence_output = encoder_outputs[
            -1] if output_hidden_states else encoder_outputs
        sequence_output = self.dropout(sequence_output)
        logits = self.classifier(sequence_output)

        if output_hidden_states:
            return logits, encoder_outputs
        return logits


class RobertaForMultipleChoice(RobertaPretrainedModel):
    def __init__(self, roberta):
        super().__init__()

        self.roberta = roberta
        self.dropout = nn.Dropout(self.roberta.config["hidden_dropout_prob"])
        self.classifier = nn.Linear(self.roberta.config["hidden_size"], 1)

        self.apply(self.init_weights)

    def forward(self,
                input_ids=None,
                token_type_ids=None,
                attention_mask=None,
<<<<<<< HEAD
                position_ids=None):
=======
                position_ids=None,
                output_hidden_states=False):

>>>>>>> 3351ab04
        num_choices = input_ids.shape[1]

        flat_input_ids = input_ids.reshape(
            (-1, input_ids.shape[-1])) if input_ids is not None else None
        flat_position_ids = position_ids.reshape(
            (-1, position_ids.shape[-1])) if position_ids is not None else None
        flat_token_type_ids = token_type_ids.reshape(
            (-1,
             token_type_ids.shape[-1])) if token_type_ids is not None else None
        flat_attention_mask = attention_mask.reshape(
            (-1,
             attention_mask.shape[-1])) if attention_mask is not None else None

        encoder_outputs, pooled_output = self.roberta(
            flat_input_ids,
            position_ids=flat_position_ids,
            token_type_ids=flat_token_type_ids,
            attention_mask=flat_attention_mask,
            output_hidden_states=output_hidden_states)

        pooled_output = self.dropout(pooled_output)
        logits = self.classifier(pooled_output)
        output = logits.reshape((-1, num_choices))

        if output_hidden_states:
            return output, encoder_outputs
        return output


class RobertaForMaskedLM(RobertaPretrainedModel):
    """
    Roberta Model with a `masked language modeling` head on top.

    Args:
        bert (:class:RobertaModel`):
            An instance of :class:`RobertaModel`.

    """

    def __init__(self, roberta):
        super().__init__()

        self.roberta = roberta
        hidden_size = self.roberta.config['hidden_size']
        layer_norm_eps = self.roberta.config['layer_norm_eps']
        vocab_size = self.roberta.config['vocab_size']

        self.lm_head = RobertaLMHead(hidden_size, layer_norm_eps, vocab_size)

        self.apply(self.init_weights)

    def get_output_embeddings(self):
        return self.lm_head.decoder

    def set_output_embeddings(self, new_embeddings):
        self.lm_head.decoder = new_embeddings

    def forward(self,
                input_ids=None,
                attention_mask=None,
                token_type_ids=None,
                position_ids=None,
                output_hidden_states=False):
        r"""

        Args:
            input_ids (Tensor):
                See :class:`RobertaModel`.
            token_type_ids (Tensor, optional):
                See :class:`RobertaModel`.
            position_ids (Tensor, optional):
                See :class:`RobertaModel`.
            attention_mask (Tensor, optional):
                See :class:`RobertaModel`.
            output_hidden_states (bool, optional):
                See :class:`RobertaModel`.

        Returns:
            Tensor or tuple: Returns tensor `prediction_scores` by default.
            Returns tuple (`prediction_scores`, `encoder_outputs`) if output_hidden_states is set to `True`.

            With the fields:

            - `prediction_scores` (Tensor):
                The scores of masked token prediction.
                Its data type should be float32 and shape is [batch_size, sequence_length, vocab_size].

            - `encoder_outputs` (List(Tensor)):
                A list of Tensor containing hidden-states of the model at each hidden layer in the Transformer encoder.
                The length of the list is `num_hidden_layers`.
                Each Tensor has a data type of float32 and a shape of [batch_size, sequence_length, hidden_size].

        Example:
            .. code-block::

                import paddle
                from paddlenlp.transformers import RobertaForMaskedLM, RobertaTokenizer

                tokenizer = RobertaTokenizer.from_pretrained('roberta-wwm-ext')
                model = RobertaForMaskedLM.from_pretrained('roberta-wwm-ext')

                inputs = tokenizer("Welcome to use PaddlePaddle and PaddleNLP!")
                inputs = {k:paddle.to_tensor([v]) for (k, v) in inputs.items()}

                logits = model(**inputs)
                print(logits.shape)
                # [1, 13, 30522]
        """

        encoder_outputs, pooled_output = self.roberta(
            input_ids,
            attention_mask=attention_mask,
            token_type_ids=token_type_ids,
            position_ids=position_ids,
            output_hidden_states=output_hidden_states)

        sequence_output = encoder_outputs[
            -1] if output_hidden_states else encoder_outputs
        prediction_scores = self.lm_head(sequence_output)

        if output_hidden_states:
            return prediction_scores, encoder_outputs
        return prediction_scores


class RobertaLMHead(nn.Layer):
    """Roberta Head for masked language modeling."""

    def __init__(self, hidden_size, layer_norm_eps, vocab_size):
        super().__init__()
        self.dense = nn.Linear(hidden_size, hidden_size)
        self.layer_norm = nn.LayerNorm(hidden_size, epsilon=layer_norm_eps)

        self.decoder = nn.Linear(hidden_size, vocab_size)

    def forward(self, features, **kwargs):
        x = self.dense(features)
        x = F.gelu(x)
        x = self.layer_norm(x)

        # project back to size of vocabulary with bias
        x = self.decoder(x)

        return x


class RobertaForCausalLM(RobertaPretrainedModel):
    """
    Roberta Model with a `Causal language modeling` head on top.

    Args:
        bert (:class:RobertaModel`):
            An instance of :class:`RobertaModel`.

    """

    def __init__(self, roberta):
        super().__init__()

        self.roberta = roberta
        hidden_size = self.roberta.config['hidden_size']
        layer_norm_eps = self.roberta.config['layer_norm_eps']
        vocab_size = self.roberta.config['vocab_size']

        self.lm_head = RobertaLMHead(hidden_size, layer_norm_eps, vocab_size)

        self.apply(self.init_weights)

    def get_output_embeddings(self):
        return self.lm_head.decoder

    def set_output_embeddings(self, new_embeddings):
        self.lm_head.decoder = new_embeddings

    def forward(self,
                input_ids=None,
                attention_mask=None,
                token_type_ids=None,
                position_ids=None,
                output_hidden_states=False):
        r"""
        Args:
            input_ids (Tensor):
                See :class:`RobertaModel`.
            token_type_ids (Tensor, optional):
                See :class:`RobertaModel`.
            position_ids (Tensor, optional):
                See :class:`RobertaModel`.
            attention_mask (Tensor, optional):
                See :class:`RobertaModel`.
            output_hidden_states (bool, optional):
                See :class:`RobertaModel`.


        Returns:
            Tensor or tuple: Returns tensor `prediction_scores` by default.
            Returns tuple (`prediction_scores`, `encoder_outputs`) if output_hidden_states is set to `True`.

            With the fields:

            - `prediction_scores` (Tensor):
                The scores of masked token prediction.
                Its data type should be float32 and shape is [batch_size, sequence_length, vocab_size].

            - `encoder_outputs` (List(Tensor)):
                A list of Tensor containing hidden-states of the model at each hidden layer in the Transformer encoder.
                The length of the list is `num_hidden_layers`.
                Each Tensor has a data type of float32 and a shape of [batch_size, sequence_length, hidden_size].

        Example:
            .. code-block::

                import paddle
                from paddlenlp.transformers import RobertaForCausalLM, RobertaTokenizer

                tokenizer = RobertaTokenizer.from_pretrained('roberta-wwm-ext')
                model = RobertaForCausalLM.from_pretrained('roberta-wwm-ext')

                inputs = tokenizer("Welcome to use PaddlePaddle and PaddleNLP!")
                inputs = {k:paddle.to_tensor([v]) for (k, v) in inputs.items()}

                logits = model(**inputs)
                print(logits.shape)
                # [1, 13, 30522]
        """

        encoder_outputs, pooled_output = self.roberta(
            input_ids,
            attention_mask=attention_mask,
            token_type_ids=token_type_ids,
            position_ids=position_ids,
            output_hidden_states=output_hidden_states)

        sequence_output = encoder_outputs[
            -1] if output_hidden_states else encoder_outputs
        prediction_scores = self.lm_head(sequence_output)

        if output_hidden_states:
            return prediction_scores, encoder_outputs
        return prediction_scores

    def prepare_inputs_for_generation(self,
                                      input_ids,
                                      past=None,
                                      attention_mask=None,
                                      **model_kwargs):
        input_shape = input_ids.shape
        # if model is used as a decoder in encoder-decoder model, the decoder attention mask is created on the fly
        if attention_mask is None:
            attention_mask = input_ids.new_ones(input_shape)

        # cut decoder_input_ids if past is used
        if past is not None:
            input_ids = input_ids[:, -1:]

        return {
            "input_ids": input_ids,
            "attention_mask": attention_mask,
            "past_key_values": past
        }

    def _reorder_cache(self, past, beam_idx):
        reordered_past = ()
        for layer_past in past:
            reordered_past += (tuple(
                past_state.index_select(0, beam_idx)
                for past_state in layer_past), )
        return reordered_past<|MERGE_RESOLUTION|>--- conflicted
+++ resolved
@@ -676,13 +676,9 @@
                 input_ids=None,
                 token_type_ids=None,
                 attention_mask=None,
-<<<<<<< HEAD
-                position_ids=None):
-=======
                 position_ids=None,
                 output_hidden_states=False):
 
->>>>>>> 3351ab04
         num_choices = input_ids.shape[1]
 
         flat_input_ids = input_ids.reshape(
