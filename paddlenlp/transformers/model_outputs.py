# Copyright (c) 2022 PaddlePaddle Authors. All Rights Reserved.
# Copyright 2020 The HuggingFace Team. All rights reserved.
#
# Licensed under the Apache License, Version 2.0 (the "License");
# you may not use this file except in compliance with the License.
# You may obtain a copy of the License at
#
#     http://www.apache.org/licenses/LICENSE-2.0
#
# Unless required by applicable law or agreed to in writing, software
# distributed under the License is distributed on an "AS IS" BASIS,
# WITHOUT WARRANTIES OR CONDITIONS OF ANY KIND, either express or implied.
# See the License for the specific language governing permissions and
# limitations under the License.

import functools
import paddle
from paddle import Tensor
import numpy as np
from typing import Optional, Tuple
from collections import OrderedDict
from dataclasses import fields, dataclass
from typing import Any, Tuple, Optional
from paddle.nn.layer.transformer import _convert_attention_mask, MultiHeadAttention
from paddle.distributed.fleet.utils import recompute

from .utils import adapt_stale_fwd_patch


def tuple_output(outputs: Tuple[Tensor], loss: Optional[Tensor] = None):
    """re-construct the outputs with one method which contains the simple logic

    Args:
        outputs (Tuple[Tensor]): the source of the outputs
        loss (Optional[Tensor], optional): the loss of the model. Defaults to None.
    """
    if loss is not None:
        outputs = (loss, ) + outputs
    if len(outputs) == 1:
        return outputs[0]
    return outputs


def convert_encoder_output(encoder_output):
    """
    Convert encoder_output from tuple to class:`~paddlenlp.transformers.model_outputs.BaseModelOutput`.
    
    Args: 
        encoder_output (tuple or ModleOutput):
            The output of the encoder, a tuple consists `last_hidden_state`, `hidden_states`(optional), `attentions`(optional).
            The data type of `last_hidden_state` is float32 and its shape is [batch_size, sequence_length, hidden_size].
    """
    return BaseModelOutput(
        last_hidden_state=encoder_output[0],
        hidden_states=encoder_output[1] if len(encoder_output) > 1 else None,
        attentions=encoder_output[2] if len(encoder_output) > 2 else None,
    )


def layer_init_wrapper(func):

    @functools.wraps(func)
    def _impl(self, *args, **kwargs):
        enable_recompute = kwargs.pop("enable_recompute", False)
        func(self, *args, **kwargs)
        if paddle.in_dynamic_mode():
            self.enable_recompute = enable_recompute
        else:
            self.enable_recompute = False

    return _impl


def _transformer_encoder_layer_fwd(self,
                                   src,
                                   src_mask=None,
                                   cache=None,
                                   output_attentions=False):
    self.self_attn.need_weights = output_attentions
    src_mask = _convert_attention_mask(src_mask, src.dtype)

    residual = src
    if self.normalize_before:
        src = self.norm1(src)

    attn_outputs = self.self_attn(src, src, src, src_mask, cache)
    if isinstance(attn_outputs, tuple):
        src = attn_outputs[0]
        outputs = attn_outputs[1:]
    else:
        src = attn_outputs
        outputs = None

    src = residual + self.dropout1(src)
    if not self.normalize_before:
        src = self.norm1(src)

    residual = src
    if self.normalize_before:
        src = self.norm2(src)
    src = self.linear2(self.dropout(self.activation(self.linear1(src))))
    src = residual + self.dropout2(src)
    if not self.normalize_before:
        src = self.norm2(src)

    return src if outputs is None else (
        (src, ) + outputs[::-1])  # hidden_states, cache, attentions


def _transformer_decoder_layer_fwd(
    self,
    tgt,
    memory,
    tgt_mask=None,
    memory_mask=None,
    cache=None,
    output_attentions=False,
):
    residual = tgt

    # self attention
    self.self_attn.need_weights = output_attentions
    tgt_mask = _convert_attention_mask(tgt_mask, tgt.dtype)

    if self.normalize_before:
        tgt = self.norm1(tgt)

    self_attn_outputs = self.self_attn(tgt, tgt, tgt, tgt_mask,
                                       cache[0] if cache else None)
    # self_attn_outputs = (tgt, attn_weights, incremental_cache) or only tgt
    if isinstance(self_attn_outputs, type(tgt)):
        tgt = self_attn_outputs
    else:
        tgt = self_attn_outputs[0]
        if output_attentions:
            self_attn_weights = self_attn_outputs[1]
        if cache:
            incremental_cache = self_attn_outputs[-1]

    tgt = residual + self.dropout1(tgt)
    if not self.normalize_before:
        tgt = self.norm1(tgt)

    residual = tgt

    # cross attention
    if memory is not None:
        self.cross_attn.need_weights = output_attentions
        memory_mask = _convert_attention_mask(memory_mask, memory.dtype)

        if self.normalize_before:
            tgt = self.norm2(tgt)

        cross_attn_outputs = self.cross_attn(tgt, memory, memory, memory_mask,
                                             cache[1] if cache else None)
        if isinstance(cross_attn_outputs, type(tgt)):
            tgt = cross_attn_outputs
        else:
            tgt = cross_attn_outputs[0]
            if output_attentions:
                cross_attn_weights = cross_attn_outputs[1]
            if cache:
                static_cache = cross_attn_outputs[-1]

        tgt = residual + self.dropout2(tgt)
        if not self.normalize_before:
            tgt = self.norm2(tgt)

        residual = tgt

    if self.normalize_before:
        tgt = self.norm3(tgt)
    tgt = self.linear2(self.dropout(self.activation(self.linear1(tgt))))
    tgt = residual + self.dropout3(tgt)
    if not self.normalize_before:
        tgt = self.norm3(tgt)

    if not output_attentions and cache is None:
        return tgt
    else:
        outputs = (tgt, )
        if output_attentions:
            outputs += (self_attn_weights,
                        cross_attn_weights if memory is not None else None)
        if cache:
            outputs += ((incremental_cache,
                         static_cache if memory is not None else None), )
        return outputs


def _transformer_decoder_fwd(self,
                             tgt,
                             memory=None,
                             tgt_mask=None,
                             memory_mask=None,
                             cache=None,
                             output_attentions=False,
                             output_hidden_states=False,
                             return_dict=False):
    tgt_mask = _convert_attention_mask(tgt_mask, tgt.dtype)
    if memory is not None:
        memory_mask = _convert_attention_mask(memory_mask, memory.dtype)

    new_caches = [] if cache else None
    all_hidden_states = [tgt] if output_hidden_states else None
    all_self_attns = [] if output_attentions else None
    all_cross_attns = [] if output_attentions else None

    for i, mod in enumerate(self.layers):
        if self.enable_recompute:
            outputs = recompute(mod,
                                tgt,
                                memory,
                                tgt_mask=tgt_mask,
                                memory_mask=memory_mask,
                                cache=cache[i] if cache else None,
                                output_attentions=output_attentions)
        else:
            outputs = mod(tgt,
                          memory,
                          tgt_mask=tgt_mask,
                          memory_mask=memory_mask,
                          cache=cache[i] if cache else None,
                          output_attentions=output_attentions)
        if isinstance(outputs, type(tgt)):
            tgt = outputs
        else:
            tgt = outputs[0]
        if cache:
            new_caches.append(outputs[-1])
        if output_attentions:
            all_self_attns.append(outputs[1])
            all_cross_attns.append(outputs[2])
        if output_hidden_states:
            all_hidden_states.append(tgt)

    if self.norm is not None:
        tgt = self.norm(tgt)
        if output_hidden_states:
            all_hidden_states[-1] = tgt

    if not return_dict:
        if isinstance(outputs, type(tgt)):
            return tgt

        temp_list = [
            tgt,
            new_caches if cache else None,
            all_hidden_states,
            all_self_attns,
            all_cross_attns,
        ]
        return tuple(v for v in temp_list if v is not None)

    return BaseModelOutputWithPastAndCrossAttentions(
        last_hidden_state=tgt,
        past_key_values=new_caches,
        hidden_states=all_hidden_states,
        attentions=all_self_attns,
        cross_attentions=all_cross_attns,
    )


def _transformer_encoder_fwd(self,
                             src,
                             src_mask=None,
                             cache=None,
                             output_attentions=False,
                             output_hidden_states=False,
                             return_dict=False):
    src_mask = _convert_attention_mask(src_mask, src.dtype)

    output = src
    # To get cache from None when use_cache is True, which is compatible with HF
    # while HF requires decoder. The implementation here uses cache update in the
    # MultiHeadAttention not so efficiently, and maybe optimize it later.
    if cache is None and getattr(self, "_use_cache", False):
        cache = [tuple(self.layers[0].gen_cache(src))] * len(self.layers)
    # To be compatible with `TransformerEncoder.forward`, `_use_cache` defualts
    # to True when cache is not None.
    new_caches = [] if cache is not None and getattr(self, "_use_cache",
                                                     True) else None
    all_attentions = [] if output_attentions else None
    # NOTE: Also includes embeding output which is same as HF.
    all_hidden_states = [output] if output_hidden_states else None
    for i, mod in enumerate(self.layers):
        if self.enable_recompute:
            # Note: recompute do not support pass as **kwargs yet.
            layer_outputs = recompute(
                mod, output, src_mask, None if cache is None else
                cache[i] if isinstance(cache[i], MultiHeadAttention.Cache) else
                MultiHeadAttention.Cache(*cache[i]), output_attentions)
        else:
            layer_outputs = mod(
                output,
                src_mask=src_mask,
                cache=None if cache is None else
                cache[i] if isinstance(cache[i], MultiHeadAttention.Cache) else
                MultiHeadAttention.Cache(*cache[i]),
                output_attentions=output_attentions)

        if isinstance(layer_outputs, tuple):
            output = layer_outputs[0]
            outputs = layer_outputs[1:]
        else:
            output = layer_outputs
            outputs = None

        if output_hidden_states:
            all_hidden_states.append(output)
        if output_attentions:
            all_attentions.append(outputs[-1])
        if new_caches is not None:
            new_caches.append(outputs[0] if isinstance(
                cache[i], MultiHeadAttention.Cache) else (tuple(outputs[0])))

    if self.norm is not None:
        output = self.norm(output)

        if output_hidden_states:
            all_hidden_states[-1] = output

    if not return_dict:
        outputs = tuple(
            tuple(v) if isinstance(v, list) else v for v in [
                output,
                new_caches,
                all_hidden_states,
                all_attentions,
            ] if v is not None)
        if len(outputs) == 1:
            return output
        else:
            return outputs

    return BaseModelOutputWithPastAndCrossAttentions(
        last_hidden_state=output,
        past_key_values=new_caches,
        hidden_states=all_hidden_states,
        attentions=all_attentions)


# patches of paddle.nn.Transformer to get all hidden_states and attentions
paddle.nn.TransformerEncoderLayer.forward = _transformer_encoder_layer_fwd
paddle.nn.TransformerDecoderLayer.forward = _transformer_decoder_layer_fwd
paddle.nn.TransformerEncoder.forward = _transformer_encoder_fwd
paddle.nn.TransformerDecoder.forward = _transformer_decoder_fwd

_encoder_init = paddle.nn.TransformerEncoder.__init__
_decoder_init = paddle.nn.TransformerDecoder.__init__
paddle.nn.TransformerEncoder.__init__ = layer_init_wrapper(_encoder_init)
paddle.nn.TransformerDecoder.__init__ = layer_init_wrapper(_decoder_init)


def _get_wrap_setattr(cls):

    def _wrap_setattr(self, name, value):
        value = adapt_stale_fwd_patch(self, name, value)
        return super(cls, self).__setattr__(name, value)

    return _wrap_setattr


paddle.nn.TransformerEncoderLayer.__setattr__ = functools.wraps(
    paddle.nn.TransformerEncoderLayer.__setattr__)(_get_wrap_setattr(
        paddle.nn.TransformerEncoderLayer))
paddle.nn.TransformerEncoder.__setattr__ = functools.wraps(
    paddle.nn.TransformerEncoder.__setattr__)(_get_wrap_setattr(
        paddle.nn.TransformerEncoder))
paddle.nn.TransformerDecoder.__setattr__ = functools.wraps(
    paddle.nn.TransformerDecoder.__setattr__)(_get_wrap_setattr(
        paddle.nn.TransformerDecoder))


def is_tensor(x):
    if isinstance(x, paddle.Tensor):
        return True

    return isinstance(x, np.ndarray)


class ModelOutput(OrderedDict):
    """
    Base class for all model outputs as dataclass. Has a `__getitem__` that allows indexing by integer or slice (like a
    tuple) or strings (like a dictionary) that will ignore the `None` attributes. Otherwise behaves like a regular
    python dictionary.

    <Tip warning={true}>

    You can't unpack a `ModelOutput` directly. Use the [`~utils.ModelOutput.to_tuple`] method to convert it to a tuple
    before.

    </Tip>
    """

    def __post_init__(self):
        class_fields = fields(self)

        # note(guosheng): Convert list to tuple automatically, and better to
        # check if it is frozen.
        # assert not getattr(self, dataclasses._PARAMS).frozen
        for f in class_fields:
            value = getattr(self, f.name)
            if isinstance(value, list):
                setattr(self, f.name, tuple(value))

        # Safety and consistency checks
        if not len(class_fields):
            raise ValueError(f"{self.__class__.__name__} has no fields.")
        if not all(field.default is None for field in class_fields[1:]):
            raise ValueError(
                f"{self.__class__.__name__} should not have more than one required field."
            )

        first_field = getattr(self, class_fields[0].name)
        other_fields_are_none = all(
            getattr(self, field.name) is None for field in class_fields[1:])

        if other_fields_are_none and not is_tensor(first_field):
            if isinstance(first_field, dict):
                iterator = first_field.items()
                first_field_iterator = True
            else:
                try:
                    iterator = iter(first_field)
                    first_field_iterator = True
                except TypeError:
                    first_field_iterator = False

            # if we provided an iterator as first field and the iterator is a (key, value) iterator
            # set the associated fields
            if first_field_iterator:
                for element in iterator:
                    if (not isinstance(element,
                                       (list, tuple)) or not len(element) == 2
                            or not isinstance(element[0], str)):
                        break
                    setattr(self, element[0], element[1])
                    if element[1] is not None:
                        self[element[0]] = element[1]
            elif first_field is not None:
                self[class_fields[0].name] = first_field
        else:
            for field in class_fields:
                v = getattr(self, field.name)
                if v is not None:
                    self[field.name] = v

    def __delitem__(self, *args, **kwargs):
        raise Exception(
            f"You cannot use ``__delitem__`` on a {self.__class__.__name__} instance."
        )

    def setdefault(self, *args, **kwargs):
        raise Exception(
            f"You cannot use ``setdefault`` on a {self.__class__.__name__} instance."
        )

    def pop(self, *args, **kwargs):
        raise Exception(
            f"You cannot use ``pop`` on a {self.__class__.__name__} instance.")

    def update(self, *args, **kwargs):
        raise Exception(
            f"You cannot use ``update`` on a {self.__class__.__name__} instance."
        )

    def __getitem__(self, k):
        if isinstance(k, str):
            inner_dict = {k: v for (k, v) in self.items()}
            return inner_dict[k]
        else:
            return self.to_tuple()[k]

    def __setattr__(self, name, value):
        if name in self.keys() and value is not None:
            # Don't call self.__setitem__ to avoid recursion errors
            super().__setitem__(name, value)
        super().__setattr__(name, value)

    def __setitem__(self, key, value):
        # Will raise a KeyException if needed
        super().__setitem__(key, value)
        # Don't call self.__setattr__ to avoid recursion errors
        super().__setattr__(key, value)

    def to_tuple(self) -> Tuple[Any]:
        """
        Convert self to a tuple containing all the attributes/keys that are not `None`.
        """
        # try to fix: https://github.com/PaddlePaddle/PaddleNLP/issues/3355
        # when trying to get the keys of `OrderedDict`, `keys` method return empty values.
        # TODO(wj-Mcat): this bug should be fixed in Paddle framework
        tuples = ()
        for field in fields(self):
            if getattr(self, field.name, None) is None:
                continue
            tuples = tuples + (getattr(self, field.name), )

        return tuples


@dataclass
class BaseModelOutput(ModelOutput):
    """
    Base class for model's outputs, with potential hidden states and attentions.

    Args:
        last_hidden_state (`paddle.Tensor` of shape `(batch_size, sequence_length, hidden_size)`):
            Sequence of hidden-states at the output of the last layer of the model.
        hidden_states (`tuple(paddle.Tensor)`, *optional*, returned when `output_hidden_states=True` is passed or when `config.output_hidden_states=True`):
            Tuple of `paddle.Tensor` (one for the output of the embeddings, if the model has an embedding layer, +
            one for the output of each layer) of shape `(batch_size, sequence_length, hidden_size)`.

            Hidden-states of the model at the output of each layer plus the optional initial embedding outputs.
        attentions (`tuple(paddle.Tensor)`, *optional*, returned when `output_attentions=True` is passed or when `config.output_attentions=True`):
            Tuple of `paddle.Tensor` (one for each layer) of shape `(batch_size, num_heads, sequence_length,
            sequence_length)`.

            Attentions weights after the attention softmax, used to compute the weighted average in the self-attention
            heads.
    """

    last_hidden_state: paddle.Tensor = None
    hidden_states: Optional[Tuple[paddle.Tensor]] = None
    attentions: Optional[Tuple[paddle.Tensor]] = None


@dataclass
class BaseModelOutputWithNoAttention(ModelOutput):
    """
    Base class for model's outputs, with potential hidden states.

    Args:
        last_hidden_state (`paddle.Tensor` of shape `(batch_size, num_channels, height, width)`):
            Sequence of hidden-states at the output of the last layer of the model.
        hidden_states (`tuple(paddle.Tensor)`, *optional*, returned when `output_hidden_states=True` is passed or when `config.output_hidden_states=True`):
            Tuple of `paddle.Tensor` (one for the output of the embeddings, if the model has an embedding layer, +
            one for the output of each layer) of shape `(batch_size, num_channels, height, width)`.

            Hidden-states of the model at the output of each layer plus the optional initial embedding outputs.
    """

    last_hidden_state: paddle.Tensor = None
    hidden_states: Optional[Tuple[paddle.Tensor]] = None


@dataclass
class BaseModelOutputWithPooling(ModelOutput):
    """
    Base class for model's outputs that also contains a pooling of the last hidden states.

    Args:
        last_hidden_state (`paddle.Tensor` of shape `(batch_size, sequence_length, hidden_size)`):
            Sequence of hidden-states at the output of the last layer of the model.
        pooler_output (`paddle.Tensor` of shape `(batch_size, hidden_size)`):
            Last layer hidden-state of the first token of the sequence (classification token) after further processing
            through the layers used for the auxiliary pretraining task. E.g. for BERT-family of models, this returns
            the classification token after processing through a linear layer and a tanh activation function. The linear
            layer weights are trained from the next sentence prediction (classification) objective during pretraining.
        hidden_states (`tuple(paddle.Tensor)`, *optional*, returned when `output_hidden_states=True` is passed or when `config.output_hidden_states=True`):
            Tuple of `paddle.Tensor` (one for the output of the embeddings, if the model has an embedding layer, +
            one for the output of each layer) of shape `(batch_size, sequence_length, hidden_size)`.

            Hidden-states of the model at the output of each layer plus the optional initial embedding outputs.
        attentions (`tuple(paddle.Tensor)`, *optional*, returned when `output_attentions=True` is passed or when `config.output_attentions=True`):
            Tuple of `paddle.Tensor` (one for each layer) of shape `(batch_size, num_heads, sequence_length,
            sequence_length)`.

            Attentions weights after the attention softmax, used to compute the weighted average in the self-attention
            heads.
    """

    last_hidden_state: paddle.Tensor = None
    pooler_output: paddle.Tensor = None
    hidden_states: Optional[Tuple[paddle.Tensor]] = None
    attentions: Optional[Tuple[paddle.Tensor]] = None


@dataclass
class BaseModelOutputWithPastAndCrossAttentions(ModelOutput):
    """
    Base class for model's outputs that may also contain a past key/values (to speed up sequential decoding).

    Args:
        last_hidden_state (`paddle.Tensor` of shape `(batch_size, sequence_length, hidden_size)`):
            Sequence of hidden-states at the output of the last layer of the model.

            If `past_key_values` is used only the last hidden-state of the sequences of shape `(batch_size, 1,
            hidden_size)` is output.
        past_key_values (`tuple(tuple(paddle.Tensor))`, *optional*, returned when `use_cache=True` is passed or when `config.use_cache=True`):
            Tuple of `tuple(paddle.Tensor)` of length `config.n_layers`, with each tuple having 2 tensors of shape
            `(batch_size, num_heads, sequence_length, embed_size_per_head)`) and optionally if
            `config.is_encoder_decoder=True` 2 additional tensors of shape `(batch_size, num_heads,
            encoder_sequence_length, embed_size_per_head)`.

            Contains pre-computed hidden-states (key and values in the self-attention blocks and optionally if
            `config.is_encoder_decoder=True` in the cross-attention blocks) that can be used (see `past_key_values`
            input) to speed up sequential decoding.
        hidden_states (`tuple(paddle.Tensor)`, *optional*, returned when `output_hidden_states=True` is passed or when `config.output_hidden_states=True`):
            Tuple of `paddle.Tensor` (one for the output of the embeddings, if the model has an embedding layer, +
            one for the output of each layer) of shape `(batch_size, sequence_length, hidden_size)`.

            Hidden-states of the model at the output of each layer plus the optional initial embedding outputs.
        attentions (`tuple(paddle.Tensor)`, *optional*, returned when `output_attentions=True` is passed or when `config.output_attentions=True`):
            Tuple of `paddle.Tensor` (one for each layer) of shape `(batch_size, num_heads, sequence_length,
            sequence_length)`.

            Attentions weights after the attention softmax, used to compute the weighted average in the self-attention
            heads.
        cross_attentions (`tuple(paddle.Tensor)`, *optional*, returned when `output_attentions=True` and `config.add_cross_attention=True` is passed or when `config.output_attentions=True`):
            Tuple of `paddle.Tensor` (one for each layer) of shape `(batch_size, num_heads, sequence_length,
            sequence_length)`.

            Attentions weights of the decoder's cross-attention layer, after the attention softmax, used to compute the
            weighted average in the cross-attention heads.
    """

    last_hidden_state: paddle.Tensor = None
    past_key_values: Optional[Tuple[Tuple[paddle.Tensor]]] = None
    hidden_states: Optional[Tuple[paddle.Tensor]] = None
    attentions: Optional[Tuple[paddle.Tensor]] = None
    cross_attentions: Optional[Tuple[paddle.Tensor]] = None


@dataclass
class BaseModelOutputWithPoolingAndCrossAttentions(ModelOutput):
    """
    Base class for model's outputs that also contains a pooling of the last hidden states.

    Args:
        last_hidden_state (`paddle.Tensor` of shape `(batch_size, sequence_length, hidden_size)`):
            Sequence of hidden-states at the output of the last layer of the model.
        pooler_output (`paddle.Tensor` of shape `(batch_size, hidden_size)`):
            Last layer hidden-state of the first token of the sequence (classification token) after further processing
            through the layers used for the auxiliary pretraining task. E.g. for BERT-family of models, this returns
            the classification token after processing through a linear layer and a tanh activation function. The linear
            layer weights are trained from the next sentence prediction (classification) objective during pretraining.
        hidden_states (`tuple(paddle.Tensor)`, *optional*, returned when `output_hidden_states=True` is passed or when `config.output_hidden_states=True`):
            Tuple of `paddle.Tensor` (one for the output of the embeddings, if the model has an embedding layer, +
            one for the output of each layer) of shape `(batch_size, sequence_length, hidden_size)`.

            Hidden-states of the model at the output of each layer plus the optional initial embedding outputs.
        attentions (`tuple(paddle.Tensor)`, *optional*, returned when `output_attentions=True` is passed or when `config.output_attentions=True`):
            Tuple of `paddle.Tensor` (one for each layer) of shape `(batch_size, num_heads, sequence_length,
            sequence_length)`.

            Attentions weights after the attention softmax, used to compute the weighted average in the self-attention
            heads.
        cross_attentions (`tuple(paddle.Tensor)`, *optional*, returned when `output_attentions=True` and `config.add_cross_attention=True` is passed or when `config.output_attentions=True`):
            Tuple of `paddle.Tensor` (one for each layer) of shape `(batch_size, num_heads, sequence_length,
            sequence_length)`.

            Attentions weights of the decoder's cross-attention layer, after the attention softmax, used to compute the
            weighted average in the cross-attention heads.
        past_key_values (`tuple(tuple(paddle.Tensor))`, *optional*, returned when `use_cache=True` is passed or when `config.use_cache=True`):
            Tuple of `tuple(paddle.Tensor)` of length `config.n_layers`, with each tuple having 2 tensors of shape
            `(batch_size, num_heads, sequence_length, embed_size_per_head)`) and optionally if
            `config.is_encoder_decoder=True` 2 additional tensors of shape `(batch_size, num_heads,
            encoder_sequence_length, embed_size_per_head)`.

            Contains pre-computed hidden-states (key and values in the self-attention blocks and optionally if
            `config.is_encoder_decoder=True` in the cross-attention blocks) that can be used (see `past_key_values`
            input) to speed up sequential decoding.
    """

    last_hidden_state: paddle.Tensor = None
    pooler_output: paddle.Tensor = None
    past_key_values: Optional[Tuple[Tuple[paddle.Tensor]]] = None
    hidden_states: Optional[Tuple[paddle.Tensor]] = None
    attentions: Optional[Tuple[paddle.Tensor]] = None
    cross_attentions: Optional[Tuple[paddle.Tensor]] = None


@dataclass
class SequenceClassifierOutput(ModelOutput):
    """
    Base class for outputs of sentence classification models.

    Args:
        loss (`paddle.Tensor` of shape `(1,)`, *optional*, returned when `labels` is provided):
            Classification (or regression if config.num_labels==1) loss.
        logits (`paddle.Tensor` of shape `(batch_size, config.num_labels)`):
            Classification (or regression if config.num_labels==1) scores (before SoftMax).
        hidden_states (`tuple(paddle.Tensor)`, *optional*, returned when `output_hidden_states=True` is passed or when `config.output_hidden_states=True`):
            Tuple of `paddle.Tensor` (one for the output of the embeddings, if the model has an embedding layer, +
            one for the output of each layer) of shape `(batch_size, sequence_length, hidden_size)`.

            Hidden-states of the model at the output of each layer plus the optional initial embedding outputs.
        attentions (`tuple(paddle.Tensor)`, *optional*, returned when `output_attentions=True` is passed or when `config.output_attentions=True`):
            Tuple of `paddle.Tensor` (one for each layer) of shape `(batch_size, num_heads, sequence_length,
            sequence_length)`.

            Attentions weights after the attention softmax, used to compute the weighted average in the self-attention
            heads.
    """

    loss: Optional[paddle.Tensor] = None
    logits: paddle.Tensor = None
    hidden_states: Optional[Tuple[paddle.Tensor]] = None
    attentions: Optional[Tuple[paddle.Tensor]] = None


@dataclass
class TokenClassifierOutput(ModelOutput):
    """
    Base class for outputs of token classification models.

    Args:
        loss (`paddle.Tensor` of shape `(1,)`, *optional*, returned when `labels` is provided) :
            Classification loss.
        logits (`paddle.Tensor` of shape `(batch_size, sequence_length, config.num_labels)`):
            Classification scores (before SoftMax).
        hidden_states (`tuple(paddle.Tensor)`, *optional*, returned when `output_hidden_states=True` is passed or when `config.output_hidden_states=True`):
            Tuple of `paddle.Tensor` (one for the output of the embeddings, if the model has an embedding layer, +
            one for the output of each layer) of shape `(batch_size, sequence_length, hidden_size)`.

            Hidden-states of the model at the output of each layer plus the optional initial embedding outputs.
        attentions (`tuple(paddle.Tensor)`, *optional*, returned when `output_attentions=True` is passed or when `config.output_attentions=True`):
            Tuple of `paddle.Tensor` (one for each layer) of shape `(batch_size, num_heads, sequence_length,
            sequence_length)`.

            Attentions weights after the attention softmax, used to compute the weighted average in the self-attention
            heads.
    """

    loss: Optional[paddle.Tensor] = None
    logits: paddle.Tensor = None
    hidden_states: Optional[Tuple[paddle.Tensor]] = None
    attentions: Optional[Tuple[paddle.Tensor]] = None


@dataclass
class QuestionAnsweringModelOutput(ModelOutput):
    """
    Base class for outputs of question answering models.

    Args:
        loss (`paddle.Tensor` of shape `(1,)`, *optional*, returned when `labels` is provided):
            Total span extraction loss is the sum of a Cross-Entropy for the start and end positions.
        start_logits (`paddle.Tensor` of shape `(batch_size, sequence_length)`):
            Span-start scores (before SoftMax).
        end_logits (`paddle.Tensor` of shape `(batch_size, sequence_length)`):
            Span-end scores (before SoftMax).
        hidden_states (`tuple(paddle.Tensor)`, *optional*, returned when `output_hidden_states=True` is passed or when `config.output_hidden_states=True`):
            Tuple of `paddle.Tensor` (one for the output of the embeddings, if the model has an embedding layer, +
            one for the output of each layer) of shape `(batch_size, sequence_length, hidden_size)`.

            Hidden-states of the model at the output of each layer plus the optional initial embedding outputs.
        attentions (`tuple(paddle.Tensor)`, *optional*, returned when `output_attentions=True` is passed or when `config.output_attentions=True`):
            Tuple of `paddle.Tensor` (one for each layer) of shape `(batch_size, num_heads, sequence_length,
            sequence_length)`.

            Attentions weights after the attention softmax, used to compute the weighted average in the self-attention
            heads.
    """

    loss: Optional[paddle.Tensor] = None
    start_logits: paddle.Tensor = None
    end_logits: paddle.Tensor = None
    hidden_states: Optional[Tuple[paddle.Tensor]] = None
    attentions: Optional[Tuple[paddle.Tensor]] = None


@dataclass
class MultipleChoiceModelOutput(ModelOutput):
    """
    Base class for outputs of multiple choice models.

    Args:
        loss (`paddle.Tensor` of shape *(1,)*, *optional*, returned when `labels` is provided):
            Classification loss.
        logits (`paddle.Tensor` of shape `(batch_size, num_choices)`):
            *num_choices* is the second dimension of the input tensors. (see *input_ids* above).

            Classification scores (before SoftMax).
        hidden_states (`tuple(paddle.Tensor)`, *optional*, returned when `output_hidden_states=True` is passed or when `config.output_hidden_states=True`):
            Tuple of `paddle.Tensor` (one for the output of the embeddings, if the model has an embedding layer, +
            one for the output of each layer) of shape `(batch_size, sequence_length, hidden_size)`.

            Hidden-states of the model at the output of each layer plus the optional initial embedding outputs.
        attentions (`tuple(paddle.Tensor)`, *optional*, returned when `output_attentions=True` is passed or when `config.output_attentions=True`):
            Tuple of `paddle.Tensor` (one for each layer) of shape `(batch_size, num_heads, sequence_length,
            sequence_length)`.

            Attentions weights after the attention softmax, used to compute the weighted average in the self-attention
            heads.
    """

    loss: Optional[paddle.Tensor] = None
    logits: paddle.Tensor = None
    hidden_states: Optional[Tuple[paddle.Tensor]] = None
    attentions: Optional[Tuple[paddle.Tensor]] = None


@dataclass
class MaskedLMOutput(ModelOutput):
    """
    Base class for masked language models outputs.

    Args:
        loss (`paddle.Tensor` of shape `(1,)`, *optional*, returned when `labels` is provided):
            Masked language modeling (MLM) loss.
        logits (`paddle.Tensor` of shape `(batch_size, sequence_length, config.vocab_size)`):
            Prediction scores of the language modeling head (scores for each vocabulary token before SoftMax).
        hidden_states (`tuple(paddle.Tensor)`, *optional*, returned when `output_hidden_states=True` is passed or when `config.output_hidden_states=True`):
            Tuple of `paddle.Tensor` (one for the output of the embeddings, if the model has an embedding layer, +
            one for the output of each layer) of shape `(batch_size, sequence_length, hidden_size)`.

            Hidden-states of the model at the output of each layer plus the optional initial embedding outputs.
        attentions (`tuple(paddle.Tensor)`, *optional*, returned when `output_attentions=True` is passed or when `config.output_attentions=True`):
            Tuple of `paddle.Tensor` (one for each layer) of shape `(batch_size, num_heads, sequence_length,
            sequence_length)`.

            Attentions weights after the attention softmax, used to compute the weighted average in the self-attention
            heads.
    """

    loss: Optional[paddle.Tensor] = None
    logits: paddle.Tensor = None
    hidden_states: Optional[Tuple[paddle.Tensor]] = None
    attentions: Optional[Tuple[paddle.Tensor]] = None


@dataclass
class CausalLMOutputWithCrossAttentions(ModelOutput):
    """
    Base class for causal language model (or autoregressive) outputs.

    Args:
        loss (`paddle.Tensor` of shape `(1,)`, *optional*, returned when `labels` is provided):
            Language modeling loss (for next-token prediction).
        logits (`paddle.Tensor` of shape `(batch_size, sequence_length, config.vocab_size)`):
            Prediction scores of the language modeling head (scores for each vocabulary token before SoftMax).
        hidden_states (`tuple(paddle.Tensor)`, *optional*, returned when `output_hidden_states=True` is passed or when `config.output_hidden_states=True`):
            Tuple of `paddle.Tensor` (one for the output of the embeddings, if the model has an embedding layer, +
            one for the output of each layer) of shape `(batch_size, sequence_length, hidden_size)`.

            Hidden-states of the model at the output of each layer plus the optional initial embedding outputs.
        attentions (`tuple(paddle.Tensor)`, *optional*, returned when `output_attentions=True` is passed or when `config.output_attentions=True`):
            Tuple of `paddle.Tensor` (one for each layer) of shape `(batch_size, num_heads, sequence_length,
            sequence_length)`.

            Attentions weights after the attention softmax, used to compute the weighted average in the self-attention
            heads.
        cross_attentions (`tuple(paddle.Tensor)`, *optional*, returned when `output_attentions=True` is passed or when `config.output_attentions=True`):
            Tuple of `paddle.Tensor` (one for each layer) of shape `(batch_size, num_heads, sequence_length,
            sequence_length)`.

            Cross attentions weights after the attention softmax, used to compute the weighted average in the
            cross-attention heads.
        past_key_values (`tuple(tuple(paddle.Tensor))`, *optional*, returned when `use_cache=True` is passed or when `config.use_cache=True`):
            Tuple of `paddle.Tensor` tuples of length `config.n_layers`, with each tuple containing the cached key,
            value states of the self-attention and the cross-attention layers if model is used in encoder-decoder
            setting. Only relevant if `config.is_decoder = True`.

            Contains pre-computed hidden-states (key and values in the attention blocks) that can be used (see
            `past_key_values` input) to speed up sequential decoding.
    """

    loss: Optional[paddle.Tensor] = None
    logits: paddle.Tensor = None
    past_key_values: Optional[Tuple[Tuple[paddle.Tensor]]] = None
    hidden_states: Optional[Tuple[paddle.Tensor]] = None
    attentions: Optional[Tuple[paddle.Tensor]] = None
    cross_attentions: Optional[Tuple[paddle.Tensor]] = None


@dataclass
class Seq2SeqModelOutput(ModelOutput):
    """
    Base class for model encoder's outputs that also contains : pre-computed hidden states that can speed up sequential
    decoding.

    Args:
        last_hidden_state (`paddle.Tensor`):
            Sequence of hidden-states at the output of the last layer of the decoder of the model, whose shape is `(batch_size, Sequence_length, hidden_size)`.

            If `past_key_values` is used only the last hidden-state of the sequences of shape `(batch_size, 1,
            hidden_size)` is output.
        past_key_values (`tuple(tuple(paddle.Tensor))`, optional):
            Tuple of `tuple(paddle.Tensor)` of length `config.n_layers`, with each tuple having 2 tensors of shape
            `(batch_size, num_heads, sequence_length, embed_size_per_head)`) and 2 additional tensors of shape
            `(batch_size, num_heads, encoder_sequence_length, embed_size_per_head)`.
            Returned when `use_cache=True` is passed or when `config.use_cache=True`.

            Contains pre-computed hidden-states (key and values in the self-attention blocks and in the cross-attention
            blocks) that can be used (see `past_key_values` input) to speed up sequential decoding.
        decoder_hidden_states (`tuple(paddle.Tensor)`, optional):
            Tuple of `paddle.Tensor` (one for the output of the embeddings, if the model has an embedding layer, +
            one for the output of each layer) of shape `(batch_size, sequence_length, hidden_size)`.
            Returned when `output_hidden_states=True` is passed or when `config.output_hidden_states=True`.

            Hidden-states of the decoder at the output of each layer plus the optional initial embedding outputs.
        decoder_attentions (`tuple(paddle.Tensor)`, optional): 
            Tuple of `paddle.Tensor` (one for each layer) of shape `(batch_size, num_heads, sequence_length,
            sequence_length)`.
            Returned when `output_attentions=True` is passed or when `config.output_attentions=True`.

            Attentions weights of the decoder, after the attention softmax, used to compute the weighted average in the
            self-attention heads.
        cross_attentions (`tuple(paddle.Tensor)`, optional):
            Tuple of `paddle.Tensor` (one for each layer) of shape `(batch_size, num_heads, sequence_length,
            sequence_length)`.
            Returned when `output_attentions=True` is passed or when `config.output_attentions=True`.

            Attentions weights of the decoder's cross-attention layer, after the attention softmax, used to compute the
            weighted average in the cross-attention heads.
        encoder_last_hidden_state (`paddle.Tensor`, optional):
            Sequence of hidden-states at the output of the last layer of the encoder of the model whose shape is `(batch_size, sequence_length, hidden_size)`,
        encoder_hidden_states (`tuple(paddle.Tensor)`, optional):
            Tuple of `paddle.Tensor` (one for the output of the embeddings, if the model has an embedding layer, +
            one for the output of each layer) of shape `(batch_size, sequence_length, hidden_size)`.
            Returned when `output_hidden_states=True` is passed or when `config.output_hidden_states=True`.

            Hidden-states of the encoder at the output of each layer plus the optional initial embedding outputs.
        encoder_attentions (`tuple(paddle.Tensor)`, optional):
            Tuple of `paddle.Tensor` (one for each layer) of shape `(batch_size, num_heads, sequence_length,
            sequence_length)`.
            Returned when `output_attentions=True` is passed or when `config.output_attentions=True`.

            Attentions weights of the encoder, after the attention softmax, used to compute the weighted average in the
            self-attention heads.
    """

    last_hidden_state: paddle.Tensor = None
    past_key_values: Optional[Tuple[Tuple[paddle.Tensor]]] = None
    decoder_hidden_states: Optional[Tuple[paddle.Tensor]] = None
    decoder_attentions: Optional[Tuple[paddle.Tensor]] = None
    cross_attentions: Optional[Tuple[paddle.Tensor]] = None
    encoder_last_hidden_state: Optional[paddle.Tensor] = None
    encoder_hidden_states: Optional[Tuple[paddle.Tensor]] = None
    encoder_attentions: Optional[Tuple[paddle.Tensor]] = None


@dataclass
class Seq2SeqLMOutput(ModelOutput):
    """
    Base class for sequence-to-sequence language models outputs.

    Args:
        loss (`paddle.Tensor`, optional):
            Language modeling loss whose shape is `(1,)`. Returned when `labels` is provided.
        logits (`paddle.Tensor`):
            Prediction scores of the language modeling head (scores for each vocabulary token before SoftMax) whose shape is `(batch_size, sequence_length, config.vocab_size)`).
        past_key_values (`tuple(tuple(paddle.Tensor))`, optional):
            Tuple of `tuple(paddle.Tensor)` of length `config.n_layers`, with each tuple having 2 tensors of shape
            `(batch_size, num_heads, sequence_length, embed_size_per_head)`) and 2 additional tensors of shape
            `(batch_size, num_heads, encoder_sequence_length, embed_size_per_head)`.
            Returned when `use_cache=True` is passed or when `config.use_cache=True`.

            Contains pre-computed hidden-states (key and values in the self-attention blocks and in the cross-attention
            blocks) that can be used (see `past_key_values` input) to speed up sequential decoding.
        decoder_hidden_states (`tuple(paddle.Tensor)`, optional):
            Tuple of `paddle.Tensor` (one for the output of the embeddings, if the model has an embedding layer, +
            one for the output of each layer) of shape `(batch_size, sequence_length, hidden_size)`.
            Returned when `output_hidden_states=True` is passed or when `config.output_hidden_states=True`.

            Hidden-states of the decoder at the output of each layer plus the initial embedding outputs.
        decoder_attentions (`tuple(paddle.Tensor)`, optional):
            Tuple of `paddle.Tensor` (one for each layer) of shape `(batch_size, num_heads, sequence_length,
            sequence_length)`.
            Returned when `output_attentions=True` is passed or when `config.output_attentions=True`.

            Attentions weights of the decoder, after the attention softmax, used to compute the weighted average in the
            self-attention heads.
        cross_attentions (`tuple(paddle.Tensor)`, optional):
            Tuple of `paddle.Tensor` (one for each layer) of shape `(batch_size, num_heads, sequence_length,
            sequence_length)`.
            Returned when `output_attentions=True` is passed or when `config.output_attentions=True`.

            Attentions weights of the decoder's cross-attention layer, after the attention softmax, used to compute the
            weighted average in the cross-attention heads.
        encoder_last_hidden_state (`paddle.Tensor`, optional):
            Sequence of hidden-states at the output of the last layer of the encoder of the model whose shape is `(batch_size, sequence_length, hidden_size)`.
        encoder_hidden_states (`tuple(paddle.Tensor)`, *optional*, returned when `output_hidden_states=True` is passed or when `config.output_hidden_states=True`):
            Tuple of `paddle.Tensor` (one for the output of the embeddings, if the model has an embedding layer, +
            one for the output of each layer) of shape `(batch_size, sequence_length, hidden_size)`.

            Hidden-states of the encoder at the output of each layer plus the initial embedding outputs.
        encoder_attentions (`tuple(paddle.Tensor)`, optional):
            Tuple of `paddle.Tensor` (one for each layer) of shape `(batch_size, num_heads, sequence_length,
            sequence_length)`.
            Returned when `output_attentions=True` is passed or when `config.output_attentions=True`.

            Attentions weights of the encoder, after the attention softmax, used to compute the weighted average in the
            self-attention heads.
    """

    loss: Optional[paddle.Tensor] = None
    logits: paddle.Tensor = None
    past_key_values: Optional[Tuple[Tuple[paddle.Tensor]]] = None
    decoder_hidden_states: Optional[Tuple[paddle.Tensor]] = None
    decoder_attentions: Optional[Tuple[paddle.Tensor]] = None
    cross_attentions: Optional[Tuple[paddle.Tensor]] = None
    encoder_last_hidden_state: Optional[paddle.Tensor] = None
    encoder_hidden_states: Optional[Tuple[paddle.Tensor]] = None
    encoder_attentions: Optional[Tuple[paddle.Tensor]] = None


@dataclass
<<<<<<< HEAD
class SequenceClassifierOutputWithPast(ModelOutput):
    """
    Base class for outputs of sentence classification models.

    Args:
        loss (`paddle.Tensor`, optional):
            Classification (or regression if config.num_labels==1) loss whose shape is `(1,)`.
            Returned when `labels` is provided.
        logits (`paddle.Tensor`):
            Classification (or regression if config.num_labels==1) scores (before SoftMax) 
            whose shape is `(batch_size, num_labels)`
        past_key_values (`tuple(tuple(paddle.Tensor))`, optional):
            Tuple of `tuple(paddle.Tensor)` of length `config.n_layers`, with each tuple having 2 tensors of shape
            `(batch_size, num_heads, sequence_length, embed_size_per_head)`)
            Returned when `use_cache=True` is passed or when `config.use_cache=True`).

            Contains pre-computed hidden-states (key and values in the self-attention blocks) that can be used (see
            `past_key_values` input) to speed up sequential decoding.
        hidden_states (`tuple(paddle.Tensor)`, optional):
            Tuple of `paddle.Tensor` (one for the output of the embeddings, if the model has an embedding layer, +
            one for the output of each layer) of shape `(batch_size, sequence_length, hidden_size)`.
            Returned when `output_hidden_states=True` is passed or when `config.output_hidden_states=True`).

            Hidden-states of the model at the output of each layer plus the optional initial embedding outputs.
        attentions (`tuple(paddle.Tensor)`, optional):
            Tuple of `paddle.Tensor` (one for each layer) of shape `(batch_size, num_heads, sequence_length,
            sequence_length)`. Returned when `output_attentions=True` is passed or when `config.output_attentions=True`).

            Attentions weights after the attention softmax, used to compute the weighted average in the self-attention
            heads.
=======
class Seq2SeqQuestionAnsweringModelOutput(ModelOutput):
    """
    Base class for outputs of sequence-to-sequence question answering models.

    Args:
        loss (`paddle.Tensor` ,optional):
            Total span extraction loss is the sum of a Cross-Entropy for the start and end positions.
            A Tensor of shape `(1,)`, returned when `labels` is provided.
        start_logits (`paddle.Tensor`):
            Span-start scores (before SoftMax). Tensor of shape `(batch_size, sequence_length)`).
        end_logits (`paddle.Tensor`):
            Span-end scores (before SoftMax). Tensor of shape `(batch_size, sequence_length)`).
        past_key_values (`tuple(tuple(paddle.Tensor))`, optional):
            Tuple of `tuple(paddle.Tensor)` of length `n_layers`, with each tuple having 2 tensors of shape
            `(batch_size, num_heads, sequence_length, embed_size_per_head)`) and 2 additional tensors of shape
            `(batch_size, num_heads, encoder_sequence_length, embed_size_per_head)`.
            Returned when `use_cache=True` is passed.

            Contains pre-computed hidden-states (key and values in the self-attention blocks and in the cross-attention
            blocks) that can be used (see `past_key_values` input) to speed up sequential decoding.
        decoder_hidden_states (`tuple(paddle.Tensor)`, optional):
            Tuple of `paddle.Tensor` (one for the output of the embeddings, if the model has an embedding layer, +
            one for the output of each layer) of shape `(batch_size, sequence_length, hidden_size)`.
            Returned when `output_hidden_states=True` is passed.

            Hidden-states of the decoder at the output of each layer plus the initial embedding outputs.
        decoder_attentions (`tuple(paddle.Tensor)`, optional):
            Tuple of `paddle.Tensor` (one for each layer) of shape `(batch_size, num_heads, sequence_length,
            sequence_length)`. Returned when `output_attentions=True` is passed.

            Attentions weights of the decoder, after the attention softmax, used to compute the weighted average in the
            self-attention heads.
        cross_attentions (`tuple(paddle.Tensor)`, optional):
            Tuple of `paddle.Tensor` (one for each layer) of shape `(batch_size, num_heads, sequence_length,
            sequence_length)`. Returned when `output_attentions=True` is passed.

            Attentions weights of the decoder's cross-attention layer, after the attention softmax, used to compute the
            weighted average in the cross-attention heads.
        encoder_last_hidden_state (`paddle.Tensor` optional):
            Sequence of hidden-states at the output of the last layer of the encoder of the model.
            Tensor of shape `(batch_size, sequence_length, hidden_size)`.
        encoder_hidden_states (`tuple(paddle.Tensor)`, optional):
            Tuple of `paddle.Tensor` (one for the output of the embeddings, if the model has an embedding layer, +
            one for the output of each layer) of shape `(batch_size, sequence_length, hidden_size)`.
            Returned when `output_hidden_states=True` is passed.

            Hidden-states of the encoder at the output of each layer plus the initial embedding outputs.
        encoder_attentions (`tuple(paddle.Tensor)`, optional):
            Tuple of `paddle.Tensor` (one for each layer) of shape `(batch_size, num_heads, sequence_length,
            sequence_length)`. Returned when `output_attentions=True` is passed.

            Attentions weights of the encoder, after the attention softmax, used to compute the weighted average in the
            self-attention heads.
    """

    loss: Optional[paddle.Tensor] = None
    start_logits: paddle.Tensor = None
    end_logits: paddle.Tensor = None
    past_key_values: Optional[Tuple[Tuple[paddle.Tensor]]] = None
    decoder_hidden_states: Optional[Tuple[paddle.Tensor]] = None
    decoder_attentions: Optional[Tuple[paddle.Tensor]] = None
    cross_attentions: Optional[Tuple[paddle.Tensor]] = None
    encoder_last_hidden_state: Optional[paddle.Tensor] = None
    encoder_hidden_states: Optional[Tuple[paddle.Tensor]] = None
    encoder_attentions: Optional[Tuple[paddle.Tensor]] = None


@dataclass
class Seq2SeqSequenceClassifierOutput(ModelOutput):
    """
    Base class for outputs of sequence-to-sequence sentence classification models.

    Args:
        loss (`paddle.Tensor` optional): 
            Classification (or regression if config.num_labels==1) loss of shape `(1,)`. Returned when `label` is provided).
        logits (`paddle.Tensor`):
            Classification (or regression if config.num_labels==1) scores (before SoftMax) of shape `(batch_size, config.num_labels)`
        past_key_values (`tuple(tuple(paddle.Tensor))`, optional):
            Tuple of `tuple(paddle.Tensor)` of length `config.n_layers`, with each tuple having 2 tensors of shape
            `(batch_size, num_heads, sequence_length, embed_size_per_head)`) and 2 additional tensors of shape
            `(batch_size, num_heads, encoder_sequence_length, embed_size_per_head)`.
            Returned when `use_cache=True` is passed.

            Contains pre-computed hidden-states (key and values in the self-attention blocks and in the cross-attention
            blocks) that can be used (see `past_key_values` input) to speed up sequential decoding.
        decoder_hidden_states (`tuple(paddle.Tensor)`, optional):
            Tuple of `paddle.Tensor` (one for the output of the embeddings, if the model has an embedding layer, +
            one for the output of each layer) of shape `(batch_size, sequence_length, hidden_size)`.
            Returned when `output_hidden_states=True` is passed.

            Hidden-states of the decoder at the output of each layer plus the initial embedding outputs.
        decoder_attentions (`tuple(paddle.Tensor)`, optional):
            Tuple of `paddle.Tensor` (one for each layer) of shape `(batch_size, num_heads, sequence_length,
            sequence_length)`. Returned when `output_attentions=True` is passed.


            Attentions weights of the decoder, after the attention softmax, used to compute the weighted average in the
            self-attention heads.
        cross_attentions (`tuple(paddle.Tensor)`, optional):
            Tuple of `paddle.Tensor` (one for each layer) of shape `(batch_size, num_heads, sequence_length,
            sequence_length)`. Returned when `output_attentions=True` is passed.

            Attentions weights of the decoder's cross-attention layer, after the attention softmax, used to compute the
            weighted average in the cross-attention heads.
        encoder_last_hidden_state (`paddle.Tensor`, optional):
            Sequence of hidden-states at the output of the last layer of the encoder of the model.
            Tensor of shape `(batch_size, sequence_length, hidden_size)`.
        encoder_hidden_states (`tuple(paddle.Tensor)`, optional):
            Tuple of `paddle.Tensor` (one for the output of the embeddings, if the model has an embedding layer, +
            one for the output of each layer) of shape `(batch_size, sequence_length, hidden_size)`.
            Returned when `output_hidden_states=True` is passed.

            Hidden-states of the encoder at the output of each layer plus the initial embedding outputs.
        encoder_attentions (`tuple(paddle.Tensor)`, optional):
            Tuple of `paddle.Tensor` (one for each layer) of shape `(batch_size, num_heads, sequence_length,
            sequence_length)`.
            Returned when `output_attentions=True` is passed.

            Attentions weights of the encoder, after the attention softmax, used to compute the weighted average in the
            self-attention heads.
>>>>>>> f97bd562
    """

    loss: Optional[paddle.Tensor] = None
    logits: paddle.Tensor = None
    past_key_values: Optional[Tuple[Tuple[paddle.Tensor]]] = None
<<<<<<< HEAD
    hidden_states: Optional[Tuple[paddle.Tensor]] = None
    attentions: Optional[Tuple[paddle.Tensor]] = None
=======
    decoder_hidden_states: Optional[Tuple[paddle.Tensor]] = None
    decoder_attentions: Optional[Tuple[paddle.Tensor]] = None
    cross_attentions: Optional[Tuple[paddle.Tensor]] = None
    encoder_last_hidden_state: Optional[paddle.Tensor] = None
    encoder_hidden_states: Optional[Tuple[paddle.Tensor]] = None
    encoder_attentions: Optional[Tuple[paddle.Tensor]] = None
>>>>>>> f97bd562
<|MERGE_RESOLUTION|>--- conflicted
+++ resolved
@@ -999,42 +999,9 @@
 
 
 @dataclass
-<<<<<<< HEAD
-class SequenceClassifierOutputWithPast(ModelOutput):
-    """
-    Base class for outputs of sentence classification models.
-
-    Args:
-        loss (`paddle.Tensor`, optional):
-            Classification (or regression if config.num_labels==1) loss whose shape is `(1,)`.
-            Returned when `labels` is provided.
-        logits (`paddle.Tensor`):
-            Classification (or regression if config.num_labels==1) scores (before SoftMax) 
-            whose shape is `(batch_size, num_labels)`
-        past_key_values (`tuple(tuple(paddle.Tensor))`, optional):
-            Tuple of `tuple(paddle.Tensor)` of length `config.n_layers`, with each tuple having 2 tensors of shape
-            `(batch_size, num_heads, sequence_length, embed_size_per_head)`)
-            Returned when `use_cache=True` is passed or when `config.use_cache=True`).
-
-            Contains pre-computed hidden-states (key and values in the self-attention blocks) that can be used (see
-            `past_key_values` input) to speed up sequential decoding.
-        hidden_states (`tuple(paddle.Tensor)`, optional):
-            Tuple of `paddle.Tensor` (one for the output of the embeddings, if the model has an embedding layer, +
-            one for the output of each layer) of shape `(batch_size, sequence_length, hidden_size)`.
-            Returned when `output_hidden_states=True` is passed or when `config.output_hidden_states=True`).
-
-            Hidden-states of the model at the output of each layer plus the optional initial embedding outputs.
-        attentions (`tuple(paddle.Tensor)`, optional):
-            Tuple of `paddle.Tensor` (one for each layer) of shape `(batch_size, num_heads, sequence_length,
-            sequence_length)`. Returned when `output_attentions=True` is passed or when `config.output_attentions=True`).
-
-            Attentions weights after the attention softmax, used to compute the weighted average in the self-attention
-            heads.
-=======
 class Seq2SeqQuestionAnsweringModelOutput(ModelOutput):
     """
     Base class for outputs of sequence-to-sequence question answering models.
-
     Args:
         loss (`paddle.Tensor` ,optional):
             Total span extraction loss is the sum of a Cross-Entropy for the start and end positions.
@@ -1048,25 +1015,21 @@
             `(batch_size, num_heads, sequence_length, embed_size_per_head)`) and 2 additional tensors of shape
             `(batch_size, num_heads, encoder_sequence_length, embed_size_per_head)`.
             Returned when `use_cache=True` is passed.
-
             Contains pre-computed hidden-states (key and values in the self-attention blocks and in the cross-attention
             blocks) that can be used (see `past_key_values` input) to speed up sequential decoding.
         decoder_hidden_states (`tuple(paddle.Tensor)`, optional):
             Tuple of `paddle.Tensor` (one for the output of the embeddings, if the model has an embedding layer, +
             one for the output of each layer) of shape `(batch_size, sequence_length, hidden_size)`.
             Returned when `output_hidden_states=True` is passed.
-
             Hidden-states of the decoder at the output of each layer plus the initial embedding outputs.
         decoder_attentions (`tuple(paddle.Tensor)`, optional):
             Tuple of `paddle.Tensor` (one for each layer) of shape `(batch_size, num_heads, sequence_length,
             sequence_length)`. Returned when `output_attentions=True` is passed.
-
             Attentions weights of the decoder, after the attention softmax, used to compute the weighted average in the
             self-attention heads.
         cross_attentions (`tuple(paddle.Tensor)`, optional):
             Tuple of `paddle.Tensor` (one for each layer) of shape `(batch_size, num_heads, sequence_length,
             sequence_length)`. Returned when `output_attentions=True` is passed.
-
             Attentions weights of the decoder's cross-attention layer, after the attention softmax, used to compute the
             weighted average in the cross-attention heads.
         encoder_last_hidden_state (`paddle.Tensor` optional):
@@ -1076,12 +1039,10 @@
             Tuple of `paddle.Tensor` (one for the output of the embeddings, if the model has an embedding layer, +
             one for the output of each layer) of shape `(batch_size, sequence_length, hidden_size)`.
             Returned when `output_hidden_states=True` is passed.
-
             Hidden-states of the encoder at the output of each layer plus the initial embedding outputs.
         encoder_attentions (`tuple(paddle.Tensor)`, optional):
             Tuple of `paddle.Tensor` (one for each layer) of shape `(batch_size, num_heads, sequence_length,
             sequence_length)`. Returned when `output_attentions=True` is passed.
-
             Attentions weights of the encoder, after the attention softmax, used to compute the weighted average in the
             self-attention heads.
     """
@@ -1102,7 +1063,6 @@
 class Seq2SeqSequenceClassifierOutput(ModelOutput):
     """
     Base class for outputs of sequence-to-sequence sentence classification models.
-
     Args:
         loss (`paddle.Tensor` optional): 
             Classification (or regression if config.num_labels==1) loss of shape `(1,)`. Returned when `label` is provided).
@@ -1113,26 +1073,21 @@
             `(batch_size, num_heads, sequence_length, embed_size_per_head)`) and 2 additional tensors of shape
             `(batch_size, num_heads, encoder_sequence_length, embed_size_per_head)`.
             Returned when `use_cache=True` is passed.
-
             Contains pre-computed hidden-states (key and values in the self-attention blocks and in the cross-attention
             blocks) that can be used (see `past_key_values` input) to speed up sequential decoding.
         decoder_hidden_states (`tuple(paddle.Tensor)`, optional):
             Tuple of `paddle.Tensor` (one for the output of the embeddings, if the model has an embedding layer, +
             one for the output of each layer) of shape `(batch_size, sequence_length, hidden_size)`.
             Returned when `output_hidden_states=True` is passed.
-
             Hidden-states of the decoder at the output of each layer plus the initial embedding outputs.
         decoder_attentions (`tuple(paddle.Tensor)`, optional):
             Tuple of `paddle.Tensor` (one for each layer) of shape `(batch_size, num_heads, sequence_length,
             sequence_length)`. Returned when `output_attentions=True` is passed.
-
-
             Attentions weights of the decoder, after the attention softmax, used to compute the weighted average in the
             self-attention heads.
         cross_attentions (`tuple(paddle.Tensor)`, optional):
             Tuple of `paddle.Tensor` (one for each layer) of shape `(batch_size, num_heads, sequence_length,
             sequence_length)`. Returned when `output_attentions=True` is passed.
-
             Attentions weights of the decoder's cross-attention layer, after the attention softmax, used to compute the
             weighted average in the cross-attention heads.
         encoder_last_hidden_state (`paddle.Tensor`, optional):
@@ -1142,29 +1097,57 @@
             Tuple of `paddle.Tensor` (one for the output of the embeddings, if the model has an embedding layer, +
             one for the output of each layer) of shape `(batch_size, sequence_length, hidden_size)`.
             Returned when `output_hidden_states=True` is passed.
-
             Hidden-states of the encoder at the output of each layer plus the initial embedding outputs.
         encoder_attentions (`tuple(paddle.Tensor)`, optional):
             Tuple of `paddle.Tensor` (one for each layer) of shape `(batch_size, num_heads, sequence_length,
             sequence_length)`.
             Returned when `output_attentions=True` is passed.
-
             Attentions weights of the encoder, after the attention softmax, used to compute the weighted average in the
             self-attention heads.
->>>>>>> f97bd562
     """
 
     loss: Optional[paddle.Tensor] = None
     logits: paddle.Tensor = None
     past_key_values: Optional[Tuple[Tuple[paddle.Tensor]]] = None
-<<<<<<< HEAD
-    hidden_states: Optional[Tuple[paddle.Tensor]] = None
-    attentions: Optional[Tuple[paddle.Tensor]] = None
-=======
     decoder_hidden_states: Optional[Tuple[paddle.Tensor]] = None
     decoder_attentions: Optional[Tuple[paddle.Tensor]] = None
     cross_attentions: Optional[Tuple[paddle.Tensor]] = None
     encoder_last_hidden_state: Optional[paddle.Tensor] = None
     encoder_hidden_states: Optional[Tuple[paddle.Tensor]] = None
     encoder_attentions: Optional[Tuple[paddle.Tensor]] = None
->>>>>>> f97bd562
+
+
+@dataclass
+class SequenceClassifierOutputWithPast(ModelOutput):
+    """
+    Base class for outputs of sentence classification models.
+    Args:
+        loss (`paddle.Tensor`, optional):
+            Classification (or regression if config.num_labels==1) loss whose shape is `(1,)`.
+            Returned when `labels` is provided.
+        logits (`paddle.Tensor`):
+            Classification (or regression if config.num_labels==1) scores (before SoftMax) 
+            whose shape is `(batch_size, num_labels)`
+        past_key_values (`tuple(tuple(paddle.Tensor))`, optional):
+            Tuple of `tuple(paddle.Tensor)` of length `config.n_layers`, with each tuple having 2 tensors of shape
+            `(batch_size, num_heads, sequence_length, embed_size_per_head)`)
+            Returned when `use_cache=True` is passed or when `config.use_cache=True`).
+            Contains pre-computed hidden-states (key and values in the self-attention blocks) that can be used (see
+            `past_key_values` input) to speed up sequential decoding.
+        hidden_states (`tuple(paddle.Tensor)`, optional):
+            Tuple of `paddle.Tensor` (one for the output of the embeddings, if the model has an embedding layer, +
+            one for the output of each layer) of shape `(batch_size, sequence_length, hidden_size)`.
+            Returned when `output_hidden_states=True` is passed or when `config.output_hidden_states=True`).
+            Hidden-states of the model at the output of each layer plus the optional initial embedding outputs.
+        attentions (`tuple(paddle.Tensor)`, optional):
+            Tuple of `paddle.Tensor` (one for each layer) of shape `(batch_size, num_heads, sequence_length,
+            sequence_length)`. Returned when `output_attentions=True` is passed or when `config.output_attentions=True`).
+            Attentions weights after the attention softmax, used to compute the weighted average in the self-attention
+            heads.
+    """
+
+    loss: Optional[paddle.Tensor] = None
+    logits: paddle.Tensor = None
+    past_key_values: Optional[Tuple[Tuple[paddle.Tensor]]] = None
+    hidden_states: Optional[Tuple[paddle.Tensor]] = None
+    attentions: Optional[Tuple[paddle.Tensor]] = None