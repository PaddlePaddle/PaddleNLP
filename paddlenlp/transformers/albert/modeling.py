# Copyright (c) 2021 PaddlePaddle Authors. All Rights Reserved.
# Copyright 2018 Google AI, Google Brain and the HuggingFace Inc. team.
#
# Licensed under the Apache License, Version 2.0 (the "License");
# you may not use this file except in compliance with the License.
# You may obtain a copy of the License at
#
#     http://www.apache.org/licenses/LICENSE-2.0
#
# Unless required by applicable law or agreed to in writing, software
# distributed under the License is distributed on an "AS IS" BASIS,
# WITHOUT WARRANTIES OR CONDITIONS OF ANY KIND, either express or implied.
# See the License for the specific language governing permissions and
# limitations under the License.
"""Modeling classes for ALBERT model."""

import math
import paddle
import paddle.nn as nn
import paddle.nn.functional as F
from paddle.nn import Layer
from .. import PretrainedModel, register_base_model

__all__ = [
    "AlbertPretrainedModel",
    "AlbertModel",
    "AlbertForPretraining",
    "AlbertForMaskedLM",
    "AlbertForSequenceClassification",
    "AlbertForTokenClassification",
    "AlbertForQuestionAnswering",
    "AlbertForMultipleChoice",
]

dtype_float = paddle.get_default_dtype()


def get_activation(activation_string):
    if activation_string in ACT2FN:
        return ACT2FN[activation_string]
    else:
        raise KeyError("function {} not found in ACT2FN mapping {}".format(
            activation_string, list(ACT2FN.keys())))


def mish(x):
    return x * F.tanh(F.softplus(x))


def linear_act(x):
    return x


def swish(x):
    return x * F.sigmoid(x)


def gelu_new(x):
    """
    Implementation of the GELU activation function currently in Google BERT repo (identical to OpenAI GPT). Also see
    the Gaussian Error Linear Units paper: https://arxiv.org/abs/1606.08415
    """
    return 0.5 * x * (1.0 + paddle.tanh(
        math.sqrt(2.0 / math.pi) * (x + 0.044715 * paddle.pow(x, 3.0))))


ACT2FN = {
    "relu": F.relu,
    "gelu": F.gelu,
    "gelu_new": gelu_new,
    "tanh": F.tanh,
    "sigmoid": F.sigmoid,
    "mish": mish,
    "linear": linear_act,
    "swish": swish,
}


class AlbertEmbeddings(Layer):
    """
    Constructs the embeddings from word, position and token_type embeddings.
    """

    def __init__(
        self,
        vocab_size,
        embedding_size,
        hidden_dropout_prob,
        max_position_embeddings,
        type_vocab_size,
        layer_norm_eps,
        pad_token_id,
    ):
        super(AlbertEmbeddings, self).__init__()

        self.word_embeddings = nn.Embedding(vocab_size,
                                            embedding_size,
                                            padding_idx=pad_token_id)
        self.position_embeddings = nn.Embedding(max_position_embeddings,
                                                embedding_size)
        self.token_type_embeddings = nn.Embedding(type_vocab_size,
                                                  embedding_size)

        self.layer_norm = nn.LayerNorm(embedding_size, epsilon=layer_norm_eps)
        self.dropout = nn.Dropout(hidden_dropout_prob)

        # Position_ids (1, len position emb) is contiguous in memory and exported when serialized
        self.register_buffer(
            "position_ids",
            paddle.arange(max_position_embeddings).expand((1, -1)))

    def forward(
        self,
        input_ids,
        token_type_ids=None,
        position_ids=None,
        inputs_embeds=None,
        past_key_values_length=0,
    ):
        if input_ids is not None:
            input_shape = input_ids.shape
        else:
            input_shape = inputs_embeds.shape[:-1]

        seq_length = input_shape[1]

        if position_ids is None:
            position_ids = self.position_ids[:,
                                             past_key_values_length:seq_length +
                                             past_key_values_length]

        if token_type_ids is None:
            token_type_ids = paddle.zeros(input_shape, dtype="int64")

        if inputs_embeds is None:
            inputs_embeds = self.word_embeddings(input_ids)

        token_type_embeddings = self.token_type_embeddings(token_type_ids)
        embeddings = inputs_embeds + token_type_embeddings

        position_embeddings = self.position_embeddings(position_ids)
        embeddings += position_embeddings
        embeddings = self.layer_norm(embeddings)
        embeddings = self.dropout(embeddings)
        return embeddings


class AlbertAttention(Layer):

    def __init__(
        self,
        hidden_size,
        num_attention_heads,
        hidden_dropout_prob,
        attention_probs_dropout_prob,
        layer_norm_eps,
    ):
        super(AlbertAttention, self).__init__()
        if hidden_size % num_attention_heads != 0:
            raise ValueError(
                "The hidden size (%d) is not a multiple of the number of attention "
                "heads (%d)" % (hidden_size, num_attention_heads))

        self.num_attention_heads = num_attention_heads
        self.hidden_size = hidden_size
        self.attention_head_size = hidden_size // num_attention_heads
        self.all_head_size = self.num_attention_heads * self.attention_head_size

        self.query = nn.Linear(self.hidden_size, self.all_head_size)
        self.key = nn.Linear(self.hidden_size, self.all_head_size)
        self.value = nn.Linear(self.hidden_size, self.all_head_size)

        self.attention_dropout = nn.Dropout(attention_probs_dropout_prob)
        self.output_dropout = nn.Dropout(hidden_dropout_prob)
        self.dense = nn.Linear(hidden_size, hidden_size)
        self.layer_norm = nn.LayerNorm(hidden_size, epsilon=layer_norm_eps)

    # Copied from transformers.models.bert.modeling_bert.BertSelfAttention.transpose_for_scores
    def transpose_for_scores(self, x):
        new_x_shape = x.shape[:-1] + [
            self.num_attention_heads, self.attention_head_size
        ]
        x = x.reshape(new_x_shape)
        return x.transpose([0, 2, 1, 3])

    def forward(
        self,
        hidden_states,
        attention_mask=None,
        head_mask=None,
        output_attentions=False,
    ):
        mixed_query_layer = self.query(hidden_states)
        mixed_key_layer = self.key(hidden_states)
        mixed_value_layer = self.value(hidden_states)

        query_layer = self.transpose_for_scores(mixed_query_layer)
        key_layer = self.transpose_for_scores(mixed_key_layer)
        value_layer = self.transpose_for_scores(mixed_value_layer)

        # Take the dot product between "query" and "key" to get the raw attention scores.
        attention_scores = paddle.matmul(query_layer,
                                         key_layer,
                                         transpose_y=True)
        attention_scores = attention_scores / math.sqrt(
            self.attention_head_size)

        if attention_mask is not None:
            # Apply the attention mask is (precomputed for all layers in BertModel forward() function)
            attention_scores = attention_scores + attention_mask

        # Normalize the attention scores to probabilities.
        attention_probs = F.softmax(attention_scores)

        # This is actually dropping out entire tokens to attend to, which might
        # seem a bit unusual, but is taken from the original Transformer paper.
        attention_probs = self.attention_dropout(attention_probs)

        # Mask heads if we want to
        if head_mask is not None:
            attention_probs = attention_probs * head_mask

        context_layer = paddle.matmul(attention_probs, value_layer)
        context_layer = context_layer.transpose([0, 2, 1, 3])
        context_layer = context_layer.reshape([0, 0, -1])

        # dense layer shape to be checked
        projected_context_layer = self.dense(context_layer)

        projected_context_layer_dropout = self.output_dropout(
            projected_context_layer)
        layer_normed_context_layer = self.layer_norm(
            hidden_states + projected_context_layer_dropout)
        return (layer_normed_context_layer,
                attention_probs) if output_attentions else (
                    layer_normed_context_layer, )


class AlbertLayer(Layer):

    def __init__(
        self,
        hidden_size,
        num_attention_heads,
        intermediate_size,
        hidden_act,
        hidden_dropout_prob,
        attention_probs_dropout_prob,
        layer_norm_eps,
    ):
        super(AlbertLayer, self).__init__()
        self.seq_len_dim = 1
        self.full_layer_layer_norm = nn.LayerNorm(hidden_size,
                                                  epsilon=layer_norm_eps)
        self.attention = AlbertAttention(
            hidden_size,
            num_attention_heads,
            hidden_dropout_prob,
            attention_probs_dropout_prob,
            layer_norm_eps,
        )
        self.ffn = nn.Linear(hidden_size, intermediate_size)
        self.ffn_output = nn.Linear(intermediate_size, hidden_size)
        self.activation = ACT2FN[hidden_act]
        self.dropout = nn.Dropout(hidden_dropout_prob)

    def forward(
        self,
        hidden_states,
        attention_mask=None,
        head_mask=None,
        output_attentions=False,
    ):
        attention_output = self.attention(
            hidden_states,
            attention_mask=attention_mask,
            head_mask=head_mask,
            output_attentions=output_attentions,
        )

        ffn_output = self.ffn(attention_output[0])
        ffn_output = self.activation(ffn_output)
        ffn_output = self.ffn_output(ffn_output)

        hidden_states = self.full_layer_layer_norm(ffn_output +
                                                   attention_output[0])

        return (hidden_states,
                ) + attention_output[1:]  # add attentions if we output them


class AlbertLayerGroup(Layer):

    def __init__(
        self,
        hidden_size,
        num_attention_heads,
        intermediate_size,
        inner_group_num,
        hidden_act,
        hidden_dropout_prob,
        attention_probs_dropout_prob,
        layer_norm_eps,
    ):
        super(AlbertLayerGroup, self).__init__()

        self.albert_layers = nn.LayerList([
            AlbertLayer(
                hidden_size,
                num_attention_heads,
                intermediate_size,
                hidden_act,
                hidden_dropout_prob,
                attention_probs_dropout_prob,
                layer_norm_eps,
            ) for _ in range(inner_group_num)
        ])

    def forward(
        self,
        hidden_states,
        attention_mask=None,
        head_mask=None,
        return_dict=False,
    ):
        layer_hidden_states = ()
        layer_attentions = ()

        for layer_index, albert_layer in enumerate(self.albert_layers):
            layer_output = albert_layer(hidden_states, attention_mask,
                                        head_mask[layer_index], return_dict)
            hidden_states = layer_output[0]

            if return_dict:
                layer_attentions = layer_attentions + (layer_output[1], )
                layer_hidden_states = layer_hidden_states + (hidden_states, )

        if return_dict:
            return {
                "last_hidden_state": hidden_states,
                "all_hidden_states": layer_hidden_states,
                "all_attentions": layer_attentions,
            }
        return hidden_states


class AlbertTransformer(Layer):

    def __init__(
        self,
        embedding_size,
        hidden_size,
        num_hidden_layers,
        num_hidden_groups,
        num_attention_heads,
        intermediate_size,
        inner_group_num,
        hidden_act,
        hidden_dropout_prob,
        attention_probs_dropout_prob,
        layer_norm_eps,
    ):
        super(AlbertTransformer, self).__init__()

        self.num_hidden_layers = num_hidden_layers
        self.num_hidden_groups = num_hidden_groups

        self.embedding_hidden_mapping_in = nn.Linear(embedding_size,
                                                     hidden_size)
        self.albert_layer_groups = nn.LayerList([
            AlbertLayerGroup(
                hidden_size,
                num_attention_heads,
                intermediate_size,
                inner_group_num,
                hidden_act,
                hidden_dropout_prob,
                attention_probs_dropout_prob,
                layer_norm_eps,
            ) for _ in range(num_hidden_groups)
        ])

    def forward(
        self,
        hidden_states,
        attention_mask=None,
        head_mask=None,
        return_dict=False,
    ):
        hidden_states = self.embedding_hidden_mapping_in(hidden_states)

        all_hidden_states = (hidden_states, ) if return_dict else None
        all_attentions = () if return_dict else None

        for i in range(self.num_hidden_layers):
            # Number of layers in a hidden group
            layers_per_group = int(self.num_hidden_layers /
                                   self.num_hidden_groups)
            # Index of the hidden group
            group_idx = int(i /
                            (self.num_hidden_layers / self.num_hidden_groups))

            layer_group_output = self.albert_layer_groups[group_idx](
                hidden_states,
                attention_mask,
                head_mask[group_idx * layers_per_group:(group_idx + 1) *
                          layers_per_group],
                return_dict,
            )
            hidden_states = layer_group_output if not return_dict \
                else layer_group_output["last_hidden_state"]

            if return_dict:
                all_attentions = all_attentions + layer_group_output[
                    "all_attentions"]
                all_hidden_states = all_hidden_states + (hidden_states, )

        if return_dict:
            return {
                "last_hidden_state": hidden_states,
                "all_hidden_states": all_hidden_states,
                "all_attentions": all_attentions,
            }
        return hidden_states


class AlbertPretrainedModel(PretrainedModel):
    """
    An abstract class for pretrained ALBERT models. It provides ALBERT related
    `model_config_file`, `pretrained_init_configuration`, `resource_files_names`,
    `pretrained_resource_files_map`, `base_model_prefix` for downloading and
    loading pretrained models. See `PretrainedModel` for more details.
    """

    model_config_file = "model_config.json"
    pretrained_init_configuration = {
        "albert-base-v1": {
            "attention_probs_dropout_prob": 0.1,
            "bos_token_id": 2,
            "embedding_size": 128,
            "eos_token_id": 3,
            "hidden_act": "gelu",
            "hidden_dropout_prob": 0.1,
            "hidden_size": 768,
            "initializer_range": 0.02,
            "inner_group_num": 1,
            "intermediate_size": 3072,
            "layer_norm_eps": 1e-12,
            "max_position_embeddings": 512,
            "num_attention_heads": 12,
            "num_hidden_groups": 1,
            "num_hidden_layers": 12,
            "pad_token_id": 0,
            "type_vocab_size": 2,
            "vocab_size": 30000
        },
        "albert-large-v1": {
            "attention_probs_dropout_prob": 0.1,
            "bos_token_id": 2,
            "embedding_size": 128,
            "eos_token_id": 3,
            "hidden_act": "gelu",
            "hidden_dropout_prob": 0.1,
            "hidden_size": 1024,
            "initializer_range": 0.02,
            "inner_group_num": 1,
            "intermediate_size": 4096,
            "layer_norm_eps": 1e-12,
            "max_position_embeddings": 512,
            "num_attention_heads": 16,
            "num_hidden_groups": 1,
            "num_hidden_layers": 24,
            "pad_token_id": 0,
            "type_vocab_size": 2,
            "vocab_size": 30000
        },
        "albert-xlarge-v1": {
            "attention_probs_dropout_prob": 0.1,
            "bos_token_id": 2,
            "embedding_size": 128,
            "eos_token_id": 3,
            "hidden_act": "gelu",
            "hidden_dropout_prob": 0.1,
            "hidden_size": 2048,
            "initializer_range": 0.02,
            "inner_group_num": 1,
            "intermediate_size": 8192,
            "layer_norm_eps": 1e-12,
            "max_position_embeddings": 512,
            "num_attention_heads": 16,
            "num_hidden_groups": 1,
            "num_hidden_layers": 24,
            "pad_token_id": 0,
            "type_vocab_size": 2,
            "vocab_size": 30000
        },
        "albert-xxlarge-v1": {
            "attention_probs_dropout_prob": 0,
            "bos_token_id": 2,
            "embedding_size": 128,
            "eos_token_id": 3,
            "hidden_act": "gelu",
            "hidden_dropout_prob": 0,
            "hidden_size": 4096,
            "initializer_range": 0.02,
            "inner_group_num": 1,
            "intermediate_size": 16384,
            "layer_norm_eps": 1e-12,
            "max_position_embeddings": 512,
            "num_attention_heads": 64,
            "num_hidden_groups": 1,
            "num_hidden_layers": 12,
            "pad_token_id": 0,
            "type_vocab_size": 2,
            "vocab_size": 30000
        },
        "albert-base-v2": {
            "attention_probs_dropout_prob": 0,
            "bos_token_id": 2,
            "embedding_size": 128,
            "eos_token_id": 3,
            "hidden_act": "gelu_new",
            "hidden_dropout_prob": 0,
            "hidden_size": 768,
            "initializer_range": 0.02,
            "inner_group_num": 1,
            "intermediate_size": 3072,
            "layer_norm_eps": 1e-12,
            "max_position_embeddings": 512,
            "num_attention_heads": 12,
            "num_hidden_groups": 1,
            "num_hidden_layers": 12,
            "pad_token_id": 0,
            "type_vocab_size": 2,
            "vocab_size": 30000
        },
        "albert-large-v2": {
            "attention_probs_dropout_prob": 0,
            "bos_token_id": 2,
            "embedding_size": 128,
            "eos_token_id": 3,
            "hidden_act": "gelu_new",
            "hidden_dropout_prob": 0,
            "hidden_size": 1024,
            "initializer_range": 0.02,
            "inner_group_num": 1,
            "intermediate_size": 4096,
            "layer_norm_eps": 1e-12,
            "max_position_embeddings": 512,
            "num_attention_heads": 16,
            "num_hidden_groups": 1,
            "num_hidden_layers": 24,
            "pad_token_id": 0,
            "type_vocab_size": 2,
            "vocab_size": 30000
        },
        "albert-xlarge-v2": {
            "attention_probs_dropout_prob": 0,
            "bos_token_id": 2,
            "embedding_size": 128,
            "eos_token_id": 3,
            "hidden_act": "gelu_new",
            "hidden_dropout_prob": 0,
            "hidden_size": 2048,
            "initializer_range": 0.02,
            "inner_group_num": 1,
            "intermediate_size": 8192,
            "layer_norm_eps": 1e-12,
            "max_position_embeddings": 512,
            "num_attention_heads": 16,
            "num_hidden_groups": 1,
            "num_hidden_layers": 24,
            "pad_token_id": 0,
            "type_vocab_size": 2,
            "vocab_size": 30000
        },
        "albert-xxlarge-v2": {
            "attention_probs_dropout_prob": 0,
            "bos_token_id": 2,
            "embedding_size": 128,
            "eos_token_id": 3,
            "hidden_act": "gelu_new",
            "hidden_dropout_prob": 0,
            "hidden_size": 4096,
            "initializer_range": 0.02,
            "inner_group_num": 1,
            "intermediate_size": 16384,
            "layer_norm_eps": 1e-12,
            "max_position_embeddings": 512,
            "num_attention_heads": 64,
            "num_hidden_groups": 1,
            "num_hidden_layers": 12,
            "pad_token_id": 0,
            "type_vocab_size": 2,
            "vocab_size": 30000
        },
        "albert-chinese-tiny": {
            "attention_probs_dropout_prob": 0.0,
            "bos_token_id": 2,
            "embedding_size": 128,
            "eos_token_id": 3,
            "hidden_act": "gelu",
            "hidden_dropout_prob": 0.0,
            "hidden_size": 312,
            "initializer_range": 0.02,
            "inner_group_num": 1,
            "intermediate_size": 1248,
            "layer_norm_eps": 1e-12,
            "max_position_embeddings": 512,
            "num_attention_heads": 12,
            "num_hidden_groups": 1,
            "num_hidden_layers": 4,
            "pad_token_id": 0,
            "type_vocab_size": 2,
            "vocab_size": 21128
        },
        "albert-chinese-small": {
            "attention_probs_dropout_prob": 0.0,
            "bos_token_id": 2,
            "embedding_size": 128,
            "eos_token_id": 3,
            "hidden_act": "gelu",
            "hidden_dropout_prob": 0.0,
            "hidden_size": 384,
            "initializer_range": 0.02,
            "inner_group_num": 1,
            "intermediate_size": 1536,
            "layer_norm_eps": 1e-12,
            "max_position_embeddings": 512,
            "num_attention_heads": 12,
            "num_hidden_groups": 1,
            "num_hidden_layers": 6,
            "pad_token_id": 0,
            "type_vocab_size": 2,
            "vocab_size": 21128
        },
        "albert-chinese-base": {
            "attention_probs_dropout_prob": 0,
            "bos_token_id": 2,
            "embedding_size": 128,
            "eos_token_id": 3,
            "hidden_act": "relu",
            "hidden_dropout_prob": 0,
            "hidden_size": 768,
            "initializer_range": 0.02,
            "inner_group_num": 1,
            "intermediate_size": 3072,
            "layer_norm_eps": 1e-12,
            "max_position_embeddings": 512,
            "num_attention_heads": 12,
            "num_hidden_groups": 1,
            "num_hidden_layers": 12,
            "pad_token_id": 0,
            "type_vocab_size": 2,
            "vocab_size": 21128
        },
        "albert-chinese-large": {
            "attention_probs_dropout_prob": 0,
            "bos_token_id": 2,
            "embedding_size": 128,
            "eos_token_id": 3,
            "hidden_act": "relu",
            "hidden_dropout_prob": 0,
            "hidden_size": 1024,
            "initializer_range": 0.02,
            "inner_group_num": 1,
            "intermediate_size": 4096,
            "layer_norm_eps": 1e-12,
            "max_position_embeddings": 512,
            "num_attention_heads": 16,
            "num_hidden_groups": 1,
            "num_hidden_layers": 24,
            "pad_token_id": 0,
            "type_vocab_size": 2,
            "vocab_size": 21128
        },
        "albert-chinese-xlarge": {
            "attention_probs_dropout_prob": 0,
            "bos_token_id": 2,
            "embedding_size": 128,
            "eos_token_id": 3,
            "hidden_act": "relu",
            "hidden_dropout_prob": 0,
            "hidden_size": 2048,
            "initializer_range": 0.014,
            "inner_group_num": 1,
            "intermediate_size": 8192,
            "layer_norm_eps": 1e-12,
            "max_position_embeddings": 512,
            "num_attention_heads": 16,
            "num_hidden_groups": 1,
            "num_hidden_layers": 24,
            "pad_token_id": 0,
            "type_vocab_size": 2,
            "vocab_size": 21128
        },
        "albert-chinese-xxlarge": {
            "attention_probs_dropout_prob": 0,
            "bos_token_id": 2,
            "embedding_size": 128,
            "eos_token_id": 3,
            "hidden_act": "relu",
            "hidden_dropout_prob": 0,
            "hidden_size": 4096,
            "initializer_range": 0.01,
            "inner_group_num": 1,
            "intermediate_size": 16384,
            "layer_norm_eps": 1e-12,
            "max_position_embeddings": 512,
            "num_attention_heads": 16,
            "num_hidden_groups": 1,
            "num_hidden_layers": 12,
            "pad_token_id": 0,
            "type_vocab_size": 2,
            "vocab_size": 21128
        },
    }

    resource_files_names = {"model_state": "model_state.pdparams"}
    pretrained_resource_files_map = {
        "model_state": {
            "albert-base-v1":
            "https://bj.bcebos.com/paddlenlp/models/transformers/albert/albert-base-v1.pdparams",
            "albert-large-v1":
            "https://bj.bcebos.com/paddlenlp/models/transformers/albert/albert-large-v1.pdparams",
            "albert-xlarge-v1":
            "https://bj.bcebos.com/paddlenlp/models/transformers/albert/albert-xlarge-v1.pdparams",
            "albert-xxlarge-v1":
            "https://bj.bcebos.com/paddlenlp/models/transformers/albert/albert-xxlarge-v1.pdparams",
            "albert-base-v2":
            "https://bj.bcebos.com/paddlenlp/models/transformers/albert/albert-base-v2.pdparams",
            "albert-large-v2":
            "https://bj.bcebos.com/paddlenlp/models/transformers/albert/albert-large-v2.pdparams",
            "albert-xlarge-v2":
            "https://bj.bcebos.com/paddlenlp/models/transformers/albert/albert-xlarge-v2.pdparams",
            "albert-xxlarge-v2":
            "https://bj.bcebos.com/paddlenlp/models/transformers/albert/albert-xxlarge-v2.pdparams",
            "albert-chinese-tiny":
            "https://bj.bcebos.com/paddlenlp/models/transformers/albert/albert-chinese-tiny.pdparams",
            "albert-chinese-small":
            "https://bj.bcebos.com/paddlenlp/models/transformers/albert/albert-chinese-small.pdparams",
            "albert-chinese-base":
            "https://bj.bcebos.com/paddlenlp/models/transformers/albert/albert-chinese-base.pdparams",
            "albert-chinese-large":
            "https://bj.bcebos.com/paddlenlp/models/transformers/albert/albert-chinese-large.pdparams",
            "albert-chinese-xlarge":
            "https://bj.bcebos.com/paddlenlp/models/transformers/albert/albert-chinese-xlarge.pdparams",
            "albert-chinese-xxlarge":
            "https://bj.bcebos.com/paddlenlp/models/transformers/albert/albert-chinese-xxlarge.pdparams",
        }
    }
    base_model_prefix = "transformer"

    def init_weights(self):
        # Initialize weights
        self.apply(self._init_weights)

    def _init_weights(self, layer):
        # Initialize the weights.
        if isinstance(layer, nn.Linear):
            layer.weight.set_value(
                paddle.tensor.normal(
                    mean=0.0,
                    std=self.initializer_range if hasattr(
                        self, "initializer_range") else
                    self.transformer.config["initializer_range"],
                    shape=layer.weight.shape))
            if layer.bias is not None:
                layer.bias.set_value(paddle.zeros_like(layer.bias))
        elif isinstance(layer, nn.Embedding):
            layer.weight.set_value(
                paddle.tensor.normal(
                    mean=0.0,
                    std=self.initializer_range if hasattr(
                        self, "initializer_range") else
                    self.transformer.config["initializer_range"],
                    shape=layer.weight.shape))
            if layer._padding_idx is not None:
                layer.weight[layer._padding_idx].set_value(
                    paddle.zeros_like(layer.weight[layer._padding_idx]))
        elif isinstance(layer, nn.LayerNorm):
            layer.bias.set_value(paddle.zeros_like(layer.bias))
            layer.weight.set_value(paddle.ones_like(layer.weight))


@register_base_model
class AlbertModel(AlbertPretrainedModel):
    """
    The bare Albert Model transformer outputting raw hidden-states.

    This model inherits from :class:`~paddlenlp.transformers.model_utils.PretrainedModel`.
    Refer to the superclass documentation for the generic methods.

    This model is also a Paddle `paddle.nn.Layer <https://www.paddlepaddle.org.cn/documentation
    /docs/en/api/paddle/fluid/dygraph/layers/Layer_en.html>`__ subclass. Use it as a regular Paddle Layer
    and refer to the Paddle documentation for all matter related to general usage and behavior.

    Args:
        vocab_size (int, optional):
            Vocabulary size of `inputs_ids` in `AlbertModel`. Also is the vocab size of token embedding matrix.
            Defines the number of different tokens that can be represented by the `inputs_ids` passed when calling `AlbertModel`.
            Defaults to `30000`.
        embedding_size (int, optional):
            Dimensionality of the embedding layer. Defaults to `128`.
        hidden_size (int, optional):
            Dimensionality of the encoder layer and pooler layer. Defaults to `768`.
        num_hidden_layers (int, optional):
            Number of hidden layers in the Transformer encoder. Defaults to `12`.
        inner_group_num (int, optional):
            Number of hidden groups in the Transformer encoder. Defaults to `1`.
        num_attention_heads (int, optional):
            Number of attention heads for each attention layer in the Transformer encoder.
            Defaults to `12`.
        intermediate_size (int, optional):
            Dimensionality of the feed-forward (ff) layer in the encoder. Input tensors
            to ff layers are firstly projected from `hidden_size` to `intermediate_size`,
            and then projected back to `hidden_size`. Typically `intermediate_size` is larger than `hidden_size`.
        inner_group_num (int, optional):
            Number of inner groups in a hidden group. Default to `1`.
        hidden_act (str, optional):
            The non-linear activation function in the feed-forward layer.
            ``"gelu"``, ``"relu"`` and any other paddle supported activation functions
            are supported.
        hidden_dropout_prob (float, optional):
            The dropout probability for all fully connected layers in the embeddings and encoder.
            Defaults to `0`.
        attention_probs_dropout_prob (float, optional):
            The dropout probability used in MultiHeadAttention in all encoder layers to drop some attention target.
            Defaults to `0`.
        max_position_embeddings (int, optional):
            The maximum value of the dimensionality of position encoding, which dictates the maximum supported length of an input
            sequence. Defaults to `512`.
        type_vocab_size (int, optional):
            The vocabulary size of `token_type_ids`. Defaults to `12`.

        initializer_range (float, optional):
            The standard deviation of the normal initializer. Defaults to `0.02`.

            .. note::
                A normal_initializer initializes weight matrices as normal distributions.
                See :meth:`BertPretrainedModel.init_weights()` for how weights are initialized in `ElectraModel`.

        layer_norm_eps(float, optional):
            The `epsilon` parameter used in :class:`paddle.nn.LayerNorm` for initializing layer normalization layers.
            A small value to the variance added to the normalization layer to prevent division by zero.
            Default to `1e-12`.
        pad_token_id (int, optional):
            The index of padding token in the token vocabulary. Defaults to `0`.
        add_pooling_layer(bool, optional):
            Whether or not to add the pooling layer. Default to `False`.
    """

    def __init__(
        self,
        vocab_size=30000,
        embedding_size=128,
        hidden_size=768,
        num_hidden_layers=12,
        num_hidden_groups=1,
        num_attention_heads=12,
        intermediate_size=3072,
        inner_group_num=1,
        hidden_act="gelu",
        hidden_dropout_prob=0,
        attention_probs_dropout_prob=0,
        max_position_embeddings=512,
        type_vocab_size=2,
        initializer_range=0.02,
        layer_norm_eps=1e-12,
        pad_token_id=0,
        bos_token_id=2,
        eos_token_id=3,
        add_pooling_layer=True,
    ):
        super(AlbertModel, self).__init__()
        self.pad_token_id = pad_token_id
<<<<<<< HEAD
=======
        self.bos_token_id = bos_token_id
        self.eos_token_id = eos_token_id
>>>>>>> bc844540
        self.initializer_range = initializer_range
        self.num_hidden_layers = num_hidden_layers
        self.embeddings = AlbertEmbeddings(
            vocab_size,
            embedding_size,
            hidden_dropout_prob,
            max_position_embeddings,
            type_vocab_size,
            layer_norm_eps,
            pad_token_id,
        )

        self.encoder = AlbertTransformer(
            embedding_size,
            hidden_size,
            num_hidden_layers,
            num_hidden_groups,
            num_attention_heads,
            intermediate_size,
            inner_group_num,
            hidden_act,
            hidden_dropout_prob,
            attention_probs_dropout_prob,
            layer_norm_eps,
        )

        if add_pooling_layer:
            self.pooler = nn.Linear(hidden_size, hidden_size)
            self.pooler_activation = nn.Tanh()
        else:
            self.pooler = None
            self.pooler_activation = None

        self.init_weights()

    def get_input_embeddings(self):
        return self.embeddings.word_embeddings

    def set_input_embeddings(self, value):
        self.embeddings.word_embeddings = value

    def _convert_head_mask_to_5d(self, head_mask, num_hidden_layers):
        """-> [num_hidden_layers x batch x num_heads x seq_length x seq_length]"""
        if head_mask.dim() == 1:
            head_mask = head_mask.unsqueeze(0).unsqueeze(0).unsqueeze(
                -1).unsqueeze(-1)
            head_mask = head_mask.expand(num_hidden_layers, -1, -1, -1, -1)
        elif head_mask.dim() == 2:
            head_mask = head_mask.unsqueeze(1).unsqueeze(-1).unsqueeze(
                -1)  # We can specify head_mask for each layer
        assert head_mask.dim(
        ) == 5, f"head_mask.dim != 5, instead {head_mask.dim()}"
        head_mask = paddle.cast(head_mask, dtype=dtype_float)
        return head_mask

    def get_head_mask(self,
                      head_mask,
                      num_hidden_layers,
                      is_attention_chunked=False):
        if head_mask is not None:
            head_mask = self._convert_head_mask_to_5d(head_mask,
                                                      num_hidden_layers)
            if is_attention_chunked is True:
                head_mask = head_mask.unsqueeze(-1)
        else:
            head_mask = [None] * num_hidden_layers

        return head_mask

    def forward(
        self,
        input_ids,
        attention_mask=None,
        token_type_ids=None,
        position_ids=None,
        head_mask=None,
        inputs_embeds=None,
        return_dict=False,
    ):
<<<<<<< HEAD
        r"""
=======
        r'''
>>>>>>> bc844540
         The AlbertModel forward method, overrides the `__call__()` special method.

         Args:
             input_ids (Tensor):
                 Indices of input sequence tokens in the vocabulary. They are
                 numerical representations of tokens that build the input sequence.
                 Its data type should be `int64` and it has a shape of [batch_size, sequence_length].
             attention_mask (Tensor, optional):
                 Mask tensor used in multi-head attention layer (MHA) to avoid performing attention on some unwanted
                 positions, usually the paddings or the subsequent positions. It can be a tensor of 2-dimensional shape
                 `[batch_size, sequence_length]` or 3-dimensional shape `[batch_size, sequence_length, sequence_length]`
                 or 4-dimensional shape `[batch_size, num_attention_heads, sequence_length, sequence_length]`.
                 For all shapes above, the tensor's data type can be int, float or boolean.
                 When dtype is int or float, 1 for tokens that are **not masked** and 0 for tokens that are **masked**.
                 When dtype is boolean, True for tokens that are **not masked** and False for tokens that are **masked**.
                 Defaults to `None`. We will mask padding tokens(tokens with indices equal to pad_token_id) by default.
             token_type_ids (Tensor, optional):
                 Segment token indices to indicate different portions of the inputs.
                 Selected in the range ``[0, type_vocab_size - 1]``.
                 If `type_vocab_size` is 2, which means the inputs have two portions.
                 Indices can either be 0 or 1:

                 - 0 corresponds to a *sentence A* token,
                 - 1 corresponds to a *sentence B* token.

                 Its data type should be `int64` and it has a shape of [batch_size, sequence_length].
                 Defaults to `None`, which means we don't add segment embeddings.
             position_ids(Tensor, optional):
                 Indices of positions of each input sequence tokens in the position embeddings. Selected in the range ``[0,
                 max_position_embeddings - 1]``.
                 Shape as `(batch_size, num_tokens)` and dtype as int64. Defaults to `None`.
             head_mask (Tensor, optional):
                 Mask to nullify selected heads of the self-attention modules. Masks values can either be 0 or 1:

                 - 1 indicates the head is **not masked**,
                 - 0 indicated the head is **masked**.
             inputs_embeds (Tensor, optional):
                If you want to control how to convert `inputs_ids` indices into associated vectors, you can
                pass an embedded representation directly instead of passing `inputs_ids`.
             return_dict (bool, optional):
                 Whether or not to return a dict instead of a plain tuple. Default to `False`.


         Returns:
             tuple or Dict: Returns tuple (`sequence_output`, `pooled_output`) or a dict with
             `last_hidden_state`, `pooled_output`, `all_hidden_states`, `all_attentions` fields.

             With the fields:

             - `sequence_output` (Tensor):
                Sequence of hidden-states at the last layer of the model.
                It's data type should be float32 and has a shape of [`batch_size, sequence_length, hidden_size`].

             - `pooled_output` (Tensor):
                The output of first token (`[CLS]`) in sequence.
                We "pool" the model by simply taking the hidden state corresponding to the first token.
                Its data type should be float32 and
                has a shape of [batch_size, hidden_size].

             - `last_hidden_state` (Tensor):
                The output of the last encoder layer, it is also the `sequence_output`.
                It's data type should be float32 and has a shape of [batch_size, sequence_length, hidden_size].

             - `all_hidden_states` (Tensor):
                Hidden_states of all layers in the Transformer encoder. The length of `all_hidden_states` is `num_hidden_layers + 1`.
                For all element in the tuple, its data type should be float32 and its shape is [`batch_size, sequence_length, hidden_size`].

             - `all_attentions` (Tensor):
                Attentions of all layers of in the Transformer encoder. The length of `all_attentions` is `num_hidden_layers`.
                For all element in the tuple, its data type should be float32 and its shape is
                [`batch_size, num_attention_heads, sequence_length, sequence_length`].

         Example:
             .. code-block::

                 import paddle
                 from paddlenlp.transformers import AlbertModel, AlbertTokenizer

                 tokenizer = AlbertTokenizer.from_pretrained('albert-base-v1')
                 model = AlbertModel.from_pretrained('albert-base-v1')

                 inputs = tokenizer("Welcome to use PaddlePaddle and PaddleNLP!")
                 inputs = {k:paddle.to_tensor([v]) for (k, v) in inputs.items()}
                 output = model(**inputs)

         """
        if input_ids is not None and inputs_embeds is not None:
            raise ValueError(
                "You cannot specify both input_ids and inputs_embeds at the same time"
            )
        elif input_ids is not None:
            input_shape = input_ids.shape
        elif inputs_embeds is not None:
            input_shape = inputs_embeds.shape[:-1]
        else:
            raise ValueError(
                "You have to specify either input_ids or inputs_embeds")
        if attention_mask is None:
            extended_attention_mask = paddle.cast(
                input_ids == self.pad_token_id,
                dtype=paddle.get_default_dtype()).unsqueeze([1, 2]) * -1e4
        else:
            extended_attention_mask = self.get_extended_attention_mask(
                attention_mask)
        if token_type_ids is None:
            token_type_ids = paddle.zeros(shape=input_shape, dtype="int64")

<<<<<<< HEAD
=======
        extended_attention_mask = attention_mask.unsqueeze(1).unsqueeze(2)
        extended_attention_mask = paddle.cast(extended_attention_mask,
                                              dtype=dtype_float)
        extended_attention_mask = (1.0 - extended_attention_mask) * -10000.0
>>>>>>> bc844540
        head_mask = self.get_head_mask(head_mask, self.num_hidden_layers)

        embedding_output = self.embeddings(
            input_ids,
            token_type_ids=token_type_ids,
            position_ids=position_ids,
            inputs_embeds=inputs_embeds,
        )

        encoder_outputs = self.encoder(
            embedding_output,
            extended_attention_mask,
            head_mask=head_mask,
            return_dict=return_dict,
        )

        sequence_output = encoder_outputs if not return_dict \
            else encoder_outputs["last_hidden_state"]

        pooled_output = self.pooler_activation(self.pooler(sequence_output[:, 0])) \
            if self.pooler is not None else None

        if return_dict:
            return {
                "last_hidden_state": sequence_output,
                "pooler_output": pooled_output,
                "all_hidden_states": encoder_outputs["all_hidden_states"],
                "all_attentions": encoder_outputs["all_attentions"],
            }
        return sequence_output, pooled_output


class AlbertForPretraining(AlbertPretrainedModel):
    """
    Albert Model with a `masked language modeling` head and a `sentence order prediction` head
    on top.

    Args:
        albert (:class:`AlbertModel`):
            An instance of :class:`AlbertModel`.
        lm_head (:class:`AlbertMLMHead`):
            An instance of :class:`AlbertSOPHead`.
        sop_head (:class:`AlbertSOPHead`):
            An instance of :class:`AlbertSOPHead`.
        vocab_size (int):
            See :class:`AlbertModel`.

    """

    def __init__(self, albert, lm_head, sop_head, vocab_size):
        super(AlbertForPretraining, self).__init__()

        self.transformer = albert
        self.predictions = lm_head
        self.sop_classifier = sop_head
        self.init_weights()
        self.vocab_size = vocab_size

    def get_output_embeddings(self):
        return self.predictions.decoder

    def set_output_embeddings(self, new_embeddings):
        self.predictions.decoder = new_embeddings

    def get_input_embeddings(self):
        return self.transformer.embeddings.word_embeddings

    def forward(
        self,
        input_ids,
        attention_mask=None,
        token_type_ids=None,
        position_ids=None,
        head_mask=None,
        inputs_embeds=None,
        sentence_order_label=None,
        return_dict=False,
    ):
        r"""
        The AlbertForPretraining forward method, overrides the __call__() special method.

        Args:
            input_ids (Tensor):
                See :class:`AlbertModel`.
            attention_mask (list, optional):
                See :class:`AlbertModel`.
            token_type_ids (Tensor, optional):
                See :class:`AlbertModel`.
            position_ids(Tensor, optional):
                See :class:`AlbertModel`.
            head_mask(Tensor, optional):
                See :class:`AlbertModel`.
            inputs_embeds(Tensor, optional):
                See :class:`AlbertModel`.
            sentence_order_label(Tensor, optional):
                Labels of the next sequence prediction. Input should be a sequence pair
                Indices should be 0 or 1. ``0`` indicates original order (sequence A, then sequence B),
                and ``1`` indicates switched order (sequence B, then sequence A). Defaults to `None`.
            return_dict(bool, optional):
                See :class:`AlbertModel`.

        Returns:
            tuple or Dict: Returns tuple (`prediction_scores`, `sop_scores`) or a dict with
            `prediction_logits`, `sop_logits`, `pooled_output`, `hidden_states`, `attentions` fields.

            With the fields:

            - `prediction_scores` (Tensor):
                The scores of masked token prediction. Its data type should be float32.
                and its shape is [batch_size, sequence_length, vocab_size].

            - `sop_scores` (Tensor):
                The scores of sentence order prediction.
                Its data type should be float32 and its shape is [batch_size, 2].

            - `prediction_logits` (Tensor):
                The scores of masked token prediction. Its data type should be float32.
                and its shape is [batch_size, sequence_length, vocab_size].

            - `sop_logits` (Tensor):
                The scores of sentence order prediction.
                Its data type should be float32 and its shape is [batch_size, 2].

            - `hidden_states` (Tensor):
                Hidden_states of all layers in the Transformer encoder. The length of `hidden_states` is `num_hidden_layers + 1`.
                For all element in the tuple, its data type should be float32 and its shape is [`batch_size, sequence_length, hidden_size`].

            - `attentions` (Tensor):
                Attentions of all layers of in the Transformer encoder. The length of `attentions` is `num_hidden_layers`.
                For all element in the tuple, its data type should be float32 and its shape is
                [`batch_size, num_attention_heads, sequence_length, sequence_length`].

        """

        outputs = self.transformer(
            input_ids,
            attention_mask=attention_mask,
            token_type_ids=token_type_ids,
            position_ids=position_ids,
            head_mask=head_mask,
            inputs_embeds=inputs_embeds,
            return_dict=return_dict,
        )
        sequence_output = outputs[0] if not return_dict \
            else outputs["last_hidden_state"]
        pooled_output = outputs[1] if not return_dict \
            else outputs["pooler_output"]

        prediction_scores = self.predictions(sequence_output)
        sop_scores = self.sop_classifier(pooled_output)

        if return_dict:
            return {
                "prediction_logits": prediction_scores,
                "sop_logits": sop_scores,
                "hidden_states": outputs["all_hidden_states"],
                "attentions": outputs["all_attentions"],
            }
        return prediction_scores, sop_scores


class AlbertMLMHead(Layer):

    def __init__(
        self,
        embedding_size,
        vocab_size,
        hidden_size,
        hidden_act,
    ):
        super(AlbertMLMHead, self).__init__()

        self.layer_norm = nn.LayerNorm(embedding_size)
        self.bias = self.create_parameter(
            [vocab_size],
            is_bias=True,
            default_initializer=nn.initializer.Constant(value=0))
        self.dense = nn.Linear(hidden_size, embedding_size)
        self.decoder = nn.Linear(embedding_size, vocab_size)
        self.activation = ACT2FN[hidden_act]

        # link bias
        self.decoder.bias = self.bias

    def forward(self, hidden_states):
        hidden_states = self.dense(hidden_states)
        hidden_states = self.activation(hidden_states)
        hidden_states = self.layer_norm(hidden_states)
        hidden_states = self.decoder(hidden_states)

        prediction_scores = hidden_states
        return prediction_scores


class AlbertSOPHead(Layer):

    def __init__(
        self,
        classifier_dropout_prob,
        hidden_size,
        num_labels,
    ):
        super(AlbertSOPHead, self).__init__()
        self.dropout = nn.Dropout(classifier_dropout_prob)
        self.classifier = nn.Linear(hidden_size, num_labels)

    def forward(self, pooled_output):
        dropout_pooled_output = self.dropout(pooled_output)
        logits = self.classifier(dropout_pooled_output)
        return logits


class AlbertForMaskedLM(AlbertPretrainedModel):
    """
    Albert Model with a `masked language modeling` head on top.

    Args:
        albert (:class:`AlbertModel`):
            An instance of :class:`AlbertModel`.

    """

    def __init__(self, albert):
        super(AlbertForMaskedLM, self).__init__()

        self.transformer = albert
        self.predictions = AlbertMLMHead(
            embedding_size=self.transformer.config["embedding_size"],
            vocab_size=self.transformer.config["vocab_size"],
            hidden_size=self.transformer.config["hidden_size"],
            hidden_act=self.transformer.config["hidden_act"],
        )
        self.init_weights()

    def get_output_embeddings(self):
        return self.predictions.decoder

    def set_output_embeddings(self, new_embeddings):
        self.predictions.decoder = new_embeddings

    def get_input_embeddings(self):
        return self.transformer.embeddings.word_embeddings

    def forward(
        self,
        input_ids,
        attention_mask=None,
        token_type_ids=None,
        position_ids=None,
        head_mask=None,
        inputs_embeds=None,
        labels=None,
        return_dict=False,
    ):
        r"""
        The AlbertForPretraining forward method, overrides the __call__() special method.

        Args:
            input_ids (Tensor):
                See :class:`AlbertModel`.
            attention_mask (list, optional):
                See :class:`AlbertModel`.
            token_type_ids (Tensor, optional):
                See :class:`AlbertModel`.
            position_ids(Tensor, optional):
                See :class:`AlbertModel`.
            head_mask(Tensor, optional):
                See :class:`AlbertModel`.
            inputs_embeds(Tensor, optional):
                See :class:`AlbertModel`.
            return_dict(bool, optional):
                See :class:`AlbertModel`.

        Returns:
            Tensor or Dict: Returns tensor `prediction_scores` or a dict with `logits`,
            `hidden_states`, `attentions` fields.

            With the fields:

            - `prediction_scores` (Tensor):
                The scores of masked token prediction. Its data type should be float32.
                and its shape is [batch_size, sequence_length, vocab_size].

            - `logits` (Tensor):
                The scores of masked token prediction. Its data type should be float32.
                and its shape is [batch_size, sequence_length, vocab_size].

            - `hidden_states` (Tensor):
                Hidden_states of all layers in the Transformer encoder. The length of `hidden_states` is `num_hidden_layers + 1`.
                For all element in the tuple, its data type should be float32 and its shape is [`batch_size, sequence_length, hidden_size`].

            - `attentions` (Tensor):
                Attentions of all layers of in the Transformer encoder. The length of `attentions` is `num_hidden_layers`.
                For all element in the tuple, its data type should be float32 and its shape is
                [`batch_size, num_attention_heads, sequence_length, sequence_length`].

        """

        transformer_outputs = self.transformer(
            input_ids=input_ids,
            attention_mask=attention_mask,
            token_type_ids=token_type_ids,
            position_ids=position_ids,
            head_mask=head_mask,
            inputs_embeds=inputs_embeds,
            return_dict=return_dict,
        )

        sequence_outputs = transformer_outputs[0] if not return_dict \
            else transformer_outputs["last_hidden_state"]
        prediction_scores = self.predictions(sequence_outputs)

        if return_dict:
            return {
                "logits": prediction_scores,
                "hidden_states": transformer_outputs["all_hidden_states"],
                "attentions": transformer_outputs["all_attentions"]
            }
        return prediction_scores


class AlbertForSequenceClassification(AlbertPretrainedModel):
    """
    Albert Model with a linear layer on top of the output layer,
    designed for sequence classification/regression tasks like GLUE tasks.

    Args:
        albert (:class:`AlbertModel`):
            An instance of AlbertModel.
        classifier_dropput_prob (float, optional):
            The dropout probability for the classifier.
            Defaults to `0`.
        num_classes (int, optional):
            The number of classes. Defaults to `2`.

    """

    def __init__(self, albert, classifier_dropout_prob=0, num_classes=2):
        super(AlbertForSequenceClassification, self).__init__()
        self.num_classes = num_classes

        self.transformer = albert
        self.dropout = nn.Dropout(classifier_dropout_prob)
        self.classifier = nn.Linear(self.transformer.config["hidden_size"],
                                    self.num_classes)

        self.init_weights()

    def forward(
        self,
        input_ids,
        attention_mask=None,
        token_type_ids=None,
        position_ids=None,
        head_mask=None,
        inputs_embeds=None,
        return_dict=False,
    ):
        r"""
        The AlbertForSequenceClassification forward method, overrides the __call__() special method.

        Args:
            input_ids (Tensor):
                See :class:`AlbertModel`.
            attention_mask (list, optional):
                See :class:`AlbertModel`.
            token_type_ids (Tensor, optional):
                See :class:`AlbertModel`.
            position_ids(Tensor, optional):
                See :class:`AlbertModel`.
            head_mask(Tensor, optional):
                See :class:`AlbertModel`.
            inputs_embeds(Tensor, optional):
                See :class:`AlbertModel`.
            return_dict(bool, optional):
                See :class:`AlbertModel`.

        Returns:
            Tensor or Dict: Returns tensor `logits`, or a dict with `logits`, `hidden_states`, `attentions` fields.

            With the fields:

            - `logits` (Tensor):
                A tensor of the input text classification logits.
                Shape as `[batch_size, num_classes]` and dtype as float32.

            - `hidden_states` (Tensor):
                Hidden_states of all layers in the Transformer encoder. The length of `hidden_states` is `num_hidden_layers + 1`.
                For all element in the tuple, its data type should be float32 and its shape is [`batch_size, sequence_length, hidden_size`].

            - `attentions` (Tensor):
                Attentions of all layers of in the Transformer encoder. The length of `attentions` is `num_hidden_layers`.
                For all element in the tuple, its data type should be float32 and its shape is
                [`batch_size, num_attention_heads, sequence_length, sequence_length`].

        Example:
            .. code-block::

                import paddle
                from paddlenlp.transformers import AlbertForSequenceClassification, AlbertTokenizer

                tokenizer = AlbertTokenizer.from_pretrained('albert-base-v1')
                model = AlbertForSequenceClassification.from_pretrained('albert-base-v1')

                inputs = tokenizer("Welcome to use PaddlePaddle and PaddleNLP!")
                inputs = {k:paddle.to_tensor([v]) for (k, v) in inputs.items()}
                outputs = model(**inputs)

                logits = outputs[0]
        """
        transformer_outputs = self.transformer(
            input_ids,
            attention_mask=attention_mask,
            token_type_ids=token_type_ids,
            position_ids=position_ids,
            head_mask=head_mask,
            inputs_embeds=inputs_embeds,
            return_dict=return_dict,
        )

        pooled_output = transformer_outputs[1] if not return_dict \
            else transformer_outputs["pooler_output"]
        pooled_output = self.dropout(pooled_output)
        logits = self.classifier(pooled_output)

        if return_dict:
            return {
                "logits": logits,
                "hidden_states": transformer_outputs["all_hidden_states"],
                "attentions": transformer_outputs["all_attentions"]
            }
        return logits


class AlbertForTokenClassification(AlbertPretrainedModel):
    """
    Albert Model with a linear layer on top of the hidden-states output layer,
    designed for token classification tasks like NER tasks.

    Args:
        albert (:class:`AlbertModel`):
            An instance of AlbertModel.
        num_classes (int, optional):
            The number of classes. Defaults to `2`.

    """

    def __init__(self, albert, num_classes=2):
        super(AlbertForTokenClassification, self).__init__()
        self.num_classes = num_classes

        self.transformer = albert
        self.dropout = nn.Dropout(
            self.transformer.config["hidden_dropout_prob"])
        self.classifier = nn.Linear(self.transformer.config["hidden_size"],
                                    self.num_classes)

        self.init_weights()

    def forward(
        self,
        input_ids,
        attention_mask=None,
        token_type_ids=None,
        position_ids=None,
        head_mask=None,
        inputs_embeds=None,
        return_dict=False,
    ):
        r"""
        The AlbertForTokenClassification forward method, overrides the __call__() special method.

        Args:
            input_ids (Tensor):
                See :class:`AlbertModel`.
            attention_mask (list, optional):
                See :class:`AlbertModel`.
            token_type_ids (Tensor, optional):
                See :class:`AlbertModel`.
            position_ids(Tensor, optional):
                See :class:`AlbertModel`.
            head_mask(Tensor, optional):
                See :class:`AlbertModel`.
            inputs_embeds(Tensor, optional):
                See :class:`AlbertModel`.
            return_dict(bool, optional):
                See :class:`AlbertModel`.

        Returns:
            Tensor or Dict: Returns tensor `logits`, or a dict with `logits`, `hidden_states`, `attentions` fields.

            With the fields:

            - `logits` (Tensor):
                A tensor of the input token classification logits.
                Shape as `[batch_size, sequence_length, num_classes]` and dtype as `float32`.

            - `hidden_states` (Tensor):
                Hidden_states of all layers in the Transformer encoder. The length of `hidden_states` is `num_hidden_layers + 1`.
                For all element in the tuple, its data type should be float32 and its shape is [`batch_size, sequence_length, hidden_size`].

            - `attentions` (Tensor):
                Attentions of all layers of in the Transformer encoder. The length of `attentions` is `num_hidden_layers`.
                For all element in the tuple, its data type should be float32 and its shape is
                [`batch_size, num_attention_heads, sequence_length, sequence_length`].

        Example:
            .. code-block::

                import paddle
                from paddlenlp.transformers import AlbertForTokenClassification, AlbertTokenizer

                tokenizer = AlbertTokenizer.from_pretrained('albert-base-v1')
                model = AlbertForTokenClassification.from_pretrained('albert-base-v1')

                inputs = tokenizer("Welcome to use PaddlePaddle and PaddleNLP!")
                inputs = {k:paddle.to_tensor([v]) for (k, v) in inputs.items()}
                outputs = model(**inputs)

                logits = outputs[0]
        """
        transformer_outputs = self.transformer(
            input_ids,
            attention_mask=attention_mask,
            token_type_ids=token_type_ids,
            position_ids=position_ids,
            head_mask=head_mask,
            inputs_embeds=inputs_embeds,
            return_dict=return_dict,
        )

        sequence_output = transformer_outputs[0] if not return_dict \
            else transformer_outputs["sequence_output"]
        logits = self.classifier(sequence_output)

        if return_dict:
            return {
                "logits": logits,
                "hidden_states": transformer_outputs["all_hidden_states"],
                "attentions": transformer_outputs["all_attentions"]
            }
        return logits


class AlbertForQuestionAnswering(AlbertPretrainedModel):
    """
    Albert Model with a linear layer on top of the hidden-states output to compute `span_start_logits`
    and `span_end_logits`, designed for question-answering tasks like SQuAD.

    Args:
        albert (:class:`AlbertModel`):
            An instance of AlbertModel.
        num_classes (int):
            The number of classes.

    """

    def __init__(self, albert, num_labels):
        super(AlbertForQuestionAnswering, self).__init__()
        self.num_labels = num_labels
        self.transformer = albert

        self.qa_outputs = nn.Linear(self.transformer.config["hidden_size"],
                                    num_labels)
        self.init_weights()

    def forward(
        self,
        input_ids,
        attention_mask=None,
        token_type_ids=None,
        position_ids=None,
        head_mask=None,
        inputs_embeds=None,
        start_positions=None,
        end_positions=None,
        return_dict=False,
    ):
        r"""
        The AlbertForQuestionAnswering forward method, overrides the __call__() special method.

        Args:
            input_ids (Tensor):
                See :class:`AlbertModel`.
            attention_mask (list, optional):
                See :class:`AlbertModel`.
            token_type_ids (Tensor, optional):
                See :class:`AlbertModel`.
            position_ids(Tensor, optional):
                See :class:`AlbertModel`.
            head_mask(Tensor, optional):
                See :class:`AlbertModel`.
            inputs_embeds(Tensor, optional):
                See :class:`AlbertModel`.
            start_positions(Tensor, optional):
                Start positions of the text. Defaults to `None`.
            end_positions(Tensor, optional):
                End positions of the text. Defaults to `None`.
            return_dict(bool, optional):
                See :class:`AlbertModel`.

        Returns:
            tuple or Dict: Returns tuple (`start_logits, end_logits`)or a dict
            with `start_logits`, `end_logits`, `hidden_states`, `attentions` fields.

            With the fields:

            - `start_logits` (Tensor):
                A tensor of the input token classification logits, indicates the start position of the labelled span.
                Its data type should be float32 and its shape is [batch_size, sequence_length].

            - `end_logits` (Tensor):
                A tensor of the input token classification logits, indicates the end position of the labelled span.
                Its data type should be float32 and its shape is [batch_size, sequence_length].

            - `hidden_states` (Tensor):
                Hidden_states of all layers in the Transformer encoder. The length of `hidden_states` is `num_hidden_layers + 1`.
                For all element in the tuple, its data type should be float32 and its shape is [`batch_size, sequence_length, hidden_size`].

            - `attentions` (Tensor):
                Attentions of all layers of in the Transformer encoder. The length of `attentions` is `num_hidden_layers`.
                For all element in the tuple, its data type should be float32 and its shape is
                [`batch_size, num_attention_heads, sequence_length, sequence_length`].


        Example:
            .. code-block::

                import paddle
                from paddlenlp.transformers import AlbertForQuestionAnswering, AlbertTokenizer

                tokenizer = AlbertTokenizer.from_pretrained('albert-base-v1')
                model = AlbertForQuestionAnswering.from_pretrained('albert-base-v1')

                inputs = tokenizer("Welcome to use PaddlePaddle and PaddleNLP!")
                inputs = {k:paddle.to_tensor([v]) for (k, v) in inputs.items()}
                outputs = model(**inputs)

                logits = outputs[0]
        """
        transformer_outputs = self.transformer(
            input_ids=input_ids,
            attention_mask=attention_mask,
            token_type_ids=token_type_ids,
            position_ids=position_ids,
            head_mask=head_mask,
            inputs_embeds=inputs_embeds,
            return_dict=return_dict,
        )
        sequence_output = transformer_outputs[0] if not return_dict \
            else transformer_outputs["sequence_output"]
        logits = self.qa_outputs(sequence_output)

        start_logits, end_logits = paddle.split(logits,
                                                num_or_sections=1,
                                                axis=-1)
        start_logits = start_logits.squeeze(axis=-1)
        end_logits = start_logits.squeeze(axis=-1)

        if return_dict:
            return {
                "start_logits": start_logits,
                "end_logits": end_logits,
                "hidden_states": transformer_outputs["all_hidden_states"],
                "attentions": transformer_outputs["all_attentions"]
            }
        return start_logits, end_logits


class AlbertForMultipleChoice(AlbertPretrainedModel):
    """
    Albert Model with a linear layer on top of the hidden-states output layer,
    designed for multiple choice tasks like SWAG tasks .

    Args:
        albert (:class:`AlbertModel`):
            An instance of AlbertModel.

    """

    def __init__(self, albert):
        super(AlbertForMultipleChoice, self).__init__()
        self.transformer = albert
        self.dropout = nn.Dropout(
            self.transformer.config["hidden_dropout_prob"])
        self.classifier = nn.Linear(self.transformer.config["hidden_size"], 1)
        self.init_weights()

    def forward(
        self,
        input_ids,
        attention_mask=None,
        token_type_ids=None,
        position_ids=None,
        head_mask=None,
        inputs_embeds=None,
        labels=None,
        return_dict=False,
    ):
        r"""
        The AlbertForQuestionAnswering forward method, overrides the __call__() special method.

        Args:
            input_ids (Tensor):
                See :class:`AlbertModel`.
            attention_mask (list, optional):
                See :class:`AlbertModel`.
            token_type_ids (Tensor, optional):
                See :class:`AlbertModel`.
            position_ids(Tensor, optional):
                See :class:`AlbertModel`.
            head_mask(Tensor, optional):
                See :class:`AlbertModel`.
            inputs_embeds(Tensor, optional):
                See :class:`AlbertModel`.
            start_positions(Tensor, optional):
                Start positions of the text. Defaults to `None`.
            end_positions(Tensor, optional):
                End positions of the text. Defaults to `None`.
            return_dict(bool, optional):
                See :class:`AlbertModel`.

        Returns:
            Tensor or Dict: Returns tensor `reshaped_logits` or a dict
            with `reshaped_logits`, `hidden_states`, `attentions` fields.

            With the fields:

            - `reshaped_logits` (Tensor):
                A tensor of the input multiple choice classification logits.
                Shape as `[batch_size, num_classes]` and dtype as `float32`.

            - `hidden_states` (Tensor):
                Hidden_states of all layers in the Transformer encoder. The length of `hidden_states` is `num_hidden_layers + 1`.
                For all element in the tuple, its data type should be float32 and its shape is [`batch_size, sequence_length, hidden_size`].

            - `attentions` (Tensor):
                Attentions of all layers of in the Transformer encoder. The length of `attentions` is `num_hidden_layers`.
                For all element in the tuple, its data type should be float32 and its shape is
                [`batch_size, num_attention_heads, sequence_length, sequence_length`].
        """

        num_choices = input_ids.shape[
            1] if input_ids is not None else inputs_embeds.shape[1]

        input_ids = input_ids.reshape([-1, input_ids.shape[-1]]) \
            if input_ids is not None else None
        attention_mask = attention_mask.reshape([-1, attention_mask.shape[-1]]) \
            if attention_mask is not None else None
        token_type_ids = token_type_ids.reshape([-1, token_type_ids.shape[-1]]) \
            if token_type_ids is not None else None
        position_ids = position_ids.reshape([-1, position_ids.shape[-1]]) \
            if position_ids is not None else None
        inputs_embeds = (inputs_embeds.reshape([
            -1, inputs_embeds.shape[-2], inputs_embeds.shape[-1]
        ]) if inputs_embeds is not None else None)
        transformer_outputs = self.transformer(
            input_ids,
            attention_mask=attention_mask,
            token_type_ids=token_type_ids,
            position_ids=position_ids,
            head_mask=head_mask,
            inputs_embeds=inputs_embeds,
            return_dict=return_dict,
        )
        pooled_output = transformer_outputs[1] if not return_dict \
            else transformer_outputs["pooler_output"]
        pooled_output = self.dropout(pooled_output)
        logits = self.classifier(pooled_output)
        reshaped_logits = logits.reshape([-1, num_choices])

        if return_dict:
            return {
                "logits": reshaped_logits,
                "hidden_states": transformer_outputs["all_hidden_states"],
                "attentions": transformer_outputs["all_attentions"]
            }
        return reshaped_logits<|MERGE_RESOLUTION|>--- conflicted
+++ resolved
@@ -874,11 +874,8 @@
     ):
         super(AlbertModel, self).__init__()
         self.pad_token_id = pad_token_id
-<<<<<<< HEAD
-=======
         self.bos_token_id = bos_token_id
         self.eos_token_id = eos_token_id
->>>>>>> bc844540
         self.initializer_range = initializer_range
         self.num_hidden_layers = num_hidden_layers
         self.embeddings = AlbertEmbeddings(
@@ -958,11 +955,7 @@
         inputs_embeds=None,
         return_dict=False,
     ):
-<<<<<<< HEAD
         r"""
-=======
-        r'''
->>>>>>> bc844540
          The AlbertModel forward method, overrides the `__call__()` special method.
 
          Args:
@@ -1070,13 +1063,6 @@
         if token_type_ids is None:
             token_type_ids = paddle.zeros(shape=input_shape, dtype="int64")
 
-<<<<<<< HEAD
-=======
-        extended_attention_mask = attention_mask.unsqueeze(1).unsqueeze(2)
-        extended_attention_mask = paddle.cast(extended_attention_mask,
-                                              dtype=dtype_float)
-        extended_attention_mask = (1.0 - extended_attention_mask) * -10000.0
->>>>>>> bc844540
         head_mask = self.get_head_mask(head_mask, self.num_hidden_layers)
 
         embedding_output = self.embeddings(
