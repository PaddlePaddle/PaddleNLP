--- conflicted
+++ resolved
@@ -22,11 +22,8 @@
 import paddle.nn.functional as F
 from paddle.nn import Layer
 
-<<<<<<< HEAD
 from ...utils.converter import StateDictNameMapping
-=======
 from ...layers import Linear as TransposedLinear
->>>>>>> a6c247d5
 from ...utils.env import CONFIG_NAME
 from .. import PretrainedModel, register_base_model
 from ..activations import ACT2FN
