# Copyright (c) 2021 PaddlePaddle Authors. All Rights Reserved.
# Copyright 2018 Google AI, Google Brain and Carnegie Mellon University Authors and the HuggingFace Inc. team.
#
# Licensed under the Apache License, Version 2.0 (the "License");
# you may not use this file except in compliance with the License.
# You may obtain a copy of the License at
#
#     http://www.apache.org/licenses/LICENSE-2.0
#
# Unless required by applicable law or agreed to in writing, software
# distributed under the License is distributed on an "AS IS" BASIS,
# WITHOUT WARRANTIES OR CONDITIONS OF ANY KIND, either express or implied.
# See the License for the specific language governing permissions and
# limitations under the License.
"""Tokenization class for ALBERT model."""

import os
import unicodedata
from shutil import copyfile

from paddle.utils import try_import
from .. import PretrainedTokenizer
from .. import BertTokenizer

__all__ = ['AlbertTokenizer']

SPIECE_UNDERLINE = "▁"


class AlbertTokenizer(PretrainedTokenizer):
    """
    Constructs a Albert tokenizer based on SentencePiece or `BertTokenizer`.

    Args:
        vocab_file (str):
            The vocabulary file path (ends with '.txt') required to instantiate
            a `WordpieceTokenizer`.
        sentence_model_file (str):
            The vocabulary file (ends with '.spm') required to instantiate
            a `SentencePiece <https://github.com/google/sentencepiece>`__ tokenizer.
        do_lower_case (bool):
            Whether or not to lowercase the input when tokenizing. Defaults to `True`.
        remove_space (bool):
            Whether or note to remove space when tokenizing. Defaults to `True`.
        keep_accents (bool):
            Whether or note to keep accents when tokenizing. Defaults to `False`.
        unk_token (str):
            A special token representing the *unknown (out-of-vocabulary)* token.
            An unknown token is set to be `unk_token` inorder to be converted to an ID.
            Defaults to "[UNK]".
        sep_token (str):
            A special token separating two different sentences in the same input.
            Defaults to "[SEP]".
        pad_token (str):
            A special token used to make arrays of tokens the same size for batching purposes.
            Defaults to "[PAD]".
        cls_token (str):
            A special token used for sequence classification. It is the last token
            of the sequence when built with special tokens. Defaults to "[CLS]".
        mask_token (str):
            A special token representing a masked token. This is the token used
            in the masked language modeling task which the model tries to predict the original unmasked ones.
            Defaults to "[MASK]".

    Examples:
        .. code-block::

            from paddlenlp.transformers import AlbertTokenizer
            tokenizer = AlbertTokenizer.from_pretrained('albert-base-v1')
            tokens = tokenizer('He was a puppeteer')
            '''
            {'input_ids': [2, 24, 23, 21, 10956, 7911, 3],
             'token_type_ids': [0, 0, 0, 0, 0, 0, 0]}
            '''

    """
    resource_files_names = {
        "sentencepiece_model_file": "spiece.model",
        "vocab_file": "vocab.txt",
    }

    pretrained_resource_files_map = {
        "sentencepiece_model_file": {
            "albert-base-v1":
            "https://paddlenlp.bj.bcebos.com/models/transformers/albert/albert-base-v1.spiece.model",
            "albert-large-v1":
            "https://paddlenlp.bj.bcebos.com/models/transformers/albert/albert-large-v1.spiece.model",
            "albert-xlarge-v1":
            "https://paddlenlp.bj.bcebos.com/models/transformers/albert/albert-xlarge-v1.spiece.model",
            "albert-xxlarge-v1":
            "https://paddlenlp.bj.bcebos.com/models/transformers/albert/albert-xxlarge-v1.spiece.model",
            "albert-base-v2":
            "https://paddlenlp.bj.bcebos.com/models/transformers/albert/albert-base-v2.spiece.model",
            "albert-large-v2":
            "https://paddlenlp.bj.bcebos.com/models/transformers/albert/albert-large-v2.spiece.model",
            "albert-xlarge-v2":
            "https://paddlenlp.bj.bcebos.com/models/transformers/albert/albert-xlarge-v2.spiece.model",
            "albert-xxlarge-v2":
            "https://paddlenlp.bj.bcebos.com/models/transformers/albert/albert-xxlarge-v2.spiece.model",
            "albert-chinese-tiny": None,
            "albert-chinese-small": None,
            "albert-chinese-base": None,
            "albert-chinese-large": None,
            "albert-chinese-xlarge": None,
            "albert-chinese-xxlarge": None,
        },
        "vocab_file": {
            "albert-base-v1": None,
            "albert-large-v1": None,
            "albert-xlarge-v1": None,
            "albert-xxlarge-v1": None,
            "albert-base-v2": None,
            "albert-large-v2": None,
            "albert-xlarge-v2": None,
            "albert-xxlarge-v2": None,
            "albert-chinese-tiny":
            "https://paddlenlp.bj.bcebos.com/models/transformers/albert/albert-chinese-tiny.vocab.txt",
            "albert-chinese-small":
            "https://paddlenlp.bj.bcebos.com/models/transformers/albert/albert-chinese-small.vocab.txt",
            "albert-chinese-base":
            "https://paddlenlp.bj.bcebos.com/models/transformers/albert/albert-chinese-base.vocab.txt",
            "albert-chinese-large":
            "https://paddlenlp.bj.bcebos.com/models/transformers/albert/albert-chinese-large.vocab.txt",
            "albert-chinese-xlarge":
            "https://paddlenlp.bj.bcebos.com/models/transformers/albert/albert-chinese-xlarge.vocab.txt",
            "albert-chinese-xxlarge":
            "https://paddlenlp.bj.bcebos.com/models/transformers/albert/albert-chinese-xxlarge.vocab.txt",
        }
    }

    pretrained_init_configuration = {
        "albert-base-v1": {
            "do_lower_case": True
        },
        "albert-large-v1": {
            "do_lower_case": True
        },
        "albert-xlarge-v1": {
            "do_lower_case": True
        },
        "albert-xxlarge-v1": {
            "do_lower_case": True
        },
        "albert-base-v2": {
            "do_lower_case": True
        },
        "albert-large-v2": {
            "do_lower_case": True
        },
        "albert-xlarge-v2": {
            "do_lower_case": True
        },
        "albert-xxlarge-v2": {
            "do_lower_case": True
        },
        "albert-chinese-tiny": {
            "do_lower_case": False
        },
        "albert-chinese-small": {
            "do_lower_case": False
        },
        "albert-chinese-base": {
            "do_lower_case": False
        },
        "albert-chinese-large": {
            "do_lower_case": False
        },
        "albert-chinese-xlarge": {
            "do_lower_case": False
        },
        "albert-chinese-xxlarge": {
            "do_lower_case": False
        },
    }

    def __init__(self,
                 vocab_file,
                 sentencepiece_model_file,
                 do_lower_case=True,
                 remove_space=True,
                 keep_accents=False,
                 bos_token="[CLS]",
                 eos_token="[SEP]",
                 unk_token="<unk>",
                 sep_token="[SEP]",
                 pad_token="<pad>",
                 cls_token="[CLS]",
                 mask_token="[MASK]",
                 **kwargs):
        self.do_lower_case = do_lower_case
        self.remove_space = remove_space
        self.keep_accents = keep_accents
        self.vocab_file = vocab_file
        self.sentencepiece_model_file = sentencepiece_model_file

        if vocab_file is not None:
            self.tokenizer = AlbertChineseTokenizer(
<<<<<<< HEAD
                vocab_file,
                do_lower_case=False, )
        elif sentencepiece_model_file is not None:
            self.tokenizer = AlbertEnglishTokenizer(
                sentencepiece_model_file,
                do_lower_case=True, )
=======
                vocab_file=vocab_file,
                do_lower_case=False,
            )
        elif sentencepiece_model_file is not None:
            self.tokenizer = AlbertEnglishTokenizer(
                sentencepiece_model_file=sentencepiece_model_file,
                do_lower_case=True,
            )
>>>>>>> 3cd45be7
        else:
            raise ValueError(
                "You should only specify either one(not both) of 'vocal_file'"
                "and 'sentencepiece_model_file' to construct an albert tokenizer."
                "Specify 'vocal_file' for Chinese tokenizer and "
                "'sentencepiece_model_file' for English tokenizer")

    @property
    def vocab_size(self):
        """
        Return the size of vocabulary.

        Returns:
            int: The size of vocabulary.
        """
        return self.tokenizer.vocab_size()

    def _tokenize(self, text):
        return self.tokenizer._tokenize(text)

    def tokenize(self, text):
        """
        Converts a string to a list of tokens.

        Args:
            text (str): The text to be tokenized.

        Returns:
            List(str): A list of string representing converted tokens.

        Examples:
            .. code-block::

                from paddlenlp.transformers import AlbertTokenizer

                tokenizer = AlbertTokenizer.from_pretrained('bert-base-uncased')
                tokens = tokenizer.tokenize('He was a puppeteer')
                '''
                ['▁he', '▁was', '▁a', '▁puppet', 'eer']
                '''
        """
        return self.tokenizer.tokenize(text)

    def convert_tokens_to_ids(self, tokens):
        """
        Converts a sequence of tokens (list of string) to a list of ids.

        Args:
            tokens (list): A list of string representing tokens to be converted.

        Returns:
            list: Converted ids from tokens.

        Examples:
            .. code-block::

                from paddlenlp.transformers import AlbertTokenizer

                tokenizer = AlbertTokenizer.from_pretrained('bert-base-uncased')
                tokens = tokenizer.tokenize('He was a puppeteer')
                #['▁he', '▁was', '▁a', '▁puppet', 'eer']

                ids = tokenizer.convert_tokens_to_ids(tokens)
                #[24, 23, 21, 10956, 7911]
        """
        return self.tokenizer.convert_tokens_to_ids(tokens)

    def convert_ids_to_tokens(self, ids, skip_special_tokens=False):
        """
        Converts a sequence of tokens (list of string) to a list of ids.

        Args:
            ids (list): A list of ids to be converted.
            skip_special_tokens (bool, optional):
                Whether or not to skip specical tokens. Defaults to `False`.

        Returns:
            list: A list of converted tokens.

        Examples:
            .. code-block::

                from paddlenlp.transformers import AlbertTokenizer

                tokenizer = AlbertTokenizer.from_pretrained('bert-base-uncased')
                ids = [24, 23, 21, 10956, 7911]
                tokens = tokenizer.convert_ids_to_tokens(ids)
                #['▁he', '▁was', '▁a', '▁puppet', 'eer']
        """
        return self.tokenizer.convert_ids_to_tokens(
            ids, skip_special_tokens=skip_special_tokens)

    def convert_tokens_to_string(self, tokens):
        """
        Converts a sequence of tokens (list of string) to a single string.

        Args:
            tokens (list): A list of string representing tokens to be converted.

        Returns:
            str: Converted string from tokens.

        Examples:
            .. code-block::

                from paddlenlp.transformers import AlbertTokenizer

                tokenizer = AlbertTokenizer.from_pretrained('bert-base-uncased')
                tokens = tokenizer.tokenize('He was a puppeteer')
                '''
                ['▁he', '▁was', '▁a', '▁puppet', 'eer']
                '''
                strings = tokenizer.convert_tokens_to_string(tokens)
                '''
                he was a puppeteer
                '''
        """
        return self.tokenizer.convert_tokens_to_string(tokens)

    def num_special_tokens_to_add(self, pair=False):
        """
        Returns the number of added tokens when encoding a sequence with special tokens.

        Args:
            pair(bool):
                Whether the input is a sequence pair or a single sequence.
                Defaults to `False` and the input is a single sequence.

        Returns:
            int: Number of tokens added to sequences.
        """
        return self.tokenizer.num_special_tokens_to_add(pair=pair)

    def build_inputs_with_special_tokens(self, token_ids_0, token_ids_1=None):
        """
        Build model inputs from a sequence or a pair of sequence for sequence classification tasks by concatenating and
        adding special tokens.

        An Albert sequence has the following format:

        - single sequence:      ``[CLS] X [SEP]``
        - pair of sequences:        ``[CLS] A [SEP] B [SEP]``

        Args:
            token_ids_0 (List[int]):
                List of IDs to which the special tokens will be added.
            token_ids_1 (List[int], optional):
                Optional second list of IDs for sequence pairs. Defaults to None.

        Returns:
            List[int]: List of input_id with the appropriate special tokens.
        """
        return self.tokenizer.build_inputs_with_special_tokens(
            token_ids_0, token_ids_1=token_ids_1)

    def build_offset_mapping_with_special_tokens(self,
                                                 offset_mapping_0,
                                                 offset_mapping_1=None):
        """
        Build offset map from a pair of offset map by concatenating and adding offsets of special tokens.

        A Albert offset_mapping has the following format:

        - single sequence:      ``(0,0) X (0,0)``
        - pair of sequences:        ``(0,0) A (0,0) B (0,0)``

        Args:
            offset_mapping_ids_0 (List[tuple]):
                List of wordpiece offsets to which the special tokens will be added.
            offset_mapping_ids_1 (List[tuple], optional):
                Optional second list of wordpiece offsets for offset mapping pairs. Defaults to None.

        Returns:
            List[tuple]: A list of wordpiece offsets with the appropriate offsets of special tokens.
        """
        return self.tokenizer.build_offset_mapping_with_special_tokens(
            offset_mapping_0, offset_mapping_1=offset_mapping_1)

    def get_special_tokens_mask(self,
                                token_ids_0,
                                token_ids_1=None,
                                already_has_special_tokens=False):
        """
        Retrieves sequence ids from a token list that has no special tokens added. This method is called when adding
        special tokens using the tokenizer ``encode`` methods.

        Args:
            token_ids_0 (List[int]):
                A list of `inputs_ids` for the first sequence.
            token_ids_1 (List[int], optinal):
                Optional second list of IDs for sequence pairs. Defaults to None.
            already_has_special_tokens (bool, optional): Whether or not the token list is already
                formatted with special tokens for the model. Defaults to None.

        Returns:
            List[int]: The list of integers either be 0 or 1: 1 for a special token, 0 for a sequence token.
        """
        return self.tokenizer.get_special_tokens_mask(
            token_ids_0,
            token_ids_1=token_ids_1,
            already_has_special_tokens=already_has_special_tokens)

    def create_token_type_ids_from_sequences(self,
                                             token_ids_0,
                                             token_ids_1=None):
        return self.tokenizer.create_token_type_ids_from_sequences(
            token_ids_0, token_ids_1=token_ids_1)

    def save_resources(self, save_directory):
        return self.tokenizer.save_resources(save_directory)


class AlbertEnglishTokenizer(PretrainedTokenizer):
    resource_files_names = {"sentencepiece_model_file": "spiece.model", }

    pretrained_resource_files_map = {
        "sentencepiece_model_file": {
            "albert-base-v1":
            "https://paddlenlp.bj.bcebos.com/models/transformers/albert/albert-base-v1.spiece.model",
            "albert-large-v1":
            "https://paddlenlp.bj.bcebos.com/models/transformers/albert/albert-large-v1.spiece.model",
            "albert-xlarge-v1":
            "https://paddlenlp.bj.bcebos.com/models/transformers/albert/albert-xlarge-v1.spiece.model",
            "albert-xxlarge-v1":
            "https://paddlenlp.bj.bcebos.com/models/transformers/albert/albert-xxlarge-v1.spiece.model",
            "albert-base-v2":
            "https://paddlenlp.bj.bcebos.com/models/transformers/albert/albert-base-v2.spiece.model",
            "albert-large-v2":
            "https://paddlenlp.bj.bcebos.com/models/transformers/albert/albert-large-v2.spiece.model",
            "albert-xlarge-v2":
            "https://paddlenlp.bj.bcebos.com/models/transformers/albert/albert-xlarge-v2.spiece.model",
            "albert-xxlarge-v2":
            "https://paddlenlp.bj.bcebos.com/models/transformers/albert/albert-xxlarge-v2.spiece.model",
        },
    }

    pretrained_init_configuration = {
        "albert-base-v1": {
            "do_lower_case": True
        },
        "albert-large-v1": {
            "do_lower_case": True
        },
        "albert-xlarge-v1": {
            "do_lower_case": True
        },
        "albert-xxlarge-v1": {
            "do_lower_case": True
        },
        "albert-base-v2": {
            "do_lower_case": True
        },
        "albert-large-v2": {
            "do_lower_case": True
        },
        "albert-xlarge-v2": {
            "do_lower_case": True
        },
        "albert-xxlarge-v2": {
            "do_lower_case": True
        },
    }

    def __init__(self,
                 sentencepiece_model_file,
                 do_lower_case=True,
                 remove_space=True,
                 keep_accents=False,
                 bos_token="[CLS]",
                 eos_token="[SEP]",
                 unk_token="<unk>",
                 sep_token="[SEP]",
                 pad_token="<pad>",
                 cls_token="[CLS]",
                 mask_token="[MASK]",
                 **kwargs):

        self.do_lower_case = do_lower_case
        self.remove_space = remove_space
        self.keep_accents = keep_accents
        self.sentencepiece_model_file = sentencepiece_model_file

        spm = try_import("sentencepiece")
        self.sp_model = spm.SentencePieceProcessor()
        self.sp_model.Load(sentencepiece_model_file)

    @property
    def vocab_size(self):
        return len(self.sp_model)

    def __getstate__(self):
        state = self.__dict__.copy()
        state["sp_model"] = None
        return state

    def __setstate__(self, d):
        self.__dict__ = d
        spm = try_import("sentencepiece")
        self.sp_model = spm.SentencePieceProcessor()
        self.sp_model.Load(self.sentencepiece_model_file)

    def preprocess_text(self, inputs):
        if self.remove_space:
            outputs = " ".join(inputs.strip().split())
        else:
            outputs = inputs
        outputs = outputs.replace("``", '"').replace("''", '"')

        if not self.keep_accents:
            outputs = unicodedata.normalize("NFKD", outputs)
            outputs = "".join(
                [c for c in outputs if not unicodedata.combining(c)])
        if self.do_lower_case:
            outputs = outputs.lower()

        return outputs

    def _tokenize(self, text, sample=False):
        """Tokenize a string."""
        text = self.preprocess_text(text)

        if not sample:
            pieces = self.sp_model.EncodeAsPieces(text)
        else:
            pieces = self.sp_model.SampleEncodeAsPieces(text, 64, 0.1)
        new_pieces = []
        for piece in pieces:
            if len(piece) > 1 and piece[-1] == str(",") and piece[-2].isdigit():
                cur_pieces = self.sp_model.EncodeAsPieces(piece[:-1].replace(
                    SPIECE_UNDERLINE, ""))
                if piece[0] != SPIECE_UNDERLINE and cur_pieces[0][
                        0] == SPIECE_UNDERLINE:
                    if len(cur_pieces[0]) == 1:
                        cur_pieces = cur_pieces[1:]
                    else:
                        cur_pieces[0] = cur_pieces[0][1:]
                cur_pieces.append(piece[-1])
                new_pieces.extend(cur_pieces)
            else:
                new_pieces.append(piece)

        return new_pieces

    def tokenize(self, text):
        return self._tokenize(text)

    def _convert_token_to_id(self, token):
        """Converts a token (str) to an id using the vocab. """
        return self.sp_model.PieceToId(token)

    def _convert_id_to_token(self, index):
        """Converts an index (integer) to a token (str) using the vocab."""
        return self.sp_model.IdToPiece(index)

    def convert_tokens_to_ids(self, tokens):
        if not isinstance(tokens, (list, tuple)):
            return self._convert_token_to_id(tokens)
        else:
            return [self._convert_token_to_id(token) for token in tokens]

    def convert_ids_to_tokens(self, ids, skip_special_tokens=False):
        if not isinstance(ids, (list, tuple)):
            return self._convert_id_to_token(ids)
        tokens = [self._convert_id_to_token(_id) for _id in ids]
        if skip_special_tokens:
            return [
                token for token in tokens
                if token not in self.all_special_tokens
            ]
        return tokens

    def convert_tokens_to_string(self, tokens):
        """Converts a sequence of tokens (strings for sub-words) in a single string."""
        out_string = "".join(tokens).replace(SPIECE_UNDERLINE, " ").strip()
        return out_string

    def num_special_tokens_to_add(self, pair=False):
        token_ids_0 = []
        token_ids_1 = []
        return len(
            self.build_inputs_with_special_tokens(token_ids_0, token_ids_1
                                                  if pair else None))

    def build_inputs_with_special_tokens(self, token_ids_0, token_ids_1=None):
        sep = [self.sep_token_id]
        cls = [self.cls_token_id]
        if token_ids_1 is None:
            return cls + token_ids_0 + sep
        return cls + token_ids_0 + sep + token_ids_1 + sep

    def build_offset_mapping_with_special_tokens(self,
                                                 offset_mapping_0,
                                                 offset_mapping_1=None):
        if offset_mapping_1 is None:
            return [(0, 0)] + offset_mapping_0 + [(0, 0)]

        return [(0, 0)] + offset_mapping_0 + [(0, 0)] + offset_mapping_1 + [
            (0, 0)
        ]

    def get_special_tokens_mask(self,
                                token_ids_0,
                                token_ids_1=None,
                                already_has_special_tokens=False):

        if already_has_special_tokens:
            if token_ids_1 is not None:
                raise ValueError(
                    "You should not supply a second sequence if the provided sequence of "
                    "ids is already formatted with special tokens for the model."
                )
            return list(
                map(lambda x: 1 if x in [self.sep_token_id, self.cls_token_id] else 0,
                    token_ids_0))

        if token_ids_1 is not None:
            return [1] + ([0] * len(token_ids_0)) + [1] + (
                [0] * len(token_ids_1)) + [1]
        return [1] + ([0] * len(token_ids_0)) + [1]

    def create_token_type_ids_from_sequences(self,
                                             token_ids_0,
                                             token_ids_1=None):
        sep = [self.sep_token_id]
        cls = [self.cls_token_id]

        if token_ids_1 is None:
            return len(cls + token_ids_0 + sep) * [0]
        return len(cls + token_ids_0 + sep) * [0] + len(token_ids_1 + sep) * [1]

    def save_resources(self, save_directory):
        for name, file_name in self.resource_files_names.items():
            save_path = os.path.join(save_directory, file_name)
            if os.path.abspath(self.sentencepiece_model_file
                               ) != os.path.abspath(save_path):
                copyfile(self.sentencepiece_model_file, save_path)


class AlbertChineseTokenizer(BertTokenizer):
    resource_files_names = {"vocab_file": "vocab.txt"}
    pretrained_resource_files_map = {
        "vocab_file": {
            "albert-chinese-tiny":
            "https://paddlenlp.bj.bcebos.com/models/transformers/albert/albert-chinese-tiny.vocab.txt",
            "albert-chinese-small":
            "https://paddlenlp.bj.bcebos.com/models/transformers/albert/albert-chinese-small.vocab.txt",
            "albert-chinese-base":
            "https://paddlenlp.bj.bcebos.com/models/transformers/albert/albert-chinese-base.vocab.txt",
            "albert-chinese-large":
            "https://paddlenlp.bj.bcebos.com/models/transformers/albert/albert-chinese-large.vocab.txt",
            "albert-chinese-xlarge":
            "https://paddlenlp.bj.bcebos.com/models/transformers/albert/albert-chinese-xlarge.vocab.txt",
            "albert-chinese-xxlarge":
            "https://paddlenlp.bj.bcebos.com/models/transformers/albert/albert-chinese-xxlarge.vocab.txt",
        }
    }
    pretrained_init_configuration = {
        "albert-chinese-tiny": {
            "do_lower_case": False
        },
        "albert-chinese-small": {
            "do_lower_case": False
        },
        "albert-chinese-base": {
            "do_lower_case": False
        },
        "albert-chinese-large": {
            "do_lower_case": False
        },
        "albert-chinese-xlarge": {
            "do_lower_case": False
        },
        "albert-chinese-xxlarge": {
            "do_lower_case": False
        },
    }

    def __init__(self,
                 vocab_file,
                 do_lower_case=False,
                 unk_token="[UNK]",
                 sep_token="[SEP]",
                 pad_token="[PAD]",
                 cls_token="[CLS]",
                 mask_token="[MASK]"):
        super(AlbertChineseTokenizer, self).__init__(
            vocab_file, do_lower_case=do_lower_case)<|MERGE_RESOLUTION|>--- conflicted
+++ resolved
@@ -195,14 +195,6 @@
 
         if vocab_file is not None:
             self.tokenizer = AlbertChineseTokenizer(
-<<<<<<< HEAD
-                vocab_file,
-                do_lower_case=False, )
-        elif sentencepiece_model_file is not None:
-            self.tokenizer = AlbertEnglishTokenizer(
-                sentencepiece_model_file,
-                do_lower_case=True, )
-=======
                 vocab_file=vocab_file,
                 do_lower_case=False,
             )
@@ -211,7 +203,6 @@
                 sentencepiece_model_file=sentencepiece_model_file,
                 do_lower_case=True,
             )
->>>>>>> 3cd45be7
         else:
             raise ValueError(
                 "You should only specify either one(not both) of 'vocal_file'"
