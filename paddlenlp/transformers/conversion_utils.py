# Copyright (c) 2022 PaddlePaddle Authors. All Rights Reserved.
#
# Licensed under the Apache License, Version 2.0 (the "License");
# you may not use this file except in compliance with the License.
# You may obtain a copy of the License at
#
#     http://www.apache.org/licenses/LICENSE-2.0
#
# Unless required by applicable law or agreed to in writing, software
# distributed under the License is distributed on an "AS IS" BASIS,
# WITHOUT WARRANTIES OR CONDITIONS OF ANY KIND, either express or implied.
# See the License for the specific language governing permissions and
# limitations under the License.

from __future__ import annotations

import inspect
import json
import os
from copy import deepcopy
from dataclasses import dataclass
from typing import (
    TYPE_CHECKING,
    Callable,
    Dict,
    List,
    Optional,
    Tuple,
    Type,
    TypeVar,
    Union,
)

import numpy as np
import paddle
from numpy import allclose, ndarray, transpose
from paddle import Tensor
from paddle.nn import Layer

from paddlenlp.utils.distributed import distributed_gather
from paddlenlp.utils.env import CONFIG_NAME, PADDLE_WEIGHTS_NAME, PYTORCH_WEIGHTS_NAME
from paddlenlp.utils.import_utils import (
    is_package_available,
    is_torch_available,
    is_transformers_available,
)
from paddlenlp.utils.log import logger
from paddlenlp.utils.serialization import load_torch

if TYPE_CHECKING:
    from paddlenlp.transformers import PretrainedConfig, PretrainedModel

from ..utils import device_guard

# the type hinting for pytorch model & layer & tensor
Module = TypeVar("Module")
PytorchTensor = TypeVar("PytorchTensor")


def tensor_summary(tensor: Union[str, Tensor, PytorchTensor, tuple, list, ndarray]):
    """get summary of values which can be some of different values

    Args:
        tensor (ndarray): the source data of tensor which can be: string, Paddle Tensor, Pytorch Tensor, tuple/list tensor, ndarray

    Returns:
        str: the summary info
    """
    if tensor is None:
        return "None"

    if isinstance(tensor, str):
        return tensor

    # Modeling Output from paddlenlp/transformers
    if isinstance(tensor, dict):
        tensor = list(tensor.values())

    if isinstance(tensor, (tuple, list)):
        infos = []
        for item in tensor:
            infos.append(tensor_summary(item))
        return "\n".join(infos)

    # check whether contains `.numpy` method
    # numpy is wrapped from C++, so it will be the `builtin` method
    if hasattr(tensor, "numpy") and inspect.isbuiltin(getattr(tensor, "numpy")):
        tensor = tensor.detach().cpu().numpy()
        tensor = np.reshape(tensor, [-1])
        top_3_tensor = str(tensor[1:4])
        return top_3_tensor

    return str(tensor)


def compare_model_weights(first_state_dict: Dict[str, ndarray], second_state_dict: Dict[str, ndarray]) -> List[str]:
    """compare the values of two state_dict.
       This function has an assumption: the keys between `first_state_dict` and `second_state_dict` are exactly the same.

    Args:
        first_state_dict (Dict[str, ndarray]): first state_dict
        second_state_dict (Dict[str, ndarray]): second state_dict

    Returns:
        mismatched keys (List[str]): the mismatched keys of state_dict because of some reason
    """
    mismatched_keys = []
    for key in first_state_dict.keys():
        is_close = np.allclose(first_state_dict[key], second_state_dict[key], atol=1e-4)
        if not is_close:
            mismatched_keys.append(key)
    return mismatched_keys


def state_dict_contains_prefix(state_dict: Dict[str, ndarray], prefix: str) -> bool:
    """check whether state-dict contains `prefix`"""
    prefix_count = sum([1 for key in state_dict.keys() if key.startswith(prefix)])
    return prefix_count > 0


def init_name_mappings(mappings: list[StateDictNameMapping]) -> list[StateDictNameMapping]:
    """init name mapping which are simple mappings"""
    for index in range(len(mappings)):
        sub_mapping = mappings[index]

        # if sub_mapping is `str`, so repeat it. eg: [ "word_embedding.weight", ["layer_norm", "LayerNorm"] ]
        if isinstance(sub_mapping, str):
            sub_mapping = [sub_mapping]

        if len(sub_mapping) == 1:
            sub_mapping = sub_mapping * 2

        elif sub_mapping[1] is None:
            sub_mapping[1] = sub_mapping[0]

        mappings[index] = sub_mapping


class StateDictKeysChecker:
    """State Dict Keys Checker"""

    def __init__(
        self,
        model_or_state_dict: Union[Layer, Dict[str, ndarray]],
        loaded_state_dict: Dict[str, ndarray],
        check_shape: bool = True,
        base_model_prefix: Optional[str] = None,
        ignore_keys: Optional[List[str]] = None,
    ) -> None:
        if isinstance(model_or_state_dict, Layer):
            base_model_prefix = base_model_prefix or getattr(model_or_state_dict, "base_model_prefix", None)
            model_or_state_dict = {
                key: value.detach().cpu().numpy() for key, value in model_or_state_dict.state_dict().items()
            }

        self.model_state_dict = model_or_state_dict
        self.loaded_state_dict = loaded_state_dict
        self.check_shape = check_shape
        self.ignore_keys = ignore_keys or []
        self.base_model_prefix = base_model_prefix

    def change_base_downstream_mismatched_keys(self):
        """when model is base-model, loaded state-dict is downstream-model,
        it should re-change the downstream state-dict.

        eg: init `BertModel` with `BertForTokenClassification` state-dict

        # <model-base>-<loaded-downstream>
        # remove base-prefix
        """
        for key in list(self.loaded_state_dict.keys()):
            if key.startswith(self.base_model_prefix):
                value = self.loaded_state_dict.pop(key)
                new_key = key.replace(f"{self.base_model_prefix}.", "")
                self.loaded_state_dict[new_key] = value

    def change_downstream_base_mismatched_keys(self):
        """when model is downstream-model, loaded state-dict is base-model,
        it should re-change the downstream state-dict.

        eg: init `BertModel` with `BertForTokenClassification` state-dict

        # <model>-<loaded>: <downstream>-<base>
        """
        for key in list(self.model_state_dict.keys()):
            if key.startswith(self.base_model_prefix):

                key_in_loaded = key.replace(f"{self.base_model_prefix}.", "")
                assert key_in_loaded in self.loaded_state_dict
                # check loaded keys
                value = self.loaded_state_dict.pop(key_in_loaded)
                self.loaded_state_dict[key] = value

    def change_diff_keys(self) -> List[str]:
        """change the loaded-state-dict by base-model & base_model_prefix

        Returns:
            List[str]: the diff keys between models and loaded-state-dict
        """
        # 1. is absolute same
        all_diff_keys, not_in_model_keys, not_in_loaded_keys = self.get_diff_keys(return_all_diff=True)
        if len(all_diff_keys) == 0:
            return []

        if self.base_model_prefix is None:
            return all_diff_keys

        # 2. <model>-<loaded>: <base>-<downstream>
        if not state_dict_contains_prefix(self.model_state_dict, self.base_model_prefix):

            # the base-static must be same
            if not state_dict_contains_prefix(self.loaded_state_dict, self.base_model_prefix):
                error_msg = ["also the base model, but contains the diff keys: \n"]
                if not_in_model_keys:
                    error_msg.append(f"in loaded state-dict, not in model keys: <{not_in_model_keys}>\n")
                if not_in_loaded_keys:
                    error_msg.append(f"in model keys, not in loaded state-dict keys: <{not_in_model_keys}>\n")
                logger.error(error_msg)
                return []
            self.change_base_downstream_mismatched_keys()
        elif not state_dict_contains_prefix(self.loaded_state_dict, self.base_model_prefix):
            # <model>-<loaded>: <downstream>-<base>
            self.change_downstream_base_mismatched_keys()

    def get_unexpected_keys(self):
        """get unexpected keys which are not in model"""
        self.change_diff_keys()
        _, unexpected_keys, _ = self.get_diff_keys(True)
        return unexpected_keys

    def get_mismatched_keys(self):
        """get mismatched keys which not found in loaded state-dict"""
        self.change_diff_keys()
        _, _, mismatched_keys = self.get_diff_keys(True)
        return mismatched_keys

    def get_diff_keys(self, return_all_diff: bool = False) -> List[str]:
        """get diff keys

        Args:
            return_all_diff (bool, optional): return. Defaults to False.

        Returns:
            List[str]: the diff keys betweens model and loaded state-dict
        """
        mismatched_keys = set(self.model_state_dict.keys()) - set(self.loaded_state_dict.keys())
        unexpected_keys = set(self.loaded_state_dict.keys()) - set(self.model_state_dict.keys())

        all_diff_keys = mismatched_keys | unexpected_keys
        if return_all_diff:
            return all_diff_keys, unexpected_keys, mismatched_keys
        return all_diff_keys


def naive_fuse_merge_tp(weight_list, is_column=True, fuse_tensor_parts=2):
    """

    [A1 B1],[A2 B2]  => [A1, A2, B1, B2]

    Args:
        weight_list (List[np.ndarray]): The splited tensor parallel weight list.
        is_column (bool, optional): Is ColumnLinear or RowLinear. Defaults to True.

    Returns:
        weight (np.ndarray): the merged weight.
    """
    if is_column:
        axis = -1
    else:
        axis = 0

    reorder = []
    if isinstance(weight_list[0], np.ndarray):
        for item in weight_list:
            reorder.extend(np.split(item, fuse_tensor_parts, axis=axis))
    else:
        for item in weight_list:
            reorder.extend(paddle.split(item, fuse_tensor_parts, axis=axis))
    # 0 1 2 3 -> 0 2 1 3
    index = (
        np.transpose(np.arange(len(reorder)).reshape([len(weight_list), fuse_tensor_parts]), [1, 0])
        .reshape(-1)
        .tolist()
    )

    if isinstance(weight_list[0], np.ndarray):
        return np.concatenate([reorder[i] for i in index], axis=axis)

<<<<<<< HEAD
    return paddle.concatenate([reorder[i] for i in index], axis=axis)._copy_to(paddle.CPUPlace(), False)
=======
    return paddle.concat([reorder[i] for i in index], axis=axis)._copy_to(paddle.CPUPlace(), False)
>>>>>>> d4b0e4d8


def naive_fuse_split_tp(
    weight, tensor_parallel_degree, tensor_parallel_rank=None, is_column=True, fuse_tensor_parts=2
):
    """

    [A1, A2, B1, B2] => [A1 B1],[A2 B2]

    Args:
        weight (numpy.ndarray): the tensor weight,
        tensor_parallel_degree (int): tensor_parallel_degree
        tensor_parallel_rank (int): tensor_parallel_rank
        is_column (bool, optional): is ColumnLinear . Defaults to True.

    Returns:
        tensor (numpy.ndarray): splited weight.

    """
    axis = -1 if is_column else 0
    if "PySafeSlice" in str(type(weight)):
        size = weight.get_shape()[axis]
        block_size = size // (fuse_tensor_parts * tensor_parallel_degree)

        splited = []
        if tensor_parallel_rank is None:
            begin, end, step = 0, fuse_tensor_parts * tensor_parallel_degree, 1
        else:
            begin, end, step = tensor_parallel_rank, fuse_tensor_parts * tensor_parallel_degree, tensor_parallel_degree
        for rank in range(begin, end, step):
            start = rank * block_size
            stop = (rank + 1) * block_size
            if axis == 0 or len(weight.get_shape()) == 1:
                tensor = weight[start:stop]
            else:
                tensor = weight[:, start:stop]
            splited.append(tensor)

        if tensor_parallel_rank is None:
            ret = []
            for tensor_parallel_rank in range(tensor_parallel_degree):
                ret.append(np.concatenate(splited[tensor_parallel_rank::tensor_parallel_degree], axis=axis))
            return ret

        return np.concatenate(splited, axis=axis)

    splited = np.split(weight, fuse_tensor_parts * tensor_parallel_degree, axis=axis)

    if tensor_parallel_rank is None:
        ret = []
        for tensor_parallel_rank in range(tensor_parallel_degree):
            ret.append(np.concatenate(splited[tensor_parallel_rank::tensor_parallel_degree], axis=axis))
        return ret

    return np.concatenate(splited[tensor_parallel_rank::tensor_parallel_degree], axis=axis)


def normal_fuse_merge_tp(weight_list, is_column=True):
    """

    [A1],[A2]  => [A1, A2]

    Args:
        weight_list (List[np.ndarray]): The splited tensor parallel weight list.
        is_column (bool, optional): Is ColumnLinear or RowLinear. Defaults to True.

    Returns:
        weight (np.ndarray): the merged weight.
    """

    if is_column:
        if isinstance(weight_list[0], np.ndarray):
            return np.concatenate(weight_list, axis=-1)
        else:
            return paddle.concat(weight_list, axis=-1)._copy_to(paddle.CPUPlace(), False)
    else:
        if isinstance(weight_list[0], np.ndarray):
            return np.concatenate(weight_list, axis=0)
        else:
            return paddle.concat(weight_list, axis=0)._copy_to(paddle.CPUPlace(), False)


def normal_fuse_split_tp(weight, tensor_parallel_degree, tensor_parallel_rank=None, is_column=True):
    """

    [A1, A2]  =>  [A1],[A2]

    Args:
        weight (numpy.ndarray): the tensor weight,
        tensor_parallel_degree (int): tensor_parallel_degree
        tensor_parallel_rank (int): tensor_parallel_rank
        is_column (bool, optional): is ColumnLinear . Defaults to True.

    Returns:
        tensor (numpy.ndarray): splited weight.
    """
    dim = -1 if is_column else 0
    if "PySafeSlice" in str(type(weight)):
        size = weight.get_shape()[dim]
        block_size = size // tensor_parallel_degree

        if tensor_parallel_rank is None:
            begin, end, step = 0, tensor_parallel_degree, 1
        else:
            begin, end, step = tensor_parallel_rank, tensor_parallel_rank + 1, 1

        splited = []
        for rank in range(begin, end, step):
            start = rank * block_size
            stop = (rank + 1) * block_size

            if dim == 0 or len(weight.get_shape()) == 1:
                tensor = weight[start:stop]
            elif dim == -1:
                tensor = weight[:, start:stop]
            else:
                raise NotImplementedError("Let's make that generic when needed")
            if tensor_parallel_rank is not None:
                return tensor

            splited.append(tensor)

        return splited

    size = weight.shape[dim]
    assert (
        size % tensor_parallel_degree == 0
    ), f"The choosen size {size} is not compatible with sharding on {tensor_parallel_degree} shards. for tensor shape {weight.shape}"

    if is_column:
        splited_weights = np.split(weight, tensor_parallel_degree, axis=-1)
    else:
        splited_weights = np.split(weight, tensor_parallel_degree, axis=0)

    if tensor_parallel_rank is not None:
        return splited_weights[tensor_parallel_rank]

    return splited_weights


"""
There're three types of MultiHeadAttention QKV Layout in Transfomers

tensor_parallel_qkv = [q1, k1, v1, q2, k2, v2]
naive_merged_qkv    = [q1, q1, k1, k2, v1, v2]
splited_qkv         = [q1, q1], [k1, k2], [v1, v2]

naive_merged_qkv -> tensor_parallel_qkv
    : naive_merged_qkv_to_tensor_parallel_qkv

splited_qkv -> tensor_parallel_qkv
    : splited_qkv_to_tensor_parallel_qkv


"""


def tensor_parallel_qkv_to_naive_merged_qkv(weight, num_attention_heads):
    """
    [q1, k1, v1, q2, k2, v2] => [q1, q1, k1, k2, v1, v2]
    """
    qkvs = []
    partition_dim = -1
    split_heads = np.split(weight, 3 * num_attention_heads, axis=partition_dim)
    qkv_weight_num = 3

    for i in range(qkv_weight_num):
        qkv = np.concatenate(split_heads[i::qkv_weight_num], axis=partition_dim)
        qkvs.append(qkv)

    return np.concatenate(qkvs, axis=partition_dim)


def naive_merged_qkv_to_tensor_parallel_qkv(weight, num_attention_heads):
    """
    [q1, q1, k1, k2, v1, v2] => [q1, k1, v1, q2, k2, v2]
    """
    qkv_pairs = []
    partition_dim = -1
    split_heads = np.split(weight, 3 * num_attention_heads, axis=partition_dim)

    for i in range(num_attention_heads):
        qkv_pair = np.concatenate(split_heads[i::num_attention_heads], axis=partition_dim)
        qkv_pairs.append(qkv_pair)

    return np.concatenate(qkv_pairs, axis=partition_dim)


def splited_qkv_to_tensor_parallel_qkv(weight_list, num_attention_heads):
    """
    [q1, k1, v1], [q2, k2, v2] => [q1, q1, k1, k2, v1, v2]

    Args:
        weight_list (_type_): [Q,K,V] tensor list
    """
    assert len(
        weight_list
    ), f"weight_list length is not equal 3, it should be Q K V list. but got length {len(weight_list)}"
    weight = np.concatenate(weight_list, axis=-1)
    return naive_merged_qkv_to_tensor_parallel_qkv(weight)


def get_tensor_parallel_merge_func(tensor_parallel_degree, tensor_parallel_rank, num_attention_heads=None):
    def fn(
        x,
        is_column=True,
        transpose=False,
        is_old_qkv=False,
        is_naive_2fuse=False,
        is_naive_3fuse=False,
    ):
        if x is None:
            return None

        if is_naive_2fuse:
            return naive_fuse_merge_tp(x, is_column=is_column, fuse_tensor_parts=2)
        elif is_naive_3fuse:
            return naive_fuse_merge_tp(x, is_column=is_column, fuse_tensor_parts=3)
        else:
            x = normal_fuse_merge_tp(x, is_column=is_column)

        if is_old_qkv:
            assert is_column, "QKV tensor should be column parallel linear."
            assert num_attention_heads is not None, "is_old_qkv need num_attention_heads"
            x = tensor_parallel_qkv_to_naive_merged_qkv(x, num_attention_heads)
        if transpose:
            x = np.transpose(x, [1, 0])

        return x

    return fn


def get_tensor_parallel_split_func(tensor_parallel_degree, tensor_parallel_rank, num_attention_heads=None):
    def fn(x, is_column=True, transpose=False, is_old_qkv=False, is_naive_2fuse=False, is_naive_3fuse=False):
        if x is None:
            return None
        if transpose:
            x = np.transpose(x, [1, 0])
        if is_old_qkv:
            assert is_column, "QKV tensor should be column parallel linear."
            assert num_attention_heads is not None, "is_old_qkv need num_attention_heads"
            x = naive_merged_qkv_to_tensor_parallel_qkv(x, num_attention_heads)
        if is_naive_2fuse:
            return naive_fuse_split_tp(
                x, tensor_parallel_degree, tensor_parallel_rank, is_column=is_column, fuse_tensor_parts=2
            )
        if is_naive_3fuse:
            return naive_fuse_split_tp(
                x, tensor_parallel_degree, tensor_parallel_rank, is_column=is_column, fuse_tensor_parts=3
            )

        return normal_fuse_split_tp(x, tensor_parallel_degree, tensor_parallel_rank, is_column=is_column)

    return fn


def split_or_merge_func(is_split, tensor_parallel_degree, tensor_parallel_rank, num_attention_heads=None):
    if is_split:
        return get_tensor_parallel_split_func(tensor_parallel_degree, tensor_parallel_rank, num_attention_heads)
    return get_tensor_parallel_merge_func(tensor_parallel_degree, tensor_parallel_rank, num_attention_heads)


@dataclass
class StateDictNameMapping:
    """NameMapping of StateDict between two models"""

    source_name: str
    target_name: str = None

    action: Optional[str] = None  # the value can be: transpose, merge_last_two_dim
    index: Optional[int] = None

    slots: list[str] = None

    def __post_init__(self):
        self.target_name = self.target_name or self.source_name

    def should_transpose(self) -> bool:
        return self.action == "transpose"

    def should_merge_last_two_dim(self) -> bool:
        """check that wether merge last two dim"""
        return self.action == "merge_last_two_dim"

    def run(self, state_dict: dict[str, ndarray], name: str) -> ndarray:
        """run some custom operation on ndarray, eg: transpose, merge_last_two_dim

        Args:
            tensor (ndarray): the source of the tensor data

        Returns:
            ndarray: the final tensor
        """
        tensor = state_dict.pop(name)
        if callable(self.action):
            return self.action(tensor)
        if self.action == "transpose":
            return transpose(tensor, [1, 0])
        if self.action == "merge_last_two_dim":
            shape = tensor.shape
            assert len(shape) == 3
            return np.reshape(tensor, [shape[0], -1])
        if self.action == "split":
            assert self.index is not None, "when action is `split`, index field is required."
            # FIXME if the order of split starts from index=2, no tensor left.
            if self.index < 2:
                state_dict[name] = tensor
            # qkv is stored in same tensor, so it should be split into 3 arr
            tensors = np.split(tensor, 3, axis=-1)
            return tensors[self.index]

        return tensor

    def matched(self, text: str) -> bool:
        """check whether the layer_name match the current pattern

        Args:
            text (str): the name of layer

        Returns:
            bool: whether the
        """
        if text == self.source_name:
            return True

        if not self.slots:
            return False


class TensorInfoSaver:
    def __init__(self) -> None:
        self.series = {}

    def add(self, state_dict_key: str, key: str, values: Union[float, ndarray, Tensor, PytorchTensor]):
        """add

        Args:
            state_dict_key (str): the state_dict key to compare, eg: embedding.weight
            key (str): the field to compare, eg: paddle_input
            values (Union[float, ndarray, Tensor]): the tensor
        """
        if state_dict_key not in self.series:
            self.series[state_dict_key] = {}

        if state_dict_key not in self.series[state_dict_key]:
            self.series[state_dict_key]["state_dict_key"] = state_dict_key

        self.series[state_dict_key][key] = tensor_summary(values)

    def summary(self, output_path: Optional[str] = None):
        """output the summary info into different terminal

        Args:
            output_path (Optional[str], optional): the dir/file of sumamry file. Defaults to None.
        """
        if output_path and os.path.isdir(output_path):
            output_path = os.path.join(output_path, "tensor_summary.xlsx")
            self.summary_to_excel(output_path)

        self.summary_to_terminal()

    def summary_to_excel(self, file: str):
        if not is_package_available("pandas"):
            return False
        if not is_package_available("openpyxl"):
            logger.warning(
                "detect that pandas is installed, but openpyxl is not installed so can't save info into excel file. "
                "you can run command: `pip install openpyxl` to get the great feature"
            )
            return False

        import pandas as pd

        with pd.ExcelWriter(file, "a", engine="openpyxl", if_sheet_exists="new") as writer:
            pd.DataFrame(list(self.series.values())).to_excel(writer, index=False)

    def summary_to_terminal(self):
        """print table info into terminal with tabulate"""
        from tabulate import tabulate

        headers = {key: key for key in self.series.keys()}
        print(tabulate(list(self.series.values()), tablefmt="grid", headers=headers))

    def clear(self):
        """clear the series data"""
        self.series.clear()


class LogitHooker:
    """hooks for pytorch model and paddle model, used to generate the logits of elment layers"""

    def __init__(self, mappings: List[StateDictNameMapping], tensor_info_saver: Optional[TensorInfoSaver] = None):
        """registe the logit hooks to compare the inputs * outputs model

        Args:
            mappings (List[StateDictNameMapping]): the mappings between paddle & pytorch model
            tensor_info_saver (Optional[TensorInfoSaver], optional): the saver for model logit. Defaults to None.
        """
        self.mappings = mappings
        self.tensor_info_saver = tensor_info_saver or TensorInfoSaver()

    def _paddle_hooks(self, layer: Layer, inputs: Tuple[Tensor], outputs: Union[Tensor, Tuple[Tensor]]):
        """internal paddle hooks to save the logit of paddle layer

        Args:
            layer (Layer): the layer of paddle element
            inputs (Tuple[Tensor]): the inputs of paddle layer
            outputs (Union[Tensor, Tuple[Tensor]]): the outputs of paddle layer
        """
        state_dict_name = layer.__state_dict_name__

        self.tensor_info_saver.add(state_dict_name, "paddle-input", inputs)

        self.tensor_info_saver.add(state_dict_name, "paddle-outputs", outputs)

    def _pytorch_hooks(
        self,
        layer: Layer,
        inputs: Tuple[PytorchTensor],
        outputs: Union[Dict[str, PytorchTensor], Tuple[PytorchTensor]],
    ):
        """internal pytorch hooks to save the logit of pytorch module

        Args:
            layer (torch.nn.Module): the module of pytorch model
            inputs (Tuple[PytorchTensor]): the inputs of pytorch layer
            outputs (Union[Dict[str, PytorchTensor], Tuple[PytorchTensor]]): the outputs of pytorch layer
        """
        state_dict_name = layer.__state_dict_name__

        self.tensor_info_saver.add(
            state_dict_name,
            "pytorch-input",
            inputs,
        )

        self.tensor_info_saver.add(state_dict_name, "pytorch-outputs", outputs)

    def register_paddle_model_hooks(self, model: Layer):
        """regist post forward hook to save the inputs & outputs of paddle model

        Args:
            model (Layer): paddle model
        """

        # 1. register paddle model hook to save the logits of target layer
        def register_hook_by_name(model: Layer, mapping: StateDictNameMapping, hook: Callable[..., None]):
            """register hook by name of state_dict, eg: encoder.layers.0.linear1.bias

            Args:
                model (Layer): the source model
                mapping (StateDictNameMapping): the name mapping object
                hook (Callable[..., None]): the hook for paddle model
            """
            name = mapping.target_name
            attributes = name.split(".")
            last_layer: Layer = model
            for attribute in attributes:
                if getattr(model, attribute, None) is not None:
                    model = getattr(model, attribute)
                    if isinstance(model, Layer):
                        last_layer = model
            if (
                hasattr(last_layer, "register_forward_post_hook")
                and getattr(last_layer, "__state_dict_name__", None) is None
            ):
                last_layer.register_forward_post_hook(hook)
                # set state_dict key into layer as the private attribute
                last_layer.__state_dict_name__ = name

        for mapping in self.mappings:
            register_hook_by_name(model, mapping, self._paddle_hooks)

    def register_pytorch_model_hooks(self, model: Module):
        """regist hook for pytorch model to save the inputs & outputs of pytorch model

        Args:
            model (_type_): pytorch model
        """
        from torch import nn

        # 1. register paddle model hook to save the logits of target layer
        def register_hook_by_name(model: Module, mapping: StateDictNameMapping, hook: Callable[..., None]):
            name = mapping.source_name
            attributes, index = name.split("."), 0
            last_layer: Module = model
            while index < len(attributes):
                attribute = attributes[index]
                if getattr(model, attribute, None) is not None:
                    if isinstance(model, nn.ModuleList) and attribute.isdigit():
                        model = model[int(attribute)]
                        last_layer = model
                    else:
                        model = getattr(model, attribute)
                        if isinstance(model, nn.Module):
                            last_layer = model
                index += 1
            if (
                hasattr(last_layer, "register_forward_hook")
                and getattr(last_layer, "__state_dict_name__", None) is None
            ):
                last_layer.register_forward_hook(hook)
                # set state_dict key into layer as the private attribute
                last_layer.__state_dict_name__ = mapping.target_name

        for mapping in self.mappings:
            register_hook_by_name(model, mapping, self._pytorch_hooks)

    def summary(self):
        """print the summary info to terminal/excel to analysis"""
        self.tensor_info_saver.summary()


class LogitComparer:
    """Model Weight Converter for developer to convert pytorch/tensorflow/jax pretrained model weight to paddle.

    * you can convert model weight in online/offline mode.
    * you can convert weight and config file.
    * you can convert weight/config file in some customization ways.
    """

    _ignore_state_dict_keys = []
    num_layer_regex = r"\.\d+\."

    num_layer_key: str = "num_hidden_layers"

    # when field-name is same as hf models, so you only need to
    # change this attribute to map the configuration
    config_fields_to_be_removed: List[str] = ["transformers_version"]
    architectures: Dict[str, Type[PretrainedModel]] = {}

    def __init__(self, input_dir: str) -> None:
        self.input_dir = input_dir

    def get_paddle_pytorch_model_classes(self) -> Tuple[object, object]:
        """return the [PaddleModelClass, PytorchModelClass] to
            1. generate paddle model automatically
            2. compare the logits from pytorch model and paddle model automatically

        Returns:
            Tuple[object, object]: [PaddleModelClass, PytorchModelClass]
        """
        raise NotImplementedError

    def get_inputs(self):
        """the numpy inputs for paddle & pytorch model"""
        input_ids = paddle.arange(600, 700)
        input_ids = paddle.unsqueeze(input_ids, axis=0).detach().cpu().numpy()
        return [input_ids]

    def resolve_paddle_output_logits(self, paddle_outputs: Tuple[Tensor]):
        """resolve the logit from paddle model which can be `last_hidden_state`"""
        output = None
        if isinstance(paddle_outputs, (tuple, list)):
            output = paddle_outputs[0]
        elif paddle.is_tensor(paddle_outputs):
            output = paddle_outputs

        if output is None:
            raise NotImplementedError("can't resolve paddle model outputs")

        return output.detach().cpu().reshape([-1]).numpy()

    def resolve_pytorch_output_logits(self, pytorch_outputs: Module):
        """resolve the logit from pytorch model which can be `last_hidden_state`"""
        output = pytorch_outputs[0]
        if output is None:
            raise NotImplementedError("can't resolve paddle model outputs")

        return output.detach().cpu().reshape([-1]).numpy()

    @staticmethod
    def get_model_state_dict(model: Union[Layer, Module], copy: bool = False) -> Dict[str, ndarray]:
        """get the state_dict of pytorch/paddle model

        Args:
            model (Union[Layer, Module]): can be paddle/pytorch model

        Returns:
            Dict[str, ndarray]: the final state_dict data
        """
        from torch import nn

        assert isinstance(model, (Layer, nn.Module))
        state_dict = {key: value.detach().cpu().numpy() for key, value in model.state_dict().items()}
        if copy:
            state_dict = deepcopy(state_dict)
        return state_dict

    def compare_model_state_dicts(
        self,
        paddle_model: Union[Layer, Dict[str, ndarray]],
        pytorch_model: Union[Module, Dict[str, ndarray]],
        name_mappings: List[StateDictNameMapping],
    ):
        """compare the pytorch and paddle mdoel state with name mappings

        Args:
            paddle_model (Union[Layer, Dict[str, ndarray]]): paddle model instance
            pytorch_model (Union[Module, Dict[str, ndarray]]): pytorch model instance
            name_mappings (List[StateDictNameMapping]): the name mappings
        """
        if not isinstance(paddle_model, dict):
            paddle_state_dict = {key: value.detach().cpu().numpy() for key, value in paddle_model.state_dict().items()}
        else:
            paddle_state_dict = paddle_model

        if not isinstance(pytorch_model, dict):
            pytorch_state_dict = {
                key: value.detach().cpu().numpy() for key, value in pytorch_model.state_dict().items()
            }
        else:
            pytorch_state_dict = pytorch_model

        model_state_saver = TensorInfoSaver()
        for name_mapping in name_mappings:
            model_state_saver.add(name_mapping.target_name, "pytorch_key", name_mapping.source_name)

            if name_mapping.target_name in paddle_state_dict:
                paddle_numpy = paddle_state_dict.pop(name_mapping.target_name)
                model_state_saver.add(name_mapping.target_name, "paddle", paddle_numpy)
                model_state_saver.add(name_mapping.target_name, "paddle-shape", str(paddle_numpy.shape))

            if name_mapping.source_name in pytorch_state_dict:
                pytorch_numpy = pytorch_state_dict.pop(name_mapping.source_name)
                model_state_saver.add(name_mapping.target_name, "pytorch", pytorch_numpy)
                model_state_saver.add(name_mapping.target_name, "pytorch-shape", str(pytorch_numpy.shape))

        model_state_saver.summary()

    def compare_logits(self) -> bool:
        """compare the logit of pytorch & paddle model

        Returns:
            bool: if the logits is absolutly same
        """
        PaddleModel, PytorchModel = self.get_paddle_pytorch_model_classes()
        paddle_model = PaddleModel.from_pretrained(self.input_dir)

        # 0. init the name_mapping & tensor_info_saver & logit_hooker
        name_mappings = self.get_name_mapping(paddle_model.config)
        tensor_info_saver = TensorInfoSaver()

        logit_hooker = LogitHooker(name_mappings, tensor_info_saver)
        inputs = self.get_inputs()

        # 1. get the logits of paddle model
        logit_hooker.register_paddle_model_hooks(paddle_model)
        paddle_inputs = [paddle.to_tensor(input_item) for input_item in inputs]
        paddle_model.eval()

        paddle_outputs = paddle_model(*paddle_inputs)
        # remove paddle_model and free gpu memory
        paddle_model_state_dict = self.get_model_state_dict(paddle_model)
        del paddle_model
        paddle_logits = self.resolve_paddle_output_logits(paddle_outputs)

        logger.info("===============the summary of paddle Model logits: ===============")
        logger.info(tensor_summary(paddle_logits))

        # 2. get the logits of pytorch model
        import torch

        pytorch_model = PytorchModel.from_pretrained(self.input_dir)
        logit_hooker.register_pytorch_model_hooks(pytorch_model)

        pytorch_model.eval()
        pytorch_inputs = [torch.tensor(input_item) for input_item in inputs]
        torch_outputs = pytorch_model(*pytorch_inputs)
        # remove paddle_model and free gpu memory
        pytorch_model_state_dict = self.get_model_state_dict(pytorch_model)
        del pytorch_model

        pytorch_logits = self.resolve_pytorch_output_logits(torch_outputs)

        logger.info("===============the summary of pytorch Model logits: ===============")
        logger.info(tensor_summary(pytorch_logits))

        # 3. compare the logits
        result = allclose(paddle_logits[1:4], pytorch_logits[1:4], atol=1e-4)

        if not result:
            print("============================== compare model state dict ==============================")

            self.compare_model_state_dicts(paddle_model_state_dict, pytorch_model_state_dict, name_mappings)

            print("============================== compare model inputs & outputs ==============================")
            logit_hooker.summary()

        return result

    def on_converted(self):

        PaddleModelClass, PytorchModelClass = self.get_paddle_pytorch_model_classes()

        # 1. try to compare two loaded paddle weight file
        first_paddle_model = PaddleModelClass.from_pretrained(self.input_dir)
        second_paddle_model = PaddleModelClass.from_pretrained(self.input_dir)
        mismatched_keys = compare_model_weights(
            self.get_model_state_dict(first_paddle_model),
            self.get_model_state_dict(second_paddle_model),
        )
        for key in mismatched_keys:
            logger.error(f"the key<{key}> is not set correctly with weight")

        # 2. try to compare logits between paddle & pytorch model
        if is_torch_available() and is_transformers_available():
            result = self.compare_logits()
            if result is True:
                logger.info("the logits between pytorch model and paddle model is absolutly same")
            else:
                logger.error(
                    "the logits between pytorch model and paddle model is not same, please check it out more carefully."
                )
        else:
            logger.warning(
                "you don't install `torch` and `transformers` package, so we can't compare the logits between paddle & pytorch model"
            )


class ConversionMixin:
    @classmethod
    def support_conversion(cls, config: PretrainedConfig) -> bool:
        """check wether the model support conversion"""
        try:
            # try to get the name-mapping info
            _ = cls._get_name_mappings(config)
        except NotImplementedError:
            return False
        finally:
            return True

    @classmethod
    def convert(cls, weight_file: str, config: PretrainedConfig, cache_dir: str) -> None:
        """the entry of converting config and converting model file

        Args:
            input_dir (str | None): the input dir which contains `pytorch_model.bin` and `config.json` file
            config (PretrainedConfig): the PretrainedConfig instance of model
        """
        # FIXME(wj-Mcat): add compatibility with downstream models
        name_mappings = cls._get_name_mappings(config)

        if weight_file.endswith(".index.json"):
            if ".safetensors." in weight_file:
                files = [file for file in os.listdir(os.path.dirname(weight_file)) if file.startswith("model-")]
            else:
                files = [
                    file for file in os.listdir(os.path.dirname(weight_file)) if file.startswith("pytorch_model-")
                ]
            state_dict = {}
            for file in files:
                sub_state_dict = load_torch(os.path.join(os.path.dirname(weight_file), file))
                state_dict.update(sub_state_dict)
        else:
            state_dict = load_torch(weight_file)

        # 3. convert state_dict
        all_layer_names = set(state_dict.keys())
        for name_mapping in name_mappings:
            if name_mapping.source_name not in state_dict:
                logger.warning(f"key<{name_mapping.source_name}> not in the pytorch weight file.")
                continue

            state_dict[name_mapping.target_name] = name_mapping.run(state_dict, name_mapping.source_name)
            if name_mapping.source_name in all_layer_names:
                all_layer_names.remove(name_mapping.source_name)

        if all_layer_names:
            logger.warning(f"there are {len(all_layer_names)} tensors not initialized:")
            for layer_name in all_layer_names:
                logger.warning(f"--- {layer_name}")

        model_weight_file = os.path.join(cache_dir, PADDLE_WEIGHTS_NAME)
        paddle.save(state_dict, model_weight_file)
        return state_dict

    @classmethod
    def _get_name_mappings(cls, config: PretrainedConfig) -> List[StateDictNameMapping]:
        """get name mapping of PretrainedModel

        Args:
            config (PretrainedConfig): the configuration of name-mapping

        Raises:
            NotImplementedError:

        Returns:
            List[StateDictNameMapping]: the name-mappings of pretrained model
        """
        raise NotImplementedError

    @classmethod
    def get_tensor_parallel_convert_actions(
        cls, config: PretrainedConfig, loaded_state_dict_keys, is_split=True, ignore_error=False
    ):
        name_action_mappings = cls._get_tensor_parallel_mappings(config, is_split=is_split)
        state_keys_map = cls._resolve_prefix_keys(name_action_mappings.keys(), loaded_state_dict_keys, ignore_error)
        for k, v in state_keys_map.items():
            name_action_mappings[v] = name_action_mappings.pop(k)
        return name_action_mappings

    @classmethod
    def convert_tensor_parallel(
        cls, weight_file: str, config: PretrainedConfig, state_dict=None, ignore_error=False
    ) -> None:
        """the entry of converting config and converting model file

        Args:
            weight_file (str | None): the weight file path of `model_state.pdparams` file
            config (PretrainedConfig): the PretrainedConfig instance of model
        """
        name_action_mappings = cls._get_tensor_parallel_mappings(config)
        if state_dict is None:
            with device_guard("cpu"):
                state_dict = paddle.load(weight_file, return_numpy=False)
            logger.info("Starting to convert orignal state_dict to tensor parallel state_dict.")

        state_keys_map = cls._resolve_prefix_keys(name_action_mappings.keys(), state_dict.keys(), ignore_error)

        for k, v in state_keys_map.items():
            name_action_mappings[v] = name_action_mappings.pop(k)

        for name, action in name_action_mappings.items():
            if name not in state_dict:
                if not ignore_error:
                    logger.warning(f"Key <{name}> not in the model state weight file.")
                continue
            tensor = state_dict.pop(name)
            new_tensor = action(tensor)
            with device_guard("cpu"):
                state_dict[name] = paddle.Tensor(new_tensor, zero_copy=True)

        return state_dict

    @classmethod
    def merge_tensor_parallel(cls, state_dict, config) -> None:
        """the entry of converting config and converting model file

        Args:
            input_dir (str | None): the input dir which contains `pytorch_model.bin` and `config.json` file
            config (PretrainedConfig): the PretrainedConfig instance of model
        """
        name_action_mappings = cls._get_tensor_parallel_mappings(config, is_split=False)
        state_keys_map = cls._resolve_prefix_keys(name_action_mappings.keys(), state_dict.keys())

        for k, v in state_keys_map.items():
            name_action_mappings[v] = name_action_mappings.pop(k)

        state_dict_to_save = {}

        hcg = paddle.distributed.fleet.get_hybrid_communicate_group()
        mp_group = hcg.get_model_parallel_group()
        is_dst = paddle.distributed.get_rank(mp_group) == 0

        for key in state_dict.keys():
            tensor = state_dict[key]
            if key in name_action_mappings:
                ret = distributed_gather(tensor, group=mp_group, offload=True)
                action = name_action_mappings.pop(key)
                tensor = action(ret) if is_dst else None
            else:
                tensor = tensor.cpu().numpy() if is_dst else None

            # keep state dict use paddle.tensor
            if isinstance(tensor, np.ndarray):
                with device_guard("cpu"):
                    tensor = paddle.Tensor(tensor, zero_copy=True)

            state_dict_to_save[key] = tensor

        if len(name_action_mappings) > 0:
            for x in name_action_mappings.keys():
                logger.warning(f"key <{x}> need to merge tensor parallel but we can't find in model state.")

        return state_dict_to_save

    @classmethod
    def _get_tensor_parallel_mappings(cls, config: PretrainedConfig, is_split=True) -> List[StateDictNameMapping]:
        """get name mapping of PretrainedModel

        Args:
            config (PretrainedConfig): the configuration of name-mapping

        Raises:
            NotImplementedError:

        Returns:
            List[StateDictNameMapping]: the name-mappings for tensor_parallel
        """
        raise NotImplementedError

    @staticmethod
    def _resolve_prefix_keys(state_keys_base, state_keys_real, ignore_error=False):
        # state_keys_map base to real
        state_keys_map = {}

        state_keys_base = set(state_keys_base)
        state_keys_real = set(state_keys_real)

        for key in state_keys_base:
            for x in state_keys_real:
                if x.endswith(key):
                    state_keys_map[key] = x
                    break
            if key not in state_keys_map:
                if not ignore_error:
                    logger.error(f"tensor parallel conversion: could not find name {key} in loaded state dict!")
            else:
                state_keys_real.remove(state_keys_map[key])

        return state_keys_map


class Converter(ConversionMixin, LogitComparer):
    """some converters are implemented in ppdiffusers, so if remove it directly, it will make ppdiffusers down.
    TODO(wj-Mcat): this class will be removed after v2.6
    """

    def __init__(self, *args, **kwargs) -> None:
        super().__init__(*args, **kwargs)
        logger.warning(
            "`paddlenlp.utils.converter` module will be deprecated soon, you "
            "should change it to `paddlenlp.transformers.conversion_utils`"
        )

    @classmethod
    def resolve_num_layer(cls, config_or_num_layers: Union[dict, int] = None) -> int:
        """resolve the number of transformer layer based on the key of model config, eg: `num_hidden_layers` in BertModel
        Args:
            config_or_num_layers (Union[dict, int], optional): the instance of config or num_layers. Defaults to None.
        Raises:
            ValueError: when `config_or_num_layers` is not dict/int, it will raise the error
        Returns:
            int: the number of transformer layer
        """
        from paddlenlp.transformers.configuration_utils import PretrainedConfig

        if isinstance(config_or_num_layers, (dict, PretrainedConfig)):
            num_layer = config_or_num_layers[cls.num_layer_key]
        elif isinstance(config_or_num_layers, int):
            num_layer = config_or_num_layers
        else:
            raise ValueError(f"the type of config_or_num_layers<{config_or_num_layers}> should be one of <dict, int>")

        return num_layer

    def convert(self, input_dir: str | None = None) -> None:
        """the entry of converting config and converting model file

        Args:
            input_dir (str | None): the input dir which contains `pytorch_model.bin` and `config.json` file
        """
        input_dir = input_dir or getattr(self, "input_dir", None)
        os.makedirs(input_dir, exist_ok=True)

        # 1. get pytorch weight file
        weight_file = os.path.join(input_dir, PYTORCH_WEIGHTS_NAME)
        if not os.path.exists(weight_file):
            raise FileNotFoundError(f"pytorch weight file<{weight_file}> not found")

        config_file = os.path.join(input_dir, CONFIG_NAME)
        if not os.path.exists(config_file):
            raise FileNotFoundError(f"config file<{weight_file}> not found")

        # 2. construct name mapping
        # TODO(wj-Mcat): when AutoConfig is ready, construct config from AutoConfig.
        with open(config_file, "r", encoding="utf-8") as f:
            config = json.load(f)

        state_dict = load_torch(weight_file)

        # FIXME(wj-Mcat): add compatibility with downstream models
        name_mappings = self.get_name_mapping(config)

        # 3. convert state_dict
        all_layer_names = set(state_dict.keys())
        for name_mapping in name_mappings:
            if name_mapping.source_name not in state_dict:
                logger.warning(f"key<{name_mapping.source_name}> not in the pytorch weight file.")
                continue

            state_dict[name_mapping.target_name] = name_mapping.run(state_dict.pop(name_mapping.source_name))
            all_layer_names.remove(name_mapping.source_name)

        if all_layer_names:
            logger.warning(f"there are {len(all_layer_names)} tensors not initialized:")
            for layer_name in all_layer_names:
                logger.warning(f"--- {layer_name}")

        model_weight_file = os.path.join(input_dir, PADDLE_WEIGHTS_NAME)
        paddle.save(state_dict, model_weight_file)
        return state_dict<|MERGE_RESOLUTION|>--- conflicted
+++ resolved
@@ -286,11 +286,7 @@
     if isinstance(weight_list[0], np.ndarray):
         return np.concatenate([reorder[i] for i in index], axis=axis)
 
-<<<<<<< HEAD
-    return paddle.concatenate([reorder[i] for i in index], axis=axis)._copy_to(paddle.CPUPlace(), False)
-=======
     return paddle.concat([reorder[i] for i in index], axis=axis)._copy_to(paddle.CPUPlace(), False)
->>>>>>> d4b0e4d8
 
 
 def naive_fuse_split_tp(
