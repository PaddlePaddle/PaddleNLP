# Copyright (c) 2022 PaddlePaddle Authors. All Rights Reserved.
#
# Licensed under the Apache License, Version 2.0 (the "License");
# you may not use this file except in compliance with the License.
# You may obtain a copy of the License at
#
#     http://www.apache.org/licenses/LICENSE-2.0
#
# Unless required by applicable law or agreed to in writing, software
# distributed under the License is distributed on an "AS IS" BASIS,
# WITHOUT WARRANTIES OR CONDITIONS OF ANY KIND, either express or implied.
# See the License for the specific language governing permissions and
# limitations under the License.

from __future__ import annotations

import inspect
import json
import os
from copy import deepcopy
from dataclasses import dataclass
from typing import (
    TYPE_CHECKING,
    Callable,
    Dict,
    List,
    Optional,
    Tuple,
    Type,
    TypeVar,
    Union,
)

import numpy as np
import paddle
from numpy import allclose, ndarray, transpose
from paddle import Tensor
from paddle.nn import Layer

from paddlenlp.utils.distributed import distributed_gather
from paddlenlp.utils.env import (
    CONFIG_NAME,
    PADDLE_WEIGHT_FILE_NAME,
    PYTORCH_WEIGHT_FILE_NAME,
)
from paddlenlp.utils.import_utils import (
    is_package_available,
    is_torch_available,
    is_transformers_available,
)
from paddlenlp.utils.log import logger
from paddlenlp.utils.serialization import load_torch

if TYPE_CHECKING:
    from paddlenlp.transformers import PretrainedConfig, PretrainedModel


# the type hinting for pytorch model & layer & tensor
Module = TypeVar("Module")
PytorchTensor = TypeVar("PytorchTensor")


def tensor_summary(tensor: Union[str, Tensor, PytorchTensor, tuple, list, ndarray]):
    """get summary of values which can be some of different values

    Args:
        tensor (ndarray): the source data of tensor which can be: string, Paddle Tensor, Pytorch Tensor, tuple/list tensor, ndarray

    Returns:
        str: the summary info
    """
    if tensor is None:
        return "None"

    if isinstance(tensor, str):
        return tensor

    # Modeling Output from paddlenlp/transformers
    if isinstance(tensor, dict):
        tensor = list(tensor.values())

    if isinstance(tensor, (tuple, list)):
        infos = []
        for item in tensor:
            infos.append(tensor_summary(item))
        return "\n".join(infos)

    # check whether contains `.numpy` method
    # numpy is wrapped from C++, so it will be the `builtin` method
    if hasattr(tensor, "numpy") and inspect.isbuiltin(getattr(tensor, "numpy")):
        tensor = tensor.detach().cpu().numpy()
        tensor = np.reshape(tensor, [-1])
        top_3_tensor = str(tensor[1:4])
        return top_3_tensor

    return str(tensor)


def compare_model_weights(first_state_dict: Dict[str, ndarray], second_state_dict: Dict[str, ndarray]) -> List[str]:
    """compare the values of two state_dict.
       This function has an assumption: the keys between `first_state_dict` and `second_state_dict` are exactly the same.

    Args:
        first_state_dict (Dict[str, ndarray]): first state_dict
        second_state_dict (Dict[str, ndarray]): second state_dict

    Returns:
        mismatched keys (List[str]): the mismatched keys of state_dict because of some reason
    """
    mismatched_keys = []
    for key in first_state_dict.keys():
        is_close = np.allclose(first_state_dict[key], second_state_dict[key], atol=1e-4)
        if not is_close:
            mismatched_keys.append(key)
    return mismatched_keys


def state_dict_contains_prefix(state_dict: Dict[str, ndarray], prefix: str) -> bool:
    """check whether state-dict contains `prefix`"""
    prefix_count = sum([1 for key in state_dict.keys() if key.startswith(prefix)])
    return prefix_count > 0


def init_name_mappings(mappings: list[StateDictNameMapping]) -> list[StateDictNameMapping]:
    """init name mapping which are simple mappings"""
    for index in range(len(mappings)):
        sub_mapping = mappings[index]
<<<<<<< HEAD
        if len(sub_mapping) == 1:
            mappings[index].append(sub_mapping[0])
        elif sub_mapping[1] is None:
            mappings[index][1] = sub_mapping[0]
=======

        # if sub_mapping is `str`, so repeat it. eg: [ "word_embedding.weight", ["layer_norm", "LayerNorm"] ]
        if isinstance(sub_mapping, str):
            sub_mapping = [sub_mapping]

        if len(sub_mapping) == 1:
            sub_mapping = sub_mapping * 2

        elif sub_mapping[1] is None:
            sub_mapping[1] = sub_mapping[0]

        mappings[index] = sub_mapping
>>>>>>> ea777ba0


class StateDictKeysChecker:
    """State Dict Keys Checker"""

    def __init__(
        self,
        model_or_state_dict: Union[Layer, Dict[str, ndarray]],
        loaded_state_dict: Dict[str, ndarray],
        check_shape: bool = True,
        base_model_prefix: Optional[str] = None,
        ignore_keys: Optional[List[str]] = None,
    ) -> None:
        if isinstance(model_or_state_dict, Layer):
            base_model_prefix = base_model_prefix or getattr(model_or_state_dict, "base_model_prefix", None)
            model_or_state_dict = {
                key: value.detach().cpu().numpy() for key, value in model_or_state_dict.state_dict().items()
            }

        self.model_state_dict = model_or_state_dict
        self.loaded_state_dict = loaded_state_dict
        self.check_shape = check_shape
        self.ignore_keys = ignore_keys or []
        self.base_model_prefix = base_model_prefix

    def change_base_downstream_mismatched_keys(self):
        """when model is base-model, loaded state-dict is downstream-model,
        it should re-change the downstream state-dict.

        eg: init `BertModel` with `BertForTokenClassification` state-dict

        # <model-base>-<loaded-downstream>
        # remove base-prefix
        """
        for key in list(self.loaded_state_dict.keys()):
            if key.startswith(self.base_model_prefix):
                value = self.loaded_state_dict.pop(key)
                new_key = key.replace(f"{self.base_model_prefix}.", "")
                self.loaded_state_dict[new_key] = value

    def change_downstream_base_mismatched_keys(self):
        """when model is downstream-model, loaded state-dict is base-model,
        it should re-change the downstream state-dict.

        eg: init `BertModel` with `BertForTokenClassification` state-dict

        # <model>-<loaded>: <downstream>-<base>
        """
        for key in list(self.model_state_dict.keys()):
            if key.startswith(self.base_model_prefix):

                key_in_loaded = key.replace(f"{self.base_model_prefix}.", "")
                assert key_in_loaded in self.loaded_state_dict
                # check loaded keys
                value = self.loaded_state_dict.pop(key_in_loaded)
                self.loaded_state_dict[key] = value

    def change_diff_keys(self) -> List[str]:
        """change the loaded-state-dict by base-model & base_model_prefix

        Returns:
            List[str]: the diff keys between models and loaded-state-dict
        """
        # 1. is absolute same
        all_diff_keys, not_in_model_keys, not_in_loaded_keys = self.get_diff_keys(return_all_diff=True)
        if len(all_diff_keys) == 0:
            return []

        if self.base_model_prefix is None:
            return all_diff_keys

        # 2. <model>-<loaded>: <base>-<downstream>
        if not state_dict_contains_prefix(self.model_state_dict, self.base_model_prefix):

            # the base-static must be same
            if not state_dict_contains_prefix(self.loaded_state_dict, self.base_model_prefix):
                error_msg = ["also the base model, but contains the diff keys: \n"]
                if not_in_model_keys:
                    error_msg.append(f"in loaded state-dict, not in model keys: <{not_in_model_keys}>\n")
                if not_in_loaded_keys:
                    error_msg.append(f"in model keys, not in loaded state-dict keys: <{not_in_model_keys}>\n")
                logger.error(error_msg)
                return []
            self.change_base_downstream_mismatched_keys()
        elif not state_dict_contains_prefix(self.loaded_state_dict, self.base_model_prefix):
            # <model>-<loaded>: <downstream>-<base>
            self.change_downstream_base_mismatched_keys()

    def get_unexpected_keys(self):
        """get unexpected keys which are not in model"""
        self.change_diff_keys()
        _, unexpected_keys, _ = self.get_diff_keys(True)
        return unexpected_keys

    def get_mismatched_keys(self):
        """get mismatched keys which not found in loaded state-dict"""
        self.change_diff_keys()
        _, _, mismatched_keys = self.get_diff_keys(True)
        return mismatched_keys

    def get_diff_keys(self, return_all_diff: bool = False) -> List[str]:
        """get diff keys

        Args:
            return_all_diff (bool, optional): return. Defaults to False.

        Returns:
            List[str]: the diff keys betweens model and loaded state-dict
        """
        mismatched_keys = set(self.model_state_dict.keys()) - set(self.loaded_state_dict.keys())
        unexpected_keys = set(self.loaded_state_dict.keys()) - set(self.model_state_dict.keys())

        all_diff_keys = mismatched_keys | unexpected_keys
        if return_all_diff:
            return all_diff_keys, unexpected_keys, mismatched_keys
        return all_diff_keys


def merge_tensor_parallel_weight(weight_list, is_column=True):
    """

    [A1],[A2]  => [A1, A2]

    Args:
        weight_list (List[np.ndarray]): The splited tensor parallel weight list.
        is_column (bool, optional): Is ColumnLinear or RowLinear. Defaults to True.

    Returns:
        weight (np.ndarray): the merged weight.
    """
    if is_column:
        return np.concatenate(weight_list, axis=-1)
    else:
        return np.concatenate(weight_list, axis=0)


def split_tensor_parallel_weight(weight, tensor_parallel_degree, tensor_parallel_rank=None, is_column=True):
    """

    [A1, A2]  =>  [A1],[A2]

    Args:
        weight (numpy.ndarray): the tensor weight,
        tensor_parallel_degree (int): tensor_parallel_degree
        tensor_parallel_rank (int): tensor_parallel_rank
        is_column (bool, optional): is ColumnLinear . Defaults to True.

    Returns:
        tensor (numpy.ndarray): splited weight.
    """
    if is_column:
        splited_weights = np.split(weight, tensor_parallel_degree, axis=-1)
    else:
        splited_weights = np.split(weight, tensor_parallel_degree, axis=0)

    if tensor_parallel_rank is not None:
        return splited_weights[tensor_parallel_rank]

    return splited_weights


"""
There're three types of MultiHeadAttention QKV Layout in Transfomers

tensor_parallel_qkv = [q1, k1, v1, q2, k2, v2]
naive_merged_qkv    = [q1, q1, k1, k2, v1, v2]
splited_qkv         = [q1, q1], [k1, k2], [v1, v2]

naive_merged_qkv -> tensor_parallel_qkv
    : naive_merged_qkv_to_tensor_parallel_qkv

splited_qkv -> tensor_parallel_qkv
    : splited_qkv_to_tensor_parallel_qkv


"""


def tensor_parallel_qkv_to_naive_merged_qkv(weight, num_attention_heads):
    """
    [q1, k1, v1, q2, k2, v2] => [q1, q1, k1, k2, v1, v2]
    """
    qkvs = []
    partition_dim = -1
    split_heads = np.split(weight, 3 * num_attention_heads, axis=partition_dim)
    qkv_weight_num = 3

    for i in range(qkv_weight_num):
        qkv = np.concatenate(split_heads[i::qkv_weight_num], axis=partition_dim)
        qkvs.append(qkv)

    return np.concatenate(qkvs, axis=partition_dim)


def naive_merged_qkv_to_tensor_parallel_qkv(weight, num_attention_heads):
    """
    [q1, q1, k1, k2, v1, v2] => [q1, k1, v1, q2, k2, v2]
    """
    qkv_pairs = []
    partition_dim = -1
    split_heads = np.split(weight, 3 * num_attention_heads, axis=partition_dim)

    for i in range(num_attention_heads):
        qkv_pair = np.concatenate(split_heads[i::num_attention_heads], axis=partition_dim)
        qkv_pairs.append(qkv_pair)

    return np.concatenate(qkv_pairs, axis=partition_dim)


def splited_qkv_to_tensor_parallel_qkv(weight_list, num_attention_heads):
    """
    [q1, k1, v1], [q2, k2, v2] => [q1, q1, k1, k2, v1, v2]

    Args:
        weight_list (_type_): [Q,K,V] tensor list
    """
    assert len(
        weight_list
    ), f"weight_list length is not equal 3, it should be Q K V list. but got length {len(weight_list)}"
    weight = np.concatenate(weight_list, axis=-1)
    return naive_merged_qkv_to_tensor_parallel_qkv(weight)


def get_tensor_parallel_merge_func(tensor_parallel_degree, tensor_parallel_rank, num_attention_heads=None):
    def fn(x, is_column=True, transpose=False, is_old_qkv=False):
        if x is None:
            return None
        x = merge_tensor_parallel_weight(
            x,
            is_column=is_column,
        )
        if is_old_qkv:
            assert is_column, "QKV tensor should be column parallel linear."
            assert num_attention_heads is not None, "is_old_qkv need num_attention_heads"
            x = tensor_parallel_qkv_to_naive_merged_qkv(x, num_attention_heads)
        if transpose:
            x = np.transpose(x, [1, 0])

        return x

    return fn


def get_tensor_parallel_split_func(tensor_parallel_degree, tensor_parallel_rank, num_attention_heads=None):
    def fn(x, is_column=True, transpose=False, is_old_qkv=False):
        if x is None:
            return None
        if transpose:
            x = np.transpose(x, [1, 0])
        if is_old_qkv:
            assert is_column, "QKV tensor should be column parallel linear."
            assert num_attention_heads is not None, "is_old_qkv need num_attention_heads"
            x = naive_merged_qkv_to_tensor_parallel_qkv(x, num_attention_heads)
        return split_tensor_parallel_weight(
            x,
            tensor_parallel_degree=tensor_parallel_degree,
            tensor_parallel_rank=tensor_parallel_rank,
            is_column=is_column,
        )

    return fn


def split_or_merge_func(is_split, tensor_parallel_degree, tensor_parallel_rank, num_attention_heads=None):
    if is_split:
        return get_tensor_parallel_split_func(tensor_parallel_degree, tensor_parallel_rank, num_attention_heads)
    return get_tensor_parallel_merge_func(tensor_parallel_degree, tensor_parallel_rank, num_attention_heads)


@dataclass
class StateDictNameMapping:
    """NameMapping of StateDict between two models"""

    source_name: str
    target_name: str = None

    action: Optional[str] = None  # the value can be: transpose, merge_last_two_dim
    index: Optional[int] = None

    slots: list[str] = None

    def __post_init__(self):
        self.target_name = self.target_name or self.source_name

    def should_transpose(self) -> bool:
        return self.action == "transpose"

    def should_merge_last_two_dim(self) -> bool:
        """check that wether merge last two dim"""
        return self.action == "merge_last_two_dim"

    def run(self, state_dict: dict[str, ndarray], name: str) -> ndarray:
        """run some custom operation on ndarray, eg: transpose, merge_last_two_dim

        Args:
            tensor (ndarray): the source of the tensor data

        Returns:
            ndarray: the final tensor
        """
        tensor = state_dict.pop(name)
        if callable(self.action):
            return self.action(tensor)
        if self.action == "transpose":
            return transpose(tensor, [1, 0])
        if self.action == "merge_last_two_dim":
            shape = tensor.shape
            assert len(shape) == 3
            return np.reshape(tensor, [shape[0], -1])
        if self.action == "split":
            assert self.index is not None, "when action is `split`, index field is required."
            # FIXME if the order of split starts from index=2, no tensor left.
            if self.index < 2:
                state_dict[name] = tensor
            # qkv is stored in same tensor, so it should be split into 3 arr
            tensors = np.split(tensor, 3, axis=-1)
            return tensors[self.index]

        return tensor

    def matched(self, text: str) -> bool:
        """check whether the layer_name match the current pattern

        Args:
            text (str): the name of layer

        Returns:
            bool: whether the
        """
        if text == self.source_name:
            return True

        if not self.slots:
            return False


class TensorInfoSaver:
    def __init__(self) -> None:
        self.series = {}

    def add(self, state_dict_key: str, key: str, values: Union[float, ndarray, Tensor, PytorchTensor]):
        """add

        Args:
            state_dict_key (str): the state_dict key to compare, eg: embedding.weight
            key (str): the field to compare, eg: paddle_input
            values (Union[float, ndarray, Tensor]): the tensor
        """
        if state_dict_key not in self.series:
            self.series[state_dict_key] = {}

        if state_dict_key not in self.series[state_dict_key]:
            self.series[state_dict_key]["state_dict_key"] = state_dict_key

        self.series[state_dict_key][key] = tensor_summary(values)

    def summary(self, output_path: Optional[str] = None):
        """output the summary info into different terminal

        Args:
            output_path (Optional[str], optional): the dir/file of sumamry file. Defaults to None.
        """
        if output_path and os.path.isdir(output_path):
            output_path = os.path.join(output_path, "tensor_summary.xlsx")
            self.summary_to_excel(output_path)

        self.summary_to_terminal()

    def summary_to_excel(self, file: str):
        if not is_package_available("pandas"):
            return False
        if not is_package_available("openpyxl"):
            logger.warning(
                "detect that pandas is installed, but openpyxl is not installed so can't save info into excel file. "
                "you can run command: `pip install openpyxl` to get the great feature"
            )
            return False

        import pandas as pd

        with pd.ExcelWriter(file, "a", engine="openpyxl", if_sheet_exists="new") as writer:
            pd.DataFrame(list(self.series.values())).to_excel(writer, index=False)

    def summary_to_terminal(self):
        """print table info into terminal with tabulate"""
        from tabulate import tabulate

        headers = {key: key for key in self.series.keys()}
        print(tabulate(list(self.series.values()), tablefmt="grid", headers=headers))

    def clear(self):
        """clear the series data"""
        self.series.clear()


class LogitHooker:
    """hooks for pytorch model and paddle model, used to generate the logits of elment layers"""

    def __init__(self, mappings: List[StateDictNameMapping], tensor_info_saver: Optional[TensorInfoSaver] = None):
        """registe the logit hooks to compare the inputs * outputs model

        Args:
            mappings (List[StateDictNameMapping]): the mappings between paddle & pytorch model
            tensor_info_saver (Optional[TensorInfoSaver], optional): the saver for model logit. Defaults to None.
        """
        self.mappings = mappings
        self.tensor_info_saver = tensor_info_saver or TensorInfoSaver()

    def _paddle_hooks(self, layer: Layer, inputs: Tuple[Tensor], outputs: Union[Tensor, Tuple[Tensor]]):
        """internal paddle hooks to save the logit of paddle layer

        Args:
            layer (Layer): the layer of paddle element
            inputs (Tuple[Tensor]): the inputs of paddle layer
            outputs (Union[Tensor, Tuple[Tensor]]): the outputs of paddle layer
        """
        state_dict_name = layer.__state_dict_name__

        self.tensor_info_saver.add(state_dict_name, "paddle-input", inputs)

        self.tensor_info_saver.add(state_dict_name, "paddle-outputs", outputs)

    def _pytorch_hooks(
        self,
        layer: Layer,
        inputs: Tuple[PytorchTensor],
        outputs: Union[Dict[str, PytorchTensor], Tuple[PytorchTensor]],
    ):
        """internal pytorch hooks to save the logit of pytorch module

        Args:
            layer (torch.nn.Module): the module of pytorch model
            inputs (Tuple[PytorchTensor]): the inputs of pytorch layer
            outputs (Union[Dict[str, PytorchTensor], Tuple[PytorchTensor]]): the outputs of pytorch layer
        """
        state_dict_name = layer.__state_dict_name__

        self.tensor_info_saver.add(
            state_dict_name,
            "pytorch-input",
            inputs,
        )

        self.tensor_info_saver.add(state_dict_name, "pytorch-outputs", outputs)

    def register_paddle_model_hooks(self, model: Layer):
        """regist post forward hook to save the inputs & outputs of paddle model

        Args:
            model (Layer): paddle model
        """

        # 1. register paddle model hook to save the logits of target layer
        def register_hook_by_name(model: Layer, mapping: StateDictNameMapping, hook: Callable[..., None]):
            """register hook by name of state_dict, eg: encoder.layers.0.linear1.bias

            Args:
                model (Layer): the source model
                mapping (StateDictNameMapping): the name mapping object
                hook (Callable[..., None]): the hook for paddle model
            """
            name = mapping.target_name
            attributes = name.split(".")
            last_layer: Layer = model
            for attribute in attributes:
                if getattr(model, attribute, None) is not None:
                    model = getattr(model, attribute)
                    if isinstance(model, Layer):
                        last_layer = model
            if (
                hasattr(last_layer, "register_forward_post_hook")
                and getattr(last_layer, "__state_dict_name__", None) is None
            ):
                last_layer.register_forward_post_hook(hook)
                # set state_dict key into layer as the private attribute
                last_layer.__state_dict_name__ = name

        for mapping in self.mappings:
            register_hook_by_name(model, mapping, self._paddle_hooks)

    def register_pytorch_model_hooks(self, model: Module):
        """regist hook for pytorch model to save the inputs & outputs of pytorch model

        Args:
            model (_type_): pytorch model
        """
        from torch import nn

        # 1. register paddle model hook to save the logits of target layer
        def register_hook_by_name(model: Module, mapping: StateDictNameMapping, hook: Callable[..., None]):
            name = mapping.source_name
            attributes, index = name.split("."), 0
            last_layer: Module = model
            while index < len(attributes):
                attribute = attributes[index]
                if getattr(model, attribute, None) is not None:
                    if isinstance(model, nn.ModuleList) and attribute.isdigit():
                        model = model[int(attribute)]
                        last_layer = model
                    else:
                        model = getattr(model, attribute)
                        if isinstance(model, nn.Module):
                            last_layer = model
                index += 1
            if (
                hasattr(last_layer, "register_forward_hook")
                and getattr(last_layer, "__state_dict_name__", None) is None
            ):
                last_layer.register_forward_hook(hook)
                # set state_dict key into layer as the private attribute
                last_layer.__state_dict_name__ = mapping.target_name

        for mapping in self.mappings:
            register_hook_by_name(model, mapping, self._pytorch_hooks)

    def summary(self):
        """print the summary info to terminal/excel to analysis"""
        self.tensor_info_saver.summary()


class LogitComparer:
    """Model Weight Converter for developer to convert pytorch/tensorflow/jax pretrained model weight to paddle.

    * you can convert model weight in online/offline mode.
    * you can convert weight and config file.
    * you can convert weight/config file in some customization ways.
    """

    _ignore_state_dict_keys = []
    num_layer_regex = r"\.\d+\."

    num_layer_key: str = "num_hidden_layers"

    # when field-name is same as hf models, so you only need to
    # change this attribute to map the configuration
    config_fields_to_be_removed: List[str] = ["transformers_version"]
    architectures: Dict[str, Type[PretrainedModel]] = {}

    def __init__(self, input_dir: str) -> None:
        self.input_dir = input_dir

    def get_paddle_pytorch_model_classes(self) -> Tuple[object, object]:
        """return the [PaddleModelClass, PytorchModelClass] to
            1. generate paddle model automatically
            2. compare the logits from pytorch model and paddle model automatically

        Returns:
            Tuple[object, object]: [PaddleModelClass, PytorchModelClass]
        """
        raise NotImplementedError

    def get_inputs(self):
        """the numpy inputs for paddle & pytorch model"""
        input_ids = paddle.arange(600, 700)
        input_ids = paddle.unsqueeze(input_ids, axis=0).detach().cpu().numpy()
        return [input_ids]

    def resolve_paddle_output_logits(self, paddle_outputs: Tuple[Tensor]):
        """resolve the logit from paddle model which can be `last_hidden_state`"""
        output = None
        if isinstance(paddle_outputs, (tuple, list)):
            output = paddle_outputs[0]
        elif paddle.is_tensor(paddle_outputs):
            output = paddle_outputs

        if output is None:
            raise NotImplementedError("can't resolve paddle model outputs")

        return output.detach().cpu().reshape([-1]).numpy()

    def resolve_pytorch_output_logits(self, pytorch_outputs: Module):
        """resolve the logit from pytorch model which can be `last_hidden_state`"""
        output = pytorch_outputs[0]
        if output is None:
            raise NotImplementedError("can't resolve paddle model outputs")

        return output.detach().cpu().reshape([-1]).numpy()

    @staticmethod
    def get_model_state_dict(model: Union[Layer, Module], copy: bool = False) -> Dict[str, ndarray]:
        """get the state_dict of pytorch/paddle model

        Args:
            model (Union[Layer, Module]): can be paddle/pytorch model

        Returns:
            Dict[str, ndarray]: the final state_dict data
        """
        from torch import nn

        assert isinstance(model, (Layer, nn.Module))
        state_dict = {key: value.detach().cpu().numpy() for key, value in model.state_dict().items()}
        if copy:
            state_dict = deepcopy(state_dict)
        return state_dict

    def compare_model_state_dicts(
        self,
        paddle_model: Union[Layer, Dict[str, ndarray]],
        pytorch_model: Union[Module, Dict[str, ndarray]],
        name_mappings: List[StateDictNameMapping],
    ):
        """compare the pytorch and paddle mdoel state with name mappings

        Args:
            paddle_model (Union[Layer, Dict[str, ndarray]]): paddle model instance
            pytorch_model (Union[Module, Dict[str, ndarray]]): pytorch model instance
            name_mappings (List[StateDictNameMapping]): the name mappings
        """
        if not isinstance(paddle_model, dict):
            paddle_state_dict = {key: value.detach().cpu().numpy() for key, value in paddle_model.state_dict().items()}
        else:
            paddle_state_dict = paddle_model

        if not isinstance(pytorch_model, dict):
            pytorch_state_dict = {
                key: value.detach().cpu().numpy() for key, value in pytorch_model.state_dict().items()
            }
        else:
            pytorch_state_dict = pytorch_model

        model_state_saver = TensorInfoSaver()
        for name_mapping in name_mappings:
            model_state_saver.add(name_mapping.target_name, "pytorch_key", name_mapping.source_name)

            if name_mapping.target_name in paddle_state_dict:
                paddle_numpy = paddle_state_dict.pop(name_mapping.target_name)
                model_state_saver.add(name_mapping.target_name, "paddle", paddle_numpy)
                model_state_saver.add(name_mapping.target_name, "paddle-shape", str(paddle_numpy.shape))

            if name_mapping.source_name in pytorch_state_dict:
                pytorch_numpy = pytorch_state_dict.pop(name_mapping.source_name)
                model_state_saver.add(name_mapping.target_name, "pytorch", pytorch_numpy)
                model_state_saver.add(name_mapping.target_name, "pytorch-shape", str(pytorch_numpy.shape))

        model_state_saver.summary()

    def compare_logits(self) -> bool:
        """compare the logit of pytorch & paddle model

        Returns:
            bool: if the logits is absolutly same
        """
        PaddleModel, PytorchModel = self.get_paddle_pytorch_model_classes()
        paddle_model = PaddleModel.from_pretrained(self.input_dir)

        # 0. init the name_mapping & tensor_info_saver & logit_hooker
        name_mappings = self.get_name_mapping(paddle_model.config)
        tensor_info_saver = TensorInfoSaver()

        logit_hooker = LogitHooker(name_mappings, tensor_info_saver)
        inputs = self.get_inputs()

        # 1. get the logits of paddle model
        logit_hooker.register_paddle_model_hooks(paddle_model)
        paddle_inputs = [paddle.to_tensor(input_item) for input_item in inputs]
        paddle_model.eval()

        paddle_outputs = paddle_model(*paddle_inputs)
        # remove paddle_model and free gpu memory
        paddle_model_state_dict = self.get_model_state_dict(paddle_model)
        del paddle_model
        paddle_logits = self.resolve_paddle_output_logits(paddle_outputs)

        logger.info("===============the summary of paddle Model logits: ===============")
        logger.info(tensor_summary(paddle_logits))

        # 2. get the logits of pytorch model
        import torch

        pytorch_model = PytorchModel.from_pretrained(self.input_dir)
        logit_hooker.register_pytorch_model_hooks(pytorch_model)

        pytorch_model.eval()
        pytorch_inputs = [torch.tensor(input_item) for input_item in inputs]
        torch_outputs = pytorch_model(*pytorch_inputs)
        # remove paddle_model and free gpu memory
        pytorch_model_state_dict = self.get_model_state_dict(pytorch_model)
        del pytorch_model

        pytorch_logits = self.resolve_pytorch_output_logits(torch_outputs)

        logger.info("===============the summary of pytorch Model logits: ===============")
        logger.info(tensor_summary(pytorch_logits))

        # 3. compare the logits
        result = allclose(paddle_logits[1:4], pytorch_logits[1:4], atol=1e-4)

        if not result:
            print("============================== compare model state dict ==============================")

            self.compare_model_state_dicts(paddle_model_state_dict, pytorch_model_state_dict, name_mappings)

            print("============================== compare model inputs & outputs ==============================")
            logit_hooker.summary()

        return result

    def on_converted(self):

        PaddleModelClass, PytorchModelClass = self.get_paddle_pytorch_model_classes()

        # 1. try to compare two loaded paddle weight file
        first_paddle_model = PaddleModelClass.from_pretrained(self.input_dir)
        second_paddle_model = PaddleModelClass.from_pretrained(self.input_dir)
        mismatched_keys = compare_model_weights(
            self.get_model_state_dict(first_paddle_model),
            self.get_model_state_dict(second_paddle_model),
        )
        for key in mismatched_keys:
            logger.error(f"the key<{key}> is not set correctly with weight")

        # 2. try to compare logits between paddle & pytorch model
        if is_torch_available() and is_transformers_available():
            result = self.compare_logits()
            if result is True:
                logger.info("the logits between pytorch model and paddle model is absolutly same")
            else:
                logger.error(
                    "the logits between pytorch model and paddle model is not same, please check it out more carefully."
                )
        else:
            logger.warning(
                "you don't install `torch` and `transformers` package, so we can't compare the logits between paddle & pytorch model"
            )


class ConversionMixin:
    @classmethod
    def support_conversion(cls, config: PretrainedConfig) -> bool:
        """check wether the model support conversion"""
        try:
            # try to get the name-mapping info
            _ = cls._get_name_mappings(config)
        except NotImplementedError:
            return False
        finally:
            return True

    @classmethod
    def convert(cls, weight_file: str, config: PretrainedConfig, cache_dir: str) -> None:
        """the entry of converting config and converting model file

        Args:
            input_dir (str | None): the input dir which contains `pytorch_model.bin` and `config.json` file
            config (PretrainedConfig): the PretrainedConfig instance of model
        """
        # FIXME(wj-Mcat): add compatibility with downstream models
        name_mappings = cls._get_name_mappings(config)

        state_dict = load_torch(weight_file)

        # 3. convert state_dict
        all_layer_names = set(state_dict.keys())
        for name_mapping in name_mappings:
            if name_mapping.source_name not in state_dict:
                logger.warning(f"key<{name_mapping.source_name}> not in the pytorch weight file.")
                continue

            state_dict[name_mapping.target_name] = name_mapping.run(state_dict, name_mapping.source_name)
            if name_mapping.source_name in all_layer_names:
                all_layer_names.remove(name_mapping.source_name)

        if all_layer_names:
            logger.warning(f"there are {len(all_layer_names)} tensors not initialized:")
            for layer_name in all_layer_names:
                logger.warning(f"--- {layer_name}")

        model_weight_file = os.path.join(cache_dir, PADDLE_WEIGHT_FILE_NAME)
        paddle.save(state_dict, model_weight_file)
        return state_dict

    @classmethod
    def _get_name_mappings(cls, config: PretrainedConfig) -> List[StateDictNameMapping]:
        """get name mapping of PretrainedModel

        Args:
            config (PretrainedConfig): the configuration of name-mapping

        Raises:
            NotImplementedError:

        Returns:
            List[StateDictNameMapping]: the name-mappings of pretrained model
        """
        raise NotImplementedError

    @classmethod
    def convert_tensor_parallel(cls, weight_file: str, config: PretrainedConfig) -> None:
        """the entry of converting config and converting model file

        Args:
            input_dir (str | None): the input dir which contains `pytorch_model.bin` and `config.json` file
            config (PretrainedConfig): the PretrainedConfig instance of model
        """
        name_action_mappings = cls._get_tensor_parallel_mappings(config)
        state_dict = paddle.load(weight_file, return_numpy=True)

        state_keys_map = cls._resolve_prefix_keys(name_action_mappings.keys(), state_dict.keys())

        for k, v in state_keys_map.items():
            name_action_mappings[v] = name_action_mappings.pop(k)

        for name, action in name_action_mappings.items():
            if name not in state_dict:
                logger.warning(f"key<{name}> not in the model state weight file.")
                continue
            tensor = state_dict.pop(name)
            state_dict[name] = action(tensor)

        return state_dict

    @classmethod
    def merge_tensor_parallel(cls, state_dict, config) -> None:
        """the entry of converting config and converting model file

        Args:
            input_dir (str | None): the input dir which contains `pytorch_model.bin` and `config.json` file
            config (PretrainedConfig): the PretrainedConfig instance of model
        """
        name_action_mappings = cls._get_tensor_parallel_mappings(config, is_split=False)
        state_keys_map = cls._resolve_prefix_keys(name_action_mappings.keys(), state_dict.keys())

        for k, v in state_keys_map.items():
            name_action_mappings[v] = name_action_mappings.pop(k)

        state_dict_to_save = {}

        hcg = paddle.distributed.fleet.get_hybrid_communicate_group()
        mp_group = hcg.get_model_parallel_group()
        is_dst = paddle.distributed.get_rank(mp_group) == 0

        for key in state_dict.keys():
            tensor = state_dict[key]
            if key in name_action_mappings:
                ret = distributed_gather(tensor, group=mp_group, offload=True)
                action = name_action_mappings.pop(key)
                tensor = action(ret) if is_dst else None
            else:
                tensor = tensor.numpy() if is_dst else None

            state_dict_to_save[key] = tensor

        if len(name_action_mappings) > 0:
            for x in name_action_mappings.keys():
                logger.warning(f"key <{x}> need to merge tensor parallel but we can't find in model state.")

        return state_dict_to_save

    @classmethod
    def _get_tensor_parallel_mappings(cls, config: PretrainedConfig, is_split=True) -> List[StateDictNameMapping]:
        """get name mapping of PretrainedModel

        Args:
            config (PretrainedConfig): the configuration of name-mapping

        Raises:
            NotImplementedError:

        Returns:
            List[StateDictNameMapping]: the name-mappings for tensor_parallel
        """
        raise NotImplementedError

    @staticmethod
    def _resolve_prefix_keys(state_keys_base, state_keys_real):
        # state_keys_map base to real
        state_keys_map = {}

        state_keys_base = set(state_keys_base)
        state_keys_real = set(state_keys_real)

        for key in state_keys_base:
            for x in state_keys_real:
                if x.endswith(key):
                    state_keys_map[key] = x
                    break
            if key not in state_keys_map:
                logger.error(f"could not find name {key} in loaded state dict!")
            else:
                state_keys_real.remove(state_keys_map[key])

        return state_keys_map


class Converter(ConversionMixin, LogitComparer):
    """some converters are implemented in ppdiffusers, so if remove it directly, it will make ppdiffusers down.
    TODO(wj-Mcat): this class will be removed after v2.6
    """

    def __init__(self, *args, **kwargs) -> None:
        super().__init__(*args, **kwargs)
        logger.warning(
            "`paddlenlp.utils.converter` module will be deprecated soon, you "
            "should change it to `paddlenlp.transformers.conversion_utils`"
        )

    @classmethod
    def resolve_num_layer(cls, config_or_num_layers: Union[dict, int] = None) -> int:
        """resolve the number of transformer layer based on the key of model config, eg: `num_hidden_layers` in BertModel
        Args:
            config_or_num_layers (Union[dict, int], optional): the instance of config or num_layers. Defaults to None.
        Raises:
            ValueError: when `config_or_num_layers` is not dict/int, it will raise the error
        Returns:
            int: the number of transformer layer
        """
        from paddlenlp.transformers.configuration_utils import PretrainedConfig

        if isinstance(config_or_num_layers, (dict, PretrainedConfig)):
            num_layer = config_or_num_layers[cls.num_layer_key]
        elif isinstance(config_or_num_layers, int):
            num_layer = config_or_num_layers
        else:
            raise ValueError(f"the type of config_or_num_layers<{config_or_num_layers}> should be one of <dict, int>")

        return num_layer

    def convert(self, input_dir: str | None = None) -> None:
        """the entry of converting config and converting model file

        Args:
            input_dir (str | None): the input dir which contains `pytorch_model.bin` and `config.json` file
        """
        input_dir = input_dir or getattr(self, "input_dir", None)
        os.makedirs(input_dir, exist_ok=True)

        # 1. get pytorch weight file
        weight_file = os.path.join(input_dir, PYTORCH_WEIGHT_FILE_NAME)
        if not os.path.exists(weight_file):
            raise FileNotFoundError(f"pytorch weight file<{weight_file}> not found")

        config_file = os.path.join(input_dir, CONFIG_NAME)
        if not os.path.exists(config_file):
            raise FileNotFoundError(f"config file<{weight_file}> not found")

        # 2. construct name mapping
        # TODO(wj-Mcat): when AutoConfig is ready, construct config from AutoConfig.
        with open(config_file, "r", encoding="utf-8") as f:
            config = json.load(f)

        state_dict = load_torch(weight_file)

        # FIXME(wj-Mcat): add compatibility with downstream models
        name_mappings = self.get_name_mapping(config)

        # 3. convert state_dict
        all_layer_names = set(state_dict.keys())
        for name_mapping in name_mappings:
            if name_mapping.source_name not in state_dict:
                logger.warning(f"key<{name_mapping.source_name}> not in the pytorch weight file.")
                continue

            state_dict[name_mapping.target_name] = name_mapping.run(state_dict.pop(name_mapping.source_name))
            all_layer_names.remove(name_mapping.source_name)

        if all_layer_names:
            logger.warning(f"there are {len(all_layer_names)} tensors not initialized:")
            for layer_name in all_layer_names:
                logger.warning(f"--- {layer_name}")

        model_weight_file = os.path.join(input_dir, PADDLE_WEIGHT_FILE_NAME)
        paddle.save(state_dict, model_weight_file)
        return state_dict<|MERGE_RESOLUTION|>--- conflicted
+++ resolved
@@ -125,12 +125,6 @@
     """init name mapping which are simple mappings"""
     for index in range(len(mappings)):
         sub_mapping = mappings[index]
-<<<<<<< HEAD
-        if len(sub_mapping) == 1:
-            mappings[index].append(sub_mapping[0])
-        elif sub_mapping[1] is None:
-            mappings[index][1] = sub_mapping[0]
-=======
 
         # if sub_mapping is `str`, so repeat it. eg: [ "word_embedding.weight", ["layer_norm", "LayerNorm"] ]
         if isinstance(sub_mapping, str):
@@ -143,7 +137,6 @@
             sub_mapping[1] = sub_mapping[0]
 
         mappings[index] = sub_mapping
->>>>>>> ea777ba0
 
 
 class StateDictKeysChecker:
