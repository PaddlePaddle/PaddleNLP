--- conflicted
+++ resolved
@@ -823,8 +823,7 @@
             if module.word_embeddings._padding_idx is not None:
                 module.word_embeddings.weight.data[module._padding_idx].zero_()
 
-<<<<<<< HEAD
-    def init_weights(self):
+    def _init_weights(self):
         """
         If needed prunes and maybe initializes weights.
         """
@@ -840,8 +839,6 @@
             # since from_pretrained(...) calls tie weights anyways
             # self.tie_weights()
 
-=======
->>>>>>> b0a7946f
     def prune_heads(self, heads_to_prune):
         """
         Prunes heads of the base model.
