--- conflicted
+++ resolved
@@ -250,12 +250,6 @@
         self.pad_token_id = pad_token_id
         self.initializer_range = initializer_range
 
-<<<<<<< HEAD
-        self.embeddings = BertEmbeddings(vocab_size, hidden_size,
-                                         hidden_dropout_prob,
-                                         max_position_embeddings,
-                                         type_vocab_size)
-=======
         # TODO(wj-Mcat): construct config temporary
         # to be removed when TinyBertConfig is completed
         config = PretrainedConfig(
@@ -267,7 +261,6 @@
             # the default pool_act is `tanh`
             pool_act="tanh")
         self.embeddings = BertEmbeddings(config)
->>>>>>> b90ed42d
 
         encoder_layer = nn.TransformerEncoderLayer(
             hidden_size,
@@ -279,11 +272,8 @@
             act_dropout=0)
 
         self.encoder = nn.TransformerEncoder(encoder_layer, num_hidden_layers)
-<<<<<<< HEAD
-        self.pooler = BertPooler(hidden_size, hidden_act)
-=======
+        
         self.pooler = BertPooler(config)
->>>>>>> b90ed42d
         # fit_dense(s) means a hidden states' transformation from student to teacher.
         # `fit_denses` is used in v2 model, and `fit_dense` is used in other pretraining models.
         self.fit_denses = nn.LayerList([
