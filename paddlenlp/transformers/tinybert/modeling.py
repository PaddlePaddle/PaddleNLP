# Copyright (c) 2021 PaddlePaddle Authors. All Rights Reserved.
# Copyright 2020 Huawei Technologies Co., Ltd.
#
# Licensed under the Apache License, Version 2.0 (the "License");
# you may not use this file except in compliance with the License.
# You may obtain a copy of the License at
#
#     http://www.apache.org/licenses/LICENSE-2.0
#
# Unless required by applicable law or agreed to in writing, software
# distributed under the License is distributed on an "AS IS" BASIS,
# WITHOUT WARRANTIES OR CONDITIONS OF ANY KIND, either express or implied.
# See the License for the specific language governing permissions and
# limitations under the License.

import paddle
import paddle.nn as nn

from ..bert.modeling import BertPooler, BertEmbeddings
from .. import PretrainedModel, register_base_model
from ..configuration_utils import PretrainedConfig

from ..model_outputs import (BaseModelOutputWithPooling,
                             BaseModelOutputWithPoolingAndCrossAttentions,
                             SequenceClassifierOutput,
                             QuestionAnsweringModelOutput,
                             MultipleChoiceModelOutput, tuple_output)

__all__ = [
    'TinyBertModel', 'TinyBertPretrainedModel', 'TinyBertForPretraining',
    'TinyBertForSequenceClassification', 'TinyBertForQuestionAnswering',
    'TinyBertForMultipleChoice'
]


class TinyBertPretrainedModel(PretrainedModel):
    """
    An abstract class for pretrained TinyBERT models. It provides TinyBERT related
    `model_config_file`, `resource_files_names`, `pretrained_resource_files_map`,
    `pretrained_init_configuration`, `base_model_prefix` for downloading
    and loading pretrained models.
    See :class:`~paddlenlp.transformers.model_utils.PretrainedModel` for more details.
    """

    pretrained_init_configuration = {
        "tinybert-4l-312d": {
            "vocab_size": 30522,
            "hidden_size": 312,
            "num_hidden_layers": 4,
            "num_attention_heads": 12,
            "intermediate_size": 1200,
            "hidden_act": "gelu",
            "hidden_dropout_prob": 0.1,
            "attention_probs_dropout_prob": 0.1,
            "max_position_embeddings": 512,
            "type_vocab_size": 2,
            "initializer_range": 0.02,
            "pad_token_id": 0,
        },
        "tinybert-6l-768d": {
            "vocab_size": 30522,
            "hidden_size": 768,
            "num_hidden_layers": 6,
            "num_attention_heads": 12,
            "intermediate_size": 3072,
            "hidden_act": "gelu",
            "hidden_dropout_prob": 0.1,
            "attention_probs_dropout_prob": 0.1,
            "max_position_embeddings": 512,
            "type_vocab_size": 2,
            "initializer_range": 0.02,
            "pad_token_id": 0,
        },
        "tinybert-4l-312d-v2": {
            "vocab_size": 30522,
            "hidden_size": 312,
            "num_hidden_layers": 4,
            "num_attention_heads": 12,
            "intermediate_size": 1200,
            "hidden_act": "gelu",
            "hidden_dropout_prob": 0.1,
            "attention_probs_dropout_prob": 0.1,
            "max_position_embeddings": 512,
            "type_vocab_size": 2,
            "initializer_range": 0.02,
            "pad_token_id": 0,
        },
        "tinybert-6l-768d-v2": {
            "vocab_size": 30522,
            "hidden_size": 768,
            "num_hidden_layers": 6,
            "num_attention_heads": 12,
            "intermediate_size": 3072,
            "hidden_act": "gelu",
            "hidden_dropout_prob": 0.1,
            "attention_probs_dropout_prob": 0.1,
            "max_position_embeddings": 512,
            "type_vocab_size": 2,
            "initializer_range": 0.02,
            "pad_token_id": 0,
        },
        "tinybert-4l-312d-zh": {
            "vocab_size": 21128,
            "hidden_size": 312,
            "num_hidden_layers": 4,
            "num_attention_heads": 12,
            "intermediate_size": 1200,
            "hidden_act": "gelu",
            "hidden_dropout_prob": 0.1,
            "attention_probs_dropout_prob": 0.1,
            "max_position_embeddings": 512,
            "type_vocab_size": 2,
            "initializer_range": 0.02,
            "pad_token_id": 0,
        },
        "tinybert-6l-768d-zh": {
            "vocab_size": 21128,
            "hidden_size": 768,
            "num_hidden_layers": 6,
            "num_attention_heads": 12,
            "intermediate_size": 3072,
            "hidden_act": "gelu",
            "hidden_dropout_prob": 0.1,
            "attention_probs_dropout_prob": 0.1,
            "max_position_embeddings": 512,
            "type_vocab_size": 2,
            "initializer_range": 0.02,
            "pad_token_id": 0,
        },
    }
    pretrained_resource_files_map = {
        "model_state": {
            "tinybert-4l-312d":
            "http://bj.bcebos.com/paddlenlp/models/transformers/tinybert/tinybert-4l-312d.pdparams",
            "tinybert-6l-768d":
            "http://bj.bcebos.com/paddlenlp/models/transformers/tinybert/tinybert-6l-768d.pdparams",
            "tinybert-4l-312d-v2":
            "http://bj.bcebos.com/paddlenlp/models/transformers/tinybert/tinybert-4l-312d-v2.pdparams",
            "tinybert-6l-768d-v2":
            "http://bj.bcebos.com/paddlenlp/models/transformers/tinybert/tinybert-6l-768d-v2.pdparams",
            "tinybert-4l-312d-zh":
            "http://bj.bcebos.com/paddlenlp/models/transformers/tinybert/tinybert-4l-312d-zh.pdparams",
            "tinybert-6l-768d-zh":
            "http://bj.bcebos.com/paddlenlp/models/transformers/tinybert/tinybert-6l-768d-zh.pdparams",
        }
    }
    base_model_prefix = "tinybert"

    def init_weights(self, layer):
        """ Initialization hook """
        if isinstance(layer, (nn.Linear, nn.Embedding)):
            # In the dygraph mode, use the `set_value` to reset the parameter directly,
            # and reset the `state_dict` to update parameter in static mode.
            if isinstance(layer.weight, paddle.Tensor):
                layer.weight.set_value(
                    paddle.tensor.normal(
                        mean=0.0,
                        std=self.initializer_range if hasattr(
                            self, "initializer_range") else
                        self.tinybert.config["initializer_range"],
                        shape=layer.weight.shape))
        elif isinstance(layer, nn.LayerNorm):
            layer._epsilon = 1e-12


@register_base_model
class TinyBertModel(TinyBertPretrainedModel):
    """
    The bare TinyBERT Model transformer outputting raw hidden-states.

    This model inherits from :class:`~paddlenlp.transformers.model_utils.PretrainedModel`.
    Refer to the superclass documentation for the generic methods.

    This model is also a Paddle `paddle.nn.Layer <https://www.paddlepaddle.org.cn/documentation
    /docs/en/api/paddle/fluid/dygraph/layers/Layer_en.html>`__ subclass. Use it as a regular Paddle Layer
    and refer to the Paddle documentation for all matter related to general usage and behavior.

    Args:
        vocab_size (int):
            Vocabulary size of `inputs_ids` in `TinyBertModel`. Defines the number of different tokens that can
            be represented by the `inputs_ids` passed when calling `TinyBertModel`.
        hidden_size (int, optional):
            Dimensionality of the embedding layer, encoder layers and pooler layer. Defaults to `768`.
        num_hidden_layers (int, optional):
            Number of hidden layers in the Transformer encoder. Defaults to `12`.
        num_attention_heads (int, optional):
            Number of attention heads for each attention layer in the Transformer encoder.
            Defaults to `12`.
        intermediate_size (int, optional):
            Dimensionality of the feed-forward (ff) layer in the encoder. Input tensors
            to ff layers are firstly projected from `hidden_size` to `intermediate_size`,
            and then projected back to `hidden_size`. Typically `intermediate_size` is larger than `hidden_size`.
            Defaults to `3072`.
        hidden_act (str, optional):
            The non-linear activation function in the feed-forward layer.
            ``"gelu"``, ``"relu"`` and any other paddle supported activation functions
            are supported. Defaults to `"gelu"`.
        hidden_dropout_prob (float, optional):
            The dropout probability for all fully connected layers in the embeddings and encoder.
            Defaults to `0.1`.
        attention_probs_dropout_prob (float, optional):
            The dropout probability used in MultiHeadAttention in all encoder layers to drop some attention target.
            Defaults to `0.1`.
        max_position_embeddings (int, optional):
            The maximum value of the dimensionality of position encoding. The dimensionality of position encoding
            is the dimensionality of the sequence in `TinyBertModel`.
            Defaults to `512`.
        type_vocab_size (int, optional):
            The vocabulary size of `token_type_ids` passed when calling `~ transformers.TinyBertModel`.
            Defaults to `16`.

        initializer_range (float, optional):
            The standard deviation of the normal initializer.
            Defaults to `0.02`.

            .. note::
                A normal_initializer initializes weight matrices as normal distributions.
                See :meth:`TinyBertPretrainedModel.init_weights()` for how weights are initialized in `TinyBertModel`.

        pad_token_id (int, optional):
            The index of padding token in the token vocabulary.
            Defaults to `0`.
        fit_size (int, optional):
            Dimensionality of the output layer of `fit_dense(s)`, which is the hidden size of the teacher model.
            `fit_dense(s)` means a hidden states' transformation from student to teacher.
            `fit_dense(s)` will be generated when bert model is distilled during the training, and will not be generated
            during the prediction process.
            `fit_denses` is used in v2 models and it has `num_hidden_layers+1` layers.
            `fit_dense` is used in other pretraining models and it has one linear layer.
            Defaults to `768`.
    """

    def __init__(self,
                 vocab_size,
                 hidden_size=768,
                 num_hidden_layers=12,
                 num_attention_heads=12,
                 intermediate_size=3072,
                 hidden_act="gelu",
                 hidden_dropout_prob=0.1,
                 attention_probs_dropout_prob=0.1,
                 max_position_embeddings=512,
                 type_vocab_size=16,
                 initializer_range=0.02,
                 pad_token_id=0,
                 fit_size=768):
        super(TinyBertModel, self).__init__()
        self.pad_token_id = pad_token_id
        self.initializer_range = initializer_range

        # TODO(wj-Mcat): construct config temporary
        # to be removed when TinyBertConfig is completed
        config = PretrainedConfig(
            vocab_size=vocab_size,
            hidden_size=hidden_size,
            hidden_dropout_prob=hidden_dropout_prob,
            max_position_embeddings=max_position_embeddings,
            type_vocab_size=type_vocab_size,
            # the default pool_act is `tanh`
            pool_act="tanh")
        self.embeddings = BertEmbeddings(config)

        encoder_layer = nn.TransformerEncoderLayer(
            hidden_size,
            num_attention_heads,
            intermediate_size,
            dropout=hidden_dropout_prob,
            activation=hidden_act,
            attn_dropout=attention_probs_dropout_prob,
            act_dropout=0)

        self.encoder = nn.TransformerEncoder(encoder_layer, num_hidden_layers)
<<<<<<< HEAD

        self.pooler = BertPooler(hidden_size, hidden_act)
=======
        self.pooler = BertPooler(config)
>>>>>>> 31fb6cfe
        # fit_dense(s) means a hidden states' transformation from student to teacher.
        # `fit_denses` is used in v2 model, and `fit_dense` is used in other pretraining models.
        self.fit_denses = nn.LayerList([
            nn.Linear(hidden_size, fit_size)
            for i in range(num_hidden_layers + 1)
        ])
        self.fit_dense = nn.Linear(hidden_size, fit_size)
        self.apply(self.init_weights)

    def get_input_embeddings(self) -> nn.Embedding:
        """get input embedding of TinyBert Pretrained Model

        Returns:
            nn.Embedding: the input embedding of tiny bert
        """
        return self.embeddings.word_embeddings

    def set_input_embeddings(self, embedding: nn.Embedding) -> None:
        """set the input embedding with the new embedding value

        Args:
            embedding (nn.Embedding): the new embedding value
        """
        self.embeddings.word_embeddings = embedding

    def forward(self,
                input_ids=None,
                token_type_ids=None,
                position_ids=None,
                attention_mask=None,
                inputs_embeds=None,
                past_key_values=None,
                use_cache=None,
                output_hidden_states=False,
                output_attentions=False,
                return_dict=False):
        r'''
        The TinyBertModel forward method, overrides the `__call__()` special method.

        Args:
            input_ids (Tensor):
                Indices of input sequence tokens in the vocabulary. They are
                numerical representations of tokens that build the input sequence.
                Its data type should be `int64` and it has a shape of [batch_size, sequence_length].
            token_type_ids (Tensor, optional):
                Segment token indices to indicate different portions of the inputs.
                Selected in the range ``[0, type_vocab_size - 1]``.
                If `type_vocab_size` is 2, which means the inputs have two portions.
                Indices can either be 0 or 1:

                - 0 corresponds to a *sentence A* token,
                - 1 corresponds to a *sentence B* token.

                Its data type should be `int64` and it has a shape of [batch_size, sequence_length].
                Defaults to `None`, which means we don't add segment embeddings.
            position_ids(Tensor, optional):
                Indices of positions of each input sequence tokens in the position embeddings. Selected in the range ``[0,
                max_position_embeddings - 1]``.
                Shape as `(batch_size, num_tokens)` and dtype as int64. Defaults to `None`.
            attention_mask (Tensor, optional):
                Mask used in multi-head attention to avoid performing attention to some unwanted positions,
                usually the paddings or the subsequent positions.
                Its data type can be int, float and bool.
                When the data type is bool, the `masked` tokens have `False` values and the others have `True` values.
                When the data type is int, the `masked` tokens have `0` values and the others have `1` values.
                When the data type is float, the `masked` tokens have `-INF` values and the others have `0` values.
                It is a tensor with shape broadcasted to `[batch_size, num_attention_heads, sequence_length, sequence_length]`.
                For example, its shape can be  [batch_size, sequence_length], [batch_size, sequence_length, sequence_length],
                [batch_size, num_attention_heads, sequence_length, sequence_length].
                Defaults to `None`, which means nothing needed to be prevented attention to.
            inputs_embeds (Tensor, optional):
                If you want to control how to convert `inputs_ids` indices into associated vectors, you can
                pass an embedded representation directly instead of passing `inputs_ids`.
            past_key_values (tuple(tuple(Tensor)), optional):
                The length of tuple equals to the number of layers, and each inner
                tuple haves 4 tensors of shape `(batch_size, num_heads, sequence_length - 1, embed_size_per_head)`)
                which contains precomputed key and value hidden states of the attention blocks.
                If `past_key_values` are used, the user can optionally input only the last `input_ids` (those that
                don't have their past key value states given to this model) of shape `(batch_size, 1)` instead of all
                `input_ids` of shape `(batch_size, sequence_length)`.
            use_cache (`bool`, optional):
                If set to `True`, `past_key_values` key value states are returned.
                Defaults to `None`.
            output_hidden_states (bool, optional):
                Whether to return the hidden states of all layers.
                Defaults to `False`.
            output_attentions (bool, optional):
                Whether to return the attentions tensors of all attention layers.
                Defaults to `False`.
            return_dict (bool, optional):
                Whether to return a :class:`~paddlenlp.transformers.model_outputs.ModelOutput` object. If `False`, the output
                will be a tuple of tensors. Defaults to `False`.
        Returns:
            An instance of :class:`~paddlenlp.transformers.model_outputs.BaseModelOutputWithPoolingAndCrossAttentions` if
            `return_dict=True`. Otherwise it returns a tuple of tensors corresponding
            to ordered and not None (depending on the input arguments) fields of
            :class:`~paddlenlp.transformers.model_outputs.BaseModelOutputWithPoolingAndCrossAttentions`.

            tuple: Returns tuple (`encoder_output`, `pooled_output`).

            With the fields:

            - `encoder_output` (Tensor):
                Sequence of hidden-states at the last layer of the model.
                It's data type should be float32 and its shape is [batch_size, sequence_length, hidden_size].

            - `pooled_output` (Tensor):
                The output of first token (`[CLS]`) in sequence.
                We "pool" the model by simply taking the hidden state corresponding to the first token.
                Its data type should be float32 and its shape is [batch_size, hidden_size].

        Example:
            .. code-block::

                import paddle
                from paddlenlp.transformers import TinyBertModel, TinyBertTokenizer

                tokenizer = TinyBertTokenizer.from_pretrained('tinybert-4l-312d')
                model = TinyBertModel.from_pretrained('tinybert-4l-312d')

                inputs = tokenizer("Welcome to use PaddlePaddle and PaddleNLP! ")
                inputs = {k:paddle.to_tensor([v]) for (k, v) in inputs.items()}
                output = model(**inputs)
        '''

        if input_ids is not None and inputs_embeds is not None:
            raise ValueError(
                "You cannot specify both input_ids and inputs_embeds at the same time."
            )

        past_key_values_length = 0
        if past_key_values is not None:
            past_key_values_length = past_key_values[0][0].shape[2]

        if attention_mask is None:
            attention_mask = paddle.unsqueeze(
                (input_ids == self.pad_token_id).astype(
                    self.pooler.dense.weight.dtype) * -1e4,
                axis=[1, 2])

            if past_key_values is not None:
                batch_size = past_key_values[0][0].shape[0]
                past_mask = paddle.zeros(
                    [batch_size, 1, 1, past_key_values_length],
                    dtype=attention_mask.dtype)
                attention_mask = paddle.concat([past_mask, attention_mask],
                                               axis=-1)
<<<<<<< HEAD
        elif attention_mask.ndim == 2:
            # attention_mask [batch_size, sequence_length] -> [batch_size, 1, 1, sequence_length]
            attention_mask = attention_mask.unsqueeze(axis=[1, 2]).astype(
                paddle.get_default_dtype())
            attention_mask = (1.0 - attention_mask) * -1e4
=======
>>>>>>> 31fb6cfe

        # TODO(wj-Mcat): in current branch, not support `inputs_embeds`
        embedding_output = self.embeddings(
            input_ids,
            token_type_ids,
            position_ids,
            past_key_values_length=past_key_values_length)

        self.encoder._use_cache = use_cache  # To be consistent with HF
        encoder_outputs = self.encoder(
            embedding_output,
            attention_mask,
            cache=past_key_values,
            output_attentions=output_attentions,
            output_hidden_states=output_hidden_states,
            return_dict=return_dict)

        if isinstance(encoder_outputs, type(embedding_output)):
            sequence_output = encoder_outputs
            pooled_output = self.pooler(sequence_output)
            return (sequence_output, pooled_output)

        sequence_output = encoder_outputs[0]
        pooled_output = self.pooler(sequence_output)
        if not return_dict:
            return (sequence_output, pooled_output) + encoder_outputs[1:]
        return BaseModelOutputWithPoolingAndCrossAttentions(
            last_hidden_state=sequence_output,
            pooler_output=pooled_output,
            past_key_values=encoder_outputs.past_key_values,
            hidden_states=encoder_outputs.hidden_states,
            attentions=encoder_outputs.attentions)


class TinyBertForPretraining(TinyBertPretrainedModel):
    """
    TinyBert Model with pretraining tasks on top.

    Args:
        tinybert (:class:`TinyBertModel`):
            An instance of :class:`TinyBertModel`.

    """

    def __init__(self, tinybert):
        super(TinyBertForPretraining, self).__init__()
        self.tinybert: TinyBertModel = tinybert
        self.apply(self.init_weights)

    def forward(self,
                input_ids=None,
                token_type_ids=None,
                position_ids=None,
                attention_mask=None,
                inputs_embeds=None,
                output_hidden_states=False,
                output_attentions=False,
                return_dict=False):
        r"""
        The TinyBertForPretraining forward method, overrides the __call__() special method.

        Args:
            input_ids (Tensor):
                See :class:`TinyBertModel`.
            token_type_ids (Tensor, optional):
                See :class:`TinyBertModel`.
            position_ids (Tensor, optional):
                See :class:`TinyBertModel`.
            attention_mask (Tensor, optional):
                See :class:`TinyBertModel`.

        Returns:
            Tensor: Returns tensor `sequence_output`, sequence of hidden-states at the last layer of the model.
            It's data type should be float32 and its shape is [batch_size, sequence_length, hidden_size].

        Example:
            .. code-block::

                import paddle
                from paddlenlp.transformers.tinybert.modeling import TinyBertForPretraining
                from paddlenlp.transformers.tinybert.tokenizer import TinyBertTokenizer

                tokenizer = TinyBertTokenizer.from_pretrained('tinybert-4l-312d')
                model = TinyBertForPretraining.from_pretrained('tinybert-4l-312d')

                inputs = tokenizer("Welcome to use PaddlePaddle and PaddleNLP! ")
                inputs = {k:paddle.to_tensor([v]) for (k, v) in inputs.items()}
                outputs = model(**inputs)

                logits = outputs[0]


        """
<<<<<<< HEAD
        outputs = self.tinybert(input_ids,
                                token_type_ids,
                                position_ids,
                                attention_mask,
                                inputs_embeds=inputs_embeds,
                                output_attentions=output_attentions,
                                output_hidden_states=output_hidden_states,
                                return_dict=return_dict)
=======
        sequence_output, pooled_output = self.tinybert(
            input_ids,
            token_type_ids,
            position_ids,
            attention_mask,
            inputs_embeds=inputs_embeds,
            output_attentions=output_attentions,
            output_hidden_states=output_hidden_states,
            return_dict=return_dict)
>>>>>>> 31fb6cfe

        # return the sequence presentation
        if not return_dict:
            return outputs[0]
        return outputs


class TinyBertForSequenceClassification(TinyBertPretrainedModel):
    """
    TinyBert Model with a linear layer on top of the output layer,
    designed for sequence classification/regression tasks like GLUE tasks.

    Args:
        tinybert (:class:`TinyBertModel`):
            An instance of TinyBertModel.
        num_classes (int, optional):
            The number of classes. Defaults to `2`.
        dropout (float, optional):
            The dropout probability for output of TinyBert.
            If None, use the same value as `hidden_dropout_prob` of `TinyBertModel`
            instance `tinybert`. Defaults to `None`.
    """

    def __init__(self, tinybert, num_classes=2, dropout=None):
        super(TinyBertForSequenceClassification, self).__init__()
        self.tinybert = tinybert
        self.num_classes = num_classes
        self.dropout = nn.Dropout(dropout if dropout is not None else self.
                                  tinybert.config["hidden_dropout_prob"])
        self.classifier = nn.Linear(self.tinybert.config["hidden_size"],
                                    num_classes)
        self.activation = nn.ReLU()
        self.apply(self.init_weights)

    def forward(self,
                input_ids=None,
                token_type_ids=None,
                position_ids=None,
                attention_mask=None,
                labels=None,
                inputs_embeds=None,
                output_hidden_states=False,
                output_attentions=False,
                return_dict=False):
        r"""
        The TinyBertForSequenceClassification forward method, overrides the __call__() special method.

        Args:
            input_ids (Tensor):
                See :class:`TinyBertModel`.
            token_type_ids (Tensor, optional):
                See :class:`TinyBertModel`.
            position_ids (Tensor, optional):
                See :class:`TinyBertModel`.
            attention_mask_list (list, optional):
                See :class:`TinyBertModel`.
            labels (Tensor of shape `(batch_size,)`, optional):
                Labels for computing the sequence classification/regression loss.
                Indices should be in `[0, ..., num_classes - 1]`. If `num_classes == 1`
                a regression loss is computed (Mean-Square loss), If `num_classes > 1`
                a classification loss is computed (Cross-Entropy).
            output_hidden_states (bool, optional):
                Whether to return the hidden states of all layers.
                Defaults to `False`.
            output_attentions (bool, optional):
                Whether to return the attentions tensors of all attention layers.
                Defaults to `False`.
            return_dict (bool, optional):
                Whether to return a :class:`~paddlenlp.transformers.model_outputs.SequenceClassifierOutput` object. If
                `False`, the output will be a tuple of tensors. Defaults to `False`.

        Returns:
            An instance of :class:`~paddlenlp.transformers.model_outputs.SequenceClassifierOutput` if `return_dict=True`.
            Otherwise it returns a tuple of tensors corresponding to ordered and
            not None (depending on the input arguments) fields of :class:`~paddlenlp.transformers.model_outputs.SequenceClassifierOutput`.

        Example:
            .. code-block::

                import paddle
                from paddlenlp.transformers.tinybert.modeling import TinyBertForSequenceClassification
                from paddlenlp.transformers.tinybert.tokenizer import TinyBertTokenizer

                tokenizer = TinyBertTokenizer.from_pretrained('tinybert-4l-312d')
                model = TinyBertForSequenceClassification.from_pretrained('tinybert-4l-312d')

                inputs = tokenizer("Welcome to use PaddlePaddle and PaddleNLP! ")
                inputs = {k:paddle.to_tensor([v]) for (k, v) in inputs.items()}
                outputs = model(**inputs)

                logits = outputs[0]
        """

        outputs = self.tinybert(input_ids,
                                token_type_ids=token_type_ids,
                                position_ids=position_ids,
                                attention_mask=attention_mask,
                                inputs_embeds=inputs_embeds,
                                output_attentions=output_attentions,
                                output_hidden_states=output_hidden_states,
                                return_dict=return_dict)

        logits = self.classifier(self.activation(outputs[1]))

        loss = None
        if labels is not None:
            if self.num_classes == 1:
                loss_fct = paddle.nn.MSELoss()
                loss = loss_fct(logits, labels)
            elif labels.dtype == paddle.int64 or labels.dtype == paddle.int32:
                loss_fct = paddle.nn.CrossEntropyLoss()
                loss = loss_fct(logits.reshape((-1, self.num_classes)),
                                labels.reshape((-1, )))
            else:
                loss_fct = paddle.nn.BCEWithLogitsLoss()
                loss = loss_fct(logits, labels)

        if not return_dict:
            output = (logits, ) + outputs[2:]
            return tuple_output(output, loss)

        return SequenceClassifierOutput(
            loss=loss,
            logits=logits,
            hidden_states=outputs.hidden_states,
            attentions=outputs.attentions,
        )


class TinyBertForQuestionAnswering(TinyBertPretrainedModel):
    """
    TinyBert Model with a linear layer on top of the hidden-states
    output to compute `span_start_logits` and `span_end_logits`,
    designed for question-answering tasks like SQuAD.

    Args:
        tinybert (`TinyBertModel`): 
            An instance of `TinyBertModel`.
    """

    def __init__(self, tinybert):
        super(TinyBertForQuestionAnswering, self).__init__()
        self.tinybert = tinybert  # allow tinybert to be config
        self.classifier = nn.Linear(self.tinybert.config["hidden_size"], 2)
        self.apply(self.init_weights)

    def forward(self,
                input_ids=None,
                token_type_ids=None,
                position_ids=None,
                attention_mask=None,
                inputs_embeds=None,
                start_positions=None,
                end_positions=None,
                output_hidden_states=False,
                output_attentions=False,
                return_dict=False):
        r"""
        Args:
            input_ids (Tensor):
                See :class:`TinyBertModel`.
            token_type_ids (Tensor, optional):
                See :class:`TinyBertModel`.
            position_ids (Tensor, optional):
                See :class:`TinyBertModel`.
            attention_mask (Tensor, optional):
                See :class:`TinyBertModel`.
            start_positions (Tensor of shape `(batch_size,)`, optional):
                Labels for position (index) of the start of the labelled span for computing the token classification loss.
                Positions are clamped to the length of the sequence (`sequence_length`). Position outside of the sequence
                are not taken into account for computing the loss.
            end_positions (Tensor of shape `(batch_size,)`, optional):
                Labels for position (index) of the end of the labelled span for computing the token classification loss.
                Positions are clamped to the length of the sequence (`sequence_length`). Position outside of the sequence
                are not taken into account for computing the loss.
            output_hidden_states (bool, optional):
                Whether to return the hidden states of all layers.
                Defaults to `False`.
            output_attentions (bool, optional):
                Whether to return the attentions tensors of all attention layers.
                Defaults to `False`.
            return_dict (bool, optional):
                Whether to return a :class:`~paddlenlp.transformers.model_outputs.QuestionAnsweringModelOutput` object. If
                `False`, the output will be a tuple of tensors. Defaults to `False`.

        Returns:
            tuple: Returns tuple (`start_logits`, `end_logits`).

            With the fields:

            - `start_logits` (Tensor):
                A tensor of the input token classification logits, indicates the start position of the labelled span.
                Its data type should be float32 and its shape is [batch_size, sequence_length].

            - `end_logits` (Tensor):
                A tensor of the input token classification logits, indicates the end position of the labelled span.
                Its data type should be float32 and its shape is [batch_size, sequence_length].

        Example:
            .. code-block::

                import paddle
                from paddlenlp.transformers import TinyBertForQuestionAnswering, TinyBertTokenizer

                tokenizer = TinyBertTokenizer.from_pretrained('tinybert-6l-768d-zh')
                model = TinyBertForQuestionAnswering.from_pretrained('tinybert-6l-768d-zh')

                inputs = tokenizer("Welcome to use PaddlePaddle and PaddleNLP!")
                inputs = {k:paddle.to_tensor([v]) for (k, v) in inputs.items()}
                logits = model(**inputs)
        """

        outputs = self.tinybert(input_ids,
                                token_type_ids=token_type_ids,
                                position_ids=position_ids,
                                attention_mask=attention_mask,
                                inputs_embeds=inputs_embeds,
                                output_attentions=output_attentions,
                                output_hidden_states=output_hidden_states,
                                return_dict=return_dict)
        logits = self.classifier(outputs[0])
        logits = paddle.transpose(logits, perm=[2, 0, 1])
        start_logits, end_logits = paddle.unstack(x=logits, axis=0)

        total_loss = None
        if start_positions is not None and end_positions is not None:
            # If we are on multi-GPU, split add a dimension
            if start_positions.ndim > 1:
                start_positions = start_positions.squeeze(-1)
            if start_positions.ndim > 1:
                end_positions = end_positions.squeeze(-1)
            # sometimes the start/end positions are outside our model inputs, we ignore these terms
            ignored_index = paddle.shape(start_logits)[1]
            start_positions = start_positions.clip(0, ignored_index)
            end_positions = end_positions.clip(0, ignored_index)

            loss_fct = paddle.nn.CrossEntropyLoss(ignore_index=ignored_index)
            start_loss = loss_fct(start_logits, start_positions)
            end_loss = loss_fct(end_logits, end_positions)
            total_loss = (start_loss + end_loss) / 2

        if not return_dict:
            output = (start_logits, end_logits) + outputs[2:]
            return tuple_output(output, total_loss)

        return QuestionAnsweringModelOutput(
            loss=total_loss,
            start_logits=start_logits,
            end_logits=end_logits,
            hidden_states=outputs.hidden_states,
            attentions=outputs.attentions,
        )


class TinyBertForMultipleChoice(TinyBertPretrainedModel):
    """
    TinyBERT Model with a linear layer on top of the hidden-states output layer,
    designed for multiple choice tasks like RocStories/SWAG tasks.
    
    Args:
        tinybert (:class:`TinyBertModel`):
            An instance of TinyBertModel.
        num_choices (int, optional):
            The number of choices. Defaults to `2`.
        dropout (float, optional):
            The dropout probability for output of Tinybert.
            If None, use the same value as `hidden_dropout_prob` of `TinyBertModel`
            instance `tinybert`. Defaults to None.
    """

    def __init__(self, tinybert, num_choices=2, dropout=None):
        super(TinyBertForMultipleChoice, self).__init__()
        self.num_choices = num_choices
        self.tinybert = tinybert
        self.dropout = nn.Dropout(dropout if dropout is not None else self.
                                  tinybert.config["hidden_dropout_prob"])
        self.classifier = nn.Linear(self.tinybert.config["hidden_size"], 1)
        self.apply(self.init_weights)

    def forward(self,
                input_ids=None,
                token_type_ids=None,
                position_ids=None,
                attention_mask=None,
                inputs_embeds=None,
                labels=None,
                output_hidden_states=False,
                output_attentions=False,
                return_dict=False):
        r"""
        The TinyBertForMultipleChoice forward method, overrides the __call__() special method.

        Args:
            input_ids (Tensor):
                See :class:`TinyBertModel` and shape as [batch_size, num_choice, sequence_length].
            token_type_ids(Tensor, optional):
                See :class:`TinyBertModel` and shape as [batch_size, num_choice, sequence_length].
            position_ids(Tensor, optional):
                See :class:`TinyBertModel` and shape as [batch_size, num_choice, sequence_length].
            attention_mask (list, optional):
                See :class:`TinyBertModel` and shape as [batch_size, num_choice, sequence_length].
            labels (Tensor of shape `(batch_size, )`, optional):
                Labels for computing the multiple choice classification loss. Indices should be in `[0, ...,
                num_choices-1]` where `num_choices` is the size of the second dimension of the input tensors. (See
                `input_ids` above)
            output_hidden_states (bool, optional):
                Whether to return the hidden states of all layers.
                Defaults to `False`.
            output_attentions (bool, optional):
                Whether to return the attentions tensors of all attention layers.
                Defaults to `False`.
            return_dict (bool, optional):
                Whether to return a :class:`~paddlenlp.transformers.model_outputs.MultipleChoiceModelOutput` object. If
                `False`, the output will be a tuple of tensors. Defaults to `False`.

        Returns:
            Tensor: Returns tensor `reshaped_logits`, a tensor of the multiple choice classification logits.
            Shape as `[batch_size, num_choice]` and dtype as `float32`.

        """
        # input_ids: [bs, num_choice, seq_l]
        input_ids = input_ids.reshape(shape=(
            -1, input_ids.shape[-1]))  # flat_input_ids: [bs*num_choice,seq_l]

        if token_type_ids is not None:
            token_type_ids = token_type_ids.reshape(
                shape=(-1, token_type_ids.shape[-1]))

        if inputs_embeds is not None:
            inputs_embeds = inputs_embeds.reshape(
                [-1, inputs_embeds.shape[-2], inputs_embeds.shape[-1]])

        if position_ids is not None:
            position_ids = position_ids.reshape(shape=(-1,
                                                       position_ids.shape[-1]))

        if attention_mask is not None:
            attention_mask = attention_mask.reshape(
                shape=(-1, attention_mask.shape[-1]))

        outputs = self.tinybert(input_ids,
                                token_type_ids=token_type_ids,
                                position_ids=position_ids,
                                attention_mask=attention_mask,
                                output_attentions=output_attentions,
                                output_hidden_states=output_hidden_states,
                                return_dict=return_dict)
        pooled_output = self.dropout(outputs[1])

        logits = self.classifier(pooled_output)  # logits: (bs*num_choice,1)
        reshaped_logits = logits.reshape(
            shape=(-1, self.num_choices))  # logits: (bs, num_choice)

        loss = None
        if labels is not None:
            loss_fct = paddle.nn.CrossEntropyLoss()
            loss = loss_fct(reshaped_logits, labels)

        if not return_dict:
            output = (reshaped_logits, ) + outputs[2:]
            return tuple_output(output, loss)

        return MultipleChoiceModelOutput(
            loss=loss,
            logits=reshaped_logits,
            hidden_states=outputs.hidden_states,
            attentions=outputs.attentions,
        )<|MERGE_RESOLUTION|>--- conflicted
+++ resolved
@@ -18,7 +18,6 @@
 
 from ..bert.modeling import BertPooler, BertEmbeddings
 from .. import PretrainedModel, register_base_model
-from ..configuration_utils import PretrainedConfig
 
 from ..model_outputs import (BaseModelOutputWithPooling,
                              BaseModelOutputWithPoolingAndCrossAttentions,
@@ -248,17 +247,10 @@
         self.pad_token_id = pad_token_id
         self.initializer_range = initializer_range
 
-        # TODO(wj-Mcat): construct config temporary
-        # to be removed when TinyBertConfig is completed
-        config = PretrainedConfig(
-            vocab_size=vocab_size,
-            hidden_size=hidden_size,
-            hidden_dropout_prob=hidden_dropout_prob,
-            max_position_embeddings=max_position_embeddings,
-            type_vocab_size=type_vocab_size,
-            # the default pool_act is `tanh`
-            pool_act="tanh")
-        self.embeddings = BertEmbeddings(config)
+        self.embeddings = BertEmbeddings(vocab_size, hidden_size,
+                                         hidden_dropout_prob,
+                                         max_position_embeddings,
+                                         type_vocab_size)
 
         encoder_layer = nn.TransformerEncoderLayer(
             hidden_size,
@@ -270,12 +262,7 @@
             act_dropout=0)
 
         self.encoder = nn.TransformerEncoder(encoder_layer, num_hidden_layers)
-<<<<<<< HEAD
-
         self.pooler = BertPooler(hidden_size, hidden_act)
-=======
-        self.pooler = BertPooler(config)
->>>>>>> 31fb6cfe
         # fit_dense(s) means a hidden states' transformation from student to teacher.
         # `fit_denses` is used in v2 model, and `fit_dense` is used in other pretraining models.
         self.fit_denses = nn.LayerList([
@@ -423,14 +410,11 @@
                     dtype=attention_mask.dtype)
                 attention_mask = paddle.concat([past_mask, attention_mask],
                                                axis=-1)
-<<<<<<< HEAD
         elif attention_mask.ndim == 2:
             # attention_mask [batch_size, sequence_length] -> [batch_size, 1, 1, sequence_length]
             attention_mask = attention_mask.unsqueeze(axis=[1, 2]).astype(
                 paddle.get_default_dtype())
             attention_mask = (1.0 - attention_mask) * -1e4
-=======
->>>>>>> 31fb6cfe
 
         # TODO(wj-Mcat): in current branch, not support `inputs_embeds`
         embedding_output = self.embeddings(
@@ -524,7 +508,6 @@
 
 
         """
-<<<<<<< HEAD
         outputs = self.tinybert(input_ids,
                                 token_type_ids,
                                 position_ids,
@@ -533,17 +516,6 @@
                                 output_attentions=output_attentions,
                                 output_hidden_states=output_hidden_states,
                                 return_dict=return_dict)
-=======
-        sequence_output, pooled_output = self.tinybert(
-            input_ids,
-            token_type_ids,
-            position_ids,
-            attention_mask,
-            inputs_embeds=inputs_embeds,
-            output_attentions=output_attentions,
-            output_hidden_states=output_hidden_states,
-            return_dict=return_dict)
->>>>>>> 31fb6cfe
 
         # return the sequence presentation
         if not return_dict:
