# Copyright (c) 2021 PaddlePaddle Authors. All Rights Reserved.
#
# Licensed under the Apache License, Version 2.0 (the "License");
# you may not use this file except in compliance with the License.
# You may obtain a copy of the License at
#
#     http://www.apache.org/licenses/LICENSE-2.0
#
# Unless required by applicable law or agreed to in writing, software
# distributed under the License is distributed on an "AS IS" BASIS,
# WITHOUT WARRANTIES OR CONDITIONS OF ANY KIND, either express or implied.
# See the License for the specific language governing permissions and
# limitations under the License.

from typing import Optional, Tuple
from paddle import Tensor
import paddle
import paddle.nn as nn

from .. import PretrainedModel, register_base_model
from ..model_outputs import (
    BaseModelOutputWithPoolingAndCrossAttentions,
    SequenceClassifierOutput,
    TokenClassifierOutput,
    QuestionAnsweringModelOutput,
    MultipleChoiceModelOutput,
    tuple_output,
)

__all__ = [
<<<<<<< HEAD
    'ErnieMModel',
    'ErnieMPretrainedModel',
    'ErnieMForSequenceClassification',
    'ErnieMForTokenClassification',
    'ErnieMForQuestionAnswering',
    'ErnieMForMultipleChoice',
    'UIEM',
=======
    "ErnieMModel",
    "ErnieMPretrainedModel",
    "ErnieMForSequenceClassification",
    "ErnieMForTokenClassification",
    "ErnieMForQuestionAnswering",
    "ErnieMForMultipleChoice",
>>>>>>> 0030717c
]


class ErnieMEmbeddings(nn.Layer):
    r"""
    Include embeddings from word, position.
    """

    def __init__(self, vocab_size, hidden_size=768, hidden_dropout_prob=0.1, max_position_embeddings=514):
        super(ErnieMEmbeddings, self).__init__()

        self.word_embeddings = nn.Embedding(vocab_size, hidden_size)
        self.position_embeddings = nn.Embedding(max_position_embeddings, hidden_size)
        self.layer_norm = nn.LayerNorm(hidden_size)
        self.dropout = nn.Dropout(hidden_dropout_prob)

    def forward(
        self,
        input_ids: Optional[Tensor] = None,
        position_ids: Optional[Tensor] = None,
        inputs_embeds: Optional[Tensor] = None,
        past_key_values_length: int = 0,
    ):

        if inputs_embeds is None:
            inputs_embeds = self.word_embeddings(input_ids)

        if position_ids is None:
            input_shape = paddle.shape(inputs_embeds)[:-1]
            # maybe need use shape op to unify static graph and dynamic graph
            ones = paddle.ones(input_shape, dtype="int64")
            seq_length = paddle.cumsum(ones, axis=1)
            position_ids = seq_length - ones

            if past_key_values_length > 0:
                position_ids = position_ids + past_key_values_length

            position_ids.stop_gradient = True

        position_ids += 2

        position_embeddings = self.position_embeddings(position_ids)
        embeddings = inputs_embeds + position_embeddings
        embeddings = self.layer_norm(embeddings)
        embeddings = self.dropout(embeddings)
        return embeddings


class ErnieMPooler(nn.Layer):
    def __init__(self, hidden_size):
        super(ErnieMPooler, self).__init__()
        self.dense = nn.Linear(hidden_size, hidden_size)
        self.activation = nn.Tanh()

    def forward(self, hidden_states):
        # We "pool" the model by simply taking the hidden state corresponding
        # to the first token.
        first_token_tensor = hidden_states[:, 0]
        pooled_output = self.dense(first_token_tensor)
        pooled_output = self.activation(pooled_output)
        return pooled_output


class ErnieMPretrainedModel(PretrainedModel):
    r"""
    An abstract class for pretrained ERNIE-M models. It provides ERNIE-M related
    `model_config_file`, `pretrained_init_configuration`, `resource_files_names`,
    `pretrained_resource_files_map`, `base_model_prefix` for downloading and
    loading pretrained models.
    Refer to :class:`~paddlenlp.transformers.model_utils.PretrainedModel` for more details.

    """

    pretrained_init_configuration = {
        "ernie-m-base": {
            "attention_probs_dropout_prob": 0.1,
            "hidden_act": "gelu",
            "hidden_dropout_prob": 0.1,
            "hidden_size": 768,
            "initializer_range": 0.02,
            "max_position_embeddings": 514,
            "num_attention_heads": 12,
            "num_hidden_layers": 12,
            "vocab_size": 250002,
            "pad_token_id": 1,
        },
        "ernie-m-large": {
            "attention_probs_dropout_prob": 0.1,
            "hidden_act": "gelu",
            "hidden_dropout_prob": 0.1,
            "hidden_size": 1024,
            "initializer_range": 0.02,
            "max_position_embeddings": 514,
            "num_attention_heads": 16,
            "num_hidden_layers": 24,
            "vocab_size": 250002,
<<<<<<< HEAD
            "pad_token_id": 1
        },
        "uie-m-base": {
            "attention_probs_dropout_prob": 0.1,
            "hidden_act": "gelu",
            "hidden_dropout_prob": 0.1,
            "hidden_size": 768,
            "initializer_range": 0.02,
            "max_position_embeddings": 514,
            "num_attention_heads": 12,
            "num_hidden_layers": 12,
            "vocab_size": 250002,
            "pad_token_id": 1
        },
        "uie-m-large": {
            "attention_probs_dropout_prob": 0.1,
            "hidden_act": "gelu",
            "hidden_dropout_prob": 0.1,
            "hidden_size": 1024,
            "initializer_range": 0.02,
            "max_position_embeddings": 514,
            "num_attention_heads": 16,
            "num_hidden_layers": 24,
            "vocab_size": 250002,
            "pad_token_id": 1
=======
            "pad_token_id": 1,
>>>>>>> 0030717c
        },
    }
    pretrained_resource_files_map = {
        "model_state": {
<<<<<<< HEAD
            "ernie-m-base":
            "https://paddlenlp.bj.bcebos.com/models/transformers/ernie_m/ernie_m_base.pdparams",
            "ernie-m-large":
            "https://paddlenlp.bj.bcebos.com/models/transformers/ernie_m/ernie_m_large.pdparams",
            "uie-m-base":
            "https://paddlenlp.bj.bcebos.com/models/transformers/uie_m/uie_m_base.pdparams",
            "uie-m-large":
            "https://paddlenlp.bj.bcebos.com/models/transformers/uie_m/uie_m_large.pdparams",
=======
            "ernie-m-base": "https://paddlenlp.bj.bcebos.com/models/transformers/ernie_m/ernie_m_base.pdparams",
            "ernie-m-large": "https://paddlenlp.bj.bcebos.com/models/transformers/ernie_m/ernie_m_large.pdparams",
>>>>>>> 0030717c
        }
    }
    base_model_prefix = "ernie_m"

    def init_weights(self, layer):
        """Initialization hook"""
        if isinstance(layer, (nn.Linear, nn.Embedding)):
            # only support dygraph, use truncated_normal and make it inplace
            # and configurable later
            if isinstance(layer.weight, paddle.Tensor):
                layer.weight.set_value(
                    paddle.tensor.normal(
                        mean=0.0,
                        std=self.initializer_range
                        if hasattr(self, "initializer_range")
                        else self.ernie_m.config["initializer_range"],
                        shape=layer.weight.shape,
                    )
                )


@register_base_model
class ErnieMModel(ErnieMPretrainedModel):
    r"""
    The bare ERNIE-M Model transformer outputting raw hidden-states.

    This model inherits from :class:`~paddlenlp.transformers.model_utils.PretrainedModel`.
    Refer to the superclass documentation for the generic methods.

    This model is also a Paddle `paddle.nn.Layer <https://www.paddlepaddle.org.cn/documentation
    /docs/en/api/paddle/fluid/dygraph/layers/Layer_en.html>`__ subclass. Use it as a regular Paddle Layer
    and refer to the Paddle documentation for all matter related to general usage and behavior.

    Args:
        vocab_size (int):
            Vocabulary size of `inputs_ids` in `ErnieMModel`. Also is the vocab size of token embedding matrix.
            Defines the number of different tokens that can be represented by the `inputs_ids` passed when calling `ErnieMModel`.
        hidden_size (int, optional):
            Dimensionality of the embedding layer, encoder layers and pooler layer. Defaults to `768`.
        num_hidden_layers (int, optional):
            Number of hidden layers in the Transformer encoder. Defaults to `12`.
        num_attention_heads (int, optional):
            Number of attention heads for each attention layer in the Transformer encoder.
            Defaults to `12`.
        intermediate_size (int, optional):
            Dimensionality of the feed-forward (ff) layer in the encoder. Input tensors
            to ff layers are firstly projected from `hidden_size` to `intermediate_size`,
            and then projected back to `hidden_size`. Typically `intermediate_size` is larger than `hidden_size`.
            Defaults to `3072`.
        hidden_act (str, optional):
            The non-linear activation function in the feed-forward layer.
            ``"gelu"``, ``"relu"`` and any other paddle supported activation functions
            are supported. Defaults to `"gelu"`.
        hidden_dropout_prob (float, optional):
            The dropout probability for all fully connected layers in the embeddings and encoder.
            Defaults to `0.1`.
        attention_probs_dropout_prob (float, optional):
            The dropout probability used in MultiHeadAttention in all encoder layers to drop some attention target.
            Defaults to `0.1`.
        max_position_embeddings (int, optional):
            The maximum value of the dimensionality of position encoding, which dictates the maximum supported length of an input
            sequence. Defaults to `512`.
        type_vocab_size (int, optional):
            The vocabulary size of the `token_type_ids`.
            Defaults to `2`.
        initializer_range (float, optional):
            The standard deviation of the normal initializer for initializing all weight matrices.
            Defaults to `0.02`.

            .. note::
                A normal_initializer initializes weight matrices as normal distributions.
                See :meth:`ErnieMPretrainedModel._init_weights()` for how weights are initialized in `ErnieMModel`.

        pad_token_id(int, optional):
            The index of padding token in the token vocabulary.
            Defaults to `1`.

    """

    def __init__(
        self,
        vocab_size,
        hidden_size=768,
        num_hidden_layers=12,
        num_attention_heads=12,
        hidden_act="gelu",
        hidden_dropout_prob=0.1,
        attention_probs_dropout_prob=0.1,
        max_position_embeddings=514,
        initializer_range=0.02,
        pad_token_id=1,
    ):
        super(ErnieMModel, self).__init__()
        self.pad_token_id = pad_token_id
        self.initializer_range = initializer_range
        self.embeddings = ErnieMEmbeddings(vocab_size, hidden_size, hidden_dropout_prob, max_position_embeddings)
        encoder_layer = nn.TransformerEncoderLayer(
            hidden_size,
            num_attention_heads,
            dim_feedforward=4 * hidden_size,
            dropout=hidden_dropout_prob,
            activation=hidden_act,
            attn_dropout=attention_probs_dropout_prob,
            act_dropout=0,
            normalize_before=False,
        )
        self.encoder = nn.TransformerEncoder(encoder_layer, num_hidden_layers)
        self.pooler = ErnieMPooler(hidden_size)
        self.apply(self.init_weights)

    def forward(
        self,
        input_ids: Optional[Tensor] = None,
        position_ids: Optional[Tensor] = None,
        attention_mask: Optional[Tensor] = None,
        inputs_embeds: Optional[Tensor] = None,
        past_key_values: Optional[Tuple[Tuple[Tensor]]] = None,
        use_cache: Optional[bool] = None,
        output_hidden_states: Optional[bool] = None,
        output_attentions: Optional[bool] = None,
        return_dict: Optional[bool] = None,
    ):
        r"""
        Args:
            input_ids (Tensor):
                Indices of input sequence tokens in the vocabulary. They are
                numerical representations of tokens that build the input sequence.
                It's data type should be `int64` and has a shape of [batch_size, sequence_length].
            position_ids (Tensor, optional):
                Indices of positions of each input sequence tokens in the position embeddings. Selected in the range ``[0,
                max_position_embeddings - 1]``.
                Shape as `[batch_size, num_tokens]` and dtype as int64. Defaults to `None`.
            attention_mask (Tensor, optional):
                Mask used in multi-head attention to avoid performing attention on to some unwanted positions,
                usually the paddings or the subsequent positions.
                Its data type can be int, float and bool.
                When the data type is bool, the `masked` tokens have `False` values and the others have `True` values.
                When the data type is int, the `masked` tokens have `0` values and the others have `1` values.
                When the data type is float, the `masked` tokens have `-INF` values and the others have `0` values.
                It is a tensor with shape broadcasted to `[batch_size, num_attention_heads, sequence_length, sequence_length]`.
                For example, its shape can be  [batch_size, sequence_length], [batch_size, sequence_length, sequence_length],
                [batch_size, num_attention_heads, sequence_length, sequence_length].
                Defaults to `None`, which means nothing needed to be prevented attention to.
            inputs_embeds (Tensor, optional):
                If you want to control how to convert `inputs_ids` indices into associated vectors, you can
                pass an embedded representation directly instead of passing `inputs_ids`.
            past_key_values (tuple(tuple(Tensor)), optional):
                The length of tuple equals to the number of layers, and each inner
                tuple haves 4 tensors of shape `(batch_size, num_heads, sequence_length - 1, embed_size_per_head)`)
                which contains precomputed key and value hidden states of the attention blocks.
                If `past_key_values` are used, the user can optionally input only the last `input_ids` (those that
                don't have their past key value states given to this model) of shape `(batch_size, 1)` instead of all
                `input_ids` of shape `(batch_size, sequence_length)`.
            use_cache (`bool`, optional):
                If set to `True`, `past_key_values` key value states are returned.
                Defaults to `None`.
            output_hidden_states (bool, optional):
                Whether to return the hidden states of all layers.
                Defaults to `False`.
            output_attentions (bool, optional):
                Whether to return the attentions tensors of all attention layers.
                Defaults to `False`.
            return_dict (bool, optional):
                Whether to return a :class:`~paddlenlp.transformers.model_outputs.ModelOutput` object. If `False`, the output
                will be a tuple of tensors. Defaults to `False`.

        Returns:
            An instance of :class:`~paddlenlp.transformers.model_outputs.BaseModelOutputWithPoolingAndCrossAttentions` if
            `return_dict=True`. Otherwise it returns a tuple of tensors corresponding
            to ordered and not None (depending on the input arguments) fields of
            :class:`~paddlenlp.transformers.model_outputs.BaseModelOutputWithPoolingAndCrossAttentions`.
            tuple: Returns tuple (``sequence_output``, ``pooled_output``).

            With the fields:

            - `sequence_output` (Tensor):
                Sequence of hidden-states at the last layer of the model.
                It's data type should be float32 and its shape is [batch_size, sequence_length, hidden_size].

            - `pooled_output` (Tensor):
                The output of first token (`[CLS]`) in sequence.
                We "pool" the model by simply taking the hidden state corresponding to the first token.
                Its data type should be float32 and its shape is [batch_size, hidden_size].

        Example:
            .. code-block::

                import paddle
                from paddlenlp.transformers import ErnieMModel, ErnieMTokenizer

                tokenizer = ErnieMTokenizer.from_pretrained('ernie-m-base')
                model = ErnieMModel.from_pretrained('ernie-m-base')

                inputs = tokenizer("Welcome to use PaddlePaddle and PaddleNLP!")
                inputs = {k:paddle.to_tensor([v]) for (k, v) in inputs.items()}
                sequence_output, pooled_output = model(**inputs)

        """
        if input_ids is not None and inputs_embeds is not None:
            raise ValueError("You cannot specify both input_ids and inputs_embeds at the same time.")

        # init the default bool value
        output_attentions = output_attentions if output_attentions is not None else False
        output_hidden_states = output_hidden_states if output_hidden_states is not None else False
        return_dict = return_dict if return_dict is not None else False
        use_cache = use_cache if use_cache is not None else False

        past_key_values_length = 0
        if past_key_values is not None:
            past_key_values_length = past_key_values[0][0].shape[2]

        if attention_mask is None:
            attention_mask = paddle.unsqueeze(
                (input_ids == 0).astype(self.pooler.dense.weight.dtype) * -1e4, axis=[1, 2]
            )
            if past_key_values is not None:
                batch_size = past_key_values[0][0].shape[0]
                past_mask = paddle.zeros([batch_size, 1, 1, past_key_values_length], dtype=attention_mask.dtype)
                attention_mask = paddle.concat([past_mask, attention_mask], axis=-1)

        # For 2D attention_mask from tokenizer
        elif attention_mask.ndim == 2:
            attention_mask = paddle.unsqueeze(attention_mask, axis=[1, 2]).astype(paddle.get_default_dtype())
            attention_mask = (1.0 - attention_mask) * -1e4
        attention_mask.stop_gradient = True

        embedding_output = self.embeddings(
            input_ids=input_ids,
            position_ids=position_ids,
            inputs_embeds=inputs_embeds,
            past_key_values_length=past_key_values_length,
        )

        self.encoder._use_cache = use_cache  # To be consistent with HF
        encoder_outputs = self.encoder(
            embedding_output,
            attention_mask,
            cache=past_key_values,
            output_attentions=output_attentions,
            output_hidden_states=output_hidden_states,
            return_dict=return_dict,
        )

        if isinstance(encoder_outputs, type(embedding_output)):
            sequence_output = encoder_outputs
            pooled_output = self.pooler(sequence_output)
            return (sequence_output, pooled_output)

        sequence_output = encoder_outputs[0]
        pooled_output = self.pooler(sequence_output)
        if not return_dict:
            return (sequence_output, pooled_output) + encoder_outputs[1:]

        return BaseModelOutputWithPoolingAndCrossAttentions(
            last_hidden_state=sequence_output,
            pooler_output=pooled_output,
            past_key_values=encoder_outputs.past_key_values,
            hidden_states=encoder_outputs.hidden_states,
            attentions=encoder_outputs.attentions,
        )


class ErnieMForSequenceClassification(ErnieMPretrainedModel):
    r"""
    Ernie-M Model with a linear layer on top of the output layer,
    designed for sequence classification/regression tasks like GLUE tasks.

    Args:
        ernie (ErnieMModel):
            An instance of `paddlenlp.transformers.ErnieMModel`.
        num_classes (int, optional):
            The number of classes. Default to `2`.
        dropout (float, optional):
            The dropout probability for output of ERNIE-M.
            If None, use the same value as `hidden_dropout_prob`
            of `paddlenlp.transformers.ErnieMModel` instance. Defaults to `None`.
    """

    def __init__(self, ernie_m, num_classes=2, dropout=None):
        super(ErnieMForSequenceClassification, self).__init__()
        self.num_classes = num_classes
        self.ernie_m = ernie_m  # allow ernie_m to be config
        self.dropout = nn.Dropout(dropout if dropout is not None else self.ernie_m.config["hidden_dropout_prob"])
        self.classifier = nn.Linear(self.ernie_m.config["hidden_size"], num_classes)
        self.apply(self.init_weights)

    def forward(
        self,
        input_ids: Optional[Tensor] = None,
        position_ids: Optional[Tensor] = None,
        attention_mask: Optional[Tensor] = None,
        labels: Optional[Tensor] = None,
        inputs_embeds: Optional[Tensor] = None,
        output_hidden_states: Optional[bool] = None,
        output_attentions: Optional[bool] = None,
        return_dict: Optional[bool] = None,
    ):
        r"""
        Args:
            input_ids (Tensor):
                See :class:`ErnieMModel`.
            position_ids (Tensor, optional):
                See :class:`ErnieMModel`.
            attention_mask (Tensor, optional):
                See :class:`ErnieMModel`.
            labels (Tensor of shape `(batch_size,)`, optional):
                Labels for computing the sequence classification/regression loss.
                Indices should be in `[0, ..., num_classes - 1]`. If `num_classes == 1`
                a regression loss is computed (Mean-Square loss), If `num_classes > 1`
                a classification loss is computed (Cross-Entropy).
            inputs_embeds (Tensor, optional):
                If you want to control how to convert `inputs_ids` indices into associated vectors, you can
                pass an embedded representation directly instead of passing `inputs_ids`.
            output_hidden_states (bool, optional):
                Whether to return the hidden states of all layers.
                Defaults to `False`.
            output_attentions (bool, optional):
                Whether to return the attentions tensors of all attention layers.
                Defaults to `False`.
            return_dict (bool, optional):
                Whether to return a :class:`~paddlenlp.transformers.model_outputs.SequenceClassifierOutput` object. If
                `False`, the output will be a tuple of tensors. Defaults to `False`.

        Returns:
            An instance of :class:`~paddlenlp.transformers.model_outputs.SequenceClassifierOutput` if `return_dict=True`.
            Otherwise it returns a tuple of tensors corresponding to ordered and
            not None (depending on the input arguments) fields of :class:`~paddlenlp.transformers.model_outputs.SequenceClassifierOutput`.

        Example:
            .. code-block::

                import paddle
                from paddlenlp.transformers import ErnieMForSequenceClassification, ErnieMTokenizer

                tokenizer = ErnieMTokenizer.from_pretrained('ernie-m-base')
                model = ErnieMForSequenceClassification.from_pretrained('ernie-m-base')

                inputs = tokenizer("Welcome to use PaddlePaddle and PaddleNLP!")
                inputs = {k:paddle.to_tensor([v]) for (k, v) in inputs.items()}
                logits = model(**inputs)

        """
        outputs = self.ernie_m(
            input_ids,
            position_ids=position_ids,
            attention_mask=attention_mask,
            inputs_embeds=inputs_embeds,
            output_attentions=output_attentions,
            output_hidden_states=output_hidden_states,
            return_dict=return_dict,
        )

        pooled_output = self.dropout(outputs[1])
        logits = self.classifier(pooled_output)

        loss = None
        if labels is not None:
            if self.num_classes == 1:
                loss_fct = paddle.nn.MSELoss()
                loss = loss_fct(logits, labels)
            elif labels.dtype == paddle.int64 or labels.dtype == paddle.int32:
                loss_fct = paddle.nn.CrossEntropyLoss()
                loss = loss_fct(logits.reshape((-1, self.num_classes)), labels.reshape((-1,)))
            else:
                loss_fct = paddle.nn.BCEWithLogitsLoss()
                loss = loss_fct(logits, labels)

        if not return_dict:
            output = (logits,) + outputs[2:]
            return tuple_output(output, loss)

        return SequenceClassifierOutput(
            loss=loss,
            logits=logits,
            hidden_states=outputs.hidden_states,
            attentions=outputs.attentions,
        )


class ErnieMForQuestionAnswering(ErnieMPretrainedModel):
    """
    Ernie-M Model with a linear layer on top of the hidden-states
    output to compute `span_start_logits` and `span_end_logits`,
    designed for question-answering tasks like SQuAD.

    Args:
        ernie (`ErnieMModel`):
            An instance of `ErnieMModel`.
    """

    def __init__(self, ernie_m):
        super(ErnieMForQuestionAnswering, self).__init__()
        self.ernie_m = ernie_m  # allow ernie_m to be config
        self.classifier = nn.Linear(self.ernie_m.config["hidden_size"], 2)
        self.apply(self.init_weights)

    def forward(
        self,
        input_ids: Optional[Tensor] = None,
        position_ids: Optional[Tensor] = None,
        attention_mask: Optional[Tensor] = None,
        start_positions: Optional[Tensor] = None,
        end_positions: Optional[Tensor] = None,
        inputs_embeds: Optional[Tensor] = None,
        output_hidden_states: Optional[bool] = None,
        output_attentions: Optional[bool] = None,
        return_dict: Optional[bool] = None,
    ):
        r"""
        Args:
            input_ids (Tensor):
                See :class:`ErnieMModel`.
            position_ids (Tensor, optional):
                See :class:`ErnieMModel`.
            attention_mask (Tensor, optional):
                See :class:`ErnieMModel`.
            start_positions (Tensor of shape `(batch_size,)`, optional):
                Labels for position (index) of the start of the labelled span for computing the token classification loss.
                Positions are clamped to the length of the sequence (`sequence_length`). Position outside of the sequence
                are not taken into account for computing the loss.
            end_positions (Tensor of shape `(batch_size,)`, optional):
                Labels for position (index) of the end of the labelled span for computing the token classification loss.
                Positions are clamped to the length of the sequence (`sequence_length`). Position outside of the sequence
                are not taken into account for computing the loss.
            inputs_embeds (Tensor, optional):
                If you want to control how to convert `inputs_ids` indices into associated vectors, you can
                pass an embedded representation directly instead of passing `inputs_ids`.
            output_hidden_states (bool, optional):
                Whether to return the hidden states of all layers.
                Defaults to `False`.
            output_attentions (bool, optional):
                Whether to return the attentions tensors of all attention layers.
                Defaults to `False`.
            return_dict (bool, optional):
                Whether to return a :class:`~paddlenlp.transformers.model_outputs.QuestionAnsweringModelOutput` object. If
                `False`, the output will be a tuple of tensors. Defaults to `False`.

        Returns:
            tuple: Returns tuple (`start_logits`, `end_logits`).

            With the fields:

            - `start_logits` (Tensor):
                A tensor of the input token classification logits, indicates the start position of the labelled span.
                Its data type should be float32 and its shape is [batch_size, sequence_length].

            - `end_logits` (Tensor):
                A tensor of the input token classification logits, indicates the end position of the labelled span.
                Its data type should be float32 and its shape is [batch_size, sequence_length].

        Example:
            .. code-block::

                import paddle
                from paddlenlp.transformers import ErnieMForQuestionAnswering, ErnieMTokenizer

                tokenizer = ErnieMTokenizer.from_pretrained('ernie-m-base')
                model = ErnieMForQuestionAnswering.from_pretrained('ernie-m-base')

                inputs = tokenizer("Welcome to use PaddlePaddle and PaddleNLP!")
                inputs = {k:paddle.to_tensor([v]) for (k, v) in inputs.items()}
                logits = model(**inputs)
        """

        outputs = self.ernie_m(
            input_ids,
            position_ids=position_ids,
            attention_mask=attention_mask,
            inputs_embeds=inputs_embeds,
            output_attentions=output_attentions,
            output_hidden_states=output_hidden_states,
            return_dict=return_dict,
        )

        logits = self.classifier(outputs[0])
        logits = paddle.transpose(logits, perm=[2, 0, 1])
        start_logits, end_logits = paddle.unstack(x=logits, axis=0)

        total_loss = None
        if start_positions is not None and end_positions is not None:
            # If we are on multi-GPU, split add a dimension
            if start_positions.ndim > 1:
                start_positions = start_positions.squeeze(-1)
            if start_positions.ndim > 1:
                end_positions = end_positions.squeeze(-1)
            # sometimes the start/end positions are outside our model inputs, we ignore these terms
            ignored_index = paddle.shape(start_logits)[1]
            start_positions = start_positions.clip(0, ignored_index)
            end_positions = end_positions.clip(0, ignored_index)

            loss_fct = paddle.nn.CrossEntropyLoss(ignore_index=ignored_index)
            start_loss = loss_fct(start_logits, start_positions)
            end_loss = loss_fct(end_logits, end_positions)
            total_loss = (start_loss + end_loss) / 2

        if not return_dict:
            output = (start_logits, end_logits) + outputs[2:]
            return tuple_output(output, total_loss)

        return QuestionAnsweringModelOutput(
            loss=total_loss,
            start_logits=start_logits,
            end_logits=end_logits,
            hidden_states=outputs.hidden_states,
            attentions=outputs.attentions,
        )


class ErnieMForTokenClassification(ErnieMPretrainedModel):
    r"""
    ERNIE-M Model with a linear layer on top of the hidden-states output layer,
    designed for token classification tasks like NER tasks.

    Args:
        ernie (`ErnieMModel`):
            An instance of `ErnieMModel`.
        num_classes (int, optional):
            The number of classes. Defaults to `2`.
        dropout (float, optional):
            The dropout probability for output of ERNIE-M.
            If None, use the same value as `hidden_dropout_prob`
            of `ErnieMModel` instance `ernie_m`. Defaults to `None`.
    """

    def __init__(self, ernie_m, num_classes=2, dropout=None):
        super(ErnieMForTokenClassification, self).__init__()
        self.num_classes = num_classes
        self.ernie_m = ernie_m  # allow ernie_m to be config
        self.dropout = nn.Dropout(dropout if dropout is not None else self.ernie_m.config["hidden_dropout_prob"])
        self.classifier = nn.Linear(self.ernie_m.config["hidden_size"], num_classes)
        self.apply(self.init_weights)

    def forward(
        self,
        input_ids: Optional[Tensor] = None,
        position_ids: Optional[Tensor] = None,
        attention_mask: Optional[Tensor] = None,
        labels: Optional[Tensor] = None,
        inputs_embeds: Optional[Tensor] = None,
        output_hidden_states: Optional[bool] = None,
        output_attentions: Optional[bool] = None,
        return_dict: Optional[bool] = None,
    ):
        r"""
        Args:
            input_ids (Tensor):
                See :class:`ErnieMModel`.
            position_ids (Tensor, optional):
                See :class:`ErnieMModel`.
            attention_mask (Tensor, optional):
                See :class:`ErnieMModel`.
            labels (Tensor of shape `(batch_size, sequence_length)`, optional):
                Labels for computing the token classification loss. Indices should be in `[0, ..., num_classes - 1]`.
            inputs_embeds (Tensor, optional):
                If you want to control how to convert `inputs_ids` indices into associated vectors, you can
                pass an embedded representation directly instead of passing `inputs_ids`.
            output_hidden_states (bool, optional):
                Whether to return the hidden states of all layers.
                Defaults to `False`.
            output_attentions (bool, optional):
                Whether to return the attentions tensors of all attention layers.
                Defaults to `False`.
            return_dict (bool, optional):
                Whether to return a :class:`~paddlenlp.transformers.model_outputs.TokenClassifierOutput` object. If
                `False`, the output will be a tuple of tensors. Defaults to `False`.

        Returns:
            Tensor: Returns tensor `logits`, a tensor of the input token classification logits.
            Shape as `[batch_size, sequence_length, num_classes]` and dtype as `float32`.

        Example:
            .. code-block::

                import paddle
                from paddlenlp.transformers import ErnieMForTokenClassification, ErnieMTokenizer

                tokenizer = ErnieMTokenizer.from_pretrained('ernie-m-base')
                model = ErnieMForTokenClassification.from_pretrained('ernie-m-base')

                inputs = tokenizer("Welcome to use PaddlePaddle and PaddleNLP!")
                inputs = {k:paddle.to_tensor([v]) for (k, v) in inputs.items()}
                logits = model(**inputs)
        """
        outputs = self.ernie_m(
            input_ids,
            position_ids=position_ids,
            attention_mask=attention_mask,
            inputs_embeds=inputs_embeds,
            output_attentions=output_attentions,
            output_hidden_states=output_hidden_states,
            return_dict=return_dict,
        )

        sequence_output = self.dropout(outputs[0])
        logits = self.classifier(sequence_output)

        loss = None
        if labels is not None:
            loss_fct = paddle.nn.CrossEntropyLoss()
            loss = loss_fct(logits.reshape((-1, self.num_classes)), labels.reshape((-1,)))
        if not return_dict:
            output = (logits,) + outputs[2:]
            return tuple_output(output, loss)

        return TokenClassifierOutput(
            loss=loss,
            logits=logits,
            hidden_states=outputs.hidden_states,
            attentions=outputs.attentions,
        )


class ErnieMForMultipleChoice(ErnieMPretrainedModel):
    """
    ERNIE-M with a linear layer on top of the hidden-states output layer,
    designed for multiple choice tasks like RocStories/SWAG tasks.

    Args:
        ernie (:class:`ErnieMModel`):
            An instance of ErnieMModel.
        num_choices (int, optional):
            The number of choices. Defaults to `2`.
        dropout (float, optional):
            The dropout probability for output of Ernie.
            If None, use the same value as `hidden_dropout_prob` of `ErnieMModel`
            instance `ernie-m`. Defaults to None.
    """

    def __init__(self, ernie_m, num_choices=2, dropout=None):
        super(ErnieMForMultipleChoice, self).__init__()
        self.num_choices = num_choices
        self.ernie_m = ernie_m
        self.dropout = nn.Dropout(dropout if dropout is not None else self.ernie_m.config["hidden_dropout_prob"])
        self.classifier = nn.Linear(self.ernie_m.config["hidden_size"], 1)
        self.apply(self.init_weights)

    def forward(
        self,
        input_ids: Optional[Tensor] = None,
        position_ids: Optional[Tensor] = None,
        attention_mask: Optional[Tensor] = None,
        labels: Optional[Tensor] = None,
        inputs_embeds: Optional[Tensor] = None,
        output_hidden_states: Optional[bool] = None,
        output_attentions: Optional[bool] = None,
        return_dict: Optional[bool] = None,
    ):
        r"""
        The ErnieMForMultipleChoice forward method, overrides the __call__() special method.
        Args:
            input_ids (Tensor):
                See :class:`ErnieMModel` and shape as [batch_size, num_choice, sequence_length].
            position_ids(Tensor, optional):
                See :class:`ErnieMModel` and shape as [batch_size, num_choice, sequence_length].
            attention_mask (list, optional):
                See :class:`ErnieMModel` and shape as [batch_size, num_choice, sequence_length].
            labels (Tensor of shape `(batch_size, )`, optional):
                Labels for computing the multiple choice classification loss. Indices should be in `[0, ...,
                num_choices-1]` where `num_choices` is the size of the second dimension of the input tensors. (See
                `input_ids` above)
            inputs_embeds (Tensor, optional):
                If you want to control how to convert `inputs_ids` indices into associated vectors, you can
                pass an embedded representation directly instead of passing `inputs_ids`.
            output_hidden_states (bool, optional):
                Whether to return the hidden states of all layers.
                Defaults to `False`.
            output_attentions (bool, optional):
                Whether to return the attentions tensors of all attention layers.
                Defaults to `False`.
            return_dict (bool, optional):
                Whether to return a :class:`~paddlenlp.transformers.model_outputs.MultipleChoiceModelOutput` object. If
                `False`, the output will be a tuple of tensors. Defaults to `False`.
        Returns:
            An instance of :class:`~paddlenlp.transformers.model_outputs.MultipleChoiceModelOutput` if `return_dict=True`.
            Otherwise it returns a tuple of tensors corresponding to ordered and
            not None (depending on the input arguments) fields of :class:`~paddlenlp.transformers.model_outputs.MultipleChoiceModelOutput`.
        """
        # input_ids: [bs, num_choice, seq_l]
        input_ids = input_ids.reshape(shape=(-1, input_ids.shape[-1]))  # flat_input_ids: [bs*num_choice,seq_l]

        if position_ids is not None:
            position_ids = position_ids.reshape(shape=(-1, position_ids.shape[-1]))

        if attention_mask is not None:
            attention_mask = attention_mask.reshape(shape=(-1, attention_mask.shape[-1]))

        outputs = self.ernie_m(
            input_ids,
            position_ids=position_ids,
            attention_mask=attention_mask,
            inputs_embeds=inputs_embeds,
            output_attentions=output_attentions,
            output_hidden_states=output_hidden_states,
            return_dict=return_dict,
        )

        pooled_output = self.dropout(outputs[1])

        logits = self.classifier(pooled_output)  # logits: (bs*num_choice,1)
        reshaped_logits = logits.reshape(shape=(-1, self.num_choices))  # logits: (bs, num_choice)

        loss = None
        if labels is not None:
            loss_fct = paddle.nn.CrossEntropyLoss()
            loss = loss_fct(reshaped_logits, labels)

        if not return_dict:
            output = (reshaped_logits,) + outputs[2:]
            return tuple_output(output, loss)

        return MultipleChoiceModelOutput(
            loss=loss,
            logits=reshaped_logits,
            hidden_states=outputs.hidden_states,
            attentions=outputs.attentions,
        )


class UIEM(ErnieMPretrainedModel):
    """
    Ernie-M Model with two linear layer on top of the hidden-states
    output to compute `start_prob` and `end_prob`,
    designed for Universal Information Extraction.

    Args:
        ernie (`ErnieMModel`): 
            An instance of `ErnieMModel`.
    """

    def __init__(self, ernie_m):
        super(UIEM, self).__init__()
        self.ernie_m = ernie_m
        hidden_size = self.ernie_m.config["hidden_size"]
        self.linear_start = paddle.nn.Linear(hidden_size, 1)
        self.linear_end = paddle.nn.Linear(hidden_size, 1)
        self.sigmoid = nn.Sigmoid()
        self.apply(self.init_weights)

    def forward(self, input_ids, position_ids=None):
        r"""
        Args:
            input_ids (Tensor):
                See :class:`ErnieMModel`.
            position_ids (Tensor, optional):
                See :class:`ErnieMModel`.

        Example:
            .. code-block::

                import paddle
                from paddlenlp.transformers import UIEM, ErnieMTokenizer

                tokenizer = ErnieMTokenizer.from_pretrained('uie-m-base')
                model = UIEM.from_pretrained('uie-m-base')

                inputs = tokenizer("Welcome to use PaddlePaddle and PaddleNLP!")
                inputs = {k:paddle.to_tensor([v]) for (k, v) in inputs.items()}
                start_prob, end_prob = model(**inputs)
        """
        sequence_output, _ = self.ernie_m(input_ids=input_ids,
                                          position_ids=position_ids)
        start_logits = self.linear_start(sequence_output)
        start_logits = paddle.squeeze(start_logits, -1)
        start_prob = self.sigmoid(start_logits)
        end_logits = self.linear_end(sequence_output)
        end_logits = paddle.squeeze(end_logits, -1)
        end_prob = self.sigmoid(end_logits)
        return start_prob, end_prob<|MERGE_RESOLUTION|>--- conflicted
+++ resolved
@@ -13,37 +13,29 @@
 # limitations under the License.
 
 from typing import Optional, Tuple
-from paddle import Tensor
+
 import paddle
 import paddle.nn as nn
+from paddle import Tensor
 
 from .. import PretrainedModel, register_base_model
 from ..model_outputs import (
     BaseModelOutputWithPoolingAndCrossAttentions,
+    MultipleChoiceModelOutput,
+    QuestionAnsweringModelOutput,
     SequenceClassifierOutput,
     TokenClassifierOutput,
-    QuestionAnsweringModelOutput,
-    MultipleChoiceModelOutput,
     tuple_output,
 )
 
 __all__ = [
-<<<<<<< HEAD
-    'ErnieMModel',
-    'ErnieMPretrainedModel',
-    'ErnieMForSequenceClassification',
-    'ErnieMForTokenClassification',
-    'ErnieMForQuestionAnswering',
-    'ErnieMForMultipleChoice',
-    'UIEM',
-=======
     "ErnieMModel",
     "ErnieMPretrainedModel",
     "ErnieMForSequenceClassification",
     "ErnieMForTokenClassification",
     "ErnieMForQuestionAnswering",
     "ErnieMForMultipleChoice",
->>>>>>> 0030717c
+    "UIEM",
 ]
 
 
@@ -140,8 +132,7 @@
             "num_attention_heads": 16,
             "num_hidden_layers": 24,
             "vocab_size": 250002,
-<<<<<<< HEAD
-            "pad_token_id": 1
+            "pad_token_id": 1,
         },
         "uie-m-base": {
             "attention_probs_dropout_prob": 0.1,
@@ -153,7 +144,7 @@
             "num_attention_heads": 12,
             "num_hidden_layers": 12,
             "vocab_size": 250002,
-            "pad_token_id": 1
+            "pad_token_id": 1,
         },
         "uie-m-large": {
             "attention_probs_dropout_prob": 0.1,
@@ -165,27 +156,15 @@
             "num_attention_heads": 16,
             "num_hidden_layers": 24,
             "vocab_size": 250002,
-            "pad_token_id": 1
-=======
             "pad_token_id": 1,
->>>>>>> 0030717c
         },
     }
     pretrained_resource_files_map = {
         "model_state": {
-<<<<<<< HEAD
-            "ernie-m-base":
-            "https://paddlenlp.bj.bcebos.com/models/transformers/ernie_m/ernie_m_base.pdparams",
-            "ernie-m-large":
-            "https://paddlenlp.bj.bcebos.com/models/transformers/ernie_m/ernie_m_large.pdparams",
-            "uie-m-base":
-            "https://paddlenlp.bj.bcebos.com/models/transformers/uie_m/uie_m_base.pdparams",
-            "uie-m-large":
-            "https://paddlenlp.bj.bcebos.com/models/transformers/uie_m/uie_m_large.pdparams",
-=======
             "ernie-m-base": "https://paddlenlp.bj.bcebos.com/models/transformers/ernie_m/ernie_m_base.pdparams",
             "ernie-m-large": "https://paddlenlp.bj.bcebos.com/models/transformers/ernie_m/ernie_m_large.pdparams",
->>>>>>> 0030717c
+            "uie-m-base": "https://paddlenlp.bj.bcebos.com/models/transformers/uie_m/uie_m_base.pdparams",
+            "uie-m-large": "https://paddlenlp.bj.bcebos.com/models/transformers/uie_m/uie_m_large.pdparams",
         }
     }
     base_model_prefix = "ernie_m"
@@ -911,7 +890,7 @@
     designed for Universal Information Extraction.
 
     Args:
-        ernie (`ErnieMModel`): 
+        ernie (`ErnieMModel`):
             An instance of `ErnieMModel`.
     """
 
@@ -945,8 +924,7 @@
                 inputs = {k:paddle.to_tensor([v]) for (k, v) in inputs.items()}
                 start_prob, end_prob = model(**inputs)
         """
-        sequence_output, _ = self.ernie_m(input_ids=input_ids,
-                                          position_ids=position_ids)
+        sequence_output, _ = self.ernie_m(input_ids=input_ids, position_ids=position_ids)
         start_logits = self.linear_start(sequence_output)
         start_logits = paddle.squeeze(start_logits, -1)
         start_prob = self.sigmoid(start_logits)
