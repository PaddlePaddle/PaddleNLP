--- conflicted
+++ resolved
@@ -279,18 +279,8 @@
                 (input_ids == self.pad_token_id).astype(
                     paddle.get_default_dtype()) * -1e4,
                 axis=[1, 2])
-<<<<<<< HEAD
         else:
             attention_mask = self.get_extended_attention_mask(attention_mask)
-
-=======
-        # For 2D attention_mask from tokenizer
-        elif attention_mask.ndim == 2:
-            attention_mask = paddle.unsqueeze(
-                attention_mask, axis=[1, 2]).astype(paddle.get_default_dtype())
-            attention_mask = (1.0 - attention_mask) * -1e4
-        attention_mask.stop_gradient = True
->>>>>>> bc844540
         embedding_output = self.embeddings(input_ids=input_ids,
                                            position_ids=position_ids)
         encoder_outputs = self.encoder(embedding_output, attention_mask)
