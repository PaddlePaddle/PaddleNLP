# Copyright (c) 2021 PaddlePaddle Authors. All Rights Reserved.

# Licensed under the Apache License, Version 2.0 (the "License");
# you may not use this file except in compliance with the License.
# You may obtain a copy of the License at
#
#     http://www.apache.org/licenses/LICENSE-2.0
#
# Unless required by applicable law or agreed to in writing, software
# distributed under the License is distributed on an "AS IS" BASIS,
# WITHOUT WARRANTIES OR CONDITIONS OF ANY KIND, either express or implied.
# See the License for the specific language governing permissions and
# limitations under the License.

import os

import sentencepiece as spm
import unicodedata
from typing import TYPE_CHECKING, Any, Dict, List, NamedTuple, Optional, Sequence, Tuple, Union

from ..tokenizer_utils_base import TensorType, PaddingStrategy, TruncationStrategy
from .. import PretrainedTokenizer

__all__ = ['ErnieMTokenizer']

SPIECE_UNDERLINE = "▁"


class ErnieMTokenizer(PretrainedTokenizer):
    r"""
    Constructs a ErnieM tokenizer. It uses the `sentencepiece` tools to cut the words to sub-words.
    
    Args:
        vocab_file (str): 
            The file path of the vocabulary.
        sentencepiece_model_file (str):
            The file path of sentencepiece model.
        do_lower_case (str, optional): 
            Whether or not to lowercase the input when tokenizing.
            Defaults to`True`.
        unk_token (str, optional): 
            A special token representing the *unknown (out-of-vocabulary)* token.
            An unknown token is set to be `unk_token` inorder to be converted to an ID.
            Defaults to "[UNK]".
        sep_token (str, optional): 
            A special token separating two different sentences in the same input.
            Defaults to "[SEP]".
        pad_token (str, optional): 
            A special token used to make arrays of tokens the same size for batching purposes.
            Defaults to "[PAD]".
        cls_token (str, optional): 
            A special token used for sequence classification. It is the last token
            of the sequence when built with special tokens. Defaults to "[CLS]".
        mask_token (str, optional): 
            A special token representing a masked token. This is the token used
            in the masked language modeling task which the model tries to predict the original unmasked ones.
            Defaults to "[MASK]".
    """
    resource_files_names = {
        "sentencepiece_model_file": "sentencepiece.bpe.model",
        "vocab_file": "vocab.txt",
    }  # for save_pretrained
    pretrained_resource_files_map = {
        "vocab_file": {
            "ernie-m-base":
            "https://bj.bcebos.com/paddlenlp/models/transformers/ernie_m/ernie_m.vocab.txt",
            "ernie-m-large":
            "https://bj.bcebos.com/paddlenlp/models/transformers/ernie_m/ernie_m.vocab.txt"
        },
        "sentencepiece_model_file": {
            "ernie-m-base":
            "https://bj.bcebos.com/paddlenlp/models/transformers/ernie_m/ernie_m.sentencepiece.bpe.model",
            "ernie-m-large":
            "https://bj.bcebos.com/paddlenlp/models/transformers/ernie_m/ernie_m.sentencepiece.bpe.model"
        }
    }
    pretrained_init_configuration = {
        "ernie-m-base": {
            "do_lower_case": True
        },
        "ernie-m-large": {
            "do_lower_case": True
        }
    }
    max_model_input_sizes = {"ernie-m-base": 514, "ernie-m-large": 514}

    def __init__(self,
                 vocab_file,
                 sentencepiece_model_file,
                 do_lower_case=True,
                 encoding="utf8",
                 unk_token="[UNK]",
                 sep_token="[SEP]",
                 pad_token="[PAD]",
                 cls_token="[CLS]",
                 mask_token="[MASK]",
                 **kwargs):
        self.sp_model = spm.SentencePieceProcessor()

        self.do_lower_case = do_lower_case
        self.encoding = encoding
        if not os.path.isfile(vocab_file):
            raise ValueError(
                "Can't find a vocabulary file at path '{}'.".format(vocab_file))
        self.vocab = self.load_vocabulary(vocab_file, unk_token=unk_token)
        self.vocab_file = vocab_file
        self.sentencepiece_model_file = sentencepiece_model_file
        if os.path.isfile(sentencepiece_model_file):
            self.sp_model.Load(sentencepiece_model_file)

        self.SP_CHAR_MAPPING = {}

        for ch in range(65281, 65375):
            if ch in [ord(u'～')]:
                self.SP_CHAR_MAPPING[chr(ch)] = chr(ch)
                continue
            self.SP_CHAR_MAPPING[chr(ch)] = chr(ch - 65248)

    def __call__(self,
<<<<<<< HEAD
                 text,
                 text_pair=None,
                 max_seq_len=None,
                 stride=0,
                 add_special_tokens: bool = False,
                 is_split_into_words=False,
                 pad_to_max_seq_len=False,
                 truncation_strategy="longest_first",
                 return_position_ids=True,
                 return_token_type_ids=False,
                 return_attention_mask=True,
                 return_length=False,
                 return_overflowing_tokens=False,
                 return_special_tokens_mask=False,
                 max_length=None):
        if max_length is None:
            max_length = max_seq_len
=======
                 text: Union[str, List[str], List[List[str]]],
                 text_pair: Optional[Union[str, List[str],
                                           List[List[str]]]] = None,
                 max_length: Optional[int] = None,
                 stride: int = 0,
                 is_split_into_words: bool = False,
                 padding: Union[bool, str, PaddingStrategy] = False,
                 truncation: Union[bool, str, TruncationStrategy] = False,
                 return_position_ids: bool = True,
                 return_token_type_ids: bool = False,
                 return_attention_mask: bool = True,
                 return_length: bool = False,
                 return_overflowing_tokens: bool = False,
                 return_special_tokens_mask: bool = False,
                 return_dict: bool = True,
                 return_offsets_mapping: bool = False,
                 add_special_tokens: bool = True,
                 pad_to_multiple_of: Optional[int] = None,
                 return_tensors: Optional[Union[str, TensorType]] = None,
                 verbose: bool = True,
                 **kwargs):
>>>>>>> bf0d3ab4
        return super(ErnieMTokenizer, self).__call__(
            text=text,
            text_pair=text_pair,
            max_length=max_length,
            stride=stride,
            is_split_into_words=is_split_into_words,
            padding=padding,
            truncation=truncation,
            return_position_ids=return_position_ids,
            # Ernie-M model doesn't have token_type embedding.
            # So set "return_token_type_ids" to False.
            return_token_type_ids=False,
            return_attention_mask=return_attention_mask,
            return_length=return_length,
            return_overflowing_tokens=return_overflowing_tokens,
            return_special_tokens_mask=return_special_tokens_mask,
            return_dict=return_dict,
            return_offsets_mapping=return_offsets_mapping,
            add_special_tokens=add_special_tokens,
            pad_to_multiple_of=pad_to_multiple_of,
            return_tensors=return_tensors,
            verbose=verbose,
            **kwargs)

    def get_offset_mapping(self, text):
        split_tokens = self._tokenize(text)
        normalized_text, char_mapping = '', []

        for i, ch in enumerate(text):

            if ch in self.SP_CHAR_MAPPING:
                ch = self.SP_CHAR_MAPPING.get(ch)
            else:
                ch = unicodedata.normalize('NFKC', ch)
            if self.is_whitespace(ch):
                continue
            normalized_text += ch
            char_mapping.extend([i] * len(ch))

        text, token_mapping, offset = normalized_text, [], 0
        for token in split_tokens:
            if token[:1] == '▁':
                token = token[1:]
            start = text[offset:].index(token) + offset
            end = start + len(token)

            token_mapping.append(
                (char_mapping[start], char_mapping[end - 1] + 1))
            offset = end
        return token_mapping

    @property
    def vocab_size(self):
        r"""
        Return the size of vocabulary.

        Returns:
            int: The size of vocabulary.
        """
        return self.sp_model.vocab_size()

    def get_vocab(self):
        vocab = {
            self.convert_ids_to_tokens(i): i
            for i in range(self.vocab_size)
        }
        vocab.update(self.added_tokens_encoder)
        return vocab

    def clean_text(self, text):
        """Performs invalid character removal and whitespace cleanup on text."""
        return ''.join((self.SP_CHAR_MAPPING.get(c, c) for c in text))

    def _tokenize(self, text, sample=False):
        """Tokenize a string."""
        if not sample:
            pieces = self.sp_model.EncodeAsPieces(text)
        else:
            pieces = self.sp_model.SampleEncodeAsPieces(text, 64, 0.1)
        new_pieces = []
        for piece in pieces:
            if piece == SPIECE_UNDERLINE:
                continue
            lst_i = 0
            for i, c in enumerate(piece):
                if c == SPIECE_UNDERLINE:
                    continue
                if self.is_ch_char(c) or self.is_punct(c):
                    if i > lst_i and piece[lst_i:i] != SPIECE_UNDERLINE:
                        new_pieces.append(piece[lst_i:i])
                    new_pieces.append(c)
                    lst_i = i + 1
                elif c.isdigit() and i > 0 and not piece[i - 1].isdigit():
                    if i > lst_i and piece[lst_i:i] != SPIECE_UNDERLINE:
                        new_pieces.append(piece[lst_i:i])
                    lst_i = i
                elif not c.isdigit() and i > 0 and piece[i - 1].isdigit():
                    if i > lst_i and piece[lst_i:i] != SPIECE_UNDERLINE:
                        new_pieces.append(piece[lst_i:i])
                    lst_i = i
            if len(piece) > lst_i:
                new_pieces.append(piece[lst_i:])
        return new_pieces

<<<<<<< HEAD
=======
    def tokenize(self, text, **kwargs):
        r"""
        Converts a string to a list of tokens.
        
        Args:
            text (str): The text to be tokenized.
        Returns:
            List(str): A list of string representing converted tokens.
        """
        return self._tokenize(text)

>>>>>>> bf0d3ab4
    def convert_tokens_to_string(self, tokens):
        """Converts a sequence of tokens (strings for sub-words) in a single string."""
        out_string = "".join(tokens).replace(SPIECE_UNDERLINE, " ").strip()
        return out_string

    def convert_ids_to_string(self, ids):
        """
        Converts a sequence of tokens (strings for sub-words) in a single string.
        """
        tokens = self.convert_ids_to_tokens(ids)
        out_string = "".join(tokens).replace(SPIECE_UNDERLINE, " ").strip()
        return out_string

    def build_inputs_with_special_tokens(self, token_ids_0, token_ids_1=None):
        r"""
        Build model inputs from a sequence or a pair of sequence for sequence classification tasks by concatenating and
        adding special tokens. 
        
        An ERNIE-M sequence has the following format:
        - single sequence:       ``[CLS] X [SEP]``
        - pair of sequences:        ``[CLS] A [SEP] [SEP] B [SEP]``
        Args:
            token_ids_0 (List[int]):
                List of IDs to which the special tokens will be added.
            token_ids_1 (List[int], optional):
                Optional second list of IDs for sequence pairs.
                Defaults to `None`.
        Returns:
            List[int]: List of input_id with the appropriate special tokens.
        """
        if token_ids_1 is None:
            return [self.cls_token_id] + token_ids_0 + [self.sep_token_id]
        _cls = [self.cls_token_id]
        _sep = [self.sep_token_id]
        return _cls + token_ids_0 + _sep + _sep + token_ids_1 + _sep

    def build_offset_mapping_with_special_tokens(self,
                                                 offset_mapping_0,
                                                 offset_mapping_1=None):
        r"""
        Build offset map from a pair of offset map by concatenating and adding offsets of special tokens. 
        
        An ERNIE-M offset_mapping has the following format:
        - single sequence:      ``(0,0) X (0,0)``
        - pair of sequences:        ``(0,0) A (0,0) (0,0) B (0,0)``
        
        Args:
            offset_mapping_ids_0 (List[tuple]):
                List of char offsets to which the special tokens will be added.
            offset_mapping_ids_1 (List[tuple], optional):
                Optional second list of wordpiece offsets for offset mapping pairs.
                Defaults to `None`.
        Returns:
            List[tuple]: List of wordpiece offsets with the appropriate offsets of special tokens.
        """
        if offset_mapping_1 is None:
            return [(0, 0)] + offset_mapping_0 + [(0, 0)]

        return [(0, 0)] + offset_mapping_0 + [(0, 0), (0, 0)
                                              ] + offset_mapping_1 + [(0, 0)]

    def get_special_tokens_mask(self,
                                token_ids_0,
                                token_ids_1=None,
                                already_has_special_tokens=False):
        r"""
        Retrieves sequence ids from a token list that has no special tokens added. This method is called when adding
        special tokens using the tokenizer ``encode`` methods.
        Args:
            token_ids_0 (List[int]): 
                List of ids of the first sequence.
            token_ids_1 (List[int], optinal): 
                Optional second list of IDs for sequence pairs.
                Defaults to `None`.
            already_has_special_tokens (str, optional): 
                Whether or not the token list is already formatted with special tokens for the model. 
                Defaults to `False`.
        Returns:
            List[int]: 
                The list of integers in the range [0, 1]: 1 for a special token, 0 for a sequence token.
        """

        if already_has_special_tokens:
            if token_ids_1 is not None:
                raise ValueError(
                    "You should not supply a second sequence if the provided sequence of "
                    "ids is already formatted with special tokens for the model."
                )
            return list(
                map(
                    lambda x: 1
                    if x in [self.sep_token_id, self.cls_token_id] else 0,
                    token_ids_0))

        if token_ids_1 is not None:
            return [1] + ([0] * len(token_ids_0)) + [1, 1] + (
                [0] * len(token_ids_1)) + [1]
        return [1] + ([0] * len(token_ids_0)) + [1]

    def is_ch_char(self, char):
        """
        is_ch_char
        """
        if u'\u4e00' <= char <= u'\u9fff':
            return True
        return False

    def is_alpha(self, char):
        """
        is_alpha
        """
        if 'a' <= char <= 'z':
            return True
        if 'A' <= char <= 'Z':
            return True
        return False

    def is_punct(self, char):
        """
        is_punct
        """
        if char in u",;:.?!~，；：。？！《》【】":
            return True
        return False

    def is_whitespace(self, char):
        """
        is whitespace
        """
        if char == " " or char == "\t" or char == "\n" or char == "\r":
            return True
        if len(char) == 1:
            cat = unicodedata.category(char)
            if cat == "Zs":
                return True
        return False<|MERGE_RESOLUTION|>--- conflicted
+++ resolved
@@ -83,6 +83,8 @@
         }
     }
     max_model_input_sizes = {"ernie-m-base": 514, "ernie-m-large": 514}
+    # Ernie-M model doesn't have token_type embedding.
+    model_input_names: List[str] = ["input_ids"]
 
     def __init__(self,
                  vocab_file,
@@ -117,25 +119,6 @@
             self.SP_CHAR_MAPPING[chr(ch)] = chr(ch - 65248)
 
     def __call__(self,
-<<<<<<< HEAD
-                 text,
-                 text_pair=None,
-                 max_seq_len=None,
-                 stride=0,
-                 add_special_tokens: bool = False,
-                 is_split_into_words=False,
-                 pad_to_max_seq_len=False,
-                 truncation_strategy="longest_first",
-                 return_position_ids=True,
-                 return_token_type_ids=False,
-                 return_attention_mask=True,
-                 return_length=False,
-                 return_overflowing_tokens=False,
-                 return_special_tokens_mask=False,
-                 max_length=None):
-        if max_length is None:
-            max_length = max_seq_len
-=======
                  text: Union[str, List[str], List[List[str]]],
                  text_pair: Optional[Union[str, List[str],
                                            List[List[str]]]] = None,
@@ -144,9 +127,9 @@
                  is_split_into_words: bool = False,
                  padding: Union[bool, str, PaddingStrategy] = False,
                  truncation: Union[bool, str, TruncationStrategy] = False,
-                 return_position_ids: bool = True,
+                 return_position_ids: bool = False,
                  return_token_type_ids: bool = False,
-                 return_attention_mask: bool = True,
+                 return_attention_mask: bool = False,
                  return_length: bool = False,
                  return_overflowing_tokens: bool = False,
                  return_special_tokens_mask: bool = False,
@@ -157,7 +140,6 @@
                  return_tensors: Optional[Union[str, TensorType]] = None,
                  verbose: bool = True,
                  **kwargs):
->>>>>>> bf0d3ab4
         return super(ErnieMTokenizer, self).__call__(
             text=text,
             text_pair=text_pair,
@@ -183,7 +165,10 @@
             **kwargs)
 
     def get_offset_mapping(self, text):
-        split_tokens = self._tokenize(text)
+        if text is None:
+            return None
+
+        split_tokens = self.tokenize(text)
         normalized_text, char_mapping = '', []
 
         for i, ch in enumerate(text):
@@ -198,6 +183,10 @@
             char_mapping.extend([i] * len(ch))
 
         text, token_mapping, offset = normalized_text, [], 0
+        # the source of text is not processed by `do_lower_case`
+        if self.do_lower_case:
+            text = text.lower()
+
         for token in split_tokens:
             if token[:1] == '▁':
                 token = token[1:]
@@ -262,24 +251,20 @@
                 new_pieces.append(piece[lst_i:])
         return new_pieces
 
-<<<<<<< HEAD
-=======
-    def tokenize(self, text, **kwargs):
-        r"""
-        Converts a string to a list of tokens.
-        
-        Args:
-            text (str): The text to be tokenized.
-        Returns:
-            List(str): A list of string representing converted tokens.
-        """
-        return self._tokenize(text)
-
->>>>>>> bf0d3ab4
     def convert_tokens_to_string(self, tokens):
         """Converts a sequence of tokens (strings for sub-words) in a single string."""
-        out_string = "".join(tokens).replace(SPIECE_UNDERLINE, " ").strip()
-        return out_string
+        current_sub_tokens = []
+        out_string = ""
+        for token in tokens:
+            # make sure that special tokens are not decoded using sentencepiece model
+            if token in self.all_special_tokens:
+                out_string += (self.sp_model.decode_pieces(current_sub_tokens) +
+                               token + " ")
+                current_sub_tokens = []
+            else:
+                current_sub_tokens.append(token)
+        out_string += self.sp_model.decode_pieces(current_sub_tokens)
+        return out_string.strip()
 
     def convert_ids_to_string(self, ids):
         """
@@ -375,6 +360,31 @@
                 [0] * len(token_ids_1)) + [1]
         return [1] + ([0] * len(token_ids_0)) + [1]
 
+    def create_token_type_ids_from_sequences(
+            self,
+            token_ids_0: List[int],
+            token_ids_1: Optional[List[int]] = None) -> List[int]:
+        """
+        Create the token type IDs corresponding to the sequences passed. [What are token type
+        IDs?](../glossary#token-type-ids)
+
+        Should be overridden in a subclass if the model has a special way of building those.
+
+        Args:
+            token_ids_0 (`List[int]`): The first tokenized sequence.
+            token_ids_1 (`List[int]`, *optional*): The second tokenized sequence.
+
+        Returns:
+            `List[int]`: The token type ids.
+        """
+        # called when `add_special_tokens` is True, so align with `build_inputs_with_special_tokens` method
+        if token_ids_1 is None:
+            # [CLS] X [SEP]
+            return (len(token_ids_0) + 2) * [0]
+
+        # [CLS] A [SEP] [SEP] B [SEP]
+        return [0] * (len(token_ids_0) + 1) + [1] * (len(token_ids_1) + 3)
+
     def is_ch_char(self, char):
         """
         is_ch_char
