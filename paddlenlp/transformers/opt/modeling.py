# Copyright (c) 2023 PaddlePaddle Authors. All Rights Reserved.
# Copyright 2018 The OpenAI Team Authors and HuggingFace Inc. team.
# Copyright (c) 2018, NVIDIA CORPORATION.  All rights reserved.
#
# Licensed under the Apache License, Version 2.0 (the "License");
# you may not use this file except in compliance with the License.
# You may obtain a copy of the License at
#
#     http://www.apache.org/licenses/LICENSE-2.0
#
# Unless required by applicable law or agreed to in writing, software
# distributed under the License is distributed on an "AS IS" BASIS,
# WITHOUT WARRANTIES OR CONDITIONS OF ANY KIND, either express or implied.
# See the License for the specific language governing permissions and
# limitations under the License.
from __future__ import annotations

import collections
from functools import partial
from typing import Any, Dict, List

import numpy as np
import paddle
import paddle.nn as nn
import paddle.nn.functional as F
import paddle.tensor as tensor
from paddle.distributed import fleet
from paddle.fluid import layers
from paddle.nn import Layer
from paddle.nn.layer.transformer import _convert_param_attr_to_list

from paddlenlp.transformers.conversion_utils import StateDictNameMapping
from paddlenlp.transformers.model_utils import PretrainedModel, register_base_model
from paddlenlp.utils.log import logger

from ..model_outputs import (
    BaseModelOutputWithPastAndCrossAttentions,
    CausalLMOutputWithCrossAttentions,
)
from .configuration import (
    OPT_PRETRAINED_INIT_CONFIGURATION,
    OPT_PRETRAINED_RESOURCE_FILES_MAP,
    OPTConfig,
)

__all__ = ["OPTModel", "OPTPretrainedModel", "OPTForCausalLM", "OPTForConditionalGeneration"]


def finfo(dtype):
    if dtype == "float32":
        return np.finfo(np.float32)
    if dtype == "float16":
        return np.finfo(np.float16)
    if dtype == "float64":
        return np.finfo(np.float64)


def _make_causal_mask(input_ids_shape, past_key_values_length, dtype):
    """
    Make causal mask used for self-attention.
    """
    batch_size, target_length = input_ids_shape

    mask = paddle.full((target_length, target_length), float(finfo(paddle.get_default_dtype()).min))

    mask_cond = paddle.arange(mask.shape[-1])
    mask_cond = mask_cond < (mask_cond + 1).reshape([mask.shape[-1], 1])
    mask = paddle.where(mask_cond, paddle.full(mask_cond.shape, 0), mask)

    if past_key_values_length > 0:
        mask = paddle.concat([paddle.zeros([target_length, past_key_values_length], dtype=mask.dtype), mask], axis=-1)

    expanded_mask = mask.unsqueeze(0).expand([batch_size, 1, target_length, target_length + past_key_values_length])
    return expanded_mask


def _expand_mask(mask, tgt_length):
    """
    Expands attention_mask from `[batch_size, src_length]` to `[batch_size, 1, tgt_length, src_length]`.
    """
    batch_size, src_length = mask.shape[0], mask.shape[-1]
    tgt_length = tgt_length if tgt_length is not None else src_length

    expanded_mask = ~(paddle.cast(mask[:, None, None, :], "bool"))
    expanded_mask = paddle.cast(expanded_mask, dtype=paddle.float32)

    expanded_mask = expanded_mask.expand([batch_size, 1, tgt_length, src_length])
    expanded_mask = expanded_mask * float(finfo(paddle.get_default_dtype()).min)
    return expanded_mask


class MultiHeadAttention(nn.Layer):
    """
    Attention mapps queries and a set of key-value pairs to outputs, and
    Multi-Head Attention performs multiple parallel attention to jointly attending
    to information from different representation subspaces.

    """

    Cache = collections.namedtuple("Cache", ["k", "v"])
    StaticCache = collections.namedtuple("StaticCache", ["k", "v"])

    def __init__(
        self,
        config: OPTConfig,
        need_weights=False,
    ):
        super(MultiHeadAttention, self).__init__()

        self.num_heads = config.num_attention_heads
        self.head_dim = config.hidden_size // self.num_heads

        # get the `num_heads`
        assert self.num_heads % config.mp_degree == 0
        self.num_heads = self.num_heads // config.mp_degree

        self.dropout = config.attention_probs_dropout_prob
        self.need_weights = need_weights
        self.fuse_attention_qkv = config.fuse_attention_qkv

        assert (
            self.head_dim * self.num_heads * config.mp_degree == config.hidden_size
        ), "hidden_size must be divisible by num_heads"

        if config.mp_degree > 1:
            if self.fuse_attention_qkv:
                self.qkv_proj = fleet.meta_parallel.ColumnParallelLinear(
                    config.hidden_size,
                    config.hidden_size * 3,
                    has_bias=True,
                    input_is_parallel=True,
                )
            else:
                self.q_proj = fleet.meta_parallel.ColumnParallelLinear(
                    config.hidden_size,
                    config.hidden_size,
                    has_bias=True,
                    gather_output=False,
                )
                self.k_proj = fleet.meta_parallel.ColumnParallelLinear(
                    config.hidden_size,
                    config.hidden_size,
                    has_bias=True,
                    gather_output=False,
                )
                self.v_proj = fleet.meta_parallel.ColumnParallelLinear(
                    config.hidden_size,
                    config.hidden_size,
                    has_bias=True,
                    gather_output=False,
                )

            self.out_proj = fleet.meta_parallel.RowParallelLinear(
                config.hidden_size, config.hidden_size, input_is_parallel=True, has_bias=True
            )
        else:
            if self.fuse_attention_qkv:
                self.qkv_proj = nn.Linear(config.hidden_size, 3 * config.hidden_size)
            else:
                self.q_proj = nn.Linear(config.hidden_size, config.hidden_size)
                self.k_proj = nn.Linear(config.hidden_size, config.hidden_size)
                self.v_proj = nn.Linear(config.hidden_size, config.hidden_size)

            self.out_proj = nn.Linear(config.hidden_size, config.hidden_size)

    def _fuse_prepare_qkv(self, query, use_cache=False, cache=None):
        mix_layer = self.qkv_proj(query)
        mix_layer = paddle.reshape_(mix_layer, [0, 0, self.num_heads, 3 * self.head_dim])
        mix_layer = paddle.transpose(mix_layer, [0, 2, 1, 3])
        q, k, v = paddle.split(mix_layer, num_or_sections=3, axis=-1)

        assert not isinstance(cache, self.StaticCache), "cache currently does not support the StaticCache type"

        if isinstance(cache, self.Cache):
            # for decoder self-attention in inference
            k = paddle.concat([cache.k, k], axis=2)
            v = paddle.concat([cache.v, v], axis=2)
        if use_cache is True:
            cache = self.Cache(k, v)

        return (q, k, v, cache) if use_cache else (q, k, v, None)

    def _prepare_qkv(self, query, key, value, use_cache=False, cache=None):
        r"""
        Prapares linear projected queries, keys and values for usage of subsequnt
        multiple parallel attention. If `cache` is not None, using cached results
        to reduce redundant calculations.

        """
        q = self.q_proj(query)
        q = paddle.reshape(x=q, shape=[0, 0, self.num_heads, self.head_dim])
        q = paddle.transpose(x=q, perm=[0, 2, 1, 3])

        if isinstance(cache, self.StaticCache):
            # for encoder-decoder attention in inference and has cached
            k, v = cache.k, cache.v
        else:
            k, v = self.compute_kv(key, value)

        if isinstance(cache, self.Cache):
            # for decoder self-attention in inference
            k = paddle.concat([cache.k, k], axis=2)
            v = paddle.concat([cache.v, v], axis=2)
        if use_cache is True:
            cache = self.Cache(k, v)

        return (q, k, v, None) if use_cache is False else (q, k, v, cache)

    def compute_kv(self, key, value):
        r"""
        Applies linear projection on input keys and values, then splits heads
        (reshape and transpose) to get keys and values from different representation
        subspaces. The results are used as key-values pairs for subsequent multiple
        parallel attention.

        It is part of calculations in multi-head attention, and is provided as
        a method to pre-compute and prefetch these results, thus we can use them
        to construct cache for inference.

        """
        k = self.k_proj(key)
        v = self.v_proj(value)
        k = tensor.reshape(x=k, shape=[0, 0, self.num_heads, self.head_dim])
        k = tensor.transpose(x=k, perm=[0, 2, 1, 3])
        v = tensor.reshape(x=v, shape=[0, 0, self.num_heads, self.head_dim])
        v = tensor.transpose(x=v, perm=[0, 2, 1, 3])
        return k, v

    def gen_cache(self, key, value=None, type=Cache):
        """
        Generates cache for `forward` usage in inference accroding to arguments.
        The generated cache is an instance of `MultiHeadAttention.Cache` or an
        instance of `MultiHeadAttention.StaticCache`.
        """
        if type == MultiHeadAttention.StaticCache:  # static_kv
            k, v = self.compute_kv(key, value)
            return self.StaticCache(k, v)
        elif value is None:  # incremental_state
            k = layers.fill_constant_batch_size_like(
                input=key, shape=[-1, self.num_heads, 0, self.head_dim], dtype=key.dtype, value=0
            )
            v = layers.fill_constant_batch_size_like(
                input=key, shape=[-1, self.num_heads, 0, self.head_dim], dtype=key.dtype, value=0
            )
            return self.Cache(k, v)
        else:
            # incremental_state with initial value, mainly for usage like UniLM
            return self.Cache(key, value)

    def forward(self, query, key, value, attn_mask=None, use_cache=False, cache=None):
        r"""
        Applies multi-head attention to map queries and a set of key-value pairs
        to outputs.
        """
        key = query if key is None else key
        value = query if value is None else value

        if self.fuse_attention_qkv:
            q, k, v, cache = self._fuse_prepare_qkv(query, use_cache, cache)
        else:
            q, k, v, cache = self._prepare_qkv(query, key, value, use_cache, cache)

        # scale dot product attention
        product = paddle.matmul(x=q * (self.head_dim**-0.5), y=k, transpose_y=True)

        if attn_mask is not None:
            product = product + attn_mask

        weights = F.softmax(product)
        if self.dropout:
            weights = F.dropout(weights, self.dropout, training=self.training, mode="upscale_in_train")

        out = tensor.matmul(weights, v)

        # combine heads
        out = tensor.transpose(out, perm=[0, 2, 1, 3])
        out = tensor.reshape(x=out, shape=[0, 0, out.shape[2] * out.shape[3]])

        # project to output
        out = self.out_proj(out)

        outs = [out]
        if self.need_weights:
            outs.append(weights)
        if use_cache:
            outs.append(cache)
        return out if len(outs) == 1 else tuple(outs)


class TransformerDecoderLayer(nn.Layer):
    """
    The transformer decoder layer.

    It contains multiheadattention and some linear layers.
    """

    def __init__(self, config):

        d_model = config.hidden_size
        dim_feedforward = config.intermediate_size
        dropout = config.hidden_dropout_prob
        activation = config.hidden_act
        attn_dropout = config.attention_probs_dropout_prob
        act_dropout = config.hidden_dropout_prob
        normalize_before = getattr(config, "normalize_before", True)

        weight_attr = paddle.ParamAttr(initializer=nn.initializer.Normal(mean=0.0, std=config.initializer_range))
        bias_attr = None

        self._config = locals()
        self._config.pop("self")
        self._config.pop("__class__", None)  # py3

        super(TransformerDecoderLayer, self).__init__()
        attn_dropout = dropout if attn_dropout is None else attn_dropout
        act_dropout = dropout if act_dropout is None else act_dropout
        self.normalize_before = normalize_before

        weight_attrs = _convert_param_attr_to_list(weight_attr, 3)
        bias_attrs = _convert_param_attr_to_list(bias_attr, 3)

        self.self_attn = MultiHeadAttention(config, need_weights=True)
        if config.mp_degree > 1:
            self.linear1 = fleet.meta_parallel.ColumnParallelLinear(
                d_model,
                dim_feedforward,
                gather_output=False,
                has_bias=False,
            )
        else:
            self.linear1 = nn.Linear(d_model, dim_feedforward, weight_attrs[2], bias_attr=bias_attrs[2])

        if config.mp_degree > 1:
            self.linear2 = fleet.meta_parallel.RowParallelLinear(
                dim_feedforward,
                d_model,
                input_is_parallel=True,
                has_bias=False,
            )
        else:
            self.linear2 = nn.Linear(dim_feedforward, d_model, weight_attrs[2], bias_attr=bias_attrs[2])

        self.norm1 = nn.LayerNorm(d_model, epsilon=1e-5)
        self.norm2 = nn.LayerNorm(d_model, epsilon=1e-5)
        self.dropout1 = nn.Dropout(dropout, mode="upscale_in_train")
        self.dropout2 = nn.Dropout(act_dropout, mode="upscale_in_train")

        if activation == "gelu":
            self.activation = nn.GELU(approximate=True)
        else:
            self.activation = getattr(F, activation)

    def forward(self, tgt, memory, tgt_mask=None, use_cache=False, cache=None, output_attentions=False):
        residual = tgt

        if self.normalize_before:
            tgt = self.norm1(tgt)

        # self.self_attn(...) --> hidden_states, weights, (cache)
        if use_cache is False:
            tgt, attn_weights = self.self_attn(tgt, tgt, tgt, tgt_mask, use_cache, cache)
        else:
            tgt, attn_weights, incremental_cache = self.self_attn(tgt, tgt, tgt, tgt_mask, use_cache, cache)
        tgt = residual + self.dropout1(tgt)
        if not self.normalize_before:
            tgt = self.norm1(tgt)

        residual = tgt
        if self.normalize_before:
            tgt = self.norm2(tgt)
        tgt = self.dropout2(self.linear2(self.activation(self.linear1(tgt))))
        tgt = residual + tgt

        if not self.normalize_before:
            tgt = self.norm2(tgt)

        if not (output_attentions or use_cache):
            return tgt

        temp_list = [tgt, attn_weights if output_attentions else None, incremental_cache if use_cache else None]

        return tuple(v for v in temp_list if v is not None)

    def gen_cache(self, memory):
        incremental_cache = self.self_attn.gen_cache(memory, type=self.self_attn.Cache)
        return incremental_cache


class TransformerDecoder(Layer):
    """
    TransformerDecoder is a stack of N decoder layers.
    """

    def __init__(self, config: OPTConfig, decoder_layers: List[Layer]):
        super(TransformerDecoder, self).__init__()

        if config.word_embed_proj_dim != config.hidden_size:
            if config.mp_degree > 1:
                self.project_out = fleet.meta_parallel.ColumnParallelLinear(
                    config.hidden_size,
                    config.word_embed_proj_dim,
                    gather_output=True,
                    has_bias=False,
                )
            else:
                self.project_out = nn.Linear(config.hidden_size, config.word_embed_proj_dim, bias_attr=False)
        else:
            self.project_out = None

        self.num_layers = config.num_hidden_layers
        self.layers = decoder_layers

        if config.normalize_before:
            self.final_layer_norm = nn.LayerNorm(config.hidden_size)
        else:
            self.final_layer_norm = None

        self.checkpoints = []

    def forward(
        self,
        tgt,
        memory,
        tgt_mask=None,
        memory_mask=None,
        use_cache: bool = False,
        cache=None,
        output_attentions=False,
        output_hidden_states=False,
        return_dict=False,
    ):
        r"""
        Applies a stack of N Transformer decoder layers on inputs. If `norm` is
        provided, also applies layer normalization on the output of last decoder
        layer.
        """
        output = tgt
        new_caches = [] if use_cache else None
        self.checkpoints = []
        all_self_attentions = () if output_attentions else None
        all_hidden_states = () if output_hidden_states else None

        for i, mod in enumerate(self.layers):
            outputs = mod(
                output,
                memory,
                tgt_mask=tgt_mask,
                use_cache=use_cache,
                cache=cache[i] if cache is not None else cache,
                output_attentions=output_attentions,
            )

            # outputs = hidden_states if both use_cache and output_attentions are False
            # Otherwise, outputs = (hidden_states, attention if output_attentions, cache if use_cache)
            output = outputs[0] if (use_cache or output_attentions) else outputs

            if output_attentions:
                all_self_attentions = all_self_attentions + (outputs[1],)
            if use_cache:
                new_caches.append(outputs[-1])
            if output_hidden_states:
                all_hidden_states = all_hidden_states + (output,)
            self.checkpoints.append(output.name)

        if self.final_layer_norm:
            output = self.final_layer_norm(output)

        if self.project_out:
            output = self.project_out(output)

        if not return_dict:
            temp_list = [output, new_caches, all_hidden_states, all_self_attentions]

            if not (use_cache or output_attentions or output_hidden_states):
                return output

            return tuple(v for v in temp_list if v is not None)

        return BaseModelOutputWithPastAndCrossAttentions(
            last_hidden_state=output,
            past_key_values=new_caches,
            hidden_states=all_hidden_states,
            attentions=all_self_attentions,
            cross_attentions=None,
        )

    def gen_cache(self, memory, do_zip=False):
        r"""
        Generates cache for `forward` usage. The generated cache is a list, and
        each element in it is a tuple( :code:`(incremental_cache, static_cache)` )
        produced by `TransformerDecoderLayer.gen_cache`. See `TransformerDecoderLayer.gen_cache`
        for more details. If `do_zip` is True, apply `zip` on these tuples to get
        a list with two elements.
        """
        cache = [layer.gen_cache(memory) for layer in self.layers]
        if do_zip:
            cache = list(zip(*cache))
        return cache


class OPTLearnedPositionEmbedding(nn.Embedding):
    """this module learns postional embeddings up to a fixed maximum size"""

    def __init__(self, num_embeddings: int, embedding_dim: int, initializer_range: float):
        """OPT is set up so that if padding_idx is specified then offset the embedding ids by 2
        and adjust num_embeddings appropriately. Other models don't have this hack.

        Args:
            num_embeddings (int): the number of embedding size
            embedding_dim (int): the dim of embedding
        """
        self.offset = 2
        super().__init__(num_embeddings + self.offset, embedding_dim)

    def forward(self, attention_mask, past_key_values_length: int = 0):
        """get the position embedding with attention mask

        Args:
            attention_mask: (paddle.Tensor): # create positions depending on attention_mask
            past_key_values_length (int, optional): the past key value which will . Defaults to 0.

        Returns:
            paddle.Tensor: the position embedding
        """
        # create positions depending on attention_mask
        if attention_mask.dtype not in [paddle.bool, paddle.int64]:
            attention_mask = attention_mask == 1.0

        position_ids = paddle.cumsum(paddle.cast(attention_mask, "int64"), axis=-1) - 1

        # cut positions if `past_key_values_length` is > 0
        position_ids = position_ids[:, past_key_values_length:]
        return nn.Embedding.forward(self, position_ids + self.offset)


class OPTEmbeddings(Layer):
    """
    Include embeddings from word and position embeddings.
    """

    def __init__(self, config: OPTConfig):
        super(OPTEmbeddings, self).__init__()
        if config.mp_degree > 1:
            self.word_embeddings = fleet.meta_parallel.VocabParallelEmbedding(
                config.vocab_size,
                config.word_embed_proj_dim,
                weight_attr=paddle.ParamAttr(
                    initializer=nn.initializer.Normal(mean=0.0, std=config.initializer_range)
                ),
            )
        else:
            self.word_embeddings = nn.Embedding(
                config.vocab_size,
                config.word_embed_proj_dim,
                # padding_idx=config.pad_token_id,
                weight_attr=paddle.ParamAttr(
                    initializer=nn.initializer.Normal(mean=0.0, std=config.initializer_range)
                ),
            )

        if config.word_embed_proj_dim != config.hidden_size:
            if config.mp_degree > 1:
                self.project_in = fleet.meta_parallel.ColumnParallelLinear(
                    config.word_embed_proj_dim,
                    config.hidden_size,
                    gather_output=True,
                    has_bias=False,
                )
            else:
                self.project_in = nn.Linear(config.word_embed_proj_dim, config.hidden_size, bias_attr=False)
        else:
            self.project_in = None

        self.position_embeddings = OPTLearnedPositionEmbedding(
            num_embeddings=config.max_position_embeddings,
            embedding_dim=config.hidden_size,
            initializer_range=config.initializer_range,
        )

        self.dropout = nn.Dropout(config.hidden_dropout_prob)

    def forward(self, input_ids=None, attention_mask=None, input_embeddings=None, past_key_values_length=None):
        if input_ids is not None:
            input_embeddings = self.word_embeddings(input_ids)

        if self.project_in:
            input_embeddings = self.project_in(input_embeddings)

        position_embeddings = self.position_embeddings(attention_mask, past_key_values_length)

        embeddings = input_embeddings + position_embeddings
        embeddings = self.dropout(embeddings)
        return embeddings


class OPTPretrainedModel(PretrainedModel):
    """
    An abstract class for pretrained OPT models. It provides OPT related
    `model_config_file`, `resource_files_names`, `pretrained_resource_files_map`,
    `pretrained_init_configuration`, `base_model_prefix` for downloading and
    loading pretrained models.
    See :class:`~paddlenlp.transformers.model_utils.PretrainedModel` for more details.
    """

    config_class = OPTConfig
    base_model_prefix = "opt"

    pretrained_init_configuration = OPT_PRETRAINED_INIT_CONFIGURATION
    pretrained_resource_files_map = OPT_PRETRAINED_RESOURCE_FILES_MAP

<<<<<<< HEAD
    @classmethod
    def _get_tensor_parallel_mappings(cls, config: OPTConfig, is_split=True):

        from paddlenlp.transformers.conversion_utils import split_or_merge_func

        fn = split_or_merge_func(
            is_split=is_split,
            tensor_parallel_degree=config.tensor_parallel_degree,
            tensor_parallel_rank=config.tensor_parallel_rank,
            num_attention_heads=config.num_attention_heads,
        )
        actions = {
            "word_embeddings.weight": partial(fn, is_column=False),
        }
        for layer_index in range(config.num_hidden_layers):
            actions.update(
                {
                    # Column Linear
                    f"decoder.layers.{layer_index}.self_attn.q_proj.weight": partial(fn, is_column=True),
                    f"decoder.layers.{layer_index}.self_attn.k_proj.weight": partial(fn, is_column=True),
                    f"decoder.layers.{layer_index}.self_attn.v_proj.weight": partial(fn, is_column=True),
                    f"decoder.layers.{layer_index}.linear1.weight": partial(fn, is_column=True),
                    # Row Linear
                    f"decoder.layers.{layer_index}.linear2.weight": partial(fn, is_column=False),
                    f"decoder.layers.{layer_index}.self_attn.out_proj.weight": partial(fn, is_column=False),
                }
            )

        if config.word_embed_proj_dim != config.hidden_size:
            actions.update(
                {
                    "decoder.project_out.weight": partial(fn, is_column=True),
                    "decoder.project_in.weight": partial(fn, is_column=True),
                }
            )

        if cls.__name__ != "OPTModel":
            for key in list(actions.keys()):
                actions["opt." + key] = actions.pop(key)

        return actions

    @classmethod
    def _get_name_mappings(cls, config: OPTConfig) -> list[StateDictNameMapping]:
        mappings: list[StateDictNameMapping] = []
        model_mappings = [
            ["decoder.embed_tokens.weight", "embeddings.word_embeddings.weight"],
            ["decoder.embed_positions.weight", "embeddings.position_embeddings.weight"],
            ["decoder.final_layer_norm.weight", "decoder.final_layer_norm.weight"],
            ["decoder.final_layer_norm.bias", "decoder.final_layer_norm.bias"],
        ]
        for layer_index in range(config.num_hidden_layers):
            layer_mappings = [
                [
                    f"decoder.layers.{layer_index}.self_attn.k_proj.weight",
                    f"decoder.layers.{layer_index}.self_attn.k_proj.weight",
                    "transpose",
                ],
                [
                    f"decoder.layers.{layer_index}.self_attn.k_proj.bias",
                    f"decoder.layers.{layer_index}.self_attn.k_proj.bias",
                ],
                [
                    f"decoder.layers.{layer_index}.self_attn.v_proj.weight",
                    f"decoder.layers.{layer_index}.self_attn.v_proj.weight",
                    "transpose",
                ],
                [
                    f"decoder.layers.{layer_index}.self_attn.v_proj.bias",
                    f"decoder.layers.{layer_index}.self_attn.v_proj.bias",
                ],
                [
                    f"decoder.layers.{layer_index}.self_attn.q_proj.weight",
                    f"decoder.layers.{layer_index}.self_attn.q_proj.weight",
                    "transpose",
                ],
                [
                    f"decoder.layers.{layer_index}.self_attn.q_proj.bias",
                    f"decoder.layers.{layer_index}.self_attn.q_proj.bias",
                ],
                [
                    f"decoder.layers.{layer_index}.self_attn.out_proj.weight",
                    f"decoder.layers.{layer_index}.self_attn.out_proj.weight",
                    "transpose",
                ],
                [
                    f"decoder.layers.{layer_index}.self_attn.out_proj.bias",
                    f"decoder.layers.{layer_index}.self_attn.out_proj.bias",
                ],
                [
                    f"decoder.layers.{layer_index}.self_attn_layer_norm.weight",
                    f"decoder.layers.{layer_index}.norm1.weight",
                ],
                [
                    f"decoder.layers.{layer_index}.self_attn_layer_norm.bias",
                    f"decoder.layers.{layer_index}.norm1.bias",
                ],
                [
                    f"decoder.layers.{layer_index}.fc1.weight",
                    f"decoder.layers.{layer_index}.linear1.weight",
                    "transpose",
                ],
                [f"decoder.layers.{layer_index}.fc1.bias", f"decoder.layers.{layer_index}.linear1.bias"],
                [
                    f"decoder.layers.{layer_index}.fc2.weight",
                    f"decoder.layers.{layer_index}.linear2.weight",
                    "transpose",
                ],
                [f"decoder.layers.{layer_index}.fc2.bias", f"decoder.layers.{layer_index}.linear2.bias"],
                [
                    f"decoder.layers.{layer_index}.final_layer_norm.weight",
                    f"decoder.layers.{layer_index}.norm2.weight",
                ],
                [f"decoder.layers.{layer_index}.final_layer_norm.bias", f"decoder.layers.{layer_index}.norm2.bias"],
            ]
            model_mappings.extend(layer_mappings)

        # base-model prefix "OPTModel"
        if cls.__name__ != "OPTModel":
            for mapping in model_mappings:
                mapping[0] = "model." + mapping[0]
                mapping[1] = "opt." + mapping[1]

        # downstream mappings
        mappings = [StateDictNameMapping(*mapping, index=index) for index, mapping in enumerate(model_mappings)]
        return mappings

    def init_weights(self, layer):
=======
    def _init_weights(self, layer):
>>>>>>> f8f2441a
        """Initialization hook"""
        if isinstance(layer, (nn.Linear, nn.Embedding)):
            # In the dygraph mode, use the `set_value` to reset the parameter directly,
            # and reset the `state_dict` to update parameter in static mode.
            if isinstance(layer.weight, paddle.Tensor):
                layer.weight.set_value(
                    paddle.tensor.normal(
                        mean=0.0,
                        std=self.initializer_range
                        if hasattr(self, "initializer_range")
                        else self.opt.config["initializer_range"],
                        shape=layer.weight.shape,
                    )
                )


@register_base_model
class OPTModel(OPTPretrainedModel):
    r"""
    The bare OPT Model transformer outputting raw hidden-states.

    This model inherits from :class:`~paddlenlp.transformers.model_utils.PretrainedModel`.
    Refer to the superclass documentation for the generic methods.

    This model is also a Paddle `paddle.nn.Layer <https://www.paddlepaddle.org.cn/documentation
    /docs/en/api/paddle/fluid/dygraph/layers/Layer_en.html>`__ subclass. Use it as a regular Paddle Layer
    and refer to the Paddle documentation for all matter related to general usage and behavior.

    Args:
        config (:class:`OPTConfig`):
            An instance of OPTConfig used to construct OPTModel.
    """

    def __init__(self, config: OPTConfig):
        super(OPTModel, self).__init__(config)
        self.pad_token_id = config.pad_token_id
        self.initializer_range = config.initializer_range
        self.hidden_size = config.hidden_size
        self.vocab_size = config.vocab_size
        self.embeddings = OPTEmbeddings(config)

        config.fuse_attention_qkv = False
        decoder_layers = nn.LayerList()
        for i in range(config.num_hidden_layers):
            decoder_layers.append(TransformerDecoderLayer(config))
        self.decoder = TransformerDecoder(config, decoder_layers)
        self.checkpoints = []

    def _prepare_decoder_attention_mask(self, attention_mask, input_shape, past_key_values_length):
        # create causal mask
        # [bsz, seq_len] -> [bsz, 1, tgt_seq_len, src_seq_len]
        combined_attention_mask = None
        if input_shape[-1] > 1:
            combined_attention_mask = _make_causal_mask(
                input_shape, past_key_values_length=past_key_values_length, dtype=attention_mask.dtype
            )

        if attention_mask is not None:
            # [bsz, seq_len] -> [bsz, 1, tgt_seq_len, src_seq_len]
            expanded_attn_mask = _expand_mask(attention_mask, tgt_length=input_shape[-1])
            combined_attention_mask = (
                expanded_attn_mask if combined_attention_mask is None else expanded_attn_mask + combined_attention_mask
            )

        return combined_attention_mask

    def forward(
        self,
        input_ids=None,
        position_ids=None,
        attention_mask=None,
        inputs_embeds=None,
        use_cache=False,
        cache=None,
        output_attentions=None,
        output_hidden_states=None,
        return_dict=None,
    ):
        r"""
        The OPTModel forward method, overrides the `__call__()` special method.

        Args:
            input_ids (Tensor):
                Indices of input sequence tokens in the vocabulary. They are
                numerical representations of tokens that build the input sequence.
                Its data type should be `int64` and it has a shape of [batch_size, sequence_length].
            position_ids(Tensor, optional):
                Indices of positions of each input sequence tokens in the position embeddings. Selected in the range ``[0,
                max_position_embeddings - 1]``.
                Shape as `(batch_size, num_tokens)` and dtype as int64. Defaults to `None`.
            attention_mask (Tensor, optional):
                Mask used in self attention to avoid performing attention to some unwanted positions,
                usually the subsequent positions.
                It is a tensor with shape broadcasted to `[batch_size, num_attention_heads, sequence_length, sequence_length]`.
                For example, its shape can be  [batch_size, sequence_length], [batch_size, sequence_length, sequence_length],
                [batch_size, num_attention_heads, sequence_length, sequence_length].
                Its data type should be float32.
                The `masked` tokens have `-1e9` values, and the `unmasked` tokens have `0` values.
                Defaults to `None`, which means nothing needed to be prevented attention to.
            inputs_embeds (Tensor, optional):
                Optionally, instead of passing `input_ids` you can choose to directly pass an embedded representation
                of shape `(batch_size, sequence_length, hidden_size)`. This is useful if you want more control over
                how to convert `input_ids` indices into associated vectors than the model's internal embedding lookup matrix.
                Default to None.
            use_cache (bool, optional):
                Whether or not to use cache. Defaults to `False`. If set to `True`, key value states will be returned and
                can be used to speed up decoding.
            cache (list, optional):
                It is a list, and each element in the list is a tuple `(incremental_cache, static_cache)`.
                See `TransformerDecoder.gen_cache <https://github.com/PaddlePaddle/Paddle/blob/release/2.1/python/paddle/nn/layer/transformer.py#L1060>`__ for more details.
                It is only used for inference and should be None for training.
                Default to `None`.
            output_attentions (bool, optional):
                Whether or not to return the attentions tensors of all attention layers. See `attentions` under returned
                tensors for more detail. Defaults to `None`.
            output_hidden_states (bool, optional):
                Whether or not to return the hidden states of all layers. See `hidden_states` under returned tensors for
                more detail. Defaults to `None`.
            return_dict (bool, optional):
                Whether to return a :class:`~paddlenlp.transformers.model_outputs.BaseModelOutputWithPastAndCrossAttentions` object. If `False`, the output
                will be a tuple of tensors. Defaults to `None`.


        Returns:
            Tensor: Returns tensor `encoder_output`, which is the output at the last layer of the model.
            Its data type should be float32 and has a shape of [batch_size, sequence_length, hidden_size].

        Example:
            .. code-block::

                import paddle
                from paddlenlp.transformers import OPTModel, GPTTokenizer

                tokenizer = GPTTokenizer.from_pretrained('facebook/opt-125m')

                model = OPTModel.from_pretrained('facebook/opt-125m')

                inputs = tokenizer("Welcome to use PaddlePaddle and PaddleNLimage.pngP!", return_token_type_ids=False)
                inputs = {k:paddle.to_tensor([v]) for (k, v) in inputs.items()}
                output = model(**inputs)
        """
        if position_ids is not None:
            logger.warning("position_ids has not required for OPTModel.")

        output_attentions = output_attentions if output_attentions is not None else self.config.output_attentions
        output_hidden_states = (
            output_hidden_states if output_hidden_states is not None else self.config.output_hidden_states
        )
        return_dict = return_dict if return_dict is not None else self.config.use_return_dict

        if input_ids is not None and inputs_embeds is not None:
            raise ValueError("You cannot specify both input_ids and inputs_embeds at the same time")
        elif input_ids is not None:
            input_shape = paddle.shape(input_ids)
            input_ids = input_ids.reshape((-1, input_shape[-1]))
        elif inputs_embeds is not None:
            input_shape = paddle.shape(inputs_embeds)[:-1]
        else:
            raise ValueError("You have to specify either input_ids or inputs_embeds")

        self.checkpoints = []
        past_key_values_length = paddle.shape(cache[0].k)[2] if cache is not None else 0

        seq_length_with_past = input_shape[-1] + past_key_values_length

        if attention_mask is None:
            attention_mask = paddle.ones((input_shape[0], seq_length_with_past), dtype=paddle.bool)

        embedding_output = self.embeddings(
            input_ids=input_ids,
            attention_mask=attention_mask,
            input_embeddings=inputs_embeds,
            past_key_values_length=past_key_values_length,
        )

        attention_mask = self._prepare_decoder_attention_mask(attention_mask, input_shape, past_key_values_length)
        attention_mask.stop_gradient = True

        outputs = self.decoder.forward(
            embedding_output,
            memory=None,
            tgt_mask=attention_mask,
            use_cache=use_cache,
            cache=cache,
            output_attentions=output_attentions,
            output_hidden_states=output_hidden_states,
            return_dict=return_dict,
        )

        if output_hidden_states:
            if return_dict:
                outputs.hidden_states = (embedding_output,) + outputs.hidden_states
            else:
                # [last_hidden_state, caches, all_hidden_states, all_self_attentions]
                idx = 2 if use_cache else 1
                all_hidden_states = ((embedding_output,) + outputs[idx],)
                outputs = outputs[:idx] + all_hidden_states + outputs[idx + 1 :]

        self.checkpoints.extend(self.decoder.checkpoints)
        return outputs

    def get_input_embeddings(self):
        """get opt input word embedding
        Returns:
            nn.Embedding: the input word embedding of opt mdoel
        """
        return self.embeddings.word_embeddings

    def set_input_embeddings(self, embedding: nn.Embedding):
        """set opt input embedding
        Returns:
            nn.Embedding: the instance of new word embedding
        """
        self.embeddings.word_embeddings = embedding


class OPTLMHead(Layer):
    def __init__(self, hidden_size: int, vocab_size: int, embedding_weights=None):
        super(OPTLMHead, self).__init__()
        self.decoder_weight = (
            self.create_parameter(shape=[vocab_size, hidden_size], dtype=paddle.get_default_dtype(), is_bias=True)
            if embedding_weights is None
            else embedding_weights
        )

    def forward(self, hidden_states):
        if isinstance(hidden_states, BaseModelOutputWithPastAndCrossAttentions):
            hidden_states = hidden_states["last_hidden_state"]

        logits = paddle.tensor.matmul(hidden_states, self.decoder_weight, transpose_y=True)
        return logits


class OPTForCausalLM(OPTPretrainedModel):
    """
    The OPT Model with a `language modeling` head on top.

    Args:
        config (:class:`OPTConfig`):
            An instance of OPTConfig used to construct OPTModel.

    """

    def __init__(self, config: OPTConfig):
        super(OPTForCausalLM, self).__init__(config)
        self.opt = OPTModel(config)
        self.lm_head = OPTLMHead(
            hidden_size=self.opt.config.hidden_size,
            vocab_size=self.opt.config.vocab_size,
            embedding_weights=self.opt.embeddings.word_embeddings.weight,
        )

    def forward(
        self,
        input_ids=None,
        attention_mask=None,
        inputs_embeds=None,
        labels=None,
        use_cache=False,
        cache=None,
        output_attentions=None,
        output_hidden_states=None,
        return_dict=None,
        **kwargs,
    ):
        r"""

        Args:
            input_ids (Tensor):
                See :class:`OPTModel`.
            attention_mask (Tensor, optional):
                See :class:`OPTModel`.
            inputs_embeds (Tensor, optional):
                See :class:`GPTModel`.
            use_cache (bool, optional):
                See :class:`OPTModel`.
            cache (Tensor, optional):
                See :class:`OPTModel`.
            labels (paddle.Tensor, optional):
                A Tensor of shape `(batch_size, sequence_length)`.
                Labels for language modeling. Note that the labels are shifted inside the model, i.e. you can set
                `labels = input_ids` Indices are selected in `[-100, 0, ..., vocab_size]` All labels set to `-100`
                are ignored (masked), the loss is only computed for labels in `[0, ..., vocab_size]`
                Defaults to None.
            output_attentions (bool, optional):
                See :class:`GPTModel`.
            output_hidden_states (bool, optional):
                See :class:`GPTModel`.
            return_dict (bool, optional):
                See :class:`GPTModel`.
        Returns:
            Tensor or tuple: Returns tensor `logits` or tuple `(logits, cached_kvs)`. If `use_cache` is True,
            tuple (`logits, cached_kvs`) will be returned. Otherwise, tensor `logits` will be returned.
            `logits` is the output of the opt model.
            `cache_kvs` is the cache output of opt model if `use_cache` is True.

        Example:
            .. code-block::

                import paddle
                from paddlenlp.transformers import OPTForCausalLM, GPTTokenizer

                tokenizer = GPTTokenizer.from_pretrained('facebook/opt-125m')
                model = OPTForCausalLM.from_pretrained('facebook/opt-125m')

                inputs = tokenizer("Welcome to use PaddlePaddle and PaddleNLP!")
                inputs = {k:paddle.to_tensor([v]) for (k, v) in inputs.items()}
                output_ids, score = model.generate(input_ids=inputs['input_ids'])
                print(tokenizer.batch_decode(output_ids[0]))
        """
        output_attentions = output_attentions if output_attentions is not None else self.config.output_attentions
        output_hidden_states = (
            output_hidden_states if output_hidden_states is not None else self.config.output_hidden_states
        )
        return_dict = return_dict if return_dict is not None else self.config.use_return_dict

        outputs = self.opt(
            input_ids,
            attention_mask=attention_mask,
            inputs_embeds=inputs_embeds,
            use_cache=use_cache,
            cache=cache,
            output_attentions=output_attentions,
            output_hidden_states=output_hidden_states,
            return_dict=return_dict,
        )

        if use_cache:
            encoder_outputs, cached_kvs = outputs[:2]
        else:
            encoder_outputs = outputs

        logits = self.lm_head(encoder_outputs)

        loss = None
        if labels is not None:
            # Shift so that tokens < n predict n
            shift_logits = logits[:, :-1, :]
            shift_labels = labels[:, 1:]
            # Flatten the tokens
            loss_fct = nn.CrossEntropyLoss()
            loss = loss_fct(shift_logits.reshape((-1, shift_logits.shape[-1])), shift_labels.reshape((-1,)))

        if not return_dict:
            if not use_cache:
                return (loss, logits) if loss is not None else logits

            outputs = (logits,) + outputs[1:]
            return ((loss,) + outputs) if loss is not None else outputs

        return CausalLMOutputWithCrossAttentions(
            loss=loss,
            logits=logits,
            past_key_values=outputs.past_key_values,
            hidden_states=outputs.hidden_states,
            attentions=outputs.attentions,
            cross_attentions=outputs.cross_attentions,
        )

    def prepare_fast_entry(self, kwargs: Dict[str, Any]):
        # import FasterOPT at here to avoid cycling import
        from paddlenlp.ops import FasterOPT

        use_fp16_decoding = kwargs.get("use_fp16_decoding", False)
        decode_strategy = kwargs.get("decode_strategy")
        # decoding_lib can be passed into FasterOPT
        decoding_lib = kwargs.get("decoding_lib", None)

        if decode_strategy == "beam_search":
            raise AttributeError("'beam_search' is not supported yet in the fast version of OPT")
        # Currently, FasterTransformer only support restricted size_per_head.
        size_per_head = self.opt.config["hidden_size"] // self.opt.config["num_attention_heads"]
        if size_per_head not in [32, 64, 80, 96, 128]:
            raise AttributeError(
                "'size_per_head = %d' is not supported yet in the fast version of OPT" % size_per_head
            )
        if kwargs["forced_bos_token_id"] is not None:
            # not support for forced_bos_token_id yet in the fast version
            raise AttributeError("'forced_bos_token_id != None' is not supported yet in the fast version")
        if kwargs["min_length"] != 0:
            # not support for min_length yet in the fast version
            raise AttributeError("'min_length != 0' is not supported yet in the fast version")
        self._fast_entry = FasterOPT(self, use_fp16_decoding=use_fp16_decoding, decoding_lib=decoding_lib).forward
        return self._fast_entry

    def prepare_inputs_for_generation(
        self, input_ids, use_cache=False, cache=None, attention_mask=None, inputs_embeds=None, **kwargs
    ):
        if cache is not None:
            input_ids = input_ids[:, -1:]

        # if `inputs_embeds` are passed, we only want to use them in the 1st generation step
        if inputs_embeds is not None and cache is None:
            model_inputs = {"inputs_embeds": inputs_embeds}
        else:
            model_inputs = {"input_ids": input_ids}

        model_inputs.update(
            {
                "cache": cache,
                "use_cache": True,
                "attention_mask": attention_mask,
            }
        )
        return model_inputs

    @staticmethod
    def prepare_attention_mask_for_generation(input_ids, pad_token_id, eos_token_id):
        is_pad_token_in_inputs_ids = (pad_token_id is not None) and paddle.any(
            input_ids == pad_token_id
        ).numpy().item()
        is_pad_token_not_equal_to_eos_token_id = (eos_token_id is None) or (
            (eos_token_id is not None) and (pad_token_id != eos_token_id)
        )
        if is_pad_token_in_inputs_ids and is_pad_token_not_equal_to_eos_token_id:
            attention_mask = (input_ids != pad_token_id).astype("int64")
        else:
            attention_mask = paddle.ones_like(input_ids, dtype="int64")
        return attention_mask

    def __getattr__(self, name):
        try:
            return super().__getattr__(name)
        except AttributeError as e:
            try:
                return getattr(getattr(self, self.base_model_prefix), name)
            except AttributeError:
                try:
                    return getattr(self, self.base_model_prefix).config[name]
                except KeyError:
                    raise e


OPTForConditionalGeneration = OPTForCausalLM<|MERGE_RESOLUTION|>--- conflicted
+++ resolved
@@ -608,7 +608,6 @@
     pretrained_init_configuration = OPT_PRETRAINED_INIT_CONFIGURATION
     pretrained_resource_files_map = OPT_PRETRAINED_RESOURCE_FILES_MAP
 
-<<<<<<< HEAD
     @classmethod
     def _get_tensor_parallel_mappings(cls, config: OPTConfig, is_split=True):
 
@@ -736,10 +735,7 @@
         mappings = [StateDictNameMapping(*mapping, index=index) for index, mapping in enumerate(model_mappings)]
         return mappings
 
-    def init_weights(self, layer):
-=======
     def _init_weights(self, layer):
->>>>>>> f8f2441a
         """Initialization hook"""
         if isinstance(layer, (nn.Linear, nn.Embedding)):
             # In the dygraph mode, use the `set_value` to reset the parameter directly,
