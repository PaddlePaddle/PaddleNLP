# Copyright (c) 2023 PaddlePaddle Authors. All Rights Reserved.
# Copyright 2022 EleutherAI and the HuggingFace Inc. team. All rights reserved.
#
# Licensed under the Apache License, Version 2.0 (the "License");
# you may not use this file except in compliance with the License.
# You may obtain a copy of the License at
#
#     http://www.apache.org/licenses/LICENSE-2.0
#
# Unless required by applicable law or agreed to in writing, software
# distributed under the License is distributed on an "AS IS" BASIS,
# WITHOUT WARRANTIES OR CONDITIONS OF ANY KIND, either express or implied.
# See the License for the specific language governing permissions and
# limitations under the License.
"""Paddle Llama model"""
from __future__ import annotations

import math
import os
from functools import partial
from typing import Optional, Tuple

import numpy as np
import paddle
import paddle.nn.functional as F
from paddle import Tensor, nn
from paddle.distributed import fleet
from paddle.distributed.fleet.utils import recompute

from paddlenlp.transformers.conversion_utils import (
    StateDictNameMapping,
    init_name_mappings,
)

try:
    from paddle.nn.functional.flash_attention import flash_attention
except:
    flash_attention = None

import warnings

from paddlenlp.transformers.model_outputs import (
    BaseModelOutputWithPastAndCrossAttentions,
    CausalLMOutputWithCrossAttentions,
)
from paddlenlp.transformers.model_utils import PretrainedModel, register_base_model

from .configuration import LlamaConfig

LLAMA_PRETRAINED_MODEL_ARCHIVE_LIST = [
    "facebook/tiny-random-llama",
    "facebook/llama-7b",
    "facebook/llama-13b",
]

__all__ = [
    "LlamaModel",
    "LlamaPretrainedModel",
    "LlamaForCausalLM",
    "LlamaPretrainingCriterion",
]


def get_triangle_upper_mask(x, mask=None):
    if mask is not None:
        return mask
    # [bsz, n_head, q_len, kv_seq_len]
    shape = x.shape
    #  [bsz, 1, q_len, kv_seq_len]
    shape[1] = 1
    mask = paddle.full(shape, -np.inf, dtype=x.dtype)
    mask.stop_gradient = True
    mask = paddle.triu(mask, diagonal=1)
    mask.stop_gradient = True
    return mask


def parallel_matmul(x: Tensor, y: Tensor, tensor_parallel_output=True):
    is_fleet_init = True
    tensor_parallel_degree = 1
    try:
        hcg = fleet.get_hybrid_communicate_group()
        model_parallel_group = hcg.get_model_parallel_group()
        tensor_parallel_degree = hcg.get_model_parallel_world_size()
    except:
        is_fleet_init = False

    if is_fleet_init and tensor_parallel_degree > 1 and y.is_distributed:
        # if not running under distributed.launch, it will raise AttributeError: 'Fleet' object has no attribute '_hcg'
        input_parallel = paddle.distributed.collective._c_identity(x, group=model_parallel_group)
        logits = paddle.matmul(input_parallel, y, transpose_y=False)

        if tensor_parallel_output:
            return logits

        return paddle.distributed.collective._c_concat(logits, group=model_parallel_group)

    else:
        logits = paddle.matmul(x, y, transpose_y=False)
        return logits


def finfo(dtype: paddle.dtype = None):
    if dtype is None:
        dtype = paddle.get_default_dtype()

    if dtype == paddle.bfloat16:
        # Numpy do not support `np.finfo(np.uint16)`, so try to construct a finfo object to fetch min value
        class BFloatFInfo:
            min = -3.3895313892515355e38

        return BFloatFInfo
    if dtype == paddle.float32:
        return np.finfo(np.float32)
    if dtype == paddle.float16:
        return np.finfo(np.float16)
    if dtype == paddle.float64:
        return np.finfo(np.float64)


def scaled_dot_product_attention(
    query_states, config, key_states, value_states, attention_mask, output_attentions, is_causal=True
):

    bsz, q_len, num_heads, head_dim = query_states.shape
    _, kv_seq_len, _, _ = value_states.shape

    if config.use_flash_attention and flash_attention:
        # Flash Attention now ignore attention mask
        # Current Flash Attention doesn't support attn maskt
        # Paddle Flash Attention input [ bz, seqlen, nhead, head_dim]
        # Torch Flash Attention input [ bz, nhead, seqlen, head_dim]
        attn_output, attn_weights = flash_attention(
            query_states,
            key_states,
            value_states,
            causal=is_causal and query_states.shape[1] != 1,
            return_softmax=output_attentions,
        )

        attn_output = attn_output.reshape([bsz, q_len, head_dim * num_heads])
        return attn_output, attn_weights
    else:
        query_states = paddle.transpose(query_states, [0, 2, 1, 3])
        # merge with the next tranpose
        key_states = paddle.transpose(key_states, [0, 2, 1, 3])
        value_states = paddle.transpose(value_states, [0, 2, 1, 3])

        attn_weights = paddle.matmul(query_states / math.sqrt(head_dim), key_states.transpose([0, 1, 3, 2]))

        if attn_weights.shape != [bsz, num_heads, q_len, kv_seq_len]:
            raise ValueError(
                f"Attention weights should be of shape {(bsz, num_heads, q_len, kv_seq_len)}, but is"
                f" {attn_weights.shape}"
            )

        # FIXME ZHUI when we use pipeline parallel, the attention_mask can be None
        # we just make it triangle_upper_mask
        if attention_mask is None:
            attention_mask = get_triangle_upper_mask(attn_weights)

        attention_mask = attention_mask.reshape([bsz, 1, q_len, kv_seq_len])
        if attention_mask.shape != [bsz, 1, q_len, kv_seq_len]:
            raise ValueError(
                f"Attention mask should be of shape {(bsz, 1, q_len, kv_seq_len)}, but is {attention_mask.shape}"
            )
        attn_weights = attention_mask + attn_weights

        attn_weights = paddle.maximum(
            attn_weights, paddle.full([1], float(finfo(query_states.dtype).min), dtype=attn_weights.dtype)
        )

        if config.fp16_opt_level is not None:
            with paddle.amp.auto_cast(False):
                attn_weights = F.softmax(attn_weights, axis=-1, dtype="float32").astype(query_states.dtype)
        else:
            attn_weights = F.softmax(attn_weights, axis=-1, dtype="float32").astype(query_states.dtype)

        attn_output = paddle.matmul(attn_weights, value_states)
        attn_output = attn_output.transpose([0, 2, 1, 3])
        attn_output = attn_output.reshape([bsz, q_len, head_dim * num_heads])
        return attn_output, attn_weights


def masked_fill(x, mask, value):
    y = paddle.full(x.shape, value, x.dtype)
    return paddle.where(mask, y, x)


def _make_causal_mask(input_ids_shape, past_key_values_length, dtype):
    """
    Make causal mask used for self-attention.
    """
    batch_size, target_length = input_ids_shape

    mask = paddle.full((target_length, target_length), float(finfo(dtype).min))

    mask_cond = paddle.arange(mask.shape[-1])
    mask = masked_fill(mask, mask_cond < (mask_cond + 1).reshape([mask.shape[-1], 1]), 0)

    if past_key_values_length > 0:
        mask = paddle.concat([paddle.zeros([target_length, past_key_values_length]), mask], axis=-1)

    return mask[None, None, :, :].expand([batch_size, 1, target_length, target_length + past_key_values_length])


def _expand_mask(mask, dtype, tgt_length):
    """
    Expands attention_mask from `[batch_size, src_length]` to `[batch_size, 1, tgt_length, src_length]`.
    """
    batch_size, src_length = mask.shape[0], mask.shape[-1]
    tgt_length = tgt_length if tgt_length is not None else src_length

    expanded_mask = mask[:, None, None, :].expand([batch_size, 1, tgt_length, src_length])

    inverted_mask = 1.0 - expanded_mask
    return masked_fill(inverted_mask, inverted_mask.cast("bool"), float(finfo(dtype).min))


from paddle.autograd import PyLayer


class rms_norm_py(PyLayer):
    # cuda fuse
    # https://github.com/NVIDIA/apex/blob/85e9eddece9d4ac72b48c2407f8162f2173e1bf4/csrc/layer_norm_cuda_kernel.cu#L679

    @staticmethod
    def forward(ctx, x_in, w, eps):
        # hidden_states_in = hidden_states
        with paddle.amp.auto_cast(False):
            x_in_fp32 = x_in.astype("float32")
            variance = x_in_fp32.pow(2).mean(-1, keepdim=True) + eps
            var_rsqrt = paddle.rsqrt(variance)
            x_out = var_rsqrt * x_in_fp32 * w
            x_out = x_out.astype(x_in.dtype)

        ctx.save_for_backward(var_rsqrt, w, x_in)

        return x_out

    @staticmethod
    def backward(ctx, dy):
        # https://www.derivative-calculator.net/
        # 1/sqrt( (x1^2 + x2^2 + x3^2)/3 + eps) * x1 * w1
        # 1/sqrt( (x1^2 + x2^2 + x3^2)/3 + eps) * x2 * w1
        # ...
        # A = var_rsqrt
        # w1 * A * dy1  -  (w1 * x1 * x1)/N * A^3 * dy1
        # - (w2 * x2 * x1 ) /N * A^3 * dy2
        # - (w3 * x3 * x1 ) /N * A^3 * dy3
        # - (w4 * x4 * x1 ) /N * A^3 * dy4
        # ...
        # finally we get
        # W * A * dy -  (W * dy * x_in).mean() * x_in * A^3
        (
            var_rsqrt,  # fp32
            w,  # fp16
            x_in,  # fp16
        ) = ctx.saved_tensor()

        with paddle.amp.auto_cast(False):
            x_seq = (x_in * dy * w).astype("float32").mean(-1, keepdim=True) * x_in
            # d_x_in = w * dy * var_rsqrt - var_rsqrt.pow(3) * x_seq
            d_x_in = (w * dy).astype("float32") * var_rsqrt - var_rsqrt.pow(3) * x_seq
            d_x_in = d_x_in.astype(dy.dtype)

            d_w = (var_rsqrt * (x_in * dy)).sum(axis=(0, 1))
            d_w = d_w.astype(w.dtype)

        return d_x_in, d_w


def rms_norm(x_in, w, eps):
    var = x_in.pow(2).mean(-1, keepdim=True)
    var_rsqrt = paddle.rsqrt(var + eps)
    return var_rsqrt * x_in * w


def rms_norm_fused(x_in, w, eps):
    from fused_ln import fused_rms_norm

    return fused_rms_norm(x_in, w, eps)[0]


def get_gencode_flags():
    import paddle

    prop = paddle.device.cuda.get_device_properties()
    cc = prop.major * 10 + prop.minor
    return ["-gencode", "arch=compute_{0},code=sm_{0}".format(cc)]


def change_pwd():

    path = os.path.dirname(__file__)
    if path:
        os.chdir(path)


def setup_fused_ln():
    from paddle.utils.cpp_extension import load

    gencode_flags = get_gencode_flags()
    # change_pwd()
    ops = load(
        name="fused_ln",
        sources=[
            "/root/paddlejob/workspace/zhonghui03/PaddleNLP/model_zoo/gpt-3/external_ops/fused_ln/layer_norm_cuda.cu",
        ],
        extra_cuda_cflags=[
            "-O3",
            "-U__CUDA_NO_HALF_OPERATORS__",
            "-U__CUDA_NO_HALF_CONVERSIONS__",
            "-U__CUDA_NO_BFLOAT16_OPERATORS__",
            "-U__CUDA_NO_BFLOAT16_CONVERSIONS__",
            "-U__CUDA_NO_BFLOAT162_OPERATORS__",
            "-U__CUDA_NO_BFLOAT162_CONVERSIONS__",
            "-I./apex/contrib/csrc/layer_norm/",
            "--expt-relaxed-constexpr",
            "--expt-extended-lambda",
            "--use_fast_math",
            "-maxrregcount=50",
        ]
        + gencode_flags,
        extra_cxx_cflags=["-O3"],
    )
    return ops


fused_ln_jit = None

local_rank = int(os.getenv("PADDLE_RANK_IN_NODE", 0))
if local_rank == 0:
    fused_ln_jit = setup_fused_ln()


def rms_norm_fused2(x_in, w, eps):
    global fused_ln_jit
    if fused_ln_jit is None:
        fused_ln_jit = setup_fused_ln()
    return fused_ln_jit.fused_rms_norm(x_in, w, eps)[0]


def rms_norm_fp32(x_in, w, eps):
    with paddle.amp.auto_cast(False):
        x_in_fp32 = x_in.astype("float32")
        var = x_in_fp32.pow(2).mean(-1, keepdim=True)
        var_rsqrt = paddle.rsqrt(var + eps)
        return (var_rsqrt * x_in_fp32 * w).astype(w.dtype)


class LlamaRMSNorm(nn.Layer):
    def __init__(self, config):
        super().__init__()
        self.hidden_size = config.hidden_size
        self.weight = paddle.create_parameter(
            shape=[self.hidden_size],
            dtype=paddle.get_default_dtype(),
            default_initializer=nn.initializer.Constant(1.0),
        )
        self.variance_epsilon = config.rms_norm_eps
        self.config = config

    def forward(self, hidden_states):
        # return paddle.nn.functional.layer_norm(
        #     hidden_states, self.hidden_size, weight=self.weight, bias=None, epsilon=self.variance_epsilon
        # )
        # return rms_norm_py.apply(hidden_states, self.weight, self.variance_epsilon)
        return rms_norm_fused2(hidden_states, self.weight, self.variance_epsilon)
        # return rms_norm(hidden_states, self.weight, self.variance_epsilon)
        # return rms_norm_fp32(hidden_states, self.weight, self.variance_epsilon)

        if self.config.fp16_opt_level is not None:
            with paddle.amp.auto_cast(False):
                variance = hidden_states.astype("float32").pow(2).mean(-1, keepdim=True)
                hidden_states = paddle.rsqrt(variance + self.variance_epsilon) * hidden_states
        else:
            with paddle.amp.auto_cast(False):
                variance = hidden_states.pow(2).mean(-1, keepdim=True)
                hidden_states = (
                    paddle.rsqrt(variance + self.variance_epsilon).astype(hidden_states.dtype) * hidden_states
                )

        if self.weight.dtype in [paddle.float16, paddle.bfloat16]:
            hidden_states = paddle.cast(hidden_states, self.weight.dtype)
        return hidden_states * self.weight


class LlamaRotaryEmbedding(nn.Layer):
    def __init__(self, dim, max_position_embeddings=2048, base=10000):
        super().__init__()
        dtype = paddle.get_default_dtype()
        inv_freq = 1.0 / (base ** (paddle.cast(paddle.arange(0, dim, 2), dtype="float32") / dim))
        self.register_buffer("inv_freq", inv_freq.cast(dtype))

        # higher acc using float32
        t = paddle.arange(max_position_embeddings, dtype="float32")
        freqs = paddle.einsum("i,j->ij", t, self.inv_freq.cast("float32"))
        # Different from paper, but it uses a different permutation in order to obtain the same calculation
        emb = paddle.concat([freqs, freqs], axis=-1)
        # [bs, seqlen, nhead, head_dim]
        self.cos_cached = emb.cos()[None, :, None, :]
        self.sin_cached = emb.sin()[None, :, None, :]

    def forward(self, x, seq_len=None):
        return (
            self.cos_cached[:, :seq_len, :, ...],
            self.sin_cached[:, :seq_len, :, ...],
        )


def rotate_half(x):
    """Rotates half the hidden dims of the input."""
    x1 = x[..., : x.shape[-1] // 2]
    x2 = x[..., x.shape[-1] // 2 :]
    return paddle.concat([-x2, x1], axis=-1)


def apply_rotary_pos_emb(q, k, cos, sin, offset: int = 0):
    cos = cos[:, offset : q.shape[1] + offset, :, :]
    sin = sin[:, offset : q.shape[1] + offset, :, :]
    q_embed = (q * cos) + (rotate_half(q) * sin)
    k_embed = (k * cos) + (rotate_half(k) * sin)
    return q_embed, k_embed


class LlamaMLP(nn.Layer):
    def __init__(self, config):
        super().__init__()
        self.hidden_size = config.hidden_size
        self.intermediate_size = config.intermediate_size

        if config.tensor_parallel_degree > 1:
            self.gate_proj = fleet.meta_parallel.ColumnParallelLinear(
                self.hidden_size,
                self.intermediate_size,
                gather_output=False,
                has_bias=False,
            )
            self.down_proj = fleet.meta_parallel.RowParallelLinear(
                self.intermediate_size,
                self.hidden_size,
                input_is_parallel=True,
                has_bias=False,
            )
            self.up_proj = fleet.meta_parallel.ColumnParallelLinear(
                self.hidden_size,
                self.intermediate_size,
                gather_output=False,
                has_bias=False,
            )
        else:
            self.gate_proj = nn.Linear(self.hidden_size, self.intermediate_size, bias_attr=False)
            self.down_proj = nn.Linear(self.intermediate_size, self.hidden_size, bias_attr=False)
            self.up_proj = nn.Linear(self.hidden_size, self.intermediate_size, bias_attr=False)

    def forward(self, x):
        return self.down_proj(F.silu(self.gate_proj(x)) * self.up_proj(x))


class LlamaAttention(nn.Layer):
    """Multi-headed attention from 'Attention Is All You Need' paper"""

    def __init__(self, config):
        super().__init__()
        self.hidden_size = config.hidden_size
        self.num_heads = config.num_attention_heads
        self.head_dim = self.hidden_size // self.num_heads
        self.max_position_embeddings = config.max_position_embeddings
        if config.tensor_parallel_degree > 1:
            assert (
                self.num_heads % config.tensor_parallel_degree == 0
            ), "num_heads: {self.num_heads}, tensor_parallel_degree: {config.tensor_parallel_degree}"
            self.num_heads = self.num_heads // config.tensor_parallel_degree

        if config.tensor_parallel_degree > 1:
            self.q_proj = fleet.meta_parallel.ColumnParallelLinear(
                self.hidden_size,
                self.hidden_size,
                has_bias=False,
                gather_output=False,
            )
            self.k_proj = fleet.meta_parallel.ColumnParallelLinear(
                self.hidden_size,
                self.hidden_size,
                has_bias=False,
                gather_output=False,
            )
            self.v_proj = fleet.meta_parallel.ColumnParallelLinear(
                self.hidden_size,
                self.hidden_size,
                has_bias=False,
                gather_output=False,
            )
        else:
            self.q_proj = nn.Linear(
                self.hidden_size,
                self.hidden_size,
                bias_attr=False,
            )
            self.k_proj = nn.Linear(
                self.hidden_size,
                self.hidden_size,
                bias_attr=False,
            )
            self.v_proj = nn.Linear(
                self.hidden_size,
                self.hidden_size,
                bias_attr=False,
            )

        if config.tensor_parallel_degree > 1:
            self.o_proj = fleet.meta_parallel.RowParallelLinear(
                self.hidden_size,
                self.hidden_size,
                has_bias=False,
                input_is_parallel=True,
            )
        else:
            self.o_proj = nn.Linear(
                self.hidden_size,
                self.hidden_size,
                bias_attr=False,
            )
<<<<<<< HEAD
        self.rotary_emb = LlamaRotaryEmbedding(self.head_dim, max_position_embeddings=self.max_position_embeddings)
=======
        self.rotary_emb = LlamaRotaryEmbedding(self.head_dim, max_position_embeddings=config.max_position_embeddings)
>>>>>>> d3a1a9d0
        self.config = config

    def forward(
        self,
        hidden_states,
        past_key_value: Optional[Tuple[paddle.Tensor]] = None,
        attention_mask: Optional[paddle.Tensor] = None,
        output_attentions: bool = False,
        use_cache: bool = False,
    ) -> Tuple[paddle.Tensor, Optional[paddle.Tensor], Optional[Tuple[paddle.Tensor]]]:
        """Input shape: Batch x Time x Channel"""
        bsz, q_len, _ = hidden_states.shape
        query_states = self.q_proj(hidden_states).reshape(shape=[bsz, q_len, self.num_heads, self.head_dim])
        key_states = self.k_proj(hidden_states).reshape(shape=[bsz, q_len, self.num_heads, self.head_dim])
        value_states = self.v_proj(hidden_states).reshape(shape=[bsz, q_len, self.num_heads, self.head_dim])

        kv_seq_len = key_states.shape[-3]
        offset = 0

        if past_key_value is not None:
            offset = past_key_value[0].shape[-3]
            kv_seq_len += offset
        cos, sin = self.rotary_emb(value_states, seq_len=kv_seq_len)

        query_states, key_states = apply_rotary_pos_emb(query_states, key_states, cos, sin, offset=offset)
        # [bsz, nh, t, hd]

        if past_key_value is not None:
            # reuse k, v, self_attention
            key_states = paddle.concat([past_key_value[0], key_states], axis=1)
            value_states = paddle.concat([past_key_value[1], value_states], axis=1)

        past_key_value = (key_states, value_states) if use_cache else None

        attn_output, attn_weights = scaled_dot_product_attention(
            config=self.config,
            query_states=query_states,
            key_states=key_states,
            value_states=value_states,
            attention_mask=attention_mask,
            output_attentions=output_attentions,
        )
        attn_output = self.o_proj(attn_output)

        if not output_attentions:
            attn_weights = None

        return attn_output, attn_weights, past_key_value


class LlamaDecoderLayer(nn.Layer):
    def __init__(self, config):
        super().__init__()
        self.hidden_size = config.hidden_size
        self.self_attn = LlamaAttention(config)
        self.mlp = LlamaMLP(config)
        self.input_layernorm = LlamaRMSNorm(config)
        self.post_attention_layernorm = LlamaRMSNorm(config)

    def forward(
        self,
        hidden_states: paddle.Tensor,
        attention_mask: Optional[paddle.Tensor] = None,
        output_attentions: Optional[bool] = False,
        past_key_value: Optional[Tuple[paddle.Tensor]] = None,
        use_cache: Optional[bool] = False,
    ) -> Tuple[paddle.Tensor, Optional[Tuple[paddle.Tensor, paddle.Tensor]]]:
        """
        Args:
            hidden_states (`paddle.Tensor`): input to the layer of shape `(batch, seq_len, embed_dim)`
            attention_mask (`paddle.Tensor`, *optional*): attention mask of size
                `(batch, 1, tgt_len, src_len)` where padding elements are indicated by very large negative values.
            output_attentions (`bool`, *optional*):
                Whether or not to return the attentions tensors of all attention layers. See `attentions` under
                returned tensors for more detail.
            use_cache (`bool`, *optional*):
                If set to `True`, `cache` key value states are returned and can be used to speed up decoding
                (see `cache`).
            cache (`Tuple(paddle.Tensor)`, *optional*): cached past key and value projection states
        """
        residual = hidden_states
        hidden_states = self.input_layernorm(hidden_states)

        # Self Attention
        hidden_states, self_attn_weights, present_key_value = self.self_attn(
            hidden_states=hidden_states,
            past_key_value=past_key_value,
            attention_mask=attention_mask,
            output_attentions=output_attentions,
            use_cache=use_cache,
        )
        hidden_states = residual + hidden_states

        # Fully Connected
        residual = hidden_states
        hidden_states = self.post_attention_layernorm(hidden_states)
        hidden_states = self.mlp(hidden_states)
        hidden_states = residual + hidden_states

        outputs = (hidden_states,)

        if output_attentions:
            outputs += (self_attn_weights,)

        if use_cache:
            outputs += (present_key_value,)

        # remove empty tuple for pipeline parallel
        if type(outputs) is tuple and len(outputs) == 1:
            outputs = outputs[0]

        return outputs


class LlamaPretrainedModel(PretrainedModel):
    config_class = LlamaConfig
    base_model_prefix = "llama"

    @classmethod
    def _get_name_mappings(cls, config: LlamaConfig) -> list[StateDictNameMapping]:
        mappings: list[StateDictNameMapping] = []
        model_mappings = [
            ["embed_tokens.weight"],
            ["norm.weight"],
        ]
        for layer_index in range(config.num_hidden_layers):
            layer_mappings = [
                [f"layers.{layer_index}.self_attn.q_proj.weight", None, "transpose"],
                [f"layers.{layer_index}.self_attn.k_proj.weight", None, "transpose"],
                [f"layers.{layer_index}.self_attn.v_proj.weight", None, "transpose"],
                [f"layers.{layer_index}.self_attn.o_proj.weight", None, "transpose"],
                [f"layers.{layer_index}.self_attn.rotary_emb.inv_freq"],
                [f"layers.{layer_index}.mlp.gate_proj.weight", None, "transpose"],
                [f"layers.{layer_index}.mlp.down_proj.weight", None, "transpose"],
                [f"layers.{layer_index}.mlp.up_proj.weight", None, "transpose"],
                [f"layers.{layer_index}.input_layernorm.weight"],
                [f"layers.{layer_index}.post_attention_layernorm.weight"],
            ]
            model_mappings.extend(layer_mappings)

        init_name_mappings(mappings=model_mappings)
        # base-model prefix "LlamaModel"
        if "LlamaModel" not in config.architectures:
            for mapping in model_mappings:
                mapping[0] = "model." + mapping[0]
                mapping[1] = "llama." + mapping[1]
            model_mappings.append(["lm_head.weight", "lm_head.weight", "transpose"])

        mappings = [StateDictNameMapping(*mapping, index=index) for index, mapping in enumerate(model_mappings)]
        return mappings

    @classmethod
    def _get_tensor_parallel_mappings(cls, config, is_split=True):

        from paddlenlp.transformers.conversion_utils import split_or_merge_func

        fn = split_or_merge_func(
            is_split=is_split,
            tensor_parallel_degree=config.tensor_parallel_degree,
            tensor_parallel_rank=config.tensor_parallel_rank,
            num_attention_heads=config.num_attention_heads,
        )

        def get_tensor_parallel_split_mappings(num_layers):
            final_actions = {}
            base_actions = {
                # Column Linear
                "layers.0.self_attn.q_proj.weight": partial(fn, is_column=True),
                "layers.0.self_attn.k_proj.weight": partial(fn, is_column=True),
                "layers.0.self_attn.v_proj.weight": partial(fn, is_column=True),
                "layers.0.mlp.gate_proj.weight": partial(fn, is_column=True),
                "layers.0.mlp.up_proj.weight": partial(fn, is_column=True),
                "lm_head.weight": partial(fn, is_column=True),
                # Row Linear
                "embed_tokens.weight": partial(fn, is_column=False),
                "layers.0.self_attn.o_proj.weight": partial(fn, is_column=False),
                "layers.0.mlp.down_proj.weight": partial(fn, is_column=False),
            }

            for key, action in base_actions.items():
                if "layers.0." in key:
                    for i in range(num_layers):
                        final_actions[key.replace("layers.0.", f"layers.{i}.")] = action
                final_actions[key] = action

            return final_actions

        mappings = get_tensor_parallel_split_mappings(config.num_hidden_layers)

        return mappings

    def _init_weights(self, layer):
        """Initialization hook"""
        if isinstance(layer, (nn.Linear, nn.Embedding)):
            # In the dygraph mode, use the `set_value` to reset the parameter directly,
            # and reset the `state_dict` to update parameter in static mode.
            if isinstance(layer.weight, paddle.Tensor):
                layer.weight.set_value(
                    paddle.tensor.normal(
                        mean=0.0,
                        std=self.config.initializer_range
                        if hasattr(self.config, "initializer_range")
                        else self.llama.config.initializer_range,
                        shape=layer.weight.shape,
                    )
                )


@register_base_model
class LlamaModel(LlamaPretrainedModel):
    """
    Transformer decoder consisting of *config.num_hidden_layers* layers. Each layer is a [`LlamaDecoderLayer`]
    Args:
        config: LlamaConfig
    """

    def __init__(self, config: LlamaConfig):
        super().__init__(config)
        self.vocab_size = config.vocab_size
        self.hidden_size = config.hidden_size

        if config.tensor_parallel_degree > 1:
            self.embed_tokens = fleet.meta_parallel.VocabParallelEmbedding(
                self.vocab_size,
                self.hidden_size,
                weight_attr=paddle.ParamAttr(initializer=nn.initializer.XavierNormal()),
            )
        else:
            self.embed_tokens = nn.Embedding(
                self.vocab_size,
                self.hidden_size,
            )

        self.layers = nn.LayerList([LlamaDecoderLayer(config) for _ in range(config.num_hidden_layers)])
        self.norm = LlamaRMSNorm(config)

        self.gradient_checkpointing = False

    def get_input_embeddings(self):
        return self.embed_tokens

    def set_input_embeddings(self, value):
        self.embed_tokens = value

    def _prepare_decoder_attention_mask(self, attention_mask, input_shape, past_key_values_length, dtype):
        # create causal mask
        # [bsz, seq_len] -> [bsz, 1, tgt_seq_len, src_seq_len]
        combined_attention_mask = None
        if input_shape[-1] > 1:
            combined_attention_mask = _make_causal_mask(
                input_shape, past_key_values_length=past_key_values_length, dtype=dtype
            )

        if attention_mask is not None:
            # [bsz, seq_len] -> [bsz, 1, tgt_seq_len, src_seq_len]
            expanded_attn_mask = _expand_mask(attention_mask, dtype, tgt_length=input_shape[-1])
            combined_attention_mask = (
                expanded_attn_mask if combined_attention_mask is None else expanded_attn_mask + combined_attention_mask
            )
        return combined_attention_mask

    @paddle.jit.not_to_static
    def recompute_training(
        self,
        layer_module: nn.Layer,
        hidden_states: Tensor,
        attention_mask: Tensor,
        output_attentions: Tensor,
        use_cache: bool,
        past_key_value: Tensor,
    ):
        def create_custom_forward(module):
            def custom_forward(*inputs):
                return module(*inputs, output_attentions)

            return custom_forward

        hidden_states = recompute(
            create_custom_forward(layer_module),
            hidden_states,
            attention_mask,
            use_cache,
            past_key_value,
            use_reentrant=False,
        )
        return hidden_states

    def forward(
        self,
        input_ids=None,
        position_ids=None,
        attention_mask=None,
        inputs_embeds=None,
        use_cache=None,
        past_key_values=None,
        output_attentions=False,
        output_hidden_states=None,
        return_dict=False,
        **kwargs,
    ):
        output_attentions = output_attentions if output_attentions is not None else self.config.output_attentions
        output_hidden_states = (
            output_hidden_states if output_hidden_states is not None else self.config.output_hidden_states
        )
        use_cache = use_cache if use_cache is not None else self.config.use_cache

        return_dict = return_dict if return_dict is not None else self.config.use_return_dict

        # retrieve input_ids and inputs_embeds
        if input_ids is not None and inputs_embeds is not None:
            raise ValueError("You cannot specify both decoder_input_ids and decoder_inputs_embeds at the same time")
        elif input_ids is not None:
            batch_size, seq_length = input_ids.shape
        elif inputs_embeds is not None:
            batch_size, seq_length, _ = inputs_embeds.shape
        else:
            raise ValueError("You have to specify either decoder_input_ids or decoder_inputs_embeds")

        if past_key_values is None:
            past_key_values = tuple([None] * len(self.layers))

        seq_length_with_past = seq_length
        cache_length = 0
        if past_key_values[0] is not None:
            cache_length = paddle.shape(past_key_values[0][0])[1]
            seq_length_with_past += cache_length
        if inputs_embeds is None:
            inputs_embeds = self.embed_tokens(input_ids)
            # print("inputs_embeds:", inputs_embeds.dtype, inputs_embeds.shape)
            # print("inputs_embedsi weight:", self.embed_tokens.weight.dtype, self.embed_tokens.weight.shape)

        # embed positions
        if attention_mask is None:
            attention_mask = paddle.ones((batch_size, seq_length_with_past), dtype=paddle.bool)

        attention_mask = self._prepare_decoder_attention_mask(
            attention_mask, (batch_size, seq_length), cache_length, inputs_embeds.dtype
        )
        hidden_states = inputs_embeds

        # decoder layers
        all_hidden_states = () if output_hidden_states else None
        all_self_attns = () if output_attentions else None
        next_decoder_cache = () if use_cache else None

        for idx, (decoder_layer) in enumerate(self.layers):
            if output_hidden_states:
                all_hidden_states += (hidden_states,)
            past_key_value = past_key_values[idx] if past_key_values is not None else None

            has_gradient = not hidden_states.stop_gradient
            if self.config.use_recompute and has_gradient:
                layer_outputs = self.recompute_training(
                    decoder_layer,
                    hidden_states,
                    attention_mask,
                    output_attentions,
                    use_cache,
                    past_key_value,
                )
            else:
                layer_outputs = decoder_layer(
                    hidden_states,
                    attention_mask,
                    output_attentions,
                    past_key_value,
                    use_cache,
                )
            if type(layer_outputs) is tuple:
                hidden_states = layer_outputs[0]
            else:
                hidden_states = layer_outputs

            if use_cache:
                next_decoder_cache += (layer_outputs[2 if output_attentions else 1],)

            if output_attentions:
                all_self_attns += (layer_outputs[1],)

        hidden_states = self.norm(hidden_states)

        # add hidden states from the last decoder layer
        if output_hidden_states:
            all_hidden_states += (hidden_states,)

        next_cache = next_decoder_cache if use_cache else None

        if not return_dict:
            return tuple(v for v in [hidden_states, next_cache, all_hidden_states, all_self_attns] if v is not None)
        return BaseModelOutputWithPastAndCrossAttentions(
            last_hidden_state=hidden_states,
            past_key_values=next_cache,
            hidden_states=all_hidden_states,
            attentions=all_self_attns,
            cross_attentions=None,
        )


class LlamaPretrainingCriterion(paddle.nn.Layer):
    """
    Criterion for Llama.
    It calculates the final loss.
    """

    def __init__(self, config):

        super(LlamaPretrainingCriterion, self).__init__()
        self.ignore_index = getattr(config, "ignore_index", -100)
        self.config = config
        self.lm_shift_labels = config.lm_shift_labels
        self.enable_parallel_cross_entropy = config.tensor_parallel_degree > 1 and config.tensor_parallel_output

        if self.enable_parallel_cross_entropy:  # and False: # and lm_head is distributed
            self.loss_func = fleet.meta_parallel.ParallelCrossEntropy(ignore_index=self.ignore_index)
        else:
            self.loss_func = paddle.nn.CrossEntropyLoss(reduction="none", ignore_index=self.ignore_index)

    def forward(self, prediction_scores, masked_lm_labels):
        if self.enable_parallel_cross_entropy:
            if prediction_scores.shape[-1] == self.config.vocab_size:
                warnings.warn(
                    f"enable_parallel_cross_entropy, the vocab_size should be splited: {prediction_scores.shape[-1]}, {self.config.vocab_size}"
                )
                self.loss_func = paddle.nn.CrossEntropyLoss(reduction="none", ignore_index=self.ignore_index)

        if self.lm_shift_labels:
            # Shift so that tokens < n predict n
            prediction_scores = prediction_scores[..., :-1, :]
            masked_lm_labels = masked_lm_labels[..., 1:]

        with paddle.amp.auto_cast(False):
            masked_lm_loss = self.loss_func(prediction_scores.astype("float32"), masked_lm_labels.unsqueeze(2))
            # skip ignore_index which loss == 0
            masked_lm_loss = masked_lm_loss[masked_lm_loss > 0].astype("float32")
            loss = paddle.mean(masked_lm_loss)

        return loss


class LlamaLMHead(nn.Layer):
    def __init__(self, config: LlamaConfig):
        super(LlamaLMHead, self).__init__()
        self.config = config
        if config.tensor_parallel_degree > 1:
            vocab_size = config.vocab_size // config.tensor_parallel_degree
        else:
            vocab_size = config.vocab_size

        self.weight = self.create_parameter(
            shape=[config.hidden_size, vocab_size],
            dtype=paddle.get_default_dtype(),
        )
        # Must set distributed attr for Tensor Parallel !
        self.weight.is_distributed = True if (vocab_size != config.vocab_size) else False
        if self.weight.is_distributed:
            self.weight.split_axis = 1

    def forward(self, hidden_states, tensor_parallel_output=None):
        if tensor_parallel_output is None:
            tensor_parallel_output = self.config.tensor_parallel_output

        logits = parallel_matmul(hidden_states, self.weight, tensor_parallel_output=tensor_parallel_output)
        return logits


class LlamaForCausalLM(LlamaPretrainedModel):
    def __init__(self, config):
        super().__init__(config)
        self.config = config

        self.llama = LlamaModel(config)
        self.lm_head = LlamaLMHead(config)
        self.criterion = LlamaPretrainingCriterion(config)

    def get_input_embeddings(self):
        return self.llama.embed_tokens

    def set_input_embeddings(self, value):
        self.llama.embed_tokens = value

    def get_output_embeddings(self):
        return self.lm_head

    def set_output_embeddings(self, new_embeddings):
        self.lm_head = new_embeddings

    def set_decoder(self, decoder):
        self.llama = decoder

    def get_decoder(self):
        return self.llama

    def prepare_inputs_for_generation(
        self, input_ids, use_cache=False, past_key_values=None, inputs_embeds=None, **kwargs
    ):
        if past_key_values:
            input_ids = input_ids[:, -1].unsqueeze(axis=-1)

        attention_mask = kwargs.get("attention_mask", None)

        # if `inputs_embeds` are passed, we only want to use them in the 1st generation step
        if inputs_embeds is not None and past_key_values is None:
            model_inputs = {"inputs_embeds": inputs_embeds}
        else:
            model_inputs = {"input_ids": input_ids}

        model_inputs.update(
            {
                "past_key_values": past_key_values,
                "use_cache": use_cache,
                "attention_mask": attention_mask,
            }
        )
        return model_inputs

    @staticmethod
    def update_model_kwargs_for_generation(outputs, model_kwargs, is_encoder_decoder=False):
        # update cache
        if isinstance(outputs, tuple) and len(outputs) > 1 and not isinstance(outputs[1], paddle.Tensor):
            model_kwargs["past_key_values"] = outputs[1]

        if isinstance(outputs, CausalLMOutputWithCrossAttentions) and "past_key_values" in outputs:
            model_kwargs["past_key_values"] = outputs.past_key_values

        # update token_type_ids with last value
        if "token_type_ids" in model_kwargs and model_kwargs["token_type_ids"] is not None:
            token_type_ids = model_kwargs["token_type_ids"]
            model_kwargs["token_type_ids"] = paddle.concat([token_type_ids, token_type_ids[:, -1:]], axis=-1)

        if not is_encoder_decoder and "attention_mask" in model_kwargs:
            attention_mask = model_kwargs["attention_mask"]
            model_kwargs["attention_mask"] = paddle.concat(
                [attention_mask, paddle.ones([attention_mask.shape[0], 1], dtype="int64")], axis=-1
            )
        # update role_ids
        if "role_ids" in model_kwargs and model_kwargs["role_ids"] is not None:
            role_ids = model_kwargs["role_ids"]
            model_kwargs["role_ids"] = paddle.concat([role_ids, role_ids[:, -1:]], axis=-1)

        return model_kwargs

    def forward(
        self,
        input_ids,
        position_ids=None,
        attention_mask=None,
        inputs_embeds=None,
        labels=None,
        use_cache=False,
        past_key_values=None,
        output_attentions=None,
        output_hidden_states=None,
        return_dict=None,
    ):
        output_attentions = output_attentions if output_attentions is not None else self.config.output_attentions
        output_hidden_states = (
            output_hidden_states if output_hidden_states is not None else self.config.output_hidden_states
        )
        return_dict = return_dict if return_dict is not None else self.config.use_return_dict

        outputs = self.llama(
            input_ids,
            position_ids=position_ids,
            attention_mask=attention_mask,
            inputs_embeds=inputs_embeds,
            use_cache=use_cache,
            past_key_values=past_key_values,
            output_attentions=output_attentions,
            output_hidden_states=output_hidden_states,
            return_dict=return_dict,
        )

        hidden_states = outputs[0]

        # if labels is None，means we need full output, instead of tensor_parallel_output
        # tensor_parallel_output is togather with ParallelCrossEntropy
        tensor_parallel_output = (
            self.config.tensor_parallel_output and labels is not None and self.config.tensor_parallel_degree > 1
        )

        logits = self.lm_head(hidden_states, tensor_parallel_output=tensor_parallel_output)

        loss = None
        if labels is not None:
            loss = self.criterion(logits, labels)

        if not return_dict:
            output = (logits,) + outputs[1:]
            return (loss,) + output if loss is not None else output

        return CausalLMOutputWithCrossAttentions(
            loss=loss,
            logits=logits,
            past_key_values=outputs.past_key_values,
            hidden_states=outputs.hidden_states,
            attentions=outputs.attentions,
        )<|MERGE_RESOLUTION|>--- conflicted
+++ resolved
@@ -522,11 +522,7 @@
                 self.hidden_size,
                 bias_attr=False,
             )
-<<<<<<< HEAD
         self.rotary_emb = LlamaRotaryEmbedding(self.head_dim, max_position_embeddings=self.max_position_embeddings)
-=======
-        self.rotary_emb = LlamaRotaryEmbedding(self.head_dim, max_position_embeddings=config.max_position_embeddings)
->>>>>>> d3a1a9d0
         self.config = config
 
     def forward(
