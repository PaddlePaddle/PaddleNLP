--- conflicted
+++ resolved
@@ -541,16 +541,10 @@
         if past_key_value is not None:
             offset = past_key_value[0].shape[-3]
             kv_seq_len += offset
-<<<<<<< HEAD
-        cos, sin = self.rotary_emb(value_states, seq_len=kv_seq_len)
-        query_states, key_states = apply_rotary_pos_emb(query_states, key_states, cos, sin, offset=offset)
-=======
 
         if self.config.rope:
             cos, sin = self.rotary_emb(value_states, seq_len=kv_seq_len)
             query_states, key_states = apply_rotary_pos_emb(query_states, key_states, cos, sin, offset=offset)
-            # [bsz, nh, t, hd]
->>>>>>> 7d06fae1
 
         # [bsz, nh, t, hd]
         if past_key_value is not None:
