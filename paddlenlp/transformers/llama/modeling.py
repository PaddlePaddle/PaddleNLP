# Copyright (c) 2023 PaddlePaddle Authors. All Rights Reserved.
# Copyright 2022 EleutherAI and the HuggingFace Inc. team. All rights reserved.
#
# Licensed under the Apache License, Version 2.0 (the "License");
# you may not use this file except in compliance with the License.
# You may obtain a copy of the License at
#
#     http://www.apache.org/licenses/LICENSE-2.0
#
# Unless required by applicable law or agreed to in writing, software
# distributed under the License is distributed on an "AS IS" BASIS,
# WITHOUT WARRANTIES OR CONDITIONS OF ANY KIND, either express or implied.
# See the License for the specific language governing permissions and
# limitations under the License.
"""Paddle Llama model"""
from __future__ import annotations

import math
import os
import warnings
from functools import partial
from typing import Optional, Tuple

import paddle
import paddle.distributed.fleet.meta_parallel as mpu
import paddle.nn.functional as F
from paddle import Tensor, nn
from paddle.autograd import PyLayer
from paddle.distributed import fleet
from paddle.distributed.fleet.meta_parallel import get_rng_state_tracker
from paddle.distributed.fleet.utils import recompute

try:
    from paddle.incubate.nn.functional import fused_rotary_position_embedding
except ImportError:
    fused_rotary_position_embedding = None

try:
    from paddle.incubate.nn.functional import swiglu
except ImportError:

    def swiglu(x, y=None):
        if y is None:
            x, y = paddle.chunk(x, chunks=2, axis=-1)
        return F.silu(x) * y


try:
    from paddle.distributed.fleet.utils.sequence_parallel_utils import (
        ColumnSequenceParallelLinear,
        GatherOp,
        RowSequenceParallelLinear,
        ScatterOp,
        mark_as_sequence_parallel_parameter,
    )
except:
    pass

from paddlenlp.transformers.conversion_utils import (
    StateDictNameMapping,
    init_name_mappings,
)
from paddlenlp.transformers.long_sequence_strategies import LongSequenceStrategies
from paddlenlp.transformers.model_outputs import (
    BaseModelOutputWithPastAndCrossAttentions,
    CausalLMOutputWithCrossAttentions,
)
from paddlenlp.transformers.model_utils import PretrainedModel, register_base_model
from paddlenlp.utils.log import logger
from paddlenlp.utils.tools import get_env_device

from .. import linear_utils
from ..linear_utils import Linear
from ..segment_parallel_utils import ReshardLayer
from .configuration import (
    LLAMA_PRETRAINED_INIT_CONFIGURATION,
    LLAMA_PRETRAINED_RESOURCE_FILES_MAP,
    LlamaConfig,
)

try:
    if get_env_device() in ["npu", "gcu"]:

        for lib in os.listdir(os.getenv("CUSTOM_DEVICE_ROOT")):
            if lib.endswith(".so"):
                paddle.utils.cpp_extension.extension_utils.load_op_meta_info_and_register_op(lib)
    from paddle.nn.functional.flash_attention import flash_attention
except:
    flash_attention = None
from . import fusion_ops

rms_norm_fused = fusion_ops.rms_norm_fused

__all__ = [
    "LlamaModel",
    "LlamaPretrainedModel",
    "LlamaForCausalLM",
    "LlamaPretrainingCriterion",
]


def _get_interleave(n):
    def _get_interleave_power_of_2(n):
        start = 2 ** (-(2 ** -(math.log2(n) - 3)))
        ratio = start
        return [start * ratio**i for i in range(n)]

    if math.log2(n).is_integer():
        return _get_interleave_power_of_2(n)
    else:
        closest_power_of_2 = 2 ** math.floor(math.log2(n))
        return (
            _get_interleave_power_of_2(closest_power_of_2)
            + _get_interleave(2 * closest_power_of_2)[0::2][: n - closest_power_of_2]
        )


def get_use_casual_mask():
    """Get the value of the 'USE_CASUAL_MASK' environment variable."""
    return os.getenv("USE_CASUAL_MASK", "False") == "True"


def build_alibi_tensor(
    bool_attention_mask: Tensor, num_heads: int, dtype: paddle.dtype, tensor_parallel_degree=1
) -> Tensor:
    batch_size, seq_length = bool_attention_mask.shape[0], bool_attention_mask.shape[-1]
    slopes = paddle.to_tensor(_get_interleave(num_heads), dtype="float32")
    alibi = slopes.unsqueeze(axis=[1, 2]) * paddle.arange(seq_length, dtype="float32").unsqueeze(axis=[0, 1]).expand(
        [num_heads, -1, -1]
    )
    alibi = alibi.reshape(shape=(1, num_heads, 1, seq_length)).expand([batch_size, -1, -1, -1])
    return paddle.cast(alibi, dtype)


def get_triangle_upper_mask(x, mask=None):
    if mask is not None:
        return mask
    # [bsz, n_head, q_len, kv_seq_len]
    shape = x.shape
    #  [bsz, 1, q_len, kv_seq_len]
    shape[1] = 1
    mask = paddle.full(shape, paddle.finfo(x.dtype).min, dtype=x.dtype)
    mask = paddle.triu(mask, diagonal=1)
    mask.stop_gradient = True
    return mask


def assign_kv_heads(num_kv_heads: int, num_gpus: int):
    # Initialize the assignment list
    """
    Assign kv heads to different GPUs in the Tensor Parallel Setup

    Examples:
        assign_kv_heads(num_kv_heads=1, num_gpus=2): [[0], [0]]
        assign_kv_heads(num_kv_heads=2, num_gpus=2): [[0], [1]]
        assign_kv_heads(num_kv_heads=4, num_gpus=2): [[0,1], [2,3]]
        assign_kv_heads(num_kv_heads=1, num_gpus=4): [[0],[0],[0],[0]]
        assign_kv_heads(num_kv_heads=2, num_gpus=4): [[0],[0],[1],[1]]
        assign_kv_heads(num_kv_heads=4, num_gpus=4): [[0],[1],[2],[3]]
    """
    assignment_list = [[] for _ in range(num_gpus)]
    # Case 1: more heads than cards
    if num_kv_heads > num_gpus:
        num_heads_per_card = num_kv_heads // num_gpus
        for i in range(num_gpus):
            for j in range(num_heads_per_card):
                assignment_list[i].append(i * num_heads_per_card + j)
    # Case 2: more cards than heads. each card get only 1 head.
    else:
        num_card_per_heads = num_gpus // num_kv_heads
        for i in range(num_kv_heads):
            for j in range(num_card_per_heads):
                assignment_list[i * num_card_per_heads + j].append(i)
    return assignment_list


def parallel_matmul(x: Tensor, y: Tensor, tensor_parallel_output=True):
    is_fleet_init = True
    tensor_parallel_degree = 1
    try:
        hcg = fleet.get_hybrid_communicate_group()
        model_parallel_group = hcg.get_model_parallel_group()
        tensor_parallel_degree = hcg.get_model_parallel_world_size()
    except:
        is_fleet_init = False

    if paddle.in_dynamic_mode():
        y_is_distributed = y.is_distributed
    else:
        y_is_distributed = tensor_parallel_degree > 1

    if is_fleet_init and tensor_parallel_degree > 1 and y_is_distributed:
        # if not running under distributed.launch, it will raise AttributeError: 'Fleet' object has no attribute '_hcg'
        input_parallel = paddle.distributed.collective._c_identity(x, group=model_parallel_group)
        logits = paddle.matmul(input_parallel, y, transpose_y=False)

        if tensor_parallel_output:
            return logits

        return paddle.distributed.collective._c_concat(logits, group=model_parallel_group)

    else:
        logits = paddle.matmul(x, y, transpose_y=False)
        return logits


def scaled_dot_product_attention(
    query_states,
    config,
    key_states,
    value_states,
    attention_mask,
    output_attentions,
    alibi=None,
    sequence_parallel=False,
    reshard_layer=None,
    npu_is_casual=False,
):
    bsz, q_len, num_heads, head_dim = query_states.shape
    _, kv_seq_len, _, _ = value_states.shape

    if config.use_flash_attention and flash_attention:
        return fusion_ops.fusion_flash_attention(
            query_states,
            config,
            key_states,
            value_states,
            attention_mask,
            output_attentions,
            alibi,
            sequence_parallel,
            reshard_layer,
            npu_is_casual,
        )

        # Paddle Flash Attention input [ bz, seqlen, nhead, head_dim]
        # Torch Flash Attention input [ bz, nhead, seqlen, head_dim]

    else:
        if config.context_parallel_degree > 1:
            raise ValueError("Context parallel requires `use_flash_attention=True`")

        #  [ bz, seqlen, nhead, head_dim] -> [bs, nhead, seq_len, head_dim]
        query_states = paddle.transpose(query_states, [0, 2, 1, 3])
        # merge with the next tranpose
        key_states = paddle.transpose(key_states, [0, 2, 1, 3])
        value_states = paddle.transpose(value_states, [0, 2, 1, 3])

        # matmul and devide by sqrt(head_dim)
        attn_weights = paddle.matmul(query_states / math.sqrt(head_dim), key_states.transpose([0, 1, 3, 2]))
        # then add alibi bias
        if alibi is not None:
            alibi = alibi.reshape([bsz, num_heads, 1, -1])
            attn_weights = attn_weights + alibi

        if attn_weights.shape != [bsz, num_heads, q_len, kv_seq_len]:
            raise ValueError(
                f"Attention weights should be of shape {(bsz, num_heads, q_len, kv_seq_len)}, but is"
                f" {attn_weights.shape}"
            )

        # In sep mode, the attenion mask should be created in the runtime.
        if reshard_layer is not None:
            attention_mask = None

        # NOTE: we only call get_triangle_upper_mask under PP setup
        # FIXME ZHUI when we use pipeline parallel, the attention_mask can be None
        # we just make it triangle_upper_mask
        if attention_mask is None:
            attention_mask = get_triangle_upper_mask(attn_weights)
        attention_mask = attention_mask.reshape([bsz, 1, q_len, kv_seq_len])
        if attention_mask.shape != [bsz, 1, q_len, kv_seq_len]:
            raise ValueError(
                f"Attention mask should be of shape {(bsz, 1, q_len, kv_seq_len)}, but is {attention_mask.shape}"
            )

        attn_weights = attn_weights + attention_mask
        if not paddle.in_dynamic_mode():
            attn_weights = F.softmax(attn_weights, axis=-1, dtype="float32").astype(query_states.dtype)
        else:
            with paddle.amp.auto_cast(False):
                attn_weights = F.softmax(attn_weights, axis=-1, dtype="float32").astype(query_states.dtype)

        attn_output = paddle.matmul(attn_weights, value_states)
        attn_output = attn_output.transpose([0, 2, 1, 3])

        if reshard_layer is not None:
            attn_output = reshard_layer(
                attn_output,
                split_axis=1,
                concat_axis=2,
            )
            q_len = q_len // config.sep_parallel_degree
            num_heads = num_heads * config.sep_parallel_degree

        if sequence_parallel:
            attn_output = attn_output.reshape([bsz * q_len, head_dim * num_heads])
        else:
            attn_output = attn_output.reshape([bsz, q_len, head_dim * num_heads])
        return (attn_output, attn_weights) if output_attentions else attn_output


def masked_fill(x, mask, value):
    y = paddle.full(x.shape, value, x.dtype)
    return paddle.where(mask, y, x)


def is_casual_mask(attention_mask):
    """
    Upper triangular of attention_mask equals to attention_mask is casual
    """
    return (paddle.triu(attention_mask) == attention_mask).all().item()


def _make_causal_mask(input_ids_shape, past_key_values_length):
    """
    Make casual mask used for self-attention
    """
    batch_size, target_length = input_ids_shape  # target_length: seq_len

    if get_env_device() == "npu":
        mask = paddle.tril(paddle.ones((target_length, target_length))).astype("int32")
    else:
        mask = paddle.tril(paddle.ones((target_length, target_length), dtype="bool"))

    if past_key_values_length > 0:
        # [tgt_len, tgt_len + past_len]
        mask = paddle.concat([paddle.ones([target_length, past_key_values_length], dtype="bool"), mask], axis=-1)

    # [bs, 1, tgt_len, tgt_len + past_len]
    return mask[None, None, :, :].expand([batch_size, 1, target_length, target_length + past_key_values_length])


def _expand_2d_mask(mask, dtype, tgt_length):
    """
    Expands attention_mask from `[batch_size, src_length]` to `[batch_size, 1, tgt_length, src_length]`.
    """
    batch_size, src_length = mask.shape[0], mask.shape[-1]
    tgt_length = tgt_length if tgt_length is not None else src_length

    if get_env_device() == "npu":
        mask = mask[:, None, None, :].astype(dtype)
    else:
        mask = mask[:, None, None, :].astype("bool")
    mask.stop_gradient = True
    expanded_mask = mask.expand([batch_size, 1, tgt_length, src_length])

    return expanded_mask


<<<<<<< HEAD
def rms_norm_fused(x_in, w, eps):
    fused_ln = try_import("fused_ln")
    return fused_ln.fused_rms_norm(x_in, w, eps)[0]


def fast_rms_norm(x_in, w, eps):
    fast_ln = try_import("fast_ln")
    return fast_ln.fast_rms_norm(x_in, w, eps)[0]


=======
>>>>>>> 4609d07a
class LlamaRMSNorm(nn.Layer):
    def __init__(self, config):
        super().__init__()
        self.hidden_size = config.hidden_size
        self.weight = paddle.create_parameter(
            shape=[self.hidden_size],
            dtype=paddle.get_default_dtype(),
            default_initializer=nn.initializer.Constant(1.0),
        )
        self.variance_epsilon = config.rms_norm_eps
        self.config = config

        if config.sequence_parallel:
            mark_as_sequence_parallel_parameter(self.weight)

    def forward(self, hidden_states):
        if self.config.use_fused_rms_norm:
<<<<<<< HEAD
            if get_env_device() == "npu":
                return core.eager._run_custom_op("rms_norm_npu", hidden_states, self.weight, self.variance_epsilon)[0]
            # return rms_norm_fused(hidden_states, self.weight, self.variance_epsilon)
            return fast_rms_norm(hidden_states, self.weight, self.variance_epsilon)
=======
            return fusion_ops.fusion_rms_norm(hidden_states, self.weight, self.variance_epsilon)
>>>>>>> 4609d07a

        if paddle.in_dynamic_mode():
            with paddle.amp.auto_cast(False):
                hidden_states = hidden_states.astype("float32")
                variance = hidden_states.pow(2).mean(-1, keepdim=True)
                hidden_states = paddle.rsqrt(variance + self.variance_epsilon) * hidden_states
        else:
            hidden_states = hidden_states.astype("float32")
            variance = hidden_states.pow(2).mean(-1, keepdim=True)
            hidden_states = paddle.rsqrt(variance + self.variance_epsilon) * hidden_states

        if self.weight.dtype in [paddle.float16, paddle.bfloat16]:
            hidden_states = paddle.cast(hidden_states, self.weight.dtype)
        return hidden_states * self.weight


def repeat_kv(hidden_states: paddle.Tensor, n_rep: int) -> paddle.Tensor:
    """
    This is the equivalent of paddle.repeat_interleave(hidden_states, n_rep, axis=1). The hidden states go from (batch,
    num_key_value_heads, seqlen, head_dim) to (batch, num_attention_heads, seqlen, head_dim)
    """
    batch, slen, num_key_value_heads, head_dim = hidden_states.shape
    if n_rep == 1:
        return hidden_states

    hidden_states = hidden_states.unsqueeze(-2).tile([1, 1, 1, n_rep, 1])
    return hidden_states.reshape([batch, slen, num_key_value_heads * n_rep, head_dim])


class LlamaRotaryEmbedding(nn.Layer):
    def __init__(self, dim, max_position_embeddings=2048, base=10000):
        super().__init__()
        self.dim = dim
        self.max_position_embeddings = max_position_embeddings
        self.base = base
        # [dim / 2]
        self.inv_freq = 1.0 / (self.base ** (paddle.cast(paddle.arange(0, self.dim, 2), dtype="float32") / self.dim))
        self._set_cos_sin_cache(seq_len=max_position_embeddings)

    def _set_cos_sin_cache(self, seq_len):
        self.max_seq_len_cached = seq_len
        # [seq_len]
        t = paddle.arange(seq_len, dtype="float32")
        # [seq_len, dim/2]
        freqs = paddle.einsum("i,j->ij", t, self.inv_freq)
        # Different from paper, but it uses a different permutation in order to obtain the same calculation
        # [seq_len, dim]
        emb = paddle.concat([freqs, freqs], axis=-1)
        # [1, seqlen, 1, dim]
        self.cos_cached = emb.cos()[None, :, None, :]
        self.sin_cached = emb.sin()[None, :, None, :]
        self.cos_sin_table = None if get_env_device() != "gcu" else paddle.concat([freqs.cos(), freqs.sin()], axis=-1)

    def forward(self, x, seq_len=None):
        # x: [bs, num_attention_heads, seq_len, head_size]
        cos = self.cos_cached[:, :seq_len, :, :]
        sin = self.sin_cached[:, :seq_len, :, :]
        return (
            cos.cast(x.dtype) if cos.dtype != x.dtype else cos,
            sin.cast(x.dtype) if sin.dtype != x.dtype else sin,
        )

    def get_fused_cos_sin(self, x, seq_len=None):
        if self.cos_sin_table is not None and self.cos_sin_table.dtype != x.dtype:
            return self.cos_sin_table.cast(x.dtype)
        else:
            return self.cos_sin_table


class LlamaLinearScalingRotaryEmbedding(LlamaRotaryEmbedding):
    def __init__(self, dim, max_position_embeddings=2048, base=10000, scaling_factor=1.0):
        self.scaling_factor = scaling_factor
        super().__init__(dim, max_position_embeddings * scaling_factor, base)

    def _set_cos_sin_cache(self, seq_len):
        self.max_seq_len_cached = seq_len
        # [seq_len]
        t = paddle.arange(seq_len, dtype="float32")
        t = t / self.scaling_factor
        # [seq_len, dim/2]
        freqs = paddle.einsum("i,j->ij", t, self.inv_freq)
        # Different from paper, but it uses a different permutation in order to obtain the same calculation
        # [seq_len, dim]
        emb = paddle.concat([freqs, freqs], axis=-1)
        # [1, seqlen, 1, dim]
        self.cos_cached = emb.cos()[None, :, None, :]
        self.sin_cached = emb.sin()[None, :, None, :]
        self.cos_sin_table = None if get_env_device() != "gcu" else paddle.concat([freqs.cos(), freqs.sin()], axis=-1)


class LlamaNTKScalingRotaryEmbedding(LlamaRotaryEmbedding):
    """LlamaRotaryEmbedding extended with NTK scaling. https://www.reddit.com/r/LocalLLaMA/comments/14lz7j5/ntkaware_scaled_rope_allows_llama_models_to_have/"""

    def __init__(self, dim, max_position_embeddings=2048, base=10000, scaling_factor=1.0):
        base = base * scaling_factor ** (dim / (dim - 2))
        self.scaling_factor = scaling_factor
        super().__init__(dim, max_position_embeddings * scaling_factor, base)


class LlamaDynamicNTKScalingRotaryEmbedding(LlamaRotaryEmbedding):
    """LlamaRotaryEmbedding extended with Dynamic NTK scaling. https://www.reddit.com/r/LocalLLaMA/comments/14mrgpr/dynamically_scaled_rope_further_increases/"""

    def __init__(self, dim, max_position_embeddings=2048, base=10000, scaling_factor=1.0):
        self.scaling_factor = scaling_factor
        super().__init__(dim, max_position_embeddings, base)

    def _scale_cos_sin(self, seq_len):
        # [seq_len]
        t = paddle.arange(seq_len, dtype="float32")
        # [seq_len, dim/2]
        alpha = (self.scaling_factor * seq_len / self.max_position_embeddings) - (self.scaling_factor - 1)
        base = self.base * alpha ** (self.dim / (self.dim - 2))
        inv_freq = 1.0 / (base ** (paddle.cast(paddle.arange(0, self.dim, 2), dtype="float32") / self.dim))
        freqs = paddle.einsum("i,j->ij", t, inv_freq)
        # Different from paper, but it uses a different permutation in order to obtain the same calculation
        # [seq_len, dim]
        emb = paddle.concat([freqs, freqs], axis=-1)
        # [1, seqlen, 1, dim]
        scale_cos = emb.cos()[None, :, None, :]
        scale_sin = emb.sin()[None, :, None, :]
        scale_cos_sin = None if get_env_device() != "gcu" else paddle.concat([freqs.cos(), freqs.sin()], axis=-1)
        return scale_cos, scale_sin, scale_cos_sin

    def forward(self, x, seq_len=None):
        # x: [bs, num_attention_heads, seq_len, head_size]
        if seq_len > self.max_position_embeddings:
            scale_cos, scale_sin, _ = self._scale_cos_sin(seq_len=seq_len)
        else:
            scale_cos, scale_sin = self.cos_cached, self.sin_cached
        cos = scale_cos[:, :seq_len, :, ...]
        sin = scale_sin[:, :seq_len, :, ...]
        return (
            cos.cast(x.dtype) if cos.dtype != x.dtype else cos,
            sin.cast(x.dtype) if sin.dtype != x.dtype else sin,
        )

    def get_fused_cos_sin(self, x, seq_len=None):
        if seq_len > self.max_position_embeddings:
            _, _, scale_cos_sin = self._scale_cos_sin(seq_len=seq_len)
        else:
            scale_cos_sin = self.cos_sin_table
        if scale_cos_sin is not None and scale_cos_sin.dtype != x.dtype:
            return scale_cos_sin.cast(x.dtype)
        else:
            return scale_cos_sin


def rotate_half(x):
    """Rotates half the hidden dims of the input."""
    x1 = x[..., : x.shape[-1] // 2]
    x2 = x[..., x.shape[-1] // 2 :]
    return paddle.concat([-x2, x1], axis=-1)  # shape is the same as x


def apply_rotary_pos_emb(q, k, cos, sin, position_ids):

    if position_ids is None:
        # Note: Only for LlamaForCausalLMPipe model pretraining
        cos = cos[:, : q.shape[1], :, :]  # [bs, seq_len, 1, dim]
        sin = sin[:, : q.shape[1], :, :]  # [bs, seq_len, 1, dim]
    else:
        cos = cos.squeeze(axis=[0, 2])  # [seq_len, dim]
        sin = sin.squeeze(axis=[0, 2])  # [seq_len, dim]
        cos = cos[position_ids].unsqueeze(2)  # [bs, seq_len, 1, dim]
        sin = sin[position_ids].unsqueeze(2)  # [bs, seq_len, 1, dim]
    q_embed = (q * cos) + (rotate_half(q) * sin)
    k_embed = (k * cos) + (rotate_half(k) * sin)
    return q_embed, k_embed


class LlamaMLP(nn.Layer):
    def __init__(self, config):
        super().__init__()
        self.hidden_size = config.hidden_size
        self.intermediate_size = config.intermediate_size
        self.tensor_parallel_degree = config.tensor_parallel_degree
        self.fuse_attention_ffn = config.fuse_attention_ffn

        if config.sequence_parallel:
            ColumnParallelLinear = linear_utils.ColumnSequenceParallelLinear
            RowParallelLinear = linear_utils.RowSequenceParallelLinear
        else:
            ColumnParallelLinear = linear_utils.ColumnParallelLinear
            RowParallelLinear = linear_utils.RowParallelLinear

        if config.tensor_parallel_degree > 1:
            if config.fuse_attention_ffn:
                self.gate_up_fused_proj = ColumnParallelLinear(
                    self.hidden_size,
                    self.intermediate_size * 2,
                    gather_output=False,
                    has_bias=False,
                )
            else:
                self.gate_proj = ColumnParallelLinear(
                    self.hidden_size,
                    self.intermediate_size,
                    gather_output=False,
                    has_bias=False,
                )
                self.up_proj = ColumnParallelLinear(
                    self.hidden_size,
                    self.intermediate_size,
                    gather_output=False,
                    has_bias=False,
                )

            self.down_proj = RowParallelLinear(
                self.intermediate_size,
                self.hidden_size,
                input_is_parallel=True,
                has_bias=False,
            )
        else:
            if config.fuse_attention_ffn:
                self.gate_up_fused_proj = Linear(self.hidden_size, self.intermediate_size * 2, bias_attr=False)
            else:
                self.gate_proj = Linear(self.hidden_size, self.intermediate_size, bias_attr=False)
                self.up_proj = Linear(self.hidden_size, self.intermediate_size, bias_attr=False)

            self.down_proj = Linear(self.intermediate_size, self.hidden_size, bias_attr=False)

    def forward(self, x):
        if self.fuse_attention_ffn:
            # FIXME(yangjianbang): use paddle's native swiglu
            if get_env_device() == "xpu":
                try:
                    import paddle_xpu_nn  # noqa: F821

                    out = self.gate_up_fused_proj(x)
                    out = paddle_xpu_nn.xpu_swiglu(out, axis=-1, turn=True)
                    out = self.down_proj(out)
                    return out
                except ImportError:
                    gate_out, up_out = paddle.chunk(self.gate_up_fused_proj(x), chunks=2, axis=-1)
                    out = self.down_proj(F.silu(gate_out) * up_out)
                    return out

            x = swiglu(self.gate_up_fused_proj(x))
        else:
            x = swiglu(self.gate_proj(x), self.up_proj(x))
        out = self.down_proj(x)
        return out


class LlamaAttention(nn.Layer):
    """Multi-headed attention from 'Attention Is All You Need' paper"""

    def __init__(self, config: LlamaConfig, layerwise_recompute: bool = False):
        super().__init__()

        self.config = config
        self.hidden_size = config.hidden_size
        self.num_heads = config.num_attention_heads

        self.head_dim = self.hidden_size // config.num_attention_heads

        self.num_key_value_heads = config.num_key_value_heads
        assert config.num_attention_heads // config.num_key_value_heads
        self.num_key_value_groups = config.num_attention_heads // config.num_key_value_heads
        self.gqa_or_mqa = config.num_attention_heads != config.num_key_value_heads

        self.max_position_embeddings = config.max_position_embeddings
        self.seq_length = config.seq_length
        self.sequence_parallel = config.sequence_parallel

        self.fuse_attention_qkv = config.fuse_attention_qkv

        self.kv_indices = None
        # Note that we will actually perform a recompute only if both enable_recompute and layerwise_recompute are set to True
        # Enable_recompute defaults to False and is controlled by Trainer
        self.enable_recompute = False
        self.layerwise_recompute = layerwise_recompute
        self.recompute_granularity = config.recompute_granularity
        if config.tensor_parallel_degree > 1:
            assert (
                self.num_heads % config.tensor_parallel_degree == 0
            ), f"num_heads: {self.num_heads}, tensor_parallel_degree: {config.tensor_parallel_degree}"
            self.num_heads = self.num_heads // config.tensor_parallel_degree

            if self.num_key_value_heads % config.tensor_parallel_degree == 0:
                self.num_key_value_heads = self.num_key_value_heads // config.tensor_parallel_degree
            else:
                if self.fuse_attention_qkv:
                    # TODO(Yuang): support fusion for kv when kv heads cannot be divided by mp
                    raise ValueError(
                        f"fuse_attention_qkv can't be True when num_key_value_heads {config.num_key_value_heads} % tensor_parallel_degree {config.tensor_parallel_degree} != 0"
                    )
                logger.warning(
                    f"Get num_key_value_heads: {self.num_key_value_heads}, can't split to tensor_parallel_degree: {config.tensor_parallel_degree}, so we don't spilt key value weight."
                )
                self.kv_indices = paddle.to_tensor(
                    assign_kv_heads(self.num_key_value_heads, config.tensor_parallel_degree)[
                        config.tensor_parallel_rank
                    ]
                )

        self.use_fused_rope = config.use_fused_rope
        if self.use_fused_rope and get_env_device() not in ["npu", "xpu", "gcu"]:
            if "gpu" not in paddle.device.get_device() or fused_rotary_position_embedding is None:
                warnings.warn(
                    "Enable fuse rope in the config, but fuse rope is not available. "
                    "Will disable fuse rope. Try using latest gpu version of Paddle."
                )
                self.use_fused_rope = False

        if config.sequence_parallel:
            ColumnParallelLinear = linear_utils.ColumnSequenceParallelLinear
            RowParallelLinear = linear_utils.RowSequenceParallelLinear
        else:
            ColumnParallelLinear = linear_utils.ColumnParallelLinear
            RowParallelLinear = linear_utils.RowParallelLinear

        if config.tensor_parallel_degree > 1:
            if self.fuse_attention_qkv:
                self.qkv_proj = ColumnParallelLinear(
                    self.hidden_size,
                    self.hidden_size + 2 * self.config.num_key_value_heads * self.head_dim,
                    has_bias=False,
                    gather_output=False,
                )
            else:
                self.q_proj = ColumnParallelLinear(
                    self.hidden_size,
                    self.hidden_size,
                    has_bias=False,
                    gather_output=False,
                )
                if self.kv_indices is None:
                    self.k_proj = ColumnParallelLinear(
                        self.hidden_size,
                        self.config.num_key_value_heads * self.head_dim,
                        has_bias=False,
                        gather_output=False,
                    )
                    self.v_proj = ColumnParallelLinear(
                        self.hidden_size,
                        self.config.num_key_value_heads * self.head_dim,
                        has_bias=False,
                        gather_output=False,
                    )
                else:
                    self.k_proj = Linear(
                        self.hidden_size,
                        self.config.num_key_value_heads * self.head_dim,
                        bias_attr=False,
                    )
                    self.v_proj = Linear(
                        self.hidden_size,
                        self.config.num_key_value_heads * self.head_dim,
                        bias_attr=False,
                    )

        else:
            if self.fuse_attention_qkv:
                self.qkv_proj = Linear(
                    self.hidden_size,
                    self.hidden_size + 2 * self.config.num_key_value_heads * self.head_dim,
                    bias_attr=False,
                )
            else:
                self.q_proj = Linear(
                    self.hidden_size,
                    self.hidden_size,
                    bias_attr=False,
                )
                self.k_proj = Linear(
                    self.hidden_size,
                    self.config.num_key_value_heads * self.head_dim,
                    bias_attr=False,
                )
                self.v_proj = Linear(
                    self.hidden_size,
                    self.config.num_key_value_heads * self.head_dim,
                    bias_attr=False,
                )

        if config.tensor_parallel_degree > 1:
            self.o_proj = RowParallelLinear(
                self.hidden_size,
                self.hidden_size,
                has_bias=False,
                input_is_parallel=True,
            )
        else:
            self.o_proj = Linear(
                self.hidden_size,
                self.hidden_size,
                bias_attr=False,
            )

        if config.rope:
            if config.use_long_sequence_strategies:
                self.rotary_emb = LongSequenceStrategies.build_long_sequence_strategy(
                    config.long_sequence_strategy_type,
                    config.long_sequence_strategy_name,
                    **config.long_sequence_init_args,
                )
            else:
                self._init_rope()

        self.reshard_layer = None
        if config.sep_parallel_degree > 1:
            assert self.num_key_value_heads % config.sep_parallel_degree == 0
            assert self.num_heads % config.sep_parallel_degree == 0
            self.reshard_layer = ReshardLayer()

        self.config = config

    def _init_rope(self):
        if self.config.rope_scaling_type is None:
            self.rotary_emb = LlamaRotaryEmbedding(
                self.head_dim,
                max_position_embeddings=self.max_position_embeddings,
                base=self.config.rope_theta,
            )
        elif self.config.rope_scaling_type == "linear":
            self.rotary_emb = LlamaLinearScalingRotaryEmbedding(
                self.head_dim,
                max_position_embeddings=self.max_position_embeddings,
                scaling_factor=self.config.rope_scaling_factor,
                base=self.config.rope_theta,
            )
        elif self.config.rope_scaling_type == "ntk":
            self.rotary_emb = LlamaNTKScalingRotaryEmbedding(
                self.head_dim,
                max_position_embeddings=self.max_position_embeddings,
                scaling_factor=self.config.rope_scaling_factor,
                base=self.config.rope_theta,
            )
        elif self.config.rope_scaling_type == "dynamic_ntk":
            self.rotary_emb = LlamaDynamicNTKScalingRotaryEmbedding(
                self.head_dim,
                max_position_embeddings=self.max_position_embeddings,
                scaling_factor=self.config.rope_scaling_factor,
                base=self.config.rope_theta,
            )
        else:
            raise ValueError(f"Unknown RoPE scaling type {self.config.rope_scaling_type}")

    def forward(
        self,
        hidden_states,
        position_ids: Optional[Tuple[paddle.Tensor]] = None,
        past_key_value: Optional[Tuple[paddle.Tensor]] = None,
        attention_mask: Optional[paddle.Tensor] = None,
        output_attentions: bool = False,
        use_cache: bool = False,
        alibi: Optional[paddle.Tensor] = None,
        npu_is_casual: bool = False,
    ) -> Tuple[paddle.Tensor, Optional[paddle.Tensor], Optional[Tuple[paddle.Tensor]]]:
        """Input shape: Batch x Time x Channel"""
        # [bs, seq_len, num_head * head_dim] -> [seq_len / n, bs, num_head * head_dim] (n is model parallelism)

        if self.fuse_attention_qkv:
            mix_layer = self.qkv_proj(hidden_states)
            # NOTE for GQA attention fusion (compatible with MHA and MQA):
            # The weight for qkv_proj is in shape like [hidden_size, hidden_size + 2 * num_kv_heads * head_dim].
            # After the projection, the mix_layer is in shape like [b, s, hidden_size + 2 * num_kv_heads * head_dim].
            # Reshape the mix_layer into a shape like [b, s, num_kv_heads, (num_groups + 2) * head_dim],
            # where num_groups = num_q_heads // num_kv_heads.
            # Split the mix_layer on the last axis into three sections [num_groups * head_dim, head_dim, head_dim]
            # to represent the q, k and v respectively.
            # The q is in the shape like [b, s, num_kv_heads, num_groups * head_dim].
            # The k and v are in the shape like [b, s, num_kv_heads, head_dim].
            # Under MHA, the q is ready for the following calculation since num_kv_heads == num_q_heads,
            # But for the GQA or MQA, q should be reshaped into [b, s, num_q_heads, head_dim].
            if self.reshard_layer is not None:
                if self.sequence_parallel:
                    assert self.seq_length % self.config.sep_parallel_degree == 0
                    mix_layer = paddle.reshape_(
                        mix_layer,
                        [
                            -1,
                            self.seq_length // self.config.sep_parallel_degree,
                            self.num_heads * self.head_dim + 2 * self.num_key_value_heads * self.head_dim,
                        ],
                    )
                # [bs, seq_len / sep, num_head, head_dim] -> [bs, seq_len, num_head / sep, head_dim]
                mix_layer = self.reshard_layer(
                    mix_layer,
                    split_axis=2,
                    concat_axis=1,
                )
                mix_layer = paddle.reshape_(
                    mix_layer, [0, self.seq_length, -1, (self.num_key_value_groups + 2) * self.head_dim]
                )  # [bs, seq_len, num_head/k, 3*head_dim], k is sep degree
            else:
                if self.sequence_parallel:
                    target_shape = [
                        -1,
                        self.seq_length,
                        self.num_key_value_heads,
                        (self.num_key_value_groups + 2) * self.head_dim,
                    ]
                else:
                    target_shape = [0, 0, self.num_key_value_heads, (self.num_key_value_groups + 2) * self.head_dim]
                mix_layer = paddle.reshape_(mix_layer, target_shape)
            query_states, key_states, value_states = paddle.split(
                mix_layer,
                num_or_sections=[self.num_key_value_groups * self.head_dim, self.head_dim, self.head_dim],
                axis=-1,
            )
            if self.gqa_or_mqa:
                query_states = paddle.reshape_(query_states, [0, 0, self.num_heads, self.head_dim])
        else:
            query_states = self.q_proj(hidden_states)
            key_states = self.k_proj(hidden_states)
            value_states = self.v_proj(hidden_states)

            if self.reshard_layer is not None:
                if self.sequence_parallel:
                    assert self.seq_length % self.config.sep_parallel_degree == 0
                    query_states = paddle.reshape(
                        query_states,
                        [-1, self.seq_length // self.config.sep_parallel_degree, self.num_heads * self.head_dim],
                    )
                    key_states = paddle.reshape(
                        key_states,
                        [
                            -1,
                            self.seq_length // self.config.sep_parallel_degree,
                            self.num_key_value_heads * self.head_dim,
                        ],
                    )
                    value_states = paddle.reshape(
                        value_states,
                        [
                            -1,
                            self.seq_length // self.config.sep_parallel_degree,
                            self.num_key_value_heads * self.head_dim,
                        ],
                    )
                query_states = self.reshard_layer(
                    query_states,
                    split_axis=2,
                    concat_axis=1,
                )
                key_states = self.reshard_layer(
                    key_states,
                    split_axis=2,
                    concat_axis=1,
                )
                value_states = self.reshard_layer(
                    value_states,
                    split_axis=2,
                    concat_axis=1,
                )
                query_states = paddle.reshape(
                    query_states, [0, self.seq_length, -1, self.head_dim]
                )  # [bs, seq_len, num_head/k, head_dim], k is sep degree
                key_states = paddle.reshape(key_states, [0, self.seq_length, -1, self.head_dim])
                value_states = paddle.reshape(value_states, [0, self.seq_length, -1, self.head_dim])
            else:
                if self.sequence_parallel:
                    target_query_shape = [-1, self.seq_length, self.num_heads, self.head_dim]
                    target_key_value_shape = [-1, self.seq_length, self.num_key_value_heads, self.head_dim]
                else:
                    target_query_shape = [0, 0, self.num_heads, self.head_dim]
                    target_key_value_shape = [0, 0, self.num_key_value_heads, self.head_dim]
                query_states = query_states.reshape(shape=target_query_shape)
                key_states = key_states.reshape(shape=target_key_value_shape)
                value_states = value_states.reshape(shape=target_key_value_shape)

        kv_seq_len = key_states.shape[-3]

        if past_key_value is not None:
            kv_seq_len += past_key_value[0].shape[-3]

        if self.config.rope:
            if self.reshard_layer is not None:
                batch_size, seq_length, _, _ = query_states.shape
                position_ids = paddle.arange(seq_length, dtype="int64").expand((batch_size, seq_length))
            if self.config.context_parallel_degree > 1:
                batch_size, seq_length, _, _ = query_states.shape
                group = fleet.get_hybrid_communicate_group().get_sep_parallel_group()
                chunk_size = seq_length // 2
                chunk_num = group.nranks * 2
                rank = group.rank
                first_chunk_ids = paddle.arange(rank * chunk_size, (rank + 1) * chunk_size, dtype="int64")
                second_chunk_ids = paddle.arange(
                    (chunk_num - rank - 1) * chunk_size, (chunk_num - rank) * chunk_size, dtype="int64"
                )
                position_ids = paddle.concat([first_chunk_ids, second_chunk_ids]).expand((batch_size, seq_length))
            if self.use_fused_rope:
                query_states, key_states = fusion_ops.fusion_rope(
                    query_states,
                    key_states,
                    value_states,
                    hidden_states,
                    position_ids,
                    past_key_value,
                    self.rotary_emb,
                    self.config.context_parallel_degree,
                )

            else:
                if self.config.context_parallel_degree > 1:
                    kv_seq_len *= self.config.context_parallel_degree
                if self.config.use_long_sequence_strategies:
                    cos, sin = self.rotary_emb(seq_len=kv_seq_len)
                    cos = cos[None, :, None, :]
                    sin = sin[None, :, None, :]
                    cos, sin = (
                        cos.cast(value_states.dtype) if cos.dtype != value_states.dtype else cos,
                        sin.cast(value_states.dtype) if sin.dtype != value_states.dtype else sin,
                    )
                else:
                    cos, sin = self.rotary_emb(value_states, seq_len=kv_seq_len)

                query_states, key_states = apply_rotary_pos_emb(query_states, key_states, cos, sin, position_ids)

        # [bs, seq_len, num_head, head_dim]
        if past_key_value is not None:
            # reuse k, v, self_attention
            key_states = paddle.concat([past_key_value[0], key_states], axis=1)
            value_states = paddle.concat([past_key_value[1], value_states], axis=1)

        past_key_value = (key_states, value_states) if use_cache else None
        if self.kv_indices is not None:
            key_states = paddle.index_select(key_states, self.kv_indices, axis=2)
            value_states = paddle.index_select(value_states, self.kv_indices, axis=2)

        # TODO(wj-Mcat): use broadcast strategy when n_kv_heads = 1
        # repeat k/v heads if n_kv_heads < n_heads
        # paddle version > 2.6 or develop support flash-attn with gqa/mqa
        paddle_version = float(paddle.__version__[:3])
        if not self.config.use_flash_attention or ((paddle_version != 0.0) and (paddle_version <= 2.6)):
            key_states = repeat_kv(key_states, self.num_key_value_groups)
            value_states = repeat_kv(value_states, self.num_key_value_groups)

        has_gradient = not (query_states.stop_gradient and key_states.stop_gradient and value_states.stop_gradient)
        if (
            self.enable_recompute
            and self.layerwise_recompute
            and has_gradient
            and self.recompute_granularity == "core_attn"
        ):
            outputs = recompute(
                scaled_dot_product_attention,
                query_states,
                self.config,
                key_states,
                value_states,
                attention_mask,
                output_attentions,
                alibi,
                self.sequence_parallel,
                reshard_layer=self.reshard_layer,
                use_reentrant=self.config.recompute_use_reentrant,
            )
        else:
            outputs = scaled_dot_product_attention(
                query_states,
                self.config,
                key_states,
                value_states,
                attention_mask,
                output_attentions,
                alibi,
                self.sequence_parallel,
                reshard_layer=self.reshard_layer,
                npu_is_casual=npu_is_casual,
            )
        if output_attentions:
            attn_output, attn_weights = outputs
        else:
            attn_output = outputs

        # if sequence_parallel is true, out shape are [q_len / n, bs, num_head * head_dim]
        # else their shape are [bs, q_len, num_head * head_dim], n is mp parallelism.
        attn_output = self.o_proj(attn_output)

        if not output_attentions:
            attn_weights = None

        outputs = (attn_output,)

        if output_attentions:
            outputs += (attn_weights,)

        if use_cache:
            outputs += (past_key_value,)

        if type(outputs) is tuple and len(outputs) == 1:
            outputs = outputs[0]

        return outputs


class LlamaDecoderLayer(nn.Layer):
    def __init__(self, config, layerwise_recompute: bool = False):
        super().__init__()
        self.config = config
        self.hidden_size = config.hidden_size
        self.self_attn = LlamaAttention(config, layerwise_recompute)
        self.mlp = LlamaMLP(config)
        self.input_layernorm = LlamaRMSNorm(config)
        self.post_attention_layernorm = LlamaRMSNorm(config)
        self.sequence_parallel = config.sequence_parallel
        # Note that we will actually perform a recompute only if both enable_recompute and layerwise_recompute are set to True
        # Enable_recompute defaults to False and is controlled by Trainer
        self.enable_recompute = False
        self.layerwise_recompute = layerwise_recompute
        self.recompute_granularity = config.recompute_granularity

    def forward(
        self,
        hidden_states: paddle.Tensor,
        position_ids: Optional[Tuple[paddle.Tensor]] = None,
        attention_mask: Optional[paddle.Tensor] = None,
        output_attentions: Optional[bool] = False,
        past_key_value: Optional[Tuple[paddle.Tensor]] = None,
        use_cache: Optional[bool] = False,
        alibi: Optional[paddle.Tensor] = None,
        npu_is_casual: bool = False,
    ) -> Tuple[paddle.Tensor, Optional[Tuple[paddle.Tensor, paddle.Tensor]]]:
        """
        Args:
            hidden_states (`paddle.Tensor`): input to the layer of shape `(batch, seq_len, embed_dim)`
            attention_mask (`paddle.Tensor`, *optional*): attention mask of size
                `(batch, 1, tgt_len, src_len)` where padding elements are indicated by very large negative values.
            output_attentions (`bool`, *optional*):
                Whether or not to return the attentions tensors of all attention layers. See `attentions` under
                returned tensors for more detail.
            use_cache (`bool`, *optional*):
                If set to `True`, `cache` key value states are returned and can be used to speed up decoding
                (see `cache`).
            cache (`Tuple(paddle.Tensor)`, *optional*): cached past key and value projection states
        """

        # [bs * seq_len, embed_dim] -> [seq_len * bs / n, embed_dim] (sequence_parallel)
        residual = hidden_states
        hidden_states = self.input_layernorm(hidden_states)

        # Self Attention
        has_gradient = not hidden_states.stop_gradient
        if (
            self.enable_recompute
            and self.layerwise_recompute
            and has_gradient
            and self.recompute_granularity == "full_attn"
        ):
            outputs = recompute(
                self.self_attn,
                hidden_states,
                position_ids,
                past_key_value,
                attention_mask,
                output_attentions,
                use_cache,
                alibi,
                use_reentrant=self.config.recompute_use_reentrant,
            )
        else:
            outputs = self.self_attn(
                hidden_states,
                position_ids,
                past_key_value,
                attention_mask,
                output_attentions,
                use_cache,
                alibi,
                npu_is_casual=npu_is_casual,
            )

        if type(outputs) is tuple:
            hidden_states = outputs[0]
        else:
            hidden_states = outputs

        if output_attentions:
            self_attn_weights = outputs[1]

        if use_cache:
            present_key_value = outputs[2 if output_attentions else 1]

        hidden_states = residual + hidden_states

        # Fully Connected
        residual = hidden_states
        hidden_states = self.post_attention_layernorm(hidden_states)
        hidden_states = self.mlp(hidden_states)
        hidden_states = residual + hidden_states

        outputs = (hidden_states,)

        if output_attentions:
            outputs += (self_attn_weights,)

        if use_cache:
            outputs += (present_key_value,)

        # remove empty tuple for pipeline parallel
        if type(outputs) is tuple and len(outputs) == 1:
            outputs = outputs[0]

        return outputs


class LlamaPretrainedModel(PretrainedModel):
    config_class = LlamaConfig
    base_model_prefix = "llama"
    pretrained_init_configuration = LLAMA_PRETRAINED_INIT_CONFIGURATION
    pretrained_resource_files_map = LLAMA_PRETRAINED_RESOURCE_FILES_MAP
    _keys_to_ignore_on_load_unexpected = [r"self_attn.rotary_emb.inv_freq"]

    @classmethod
    def _get_name_mappings(cls, config: LlamaConfig) -> list[StateDictNameMapping]:
        mappings: list[StateDictNameMapping] = []
        model_mappings = [
            ["embed_tokens.weight"],
            ["norm.weight"],
        ]
        for layer_index in range(config.num_hidden_layers):
            layer_mappings = [
                [f"layers.{layer_index}.self_attn.q_proj.weight", None, "transpose"],
                [f"layers.{layer_index}.self_attn.k_proj.weight", None, "transpose"],
                [f"layers.{layer_index}.self_attn.v_proj.weight", None, "transpose"],
                [f"layers.{layer_index}.self_attn.o_proj.weight", None, "transpose"],
                [f"layers.{layer_index}.self_attn.rotary_emb.inv_freq"],
                [f"layers.{layer_index}.mlp.gate_proj.weight", None, "transpose"],
                [f"layers.{layer_index}.mlp.down_proj.weight", None, "transpose"],
                [f"layers.{layer_index}.mlp.up_proj.weight", None, "transpose"],
                [f"layers.{layer_index}.input_layernorm.weight"],
                [f"layers.{layer_index}.post_attention_layernorm.weight"],
            ]
            model_mappings.extend(layer_mappings)

        init_name_mappings(mappings=model_mappings)
        # base-model prefix "LlamaModel"
        if "LlamaModel" not in config.architectures:
            for mapping in model_mappings:
                mapping[0] = "model." + mapping[0]
                mapping[1] = "llama." + mapping[1]
            model_mappings.append(["lm_head.weight", "lm_head.weight", "transpose"])

        mappings = [StateDictNameMapping(*mapping, index=index) for index, mapping in enumerate(model_mappings)]
        return mappings

    @classmethod
    def _get_tensor_parallel_mappings(cls, config: LlamaConfig, is_split=True):

        from paddlenlp.transformers.conversion_utils import split_or_merge_func

        fn = split_or_merge_func(
            is_split=is_split,
            tensor_parallel_degree=config.tensor_parallel_degree,
            tensor_parallel_rank=config.tensor_parallel_rank,
            num_attention_heads=config.num_attention_heads,
        )

        def get_tensor_parallel_split_mappings(num_layers):
            final_actions = {}

            base_actions = {
                "lm_head.weight": partial(fn, is_column=True),
                # Row Linear
                "embed_tokens.weight": partial(fn, is_column=False),
                "layers.0.self_attn.o_proj.weight": partial(fn, is_column=False),
                "layers.0.mlp.down_proj.weight": partial(fn, is_column=False),
            }

            if not config.vocab_size % config.tensor_parallel_degree == 0:
                base_actions.pop("lm_head.weight")
                base_actions.pop("embed_tokens.weight")
            # Column Linear
            if config.fuse_attention_qkv:
                base_actions["layers.0.self_attn.qkv_proj.weight"] = partial(fn, is_column=True)
            else:
                base_actions["layers.0.self_attn.q_proj.weight"] = partial(fn, is_column=True)
                # if we have enough num_key_value_heads to split, then split it.
                if config.num_key_value_heads % config.tensor_parallel_degree == 0:
                    base_actions["layers.0.self_attn.k_proj.weight"] = partial(fn, is_column=True)
                    base_actions["layers.0.self_attn.v_proj.weight"] = partial(fn, is_column=True)

            if config.fuse_attention_ffn:
                base_actions["layers.0.mlp.gate_up_fused_proj.weight"] = partial(
                    fn, is_column=True, is_naive_2fuse=True
                )
            else:
                base_actions["layers.0.mlp.gate_proj.weight"] = partial(fn, is_column=True)
                base_actions["layers.0.mlp.up_proj.weight"] = partial(fn, is_column=True)

            for key, action in base_actions.items():
                if "layers.0." in key:
                    for i in range(num_layers):
                        final_actions[key.replace("layers.0.", f"layers.{i}.")] = action
                final_actions[key] = action

            return final_actions

        mappings = get_tensor_parallel_split_mappings(config.num_hidden_layers)

        return mappings

    @classmethod
    def _get_fuse_or_split_param_mappings(cls, config: LlamaConfig, is_fuse=False):
        # return parameter fuse utils
        from paddlenlp.transformers.conversion_utils import split_or_fuse_func

        fn = split_or_fuse_func(is_fuse=is_fuse)

        # last key is fused key, other keys are to be fused.
        fuse_qkv_keys = (
            "layers.0.self_attn.q_proj.weight",
            "layers.0.self_attn.k_proj.weight",
            "layers.0.self_attn.v_proj.weight",
            "layers.0.self_attn.qkv_proj.weight",
        )

        fuse_gate_up_keys = (
            "layers.0.mlp.gate_proj.weight",
            "layers.0.mlp.up_proj.weight",
            "layers.0.mlp.gate_up_fused_proj.weight",
        )
        num_heads = config.num_attention_heads
        num_key_value_heads = getattr(config, "num_key_value_heads", num_heads)
        fuse_attention_qkv = getattr(config, "fuse_attention_qkv", False)
        fuse_attention_ffn = getattr(config, "fuse_attention_ffn", False)

        final_actions = {}
        if is_fuse:
            if fuse_attention_qkv:
                for i in range(config.num_hidden_layers):
                    keys = tuple([key.replace("layers.0.", f"layers.{i}.") for key in fuse_qkv_keys])
                    final_actions[keys] = partial(
                        fn, is_qkv=True, num_heads=num_heads, num_key_value_heads=num_key_value_heads
                    )
            if fuse_attention_ffn:
                for i in range(config.num_hidden_layers):
                    keys = tuple([key.replace("layers.0.", f"layers.{i}.") for key in fuse_gate_up_keys])
                    final_actions[keys] = fn
        else:
            if not fuse_attention_qkv:
                for i in range(config.num_hidden_layers):
                    keys = tuple([key.replace("layers.0.", f"layers.{i}.") for key in fuse_qkv_keys])
                    final_actions[keys] = partial(
                        fn, split_nums=3, is_qkv=True, num_heads=num_heads, num_key_value_heads=num_key_value_heads
                    )
            if not fuse_attention_ffn:
                for i in range(config.num_hidden_layers):
                    keys = tuple([key.replace("layers.0.", f"layers.{i}.") for key in fuse_gate_up_keys])
                    final_actions[keys] = partial(fn, split_nums=2)
        return final_actions

    def _init_weights(self, layer):
        """Initialization hook"""
        if self.config.tensor_parallel_degree > 1:
            rng_tracker = get_rng_state_tracker().rng_state
        if isinstance(
            layer,
            (
                nn.Linear,
                nn.Embedding,
                mpu.VocabParallelEmbedding,
                mpu.ColumnParallelLinear,
                mpu.RowParallelLinear,
                LlamaLMHead,
                ColumnSequenceParallelLinear,
                RowSequenceParallelLinear,
            ),
        ):
            # In the dygraph mode, use the `set_value` to reset the parameter directly,
            # and reset the `state_dict` to update parameter in static mode.
            if isinstance(layer.weight, paddle.Tensor):
                if layer.weight.is_distributed:
                    with rng_tracker():
                        layer.weight.set_value(
                            paddle.tensor.normal(
                                mean=0.0,
                                std=self.config.initializer_range
                                if hasattr(self.config, "initializer_range")
                                else self.llama.config.initializer_range,
                                shape=layer.weight.shape,
                            )
                        )
                else:
                    layer.weight.set_value(
                        paddle.tensor.normal(
                            mean=0.0,
                            std=self.config.initializer_range
                            if hasattr(self.config, "initializer_range")
                            else self.llama.config.initializer_range,
                            shape=layer.weight.shape,
                        )
                    )
        # Layer.apply is DFS https://github.com/PaddlePaddle/Paddle/blob/a6f5021fcc58b21f4414bae6bf4731ef6971582c/python/paddle/nn/layer/layers.py#L527-L530
        # sublayer is init first
        # scale RowParallelLinear weight
        with paddle.no_grad():
            if isinstance(layer, LlamaMLP):
                factor = 1 / math.sqrt(2 * self.config.num_hidden_layers)
                layer.down_proj.weight.scale_(factor)
            if isinstance(layer, LlamaAttention):
                factor = 1 / math.sqrt(2 * self.config.num_hidden_layers)
                layer.o_proj.weight.scale_(factor)


@register_base_model
class LlamaModel(LlamaPretrainedModel):
    """
    Transformer decoder consisting of *config.num_hidden_layers* layers. Each layer is a [`LlamaDecoderLayer`]
    Args:
        config: LlamaConfig
    """

    def __init__(self, config: LlamaConfig):
        super().__init__(config)
        self.vocab_size = config.vocab_size
        self.hidden_size = config.hidden_size
        self.sequence_parallel = config.sequence_parallel
        self.recompute_granularity = config.recompute_granularity
        self.no_recompute_layers = config.no_recompute_layers if config.no_recompute_layers is not None else []
        self.config = config

        # Recompute defaults to False and is controlled by Trainer
        self.enable_recompute = False
        if config.tensor_parallel_degree > 1 and config.vocab_size % config.tensor_parallel_degree == 0:
            self.embed_tokens = mpu.VocabParallelEmbedding(
                self.vocab_size,
                self.hidden_size,
                weight_attr=paddle.ParamAttr(initializer=nn.initializer.XavierNormal()),
            )
        else:
            self.embed_tokens = nn.Embedding(
                self.vocab_size,
                self.hidden_size,
            )

        self.layers = nn.LayerList(
            [LlamaDecoderLayer(config, i not in self.no_recompute_layers) for i in range(config.num_hidden_layers)]
        )
        self.norm = LlamaRMSNorm(config)

        self.gradient_checkpointing = False

    def get_input_embeddings(self):
        return self.embed_tokens

    def set_input_embeddings(self, value):
        self.embed_tokens = value

    @staticmethod
    def _prepare_decoder_attention_mask(attention_mask, input_shape, past_key_values_length, dtype):
        if attention_mask is not None:
            # [bsz, seq_len] -> [bsz, 1, tgt_seq_len, src_seq_len]
            if len(attention_mask.shape) == 2:
                expanded_attn_mask = _expand_2d_mask(attention_mask, dtype, tgt_length=input_shape[-1])
                # For decoding phase in generation, seq_length = 1, we don't need to add causal mask
                if input_shape[-1] > 1:
                    combined_attention_mask = _make_causal_mask(
                        input_shape, past_key_values_length=past_key_values_length
                    )
                    if get_env_device() == "npu":
                        expanded_attn_mask = expanded_attn_mask.astype("bool") & combined_attention_mask.astype("bool")
                    else:
                        expanded_attn_mask = expanded_attn_mask & combined_attention_mask
            # [bsz, seq_len, seq_len] -> [bsz, 1, seq_len, seq_len]
            elif len(attention_mask.shape) == 3:
                expanded_attn_mask = attention_mask.unsqueeze(1).astype("bool")
            # if attention_mask is already 4-D, do nothing
            else:
                expanded_attn_mask = attention_mask
        else:
            expanded_attn_mask = _make_causal_mask(input_shape, past_key_values_length=past_key_values_length)
        # Convert bool attention_mask to float attention mask, which will be added to attention_scores later
        if get_env_device() == "npu":
            x = paddle.to_tensor(0.0, dtype="float32")
            y = paddle.to_tensor(paddle.finfo(dtype).min, dtype="float32")
            expanded_attn_mask = expanded_attn_mask.astype("float32")
            expanded_attn_mask = paddle.where(expanded_attn_mask, x, y).astype(dtype)
        elif get_env_device() in ["xpu", "gcu"]:
            x = paddle.to_tensor(0.0, dtype=dtype)
            y = paddle.to_tensor(paddle.finfo(dtype).min, dtype=dtype)
            expanded_attn_mask = expanded_attn_mask.astype(dtype)
            expanded_attn_mask = paddle.where(expanded_attn_mask, x, y).astype(dtype)
        else:
            expanded_attn_mask = paddle.where(expanded_attn_mask, 0.0, paddle.finfo(dtype).min).astype(dtype)
        return expanded_attn_mask

    @paddle.jit.not_to_static
    def recompute_training_full(
        self,
        layer_module: nn.Layer,
        hidden_states: Tensor,
        position_ids: Optional[Tensor],
        attention_mask: Tensor,
        output_attentions: bool,
        past_key_value: Tensor,
        use_cache: bool,
        alibi=None,
    ):
        def create_custom_forward(module):
            def custom_forward(*inputs):
                return module(*inputs)

            return custom_forward

        hidden_states = recompute(
            create_custom_forward(layer_module),
            hidden_states,
            position_ids,
            attention_mask,
            output_attentions,
            past_key_value,
            use_cache,
            alibi,
            use_reentrant=self.config.recompute_use_reentrant,
        )

        return hidden_states

    def forward(
        self,
        input_ids=None,
        position_ids=None,
        attention_mask=None,
        inputs_embeds=None,
        use_cache=None,
        past_key_values=None,
        output_attentions=False,
        output_hidden_states=None,
        return_dict=False,
        **kwargs,
    ):
        if self.sequence_parallel and use_cache:
            raise ValueError("We currently only support sequence parallel without cache.")

        output_attentions = output_attentions if output_attentions is not None else self.config.output_attentions
        output_hidden_states = (
            output_hidden_states if output_hidden_states is not None else self.config.output_hidden_states
        )
        use_cache = use_cache if use_cache is not None else self.config.use_cache

        return_dict = return_dict if return_dict is not None else self.config.use_return_dict

        # retrieve input_ids and inputs_embeds
        if input_ids is not None and inputs_embeds is not None:
            raise ValueError("You cannot specify both decoder_input_ids and decoder_inputs_embeds at the same time")
        elif input_ids is not None:
            batch_size, seq_length = input_ids.shape
        elif inputs_embeds is not None:
            batch_size, seq_length, _ = inputs_embeds.shape
        else:
            raise ValueError("You have to specify either decoder_input_ids or decoder_inputs_embeds")

        if past_key_values is None:
            past_key_values = tuple([None] * len(self.layers))
        # NOTE: to make cache can be clear in-time
        past_key_values = list(past_key_values)

        seq_length_with_past = seq_length
        cache_length = 0
        if past_key_values[0] is not None:
            cache_length = past_key_values[0][0].shape[1]
            seq_length_with_past += cache_length
        if inputs_embeds is None:
            inputs_embeds = self.embed_tokens(input_ids)

        if self.sequence_parallel:
            # [bs, seq_len, num_head * head_dim] -> [bs * seq_len, num_head * head_dim]
            bs, seq_len, hidden_size = inputs_embeds.shape
            inputs_embeds = paddle.reshape_(inputs_embeds, [bs * seq_len, hidden_size])
            # [seq_len * bs / n, num_head * head_dim] (n is mp parallelism)
            inputs_embeds = ScatterOp.apply(inputs_embeds)

        if self.config.context_parallel_degree > 1 and (attention_mask is not None or self.config.alibi):
            raise NotImplementedError("Ring FlashAttention dosen't support attention_mask or alibi")
        # embed positions
        if attention_mask is None:
            # [bs, seq_len]
            attention_mask = paddle.ones((batch_size, seq_length_with_past), dtype=paddle.bool)
        if self.config.alibi:
            if self.config.use_long_sequence_strategies:
                alibi_layer = LongSequenceStrategies.build_long_sequence_strategy(
                    self.config.long_sequence_strategy_type,
                    self.config.long_sequence_strategy_name,
                    **self.config.long_sequence_init_args,
                )
                alibi = alibi_layer(attention_mask, self.config.num_attention_heads, dtype=inputs_embeds.dtype)
            else:
                alibi = build_alibi_tensor(attention_mask, self.config.num_attention_heads, dtype=inputs_embeds.dtype)
            if self.config.tensor_parallel_degree > 1:
                block_size = self.config.num_attention_heads // self.config.tensor_parallel_degree
                alibi = alibi[
                    :,
                    self.config.tensor_parallel_rank
                    * block_size : (self.config.tensor_parallel_rank + 1)
                    * block_size,
                ]
                alibi = alibi.reshape([batch_size * block_size, 1, seq_length_with_past])
            else:
                alibi = alibi.reshape([batch_size * self.config.num_attention_heads, 1, seq_length_with_past])
        else:
            alibi = None

        if position_ids is None:
            position_ids = paddle.arange(seq_length, dtype="int64").expand((batch_size, seq_length))

        use_casual_mask = get_use_casual_mask()

        if use_casual_mask:
            attention_mask = None
        else:
            attention_mask = self._prepare_decoder_attention_mask(
                attention_mask, (batch_size, seq_length), cache_length, inputs_embeds.dtype
            )  # [bs, 1, seq_len, seq_len]

        is_casual = False

        if self.config.use_flash_attention and get_env_device() != "gcu":
            if use_casual_mask:
                is_casual = True
            else:
                is_casual = is_casual_mask(attention_mask)
            if get_env_device() != "npu":
                if is_casual and alibi is None:
                    attention_mask = None
            else:
                attention_mask = None if attention_mask is None else attention_mask.astype("bool")
        hidden_states = inputs_embeds
        # decoder layers
        all_hidden_states = () if output_hidden_states else None
        all_self_attns = () if output_attentions else None
        next_decoder_cache = () if use_cache else None

        for idx, (decoder_layer) in enumerate(self.layers):
            if output_hidden_states:
                all_hidden_states += (hidden_states,)
            past_key_value = past_key_values[idx] if past_key_values is not None else None

            has_gradient = not hidden_states.stop_gradient
            if (
                self.enable_recompute
                and idx not in self.no_recompute_layers
                and has_gradient
                and self.recompute_granularity == "full"
            ):
                layer_outputs = self.recompute_training_full(
                    decoder_layer,
                    hidden_states,
                    position_ids,
                    attention_mask,
                    output_attentions,
                    past_key_value,
                    use_cache,
                    alibi=alibi,
                )
            else:
                layer_outputs = decoder_layer(
                    hidden_states,
                    position_ids,
                    attention_mask,
                    output_attentions,
                    past_key_value,
                    use_cache,
                    alibi=alibi,
                    npu_is_casual=is_casual,
                )

            # NOTE: clear outdate cache after it has been used for memory saving
            past_key_value = past_key_values[idx] = None
            if type(layer_outputs) is tuple:
                hidden_states = layer_outputs[0]
            else:
                hidden_states = layer_outputs

            if output_attentions:
                all_self_attns += (layer_outputs[1],)

            if use_cache:
                next_decoder_cache += (layer_outputs[2 if output_attentions else 1],)

        hidden_states = self.norm(hidden_states)

        # add hidden states from the last decoder layer
        if output_hidden_states:
            all_hidden_states += (hidden_states,)

        next_cache = next_decoder_cache if use_cache else None

        if not return_dict:
            return tuple(v for v in [hidden_states, next_cache, all_hidden_states, all_self_attns] if v is not None)
        return BaseModelOutputWithPastAndCrossAttentions(
            last_hidden_state=hidden_states,
            past_key_values=next_cache,
            hidden_states=all_hidden_states,
            attentions=all_self_attns,
            cross_attentions=None,
        )


class LlamaPretrainingCriterion(paddle.nn.Layer):
    """
    Criterion for Llama.
    It calculates the final loss.
    """

    def __init__(self, config):

        super(LlamaPretrainingCriterion, self).__init__()
        self.ignore_index = getattr(config, "ignore_index", -100)
        self.config = config
        self.enable_parallel_cross_entropy = config.tensor_parallel_degree > 1 and config.tensor_parallel_output

        if self.enable_parallel_cross_entropy:  # and False: # and lm_head is distributed
            self.loss_func = mpu.ParallelCrossEntropy(ignore_index=self.ignore_index)
        else:
            self.loss_func = paddle.nn.CrossEntropyLoss(reduction="none", ignore_index=self.ignore_index)

    def forward(self, prediction_scores, masked_lm_labels):
        if self.enable_parallel_cross_entropy:
            if prediction_scores.shape[-1] == self.config.vocab_size:
                warnings.warn(
                    f"enable_parallel_cross_entropy, the vocab_size should be splited: {prediction_scores.shape[-1]}, {self.config.vocab_size}"
                )
                self.loss_func = paddle.nn.CrossEntropyLoss(reduction="none", ignore_index=self.ignore_index)

        with paddle.amp.auto_cast(False):
            masked_lm_loss = self.loss_func(prediction_scores.astype("float32"), masked_lm_labels.unsqueeze(2))

            if self.config.sep_parallel_degree > 1 or self.config.context_parallel_degree > 1:
                _hcg = fleet.get_hybrid_communicate_group()
                masked_lm_loss = ConcatMaskedLoss.apply(masked_lm_loss, axis=1, group=_hcg.get_sep_parallel_group())
            # skip ignore_index which loss == 0
            # masked_lm_loss = masked_lm_loss[masked_lm_loss > 0]
            # loss = paddle.mean(masked_lm_loss)
            binary_sequence = paddle.where(
                masked_lm_loss > 0, paddle.ones_like(masked_lm_loss), paddle.zeros_like(masked_lm_loss)
            )
            count = paddle.sum(binary_sequence)
            if count == 0:
                loss = paddle.sum(masked_lm_loss * binary_sequence)
            else:
                loss = paddle.sum(masked_lm_loss * binary_sequence) / count

        return loss


class ConcatMaskedLoss(PyLayer):
    @staticmethod
    def forward(ctx, inp, axis, group):
        inputs = []
        paddle.distributed.all_gather(inputs, inp, group=group)
        with paddle.no_grad():
            cat = paddle.concat(inputs, axis=axis)
        ctx.args_axis = axis
        ctx.args_group = group
        return cat

    @staticmethod
    def backward(ctx, grad):
        axis = ctx.args_axis
        group = ctx.args_group
        with paddle.no_grad():
            grads = paddle.split(grad, paddle.distributed.get_world_size(group), axis=axis)
        grad = grads[paddle.distributed.get_rank(group)]
        return grad


class LlamaLMHead(nn.Layer):
    def __init__(self, config: LlamaConfig):
        super(LlamaLMHead, self).__init__()
        self.config = config
        if config.tensor_parallel_degree > 1 and config.vocab_size % config.tensor_parallel_degree == 0:
            vocab_size = config.vocab_size // config.tensor_parallel_degree
        else:
            vocab_size = config.vocab_size

        if vocab_size != config.vocab_size:
            with get_rng_state_tracker().rng_state():
                self.weight = self.create_parameter(
                    shape=[config.hidden_size, vocab_size],
                    dtype=paddle.get_default_dtype(),
                )
        else:
            self.weight = self.create_parameter(
                shape=[config.hidden_size, vocab_size],
                dtype=paddle.get_default_dtype(),
            )
        # Must set distributed attr for Tensor Parallel !
        self.weight.is_distributed = True if (vocab_size != config.vocab_size) else False
        if self.weight.is_distributed:
            self.weight.split_axis = 1
        if get_env_device() == "xpu":
            try:
                from paddle_xpu.layers.nn import (  # noqa: F401
                    parallel_matmul as xpu_parallel_matmul,
                )

                self.xpu_parallel_matmul = xpu_parallel_matmul()
            except ImportError:
                self.xpu_parallel_matmul = None

    def forward(self, hidden_states, tensor_parallel_output=None):
        if self.config.sequence_parallel:
            hidden_states = GatherOp.apply(hidden_states)
            seq_length = self.config.seq_length
            if self.config.sep_parallel_degree > 1:
                assert seq_length % self.config.sep_parallel_degree == 0
                seq_length = seq_length // self.config.sep_parallel_degree
            if self.config.context_parallel_degree > 1:
                assert seq_length % self.config.context_parallel_degree == 0
                seq_length = seq_length // self.config.context_parallel_degree
            hidden_states = paddle.reshape_(hidden_states, [-1, seq_length, self.config.hidden_size])

        if tensor_parallel_output is None:
            tensor_parallel_output = self.config.tensor_parallel_output and self.config.tensor_parallel_degree > 1

        if get_env_device() == "xpu" and self.xpu_parallel_matmul is not None:
            logits = self.xpu_parallel_matmul(
                hidden_states, self.weight, tensor_parallel_output=tensor_parallel_output, training=self.training
            )
        else:
            logits = parallel_matmul(hidden_states, self.weight, tensor_parallel_output=tensor_parallel_output)
        return logits


class LlamaForCausalLM(LlamaPretrainedModel):
    enable_to_static_method = True

    def __init__(self, config):
        super().__init__(config)
        self.config = config

        self.llama = LlamaModel(config)
        self.lm_head = LlamaLMHead(config)
        self.criterion = LlamaPretrainingCriterion(config)

    def get_input_embeddings(self):
        return self.llama.embed_tokens

    def set_input_embeddings(self, value):
        self.llama.embed_tokens = value

    def get_output_embeddings(self):
        return self.lm_head

    def set_output_embeddings(self, new_embeddings):
        self.lm_head = new_embeddings

    def set_decoder(self, decoder):
        self.llama = decoder

    def get_decoder(self):
        return self.llama

    def prepare_inputs_for_generation(
        self, input_ids, use_cache=False, past_key_values=None, inputs_embeds=None, **kwargs
    ):
        batch_size, seq_length = input_ids.shape
        position_ids = kwargs.get("position_ids", paddle.arange(seq_length).expand((batch_size, seq_length)))
        attention_mask = kwargs.get("attention_mask", None)
        if past_key_values:
            input_ids = input_ids[:, -1].unsqueeze(axis=-1)
            position_ids = position_ids[:, -1].unsqueeze(-1)

        # if `inputs_embeds` are passed, we only want to use them in the 1st generation step
        if inputs_embeds is not None and past_key_values is None:
            model_inputs = {"inputs_embeds": inputs_embeds}
        else:
            model_inputs = {"input_ids": input_ids}

        model_inputs.update(
            {
                "position_ids": position_ids,
                "past_key_values": past_key_values,
                "use_cache": use_cache,
                "attention_mask": attention_mask,
            }
        )
        return model_inputs

    def _get_model_inputs_spec(self, dtype: str):
        return {
            "input_ids": paddle.static.InputSpec(shape=[None, None], dtype="int64"),
            "attention_mask": paddle.static.InputSpec(shape=[None, None], dtype="int64"),
            "position_ids": paddle.static.InputSpec(shape=[None, None], dtype="int64"),
        }

    @staticmethod
    def update_model_kwargs_for_generation(outputs, model_kwargs, is_encoder_decoder=False):
        # update cache
        if isinstance(outputs, tuple) and len(outputs) > 1 and not isinstance(outputs[1], paddle.Tensor):
            model_kwargs["past_key_values"] = outputs[1]

        if isinstance(outputs, CausalLMOutputWithCrossAttentions) and "past_key_values" in outputs:
            model_kwargs["past_key_values"] = outputs.past_key_values

        # update position_ids
        if "position_ids" in model_kwargs and model_kwargs["position_ids"] is not None:
            position_ids = model_kwargs["position_ids"]
            model_kwargs["position_ids"] = paddle.concat([position_ids, position_ids[..., -1:] + 1], axis=-1)

        if not is_encoder_decoder and "attention_mask" in model_kwargs:
            attention_mask = model_kwargs["attention_mask"]
            model_kwargs["attention_mask"] = paddle.concat(
                [attention_mask, paddle.ones([attention_mask.shape[0], 1], dtype=attention_mask.dtype)], axis=-1
            )

        return model_kwargs

    def forward(
        self,
        input_ids=None,
        position_ids=None,
        attention_mask=None,
        inputs_embeds=None,
        labels=None,
        use_cache=False,
        past_key_values=None,
        output_attentions=None,
        output_hidden_states=None,
        return_dict=None,
    ):
        output_attentions = output_attentions if output_attentions is not None else self.config.output_attentions
        output_hidden_states = (
            output_hidden_states if output_hidden_states is not None else self.config.output_hidden_states
        )
        return_dict = return_dict if return_dict is not None else self.config.use_return_dict
        outputs = self.llama(
            input_ids,  # [bs, seq_len]
            position_ids=position_ids,
            attention_mask=attention_mask,
            inputs_embeds=inputs_embeds,
            use_cache=use_cache,
            past_key_values=past_key_values,
            output_attentions=output_attentions,
            output_hidden_states=output_hidden_states,
            return_dict=return_dict,
        )

        hidden_states = outputs[0]  # [bs, seq_len, dim]

        logits = self.lm_head(hidden_states)

        loss = None
        if labels is not None:
            loss = self.criterion(logits, labels)

        if not return_dict:
            output = (logits,) + outputs[1:]
            return (loss,) + output if loss is not None else output

        return CausalLMOutputWithCrossAttentions(
            loss=loss,
            logits=logits,
            past_key_values=outputs.past_key_values,
            hidden_states=outputs.hidden_states,
            attentions=outputs.attentions,
        )<|MERGE_RESOLUTION|>--- conflicted
+++ resolved
@@ -348,19 +348,6 @@
     return expanded_mask
 
 
-<<<<<<< HEAD
-def rms_norm_fused(x_in, w, eps):
-    fused_ln = try_import("fused_ln")
-    return fused_ln.fused_rms_norm(x_in, w, eps)[0]
-
-
-def fast_rms_norm(x_in, w, eps):
-    fast_ln = try_import("fast_ln")
-    return fast_ln.fast_rms_norm(x_in, w, eps)[0]
-
-
-=======
->>>>>>> 4609d07a
 class LlamaRMSNorm(nn.Layer):
     def __init__(self, config):
         super().__init__()
@@ -378,14 +365,9 @@
 
     def forward(self, hidden_states):
         if self.config.use_fused_rms_norm:
-<<<<<<< HEAD
-            if get_env_device() == "npu":
-                return core.eager._run_custom_op("rms_norm_npu", hidden_states, self.weight, self.variance_epsilon)[0]
-            # return rms_norm_fused(hidden_states, self.weight, self.variance_epsilon)
-            return fast_rms_norm(hidden_states, self.weight, self.variance_epsilon)
-=======
-            return fusion_ops.fusion_rms_norm(hidden_states, self.weight, self.variance_epsilon)
->>>>>>> 4609d07a
+            return fusion_ops.fusion_rms_norm(
+                hidden_states, self.weight, self.variance_epsilon, self.config.use_fast_layer_norm
+            )
 
         if paddle.in_dynamic_mode():
             with paddle.amp.auto_cast(False):
