# Copyright (c) 2023 PaddlePaddle Authors. All Rights Reserved.
# Copyright 2022 EleutherAI and the HuggingFace Inc. team. All rights reserved.
#
# Licensed under the Apache License, Version 2.0 (the "License");
# you may not use this file except in compliance with the License.
# You may obtain a copy of the License at
#
#     http://www.apache.org/licenses/LICENSE-2.0
#
# Unless required by applicable law or agreed to in writing, software
# distributed under the License is distributed on an "AS IS" BASIS,
# WITHOUT WARRANTIES OR CONDITIONS OF ANY KIND, either express or implied.
# See the License for the specific language governing permissions and
# limitations under the License.
"""Paddle Llama model"""
from __future__ import annotations

import math
import warnings
from functools import partial
from typing import Optional, Tuple

import paddle
import paddle.distributed.fleet.meta_parallel as mpu
import paddle.nn.functional as F
from paddle import Tensor, nn
from paddle.distributed import fleet
from paddle.distributed.fleet.utils import recompute

try:
    from paddle.incubate.nn.functional import fused_rotary_position_embedding
except ImportError:
    fused_rotary_position_embedding = None


from paddle.utils import try_import

from paddlenlp.transformers.conversion_utils import (
    StateDictNameMapping,
    init_name_mappings,
)
from paddlenlp.transformers.model_outputs import (
    BaseModelOutputWithPastAndCrossAttentions,
    CausalLMOutputWithCrossAttentions,
)
from paddlenlp.transformers.model_utils import PretrainedModel, register_base_model
from paddlenlp.utils.log import logger

from ..sequence_parallel_utils import (
    ColumnSequenceParallelLinear,
    GatherOp,
    RowSequenceParallelLinear,
    ScatterOp,
    mark_as_sequence_parallel_parameter,
)
from .configuration import (
    LLAMA_PRETRAINED_INIT_CONFIGURATION,
    LLAMA_PRETRAINED_RESOURCE_FILES_MAP,
    LlamaConfig,
)

try:
    from paddle.nn.functional.flash_attention import flash_attention
except:
    flash_attention = None

__all__ = [
    "LlamaModel",
    "LlamaPretrainedModel",
    "LlamaForCausalLM",
    "LlamaPretrainingCriterion",
]


def _get_interleave(n):
    def _get_interleave_power_of_2(n):
        start = 2 ** (-(2 ** -(math.log2(n) - 3)))
        ratio = start
        return [start * ratio**i for i in range(n)]

    if math.log2(n).is_integer():
        return _get_interleave_power_of_2(n)
    else:
        closest_power_of_2 = 2 ** math.floor(math.log2(n))
        return (
            _get_interleave_power_of_2(closest_power_of_2)
            + _get_interleave(2 * closest_power_of_2)[0::2][: n - closest_power_of_2]
        )


def build_alibi_tensor(
    bool_attention_mask: Tensor, num_heads: int, dtype: paddle.dtype, tensor_parallel_degree=1
) -> Tensor:
    attention_mask = bool_attention_mask.astype("float32")
    batch_size, seq_length = attention_mask.shape[0], attention_mask.shape[-1]
    slopes = paddle.to_tensor(_get_interleave(num_heads), dtype="float32")
    alibi = slopes.unsqueeze(axis=[1, 2]) * paddle.arange(seq_length, dtype="float32").unsqueeze(axis=[0, 1]).expand(
        [num_heads, -1, -1]
    )
    alibi = alibi.reshape(shape=(1, num_heads, 1, seq_length)).expand([batch_size, -1, -1, -1])
    return paddle.cast(alibi, dtype)


def get_triangle_upper_mask(x, mask=None):
    if mask is not None:
        return mask
    # [bsz, n_head, q_len, kv_seq_len]
    shape = x.shape
    #  [bsz, 1, q_len, kv_seq_len]
    shape[1] = 1
    mask = paddle.full(shape, paddle.finfo(x.dtype).min, dtype=x.dtype)
    mask = paddle.triu(mask, diagonal=1)
    mask.stop_gradient = True
    return mask


def assign_kv_heads(num_kv_heads: int, num_gpus: int):
    # Initialize the assignment list
    """
    Assign kv heads to different GPUs in the Tensor Parallel Setup

    Examples:
        assign_kv_heads(num_kv_heads=1, num_gpus=2): [[0], [0]]
        assign_kv_heads(num_kv_heads=2, num_gpus=2): [[0], [1]]
        assign_kv_heads(num_kv_heads=4, num_gpus=2): [[0,1], [2,3]]
        assign_kv_heads(num_kv_heads=1, num_gpus=4): [[0],[0],[0],[0]]
        assign_kv_heads(num_kv_heads=2, num_gpus=4): [[0],[0],[1],[1]]
        assign_kv_heads(num_kv_heads=4, num_gpus=4): [[0],[1],[2],[3]]
    """
    assignment_list = [[] for _ in range(num_gpus)]
    # Case 1: more heads than cards
    if num_kv_heads > num_gpus:
        num_heads_per_card = num_kv_heads // num_gpus
        for i in range(num_gpus):
            for j in range(num_heads_per_card):
                assignment_list[i].append(i * num_heads_per_card + j)
    # Case 2: more cards than heads. each card get only 1 head.
    else:
        num_card_per_heads = num_gpus // num_kv_heads
        for i in range(num_kv_heads):
            for j in range(num_card_per_heads):
                assignment_list[i * num_card_per_heads + j].append(i)
    return assignment_list


def parallel_matmul(x: Tensor, y: Tensor, tensor_parallel_output=True):
    is_fleet_init = True
    tensor_parallel_degree = 1
    try:
        hcg = fleet.get_hybrid_communicate_group()
        model_parallel_group = hcg.get_model_parallel_group()
        tensor_parallel_degree = hcg.get_model_parallel_world_size()
    except:
        is_fleet_init = False

    if paddle.in_dynamic_mode():
        y_is_distributed = y.is_distributed
    else:
        y_is_distributed = tensor_parallel_degree > 1

    if is_fleet_init and tensor_parallel_degree > 1 and y_is_distributed:
        # if not running under distributed.launch, it will raise AttributeError: 'Fleet' object has no attribute '_hcg'
        input_parallel = paddle.distributed.collective._c_identity(x, group=model_parallel_group)
        logits = paddle.matmul(input_parallel, y, transpose_y=False)

        if tensor_parallel_output:
            return logits

        return paddle.distributed.collective._c_concat(logits, group=model_parallel_group)

    else:
        logits = paddle.matmul(x, y, transpose_y=False)
        return logits


def scaled_dot_product_attention(
    query_states,
    config,
    key_states,
    value_states,
    attention_mask,
    output_attentions,
    alibi=None,
    sequence_parallel=False,
):
    bsz, q_len, num_heads, head_dim = query_states.shape
    _, kv_seq_len, _, _ = value_states.shape

    if config.use_flash_attention and flash_attention:
        # Flash Attention now ignore attention mask
        # Current Flash Attention doesn't support attn maskt
        # Paddle Flash Attention input [ bz, seqlen, nhead, head_dim]
        # Torch Flash Attention input [ bz, nhead, seqlen, head_dim]

        version = paddle.version.full_version
        if version != "0.0.0" and version <= "2.5.2":
            if alibi is not None:
                raise ValueError("Flash Attention doesn't support alibi")
            attn_output, attn_weights = flash_attention(
                query_states,
                key_states,
                value_states,
                causal=True,
                return_softmax=output_attentions,
            )
        else:
            if alibi is not None:
                alibi = alibi.reshape([bsz, num_heads, 1, -1])
                attention_mask = attention_mask.cast(alibi.dtype) + alibi
            attn_output = F.scaled_dot_product_attention(
                query_states,
                key_states,
                value_states,
                attn_mask=attention_mask,
                is_causal=attention_mask is None,
            )
            attn_weights = None

        if sequence_parallel:
            attn_output = attn_output.reshape([bsz * q_len, head_dim * num_heads])
        else:
            attn_output = attn_output.reshape([bsz, q_len, head_dim * num_heads])
        return (attn_output, attn_weights) if output_attentions else attn_output
    else:
        #  [ bz, seqlen, nhead, head_dim] -> [bs, nhead, seq_len, head_dim]
        query_states = paddle.transpose(query_states, [0, 2, 1, 3])
        # merge with the next tranpose
        key_states = paddle.transpose(key_states, [0, 2, 1, 3])
        value_states = paddle.transpose(value_states, [0, 2, 1, 3])

        # matmul and devide by sqrt(head_dim)
        attn_weights = paddle.matmul(query_states / math.sqrt(head_dim), key_states.transpose([0, 1, 3, 2]))
        # then add alibi bias
        if alibi is not None:
            alibi = alibi.reshape([bsz, num_heads, 1, -1])
            attn_weights = attn_weights + alibi

        # breakpoint()
        # if attn_weights.shape != [bsz, num_heads, q_len, kv_seq_len]:
        # raise ValueError(
        # f"Attention weights should be of shape {(bsz, num_heads, q_len, kv_seq_len)}, but is"
        # f" {attn_weights.shape}"
        # )

        # NOTE: we only call get_triangle_upper_mask under PP setup
        # FIXME ZHUI when we use pipeline parallel, the attention_mask can be None
        # we just make it triangle_upper_mask
        if attention_mask is None:
            attention_mask = get_triangle_upper_mask(attn_weights)

        attention_mask = attention_mask.reshape([bsz, 1, q_len, kv_seq_len])
        # if attention_mask.shape != [bsz, 1, q_len, kv_seq_len]:
        # raise ValueError(
        # f"Attention mask should be of shape {(bsz, 1, q_len, kv_seq_len)}, but is {attention_mask.shape}"
        # )

        attn_weights = attn_weights + attention_mask
        if not paddle.in_dynamic_mode():
            attn_weights = F.softmax(attn_weights, axis=-1, dtype="float32").astype(query_states.dtype)
        else:
            with paddle.amp.auto_cast(False):
                attn_weights = F.softmax(attn_weights, axis=-1, dtype="float32").astype(query_states.dtype)

        attn_output = paddle.matmul(attn_weights, value_states)
        attn_output = attn_output.transpose([0, 2, 1, 3])
        if sequence_parallel:
            attn_output = attn_output.reshape([bsz * q_len, head_dim * num_heads])
        else:
            attn_output = attn_output.reshape([bsz, q_len, head_dim * num_heads])
        return (attn_output, attn_weights) if output_attentions else attn_output


def masked_fill(x, mask, value):
    y = paddle.full(x.shape, value, x.dtype)
    return paddle.where(mask, y, x)


def is_casual_mask(attention_mask):
    """
    Upper triangular of attention_mask equals to attention_mask is casual
    """
    return (paddle.triu(attention_mask) == attention_mask).all().item()


def _make_causal_mask(input_ids_shape, past_key_values_length):
    """
    Make causal mask used for self-attention
    """
    batch_size, target_length = input_ids_shape  # target_length: seq_len

    mask = paddle.tril(paddle.ones((target_length, target_length), dtype="bool"))

    if past_key_values_length > 0:
        # [tgt_len, tgt_len + past_len]
        mask = paddle.concat([paddle.ones([target_length, past_key_values_length], dtype="bool"), mask], axis=-1)

    # [bs, 1, tgt_len, tgt_len + past_len]
    return mask[None, None, :, :].expand([batch_size, 1, target_length, target_length + past_key_values_length])


def _expand_2d_mask(mask, dtype, tgt_length):
    """
    Expands attention_mask from `[batch_size, src_length]` to `[batch_size, 1, tgt_length, src_length]`.
    """
    batch_size, src_length = mask.shape[0], mask.shape[-1]
    tgt_length = tgt_length if tgt_length is not None else src_length

    # mask = mask[:, None, None, :].astype("bool")
    mask = paddle.cast(mask[:, None, None, :], "bool")
    mask.stop_gradient = True
    expanded_mask = mask.expand([batch_size, 1, tgt_length, src_length])

    return expanded_mask


def rms_norm_fused(x_in, w, eps):
    fused_ln = try_import("fused_ln")
    return fused_ln.fused_rms_norm(x_in, w, eps)[0]


class LlamaRMSNorm(nn.Layer):
    def __init__(self, config):
        super().__init__()
        self.hidden_size = config.hidden_size
        self.embedding_output_size = config.embedding_output_size
        self.weight = paddle.create_parameter(
            shape=[self.embedding_output_size],
            dtype=paddle.get_default_dtype(),
            default_initializer=nn.initializer.Constant(1.0),
        )
        self.variance_epsilon = config.rms_norm_eps
        self.config = config

        if config.sequence_parallel:
            mark_as_sequence_parallel_parameter(self.weight)

    def forward(self, hidden_states):
        if self.config.use_fused_rms_norm:
            return rms_norm_fused(hidden_states, self.weight, self.variance_epsilon)

        if paddle.in_dynamic_mode():
            with paddle.amp.auto_cast(False):
                variance = hidden_states.astype("float32").pow(2).mean(-1, keepdim=True)
                hidden_states = paddle.rsqrt(variance + self.variance_epsilon) * hidden_states
        else:
            variance = hidden_states.astype("float32").pow(2).mean(-1, keepdim=True)
            hidden_states = paddle.rsqrt(variance + self.variance_epsilon) * hidden_states

        if self.weight.dtype in [paddle.float16, paddle.bfloat16]:
            hidden_states = paddle.cast(hidden_states, self.weight.dtype)
        return hidden_states * self.weight


def repeat_kv(hidden_states: paddle.Tensor, n_rep: int) -> paddle.Tensor:
    """
    This is the equivalent of paddle.repeat_interleave(hidden_states, n_rep, axis=1). The hidden states go from (batch,
    num_key_value_heads, seqlen, head_dim) to (batch, num_attention_heads, seqlen, head_dim)
    """
    batch, slen, num_key_value_heads, head_dim = hidden_states.shape
    if n_rep == 1:
        return hidden_states

    hidden_states = hidden_states.unsqueeze(-2).tile([1, 1, 1, n_rep, 1])
    return hidden_states.reshape([batch, slen, num_key_value_heads * n_rep, head_dim])


class LlamaRotaryEmbedding(nn.Layer):
    def __init__(self, dim, max_position_embeddings=2048, base=10000):
        super().__init__()
        self.dim = dim
        self.max_position_embeddings = max_position_embeddings
        self.base = base
        # [dim / 2]
        self.inv_freq = 1.0 / (self.base ** (paddle.cast(paddle.arange(0, self.dim, 2), dtype="float32") / self.dim))
        self._set_cos_sin_cache(seq_len=max_position_embeddings)

    def _set_cos_sin_cache(self, seq_len):
        self.max_seq_len_cached = seq_len
        # [seq_len]
        t = paddle.arange(seq_len, dtype="float32")
        # [seq_len, dim/2]
        freqs = paddle.einsum("i,j->ij", t, self.inv_freq)
        # Different from paper, but it uses a different permutation in order to obtain the same calculation
        # [seq_len, dim]
        emb = paddle.concat([freqs, freqs], axis=-1)
        # [1, seqlen, 1, dim]
        self.cos_cached = emb.cos()[None, :, None, :]
        self.sin_cached = emb.sin()[None, :, None, :]

    def forward(self, x, seq_len=None):
        # x: [bs, num_attention_heads, seq_len, head_size]
<<<<<<< HEAD
        cos = self.cos_cached[:, :, :seq_len, ...]
        sin = self.sin_cached[:, :, :seq_len, ...]
        return (
            cos.cast(x.dtype) if cos.dtype != x.dtype else cos,
            sin.cast(x.dtype) if sin.dtype != x.dtype else sin,
=======
        # print ("cos_cached.shape = ", self.cos_cached)
        ret = (
            self.cos_cached[:, :, :seq_len, ...].cast(x.dtype),
            self.sin_cached[:, :, :seq_len, ...].cast(x.dtype),
>>>>>>> 9d3993e5
        )
        # print ("ret[0].shape = ", ret[0].shape)
        return ret


class LlamaLinearScalingRotaryEmbedding(LlamaRotaryEmbedding):
    def __init__(self, dim, max_position_embeddings=2048, base=10000, scaling_factor=1.0):
        self.scaling_factor = scaling_factor
        super().__init__(dim, max_position_embeddings * scaling_factor, base)

    def _set_cos_sin_cache(self, seq_len):
        self.max_seq_len_cached = seq_len
        # [seq_len]
        t = paddle.arange(seq_len, dtype="float32")
        t = t / self.scaling_factor
        # [seq_len, dim/2]
        freqs = paddle.einsum("i,j->ij", t, self.inv_freq)
        # Different from paper, but it uses a different permutation in order to obtain the same calculation
        # [seq_len, dim]
        emb = paddle.concat([freqs, freqs], axis=-1)
        # [1, seqlen, 1, dim]
        self.cos_cached = emb.cos()[None, :, None, :]
        self.sin_cached = emb.sin()[None, :, None, :]


class LlamaNTKScalingRotaryEmbedding(LlamaRotaryEmbedding):
    """LlamaRotaryEmbedding extended with NTK scaling. https://www.reddit.com/r/LocalLLaMA/comments/14lz7j5/ntkaware_scaled_rope_allows_llama_models_to_have/"""

    def __init__(self, dim, max_position_embeddings=2048, base=10000, scaling_factor=1.0):
        base = base * scaling_factor ** (dim / (dim - 2))
        self.scaling_factor = scaling_factor
        super().__init__(dim, max_position_embeddings * scaling_factor, base)


class LlamaDynamicNTKScalingRotaryEmbedding(LlamaRotaryEmbedding):
    """LlamaRotaryEmbedding extended with Dynamic NTK scaling. https://www.reddit.com/r/LocalLLaMA/comments/14mrgpr/dynamically_scaled_rope_further_increases/"""

    def __init__(self, dim, max_position_embeddings=2048, base=10000, scaling_factor=1.0):
        self.scaling_factor = scaling_factor
        super().__init__(dim, max_position_embeddings, base)

    def _scale_cos_sin(self, seq_len):
        # [seq_len]
        t = paddle.arange(seq_len, dtype="float32")
        # [seq_len, dim/2]
        alpha = (self.scaling_factor * seq_len / self.max_position_embeddings) - (self.scaling_factor - 1)
        base = self.base * alpha ** (self.dim / (self.dim - 2))
        inv_freq = 1.0 / (base ** (paddle.cast(paddle.arange(0, self.dim, 2), dtype="float32") / self.dim))
        freqs = paddle.einsum("i,j->ij", t, inv_freq)
        # Different from paper, but it uses a different permutation in order to obtain the same calculation
        # [seq_len, dim]
        emb = paddle.concat([freqs, freqs], axis=-1)
        # [1, seqlen, 1, dim]
        scale_cos = emb.cos()[None, :, None, :]
        scale_sin = emb.sin()[None, :, None, :]
        return scale_cos, scale_sin

    def forward(self, x, seq_len=None):
        # x: [bs, num_attention_heads, seq_len, head_size]
        if seq_len > self.max_position_embeddings:
            scale_cos, scale_sin = self._scale_cos_sin(seq_len=seq_len)
        else:
            scale_cos, scale_sin = self.cos_cached, self.sin_cached
        cos = scale_cos[:, :seq_len, :, ...]
        sin = scale_sin[:, :seq_len, :, ...]
        return (
            cos.cast(x.dtype) if cos.dtype != x.dtype else cos,
            sin.cast(x.dtype) if sin.dtype != x.dtype else sin,
        )


def rotate_half(x):
    """Rotates half the hidden dims of the input."""
    x1 = x[..., : x.shape[-1] // 2]
    x2 = x[..., x.shape[-1] // 2 :]
    ret = paddle.concat([-x2, x1], axis=-1)  # shape is the same as x
    return ret


def apply_rotary_pos_emb(q, k, cos, sin, position_ids):

    if position_ids is None:
        # Note: Only for LlamaForCausalLMPipe model pretraining
        cos = cos[:, : q.shape[1], :, :]  # [bs, seq_len, 1, dim]
        sin = sin[:, : q.shape[1], :, :]  # [bs, seq_len, 1, dim]
    else:
        cos = cos.squeeze(axis=[0, 2])  # [seq_len, dim]
        sin = sin.squeeze(axis=[0, 2])  # [seq_len, dim]
        cos = cos[position_ids].unsqueeze(2)  # [bs, seq_len, 1, dim]
        sin = sin[position_ids].unsqueeze(2)  # [bs, seq_len, 1, dim]
    q_embed = (q * cos) + (rotate_half(q) * sin)
    k_embed = (k * cos) + (rotate_half(k) * sin)
    return q_embed, k_embed


class LlamaMLP(nn.Layer):
    def __init__(self, config):
        super().__init__()
        self.hidden_size = config.hidden_size
        self.embedding_output_size = config.embedding_output_size
        self.intermediate_size = config.intermediate_size
        self.tensor_parallel_degree = config.tensor_parallel_degree
        self.fuse_attention_ffn = config.fuse_attention_ffn

        if config.sequence_parallel:
            ColumnParallelLinear = ColumnSequenceParallelLinear
            RowParallelLinear = RowSequenceParallelLinear
        else:
            ColumnParallelLinear = fleet.meta_parallel.ColumnParallelLinear
            RowParallelLinear = fleet.meta_parallel.RowParallelLinear

        if config.tensor_parallel_degree > 1:
            if config.fuse_attention_ffn:
                self.gate_up_fused_proj = ColumnParallelLinear(
                    self.embedding_output_size,
                    self.intermediate_size * 2,
                    gather_output=False,
                    has_bias=False,
                )
            else:
                self.gate_proj = ColumnParallelLinear(
                    self.embedding_output_size,
                    self.intermediate_size,
                    gather_output=False,
                    has_bias=False,
                )
                self.up_proj = ColumnParallelLinear(
                    self.embedding_output_size,
                    self.intermediate_size,
                    gather_output=False,
                    has_bias=False,
                )

            self.down_proj = RowParallelLinear(
                self.intermediate_size,
                self.embedding_output_size,
                input_is_parallel=True,
                has_bias=False,
            )
        else:
            if config.fuse_attention_ffn:
                self.gate_up_fused_proj = nn.Linear(
                    self.embedding_output_size, self.intermediate_size * 2, bias_attr=False
                )
            else:
                self.gate_proj = nn.Linear(self.embedding_output_size, self.intermediate_size, bias_attr=False)
                self.up_proj = nn.Linear(self.embedding_output_size, self.intermediate_size, bias_attr=False)

            self.down_proj = nn.Linear(self.intermediate_size, self.embedding_output_size, bias_attr=False)

    def forward(self, x):
        if self.fuse_attention_ffn:
            gate_out, up_out = paddle.chunk(self.gate_up_fused_proj(x), chunks=2, axis=-1)
            out = self.down_proj(F.silu(gate_out) * up_out)
        else:
            out = self.down_proj(F.silu(self.gate_proj(x)) * self.up_proj(x))
        return out


class LlamaAttention(nn.Layer):
    """Multi-headed attention from 'Attention Is All You Need' paper"""

    def __init__(self, config: LlamaConfig, layerwise_recompute: bool = False):
        super().__init__()

        self.config = config
        self.hidden_size = config.hidden_size
        self.embedding_output_size = config.embedding_output_size
        self.num_heads = config.num_attention_heads

        self.head_dim = self.hidden_size // config.num_attention_heads

        self.num_key_value_heads = config.num_key_value_heads
        self.num_key_value_groups = config.num_attention_heads // config.num_key_value_heads

        self.max_position_embeddings = config.max_position_embeddings
        self.seq_length = config.seq_length
        self.sequence_parallel = config.sequence_parallel

        self.fuse_attention_qkv = config.fuse_attention_qkv
        if self.fuse_attention_qkv and config.num_attention_heads != config.num_key_value_heads:
            raise ValueError(
                f"fuse_attention_qkv can't be True when num_attention_heads {config.num_attention_heads}!= num_key_value_heads {config.num_key_value_heads}"
            )

        self.kv_indices = None
        # Note that we will actually perform a recompute only if both enable_recompute and layerwise_recompute are set to True
        # Enable_recompute defaults to False and is controlled by Trainer
        self.enable_recompute = False
        self.layerwise_recompute = layerwise_recompute
        self.recompute_granularity = config.recompute_granularity
        if config.tensor_parallel_degree > 1:
            assert (
                self.num_heads % config.tensor_parallel_degree == 0
            ), f"num_heads: {self.num_heads}, tensor_parallel_degree: {config.tensor_parallel_degree}"
            self.num_heads = self.num_heads // config.tensor_parallel_degree

            if self.num_key_value_heads % config.tensor_parallel_degree == 0:
                self.num_key_value_heads = self.num_key_value_heads // config.tensor_parallel_degree
            else:
                logger.warning(
                    f"Get num_key_value_heads: {self.num_key_value_heads}, can't split to tensor_parallel_degree: {config.tensor_parallel_degree}, so we don't spilt key value weight."
                )
                self.kv_indices = paddle.to_tensor(
                    assign_kv_heads(self.num_key_value_heads, config.tensor_parallel_degree)[
                        config.tensor_parallel_rank
                    ]
                )

        self.use_fused_rope = config.use_fused_rope
        if self.use_fused_rope:
            if "gpu" not in paddle.device.get_device() or fused_rotary_position_embedding is None:
                warnings.warn(
                    "Enable fuse rope in the config, but fuse rope is not available. "
                    "Will disable fuse rope. Try using latest gpu version of Paddle."
                )
                self.use_fused_rope = False

        if config.sequence_parallel:
            ColumnParallelLinear = ColumnSequenceParallelLinear
            RowParallelLinear = RowSequenceParallelLinear
        else:
            ColumnParallelLinear = fleet.meta_parallel.ColumnParallelLinear
            RowParallelLinear = fleet.meta_parallel.RowParallelLinear

        if config.tensor_parallel_degree > 1:
            if self.fuse_attention_qkv:
                self.qkv_proj = ColumnParallelLinear(
                    self.embedding_output_size,
                    3 * self.hidden_size,
                    has_bias=False,
                    gather_output=False,
                )
            else:
                self.q_proj = ColumnParallelLinear(
                    self.embedding_output_size,
                    self.hidden_size,
                    has_bias=False,
                    gather_output=False,
                )
                if self.kv_indices is None:
                    self.k_proj = ColumnParallelLinear(
                        self.embedding_output_size,
                        self.config.num_key_value_heads * self.head_dim,
                        has_bias=False,
                        gather_output=False,
                    )
                    self.v_proj = ColumnParallelLinear(
                        self.embedding_output_size,
                        self.config.num_key_value_heads * self.head_dim,
                        has_bias=False,
                        gather_output=False,
                    )
                else:
                    self.k_proj = nn.Linear(
                        self.embedding_output_size,
                        self.config.num_key_value_heads * self.head_dim,
                        bias_attr=False,
                    )
                    self.v_proj = nn.Linear(
                        self.embedding_output_size,
                        self.config.num_key_value_heads * self.head_dim,
                        bias_attr=False,
                    )

        else:
            if self.fuse_attention_qkv:
                self.qkv_proj = nn.Linear(
                    self.embedding_output_size,
                    3 * self.hidden_size,
                    bias_attr=False,
                )
            else:
                self.q_proj = nn.Linear(
                    self.embedding_output_size,
                    self.hidden_size,
                    bias_attr=False,
                )
                self.k_proj = nn.Linear(
                    self.embedding_output_size,
                    self.config.num_key_value_heads * self.head_dim,
                    bias_attr=False,
                )
                self.v_proj = nn.Linear(
                    self.embedding_output_size,
                    self.config.num_key_value_heads * self.head_dim,
                    bias_attr=False,
                )

        if config.tensor_parallel_degree > 1:
            self.o_proj = RowParallelLinear(
                self.hidden_size,
                self.embedding_output_size,
                has_bias=False,
                input_is_parallel=True,
            )
        else:
            self.o_proj = nn.Linear(
                self.hidden_size,
                self.embedding_output_size,
                bias_attr=False,
            )

        if config.rope:
            self._init_rope()

        self.config = config

    def _init_rope(self):
        if self.config.rope_scaling_type is None:
            self.rotary_emb = LlamaRotaryEmbedding(
                self.head_dim,
                max_position_embeddings=self.max_position_embeddings,
            )
        elif self.config.rope_scaling_type == "linear":
            self.rotary_emb = LlamaLinearScalingRotaryEmbedding(
                self.head_dim,
                max_position_embeddings=self.max_position_embeddings,
                scaling_factor=self.config.rope_scaling_factor,
            )
        elif self.config.rope_scaling_type == "ntk":
            self.rotary_emb = LlamaNTKScalingRotaryEmbedding(
                self.head_dim,
                max_position_embeddings=self.max_position_embeddings,
                scaling_factor=self.config.rope_scaling_factor,
            )
        elif self.config.rope_scaling_type == "dynamic_ntk":
            self.rotary_emb = LlamaDynamicNTKScalingRotaryEmbedding(
                self.head_dim,
                max_position_embeddings=self.max_position_embeddings,
                scaling_factor=self.config.rope_scaling_factor,
            )
        else:
            raise ValueError(f"Unknown RoPE scaling type {self.config.rope_scaling_type}")

    def forward(
        self,
        hidden_states,
        position_ids: Optional[Tuple[paddle.Tensor]] = None,
        past_key_value: Optional[Tuple[paddle.Tensor]] = None,
        attention_mask: Optional[paddle.Tensor] = None,
        output_attentions: bool = False,
        use_cache: bool = False,
        alibi: Optional[paddle.Tensor] = None,
    ) -> Tuple[paddle.Tensor, Optional[paddle.Tensor], Optional[Tuple[paddle.Tensor]]]:
        """Input shape: Batch x Time x Channel"""
        # [bs, seq_len, num_head * head_dim] -> [seq_len / n, bs, num_head * head_dim] (n is model parallelism)

        if self.fuse_attention_qkv:
            if self.sequence_parallel:
                target_shape = [-1, self.seq_length, self.num_heads, 3 * self.head_dim]
            else:
                target_shape = [0, 0, self.num_heads, 3 * self.head_dim]

            mix_layer = self.qkv_proj(hidden_states)
            mix_layer = paddle.reshape_(mix_layer, target_shape)
            query_states, key_states, value_states = paddle.split(mix_layer, num_or_sections=3, axis=-1)
        else:
            if self.sequence_parallel:
                target_query_shape = [-1, self.seq_length, self.num_heads, self.head_dim]
                target_key_value_shape = [-1, self.seq_length, self.num_key_value_heads, self.head_dim]
            else:
                target_query_shape = [0, 0, self.num_heads, self.head_dim]
                target_key_value_shape = [0, 0, self.num_key_value_heads, self.head_dim]

            query_states = self.q_proj(hidden_states).reshape(shape=target_query_shape)
            key_states = self.k_proj(hidden_states).reshape(shape=target_key_value_shape)
            value_states = self.v_proj(hidden_states).reshape(shape=target_key_value_shape)

        kv_seq_len = key_states.shape[-3]

        if past_key_value is not None:
            kv_seq_len += past_key_value[0].shape[-3]

        if self.config.rope:
            if self.use_fused_rope:
                assert past_key_value is None, "fuse rotary not support cache kv for now"
                cos, sin = self.rotary_emb(value_states, seq_len=kv_seq_len)
                query_states, key_states, _ = fused_rotary_position_embedding(
                    query_states,
                    key_states,
                    v=None,
                    sin=sin,
                    cos=cos,
                    position_ids=position_ids,
                    use_neox_rotary_style=False,
                )
            else:
                # This way
                cos, sin = self.rotary_emb(value_states, seq_len=kv_seq_len)
                query_states, key_states = apply_rotary_pos_emb(query_states, key_states, cos, sin, position_ids)

        # [bs, seq_len, num_head, head_dim]
        if past_key_value is not None:
            # reuse k, v, self_attention
            key_states = paddle.concat([past_key_value[0], key_states], axis=1)
            value_states = paddle.concat([past_key_value[1], value_states], axis=1)

        past_key_value = (key_states, value_states) if use_cache else None

        if self.kv_indices is not None:
            key_states = paddle.index_select(key_states, self.kv_indices, axis=2)
            value_states = paddle.index_select(value_states, self.kv_indices, axis=2)

        # TODO(wj-Mcat): use broadcast strategy when n_kv_heads = 1
        # repeat k/v heads if n_kv_heads < n_heads
        key_states = repeat_kv(key_states, self.num_key_value_groups)
        value_states = repeat_kv(value_states, self.num_key_value_groups)

        has_gradient = not (query_states.stop_gradient and key_states.stop_gradient and value_states.stop_gradient)
        if (
            self.enable_recompute
            and self.layerwise_recompute
            and has_gradient
            and self.recompute_granularity == "core_attn"
        ):
            outputs = recompute(
                scaled_dot_product_attention,
                query_states,
                self.config,
                key_states,
                value_states,
                attention_mask,
                output_attentions,
                alibi,
                self.sequence_parallel,
                use_reentrant=self.config.recompute_use_reentrant,
            )
        else:
            outputs = scaled_dot_product_attention(
                query_states,
                self.config,
                key_states,
                value_states,
                attention_mask,
                output_attentions,
                alibi,
                self.sequence_parallel,
            )
        if output_attentions:
            attn_output, attn_weights = outputs
        else:
            attn_output = outputs

        # if sequence_parallel is true, out shape are [q_len / n, bs, num_head * head_dim]
        # else their shape are [bs, q_len, num_head * head_dim], n is mp parallelism.
        attn_output = self.o_proj(attn_output)

        if not output_attentions:
            attn_weights = None

        outputs = (attn_output,)

        if output_attentions:
            outputs += (attn_weights,)

        if use_cache:
            outputs += (past_key_value,)

        if type(outputs) is tuple and len(outputs) == 1:
            outputs = outputs[0]

        return outputs


class LlamaDecoderLayer(nn.Layer):
    def __init__(self, config, layerwise_recompute: bool = False):
        super().__init__()
        self.config = config
        self.hidden_size = config.hidden_size
        self.self_attn = LlamaAttention(config, layerwise_recompute)
        self.mlp = LlamaMLP(config)
        self.input_layernorm = LlamaRMSNorm(config)
        self.post_attention_layernorm = LlamaRMSNorm(config)
        self.sequence_parallel = config.sequence_parallel
        # Note that we will actually perform a recompute only if both enable_recompute and layerwise_recompute are set to True
        # Enable_recompute defaults to False and is controlled by Trainer
        self.enable_recompute = False
        self.layerwise_recompute = layerwise_recompute
        self.recompute_granularity = config.recompute_granularity

    def forward(
        self,
        hidden_states: paddle.Tensor,
        position_ids: Optional[Tuple[paddle.Tensor]] = None,
        attention_mask: Optional[paddle.Tensor] = None,
        output_attentions: Optional[bool] = False,
        past_key_value: Optional[Tuple[paddle.Tensor]] = None,
        use_cache: Optional[bool] = False,
        alibi: Optional[paddle.Tensor] = None,
    ) -> Tuple[paddle.Tensor, Optional[Tuple[paddle.Tensor, paddle.Tensor]]]:
        """
        Args:
            hidden_states (`paddle.Tensor`): input to the layer of shape `(batch, seq_len, embed_dim)`
            attention_mask (`paddle.Tensor`, *optional*): attention mask of size
                `(batch, 1, tgt_len, src_len)` where padding elements are indicated by very large negative values.
            output_attentions (`bool`, *optional*):
                Whether or not to return the attentions tensors of all attention layers. See `attentions` under
                returned tensors for more detail.
            use_cache (`bool`, *optional*):
                If set to `True`, `cache` key value states are returned and can be used to speed up decoding
                (see `cache`).
            cache (`Tuple(paddle.Tensor)`, *optional*): cached past key and value projection states
        """

        # [bs * seq_len, embed_dim] -> [seq_len * bs / n, embed_dim] (sequence_parallel)
        residual = hidden_states
        hidden_states = self.input_layernorm(hidden_states)

        # Self Attention
        has_gradient = not hidden_states.stop_gradient
        if (
            self.enable_recompute
            and self.layerwise_recompute
            and has_gradient
            and self.recompute_granularity == "full_attn"
        ):
            outputs = recompute(
                self.self_attn,
                hidden_states,
                position_ids,
                past_key_value,
                attention_mask,
                output_attentions,
                use_cache,
                alibi,
                use_reentrant=self.config.recompute_use_reentrant,
            )
        else:
            outputs = self.self_attn(
                hidden_states,
                position_ids,
                past_key_value,
                attention_mask,
                output_attentions,
                use_cache,
                alibi,
            )

        if type(outputs) is tuple:
            hidden_states = outputs[0]
        else:
            hidden_states = outputs

        if output_attentions:
            self_attn_weights = outputs[1]

        if use_cache:
            present_key_value = outputs[2 if output_attentions else 1]

        hidden_states = residual + hidden_states

        # Fully Connected
        residual = hidden_states
        hidden_states = self.post_attention_layernorm(hidden_states)
        hidden_states = self.mlp(hidden_states)
        hidden_states = residual + hidden_states

        outputs = (hidden_states,)

        if output_attentions:
            outputs += (self_attn_weights,)

        if use_cache:
            outputs += (present_key_value,)

        # remove empty tuple for pipeline parallel
        if type(outputs) is tuple and len(outputs) == 1:
            outputs = outputs[0]

        return outputs


class LlamaPretrainedModel(PretrainedModel):
    config_class = LlamaConfig
    base_model_prefix = "llama"
    pretrained_init_configuration = LLAMA_PRETRAINED_INIT_CONFIGURATION
    pretrained_resource_files_map = LLAMA_PRETRAINED_RESOURCE_FILES_MAP
    _keys_to_ignore_on_load_unexpected = [r"self_attn.rotary_emb.inv_freq"]

    @classmethod
    def _get_name_mappings(cls, config: LlamaConfig) -> list[StateDictNameMapping]:
        mappings: list[StateDictNameMapping] = []
        model_mappings = [
            ["embed_tokens.weight"],
            ["norm.weight"],
        ]
        for layer_index in range(config.num_hidden_layers):
            layer_mappings = [
                [f"layers.{layer_index}.self_attn.q_proj.weight", None, "transpose"],
                [f"layers.{layer_index}.self_attn.k_proj.weight", None, "transpose"],
                [f"layers.{layer_index}.self_attn.v_proj.weight", None, "transpose"],
                [f"layers.{layer_index}.self_attn.o_proj.weight", None, "transpose"],
                [f"layers.{layer_index}.self_attn.rotary_emb.inv_freq"],
                [f"layers.{layer_index}.mlp.gate_proj.weight", None, "transpose"],
                [f"layers.{layer_index}.mlp.down_proj.weight", None, "transpose"],
                [f"layers.{layer_index}.mlp.up_proj.weight", None, "transpose"],
                [f"layers.{layer_index}.input_layernorm.weight"],
                [f"layers.{layer_index}.post_attention_layernorm.weight"],
            ]
            model_mappings.extend(layer_mappings)

        init_name_mappings(mappings=model_mappings)
        # base-model prefix "LlamaModel"
        if "LlamaModel" not in config.architectures:
            for mapping in model_mappings:
                mapping[0] = "model." + mapping[0]
                mapping[1] = "llama." + mapping[1]
            model_mappings.append(["lm_head.weight", "lm_head.weight", "transpose"])

        mappings = [StateDictNameMapping(*mapping, index=index) for index, mapping in enumerate(model_mappings)]
        return mappings

    @classmethod
    def _get_tensor_parallel_mappings(cls, config: LlamaConfig, is_split=True):

        from paddlenlp.transformers.conversion_utils import split_or_merge_func

        fn = split_or_merge_func(
            is_split=is_split,
            tensor_parallel_degree=config.tensor_parallel_degree,
            tensor_parallel_rank=config.tensor_parallel_rank,
            num_attention_heads=config.num_attention_heads,
        )

        def get_tensor_parallel_split_mappings(num_layers):
            final_actions = {}

            base_actions = {
                "lm_head.weight": partial(fn, is_column=True),
                # Row Linear
                "embed_tokens.weight": partial(fn, is_column=False),
                "layers.0.self_attn.o_proj.weight": partial(fn, is_column=False),
                "layers.0.mlp.down_proj.weight": partial(fn, is_column=False),
            }

            # Column Linear
            if config.fuse_attention_qkv:
                base_actions["layers.0.self_attn.qkv_proj.weight"] = partial(fn, is_column=True)
            else:
                base_actions["layers.0.self_attn.q_proj.weight"] = partial(fn, is_column=True)
                # if we have enough num_key_value_heads to split, then split it.
                if config.num_key_value_heads % config.tensor_parallel_degree == 0:
                    base_actions["layers.0.self_attn.k_proj.weight"] = partial(fn, is_column=True)
                    base_actions["layers.0.self_attn.v_proj.weight"] = partial(fn, is_column=True)

            if config.fuse_attention_ffn:
                base_actions["layers.0.mlp.gate_up_fused_proj.weight"] = partial(
                    fn, is_column=True, is_naive_2fuse=True
                )
            else:
                base_actions["layers.0.mlp.gate_proj.weight"] = partial(fn, is_column=True)
                base_actions["layers.0.mlp.up_proj.weight"] = partial(fn, is_column=True)

            for key, action in base_actions.items():
                if "layers.0." in key:
                    for i in range(num_layers):
                        final_actions[key.replace("layers.0.", f"layers.{i}.")] = action
                final_actions[key] = action

            return final_actions

        mappings = get_tensor_parallel_split_mappings(config.num_hidden_layers)

        return mappings

    def _init_weights(self, layer):
        """Initialization hook"""
        if isinstance(
            layer,
            (
                nn.Linear,
                nn.Embedding,
                mpu.VocabParallelEmbedding,
                mpu.ColumnParallelLinear,
                mpu.RowParallelLinear,
                LlamaLMHead,
                ColumnSequenceParallelLinear,
                RowSequenceParallelLinear,
            ),
        ):
            # In the dygraph mode, use the `set_value` to reset the parameter directly,
            # and reset the `state_dict` to update parameter in static mode.
            if isinstance(layer.weight, paddle.Tensor):
                layer.weight.set_value(
                    paddle.tensor.normal(
                        mean=0.0,
                        std=self.config.initializer_range
                        if hasattr(self.config, "initializer_range")
                        else self.llama.config.initializer_range,
                        shape=layer.weight.shape,
                    )
                )
        # Layer.apply is DFS https://github.com/PaddlePaddle/Paddle/blob/a6f5021fcc58b21f4414bae6bf4731ef6971582c/python/paddle/nn/layer/layers.py#L527-L530
        # sublayer is init first
        # scale RowParallelLinear weight
        with paddle.no_grad():
            if isinstance(layer, LlamaMLP):
                factor = 1 / math.sqrt(2 * self.config.num_hidden_layers)
                layer.down_proj.weight.scale_(factor)
            if isinstance(layer, LlamaAttention):
                factor = 1 / math.sqrt(2 * self.config.num_hidden_layers)
                layer.o_proj.weight.scale_(factor)


@register_base_model
class LlamaModel(LlamaPretrainedModel):
    """
    Transformer decoder consisting of *config.num_hidden_layers* layers. Each layer is a [`LlamaDecoderLayer`]
    Args:
        config: LlamaConfig
    """

    def __init__(self, config: LlamaConfig):
        super().__init__(config)
        self.vocab_size = config.vocab_size
        self.hidden_size = config.hidden_size
        self.embedding_output_size = config.embedding_output_size
        self.sequence_parallel = config.sequence_parallel
        self.recompute_granularity = config.recompute_granularity
        self.no_recompute_layers = config.no_recompute_layers if config.no_recompute_layers is not None else []

        # Recompute defaults to False and is controlled by Trainer
        self.enable_recompute = False
        if config.tensor_parallel_degree > 1:
            self.embed_tokens = mpu.VocabParallelEmbedding(
                self.vocab_size,
                self.embedding_output_size,
                weight_attr=paddle.ParamAttr(initializer=nn.initializer.XavierNormal()),
            )
        else:
            self.embed_tokens = nn.Embedding(
                self.vocab_size,
                self.embedding_output_size,
            )

        self.layers = nn.LayerList(
            [LlamaDecoderLayer(config, i not in self.no_recompute_layers) for i in range(config.num_hidden_layers)]
        )
        self.norm = LlamaRMSNorm(config)

        self.gradient_checkpointing = False

    def get_input_embeddings(self):
        return self.embed_tokens

    def set_input_embeddings(self, value):
        self.embed_tokens = value

    @staticmethod
    def _prepare_decoder_attention_mask(attention_mask, input_shape, past_key_values_length, dtype):
        if attention_mask is not None:
            # [bsz, seq_len] -> [bsz, 1, tgt_seq_len, src_seq_len]
            if len(attention_mask.shape) == 2:
                expanded_attn_mask = _expand_2d_mask(attention_mask, dtype, tgt_length=input_shape[-1])
                # For decoding phase in generation, seq_length = 1, we don't need to add causal mask. for we run pretrain, temporarily delete if
                # if input_shape[-1] > 1:
                combined_attention_mask = _make_causal_mask(input_shape, past_key_values_length=past_key_values_length)
                # expanded_attn_mask = expanded_attn_mask & combined_attention_mask
                expanded_attn_mask = expanded_attn_mask
            # [bsz, seq_len, seq_len] -> [bsz, 1, seq_len, seq_len]
            elif len(attention_mask.shape) == 3:
                expanded_attn_mask = attention_mask.unsqueeze(1).astype("bool")
            # if attention_mask is already 4-D, do nothing
            else:
                expanded_attn_mask = attention_mask
        else:
            expanded_attn_mask = _make_causal_mask(input_shape, past_key_values_length=past_key_values_length)
        # Convert bool attention_mask to float attention mask, which will be added to attention_scores later
        expanded_attn_mask = paddle.where(expanded_attn_mask, 0.0, paddle.finfo(dtype).min).astype(dtype)
        return expanded_attn_mask

    @paddle.jit.not_to_static
    def recompute_training_full(
        self,
        layer_module: nn.Layer,
        hidden_states: Tensor,
        position_ids: Optional[Tensor],
        attention_mask: Tensor,
        output_attentions: bool,
        past_key_value: Tensor,
        use_cache: bool,
        alibi=None,
    ):
        def create_custom_forward(module):
            def custom_forward(*inputs):
                return module(*inputs)

            return custom_forward

        hidden_states = recompute(
            create_custom_forward(layer_module),
            hidden_states,
            position_ids,
            attention_mask,
            output_attentions,
            past_key_value,
            use_cache,
            alibi,
            use_reentrant=self.config.recompute_use_reentrant,
        )

        return hidden_states

    def forward(
        self,
        input_ids=None,
        position_ids=None,
        attention_mask=None,
        inputs_embeds=None,
        use_cache=None,
        past_key_values=None,
        output_attentions=False,
        output_hidden_states=None,
        return_dict=False,
        **kwargs,
    ):
        if self.sequence_parallel and use_cache:
            raise ValueError("We currently only support sequence parallel without cache.")

        output_attentions = output_attentions if output_attentions is not None else self.config.output_attentions
        output_hidden_states = (
            output_hidden_states if output_hidden_states is not None else self.config.output_hidden_states
        )
        use_cache = use_cache if use_cache is not None else self.config.use_cache

        return_dict = return_dict if return_dict is not None else self.config.use_return_dict

        # retrieve input_ids and inputs_embeds
        if input_ids is not None and inputs_embeds is not None:
            raise ValueError("You cannot specify both decoder_input_ids and decoder_inputs_embeds at the same time")
        elif input_ids is not None:
            batch_size, seq_length = input_ids.shape
        elif inputs_embeds is not None:
            batch_size, seq_length, _ = inputs_embeds.shape
        else:
            raise ValueError("You have to specify either decoder_input_ids or decoder_inputs_embeds")

        if past_key_values is None:
            past_key_values = tuple([None] * len(self.layers))

        seq_length_with_past = seq_length
        cache_length = 0
        if past_key_values[0] is not None:
            cache_length = paddle.shape(past_key_values[0][0])[1]
            seq_length_with_past += cache_length
        if inputs_embeds is None:
            inputs_embeds = self.embed_tokens(input_ids)

        if self.sequence_parallel:
            # [bs, seq_len, num_head * head_dim] -> [bs * seq_len, num_head * head_dim]
            bs, seq_len, hidden_size = inputs_embeds.shape
            inputs_embeds = paddle.reshape_(inputs_embeds, [bs * seq_len, hidden_size])
            # [seq_len * bs / n, num_head * head_dim] (n is mp parallelism)
            inputs_embeds = ScatterOp.apply(inputs_embeds)

        # embed positions
        if attention_mask is None:
            # [bs, seq_len]
            attention_mask = paddle.ones((batch_size, seq_length_with_past), dtype=paddle.bool)

        if self.config.alibi:
            alibi = build_alibi_tensor(attention_mask, self.config.num_attention_heads, dtype=inputs_embeds.dtype)
            if self.config.tensor_parallel_degree > 1:
                block_size = self.config.num_attention_heads // self.config.tensor_parallel_degree
                alibi = alibi[
                    :,
                    self.config.tensor_parallel_rank
                    * block_size : (self.config.tensor_parallel_rank + 1)
                    * block_size,
                ]
                alibi = alibi.reshape([batch_size * block_size, 1, seq_length_with_past])
            else:
                alibi = alibi.reshape([batch_size * self.config.num_attention_heads, 1, seq_length_with_past])
        else:
            alibi = None

        if position_ids is None:
            position_ids = paddle.expand(paddle.arange(seq_length, dtype="int64"), ((batch_size, seq_length)))

        attention_mask = self._prepare_decoder_attention_mask(
            attention_mask, (batch_size, seq_length), cache_length, inputs_embeds.dtype
        )  # [bs, 1, seq_len, seq_len]
        if self.config.use_flash_attention:
            is_casual = is_casual_mask(attention_mask)
            if is_casual and alibi is None:
                attention_mask = None
        hidden_states = inputs_embeds

        # decoder layers
        all_hidden_states = () if output_hidden_states else None
        all_self_attns = () if output_attentions else None
        next_decoder_cache = () if use_cache else None

        for idx, (decoder_layer) in enumerate(self.layers):
            if output_hidden_states:
                all_hidden_states += (hidden_states,)
            past_key_value = past_key_values[idx] if past_key_values is not None else None

            has_gradient = not hidden_states.stop_gradient
            if (
                self.enable_recompute
                and idx not in self.no_recompute_layers
                and has_gradient
                and self.recompute_granularity == "full"
            ):
                layer_outputs = self.recompute_training_full(
                    decoder_layer,
                    hidden_states,
                    position_ids,
                    attention_mask,
                    output_attentions,
                    past_key_value,
                    use_cache,
                    alibi=alibi,
                )
            else:
                layer_outputs = decoder_layer(
                    hidden_states,
                    position_ids,
                    attention_mask,
                    output_attentions,
                    past_key_value,
                    use_cache,
                    alibi=alibi,
                )

            if type(layer_outputs) is tuple:
                hidden_states = layer_outputs[0]
            else:
                hidden_states = layer_outputs

            if output_attentions:
                all_self_attns += (layer_outputs[1],)

            if use_cache:
                next_decoder_cache += (layer_outputs[2 if output_attentions else 1],)

        hidden_states = self.norm(hidden_states)

        # add hidden states from the last decoder layer
        if output_hidden_states:
            all_hidden_states += (hidden_states,)

        next_cache = next_decoder_cache if use_cache else None

        if not return_dict:
            return tuple(v for v in [hidden_states, next_cache, all_hidden_states, all_self_attns] if v is not None)
        return BaseModelOutputWithPastAndCrossAttentions(
            last_hidden_state=hidden_states,
            past_key_values=next_cache,
            hidden_states=all_hidden_states,
            attentions=all_self_attns,
            cross_attentions=None,
        )


class LlamaPretrainingCriterion(paddle.nn.Layer):
    """
    Criterion for Llama.
    It calculates the final loss.
    """

    def __init__(self, config):

        super(LlamaPretrainingCriterion, self).__init__()
        self.ignore_index = getattr(config, "ignore_index", -100)
        self.config = config
        self.enable_parallel_cross_entropy = config.tensor_parallel_degree > 1 and config.tensor_parallel_output

        if self.enable_parallel_cross_entropy:  # and False: # and lm_head is distributed
            self.loss_func = mpu.ParallelCrossEntropy(ignore_index=self.ignore_index)
        else:
            self.loss_func = paddle.nn.CrossEntropyLoss(reduction="none", ignore_index=self.ignore_index)

    def forward(self, prediction_scores, masked_lm_labels):
        if self.enable_parallel_cross_entropy:
            if prediction_scores.shape[-1] == self.config.vocab_size:
                warnings.warn(
                    f"enable_parallel_cross_entropy, the vocab_size should be splited: {prediction_scores.shape[-1]}, {self.config.vocab_size}"
                )
                self.loss_func = paddle.nn.CrossEntropyLoss(reduction="none", ignore_index=self.ignore_index)

        with paddle.amp.auto_cast(False):
            masked_lm_loss = self.loss_func(prediction_scores.astype("float32"), masked_lm_labels.unsqueeze(2))
            # skip ignore_index which loss == 0
            masked_lm_loss = masked_lm_loss[masked_lm_loss > 0].astype("float32")
            loss = paddle.mean(masked_lm_loss)

        return loss


class LlamaLMHead(nn.Layer):
    def __init__(self, config: LlamaConfig):
        super(LlamaLMHead, self).__init__()
        self.config = config
        if config.tensor_parallel_degree > 1:
            vocab_size = config.vocab_size // config.tensor_parallel_degree
        else:
            vocab_size = config.vocab_size

        self.weight = self.create_parameter(
            shape=[config.embedding_output_size, vocab_size],
            dtype=paddle.get_default_dtype(),
        )
        # Must set distributed attr for Tensor Parallel !
        self.weight.is_distributed = True if (vocab_size != config.vocab_size) else False
        if self.weight.is_distributed:
            self.weight.split_axis = 1

    def forward(self, hidden_states, tensor_parallel_output=None):
        if self.config.sequence_parallel:
            hidden_states = GatherOp.apply(hidden_states)
            hidden_states = paddle.reshape_(hidden_states, [-1, self.config.seq_length, self.config.hidden_size])

        if tensor_parallel_output is None:
            tensor_parallel_output = self.config.tensor_parallel_output

        logits = parallel_matmul(hidden_states, self.weight, tensor_parallel_output=tensor_parallel_output)
        return logits


class LlamaForCausalLM(LlamaPretrainedModel):
    enable_to_static_method = True

    def __init__(self, config):
        super().__init__(config)
        self.config = config

        self.llama = LlamaModel(config)
        self.lm_head = LlamaLMHead(config)
        self.criterion = LlamaPretrainingCriterion(config)

    def get_input_embeddings(self):
        return self.llama.embed_tokens

    def set_input_embeddings(self, value):
        self.llama.embed_tokens = value

    def get_output_embeddings(self):
        return self.lm_head

    def set_output_embeddings(self, new_embeddings):
        self.lm_head = new_embeddings

    def set_decoder(self, decoder):
        self.llama = decoder

    def get_decoder(self):
        return self.llama

    def prepare_inputs_for_generation(
        self, input_ids, use_cache=False, past_key_values=None, inputs_embeds=None, **kwargs
    ):
        batch_size, seq_length = input_ids.shape
        position_ids = kwargs.get("position_ids", paddle.arange(seq_length).expand((batch_size, seq_length)))
        attention_mask = kwargs.get("attention_mask", None)
        if past_key_values:
            input_ids = input_ids[:, -1].unsqueeze(axis=-1)
            position_ids = position_ids[:, -1].unsqueeze(-1)

        # if `inputs_embeds` are passed, we only want to use them in the 1st generation step
        if inputs_embeds is not None and past_key_values is None:
            model_inputs = {"inputs_embeds": inputs_embeds}
        else:
            model_inputs = {"input_ids": input_ids}

        model_inputs.update(
            {
                "position_ids": position_ids,
                "past_key_values": past_key_values,
                "use_cache": use_cache,
                "attention_mask": attention_mask,
            }
        )
        return model_inputs

    def _get_model_inputs_spec(self, dtype: str):
        return {
            "input_ids": paddle.static.InputSpec(shape=[None, None], dtype="int64"),
            "attention_mask": paddle.static.InputSpec(shape=[None, None], dtype="int64"),
            "position_ids": paddle.static.InputSpec(shape=[None, None], dtype="int64"),
        }

    @staticmethod
    def update_model_kwargs_for_generation(outputs, model_kwargs, is_encoder_decoder=False):
        # update cache
        if isinstance(outputs, tuple) and len(outputs) > 1 and not isinstance(outputs[1], paddle.Tensor):
            model_kwargs["past_key_values"] = outputs[1]

        if isinstance(outputs, CausalLMOutputWithCrossAttentions) and "past_key_values" in outputs:
            model_kwargs["past_key_values"] = outputs.past_key_values

        # update position_ids
        if "position_ids" in model_kwargs and model_kwargs["position_ids"] is not None:
            position_ids = model_kwargs["position_ids"]
            model_kwargs["position_ids"] = paddle.concat([position_ids, position_ids[..., -1:] + 1], axis=-1)

        if not is_encoder_decoder and "attention_mask" in model_kwargs:
            attention_mask = model_kwargs["attention_mask"]
            model_kwargs["attention_mask"] = paddle.concat(
                [attention_mask, paddle.ones([attention_mask.shape[0], 1], dtype=attention_mask.dtype)], axis=-1
            )

        return model_kwargs

    def forward(
        self,
        input_ids=None,
        position_ids=None,
        attention_mask=None,
        inputs_embeds=None,
        labels=None,
        use_cache=False,
        past_key_values=None,
        output_attentions=None,
        output_hidden_states=None,
        return_dict=None,
    ):
        output_attentions = output_attentions if output_attentions is not None else self.config.output_attentions
        output_hidden_states = (
            output_hidden_states if output_hidden_states is not None else self.config.output_hidden_states
        )
        return_dict = return_dict if return_dict is not None else self.config.use_return_dict
        outputs = self.llama(
            input_ids,  # [bs, seq_len]
            position_ids=position_ids,
            attention_mask=attention_mask,
            inputs_embeds=inputs_embeds,
            use_cache=use_cache,
            past_key_values=past_key_values,
            output_attentions=output_attentions,
            output_hidden_states=output_hidden_states,
            return_dict=return_dict,
        )

        hidden_states = outputs[0]  # [bs, seq_len, dim]

        # if labels is None，means we need full output, instead of tensor_parallel_output
        # tensor_parallel_output is togather with ParallelCrossEntropy
        tensor_parallel_output = (
            self.config.tensor_parallel_output and labels is not None and self.config.tensor_parallel_degree > 1
        )

        logits = self.lm_head(hidden_states, tensor_parallel_output=tensor_parallel_output)

        loss = None
        if labels is not None:
            loss = self.criterion(logits, labels)

        if not return_dict:
            output = (logits,) + outputs[1:]
            return (loss,) + output if loss is not None else output

        return CausalLMOutputWithCrossAttentions(
            loss=loss,
            logits=logits,
            past_key_values=outputs.past_key_values,
            hidden_states=outputs.hidden_states,
            attentions=outputs.attentions,
        )


from paddle.pir import OpResult

setattr(OpResult, "expand", paddle.expand)
setattr(OpResult, "astype", paddle.cast)
setattr(OpResult, "ndim", property(lambda x: len(x.shape)))<|MERGE_RESOLUTION|>--- conflicted
+++ resolved
@@ -389,21 +389,13 @@
 
     def forward(self, x, seq_len=None):
         # x: [bs, num_attention_heads, seq_len, head_size]
-<<<<<<< HEAD
         cos = self.cos_cached[:, :, :seq_len, ...]
         sin = self.sin_cached[:, :, :seq_len, ...]
         return (
             cos.cast(x.dtype) if cos.dtype != x.dtype else cos,
             sin.cast(x.dtype) if sin.dtype != x.dtype else sin,
-=======
-        # print ("cos_cached.shape = ", self.cos_cached)
-        ret = (
-            self.cos_cached[:, :, :seq_len, ...].cast(x.dtype),
-            self.sin_cached[:, :, :seq_len, ...].cast(x.dtype),
->>>>>>> 9d3993e5
         )
-        # print ("ret[0].shape = ", ret[0].shape)
-        return ret
+
 
 
 class LlamaLinearScalingRotaryEmbedding(LlamaRotaryEmbedding):
