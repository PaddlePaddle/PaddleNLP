# Copyright (c) 2023 PaddlePaddle Authors. All Rights Reserved.
# Copyright 2022 EleutherAI and the HuggingFace Inc. team. All rights reserved.
#
# Licensed under the Apache License, Version 2.0 (the "License");
# you may not use this file except in compliance with the License.
# You may obtain a copy of the License at
#
#     http://www.apache.org/licenses/LICENSE-2.0
#
# Unless required by applicable law or agreed to in writing, software
# distributed under the License is distributed on an "AS IS" BASIS,
# WITHOUT WARRANTIES OR CONDITIONS OF ANY KIND, either express or implied.
# See the License for the specific language governing permissions and
# limitations under the License.
"""Paddle Llama model"""
from __future__ import annotations

import math
import warnings
from functools import partial
from typing import Optional, Tuple

import paddle
import paddle.distributed.fleet.meta_parallel as mpu
import paddle.nn.functional as F
from paddle import Tensor, nn
from paddle.distributed import fleet
from paddle.distributed.fleet.utils import recompute

try:
    from paddle.incubate.nn.functional import fused_rotary_position_embedding
except ImportError:
    fused_rotary_position_embedding = None


from paddle.utils import try_import

from paddlenlp.transformers.conversion_utils import (
    StateDictNameMapping,
    init_name_mappings,
)
from paddlenlp.transformers.model_outputs import (
    BaseModelOutputWithPastAndCrossAttentions,
    CausalLMOutputWithCrossAttentions,
)
from paddlenlp.transformers.model_utils import PretrainedModel, register_base_model
from paddlenlp.utils.log import logger

from ..sequence_parallel_utils import (
    ColumnSequenceParallelLinear,
    GatherOp,
    RowSequenceParallelLinear,
    ScatterOp,
    mark_as_sequence_parallel_parameter,
)
from .configuration import (
    LLAMA_PRETRAINED_INIT_CONFIGURATION,
    LLAMA_PRETRAINED_RESOURCE_FILES_MAP,
    LlamaConfig,
)

try:
    from paddle.nn.functional.flash_attention import flash_attention
except:
    flash_attention = None

__all__ = [
    "LlamaModel",
    "LlamaPretrainedModel",
    "LlamaForCausalLM",
    "LlamaPretrainingCriterion",
]


def _get_interleave(n):
    def _get_interleave_power_of_2(n):
        start = 2 ** (-(2 ** -(math.log2(n) - 3)))
        ratio = start
        return [start * ratio**i for i in range(n)]

    if math.log2(n).is_integer():
        return _get_interleave_power_of_2(n)
    else:
        closest_power_of_2 = 2 ** math.floor(math.log2(n))
        return (
            _get_interleave_power_of_2(closest_power_of_2)
            + _get_interleave(2 * closest_power_of_2)[0::2][: n - closest_power_of_2]
        )


def build_alibi_tensor(
    bool_attention_mask: Tensor, num_heads: int, dtype: paddle.dtype, tensor_parallel_degree=1
) -> Tensor:
    attention_mask = bool_attention_mask.astype("float32")
    batch_size, seq_length = attention_mask.shape[0], attention_mask.shape[-1]
    slopes = paddle.to_tensor(_get_interleave(num_heads), dtype="float32")
    alibi = slopes.unsqueeze(axis=[1, 2]) * paddle.arange(seq_length, dtype="float32").unsqueeze(axis=[0, 1]).expand(
        [num_heads, -1, -1]
    )
    alibi = alibi.reshape(shape=(1, num_heads, 1, seq_length)).expand([batch_size, -1, -1, -1])
    return paddle.cast(alibi, dtype)


def get_triangle_upper_mask(x, mask=None):
    if mask is not None:
        return mask
    # [bsz, n_head, q_len, kv_seq_len]
    shape = x.shape
    #  [bsz, 1, q_len, kv_seq_len]
    shape[1] = 1
    mask = paddle.full(shape, paddle.finfo(x.dtype).min, dtype=x.dtype)
    mask = paddle.triu(mask, diagonal=1)
    mask.stop_gradient = True
    return mask


def assign_kv_heads(num_kv_heads: int, num_gpus: int):
    # Initialize the assignment list
    """
    Assign kv heads to different GPUs in the Tensor Parallel Setup

    Examples:
        assign_kv_heads(num_kv_heads=1, num_gpus=2): [[0], [0]]
        assign_kv_heads(num_kv_heads=2, num_gpus=2): [[0], [1]]
        assign_kv_heads(num_kv_heads=4, num_gpus=2): [[0,1], [2,3]]
        assign_kv_heads(num_kv_heads=1, num_gpus=4): [[0],[0],[0],[0]]
        assign_kv_heads(num_kv_heads=2, num_gpus=4): [[0],[0],[1],[1]]
        assign_kv_heads(num_kv_heads=4, num_gpus=4): [[0],[1],[2],[3]]
    """
    assignment_list = [[] for _ in range(num_gpus)]
    # Case 1: more heads than cards
    if num_kv_heads > num_gpus:
        num_heads_per_card = num_kv_heads // num_gpus
        for i in range(num_gpus):
            for j in range(num_heads_per_card):
                assignment_list[i].append(i * num_heads_per_card + j)
    # Case 2: more cards than heads. each card get only 1 head.
    else:
        num_card_per_heads = num_gpus // num_kv_heads
        for i in range(num_kv_heads):
            for j in range(num_card_per_heads):
                assignment_list[i * num_card_per_heads + j].append(i)
    return assignment_list


def parallel_matmul(x: Tensor, y: Tensor, tensor_parallel_output=True):
    is_fleet_init = True
    tensor_parallel_degree = 1
    try:
        hcg = fleet.get_hybrid_communicate_group()
        model_parallel_group = hcg.get_model_parallel_group()
        tensor_parallel_degree = hcg.get_model_parallel_world_size()
    except:
        is_fleet_init = False

    if paddle.in_dynamic_mode():
        y_is_distributed = y.is_distributed
    else:
        y_is_distributed = tensor_parallel_degree > 1

    if is_fleet_init and tensor_parallel_degree > 1 and y_is_distributed:
        # if not running under distributed.launch, it will raise AttributeError: 'Fleet' object has no attribute '_hcg'
        input_parallel = paddle.distributed.collective._c_identity(x, group=model_parallel_group)
        logits = paddle.matmul(input_parallel, y, transpose_y=False)

        if tensor_parallel_output:
            return logits

        return paddle.distributed.collective._c_concat(logits, group=model_parallel_group)

    else:
        logits = paddle.matmul(x, y, transpose_y=False)
        return logits


def scaled_dot_product_attention(
    query_states,
    config,
    key_states,
    value_states,
    attention_mask,
    output_attentions,
    alibi=None,
    sequence_parallel=False,
    is_causal=True,
):
    bsz, q_len, num_heads, head_dim = query_states.shape
    _, kv_seq_len, _, _ = value_states.shape

    if config.use_flash_attention and flash_attention:
        # Flash Attention now ignore attention mask
        # Current Flash Attention doesn't support attn maskt
        # Paddle Flash Attention input [ bz, seqlen, nhead, head_dim]
        # Torch Flash Attention input [ bz, nhead, seqlen, head_dim]
        if alibi is not None:
            raise ValueError("Flash Attention does not support ALiBi yet")

        attn_output, attn_weights = flash_attention(
            query_states,
            key_states,
            value_states,
            causal=is_causal and query_states.shape[1] != 1,
            return_softmax=output_attentions,
        )
        if sequence_parallel:
            attn_output = attn_output.reshape([bsz * q_len, head_dim * num_heads])
        else:
            attn_output = attn_output.reshape([bsz, q_len, head_dim * num_heads])
        return (attn_output, attn_weights) if output_attentions else attn_output
    else:
        query_states = paddle.transpose(query_states, [0, 2, 1, 3])
        # merge with the next tranpose
        key_states = paddle.transpose(key_states, [0, 2, 1, 3])
        value_states = paddle.transpose(value_states, [0, 2, 1, 3])

        # matmul and devide by sqrt(head_dim)
        attn_weights = paddle.matmul(query_states / math.sqrt(head_dim), key_states.transpose([0, 1, 3, 2]))
        # then add alibi bias
        if alibi is not None:
            alibi = alibi.reshape([bsz, num_heads, 1, -1])
            attn_weights = attn_weights + alibi

        if attn_weights.shape != [bsz, num_heads, q_len, kv_seq_len]:
            raise ValueError(
                f"Attention weights should be of shape {(bsz, num_heads, q_len, kv_seq_len)}, but is"
                f" {attn_weights.shape}"
            )

        # NOTE: we only call get_triangle_upper_mask under PP setup
        # FIXME ZHUI when we use pipeline parallel, the attention_mask can be None
        # we just make it triangle_upper_mask
        if attention_mask is None:
            attention_mask = get_triangle_upper_mask(attn_weights)

        attention_mask = attention_mask.reshape([bsz, 1, q_len, kv_seq_len])
        if attention_mask.shape != [bsz, 1, q_len, kv_seq_len]:
            raise ValueError(
                f"Attention mask should be of shape {(bsz, 1, q_len, kv_seq_len)}, but is {attention_mask.shape}"
            )

        attn_weights = attn_weights + attention_mask
        if not paddle.in_dynamic_mode():
            attn_weights = F.softmax(attn_weights, axis=-1, dtype="float32").astype(query_states.dtype)
        else:
            with paddle.amp.auto_cast(False):
                attn_weights = F.softmax(attn_weights, axis=-1, dtype="float32").astype(query_states.dtype)

        attn_output = paddle.matmul(attn_weights, value_states)
        attn_output = attn_output.transpose([0, 2, 1, 3])
        if sequence_parallel:
            attn_output = attn_output.reshape([bsz * q_len, head_dim * num_heads])
        else:
            attn_output = attn_output.reshape([bsz, q_len, head_dim * num_heads])
        return (attn_output, attn_weights) if output_attentions else attn_output


def masked_fill(x, mask, value):
    y = paddle.full(x.shape, value, x.dtype)
    return paddle.where(mask, y, x)


def _make_causal_mask(input_ids_shape, past_key_values_length):
    """
    Make causal mask used for self-attention
    """
    batch_size, target_length = input_ids_shape  # target_length: seq_len

    mask = paddle.tril(paddle.ones((target_length, target_length), dtype="bool"))

    if past_key_values_length > 0:
        # [tgt_len, tgt_len + past_len]
        mask = paddle.concat([paddle.ones([target_length, past_key_values_length], dtype="bool"), mask], axis=-1)

    # [bs, 1, tgt_len, tgt_len + past_len]
    return mask[None, None, :, :].expand([batch_size, 1, target_length, target_length + past_key_values_length])


def _expand_2d_mask(mask, dtype, tgt_length):
    """
    Expands attention_mask from `[batch_size, src_length]` to `[batch_size, 1, tgt_length, src_length]`.
    """
    batch_size, src_length = mask.shape[0], mask.shape[-1]
    tgt_length = tgt_length if tgt_length is not None else src_length

    mask = mask[:, None, None, :].astype("bool")
    mask.stop_gradient = True
    expanded_mask = mask.expand([batch_size, 1, tgt_length, src_length])

    return expanded_mask


def rms_norm_fused(x_in, w, eps):
    fused_ln = try_import("fused_ln")
    return fused_ln.fused_rms_norm(x_in, w, eps)[0]


class LlamaRMSNorm(nn.Layer):
    def __init__(self, config):
        super().__init__()
        self.hidden_size = config.hidden_size
        self.weight = paddle.create_parameter(
            shape=[self.hidden_size],
            dtype=paddle.get_default_dtype(),
            default_initializer=nn.initializer.Constant(1.0),
        )
        self.variance_epsilon = config.rms_norm_eps
        self.config = config

        if config.sequence_parallel:
            mark_as_sequence_parallel_parameter(self.weight)

    def forward(self, hidden_states):
        if self.config.use_fused_rms_norm:
            return rms_norm_fused(hidden_states, self.weight, self.variance_epsilon)

        if paddle.in_dynamic_mode():
            with paddle.amp.auto_cast(False):
                variance = hidden_states.astype("float32").pow(2).mean(-1, keepdim=True)
                hidden_states = paddle.rsqrt(variance + self.variance_epsilon) * hidden_states
        else:
            variance = hidden_states.astype("float32").pow(2).mean(-1, keepdim=True)
            hidden_states = paddle.rsqrt(variance + self.variance_epsilon) * hidden_states

        if self.weight.dtype in [paddle.float16, paddle.bfloat16]:
            hidden_states = paddle.cast(hidden_states, self.weight.dtype)
        return hidden_states * self.weight


def repeat_kv(hidden_states: paddle.Tensor, n_rep: int) -> paddle.Tensor:
    """
    This is the equivalent of paddle.repeat_interleave(hidden_states, n_rep, axis=1). The hidden states go from (batch,
    num_key_value_heads, seqlen, head_dim) to (batch, num_attention_heads, seqlen, head_dim)
    """
    batch, slen, num_key_value_heads, head_dim = hidden_states.shape
    if n_rep == 1:
        return hidden_states

    hidden_states = hidden_states.unsqueeze(-2).tile([1, 1, 1, n_rep, 1])
    return hidden_states.reshape([batch, slen, num_key_value_heads * n_rep, head_dim])


class LlamaRotaryEmbedding(nn.Layer):
    def __init__(self, dim, max_position_embeddings=2048, base=10000):
        super().__init__()
        self.dim = dim
        self.max_position_embeddings = max_position_embeddings
        self.base = base
        # [dim / 2]
        self.inv_freq = 1.0 / (self.base ** (paddle.cast(paddle.arange(0, self.dim, 2), dtype="float32") / self.dim))
        self._set_cos_sin_cache(seq_len=max_position_embeddings)

    def _set_cos_sin_cache(self, seq_len):
        self.max_seq_len_cached = seq_len
        # [seq_len]
        t = paddle.arange(seq_len, dtype="float32")
        # [seq_len, dim/2]
        freqs = paddle.einsum("i,j->ij", t, self.inv_freq)
        # Different from paper, but it uses a different permutation in order to obtain the same calculation
        # [seq_len, dim]
        emb = paddle.concat([freqs, freqs], axis=-1)
        # [1, seqlen, 1, dim]
        self.cos_cached = emb.cos()[None, :, None, :]
        self.sin_cached = emb.sin()[None, :, None, :]

    def forward(self, x, seq_len=None):
        # x: [bs, num_attention_heads, seq_len, head_size]
        return (
            self.cos_cached[:, :, :seq_len, ...].cast(x.dtype),
            self.sin_cached[:, :, :seq_len, ...].cast(x.dtype),
        )


class LlamaLinearScalingRotaryEmbedding(LlamaRotaryEmbedding):
    def __init__(self, dim, max_position_embeddings=2048, base=10000, scaling_factor=1.0):
        self.scaling_factor = scaling_factor
        super().__init__(dim, max_position_embeddings * scaling_factor, base)

    def _set_cos_sin_cache(self, seq_len):
        self.max_seq_len_cached = seq_len
        # [seq_len]
        t = paddle.arange(seq_len, dtype="float32")
        t = t / self.scaling_factor
        # [seq_len, dim/2]
        freqs = paddle.einsum("i,j->ij", t, self.inv_freq)
        # Different from paper, but it uses a different permutation in order to obtain the same calculation
        # [seq_len, dim]
        emb = paddle.concat([freqs, freqs], axis=-1)
        # [1, seqlen, 1, dim]
        self.cos_cached = emb.cos()[None, :, None, :]
        self.sin_cached = emb.sin()[None, :, None, :]


class LlamaNTKScalingRotaryEmbedding(LlamaRotaryEmbedding):
    """LlamaRotaryEmbedding extended with NTK scaling. https://www.reddit.com/r/LocalLLaMA/comments/14lz7j5/ntkaware_scaled_rope_allows_llama_models_to_have/"""

    def __init__(self, dim, max_position_embeddings=2048, base=10000, scaling_factor=1.0):
        base = base * scaling_factor ** (dim / (dim - 2))
        self.scaling_factor = scaling_factor
        super().__init__(dim, max_position_embeddings * scaling_factor, base)


class LlamaDynamicNTKScalingRotaryEmbedding(LlamaRotaryEmbedding):
    """LlamaRotaryEmbedding extended with Dynamic NTK scaling. https://www.reddit.com/r/LocalLLaMA/comments/14mrgpr/dynamically_scaled_rope_further_increases/"""

    def __init__(self, dim, max_position_embeddings=2048, base=10000, scaling_factor=1.0):
        self.scaling_factor = scaling_factor
        super().__init__(dim, max_position_embeddings, base)

    def _scale_cos_sin(self, seq_len):
        # [seq_len]
        t = paddle.arange(seq_len, dtype="float32")
        # [seq_len, dim/2]
        alpha = (self.scaling_factor * seq_len / self.max_position_embeddings) - (self.scaling_factor - 1)
        base = self.base * alpha ** (self.dim / (self.dim - 2))
        inv_freq = 1.0 / (base ** (paddle.cast(paddle.arange(0, self.dim, 2), dtype="float32") / self.dim))
        freqs = paddle.einsum("i,j->ij", t, inv_freq)
        # Different from paper, but it uses a different permutation in order to obtain the same calculation
        # [seq_len, dim]
        emb = paddle.concat([freqs, freqs], axis=-1)
        # [1, seqlen, 1, dim]
        scale_cos = emb.cos()[None, :, None, :]
        scale_sin = emb.sin()[None, :, None, :]
        return scale_cos, scale_sin

    def forward(self, x, seq_len=None):
        # x: [bs, num_attention_heads, seq_len, head_size]
        if seq_len > self.max_position_embeddings:
            scale_cos, scale_sin = self._scale_cos_sin(seq_len=seq_len)
            return (
                scale_cos[:, :, :seq_len, ...].cast(x.dtype),
                scale_sin[:, :, :seq_len, ...].cast(x.dtype),
            )
        else:
            return (
                self.cos_cached[:, :, :seq_len, ...].cast(x.dtype),
                self.sin_cached[:, :, :seq_len, ...].cast(x.dtype),
            )


def rotate_half(x):
    """Rotates half the hidden dims of the input."""
    x1 = x[..., : x.shape[-1] // 2]
    x2 = x[..., x.shape[-1] // 2 :]
    return paddle.concat([-x2, x1], axis=-1)  # shape is the same as x


def apply_rotary_pos_emb(q, k, cos, sin, position_ids, rope_fusion_level=None):
    if rope_fusion_level is not None and rope_fusion_level == "core":
        q_embed, k_embed, _ = fused_rotary_position_embedding(
            q,
            k,
            v=None,
            sin=sin,
            cos=cos,
            position_ids=position_ids,
            use_neox_rotary_style=False,
        )
    else:
        if position_ids is None:
            # Note: Only for LlamaForCausalLMPipe model pretraining
            cos = cos[:, : q.shape[1], :, :]  # [bs, seq_len, 1, dim]
            sin = sin[:, : q.shape[1], :, :]  # [bs, seq_len, 1, dim]
        else:
            cos = cos.squeeze(axis=[0, 2])  # [seq_len, dim]
            sin = sin.squeeze(axis=[0, 2])  # [seq_len, dim]
            cos = cos[position_ids].unsqueeze(2)  # [bs, seq_len, 1, dim]
            sin = sin[position_ids].unsqueeze(2)  # [bs, seq_len, 1, dim]
        q_embed = (q * cos) + (rotate_half(q) * sin)
        k_embed = (k * cos) + (rotate_half(k) * sin)
    return q_embed, k_embed


class LlamaMLP(nn.Layer):
    def __init__(self, config):
        super().__init__()
        self.hidden_size = config.hidden_size
        self.intermediate_size = config.intermediate_size
        self.tensor_parallel_degree = config.tensor_parallel_degree
        self.fuse_attention_ffn = config.fuse_attention_ffn

        if config.sequence_parallel:
            ColumnParallelLinear = ColumnSequenceParallelLinear
            RowParallelLinear = RowSequenceParallelLinear
        else:
            ColumnParallelLinear = fleet.meta_parallel.ColumnParallelLinear
            RowParallelLinear = fleet.meta_parallel.RowParallelLinear

        if config.tensor_parallel_degree > 1:
            if config.fuse_attention_ffn:
                self.gate_up_fused_proj = ColumnParallelLinear(
                    self.hidden_size,
                    self.intermediate_size * 2,
                    gather_output=False,
                    has_bias=False,
                )
            else:
                self.gate_proj = ColumnParallelLinear(
                    self.hidden_size,
                    self.intermediate_size,
                    gather_output=False,
                    has_bias=False,
                )
                self.up_proj = ColumnParallelLinear(
                    self.hidden_size,
                    self.intermediate_size,
                    gather_output=False,
                    has_bias=False,
                )

            self.down_proj = RowParallelLinear(
                self.intermediate_size,
                self.hidden_size,
                input_is_parallel=True,
                has_bias=False,
            )
        else:
            if config.fuse_attention_ffn:
                self.gate_up_fused_proj = nn.Linear(self.hidden_size, self.intermediate_size * 2, bias_attr=False)
            else:
                self.gate_proj = nn.Linear(self.hidden_size, self.intermediate_size, bias_attr=False)
                self.up_proj = nn.Linear(self.hidden_size, self.intermediate_size, bias_attr=False)

            self.down_proj = nn.Linear(self.intermediate_size, self.hidden_size, bias_attr=False)

    def forward(self, x):
        if self.fuse_attention_ffn:
            gate_out, up_out = paddle.chunk(self.gate_up_fused_proj(x), chunks=2, axis=-1)
            out = self.down_proj(F.silu(gate_out) * up_out)
        else:
            out = self.down_proj(F.silu(self.gate_proj(x)) * self.up_proj(x))
        return out


class LlamaAttention(nn.Layer):
    """Multi-headed attention from 'Attention Is All You Need' paper"""

    def __init__(self, config: LlamaConfig, layerwise_recompute: bool = False):
        super().__init__()

        self.config = config
        self.hidden_size = config.hidden_size
        self.num_heads = config.num_attention_heads

        self.head_dim = self.hidden_size // config.num_attention_heads

        self.num_key_value_heads = config.num_key_value_heads
        self.num_key_value_groups = config.num_attention_heads // config.num_key_value_heads

        self.max_position_embeddings = config.max_position_embeddings
        self.seq_length = config.seq_length
        self.sequence_parallel = config.sequence_parallel

        self.fuse_attention_qkv = config.fuse_attention_qkv
        if self.fuse_attention_qkv and config.num_attention_heads != config.num_key_value_heads:
            raise ValueError(
                f"fuse_attention_qkv can't be True when num_attention_heads {config.num_attention_heads}!= num_key_value_heads {config.num_key_value_heads}"
            )

        self.kv_indices = None
        # Note that we will actually perform a recompute only if both enable_recompute and layerwise_recompute are set to True
        # Enable_recompute defaults to False and is controlled by Trainer
        self.enable_recompute = False
        self.layerwise_recompute = layerwise_recompute
        self.recompute_granularity = config.recompute_granularity
        if config.tensor_parallel_degree > 1:
            assert (
                self.num_heads % config.tensor_parallel_degree == 0
            ), f"num_heads: {self.num_heads}, tensor_parallel_degree: {config.tensor_parallel_degree}"
            self.num_heads = self.num_heads // config.tensor_parallel_degree

            if self.num_key_value_heads % config.tensor_parallel_degree == 0:
                self.num_key_value_heads = self.num_key_value_heads // config.tensor_parallel_degree
            else:
                logger.warning(
                    f"Get num_key_value_heads: {self.num_key_value_heads}, can't split to tensor_parallel_degree: {config.tensor_parallel_degree}, so we don't spilt key value weight."
                )
                self.kv_indices = paddle.to_tensor(
                    assign_kv_heads(self.num_key_value_heads, config.tensor_parallel_degree)[
                        config.tensor_parallel_rank
                    ]
                )

        self.use_fused_rope = config.use_fused_rope
        if self.use_fused_rope:
            if "gpu" not in paddle.device.get_device() or fused_rotary_position_embedding is None:
                warnings.warn(
                    "Enable fuse rope in the config, but fuse rope is not available. "
                    "Will disable fuse rope. Try using latest gpu version of Paddle."
                )
                self.use_fused_rope = False

        if config.sequence_parallel:
            ColumnParallelLinear = ColumnSequenceParallelLinear
            RowParallelLinear = RowSequenceParallelLinear
        else:
            ColumnParallelLinear = fleet.meta_parallel.ColumnParallelLinear
            RowParallelLinear = fleet.meta_parallel.RowParallelLinear

        if config.tensor_parallel_degree > 1:
            if self.fuse_attention_qkv:
                self.qkv_proj = ColumnParallelLinear(
                    self.hidden_size,
                    3 * self.hidden_size,
                    has_bias=False,
                    gather_output=False,
                )
            else:
                self.q_proj = ColumnParallelLinear(
                    self.hidden_size,
                    self.hidden_size,
                    has_bias=False,
                    gather_output=False,
                )
                if self.kv_indices is None:
                    self.k_proj = ColumnParallelLinear(
                        self.hidden_size,
                        self.config.num_key_value_heads * self.head_dim,
                        has_bias=False,
                        gather_output=False,
                    )
                    self.v_proj = ColumnParallelLinear(
                        self.hidden_size,
                        self.config.num_key_value_heads * self.head_dim,
                        has_bias=False,
                        gather_output=False,
                    )
                else:
                    self.k_proj = nn.Linear(
                        self.hidden_size,
                        self.config.num_key_value_heads * self.head_dim,
                        bias_attr=False,
                    )
                    self.v_proj = nn.Linear(
                        self.hidden_size,
                        self.config.num_key_value_heads * self.head_dim,
                        bias_attr=False,
                    )

        else:
            if self.fuse_attention_qkv:
                self.qkv_proj = nn.Linear(
                    self.hidden_size,
                    3 * self.hidden_size,
                    bias_attr=False,
                )
            else:
                self.q_proj = nn.Linear(
                    self.hidden_size,
                    self.hidden_size,
                    bias_attr=False,
                )
                self.k_proj = nn.Linear(
                    self.hidden_size,
                    self.config.num_key_value_heads * self.head_dim,
                    bias_attr=False,
                )
                self.v_proj = nn.Linear(
                    self.hidden_size,
                    self.config.num_key_value_heads * self.head_dim,
                    bias_attr=False,
                )

        if config.tensor_parallel_degree > 1:
            self.o_proj = RowParallelLinear(
                self.hidden_size,
                self.hidden_size,
                has_bias=False,
                input_is_parallel=True,
            )
        else:
            self.o_proj = nn.Linear(
                self.hidden_size,
                self.hidden_size,
                bias_attr=False,
            )

        if config.rope:
            self._init_rope()

        self.config = config

    def _init_rope(self):
        if self.config.rope_scaling_type is None:
            self.rotary_emb = LlamaRotaryEmbedding(
                self.head_dim,
                max_position_embeddings=self.max_position_embeddings,
            )
        elif self.config.rope_scaling_type == "linear":
            self.rotary_emb = LlamaLinearScalingRotaryEmbedding(
                self.head_dim,
                max_position_embeddings=self.max_position_embeddings,
                scaling_factor=self.config.rope_scaling_factor,
            )
        elif self.config.rope_scaling_type == "ntk":
            self.rotary_emb = LlamaNTKScalingRotaryEmbedding(
                self.head_dim,
                max_position_embeddings=self.max_position_embeddings,
                scaling_factor=self.config.rope_scaling_factor,
            )
        elif self.config.rope_scaling_type == "dynamic_ntk":
            self.rotary_emb = LlamaDynamicNTKScalingRotaryEmbedding(
                self.head_dim,
                max_position_embeddings=self.max_position_embeddings,
                scaling_factor=self.config.rope_scaling_factor,
            )
        else:
            raise ValueError(f"Unknown RoPE scaling type {self.config.rope_scaling_type}")

    def forward(
        self,
        hidden_states,
        position_ids: Optional[Tuple[paddle.Tensor]] = None,
        past_key_value: Optional[Tuple[paddle.Tensor]] = None,
        attention_mask: Optional[paddle.Tensor] = None,
        output_attentions: bool = False,
        use_cache: bool = False,
        alibi: Optional[paddle.Tensor] = None,
    ) -> Tuple[paddle.Tensor, Optional[paddle.Tensor], Optional[Tuple[paddle.Tensor]]]:
        """Input shape: Batch x Time x Channel"""
        # [bs, seq_len, num_head * head_dim] -> [seq_len / n, bs, num_head * head_dim] (n is model parallelism)

        if self.fuse_attention_qkv:
            if self.sequence_parallel:
                target_shape = [-1, self.seq_length, self.num_heads, 3 * self.head_dim]
            else:
                target_shape = [0, 0, self.num_heads, 3 * self.head_dim]

            mix_layer = self.qkv_proj(hidden_states)
            mix_layer = paddle.reshape_(mix_layer, target_shape)
            query_states, key_states, value_states = paddle.split(mix_layer, num_or_sections=3, axis=-1)
        else:
            if self.sequence_parallel:
                target_query_shape = [-1, self.seq_length, self.num_heads, self.head_dim]
                target_key_value_shape = [-1, self.seq_length, self.num_key_value_heads, self.head_dim]
            else:
                target_query_shape = [0, 0, self.num_heads, self.head_dim]
                target_key_value_shape = [0, 0, self.num_key_value_heads, self.head_dim]

            query_states = self.q_proj(hidden_states).reshape(shape=target_query_shape)
            key_states = self.k_proj(hidden_states).reshape(shape=target_key_value_shape)
            value_states = self.v_proj(hidden_states).reshape(shape=target_key_value_shape)

        kv_seq_len = key_states.shape[-3]

        if past_key_value is not None:
            kv_seq_len += past_key_value[0].shape[-3]

        if self.config.rope:
<<<<<<< HEAD
            # Not test Fused ROPE in finetune yet, which cache kv is used.
            rope_fusion_level = None if past_key_value is not None else self.rope_fusion_level
            cos, sin = self.rotary_emb(value_states, seq_len=kv_seq_len)
            query_states, key_states = apply_rotary_pos_emb(
                query_states, key_states, cos, sin, position_ids, rope_fusion_level
            )
=======
            if self.use_fused_rope:
                assert past_key_value is None, "fuse rotary not support cache kv for now"
                cos, sin = self.rotary_emb(value_states, seq_len=kv_seq_len)
                query_states, key_states, _ = fused_rotary_position_embedding(
                    query_states,
                    key_states,
                    v=None,
                    sin=sin,
                    cos=cos,
                    position_ids=position_ids,
                    use_neox_rotary_style=False,
                )
            else:
                cos, sin = self.rotary_emb(value_states, seq_len=kv_seq_len)
                query_states, key_states = apply_rotary_pos_emb(query_states, key_states, cos, sin, position_ids)
>>>>>>> 3bd4bc3d

        # [bsz, nh, t, hd]
        if past_key_value is not None:
            # reuse k, v, self_attention
            key_states = paddle.concat([past_key_value[0], key_states], axis=1)
            value_states = paddle.concat([past_key_value[1], value_states], axis=1)

        past_key_value = (key_states, value_states) if use_cache else None

        if self.kv_indices is not None:
            key_states = paddle.index_select(key_states, self.kv_indices, axis=2)
            value_states = paddle.index_select(value_states, self.kv_indices, axis=2)

        # TODO(wj-Mcat): use broadcast strategy when n_kv_heads = 1
        # repeat k/v heads if n_kv_heads < n_heads
        key_states = repeat_kv(key_states, self.num_key_value_groups)
        value_states = repeat_kv(value_states, self.num_key_value_groups)

        has_gradient = not (query_states.stop_gradient and key_states.stop_gradient and value_states.stop_gradient)
        if (
            self.enable_recompute
            and self.layerwise_recompute
            and has_gradient
            and self.recompute_granularity == "core_attn"
        ):
            outputs = recompute(
                scaled_dot_product_attention,
                query_states,
                self.config,
                key_states,
                value_states,
                attention_mask,
                output_attentions,
                alibi,
                self.sequence_parallel,
                use_reentrant=self.config.recompute_use_reentrant,
            )
        else:
            outputs = scaled_dot_product_attention(
                query_states,
                self.config,
                key_states,
                value_states,
                attention_mask,
                output_attentions,
                alibi,
                self.sequence_parallel,
            )
        if output_attentions:
            attn_output, attn_weights = outputs
        else:
            attn_output = outputs

        # if sequence_parallel is true, out shape are [q_len / n, bs, num_head * head_dim]
        # else their shape are [bs, q_len, num_head * head_dim], n is mp parallelism.
        attn_output = self.o_proj(attn_output)

        if not output_attentions:
            attn_weights = None

        outputs = (attn_output,)

        if output_attentions:
            outputs += (attn_weights,)

        if use_cache:
            outputs += (past_key_value,)

        if type(outputs) is tuple and len(outputs) == 1:
            outputs = outputs[0]

        return outputs


class LlamaDecoderLayer(nn.Layer):
    def __init__(self, config, layerwise_recompute: bool = False):
        super().__init__()
        self.config = config
        self.hidden_size = config.hidden_size
        self.self_attn = LlamaAttention(config, layerwise_recompute)
        self.mlp = LlamaMLP(config)
        self.input_layernorm = LlamaRMSNorm(config)
        self.post_attention_layernorm = LlamaRMSNorm(config)
        self.sequence_parallel = config.sequence_parallel
        # Note that we will actually perform a recompute only if both enable_recompute and layerwise_recompute are set to True
        # Enable_recompute defaults to False and is controlled by Trainer
        self.enable_recompute = False
        self.layerwise_recompute = layerwise_recompute
        self.recompute_granularity = config.recompute_granularity

    def forward(
        self,
        hidden_states: paddle.Tensor,
        position_ids: Optional[Tuple[paddle.Tensor]] = None,
        attention_mask: Optional[paddle.Tensor] = None,
        output_attentions: Optional[bool] = False,
        past_key_value: Optional[Tuple[paddle.Tensor]] = None,
        use_cache: Optional[bool] = False,
        alibi: Optional[paddle.Tensor] = None,
    ) -> Tuple[paddle.Tensor, Optional[Tuple[paddle.Tensor, paddle.Tensor]]]:
        """
        Args:
            hidden_states (`paddle.Tensor`): input to the layer of shape `(batch, seq_len, embed_dim)`
            attention_mask (`paddle.Tensor`, *optional*): attention mask of size
                `(batch, 1, tgt_len, src_len)` where padding elements are indicated by very large negative values.
            output_attentions (`bool`, *optional*):
                Whether or not to return the attentions tensors of all attention layers. See `attentions` under
                returned tensors for more detail.
            use_cache (`bool`, *optional*):
                If set to `True`, `cache` key value states are returned and can be used to speed up decoding
                (see `cache`).
            cache (`Tuple(paddle.Tensor)`, *optional*): cached past key and value projection states
        """

        # [bs * seq_len, embed_dim] -> [seq_len * bs / n, embed_dim] (sequence_parallel)
        residual = hidden_states
        hidden_states = self.input_layernorm(hidden_states)

        # Self Attention
        has_gradient = not hidden_states.stop_gradient
        if (
            self.enable_recompute
            and self.layerwise_recompute
            and has_gradient
            and self.recompute_granularity == "full_attn"
        ):
            outputs = recompute(
                self.self_attn,
                hidden_states,
                position_ids,
                past_key_value,
                attention_mask,
                output_attentions,
                use_cache,
                alibi,
                use_reentrant=self.config.recompute_use_reentrant,
            )
        else:
            outputs = self.self_attn(
                hidden_states,
                position_ids,
                past_key_value,
                attention_mask,
                output_attentions,
                use_cache,
                alibi,
            )

        if type(outputs) is tuple:
            hidden_states = outputs[0]
        else:
            hidden_states = outputs

        if output_attentions:
            self_attn_weights = outputs[1]

        if use_cache:
            present_key_value = outputs[2 if output_attentions else 1]

        hidden_states = residual + hidden_states

        # Fully Connected
        residual = hidden_states
        hidden_states = self.post_attention_layernorm(hidden_states)
        hidden_states = self.mlp(hidden_states)
        hidden_states = residual + hidden_states

        outputs = (hidden_states,)

        if output_attentions:
            outputs += (self_attn_weights,)

        if use_cache:
            outputs += (present_key_value,)

        # remove empty tuple for pipeline parallel
        if type(outputs) is tuple and len(outputs) == 1:
            outputs = outputs[0]

        return outputs


class LlamaPretrainedModel(PretrainedModel):
    config_class = LlamaConfig
    base_model_prefix = "llama"
    pretrained_init_configuration = LLAMA_PRETRAINED_INIT_CONFIGURATION
    pretrained_resource_files_map = LLAMA_PRETRAINED_RESOURCE_FILES_MAP
    _keys_to_ignore_on_load_unexpected = [r"self_attn.rotary_emb.inv_freq"]

    @classmethod
    def _get_name_mappings(cls, config: LlamaConfig) -> list[StateDictNameMapping]:
        mappings: list[StateDictNameMapping] = []
        model_mappings = [
            ["embed_tokens.weight"],
            ["norm.weight"],
        ]
        for layer_index in range(config.num_hidden_layers):
            layer_mappings = [
                [f"layers.{layer_index}.self_attn.q_proj.weight", None, "transpose"],
                [f"layers.{layer_index}.self_attn.k_proj.weight", None, "transpose"],
                [f"layers.{layer_index}.self_attn.v_proj.weight", None, "transpose"],
                [f"layers.{layer_index}.self_attn.o_proj.weight", None, "transpose"],
                [f"layers.{layer_index}.self_attn.rotary_emb.inv_freq"],
                [f"layers.{layer_index}.mlp.gate_proj.weight", None, "transpose"],
                [f"layers.{layer_index}.mlp.down_proj.weight", None, "transpose"],
                [f"layers.{layer_index}.mlp.up_proj.weight", None, "transpose"],
                [f"layers.{layer_index}.input_layernorm.weight"],
                [f"layers.{layer_index}.post_attention_layernorm.weight"],
            ]
            model_mappings.extend(layer_mappings)

        init_name_mappings(mappings=model_mappings)
        # base-model prefix "LlamaModel"
        if "LlamaModel" not in config.architectures:
            for mapping in model_mappings:
                mapping[0] = "model." + mapping[0]
                mapping[1] = "llama." + mapping[1]
            model_mappings.append(["lm_head.weight", "lm_head.weight", "transpose"])

        mappings = [StateDictNameMapping(*mapping, index=index) for index, mapping in enumerate(model_mappings)]
        return mappings

    @classmethod
    def _get_tensor_parallel_mappings(cls, config: LlamaConfig, is_split=True):

        from paddlenlp.transformers.conversion_utils import split_or_merge_func

        fn = split_or_merge_func(
            is_split=is_split,
            tensor_parallel_degree=config.tensor_parallel_degree,
            tensor_parallel_rank=config.tensor_parallel_rank,
            num_attention_heads=config.num_attention_heads,
        )

        def get_tensor_parallel_split_mappings(num_layers):
            final_actions = {}

            base_actions = {
                "lm_head.weight": partial(fn, is_column=True),
                # Row Linear
                "embed_tokens.weight": partial(fn, is_column=False),
                "layers.0.self_attn.o_proj.weight": partial(fn, is_column=False),
                "layers.0.mlp.down_proj.weight": partial(fn, is_column=False),
            }

            # Column Linear
            if config.fuse_attention_qkv:
                base_actions["layers.0.self_attn.qkv_proj.weight"] = partial(fn, is_column=True)
            else:
                base_actions["layers.0.self_attn.q_proj.weight"] = partial(fn, is_column=True)
                # if we have enough num_key_value_heads to split, then split it.
                if config.num_key_value_heads % config.tensor_parallel_degree == 0:
                    base_actions["layers.0.self_attn.k_proj.weight"] = partial(fn, is_column=True)
                    base_actions["layers.0.self_attn.v_proj.weight"] = partial(fn, is_column=True)

            if config.fuse_attention_ffn:
                base_actions["layers.0.mlp.gate_up_fused_proj.weight"] = partial(
                    fn, is_column=True, is_naive_2fuse=True
                )
            else:
                base_actions["layers.0.mlp.gate_proj.weight"] = partial(fn, is_column=True)
                base_actions["layers.0.mlp.up_proj.weight"] = partial(fn, is_column=True)

            for key, action in base_actions.items():
                if "layers.0." in key:
                    for i in range(num_layers):
                        final_actions[key.replace("layers.0.", f"layers.{i}.")] = action
                final_actions[key] = action

            return final_actions

        mappings = get_tensor_parallel_split_mappings(config.num_hidden_layers)

        return mappings

    def _init_weights(self, layer):
        """Initialization hook"""
        if isinstance(
            layer,
            (
                nn.Linear,
                nn.Embedding,
                mpu.VocabParallelEmbedding,
                mpu.ColumnParallelLinear,
                mpu.RowParallelLinear,
                LlamaLMHead,
                ColumnSequenceParallelLinear,
                RowSequenceParallelLinear,
            ),
        ):
            # In the dygraph mode, use the `set_value` to reset the parameter directly,
            # and reset the `state_dict` to update parameter in static mode.
            if isinstance(layer.weight, paddle.Tensor):
                layer.weight.set_value(
                    paddle.tensor.normal(
                        mean=0.0,
                        std=self.config.initializer_range
                        if hasattr(self.config, "initializer_range")
                        else self.llama.config.initializer_range,
                        shape=layer.weight.shape,
                    )
                )
        # Layer.apply is DFS https://github.com/PaddlePaddle/Paddle/blob/a6f5021fcc58b21f4414bae6bf4731ef6971582c/python/paddle/nn/layer/layers.py#L527-L530
        # sublayer is init first
        # scale RowParallelLinear weight
        with paddle.no_grad():
            if isinstance(layer, LlamaMLP):
                factor = 1 / math.sqrt(2 * self.config.num_hidden_layers)
                layer.down_proj.weight.scale_(factor)
            if isinstance(layer, LlamaAttention):
                factor = 1 / math.sqrt(2 * self.config.num_hidden_layers)
                layer.o_proj.weight.scale_(factor)


@register_base_model
class LlamaModel(LlamaPretrainedModel):
    """
    Transformer decoder consisting of *config.num_hidden_layers* layers. Each layer is a [`LlamaDecoderLayer`]
    Args:
        config: LlamaConfig
    """

    def __init__(self, config: LlamaConfig):
        super().__init__(config)
        self.vocab_size = config.vocab_size
        self.hidden_size = config.hidden_size
        self.sequence_parallel = config.sequence_parallel
        self.recompute_granularity = config.recompute_granularity
        self.no_recompute_layers = config.no_recompute_layers if config.no_recompute_layers is not None else []

        # Recompute defaults to False and is controlled by Trainer
        self.enable_recompute = False
        if config.tensor_parallel_degree > 1:
            self.embed_tokens = mpu.VocabParallelEmbedding(
                self.vocab_size,
                self.hidden_size,
                weight_attr=paddle.ParamAttr(initializer=nn.initializer.XavierNormal()),
            )
        else:
            self.embed_tokens = nn.Embedding(
                self.vocab_size,
                self.hidden_size,
            )

        self.layers = nn.LayerList(
            [LlamaDecoderLayer(config, i not in self.no_recompute_layers) for i in range(config.num_hidden_layers)]
        )
        self.norm = LlamaRMSNorm(config)

        self.gradient_checkpointing = False

    def get_input_embeddings(self):
        return self.embed_tokens

    def set_input_embeddings(self, value):
        self.embed_tokens = value

    @staticmethod
    def _prepare_decoder_attention_mask(attention_mask, input_shape, past_key_values_length, dtype):
        if attention_mask is not None:
            # [bsz, seq_len] -> [bsz, 1, tgt_seq_len, src_seq_len]
            if len(attention_mask.shape) == 2:
                expanded_attn_mask = _expand_2d_mask(attention_mask, dtype, tgt_length=input_shape[-1])
                # For decoding phase in generation, seq_length = 1, we don't need to add causal mask
                if input_shape[-1] > 1:
                    combined_attention_mask = _make_causal_mask(
                        input_shape, past_key_values_length=past_key_values_length
                    )
                    expanded_attn_mask = expanded_attn_mask & combined_attention_mask
            # [bsz, seq_len, seq_len] -> [bsz, 1, seq_len, seq_len]
            elif len(attention_mask.shape) == 3:
                expanded_attn_mask = attention_mask.unsqueeze(1).astype("bool")
            # if attention_mask is already 4-D, do nothing
            else:
                expanded_attn_mask = attention_mask
        else:
            expanded_attn_mask = _make_causal_mask(input_shape, past_key_values_length=past_key_values_length)
        # Convert bool attention_mask to float attention mask, which will be added to attention_scores later
        expanded_attn_mask = paddle.where(expanded_attn_mask, 0.0, paddle.finfo(dtype).min).astype(dtype)
        return expanded_attn_mask

    @paddle.jit.not_to_static
    def recompute_training_full(
        self,
        layer_module: nn.Layer,
        hidden_states: Tensor,
        position_ids: Optional[Tensor],
        attention_mask: Tensor,
        output_attentions: bool,
        past_key_value: Tensor,
        use_cache: bool,
        alibi=None,
    ):
        def create_custom_forward(module):
            def custom_forward(*inputs):
                return module(*inputs)

            return custom_forward

        hidden_states = recompute(
            create_custom_forward(layer_module),
            hidden_states,
            position_ids,
            attention_mask,
            output_attentions,
            past_key_value,
            use_cache,
            alibi,
            use_reentrant=self.config.recompute_use_reentrant,
        )

        return hidden_states

    def forward(
        self,
        input_ids=None,
        position_ids=None,
        attention_mask=None,
        inputs_embeds=None,
        use_cache=None,
        past_key_values=None,
        output_attentions=False,
        output_hidden_states=None,
        return_dict=False,
        **kwargs,
    ):
        if self.sequence_parallel and use_cache:
            raise ValueError("We currently only support sequence parallel without cache.")

        output_attentions = output_attentions if output_attentions is not None else self.config.output_attentions
        output_hidden_states = (
            output_hidden_states if output_hidden_states is not None else self.config.output_hidden_states
        )
        use_cache = use_cache if use_cache is not None else self.config.use_cache

        return_dict = return_dict if return_dict is not None else self.config.use_return_dict

        # retrieve input_ids and inputs_embeds
        if input_ids is not None and inputs_embeds is not None:
            raise ValueError("You cannot specify both decoder_input_ids and decoder_inputs_embeds at the same time")
        elif input_ids is not None:
            batch_size, seq_length = input_ids.shape
        elif inputs_embeds is not None:
            batch_size, seq_length, _ = inputs_embeds.shape
        else:
            raise ValueError("You have to specify either decoder_input_ids or decoder_inputs_embeds")

        if past_key_values is None:
            past_key_values = tuple([None] * len(self.layers))

        seq_length_with_past = seq_length
        cache_length = 0
        if past_key_values[0] is not None:
            cache_length = paddle.shape(past_key_values[0][0])[1]
            seq_length_with_past += cache_length
        if inputs_embeds is None:
            inputs_embeds = self.embed_tokens(input_ids)

        if self.sequence_parallel:
            # [bs, seq_len, num_head * head_dim] -> [bs * seq_len, num_head * head_dim]
            bs, seq_len, hidden_size = inputs_embeds.shape
            inputs_embeds = paddle.reshape_(inputs_embeds, [bs * seq_len, hidden_size])
            # [seq_len * bs / n, num_head * head_dim] (n is mp parallelism)
            inputs_embeds = ScatterOp.apply(inputs_embeds)

        # embed positions
        if attention_mask is None:
            # [bs, seq_len]
            attention_mask = paddle.ones((batch_size, seq_length_with_past), dtype=paddle.bool)

        if self.config.alibi:
            alibi = build_alibi_tensor(attention_mask, self.config.num_attention_heads, dtype=inputs_embeds.dtype)
            if self.config.tensor_parallel_degree > 1:
                block_size = self.config.num_attention_heads // self.config.tensor_parallel_degree
                alibi = alibi[
                    :,
                    self.config.tensor_parallel_rank
                    * block_size : (self.config.tensor_parallel_rank + 1)
                    * block_size,
                ]
                alibi = alibi.reshape([batch_size * block_size, 1, seq_length_with_past])
            else:
                alibi = alibi.reshape([batch_size * self.config.num_attention_heads, 1, seq_length_with_past])
        else:
            alibi = None

        if position_ids is None:
            position_ids = paddle.arange(seq_length, dtype="int64").expand((batch_size, seq_length))

        attention_mask = self._prepare_decoder_attention_mask(
            attention_mask, (batch_size, seq_length), cache_length, inputs_embeds.dtype
        )  # [bs, 1, seq_len, seq_len]
        hidden_states = inputs_embeds

        # decoder layers
        all_hidden_states = () if output_hidden_states else None
        all_self_attns = () if output_attentions else None
        next_decoder_cache = () if use_cache else None

        for idx, (decoder_layer) in enumerate(self.layers):
            if output_hidden_states:
                all_hidden_states += (hidden_states,)
            past_key_value = past_key_values[idx] if past_key_values is not None else None

            has_gradient = not hidden_states.stop_gradient
            if (
                self.enable_recompute
                and idx not in self.no_recompute_layers
                and has_gradient
                and self.recompute_granularity == "full"
            ):
                layer_outputs = self.recompute_training_full(
                    decoder_layer,
                    hidden_states,
                    position_ids,
                    attention_mask,
                    output_attentions,
                    past_key_value,
                    use_cache,
                    alibi=alibi,
                )
            else:
                layer_outputs = decoder_layer(
                    hidden_states,
                    position_ids,
                    attention_mask,
                    output_attentions,
                    past_key_value,
                    use_cache,
                    alibi=alibi,
                )

            if type(layer_outputs) is tuple:
                hidden_states = layer_outputs[0]
            else:
                hidden_states = layer_outputs

            if output_attentions:
                all_self_attns += (layer_outputs[1],)

            if use_cache:
                next_decoder_cache += (layer_outputs[2 if output_attentions else 1],)

        hidden_states = self.norm(hidden_states)

        # add hidden states from the last decoder layer
        if output_hidden_states:
            all_hidden_states += (hidden_states,)

        next_cache = next_decoder_cache if use_cache else None

        if not return_dict:
            return tuple(v for v in [hidden_states, next_cache, all_hidden_states, all_self_attns] if v is not None)
        return BaseModelOutputWithPastAndCrossAttentions(
            last_hidden_state=hidden_states,
            past_key_values=next_cache,
            hidden_states=all_hidden_states,
            attentions=all_self_attns,
            cross_attentions=None,
        )


class LlamaPretrainingCriterion(paddle.nn.Layer):
    """
    Criterion for Llama.
    It calculates the final loss.
    """

    def __init__(self, config):

        super(LlamaPretrainingCriterion, self).__init__()
        self.ignore_index = getattr(config, "ignore_index", -100)
        self.config = config
        self.enable_parallel_cross_entropy = config.tensor_parallel_degree > 1 and config.tensor_parallel_output

        if self.enable_parallel_cross_entropy:  # and False: # and lm_head is distributed
            self.loss_func = mpu.ParallelCrossEntropy(ignore_index=self.ignore_index)
        else:
            self.loss_func = paddle.nn.CrossEntropyLoss(reduction="none", ignore_index=self.ignore_index)

    def forward(self, prediction_scores, masked_lm_labels):
        if self.enable_parallel_cross_entropy:
            if prediction_scores.shape[-1] == self.config.vocab_size:
                warnings.warn(
                    f"enable_parallel_cross_entropy, the vocab_size should be splited: {prediction_scores.shape[-1]}, {self.config.vocab_size}"
                )
                self.loss_func = paddle.nn.CrossEntropyLoss(reduction="none", ignore_index=self.ignore_index)

        with paddle.amp.auto_cast(False):
            masked_lm_loss = self.loss_func(prediction_scores.astype("float32"), masked_lm_labels.unsqueeze(2))
            # skip ignore_index which loss == 0
            masked_lm_loss = masked_lm_loss[masked_lm_loss > 0].astype("float32")
            loss = paddle.mean(masked_lm_loss)

        return loss


class LlamaLMHead(nn.Layer):
    def __init__(self, config: LlamaConfig):
        super(LlamaLMHead, self).__init__()
        self.config = config
        if config.tensor_parallel_degree > 1:
            vocab_size = config.vocab_size // config.tensor_parallel_degree
        else:
            vocab_size = config.vocab_size

        self.weight = self.create_parameter(
            shape=[config.hidden_size, vocab_size],
            dtype=paddle.get_default_dtype(),
        )
        # Must set distributed attr for Tensor Parallel !
        self.weight.is_distributed = True if (vocab_size != config.vocab_size) else False
        if self.weight.is_distributed:
            self.weight.split_axis = 1

    def forward(self, hidden_states, tensor_parallel_output=None):
        if self.config.sequence_parallel:
            hidden_states = GatherOp.apply(hidden_states)
            hidden_states = paddle.reshape_(hidden_states, [-1, self.config.seq_length, self.config.hidden_size])

        if tensor_parallel_output is None:
            tensor_parallel_output = self.config.tensor_parallel_output

        logits = parallel_matmul(hidden_states, self.weight, tensor_parallel_output=tensor_parallel_output)
        return logits


class LlamaForCausalLM(LlamaPretrainedModel):
    enable_to_static_method = True

    def __init__(self, config):
        super().__init__(config)
        self.config = config

        self.llama = LlamaModel(config)
        self.lm_head = LlamaLMHead(config)
        self.criterion = LlamaPretrainingCriterion(config)

    def get_input_embeddings(self):
        return self.llama.embed_tokens

    def set_input_embeddings(self, value):
        self.llama.embed_tokens = value

    def get_output_embeddings(self):
        return self.lm_head

    def set_output_embeddings(self, new_embeddings):
        self.lm_head = new_embeddings

    def set_decoder(self, decoder):
        self.llama = decoder

    def get_decoder(self):
        return self.llama

    def prepare_inputs_for_generation(
        self, input_ids, use_cache=False, past_key_values=None, inputs_embeds=None, **kwargs
    ):
        batch_size, seq_length = input_ids.shape
        position_ids = kwargs.get("position_ids", paddle.arange(seq_length).expand((batch_size, seq_length)))
        attention_mask = kwargs.get("attention_mask", None)
        if past_key_values:
            input_ids = input_ids[:, -1].unsqueeze(axis=-1)
            position_ids = position_ids[:, -1].unsqueeze(-1)

        # if `inputs_embeds` are passed, we only want to use them in the 1st generation step
        if inputs_embeds is not None and past_key_values is None:
            model_inputs = {"inputs_embeds": inputs_embeds}
        else:
            model_inputs = {"input_ids": input_ids}

        model_inputs.update(
            {
                "position_ids": position_ids,
                "past_key_values": past_key_values,
                "use_cache": use_cache,
                "attention_mask": attention_mask,
            }
        )
        return model_inputs

    def _get_model_inputs_spec(self, dtype: str):
        return {
            "input_ids": paddle.static.InputSpec(shape=[None, None], dtype="int64"),
            "attention_mask": paddle.static.InputSpec(shape=[None, None], dtype="int64"),
            "position_ids": paddle.static.InputSpec(shape=[None, None], dtype="int64"),
        }

    @staticmethod
    def update_model_kwargs_for_generation(outputs, model_kwargs, is_encoder_decoder=False):
        # update cache
        if isinstance(outputs, tuple) and len(outputs) > 1 and not isinstance(outputs[1], paddle.Tensor):
            model_kwargs["past_key_values"] = outputs[1]

        if isinstance(outputs, CausalLMOutputWithCrossAttentions) and "past_key_values" in outputs:
            model_kwargs["past_key_values"] = outputs.past_key_values

        # update position_ids
        if "position_ids" in model_kwargs and model_kwargs["position_ids"] is not None:
            position_ids = model_kwargs["position_ids"]
            model_kwargs["position_ids"] = paddle.concat([position_ids, position_ids[..., -1:] + 1], axis=-1)

        if not is_encoder_decoder and "attention_mask" in model_kwargs:
            attention_mask = model_kwargs["attention_mask"]
            model_kwargs["attention_mask"] = paddle.concat(
                [attention_mask, paddle.ones([attention_mask.shape[0], 1], dtype=attention_mask.dtype)], axis=-1
            )

        return model_kwargs

    def forward(
        self,
        input_ids=None,
        position_ids=None,
        attention_mask=None,
        inputs_embeds=None,
        labels=None,
        use_cache=False,
        past_key_values=None,
        output_attentions=None,
        output_hidden_states=None,
        return_dict=None,
    ):
        output_attentions = output_attentions if output_attentions is not None else self.config.output_attentions
        output_hidden_states = (
            output_hidden_states if output_hidden_states is not None else self.config.output_hidden_states
        )
        return_dict = return_dict if return_dict is not None else self.config.use_return_dict

        outputs = self.llama(
            input_ids,  # [bs, seq_len]
            position_ids=position_ids,
            attention_mask=attention_mask,
            inputs_embeds=inputs_embeds,
            use_cache=use_cache,
            past_key_values=past_key_values,
            output_attentions=output_attentions,
            output_hidden_states=output_hidden_states,
            return_dict=return_dict,
        )

        hidden_states = outputs[0]  # [bs, seq_len, dim]

        # if labels is None，means we need full output, instead of tensor_parallel_output
        # tensor_parallel_output is togather with ParallelCrossEntropy
        tensor_parallel_output = (
            self.config.tensor_parallel_output and labels is not None and self.config.tensor_parallel_degree > 1
        )

        logits = self.lm_head(hidden_states, tensor_parallel_output=tensor_parallel_output)

        loss = None
        if labels is not None:
            loss = self.criterion(logits, labels)

        if not return_dict:
            output = (logits,) + outputs[1:]
            return (loss,) + output if loss is not None else output

        return CausalLMOutputWithCrossAttentions(
            loss=loss,
            logits=logits,
            past_key_values=outputs.past_key_values,
            hidden_states=outputs.hidden_states,
            attentions=outputs.attentions,
        )<|MERGE_RESOLUTION|>--- conflicted
+++ resolved
@@ -444,8 +444,8 @@
     return paddle.concat([-x2, x1], axis=-1)  # shape is the same as x
 
 
-def apply_rotary_pos_emb(q, k, cos, sin, position_ids, rope_fusion_level=None):
-    if rope_fusion_level is not None and rope_fusion_level == "core":
+def apply_rotary_pos_emb(q, k, cos, sin, position_ids, use_fused_rope=False):
+    if use_fused_rope:
         q_embed, k_embed, _ = fused_rotary_position_embedding(
             q,
             k,
@@ -746,30 +746,12 @@
             kv_seq_len += past_key_value[0].shape[-3]
 
         if self.config.rope:
-<<<<<<< HEAD
             # Not test Fused ROPE in finetune yet, which cache kv is used.
-            rope_fusion_level = None if past_key_value is not None else self.rope_fusion_level
+            use_fused_rope = False if past_key_value is not None else self.use_fused_rope
             cos, sin = self.rotary_emb(value_states, seq_len=kv_seq_len)
             query_states, key_states = apply_rotary_pos_emb(
-                query_states, key_states, cos, sin, position_ids, rope_fusion_level
-            )
-=======
-            if self.use_fused_rope:
-                assert past_key_value is None, "fuse rotary not support cache kv for now"
-                cos, sin = self.rotary_emb(value_states, seq_len=kv_seq_len)
-                query_states, key_states, _ = fused_rotary_position_embedding(
-                    query_states,
-                    key_states,
-                    v=None,
-                    sin=sin,
-                    cos=cos,
-                    position_ids=position_ids,
-                    use_neox_rotary_style=False,
-                )
-            else:
-                cos, sin = self.rotary_emb(value_states, seq_len=kv_seq_len)
-                query_states, key_states = apply_rotary_pos_emb(query_states, key_states, cos, sin, position_ids)
->>>>>>> 3bd4bc3d
+                query_states, key_states, cos, sin, position_ids, use_fused_rope
+            )
 
         # [bsz, nh, t, hd]
         if past_key_value is not None:
