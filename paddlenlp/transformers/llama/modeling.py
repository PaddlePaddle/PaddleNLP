# Copyright (c) 2023 PaddlePaddle Authors. All Rights Reserved.
# Copyright 2022 EleutherAI and the HuggingFace Inc. team. All rights reserved.
#
# Licensed under the Apache License, Version 2.0 (the "License");
# you may not use this file except in compliance with the License.
# You may obtain a copy of the License at
#
#     http://www.apache.org/licenses/LICENSE-2.0
#
# Unless required by applicable law or agreed to in writing, software
# distributed under the License is distributed on an "AS IS" BASIS,
# WITHOUT WARRANTIES OR CONDITIONS OF ANY KIND, either express or implied.
# See the License for the specific language governing permissions and
# limitations under the License.
"""Paddle Llama model"""
from __future__ import annotations

import math
from functools import partial
from typing import Optional, Tuple

import numpy as np
import paddle
import paddle.distributed.fleet.meta_parallel as mpu
import paddle.nn.functional as F
from paddle import Tensor, nn
from paddle.distributed import fleet
from paddle.distributed.fleet.utils import recompute

try:
    from paddle.incubate.nn.functional import fused_rotary_position_embedding
except ImportError:
    fused_rotary_position_embedding = None
from paddle.utils import try_import

from paddlenlp.transformers.conversion_utils import (
    StateDictNameMapping,
    init_name_mappings,
)

try:
    from paddle.nn.functional.flash_attention import flash_attention
except:
    flash_attention = None

import warnings

from paddlenlp.transformers.model_outputs import (
    BaseModelOutputWithPastAndCrossAttentions,
    CausalLMOutputWithCrossAttentions,
)
from paddlenlp.transformers.model_utils import PretrainedModel, register_base_model

from ..sequence_parallel_utils import (
    ColumnSequenceParallelLinear,
    GatherOp,
    RowSequenceParallelLinear,
    ScatterOp,
    mark_as_sequence_parallel_parameter,
)
from .configuration import LlamaConfig

LLAMA_PRETRAINED_MODEL_ARCHIVE_LIST = [
    "__internal_testing__/tiny-random-llama",
    "facebook/llama-7b",
    "facebook/llama-13b",
]

__all__ = [
    "LlamaModel",
    "LlamaPretrainedModel",
    "LlamaForCausalLM",
    "LlamaPretrainingCriterion",
]


def _get_interleave(n):
    def _get_interleave_power_of_2(n):
        start = 2 ** (-(2 ** -(math.log2(n) - 3)))
        ratio = start
        return [start * ratio**i for i in range(n)]

    if math.log2(n).is_integer():
        return _get_interleave_power_of_2(n)
    else:
        closest_power_of_2 = 2 ** math.floor(math.log2(n))
        return (
            _get_interleave_power_of_2(closest_power_of_2)
            + _get_interleave(2 * closest_power_of_2)[0::2][: n - closest_power_of_2]
        )


def build_alibi_tensor(
    bool_attention_mask: Tensor, num_heads: int, dtype: paddle.dtype, tensor_parallel_degree=1
) -> Tensor:
    attention_mask = bool_attention_mask.astype("float32")
    batch_size, seq_length = attention_mask.shape
    slopes = paddle.to_tensor(_get_interleave(num_heads), dtype="float32")
    alibi = slopes.unsqueeze(axis=[1, 2]) * paddle.arange(seq_length, dtype="float32").unsqueeze(axis=[0, 1]).expand(
        [num_heads, -1, -1]
    )
    alibi = alibi.reshape(shape=(1, num_heads, 1, seq_length)).expand([batch_size, -1, -1, -1])
    return paddle.cast(alibi, dtype)


def get_triangle_upper_mask(x, mask=None):
    if mask is not None:
        return mask
    # [bsz, n_head, q_len, kv_seq_len]
    shape = x.shape
    #  [bsz, 1, q_len, kv_seq_len]
    shape[1] = 1
    mask = paddle.full(shape, -np.inf, dtype=x.dtype)
    mask.stop_gradient = True
    mask = paddle.triu(mask, diagonal=1)
    mask.stop_gradient = True
    return mask


def parallel_matmul(x: Tensor, y: Tensor, tensor_parallel_output=True):
    is_fleet_init = True
    tensor_parallel_degree = 1
    try:
        hcg = fleet.get_hybrid_communicate_group()
        model_parallel_group = hcg.get_model_parallel_group()
        tensor_parallel_degree = hcg.get_model_parallel_world_size()
    except:
        is_fleet_init = False

    if is_fleet_init and tensor_parallel_degree > 1 and y.is_distributed:
        # if not running under distributed.launch, it will raise AttributeError: 'Fleet' object has no attribute '_hcg'
        input_parallel = paddle.distributed.collective._c_identity(x, group=model_parallel_group)
        logits = paddle.matmul(input_parallel, y, transpose_y=False)

        if tensor_parallel_output:
            return logits

        return paddle.distributed.collective._c_concat(logits, group=model_parallel_group)

    else:
        logits = paddle.matmul(x, y, transpose_y=False)
        return logits


def finfo(dtype: paddle.dtype = None):
    if dtype is None:
        dtype = paddle.get_default_dtype()

    if dtype == paddle.bfloat16:
        # Numpy do not support `np.finfo(np.uint16)`, so try to construct a finfo object to fetch min value
        class BFloatFInfo:
            min = -3.3895313892515355e38

        return BFloatFInfo
    if dtype == paddle.float32:
        return np.finfo(np.float32)
    if dtype == paddle.float16:
        return np.finfo(np.float16)
    if dtype == paddle.float64:
        return np.finfo(np.float64)


def scaled_dot_product_attention(
    query_states,
    config,
    key_states,
    value_states,
    attention_mask,
    output_attentions,
    is_causal=True,
    alibi=None,
):
    bsz, q_len, num_heads, head_dim = query_states.shape
    _, kv_seq_len, _, _ = value_states.shape

    if config.use_flash_attention and flash_attention:
        if alibi is not None:
            raise ValueError("Flash Attention does not support ALiBi yet")

        # Flash Attention now ignore attention mask
        # Current Flash Attention doesn't support attn maskt
        # Paddle Flash Attention input [ bz, seqlen, nhead, head_dim]
        # Torch Flash Attention input [ bz, nhead, seqlen, head_dim]
        attn_output, attn_weights = flash_attention(
            query_states,
            key_states,
            value_states,
            causal=is_causal and query_states.shape[1] != 1,
            return_softmax=output_attentions,
        )

        attn_output = attn_output.reshape([bsz, q_len, head_dim * num_heads])
        return attn_output, attn_weights
    else:
        query_states = paddle.transpose(query_states, [0, 2, 1, 3])
        # merge with the next tranpose
        key_states = paddle.transpose(key_states, [0, 2, 1, 3])
        value_states = paddle.transpose(value_states, [0, 2, 1, 3])

        # matmul and devide by sqrt(head_dim)
        attn_weights = paddle.matmul(query_states / math.sqrt(head_dim), key_states.transpose([0, 1, 3, 2]))
        # then add alibi bias
        if alibi is not None:
            alibi = alibi.reshape([bsz, num_heads, 1, -1])
            attn_weights = attn_weights + alibi

        if attn_weights.shape != [bsz, num_heads, q_len, kv_seq_len]:
            raise ValueError(
                f"Attention weights should be of shape {(bsz, num_heads, q_len, kv_seq_len)}, but is"
                f" {attn_weights.shape}"
            )

        # FIXME ZHUI when we use pipeline parallel, the attention_mask can be None
        # we just make it triangle_upper_mask
        if attention_mask is None:
            attention_mask = get_triangle_upper_mask(attn_weights)

        attention_mask = attention_mask.reshape([bsz, 1, q_len, kv_seq_len])
        if attention_mask.shape != [bsz, 1, q_len, kv_seq_len]:
            raise ValueError(
                f"Attention mask should be of shape {(bsz, 1, q_len, kv_seq_len)}, but is {attention_mask.shape}"
            )
        attn_weights = attention_mask + attn_weights

        attn_weights = paddle.maximum(
            attn_weights, paddle.full([1], float(finfo(query_states.dtype).min), dtype=attn_weights.dtype)
        )

        with paddle.amp.auto_cast(False):
            attn_weights = F.softmax(attn_weights, axis=-1, dtype="float32").astype(query_states.dtype)

        attn_output = paddle.matmul(attn_weights, value_states)
        attn_output = attn_output.transpose([0, 2, 1, 3])
        attn_output = attn_output.reshape([bsz, q_len, head_dim * num_heads])
        return attn_output, attn_weights


def masked_fill(x, mask, value):
    y = paddle.full(x.shape, value, x.dtype)
    return paddle.where(mask, y, x)


def _make_causal_mask(input_ids_shape, past_key_values_length, dtype):
    """
    Make causal mask used for self-attention.
    """
    batch_size, target_length = input_ids_shape  # target_length: seq_len

    mask = paddle.full((target_length, target_length), float(finfo(dtype).min))

    mask_cond = paddle.arange(mask.shape[-1])
    mask = masked_fill(mask, mask_cond < (mask_cond + 1).reshape([mask.shape[-1], 1]), 0)  # [tgt_len, tgt_len]

    if past_key_values_length > 0:
        # [tgt_len, tgt_len + past_len]
        mask = paddle.concat([paddle.zeros([target_length, past_key_values_length]), mask], axis=-1)

    # [bs, 1, tgt_len, tgt_len + past_len]
    return mask[None, None, :, :].expand([batch_size, 1, target_length, target_length + past_key_values_length])


def _expand_mask(mask, dtype, tgt_length):
    """
    Expands attention_mask from `[batch_size, src_length]` to `[batch_size, 1, tgt_length, src_length]`.
    """
    batch_size, src_length = mask.shape[0], mask.shape[-1]
    tgt_length = tgt_length if tgt_length is not None else src_length

    expanded_mask = mask[:, None, None, :].expand([batch_size, 1, tgt_length, src_length])

    inverted_mask = 1.0 - expanded_mask
    return masked_fill(inverted_mask, inverted_mask.cast("bool"), float(finfo(dtype).min))


def rms_norm_fused(x_in, w, eps):
    fused_ln = try_import("fused_ln")
    return fused_ln.fused_rms_norm(x_in, w, eps)[0]


class LlamaRMSNorm(nn.Layer):
    def __init__(self, config):
        super().__init__()
        self.hidden_size = config.hidden_size
        self.weight = paddle.create_parameter(
            shape=[self.hidden_size],
            dtype=paddle.get_default_dtype(),
            default_initializer=nn.initializer.Constant(1.0),
        )
        self.variance_epsilon = config.rms_norm_eps
        self.config = config

        if config.sequence_parallel:
            mark_as_sequence_parallel_parameter(self.weight)

    def forward(self, hidden_states):
        if self.config.use_fused_rms_norm:
            return rms_norm_fused(hidden_states, self.weight, self.variance_epsilon)

        with paddle.amp.auto_cast(False):
            variance = hidden_states.astype("float32").pow(2).mean(-1, keepdim=True)
            hidden_states = paddle.rsqrt(variance + self.variance_epsilon) * hidden_states

        if self.weight.dtype in [paddle.float16, paddle.bfloat16]:
            hidden_states = paddle.cast(hidden_states, self.weight.dtype)
        return hidden_states * self.weight


class LlamaRotaryEmbedding(nn.Layer):
    def __init__(self, dim, max_position_embeddings=2048, base=10000):
        super().__init__()
        self.dim = dim
        self.base = base
        self.max_seq_len_cached = max_position_embeddings

        dtype = paddle.get_default_dtype()
        inv_freq = 1.0 / (base ** (paddle.cast(paddle.arange(0, dim, 2), dtype="float32") / dim))  # [dim / 2]
        self.register_buffer("inv_freq", inv_freq.cast(dtype))

        # higher acc using float32
        t = paddle.arange(max_position_embeddings, dtype="float32")  # [max_position_embeddings]
        freqs = paddle.einsum("i,j->ij", t, self.inv_freq.cast("float32"))  # [max_position_embeddings, dim/2]
        # Different from paper, but it uses a different permutation in order to obtain the same calculation
        emb = paddle.concat([freqs, freqs], axis=-1)  # [max_position_embeddings, dim]
        # [bs, seqlen, nhead, head_dim]
        self.cos_cached = emb.cos()[None, :, None, :]  # [1, max_pos, 1, dim]
        self.sin_cached = emb.sin()[None, :, None, :]

    def forward(self, x, seq_len=None):
        if seq_len > self.max_seq_len_cached:
            # https://github.com/ymcui/Chinese-LLaMA-Alpaca/pull/705/files
            inv_freq = self.inv_freq
            dim = self.dim
            alpha = seq_len / 1024 - 1
            base = self.base * alpha ** (dim / (dim - 2))
            inv_freq = 1.0 / (base ** (paddle.cast(paddle.arange(0, dim, 2), dtype="float32") / dim))

            t = paddle.arange(seq_len, dtype="float32")
            freqs = paddle.einsum("i,j->ij", t, inv_freq)
            emb = paddle.concat([freqs, freqs], axis=-1)
            cos_cached = emb.cos()[None, :, None, :]
            sin_cached = emb.sin()[None, :, None, :]
            return (
                cos_cached[:, :seq_len, :, ...],
                sin_cached[:, :seq_len, :, ...],
            )
        return (
            self.cos_cached[:, :seq_len, :, ...],
            self.sin_cached[:, :seq_len, :, ...],
        )


def rotate_half(x):
    """Rotates half the hidden dims of the input."""
    x1 = x[..., : x.shape[-1] // 2]
    x2 = x[..., x.shape[-1] // 2 :]
    return paddle.concat([-x2, x1], axis=-1)  # shape is the same as x


def apply_rotary_pos_emb(q, k, cos, sin, offset: int = 0):
    cos = cos[:, offset : q.shape[1] + offset, :, :]
    sin = sin[:, offset : q.shape[1] + offset, :, :]
    q_embed = (q * cos) + (rotate_half(q) * sin)
    k_embed = (k * cos) + (rotate_half(k) * sin)
    return q_embed, k_embed


class LlamaMLP(nn.Layer):
    def __init__(self, config):
        super().__init__()
        self.hidden_size = config.hidden_size
        self.intermediate_size = config.intermediate_size
        self.tensor_parallel_degree = config.tensor_parallel_degree
        self.fuse_attention_ffn = config.fuse_attention_ffn

        if config.sequence_parallel:
            ColumnParallelLinear = ColumnSequenceParallelLinear
            RowParallelLinear = RowSequenceParallelLinear
        else:
            ColumnParallelLinear = fleet.meta_parallel.ColumnParallelLinear
            RowParallelLinear = fleet.meta_parallel.RowParallelLinear

        if config.tensor_parallel_degree > 1:
<<<<<<< HEAD
            self.gate_proj = ColumnParallelLinear(
                self.hidden_size,
                self.intermediate_size,
                gather_output=False,
                has_bias=False,
            )
            self.down_proj = RowParallelLinear(
=======
            if config.fuse_attention_ffn:
                self.gate_up_fused_proj = mpu.ColumnParallelLinear(
                    self.hidden_size,
                    self.intermediate_size * 2,
                    gather_output=False,
                    has_bias=False,
                )
            else:
                self.gate_proj = mpu.ColumnParallelLinear(
                    self.hidden_size,
                    self.intermediate_size,
                    gather_output=False,
                    has_bias=False,
                )
                self.up_proj = mpu.ColumnParallelLinear(
                    self.hidden_size,
                    self.intermediate_size,
                    gather_output=False,
                    has_bias=False,
                )

            self.down_proj = mpu.RowParallelLinear(
>>>>>>> 98ea040e
                self.intermediate_size,
                self.hidden_size,
                input_is_parallel=True,
                has_bias=False,
            )
<<<<<<< HEAD
            self.up_proj = ColumnParallelLinear(
                self.hidden_size,
                self.intermediate_size,
                gather_output=False,
                has_bias=False,
            )
=======
>>>>>>> 98ea040e
        else:
            if config.fuse_attention_ffn:
                self.gate_up_fused_proj = nn.Linear(self.hidden_size, self.intermediate_size * 2, bias_attr=False)
            else:
                self.gate_proj = nn.Linear(self.hidden_size, self.intermediate_size, bias_attr=False)
                self.up_proj = nn.Linear(self.hidden_size, self.intermediate_size, bias_attr=False)

            self.down_proj = nn.Linear(self.intermediate_size, self.hidden_size, bias_attr=False)

    def forward(self, x):
        if self.fuse_attention_ffn:
            # [s, b, 4hp]
            intermediate_parallel = self.gate_up_fused_proj(x)
            # Special Slicing to accomodate Tensor Parallel
            # Even channels is ffc_fc, odd channels is gate
            gate_out = intermediate_parallel[..., 0::2]
            up_out = intermediate_parallel[..., 1::2]
            intermediate_parallel = F.silu(gate_out) * up_out
            # [s, b, h]
            out = self.down_proj(intermediate_parallel)
        else:
            out = self.down_proj(F.silu(self.gate_proj(x)) * self.up_proj(x))
        return out


class LlamaAttention(nn.Layer):
    """Multi-headed attention from 'Attention Is All You Need' paper"""

    def __init__(self, config):
        super().__init__()
        self.hidden_size = config.hidden_size
        self.num_heads = config.num_attention_heads
        self.head_dim = self.hidden_size // self.num_heads
        self.max_position_embeddings = config.max_position_embeddings
<<<<<<< HEAD
        self.sequence_parallel = config.sequence_parallel
=======
        self.fuse_attention_qkv = config.fuse_attention_qkv
>>>>>>> 98ea040e
        if config.tensor_parallel_degree > 1:
            assert (
                self.num_heads % config.tensor_parallel_degree == 0
            ), f"num_heads: {self.num_heads}, tensor_parallel_degree: {config.tensor_parallel_degree}"
            self.num_heads = self.num_heads // config.tensor_parallel_degree

<<<<<<< HEAD
        if config.sequence_parallel:
            ColumnParallelLinear = ColumnSequenceParallelLinear
            RowParallelLinear = RowSequenceParallelLinear
        else:
            ColumnParallelLinear = fleet.meta_parallel.ColumnParallelLinear
            RowParallelLinear = fleet.meta_parallel.RowParallelLinear

        if config.tensor_parallel_degree > 1:
            self.q_proj = ColumnParallelLinear(
                self.hidden_size,
                self.hidden_size,
                has_bias=False,
                gather_output=False,
            )
            self.k_proj = ColumnParallelLinear(
                self.hidden_size,
                self.hidden_size,
                has_bias=False,
                gather_output=False,
            )
            self.v_proj = ColumnParallelLinear(
                self.hidden_size,
                self.hidden_size,
                has_bias=False,
                gather_output=False,
            )
=======
        self.rope_fusion_level = config.rope_fusion_level
        if self.rope_fusion_level is not None:
            if "gpu" not in paddle.device.get_device() or fused_rotary_position_embedding is None:
                warnings.warn(
                    "Enable fuse rope in the config, but fuse rope is not available. "
                    "Will disable fuse rope. Try using latest gpu version of Paddle."
                )
                self.rope_fusion_level = None

        if config.tensor_parallel_degree > 1:
            if self.fuse_attention_qkv:
                self.qkv_proj = mpu.ColumnParallelLinear(
                    self.hidden_size,
                    3 * self.hidden_size,
                    has_bias=False,
                    gather_output=False,
                )
            else:
                self.q_proj = mpu.ColumnParallelLinear(
                    self.hidden_size,
                    self.hidden_size,
                    has_bias=False,
                    gather_output=False,
                )
                self.k_proj = mpu.ColumnParallelLinear(
                    self.hidden_size,
                    self.hidden_size,
                    has_bias=False,
                    gather_output=False,
                )
                self.v_proj = mpu.ColumnParallelLinear(
                    self.hidden_size,
                    self.hidden_size,
                    has_bias=False,
                    gather_output=False,
                )
>>>>>>> 98ea040e
        else:
            if self.fuse_attention_qkv:
                self.qkv_proj = nn.Linear(
                    self.hidden_size,
                    3 * self.hidden_size,
                    bias_attr=False,
                )
            else:
                self.q_proj = nn.Linear(
                    self.hidden_size,
                    self.hidden_size,
                    bias_attr=False,
                )
                self.k_proj = nn.Linear(
                    self.hidden_size,
                    self.hidden_size,
                    bias_attr=False,
                )
                self.v_proj = nn.Linear(
                    self.hidden_size,
                    self.hidden_size,
                    bias_attr=False,
                )

        if config.tensor_parallel_degree > 1:
            self.o_proj = RowParallelLinear(
                self.hidden_size,
                self.hidden_size,
                has_bias=False,
                input_is_parallel=True,
            )
        else:
            self.o_proj = nn.Linear(
                self.hidden_size,
                self.hidden_size,
                bias_attr=False,
            )

        if config.rope and self.rope_fusion_level != "full":
            self.rotary_emb = LlamaRotaryEmbedding(self.head_dim, max_position_embeddings=self.max_position_embeddings)

        self.config = config

    def forward(
        self,
        hidden_states,
        past_key_value: Optional[Tuple[paddle.Tensor]] = None,
        attention_mask: Optional[paddle.Tensor] = None,
        output_attentions: bool = False,
        use_cache: bool = False,
        alibi: Optional[paddle.Tensor] = None,
    ) -> Tuple[paddle.Tensor, Optional[paddle.Tensor], Optional[Tuple[paddle.Tensor]]]:
        """Input shape: Batch x Time x Channel"""
<<<<<<< HEAD
        # [bs, seq_len, num_head * head_dim] -> [seq_len / n, bs, num_head * head_dim] (n is model parallelism)
        query_states = self.q_proj(hidden_states).reshape(shape=[0, 0, self.num_heads, self.head_dim])
        key_states = self.k_proj(hidden_states).reshape(shape=[0, 0, self.num_heads, self.head_dim])
        value_states = self.v_proj(hidden_states).reshape(shape=[0, 0, self.num_heads, self.head_dim])

        if self.sequence_parallel:
            query_states = query_states.transpose([1, 0, 2, 3])
            key_states = key_states.transpose([1, 0, 2, 3])
            value_states = value_states.transpose([1, 0, 2, 3])
=======
        bsz, q_len, _ = hidden_states.shape
        if self.fuse_attention_qkv:
            mix_layer = self.qkv_proj(hidden_states)
            mix_layer = paddle.reshape_(mix_layer, [0, 0, self.num_heads, 3 * self.head_dim])
            query_states, key_states, value_states = paddle.split(mix_layer, num_or_sections=3, axis=-1)
        else:
            query_states = self.q_proj(hidden_states).reshape(shape=[bsz, q_len, self.num_heads, self.head_dim])
            key_states = self.k_proj(hidden_states).reshape(shape=[bsz, q_len, self.num_heads, self.head_dim])
            value_states = self.v_proj(hidden_states).reshape(shape=[bsz, q_len, self.num_heads, self.head_dim])
>>>>>>> 98ea040e

        offset = 0
        kv_seq_len = key_states.shape[-3]

        if past_key_value is not None:
            offset = past_key_value[0].shape[-3]
            kv_seq_len += offset

        if self.config.rope:
            if self.rope_fusion_level is not None:
                assert past_key_value is None, "fuse rotary not support cache kv for now"

            if self.rope_fusion_level == "full":
                query_states, key_states, _ = fused_rotary_position_embedding(query_states, key_states, v=None)
            elif self.rope_fusion_level == "core":
                cos, sin = self.rotary_emb(value_states, seq_len=kv_seq_len)
                query_states, key_states, _ = fused_rotary_position_embedding(
                    query_states, key_states, v=None, sin=sin, cos=cos
                )
            else:
                cos, sin = self.rotary_emb(value_states, seq_len=kv_seq_len)
                query_states, key_states = apply_rotary_pos_emb(query_states, key_states, cos, sin, offset=offset)
            # [bsz, nh, t, hd]

        if past_key_value is not None:
            # reuse k, v, self_attention
            key_states = paddle.concat([past_key_value[0], key_states], axis=1)
            value_states = paddle.concat([past_key_value[1], value_states], axis=1)

        past_key_value = (key_states, value_states) if use_cache else None

        attn_output, attn_weights = scaled_dot_product_attention(
            config=self.config,
            query_states=query_states,
            key_states=key_states,
            value_states=value_states,
            attention_mask=attention_mask,
            output_attentions=output_attentions,
            alibi=alibi,
        )

        if self.sequence_parallel:
            attn_output = paddle.transpose(attn_output, [1, 0, 2])

        # if sequence_parallel is true, out shape are [q_len / n, bs, num_head * head_dim]
        # else their shape are [bs, q_len, num_head * head_dim], n is mp parallelism.
        attn_output = self.o_proj(attn_output)

        if not output_attentions:
            attn_weights = None

        return attn_output, attn_weights, past_key_value


class LlamaDecoderLayer(nn.Layer):
    def __init__(self, config):
        super().__init__()
        self.hidden_size = config.hidden_size
        self.self_attn = LlamaAttention(config)
        self.mlp = LlamaMLP(config)
        self.input_layernorm = LlamaRMSNorm(config)
        self.post_attention_layernorm = LlamaRMSNorm(config)
        self.sequence_parallel = config.sequence_parallel

    def forward(
        self,
        hidden_states: paddle.Tensor,
        attention_mask: Optional[paddle.Tensor] = None,
        output_attentions: Optional[bool] = False,
        past_key_value: Optional[Tuple[paddle.Tensor]] = None,
        use_cache: Optional[bool] = False,
        alibi: Optional[paddle.Tensor] = None,
    ) -> Tuple[paddle.Tensor, Optional[Tuple[paddle.Tensor, paddle.Tensor]]]:
        """
        Args:
            hidden_states (`paddle.Tensor`): input to the layer of shape `(batch, seq_len, embed_dim)`
            attention_mask (`paddle.Tensor`, *optional*): attention mask of size
                `(batch, 1, tgt_len, src_len)` where padding elements are indicated by very large negative values.
            output_attentions (`bool`, *optional*):
                Whether or not to return the attentions tensors of all attention layers. See `attentions` under
                returned tensors for more detail.
            use_cache (`bool`, *optional*):
                If set to `True`, `cache` key value states are returned and can be used to speed up decoding
                (see `cache`).
            cache (`Tuple(paddle.Tensor)`, *optional*): cached past key and value projection states
        """

        # [bs, seq_len, embed_dim] -> [seq_len / n, bs, embed_dim] (sequence_parallel)
        residual = hidden_states
        hidden_states = self.input_layernorm(hidden_states)

        # Self Attention
        hidden_states, self_attn_weights, present_key_value = self.self_attn(
            hidden_states=hidden_states,
            past_key_value=past_key_value,
            attention_mask=attention_mask,
            output_attentions=output_attentions,
            use_cache=use_cache,
            alibi=alibi,
        )
        hidden_states = residual + hidden_states

        # Fully Connected
        residual = hidden_states
        hidden_states = self.post_attention_layernorm(hidden_states)
        hidden_states = self.mlp(hidden_states)
        hidden_states = residual + hidden_states

        outputs = (hidden_states,)

        if output_attentions:
            outputs += (self_attn_weights,)

        if use_cache:
            outputs += (present_key_value,)

        # remove empty tuple for pipeline parallel
        if type(outputs) is tuple and len(outputs) == 1:
            outputs = outputs[0]

        return outputs


class LlamaPretrainedModel(PretrainedModel):
    config_class = LlamaConfig
    base_model_prefix = "llama"

    @classmethod
    def _get_name_mappings(cls, config: LlamaConfig) -> list[StateDictNameMapping]:
        mappings: list[StateDictNameMapping] = []
        model_mappings = [
            ["embed_tokens.weight"],
            ["norm.weight"],
        ]
        for layer_index in range(config.num_hidden_layers):
            layer_mappings = [
                [f"layers.{layer_index}.self_attn.q_proj.weight", None, "transpose"],
                [f"layers.{layer_index}.self_attn.k_proj.weight", None, "transpose"],
                [f"layers.{layer_index}.self_attn.v_proj.weight", None, "transpose"],
                [f"layers.{layer_index}.self_attn.o_proj.weight", None, "transpose"],
                [f"layers.{layer_index}.self_attn.rotary_emb.inv_freq"],
                [f"layers.{layer_index}.mlp.gate_proj.weight", None, "transpose"],
                [f"layers.{layer_index}.mlp.down_proj.weight", None, "transpose"],
                [f"layers.{layer_index}.mlp.up_proj.weight", None, "transpose"],
                [f"layers.{layer_index}.input_layernorm.weight"],
                [f"layers.{layer_index}.post_attention_layernorm.weight"],
            ]
            model_mappings.extend(layer_mappings)

        init_name_mappings(mappings=model_mappings)
        # base-model prefix "LlamaModel"
        if "LlamaModel" not in config.architectures:
            for mapping in model_mappings:
                mapping[0] = "model." + mapping[0]
                mapping[1] = "llama." + mapping[1]
            model_mappings.append(["lm_head.weight", "lm_head.weight", "transpose"])

        mappings = [StateDictNameMapping(*mapping, index=index) for index, mapping in enumerate(model_mappings)]
        return mappings

    @classmethod
    def _get_tensor_parallel_mappings(cls, config, is_split=True):

        from paddlenlp.transformers.conversion_utils import split_or_merge_func

        fn = split_or_merge_func(
            is_split=is_split,
            tensor_parallel_degree=config.tensor_parallel_degree,
            tensor_parallel_rank=config.tensor_parallel_rank,
            num_attention_heads=config.num_attention_heads,
        )

        def get_tensor_parallel_split_mappings(num_layers):
            final_actions = {}

            base_actions = {
                "lm_head.weight": partial(fn, is_column=True),
                # Row Linear
                "embed_tokens.weight": partial(fn, is_column=False),
                "layers.0.self_attn.o_proj.weight": partial(fn, is_column=False),
                "layers.0.mlp.down_proj.weight": partial(fn, is_column=False),
            }

            # Column Linear
            if config.fuse_attention_qkv:
                base_actions["layers.0.self_attn.qkv_proj.weight"] = partial(fn, is_column=True)
            else:
                base_actions["layers.0.self_attn.q_proj.weight"] = partial(fn, is_column=True)
                base_actions["layers.0.self_attn.k_proj.weight"] = partial(fn, is_column=True)
                base_actions["layers.0.self_attn.v_proj.weight"] = partial(fn, is_column=True)

            if config.fuse_attention_ffn:
                base_actions["layers.0.mlp.gate_up_fused_proj.weight"] = partial(fn, is_column=True)
            else:
                base_actions["layers.0.mlp.gate_proj.weight"] = partial(fn, is_column=True)
                base_actions["layers.0.mlp.up_proj.weight"] = partial(fn, is_column=True)

            for key, action in base_actions.items():
                if "layers.0." in key:
                    for i in range(num_layers):
                        final_actions[key.replace("layers.0.", f"layers.{i}.")] = action
                final_actions[key] = action

            return final_actions

        mappings = get_tensor_parallel_split_mappings(config.num_hidden_layers)

        return mappings

    def _init_weights(self, layer):
        """Initialization hook"""
        if isinstance(
            layer,
            (
                nn.Linear,
                nn.Embedding,
                mpu.VocabParallelEmbedding,
                mpu.ColumnParallelLinear,
                mpu.RowParallelLinear,
                LlamaLMHead,
                ColumnSequenceParallelLinear,
                RowSequenceParallelLinear,
            ),
        ):
            # In the dygraph mode, use the `set_value` to reset the parameter directly,
            # and reset the `state_dict` to update parameter in static mode.
            if isinstance(layer.weight, paddle.Tensor):
                layer.weight.set_value(
                    paddle.tensor.normal(
                        mean=0.0,
                        std=self.config.initializer_range
                        if hasattr(self.config, "initializer_range")
                        else self.llama.config.initializer_range,
                        shape=layer.weight.shape,
                    )
                )
        # Layer.apply is DFS https://github.com/PaddlePaddle/Paddle/blob/a6f5021fcc58b21f4414bae6bf4731ef6971582c/python/paddle/nn/layer/layers.py#L527-L530
        # sublayer is init first
        # scale RowParallelLinear weight
        with paddle.no_grad():
            if isinstance(layer, LlamaMLP):
                factor = 1 / math.sqrt(2 * self.config.num_hidden_layers)
                layer.down_proj.weight.scale_(factor)
            if isinstance(layer, LlamaAttention):
                factor = 1 / math.sqrt(2 * self.config.num_hidden_layers)
                layer.o_proj.weight.scale_(factor)


@register_base_model
class LlamaModel(LlamaPretrainedModel):
    """
    Transformer decoder consisting of *config.num_hidden_layers* layers. Each layer is a [`LlamaDecoderLayer`]
    Args:
        config: LlamaConfig
    """

    def __init__(self, config: LlamaConfig):
        super().__init__(config)
        self.vocab_size = config.vocab_size
        self.hidden_size = config.hidden_size
        self.sequence_parallel = config.sequence_parallel
        # Recompute defaults to False and is controlled by Trainer
        self.enable_recompute = False

        if config.tensor_parallel_degree > 1:
            self.embed_tokens = mpu.VocabParallelEmbedding(
                self.vocab_size,
                self.hidden_size,
                weight_attr=paddle.ParamAttr(initializer=nn.initializer.XavierNormal()),
            )
        else:
            self.embed_tokens = nn.Embedding(
                self.vocab_size,
                self.hidden_size,
            )

        self.layers = nn.LayerList([LlamaDecoderLayer(config) for _ in range(config.num_hidden_layers)])
        self.norm = LlamaRMSNorm(config)

        self.gradient_checkpointing = False

    def get_input_embeddings(self):
        return self.embed_tokens

    def set_input_embeddings(self, value):
        self.embed_tokens = value

    @staticmethod
    def _prepare_decoder_attention_mask(attention_mask, input_shape, past_key_values_length, dtype):
        # create causal mask
        # [bsz, seq_len] -> [bsz, 1, tgt_seq_len, src_seq_len]
        combined_attention_mask = None
        if input_shape[-1] > 1:
            combined_attention_mask = _make_causal_mask(
                input_shape, past_key_values_length=past_key_values_length, dtype=dtype
            )

        if attention_mask is not None:
            # [bsz, seq_len] -> [bsz, 1, tgt_seq_len, src_seq_len]
            expanded_attn_mask = _expand_mask(attention_mask, dtype, tgt_length=input_shape[-1])
            combined_attention_mask = (
                expanded_attn_mask if combined_attention_mask is None else expanded_attn_mask + combined_attention_mask
            )
        return combined_attention_mask

    @paddle.jit.not_to_static
    def recompute_training(
        self,
        layer_module: nn.Layer,
        hidden_states: Tensor,
        attention_mask: Tensor,
        output_attentions: Tensor,
        use_cache: bool,
        past_key_value: Tensor,
        alibi=None,
    ):
        def create_custom_forward(module):
            def custom_forward(*inputs):
                return module(*inputs, output_attentions)

            return custom_forward

        hidden_states = recompute(
            create_custom_forward(layer_module),
            hidden_states,
            attention_mask,
            use_cache,
            past_key_value,
            alibi=alibi,
            use_reentrant=False,
        )
        return hidden_states

    def forward(
        self,
        input_ids=None,
        position_ids=None,
        attention_mask=None,
        inputs_embeds=None,
        use_cache=None,
        past_key_values=None,
        output_attentions=False,
        output_hidden_states=None,
        return_dict=False,
        **kwargs,
    ):
        if self.sequence_parallel and use_cache:
            raise ValueError("We currently only support sequence parallel without cache.")

        output_attentions = output_attentions if output_attentions is not None else self.config.output_attentions
        output_hidden_states = (
            output_hidden_states if output_hidden_states is not None else self.config.output_hidden_states
        )
        use_cache = use_cache if use_cache is not None else self.config.use_cache

        return_dict = return_dict if return_dict is not None else self.config.use_return_dict

        # retrieve input_ids and inputs_embeds
        if input_ids is not None and inputs_embeds is not None:
            raise ValueError("You cannot specify both decoder_input_ids and decoder_inputs_embeds at the same time")
        elif input_ids is not None:
            batch_size, seq_length = input_ids.shape
        elif inputs_embeds is not None:
            batch_size, seq_length, _ = inputs_embeds.shape
        else:
            raise ValueError("You have to specify either decoder_input_ids or decoder_inputs_embeds")

        if past_key_values is None:
            past_key_values = tuple([None] * len(self.layers))

        seq_length_with_past = seq_length
        cache_length = 0
        if past_key_values[0] is not None:
            cache_length = paddle.shape(past_key_values[0][0])[1]
            seq_length_with_past += cache_length
        if inputs_embeds is None:
            inputs_embeds = self.embed_tokens(input_ids)

        if self.sequence_parallel:
            # [bs, seq_len, num_head * head_dim] -> [seq_len, bs, num_head * head_dim]
            inputs_embeds = paddle.transpose(inputs_embeds, perm=[1, 0, 2])
            # [seq_len / n, bs, num_head * head_dim] (n is mp parallelism)
            inputs_embeds = ScatterOp.apply(inputs_embeds)

        # embed positions
        if attention_mask is None:
            # [bs, seq_len]
            attention_mask = paddle.ones((batch_size, seq_length_with_past), dtype=paddle.bool)

        if self.config.alibi:
            alibi = build_alibi_tensor(attention_mask, self.config.num_attention_heads, dtype=inputs_embeds.dtype)
            if self.config.tensor_parallel_degree > 1:
                block_size = self.config.num_attention_heads // self.config.tensor_parallel_degree
                alibi = alibi[
                    :,
                    self.config.tensor_parallel_rank
                    * block_size : (self.config.tensor_parallel_rank + 1)
                    * block_size,
                ]
                alibi = alibi.reshape([batch_size * block_size, 1, seq_length_with_past])
            else:
                alibi = alibi.reshape([batch_size * self.config.num_attention_heads, 1, seq_length_with_past])
        else:
            alibi = None

        attention_mask = self._prepare_decoder_attention_mask(
            attention_mask, (batch_size, seq_length), cache_length, inputs_embeds.dtype
        )  # [bs, 1, seq_len, seq_len]
        hidden_states = inputs_embeds

        # decoder layers
        all_hidden_states = () if output_hidden_states else None
        all_self_attns = () if output_attentions else None
        next_decoder_cache = () if use_cache else None

        for idx, (decoder_layer) in enumerate(self.layers):
            if output_hidden_states:
                all_hidden_states += (hidden_states,)
            past_key_value = past_key_values[idx] if past_key_values is not None else None

            has_gradient = not hidden_states.stop_gradient
            if self.enable_recompute and has_gradient:
                layer_outputs = self.recompute_training(
                    decoder_layer,
                    hidden_states,
                    attention_mask,
                    output_attentions,
                    use_cache,
                    past_key_value,
                    alibi=alibi,
                )
            else:
                layer_outputs = decoder_layer(
                    hidden_states,
                    attention_mask,
                    output_attentions,
                    past_key_value,
                    use_cache,
                    alibi=alibi,
                )
            if type(layer_outputs) is tuple:
                hidden_states = layer_outputs[0]
            else:
                hidden_states = layer_outputs

            if use_cache:
                next_decoder_cache += (layer_outputs[2 if output_attentions else 1],)

            if output_attentions:
                all_self_attns += (layer_outputs[1],)

        hidden_states = self.norm(hidden_states)

        # add hidden states from the last decoder layer
        if output_hidden_states:
            all_hidden_states += (hidden_states,)

        next_cache = next_decoder_cache if use_cache else None

        if not return_dict:
            return tuple(v for v in [hidden_states, next_cache, all_hidden_states, all_self_attns] if v is not None)
        return BaseModelOutputWithPastAndCrossAttentions(
            last_hidden_state=hidden_states,
            past_key_values=next_cache,
            hidden_states=all_hidden_states,
            attentions=all_self_attns,
            cross_attentions=None,
        )


class LlamaPretrainingCriterion(paddle.nn.Layer):
    """
    Criterion for Llama.
    It calculates the final loss.
    """

    def __init__(self, config):

        super(LlamaPretrainingCriterion, self).__init__()
        self.ignore_index = getattr(config, "ignore_index", -100)
        self.config = config
        self.lm_shift_labels = config.lm_shift_labels
        self.enable_parallel_cross_entropy = config.tensor_parallel_degree > 1 and config.tensor_parallel_output

        if self.enable_parallel_cross_entropy:  # and False: # and lm_head is distributed
            self.loss_func = mpu.ParallelCrossEntropy(ignore_index=self.ignore_index)
        else:
            self.loss_func = paddle.nn.CrossEntropyLoss(reduction="none", ignore_index=self.ignore_index)

    def forward(self, prediction_scores, masked_lm_labels):
        if self.enable_parallel_cross_entropy:
            if prediction_scores.shape[-1] == self.config.vocab_size:
                warnings.warn(
                    f"enable_parallel_cross_entropy, the vocab_size should be splited: {prediction_scores.shape[-1]}, {self.config.vocab_size}"
                )
                self.loss_func = paddle.nn.CrossEntropyLoss(reduction="none", ignore_index=self.ignore_index)

        if self.lm_shift_labels:
            # Shift so that tokens < n predict n
            prediction_scores = prediction_scores[..., :-1, :]
            masked_lm_labels = masked_lm_labels[..., 1:]

        with paddle.amp.auto_cast(False):
            masked_lm_loss = self.loss_func(prediction_scores.astype("float32"), masked_lm_labels.unsqueeze(2))
            # skip ignore_index which loss == 0
            masked_lm_loss = masked_lm_loss[masked_lm_loss > 0].astype("float32")
            loss = paddle.mean(masked_lm_loss)

        return loss


class LlamaLMHead(nn.Layer):
    def __init__(self, config: LlamaConfig):
        super(LlamaLMHead, self).__init__()
        self.config = config
        if config.tensor_parallel_degree > 1:
            vocab_size = config.vocab_size // config.tensor_parallel_degree
        else:
            vocab_size = config.vocab_size

        self.weight = self.create_parameter(
            shape=[config.hidden_size, vocab_size],
            dtype=paddle.get_default_dtype(),
        )
        # Must set distributed attr for Tensor Parallel !
        self.weight.is_distributed = True if (vocab_size != config.vocab_size) else False
        if self.weight.is_distributed:
            self.weight.split_axis = 1

    def forward(self, hidden_states, tensor_parallel_output=None):
        if self.config.sequence_parallel:
            hidden_states = GatherOp.apply(hidden_states)
            hidden_states = paddle.transpose(hidden_states, [1, 0, 2])

        if tensor_parallel_output is None:
            tensor_parallel_output = self.config.tensor_parallel_output

        logits = parallel_matmul(hidden_states, self.weight, tensor_parallel_output=tensor_parallel_output)
        return logits


class LlamaForCausalLM(LlamaPretrainedModel):
    enable_to_static_method = True

    def __init__(self, config):
        super().__init__(config)
        self.config = config

        self.llama = LlamaModel(config)
        self.lm_head = LlamaLMHead(config)
        self.criterion = LlamaPretrainingCriterion(config)

    def get_input_embeddings(self):
        return self.llama.embed_tokens

    def set_input_embeddings(self, value):
        self.llama.embed_tokens = value

    def get_output_embeddings(self):
        return self.lm_head

    def set_output_embeddings(self, new_embeddings):
        self.lm_head = new_embeddings

    def set_decoder(self, decoder):
        self.llama = decoder

    def get_decoder(self):
        return self.llama

    def prepare_inputs_for_generation(
        self, input_ids, use_cache=False, past_key_values=None, inputs_embeds=None, **kwargs
    ):
        if past_key_values:
            input_ids = input_ids[:, -1].unsqueeze(axis=-1)

        attention_mask = kwargs.get("attention_mask", None)

        # if `inputs_embeds` are passed, we only want to use them in the 1st generation step
        if inputs_embeds is not None and past_key_values is None:
            model_inputs = {"inputs_embeds": inputs_embeds}
        else:
            model_inputs = {"input_ids": input_ids}

        model_inputs.update(
            {
                "past_key_values": past_key_values,
                "use_cache": use_cache,
                "attention_mask": attention_mask,
            }
        )
        return model_inputs

    @staticmethod
    def update_model_kwargs_for_generation(outputs, model_kwargs, is_encoder_decoder=False):
        # update cache
        if isinstance(outputs, tuple) and len(outputs) > 1 and not isinstance(outputs[1], paddle.Tensor):
            model_kwargs["past_key_values"] = outputs[1]

        if isinstance(outputs, CausalLMOutputWithCrossAttentions) and "past_key_values" in outputs:
            model_kwargs["past_key_values"] = outputs.past_key_values

        if not is_encoder_decoder and "attention_mask" in model_kwargs:
            attention_mask = model_kwargs["attention_mask"]
            model_kwargs["attention_mask"] = paddle.concat(
                [attention_mask, paddle.ones([attention_mask.shape[0], 1], dtype=attention_mask.dtype)], axis=-1
            )
        # update role_ids
        if "role_ids" in model_kwargs and model_kwargs["role_ids"] is not None:
            role_ids = model_kwargs["role_ids"]
            model_kwargs["role_ids"] = paddle.concat([role_ids, role_ids[:, -1:]], axis=-1)

        return model_kwargs

    def forward(
        self,
        input_ids=None,
        position_ids=None,
        attention_mask=None,
        inputs_embeds=None,
        labels=None,
        use_cache=False,
        past_key_values=None,
        output_attentions=None,
        output_hidden_states=None,
        return_dict=None,
    ):
        output_attentions = output_attentions if output_attentions is not None else self.config.output_attentions
        output_hidden_states = (
            output_hidden_states if output_hidden_states is not None else self.config.output_hidden_states
        )
        return_dict = return_dict if return_dict is not None else self.config.use_return_dict

        outputs = self.llama(
            input_ids,  # [bs, seq_len]
            position_ids=position_ids,
            attention_mask=attention_mask,
            inputs_embeds=inputs_embeds,
            use_cache=use_cache,
            past_key_values=past_key_values,
            output_attentions=output_attentions,
            output_hidden_states=output_hidden_states,
            return_dict=return_dict,
        )

        hidden_states = outputs[0]  # [bs, seq_len, dim]

        # if labels is None，means we need full output, instead of tensor_parallel_output
        # tensor_parallel_output is togather with ParallelCrossEntropy
        tensor_parallel_output = (
            self.config.tensor_parallel_output and labels is not None and self.config.tensor_parallel_degree > 1
        )

        logits = self.lm_head(hidden_states, tensor_parallel_output=tensor_parallel_output)

        loss = None
        if labels is not None:
            loss = self.criterion(logits, labels)

        if not return_dict:
            output = (logits,) + outputs[1:]
            return (loss,) + output if loss is not None else output

        return CausalLMOutputWithCrossAttentions(
            loss=loss,
            logits=logits,
            past_key_values=outputs.past_key_values,
            hidden_states=outputs.hidden_states,
            attentions=outputs.attentions,
        )<|MERGE_RESOLUTION|>--- conflicted
+++ resolved
@@ -380,52 +380,33 @@
             RowParallelLinear = fleet.meta_parallel.RowParallelLinear
 
         if config.tensor_parallel_degree > 1:
-<<<<<<< HEAD
-            self.gate_proj = ColumnParallelLinear(
-                self.hidden_size,
-                self.intermediate_size,
-                gather_output=False,
-                has_bias=False,
-            )
-            self.down_proj = RowParallelLinear(
-=======
             if config.fuse_attention_ffn:
-                self.gate_up_fused_proj = mpu.ColumnParallelLinear(
+                self.gate_up_fused_proj = ColumnParallelLinear(
                     self.hidden_size,
                     self.intermediate_size * 2,
                     gather_output=False,
                     has_bias=False,
                 )
             else:
-                self.gate_proj = mpu.ColumnParallelLinear(
+                self.gate_proj = ColumnParallelLinear(
                     self.hidden_size,
                     self.intermediate_size,
                     gather_output=False,
                     has_bias=False,
                 )
-                self.up_proj = mpu.ColumnParallelLinear(
+                self.up_proj = ColumnParallelLinear(
                     self.hidden_size,
                     self.intermediate_size,
                     gather_output=False,
                     has_bias=False,
                 )
 
-            self.down_proj = mpu.RowParallelLinear(
->>>>>>> 98ea040e
+            self.down_proj = RowParallelLinear(
                 self.intermediate_size,
                 self.hidden_size,
                 input_is_parallel=True,
                 has_bias=False,
             )
-<<<<<<< HEAD
-            self.up_proj = ColumnParallelLinear(
-                self.hidden_size,
-                self.intermediate_size,
-                gather_output=False,
-                has_bias=False,
-            )
-=======
->>>>>>> 98ea040e
         else:
             if config.fuse_attention_ffn:
                 self.gate_up_fused_proj = nn.Linear(self.hidden_size, self.intermediate_size * 2, bias_attr=False)
@@ -460,18 +441,23 @@
         self.num_heads = config.num_attention_heads
         self.head_dim = self.hidden_size // self.num_heads
         self.max_position_embeddings = config.max_position_embeddings
-<<<<<<< HEAD
         self.sequence_parallel = config.sequence_parallel
-=======
         self.fuse_attention_qkv = config.fuse_attention_qkv
->>>>>>> 98ea040e
         if config.tensor_parallel_degree > 1:
             assert (
                 self.num_heads % config.tensor_parallel_degree == 0
             ), f"num_heads: {self.num_heads}, tensor_parallel_degree: {config.tensor_parallel_degree}"
             self.num_heads = self.num_heads // config.tensor_parallel_degree
 
-<<<<<<< HEAD
+        self.rope_fusion_level = config.rope_fusion_level
+        if self.rope_fusion_level is not None:
+            if "gpu" not in paddle.device.get_device() or fused_rotary_position_embedding is None:
+                warnings.warn(
+                    "Enable fuse rope in the config, but fuse rope is not available. "
+                    "Will disable fuse rope. Try using latest gpu version of Paddle."
+                )
+                self.rope_fusion_level = None
+
         if config.sequence_parallel:
             ColumnParallelLinear = ColumnSequenceParallelLinear
             RowParallelLinear = RowSequenceParallelLinear
@@ -480,62 +466,32 @@
             RowParallelLinear = fleet.meta_parallel.RowParallelLinear
 
         if config.tensor_parallel_degree > 1:
-            self.q_proj = ColumnParallelLinear(
-                self.hidden_size,
-                self.hidden_size,
-                has_bias=False,
-                gather_output=False,
-            )
-            self.k_proj = ColumnParallelLinear(
-                self.hidden_size,
-                self.hidden_size,
-                has_bias=False,
-                gather_output=False,
-            )
-            self.v_proj = ColumnParallelLinear(
-                self.hidden_size,
-                self.hidden_size,
-                has_bias=False,
-                gather_output=False,
-            )
-=======
-        self.rope_fusion_level = config.rope_fusion_level
-        if self.rope_fusion_level is not None:
-            if "gpu" not in paddle.device.get_device() or fused_rotary_position_embedding is None:
-                warnings.warn(
-                    "Enable fuse rope in the config, but fuse rope is not available. "
-                    "Will disable fuse rope. Try using latest gpu version of Paddle."
-                )
-                self.rope_fusion_level = None
-
-        if config.tensor_parallel_degree > 1:
             if self.fuse_attention_qkv:
-                self.qkv_proj = mpu.ColumnParallelLinear(
+                self.qkv_proj = ColumnParallelLinear(
                     self.hidden_size,
                     3 * self.hidden_size,
                     has_bias=False,
                     gather_output=False,
                 )
             else:
-                self.q_proj = mpu.ColumnParallelLinear(
+                self.q_proj = ColumnParallelLinear(
                     self.hidden_size,
                     self.hidden_size,
                     has_bias=False,
                     gather_output=False,
                 )
-                self.k_proj = mpu.ColumnParallelLinear(
+                self.k_proj = ColumnParallelLinear(
                     self.hidden_size,
                     self.hidden_size,
                     has_bias=False,
                     gather_output=False,
                 )
-                self.v_proj = mpu.ColumnParallelLinear(
+                self.v_proj = ColumnParallelLinear(
                     self.hidden_size,
                     self.hidden_size,
                     has_bias=False,
                     gather_output=False,
                 )
->>>>>>> 98ea040e
         else:
             if self.fuse_attention_qkv:
                 self.qkv_proj = nn.Linear(
@@ -589,27 +545,21 @@
         alibi: Optional[paddle.Tensor] = None,
     ) -> Tuple[paddle.Tensor, Optional[paddle.Tensor], Optional[Tuple[paddle.Tensor]]]:
         """Input shape: Batch x Time x Channel"""
-<<<<<<< HEAD
         # [bs, seq_len, num_head * head_dim] -> [seq_len / n, bs, num_head * head_dim] (n is model parallelism)
-        query_states = self.q_proj(hidden_states).reshape(shape=[0, 0, self.num_heads, self.head_dim])
-        key_states = self.k_proj(hidden_states).reshape(shape=[0, 0, self.num_heads, self.head_dim])
-        value_states = self.v_proj(hidden_states).reshape(shape=[0, 0, self.num_heads, self.head_dim])
-
-        if self.sequence_parallel:
-            query_states = query_states.transpose([1, 0, 2, 3])
-            key_states = key_states.transpose([1, 0, 2, 3])
-            value_states = value_states.transpose([1, 0, 2, 3])
-=======
-        bsz, q_len, _ = hidden_states.shape
+
         if self.fuse_attention_qkv:
             mix_layer = self.qkv_proj(hidden_states)
             mix_layer = paddle.reshape_(mix_layer, [0, 0, self.num_heads, 3 * self.head_dim])
             query_states, key_states, value_states = paddle.split(mix_layer, num_or_sections=3, axis=-1)
         else:
-            query_states = self.q_proj(hidden_states).reshape(shape=[bsz, q_len, self.num_heads, self.head_dim])
-            key_states = self.k_proj(hidden_states).reshape(shape=[bsz, q_len, self.num_heads, self.head_dim])
-            value_states = self.v_proj(hidden_states).reshape(shape=[bsz, q_len, self.num_heads, self.head_dim])
->>>>>>> 98ea040e
+            query_states = self.q_proj(hidden_states).reshape(shape=[0, 0, self.num_heads, self.head_dim])
+            key_states = self.k_proj(hidden_states).reshape(shape=[0, 0, self.num_heads, self.head_dim])
+            value_states = self.v_proj(hidden_states).reshape(shape=[0, 0, self.num_heads, self.head_dim])
+
+        if self.sequence_parallel:
+            query_states = query_states.transpose([1, 0, 2, 3])
+            key_states = key_states.transpose([1, 0, 2, 3])
+            value_states = value_states.transpose([1, 0, 2, 3])
 
         offset = 0
         kv_seq_len = key_states.shape[-3]
