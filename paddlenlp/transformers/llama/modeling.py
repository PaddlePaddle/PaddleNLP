# Copyright (c) 2023 PaddlePaddle Authors. All Rights Reserved.
# Copyright 2022 EleutherAI and the HuggingFace Inc. team. All rights reserved.
#
# Licensed under the Apache License, Version 2.0 (the "License");
# you may not use this file except in compliance with the License.
# You may obtain a copy of the License at
#
#     http://www.apache.org/licenses/LICENSE-2.0
#
# Unless required by applicable law or agreed to in writing, software
# distributed under the License is distributed on an "AS IS" BASIS,
# WITHOUT WARRANTIES OR CONDITIONS OF ANY KIND, either express or implied.
# See the License for the specific language governing permissions and
# limitations under the License.
"""Paddle Llama model"""
from __future__ import annotations

import math
import os
import warnings
from functools import partial
from typing import Optional, Tuple

import paddle
import paddle.distributed.fleet.meta_parallel as mpu
import paddle.nn.functional as F
from paddle import Tensor, nn
from paddle.autograd import PyLayer
from paddle.distributed import fleet
from paddle.distributed.fleet.meta_parallel import get_rng_state_tracker
from paddle.distributed.fleet.utils import recompute

try:
    from paddle.incubate.nn.functional import fused_rotary_position_embedding
except ImportError:
    fused_rotary_position_embedding = None

try:
    from paddle.incubate.nn.functional import swiglu
except ImportError:

    def swiglu(x, y=None):
        if y is None:
            x, y = paddle.chunk(x, chunks=2, axis=-1)
        return F.silu(x) * y


try:
    from paddle.distributed.fleet.utils.sequence_parallel_utils import (
        ColumnSequenceParallelLinear,
        GatherOp,
        RowSequenceParallelLinear,
        ScatterOp,
        mark_as_sequence_parallel_parameter,
    )
except:
    pass
from paddle.utils import try_import

from paddlenlp.transformers.conversion_utils import (
    StateDictNameMapping,
    init_name_mappings,
)
from paddlenlp.transformers.long_sequence_strategies import LongSequenceStrategies
from paddlenlp.transformers.mc2_parallel_linear import (
    MC2ColumnSeqParallelLinear,
    MC2RowSeqParallelLinear,
)
from paddlenlp.transformers.model_outputs import (
    BaseModelOutputWithPastAndCrossAttentions,
    CausalLMOutputWithCrossAttentions,
)
from paddlenlp.transformers.model_utils import PretrainedModel, register_base_model
from paddlenlp.utils.log import logger
from paddlenlp.utils.tools import get_env_device

from .. import linear_utils
from ..linear_utils import Linear
from ..segment_parallel_utils import ReshardLayer
from .configuration import (
    LLAMA_PRETRAINED_INIT_CONFIGURATION,
    LLAMA_PRETRAINED_RESOURCE_FILES_MAP,
    LlamaConfig,
)

try:
    if get_env_device() == "npu":
        from paddle.base import core

        for lib in os.listdir(os.getenv("CUSTOM_DEVICE_ROOT")):
            if lib.endswith(".so"):
                paddle.utils.cpp_extension.extension_utils.load_op_meta_info_and_register_op(lib)
    from paddle.nn.functional.flash_attention import flash_attention
except:
    flash_attention = None

__all__ = [
    "LlamaModel",
    "LlamaPretrainedModel",
    "LlamaForCausalLM",
    "LlamaPretrainingCriterion",
]


def _get_interleave(n):
    def _get_interleave_power_of_2(n):
        start = 2 ** (-(2 ** -(math.log2(n) - 3)))
        ratio = start
        return [start * ratio**i for i in range(n)]

    if math.log2(n).is_integer():
        return _get_interleave_power_of_2(n)
    else:
        closest_power_of_2 = 2 ** math.floor(math.log2(n))
        return (
            _get_interleave_power_of_2(closest_power_of_2)
            + _get_interleave(2 * closest_power_of_2)[0::2][: n - closest_power_of_2]
        )


def build_alibi_tensor(
    bool_attention_mask: Tensor, num_heads: int, dtype: paddle.dtype, tensor_parallel_degree=1
) -> Tensor:
    attention_mask = bool_attention_mask.astype("float32")
    batch_size, seq_length = attention_mask.shape[0], attention_mask.shape[-1]
    slopes = paddle.to_tensor(_get_interleave(num_heads), dtype="float32")
    alibi = slopes.unsqueeze(axis=[1, 2]) * paddle.arange(seq_length, dtype="float32").unsqueeze(axis=[0, 1]).expand(
        [num_heads, -1, -1]
    )
    alibi = alibi.reshape(shape=(1, num_heads, 1, seq_length)).expand([batch_size, -1, -1, -1])
    return paddle.cast(alibi, dtype)


def get_triangle_upper_mask(x, mask=None):
    if mask is not None:
        return mask
    # [bsz, n_head, q_len, kv_seq_len]
    shape = x.shape
    #  [bsz, 1, q_len, kv_seq_len]
    shape[1] = 1
    mask = paddle.full(shape, paddle.finfo(x.dtype).min, dtype=x.dtype)
    mask = paddle.triu(mask, diagonal=1)
    mask.stop_gradient = True
    return mask


def assign_kv_heads(num_kv_heads: int, num_gpus: int):
    # Initialize the assignment list
    """
    Assign kv heads to different GPUs in the Tensor Parallel Setup

    Examples:
        assign_kv_heads(num_kv_heads=1, num_gpus=2): [[0], [0]]
        assign_kv_heads(num_kv_heads=2, num_gpus=2): [[0], [1]]
        assign_kv_heads(num_kv_heads=4, num_gpus=2): [[0,1], [2,3]]
        assign_kv_heads(num_kv_heads=1, num_gpus=4): [[0],[0],[0],[0]]
        assign_kv_heads(num_kv_heads=2, num_gpus=4): [[0],[0],[1],[1]]
        assign_kv_heads(num_kv_heads=4, num_gpus=4): [[0],[1],[2],[3]]
    """
    assignment_list = [[] for _ in range(num_gpus)]
    # Case 1: more heads than cards
    if num_kv_heads > num_gpus:
        num_heads_per_card = num_kv_heads // num_gpus
        for i in range(num_gpus):
            for j in range(num_heads_per_card):
                assignment_list[i].append(i * num_heads_per_card + j)
    # Case 2: more cards than heads. each card get only 1 head.
    else:
        num_card_per_heads = num_gpus // num_kv_heads
        for i in range(num_kv_heads):
            for j in range(num_card_per_heads):
                assignment_list[i * num_card_per_heads + j].append(i)
    return assignment_list


def parallel_matmul(x: Tensor, y: Tensor, tensor_parallel_output=True):
    is_fleet_init = True
    tensor_parallel_degree = 1
    try:
        hcg = fleet.get_hybrid_communicate_group()
        model_parallel_group = hcg.get_model_parallel_group()
        tensor_parallel_degree = hcg.get_model_parallel_world_size()
    except:
        is_fleet_init = False

    if paddle.in_dynamic_mode():
        y_is_distributed = y.is_distributed
    else:
        y_is_distributed = tensor_parallel_degree > 1

    if is_fleet_init and tensor_parallel_degree > 1 and y_is_distributed:
        # if not running under distributed.launch, it will raise AttributeError: 'Fleet' object has no attribute '_hcg'
        input_parallel = paddle.distributed.collective._c_identity(x, group=model_parallel_group)
        logits = paddle.matmul(input_parallel, y, transpose_y=False)

        if tensor_parallel_output:
            return logits

        return paddle.distributed.collective._c_concat(logits, group=model_parallel_group)

    else:
        logits = paddle.matmul(x, y, transpose_y=False)
        return logits


def scaled_dot_product_attention(
    query_states,
    config,
    key_states,
    value_states,
    attention_mask,
    output_attentions,
    alibi=None,
    sequence_parallel=False,
    reshard_layer=None,
):
    bsz, q_len, num_heads, head_dim = query_states.shape
    _, kv_seq_len, _, _ = value_states.shape

    if config.use_flash_attention and flash_attention:
        # Paddle Flash Attention input [ bz, seqlen, nhead, head_dim]
        # Torch Flash Attention input [ bz, nhead, seqlen, head_dim]

        version = paddle.version.full_version
        if version != "0.0.0" and version <= "2.5.2":
            if alibi is not None:
                raise ValueError("Flash Attention doesn't support alibi")
            attn_output, attn_weights = flash_attention(
                query_states,
                key_states,
                value_states,
                causal=True,
                return_softmax=output_attentions,
            )
        else:
            if alibi is not None:
                alibi = alibi.reshape([bsz, num_heads, 1, -1])
                attention_mask = attention_mask.cast(alibi.dtype) + alibi
            if get_env_device() == "npu":
                attn_output = core.eager._run_custom_op(
                    "flash_attention_npu",
                    query_states,
                    key_states,
                    value_states,
                    None,
                    attention_mask,
                    0.0,
                    attention_mask is None,
                    True,
                    False,
                    False,
                )[0]
            else:
                attn_output = F.scaled_dot_product_attention(
                    query_states,
                    key_states,
                    value_states,
                    attn_mask=attention_mask,
                    is_causal=attention_mask is None,
                )
            attn_weights = None

        if reshard_layer is not None:
            # attn_output shape: [bs, seqlen, num_head/sep, head_dim]
            attn_output = reshard_layer(
                attn_output,
                split_axis=1,
                concat_axis=2,
            )
            # attn_output shape: [bs, seqlen/sep, num_head, head_dim]
            assert (
                config.sep_parallel_degree > 1 and q_len % config.sep_parallel_degree == 0
            ), f"q_len:{q_len}, config.sep_parallel_degree:{config.sep_parallel_degree}"
            q_len = q_len // config.sep_parallel_degree
            num_heads = num_heads * config.sep_parallel_degree

        if sequence_parallel:
            attn_output = attn_output.reshape([bsz * q_len, head_dim * num_heads])
        else:
            attn_output = attn_output.reshape([bsz, q_len, head_dim * num_heads])
        return (attn_output, attn_weights) if output_attentions else attn_output
    else:
        #  [ bz, seqlen, nhead, head_dim] -> [bs, nhead, seq_len, head_dim]
        query_states = paddle.transpose(query_states, [0, 2, 1, 3])
        # merge with the next tranpose
        key_states = paddle.transpose(key_states, [0, 2, 1, 3])
        value_states = paddle.transpose(value_states, [0, 2, 1, 3])

        # matmul and devide by sqrt(head_dim)
        attn_weights = paddle.matmul(query_states / math.sqrt(head_dim), key_states.transpose([0, 1, 3, 2]))
        # then add alibi bias
        if alibi is not None:
            alibi = alibi.reshape([bsz, num_heads, 1, -1])
            attn_weights = attn_weights + alibi

        if attn_weights.shape != [bsz, num_heads, q_len, kv_seq_len]:
            raise ValueError(
                f"Attention weights should be of shape {(bsz, num_heads, q_len, kv_seq_len)}, but is"
                f" {attn_weights.shape}"
            )

        # In sep mode, the attenion mask should be created in the runtime.
        if reshard_layer is not None:
            attention_mask = None

        # NOTE: we only call get_triangle_upper_mask under PP setup
        # FIXME ZHUI when we use pipeline parallel, the attention_mask can be None
        # we just make it triangle_upper_mask
        if attention_mask is None:
            attention_mask = get_triangle_upper_mask(attn_weights)
        attention_mask = attention_mask.reshape([bsz, 1, q_len, kv_seq_len])
        if attention_mask.shape != [bsz, 1, q_len, kv_seq_len]:
            raise ValueError(
                f"Attention mask should be of shape {(bsz, 1, q_len, kv_seq_len)}, but is {attention_mask.shape}"
            )

        attn_weights = attn_weights + attention_mask
        if not paddle.in_dynamic_mode():
            attn_weights = F.softmax(attn_weights, axis=-1, dtype="float32").astype(query_states.dtype)
        else:
            with paddle.amp.auto_cast(False):
                attn_weights = F.softmax(attn_weights, axis=-1, dtype="float32").astype(query_states.dtype)

        attn_output = paddle.matmul(attn_weights, value_states)
        attn_output = attn_output.transpose([0, 2, 1, 3])

        if reshard_layer is not None:
            attn_output = reshard_layer(
                attn_output,
                split_axis=1,
                concat_axis=2,
            )
            q_len = q_len // config.sep_parallel_degree
            num_heads = num_heads * config.sep_parallel_degree

        if sequence_parallel:
            attn_output = attn_output.reshape([bsz * q_len, head_dim * num_heads])
        else:
            attn_output = attn_output.reshape([bsz, q_len, head_dim * num_heads])
        return (attn_output, attn_weights) if output_attentions else attn_output


def masked_fill(x, mask, value):
    y = paddle.full(x.shape, value, x.dtype)
    return paddle.where(mask, y, x)


def is_casual_mask(attention_mask):
    """
    Upper triangular of attention_mask equals to attention_mask is casual
    """
    return (paddle.triu(attention_mask) == attention_mask).all().item()


def _make_causal_mask(input_ids_shape, past_key_values_length):
    """
    Make causal mask used for self-attention
    """
    batch_size, target_length = input_ids_shape  # target_length: seq_len

    if get_env_device() == "npu":
        mask = paddle.tril(paddle.ones((target_length, target_length))).astype("int32")
    else:
        mask = paddle.tril(paddle.ones((target_length, target_length), dtype="bool"))

    if past_key_values_length > 0:
        # [tgt_len, tgt_len + past_len]
        mask = paddle.concat([paddle.ones([target_length, past_key_values_length], dtype="bool"), mask], axis=-1)

    # [bs, 1, tgt_len, tgt_len + past_len]
    return mask[None, None, :, :].expand([batch_size, 1, target_length, target_length + past_key_values_length])


def _expand_2d_mask(mask, dtype, tgt_length):
    """
    Expands attention_mask from `[batch_size, src_length]` to `[batch_size, 1, tgt_length, src_length]`.
    """
    batch_size, src_length = mask.shape[0], mask.shape[-1]
    tgt_length = tgt_length if tgt_length is not None else src_length

    if get_env_device() == "npu":
        mask = mask[:, None, None, :].astype(dtype)
    else:
        mask = mask[:, None, None, :].astype("bool")
    mask.stop_gradient = True
    expanded_mask = mask.expand([batch_size, 1, tgt_length, src_length])

    return expanded_mask


def rms_norm_fused(x_in, w, eps):
    fused_ln = try_import("fused_ln")
    return fused_ln.fused_rms_norm(x_in, w, eps)[0]


class LlamaRMSNorm(nn.Layer):
    def __init__(self, config):
        super().__init__()
        self.hidden_size = config.hidden_size
        self.weight = paddle.create_parameter(
            shape=[self.hidden_size],
            dtype=paddle.get_default_dtype(),
            default_initializer=nn.initializer.Constant(1.0),
        )
        self.variance_epsilon = config.rms_norm_eps
        self.config = config

        if config.sequence_parallel:
            mark_as_sequence_parallel_parameter(self.weight)

    def forward(self, hidden_states):
        if self.config.use_fused_rms_norm:
            if get_env_device() == "npu":
                return core.eager._run_custom_op("rms_norm_npu", hidden_states, self.weight, self.variance_epsilon)[0]
            elif get_env_device() == "xpu":
                try:
                    import paddle_xpu_nn  # noqa: F821

                    return paddle_xpu_nn.xpu_rms_norm(hidden_states, self.weight, self.variance_epsilon)[0]
                except ImportError:
                    raise NotImplementedError(
                        f"Implementation of fused_rms_norm is not available on {get_env_device()}. Please install paddle_xpu to use this feature"
                    )
            return rms_norm_fused(hidden_states, self.weight, self.variance_epsilon)

        if paddle.in_dynamic_mode():
            with paddle.amp.auto_cast(False):
                hidden_states = hidden_states.astype("float32")
                variance = hidden_states.pow(2).mean(-1, keepdim=True)
                hidden_states = paddle.rsqrt(variance + self.variance_epsilon) * hidden_states
        else:
            hidden_states = hidden_states.astype("float32")
            variance = hidden_states.pow(2).mean(-1, keepdim=True)
            hidden_states = paddle.rsqrt(variance + self.variance_epsilon) * hidden_states

        if self.weight.dtype in [paddle.float16, paddle.bfloat16]:
            hidden_states = paddle.cast(hidden_states, self.weight.dtype)
        return hidden_states * self.weight


def repeat_kv(hidden_states: paddle.Tensor, n_rep: int) -> paddle.Tensor:
    """
    This is the equivalent of paddle.repeat_interleave(hidden_states, n_rep, axis=1). The hidden states go from (batch,
    num_key_value_heads, seqlen, head_dim) to (batch, num_attention_heads, seqlen, head_dim)
    """
    batch, slen, num_key_value_heads, head_dim = hidden_states.shape
    if n_rep == 1:
        return hidden_states

    hidden_states = hidden_states.unsqueeze(-2).tile([1, 1, 1, n_rep, 1])
    return hidden_states.reshape([batch, slen, num_key_value_heads * n_rep, head_dim])


class LlamaRotaryEmbedding(nn.Layer):
    def __init__(self, dim, max_position_embeddings=2048, base=10000):
        super().__init__()
        self.dim = dim
        self.max_position_embeddings = max_position_embeddings
        self.base = base
        # [dim / 2]
        self.inv_freq = 1.0 / (self.base ** (paddle.cast(paddle.arange(0, self.dim, 2), dtype="float32") / self.dim))
        self._set_cos_sin_cache(seq_len=max_position_embeddings)

    def _set_cos_sin_cache(self, seq_len):
        self.max_seq_len_cached = seq_len
        # [seq_len]
        t = paddle.arange(seq_len, dtype="float32")
        # [seq_len, dim/2]
        freqs = paddle.einsum("i,j->ij", t, self.inv_freq)
        # Different from paper, but it uses a different permutation in order to obtain the same calculation
        # [seq_len, dim]
        emb = paddle.concat([freqs, freqs], axis=-1)
        # [1, seqlen, 1, dim]
        self.cos_cached = emb.cos()[None, :, None, :]
        self.sin_cached = emb.sin()[None, :, None, :]

    def forward(self, x, seq_len=None):
        # x: [bs, num_attention_heads, seq_len, head_size]
        cos = self.cos_cached[:, :seq_len, :, :]
        sin = self.sin_cached[:, :seq_len, :, :]
        return (
            cos.cast(x.dtype) if cos.dtype != x.dtype else cos,
            sin.cast(x.dtype) if sin.dtype != x.dtype else sin,
        )


class LlamaLinearScalingRotaryEmbedding(LlamaRotaryEmbedding):
    def __init__(self, dim, max_position_embeddings=2048, base=10000, scaling_factor=1.0):
        self.scaling_factor = scaling_factor
        super().__init__(dim, max_position_embeddings * scaling_factor, base)

    def _set_cos_sin_cache(self, seq_len):
        self.max_seq_len_cached = seq_len
        # [seq_len]
        t = paddle.arange(seq_len, dtype="float32")
        t = t / self.scaling_factor
        # [seq_len, dim/2]
        freqs = paddle.einsum("i,j->ij", t, self.inv_freq)
        # Different from paper, but it uses a different permutation in order to obtain the same calculation
        # [seq_len, dim]
        emb = paddle.concat([freqs, freqs], axis=-1)
        # [1, seqlen, 1, dim]
        self.cos_cached = emb.cos()[None, :, None, :]
        self.sin_cached = emb.sin()[None, :, None, :]


class LlamaNTKScalingRotaryEmbedding(LlamaRotaryEmbedding):
    """LlamaRotaryEmbedding extended with NTK scaling. https://www.reddit.com/r/LocalLLaMA/comments/14lz7j5/ntkaware_scaled_rope_allows_llama_models_to_have/"""

    def __init__(self, dim, max_position_embeddings=2048, base=10000, scaling_factor=1.0):
        base = base * scaling_factor ** (dim / (dim - 2))
        self.scaling_factor = scaling_factor
        super().__init__(dim, max_position_embeddings * scaling_factor, base)


class LlamaDynamicNTKScalingRotaryEmbedding(LlamaRotaryEmbedding):
    """LlamaRotaryEmbedding extended with Dynamic NTK scaling. https://www.reddit.com/r/LocalLLaMA/comments/14mrgpr/dynamically_scaled_rope_further_increases/"""

    def __init__(self, dim, max_position_embeddings=2048, base=10000, scaling_factor=1.0):
        self.scaling_factor = scaling_factor
        super().__init__(dim, max_position_embeddings, base)

    def _scale_cos_sin(self, seq_len):
        # [seq_len]
        t = paddle.arange(seq_len, dtype="float32")
        # [seq_len, dim/2]
        alpha = (self.scaling_factor * seq_len / self.max_position_embeddings) - (self.scaling_factor - 1)
        base = self.base * alpha ** (self.dim / (self.dim - 2))
        inv_freq = 1.0 / (base ** (paddle.cast(paddle.arange(0, self.dim, 2), dtype="float32") / self.dim))
        freqs = paddle.einsum("i,j->ij", t, inv_freq)
        # Different from paper, but it uses a different permutation in order to obtain the same calculation
        # [seq_len, dim]
        emb = paddle.concat([freqs, freqs], axis=-1)
        # [1, seqlen, 1, dim]
        scale_cos = emb.cos()[None, :, None, :]
        scale_sin = emb.sin()[None, :, None, :]
        return scale_cos, scale_sin

    def forward(self, x, seq_len=None):
        # x: [bs, num_attention_heads, seq_len, head_size]
        if seq_len > self.max_position_embeddings:
            scale_cos, scale_sin = self._scale_cos_sin(seq_len=seq_len)
        else:
            scale_cos, scale_sin = self.cos_cached, self.sin_cached
        cos = scale_cos[:, :seq_len, :, ...]
        sin = scale_sin[:, :seq_len, :, ...]
        return (
            cos.cast(x.dtype) if cos.dtype != x.dtype else cos,
            sin.cast(x.dtype) if sin.dtype != x.dtype else sin,
        )


def rotate_half(x):
    """Rotates half the hidden dims of the input."""
    x1 = x[..., : x.shape[-1] // 2]
    x2 = x[..., x.shape[-1] // 2 :]
    return paddle.concat([-x2, x1], axis=-1)  # shape is the same as x


def apply_rotary_pos_emb(q, k, cos, sin, position_ids):

    if position_ids is None:
        # Note: Only for LlamaForCausalLMPipe model pretraining
        cos = cos[:, : q.shape[1], :, :]  # [bs, seq_len, 1, dim]
        sin = sin[:, : q.shape[1], :, :]  # [bs, seq_len, 1, dim]
    else:
        cos = cos.squeeze(axis=[0, 2])  # [seq_len, dim]
        sin = sin.squeeze(axis=[0, 2])  # [seq_len, dim]
        cos = cos[position_ids].unsqueeze(2)  # [bs, seq_len, 1, dim]
        sin = sin[position_ids].unsqueeze(2)  # [bs, seq_len, 1, dim]
    q_embed = (q * cos) + (rotate_half(q) * sin)
    k_embed = (k * cos) + (rotate_half(k) * sin)
    return q_embed, k_embed


class LlamaMLP(nn.Layer):
    def __init__(self, config):
        super().__init__()
        self.hidden_size = config.hidden_size
        self.intermediate_size = config.intermediate_size
        self.tensor_parallel_degree = config.tensor_parallel_degree
        self.fuse_attention_ffn = config.fuse_attention_ffn

        if config.sequence_parallel:
<<<<<<< HEAD
            ColumnParallelLinear = linear_utils.ColumnSequenceParallelLinear
            RowParallelLinear = linear_utils.RowSequenceParallelLinear
=======
            if MC2ColumnSeqParallelLinear is not None and MC2RowSeqParallelLinear is not None:
                ColumnParallelLinear = MC2ColumnSeqParallelLinear
                RowParallelLinear = MC2RowSeqParallelLinear
            else:
                ColumnParallelLinear = ColumnSequenceParallelLinear
                RowParallelLinear = RowSequenceParallelLinear
>>>>>>> 273c593f
        else:
            ColumnParallelLinear = linear_utils.ColumnParallelLinear
            RowParallelLinear = linear_utils.RowParallelLinear

        if config.tensor_parallel_degree > 1:
            if config.fuse_attention_ffn:
                self.gate_up_fused_proj = ColumnParallelLinear(
                    self.hidden_size,
                    self.intermediate_size * 2,
                    gather_output=False,
                    has_bias=False,
                )
            else:
                self.gate_proj = ColumnParallelLinear(
                    self.hidden_size,
                    self.intermediate_size,
                    gather_output=False,
                    has_bias=False,
                )
                self.up_proj = ColumnParallelLinear(
                    self.hidden_size,
                    self.intermediate_size,
                    gather_output=False,
                    has_bias=False,
                )

            self.down_proj = RowParallelLinear(
                self.intermediate_size,
                self.hidden_size,
                input_is_parallel=True,
                has_bias=False,
            )
        else:
            if config.fuse_attention_ffn:
                self.gate_up_fused_proj = Linear(self.hidden_size, self.intermediate_size * 2, bias_attr=False)
            else:
                self.gate_proj = Linear(self.hidden_size, self.intermediate_size, bias_attr=False)
                self.up_proj = Linear(self.hidden_size, self.intermediate_size, bias_attr=False)

            self.down_proj = Linear(self.intermediate_size, self.hidden_size, bias_attr=False)

    def forward(self, x):
        if self.fuse_attention_ffn:
            # FIXME(yangjianbang): use paddle's native swiglu
            if get_env_device() == "xpu":
                try:
                    import paddle_xpu_nn  # noqa: F821

                    out = self.gate_up_fused_proj(x)
                    out = paddle_xpu_nn.xpu_swiglu(out, axis=-1, turn=True)
                    out = self.down_proj(out)
                    return out
                except ImportError:
                    gate_out, up_out = paddle.chunk(self.gate_up_fused_proj(x), chunks=2, axis=-1)
                    out = self.down_proj(F.silu(gate_out) * up_out)
                    return out

            x = swiglu(self.gate_up_fused_proj(x))
        else:
            x = swiglu(self.gate_proj(x), self.up_proj(x))
        out = self.down_proj(x)
        return out


class LlamaAttention(nn.Layer):
    """Multi-headed attention from 'Attention Is All You Need' paper"""

    def __init__(self, config: LlamaConfig, layerwise_recompute: bool = False):
        super().__init__()

        self.config = config
        self.hidden_size = config.hidden_size
        self.num_heads = config.num_attention_heads

        self.head_dim = self.hidden_size // config.num_attention_heads

        self.num_key_value_heads = config.num_key_value_heads
        assert config.num_attention_heads // config.num_key_value_heads
        self.num_key_value_groups = config.num_attention_heads // config.num_key_value_heads
        self.gqa_or_mqa = config.num_attention_heads != config.num_key_value_heads

        self.max_position_embeddings = config.max_position_embeddings
        self.seq_length = config.seq_length
        self.sequence_parallel = config.sequence_parallel

        self.fuse_attention_qkv = config.fuse_attention_qkv

        self.kv_indices = None
        # Note that we will actually perform a recompute only if both enable_recompute and layerwise_recompute are set to True
        # Enable_recompute defaults to False and is controlled by Trainer
        self.enable_recompute = False
        self.layerwise_recompute = layerwise_recompute
        self.recompute_granularity = config.recompute_granularity
        if config.tensor_parallel_degree > 1:
            assert (
                self.num_heads % config.tensor_parallel_degree == 0
            ), f"num_heads: {self.num_heads}, tensor_parallel_degree: {config.tensor_parallel_degree}"
            self.num_heads = self.num_heads // config.tensor_parallel_degree

            if self.num_key_value_heads % config.tensor_parallel_degree == 0:
                self.num_key_value_heads = self.num_key_value_heads // config.tensor_parallel_degree
            else:
                if self.fuse_attention_qkv:
                    # TODO(Yuang): support fusion for kv when kv heads cannot be divided by mp
                    raise ValueError(
                        f"fuse_attention_qkv can't be True when num_key_value_heads {config.num_key_value_heads} % tensor_parallel_degree {config.tensor_parallel_degree} != 0"
                    )
                logger.warning(
                    f"Get num_key_value_heads: {self.num_key_value_heads}, can't split to tensor_parallel_degree: {config.tensor_parallel_degree}, so we don't spilt key value weight."
                )
                self.kv_indices = paddle.to_tensor(
                    assign_kv_heads(self.num_key_value_heads, config.tensor_parallel_degree)[
                        config.tensor_parallel_rank
                    ]
                )

        self.use_fused_rope = config.use_fused_rope
        if self.use_fused_rope and get_env_device() not in ["npu", "xpu"]:
            if "gpu" not in paddle.device.get_device() or fused_rotary_position_embedding is None:
                warnings.warn(
                    "Enable fuse rope in the config, but fuse rope is not available. "
                    "Will disable fuse rope. Try using latest gpu version of Paddle."
                )
                self.use_fused_rope = False

        if config.sequence_parallel:
<<<<<<< HEAD
            ColumnParallelLinear = linear_utils.ColumnSequenceParallelLinear
            RowParallelLinear = linear_utils.RowSequenceParallelLinear
=======
            if MC2ColumnSeqParallelLinear is not None and MC2RowSeqParallelLinear is not None:
                ColumnParallelLinear = MC2ColumnSeqParallelLinear
                RowParallelLinear = MC2RowSeqParallelLinear
            else:
                ColumnParallelLinear = ColumnSequenceParallelLinear
                RowParallelLinear = RowSequenceParallelLinear
>>>>>>> 273c593f
        else:
            ColumnParallelLinear = linear_utils.ColumnParallelLinear
            RowParallelLinear = linear_utils.RowParallelLinear

        if config.tensor_parallel_degree > 1:
            if self.fuse_attention_qkv:
                self.qkv_proj = ColumnParallelLinear(
                    self.hidden_size,
                    self.hidden_size + 2 * self.config.num_key_value_heads * self.head_dim,
                    has_bias=False,
                    gather_output=False,
                )
            else:
                self.q_proj = ColumnParallelLinear(
                    self.hidden_size,
                    self.hidden_size,
                    has_bias=False,
                    gather_output=False,
                )
                if self.kv_indices is None:
                    self.k_proj = ColumnParallelLinear(
                        self.hidden_size,
                        self.config.num_key_value_heads * self.head_dim,
                        has_bias=False,
                        gather_output=False,
                    )
                    self.v_proj = ColumnParallelLinear(
                        self.hidden_size,
                        self.config.num_key_value_heads * self.head_dim,
                        has_bias=False,
                        gather_output=False,
                    )
                else:
                    self.k_proj = Linear(
                        self.hidden_size,
                        self.config.num_key_value_heads * self.head_dim,
                        bias_attr=False,
                    )
                    self.v_proj = Linear(
                        self.hidden_size,
                        self.config.num_key_value_heads * self.head_dim,
                        bias_attr=False,
                    )

        else:
            if self.fuse_attention_qkv:
                self.qkv_proj = Linear(
                    self.hidden_size,
                    self.hidden_size + 2 * self.config.num_key_value_heads * self.head_dim,
                    bias_attr=False,
                )
            else:
                self.q_proj = Linear(
                    self.hidden_size,
                    self.hidden_size,
                    bias_attr=False,
                )
                self.k_proj = Linear(
                    self.hidden_size,
                    self.config.num_key_value_heads * self.head_dim,
                    bias_attr=False,
                )
                self.v_proj = Linear(
                    self.hidden_size,
                    self.config.num_key_value_heads * self.head_dim,
                    bias_attr=False,
                )

        if config.tensor_parallel_degree > 1:
            self.o_proj = RowParallelLinear(
                self.hidden_size,
                self.hidden_size,
                has_bias=False,
                input_is_parallel=True,
            )
        else:
            self.o_proj = Linear(
                self.hidden_size,
                self.hidden_size,
                bias_attr=False,
            )

        if config.rope:
            if config.use_long_sequence_strategies:
                self.rotary_emb = LongSequenceStrategies.build_long_sequence_strategy(
                    config.long_sequence_strategy_type,
                    config.long_sequence_strategy_name,
                    **config.long_sequence_init_args,
                )
            else:
                self._init_rope()

        self.reshard_layer = None
        if config.sep_parallel_degree > 1:
            assert self.num_key_value_heads % config.sep_parallel_degree == 0
            assert self.num_heads % config.sep_parallel_degree == 0
            self.reshard_layer = ReshardLayer()

        self.config = config

    def _init_rope(self):
        if self.config.rope_scaling_type is None:
            self.rotary_emb = LlamaRotaryEmbedding(
                self.head_dim,
                max_position_embeddings=self.max_position_embeddings,
                base=self.config.rope_theta,
            )
        elif self.config.rope_scaling_type == "linear":
            self.rotary_emb = LlamaLinearScalingRotaryEmbedding(
                self.head_dim,
                max_position_embeddings=self.max_position_embeddings,
                scaling_factor=self.config.rope_scaling_factor,
                base=self.config.rope_theta,
            )
        elif self.config.rope_scaling_type == "ntk":
            self.rotary_emb = LlamaNTKScalingRotaryEmbedding(
                self.head_dim,
                max_position_embeddings=self.max_position_embeddings,
                scaling_factor=self.config.rope_scaling_factor,
                base=self.config.rope_theta,
            )
        elif self.config.rope_scaling_type == "dynamic_ntk":
            self.rotary_emb = LlamaDynamicNTKScalingRotaryEmbedding(
                self.head_dim,
                max_position_embeddings=self.max_position_embeddings,
                scaling_factor=self.config.rope_scaling_factor,
                base=self.config.rope_theta,
            )
        else:
            raise ValueError(f"Unknown RoPE scaling type {self.config.rope_scaling_type}")

    def forward(
        self,
        hidden_states,
        position_ids: Optional[Tuple[paddle.Tensor]] = None,
        past_key_value: Optional[Tuple[paddle.Tensor]] = None,
        attention_mask: Optional[paddle.Tensor] = None,
        output_attentions: bool = False,
        use_cache: bool = False,
        alibi: Optional[paddle.Tensor] = None,
    ) -> Tuple[paddle.Tensor, Optional[paddle.Tensor], Optional[Tuple[paddle.Tensor]]]:
        """Input shape: Batch x Time x Channel"""
        # [bs, seq_len, num_head * head_dim] -> [seq_len / n, bs, num_head * head_dim] (n is model parallelism)

        if self.fuse_attention_qkv:
            mix_layer = self.qkv_proj(hidden_states)
            # NOTE for GQA attention fusion (compatible with MHA and MQA):
            # The weight for qkv_proj is in shape like [hidden_size, hidden_size + 2 * num_kv_heads * head_dim].
            # After the projection, the mix_layer is in shape like [b, s, hidden_size + 2 * num_kv_heads * head_dim].
            # Reshape the mix_layer into a shape like [b, s, num_kv_heads, (num_groups + 2) * head_dim],
            # where num_groups = num_q_heads // num_kv_heads.
            # Split the mix_layer on the last axis into three sections [num_groups * head_dim, head_dim, head_dim]
            # to represent the q, k and v respectively.
            # The q is in the shape like [b, s, num_kv_heads, num_groups * head_dim].
            # The k and v are in the shape like [b, s, num_kv_heads, head_dim].
            # Under MHA, the q is ready for the following calculation since num_kv_heads == num_q_heads,
            # But for the GQA or MQA, q should be reshaped into [b, s, num_q_heads, head_dim].
            if self.reshard_layer is not None:
                if self.sequence_parallel:
                    assert self.seq_length % self.config.sep_parallel_degree == 0
                    mix_layer = paddle.reshape_(
                        mix_layer,
                        [
                            -1,
                            self.seq_length // self.config.sep_parallel_degree,
                            self.num_heads * self.head_dim + 2 * self.num_key_value_heads * self.head_dim,
                        ],
                    )
                # [bs, seq_len / sep, num_head, head_dim] -> [bs, seq_len, num_head / sep, head_dim]
                mix_layer = self.reshard_layer(
                    mix_layer,
                    split_axis=2,
                    concat_axis=1,
                )
                mix_layer = paddle.reshape_(
                    mix_layer, [0, self.seq_length, -1, (self.num_key_value_groups + 2) * self.head_dim]
                )  # [bs, seq_len, num_head/k, 3*head_dim], k is sep degree
            else:
                if self.sequence_parallel:
                    target_shape = [
                        -1,
                        self.seq_length,
                        self.num_key_value_heads,
                        (self.num_key_value_groups + 2) * self.head_dim,
                    ]
                else:
                    target_shape = [0, 0, self.num_key_value_heads, (self.num_key_value_groups + 2) * self.head_dim]
                mix_layer = paddle.reshape_(mix_layer, target_shape)
            query_states, key_states, value_states = paddle.split(
                mix_layer,
                num_or_sections=[self.num_key_value_groups * self.head_dim, self.head_dim, self.head_dim],
                axis=-1,
            )
            if self.gqa_or_mqa:
                query_states = paddle.reshape_(query_states, [0, 0, self.num_heads, self.head_dim])
        else:
            query_states = self.q_proj(hidden_states)
            key_states = self.k_proj(hidden_states)
            value_states = self.v_proj(hidden_states)

            if self.reshard_layer is not None:
                if self.sequence_parallel:
                    assert self.seq_length % self.config.sep_parallel_degree == 0
                    query_states = paddle.reshape(
                        query_states,
                        [-1, self.seq_length // self.config.sep_parallel_degree, self.num_heads * self.head_dim],
                    )
                    key_states = paddle.reshape(
                        key_states,
                        [
                            -1,
                            self.seq_length // self.config.sep_parallel_degree,
                            self.num_key_value_heads * self.head_dim,
                        ],
                    )
                    value_states = paddle.reshape(
                        value_states,
                        [
                            -1,
                            self.seq_length // self.config.sep_parallel_degree,
                            self.num_key_value_heads * self.head_dim,
                        ],
                    )
                query_states = self.reshard_layer(
                    query_states,
                    split_axis=2,
                    concat_axis=1,
                )
                key_states = self.reshard_layer(
                    key_states,
                    split_axis=2,
                    concat_axis=1,
                )
                value_states = self.reshard_layer(
                    value_states,
                    split_axis=2,
                    concat_axis=1,
                )
                query_states = paddle.reshape(
                    query_states, [0, self.seq_length, -1, self.head_dim]
                )  # [bs, seq_len, num_head/k, head_dim], k is sep degree
                key_states = paddle.reshape(key_states, [0, self.seq_length, -1, self.head_dim])
                value_states = paddle.reshape(value_states, [0, self.seq_length, -1, self.head_dim])
            else:
                if self.sequence_parallel:
                    target_query_shape = [-1, self.seq_length, self.num_heads, self.head_dim]
                    target_key_value_shape = [-1, self.seq_length, self.num_key_value_heads, self.head_dim]
                else:
                    target_query_shape = [0, 0, self.num_heads, self.head_dim]
                    target_key_value_shape = [0, 0, self.num_key_value_heads, self.head_dim]
                query_states = query_states.reshape(shape=target_query_shape)
                key_states = key_states.reshape(shape=target_key_value_shape)
                value_states = value_states.reshape(shape=target_key_value_shape)

        kv_seq_len = key_states.shape[-3]

        if past_key_value is not None:
            kv_seq_len += past_key_value[0].shape[-3]

        if self.config.rope:
            if self.reshard_layer is not None:
                batch_size, seq_length, _, _ = query_states.shape
                position_ids = paddle.arange(seq_length, dtype="int64").expand((batch_size, seq_length))
            if self.use_fused_rope:
                assert past_key_value is None, "fuse rotary not support cache kv for now"
                batch_size, seq_length, num_heads, head_dim = query_states.shape
                _, kv_seq_len, num_key_value_heads, _ = key_states.shape
                cos, sin = self.rotary_emb(value_states, seq_len=kv_seq_len)
                if get_env_device() == "npu":
                    query_states = core.eager._run_custom_op("fused_rope", query_states, cos, sin)[0]
                    key_states = core.eager._run_custom_op("fused_rope", key_states, cos, sin)[0]
                else:
                    # paddle version > 2.6 or develop support q and k/v with different num_heads
                    paddle_version = float(paddle.__version__[:3])
                    if ((paddle_version != 0.0) and (paddle_version <= 2.6)) and (num_heads != num_key_value_heads):
                        query_states, _, _ = fused_rotary_position_embedding(
                            query_states,
                            None,
                            None,
                            sin=sin,
                            cos=cos,
                            position_ids=position_ids,
                            use_neox_rotary_style=False,
                        )
                        key_states, _, _ = fused_rotary_position_embedding(
                            key_states,
                            None,
                            None,
                            sin=sin,
                            cos=cos,
                            position_ids=position_ids,
                            use_neox_rotary_style=False,
                        )
                    else:
                        query_states, key_states, _ = fused_rotary_position_embedding(
                            query_states,
                            key_states,
                            v=None,
                            sin=sin,
                            cos=cos,
                            position_ids=position_ids,
                            use_neox_rotary_style=False,
                        )
            else:
                if self.config.use_long_sequence_strategies:
                    cos, sin = self.rotary_emb(seq_len=kv_seq_len)
                    cos = cos[None, :, None, :]
                    sin = sin[None, :, None, :]
                    cos, sin = (
                        cos.cast(value_states.dtype) if cos.dtype != value_states.dtype else cos,
                        sin.cast(value_states.dtype) if sin.dtype != value_states.dtype else sin,
                    )
                else:
                    cos, sin = self.rotary_emb(value_states, seq_len=kv_seq_len)

                query_states, key_states = apply_rotary_pos_emb(query_states, key_states, cos, sin, position_ids)

        # [bs, seq_len, num_head, head_dim]
        if past_key_value is not None:
            # reuse k, v, self_attention
            key_states = paddle.concat([past_key_value[0], key_states], axis=1)
            value_states = paddle.concat([past_key_value[1], value_states], axis=1)

        past_key_value = (key_states, value_states) if use_cache else None
        if self.kv_indices is not None:
            key_states = paddle.index_select(key_states, self.kv_indices, axis=2)
            value_states = paddle.index_select(value_states, self.kv_indices, axis=2)

        # TODO(wj-Mcat): use broadcast strategy when n_kv_heads = 1
        # repeat k/v heads if n_kv_heads < n_heads
        # paddle version > 2.6 or develop support flash-attn with gqa/mqa
        paddle_version = float(paddle.__version__[:3])
        if not self.config.use_flash_attention or ((paddle_version != 0.0) and (paddle_version <= 2.6)):
            key_states = repeat_kv(key_states, self.num_key_value_groups)
            value_states = repeat_kv(value_states, self.num_key_value_groups)

        has_gradient = not (query_states.stop_gradient and key_states.stop_gradient and value_states.stop_gradient)
        if (
            self.enable_recompute
            and self.layerwise_recompute
            and has_gradient
            and self.recompute_granularity == "core_attn"
        ):
            outputs = recompute(
                scaled_dot_product_attention,
                query_states,
                self.config,
                key_states,
                value_states,
                attention_mask,
                output_attentions,
                alibi,
                self.sequence_parallel,
                reshard_layer=self.reshard_layer,
                use_reentrant=self.config.recompute_use_reentrant,
            )
        else:
            outputs = scaled_dot_product_attention(
                query_states,
                self.config,
                key_states,
                value_states,
                attention_mask,
                output_attentions,
                alibi,
                self.sequence_parallel,
                reshard_layer=self.reshard_layer,
            )
        if output_attentions:
            attn_output, attn_weights = outputs
        else:
            attn_output = outputs

        # if sequence_parallel is true, out shape are [q_len / n, bs, num_head * head_dim]
        # else their shape are [bs, q_len, num_head * head_dim], n is mp parallelism.
        attn_output = self.o_proj(attn_output)

        if not output_attentions:
            attn_weights = None

        outputs = (attn_output,)

        if output_attentions:
            outputs += (attn_weights,)

        if use_cache:
            outputs += (past_key_value,)

        if type(outputs) is tuple and len(outputs) == 1:
            outputs = outputs[0]

        return outputs


class LlamaDecoderLayer(nn.Layer):
    def __init__(self, config, layerwise_recompute: bool = False):
        super().__init__()
        self.config = config
        self.hidden_size = config.hidden_size
        self.self_attn = LlamaAttention(config, layerwise_recompute)
        self.mlp = LlamaMLP(config)
        self.input_layernorm = LlamaRMSNorm(config)
        self.post_attention_layernorm = LlamaRMSNorm(config)
        self.sequence_parallel = config.sequence_parallel
        # Note that we will actually perform a recompute only if both enable_recompute and layerwise_recompute are set to True
        # Enable_recompute defaults to False and is controlled by Trainer
        self.enable_recompute = False
        self.layerwise_recompute = layerwise_recompute
        self.recompute_granularity = config.recompute_granularity

    def forward(
        self,
        hidden_states: paddle.Tensor,
        position_ids: Optional[Tuple[paddle.Tensor]] = None,
        attention_mask: Optional[paddle.Tensor] = None,
        output_attentions: Optional[bool] = False,
        past_key_value: Optional[Tuple[paddle.Tensor]] = None,
        use_cache: Optional[bool] = False,
        alibi: Optional[paddle.Tensor] = None,
    ) -> Tuple[paddle.Tensor, Optional[Tuple[paddle.Tensor, paddle.Tensor]]]:
        """
        Args:
            hidden_states (`paddle.Tensor`): input to the layer of shape `(batch, seq_len, embed_dim)`
            attention_mask (`paddle.Tensor`, *optional*): attention mask of size
                `(batch, 1, tgt_len, src_len)` where padding elements are indicated by very large negative values.
            output_attentions (`bool`, *optional*):
                Whether or not to return the attentions tensors of all attention layers. See `attentions` under
                returned tensors for more detail.
            use_cache (`bool`, *optional*):
                If set to `True`, `cache` key value states are returned and can be used to speed up decoding
                (see `cache`).
            cache (`Tuple(paddle.Tensor)`, *optional*): cached past key and value projection states
        """

        # [bs * seq_len, embed_dim] -> [seq_len * bs / n, embed_dim] (sequence_parallel)
        residual = hidden_states
        hidden_states = self.input_layernorm(hidden_states)

        # Self Attention
        has_gradient = not hidden_states.stop_gradient
        if (
            self.enable_recompute
            and self.layerwise_recompute
            and has_gradient
            and self.recompute_granularity == "full_attn"
        ):
            outputs = recompute(
                self.self_attn,
                hidden_states,
                position_ids,
                past_key_value,
                attention_mask,
                output_attentions,
                use_cache,
                alibi,
                use_reentrant=self.config.recompute_use_reentrant,
            )
        else:
            outputs = self.self_attn(
                hidden_states,
                position_ids,
                past_key_value,
                attention_mask,
                output_attentions,
                use_cache,
                alibi,
            )

        if type(outputs) is tuple:
            hidden_states = outputs[0]
        else:
            hidden_states = outputs

        if output_attentions:
            self_attn_weights = outputs[1]

        if use_cache:
            present_key_value = outputs[2 if output_attentions else 1]

        hidden_states = residual + hidden_states

        # Fully Connected
        residual = hidden_states
        hidden_states = self.post_attention_layernorm(hidden_states)
        hidden_states = self.mlp(hidden_states)
        hidden_states = residual + hidden_states

        outputs = (hidden_states,)

        if output_attentions:
            outputs += (self_attn_weights,)

        if use_cache:
            outputs += (present_key_value,)

        # remove empty tuple for pipeline parallel
        if type(outputs) is tuple and len(outputs) == 1:
            outputs = outputs[0]

        return outputs


class LlamaPretrainedModel(PretrainedModel):
    config_class = LlamaConfig
    base_model_prefix = "llama"
    pretrained_init_configuration = LLAMA_PRETRAINED_INIT_CONFIGURATION
    pretrained_resource_files_map = LLAMA_PRETRAINED_RESOURCE_FILES_MAP
    _keys_to_ignore_on_load_unexpected = [r"self_attn.rotary_emb.inv_freq"]

    @classmethod
    def _get_name_mappings(cls, config: LlamaConfig) -> list[StateDictNameMapping]:
        mappings: list[StateDictNameMapping] = []
        model_mappings = [
            ["embed_tokens.weight"],
            ["norm.weight"],
        ]
        for layer_index in range(config.num_hidden_layers):
            layer_mappings = [
                [f"layers.{layer_index}.self_attn.q_proj.weight", None, "transpose"],
                [f"layers.{layer_index}.self_attn.k_proj.weight", None, "transpose"],
                [f"layers.{layer_index}.self_attn.v_proj.weight", None, "transpose"],
                [f"layers.{layer_index}.self_attn.o_proj.weight", None, "transpose"],
                [f"layers.{layer_index}.self_attn.rotary_emb.inv_freq"],
                [f"layers.{layer_index}.mlp.gate_proj.weight", None, "transpose"],
                [f"layers.{layer_index}.mlp.down_proj.weight", None, "transpose"],
                [f"layers.{layer_index}.mlp.up_proj.weight", None, "transpose"],
                [f"layers.{layer_index}.input_layernorm.weight"],
                [f"layers.{layer_index}.post_attention_layernorm.weight"],
            ]
            model_mappings.extend(layer_mappings)

        init_name_mappings(mappings=model_mappings)
        # base-model prefix "LlamaModel"
        if "LlamaModel" not in config.architectures:
            for mapping in model_mappings:
                mapping[0] = "model." + mapping[0]
                mapping[1] = "llama." + mapping[1]
            model_mappings.append(["lm_head.weight", "lm_head.weight", "transpose"])

        mappings = [StateDictNameMapping(*mapping, index=index) for index, mapping in enumerate(model_mappings)]
        return mappings

    @classmethod
    def _get_tensor_parallel_mappings(cls, config: LlamaConfig, is_split=True):

        from paddlenlp.transformers.conversion_utils import split_or_merge_func

        fn = split_or_merge_func(
            is_split=is_split,
            tensor_parallel_degree=config.tensor_parallel_degree,
            tensor_parallel_rank=config.tensor_parallel_rank,
            num_attention_heads=config.num_attention_heads,
        )

        def get_tensor_parallel_split_mappings(num_layers):
            final_actions = {}

            base_actions = {
                "lm_head.weight": partial(fn, is_column=True),
                # Row Linear
                "embed_tokens.weight": partial(fn, is_column=False),
                "layers.0.self_attn.o_proj.weight": partial(fn, is_column=False),
                "layers.0.mlp.down_proj.weight": partial(fn, is_column=False),
            }

            if not config.vocab_size % config.tensor_parallel_degree == 0:
                base_actions.pop("lm_head.weight")
                base_actions.pop("embed_tokens.weight")
            # Column Linear
            if config.fuse_attention_qkv:
                base_actions["layers.0.self_attn.qkv_proj.weight"] = partial(fn, is_column=True)
            else:
                base_actions["layers.0.self_attn.q_proj.weight"] = partial(fn, is_column=True)
                # if we have enough num_key_value_heads to split, then split it.
                if config.num_key_value_heads % config.tensor_parallel_degree == 0:
                    base_actions["layers.0.self_attn.k_proj.weight"] = partial(fn, is_column=True)
                    base_actions["layers.0.self_attn.v_proj.weight"] = partial(fn, is_column=True)

            if config.fuse_attention_ffn:
                base_actions["layers.0.mlp.gate_up_fused_proj.weight"] = partial(
                    fn, is_column=True, is_naive_2fuse=True
                )
            else:
                base_actions["layers.0.mlp.gate_proj.weight"] = partial(fn, is_column=True)
                base_actions["layers.0.mlp.up_proj.weight"] = partial(fn, is_column=True)

            for key, action in base_actions.items():
                if "layers.0." in key:
                    for i in range(num_layers):
                        final_actions[key.replace("layers.0.", f"layers.{i}.")] = action
                final_actions[key] = action

            return final_actions

        mappings = get_tensor_parallel_split_mappings(config.num_hidden_layers)

        return mappings

    def _init_weights(self, layer):
        """Initialization hook"""
        if self.config.tensor_parallel_degree > 1:
            rng_tracker = get_rng_state_tracker().rng_state
        if isinstance(
            layer,
            (
                nn.Linear,
                nn.Embedding,
                mpu.VocabParallelEmbedding,
                mpu.ColumnParallelLinear,
                mpu.RowParallelLinear,
                LlamaLMHead,
                ColumnSequenceParallelLinear,
                RowSequenceParallelLinear,
            ),
        ):
            # In the dygraph mode, use the `set_value` to reset the parameter directly,
            # and reset the `state_dict` to update parameter in static mode.
            if isinstance(layer.weight, paddle.Tensor):
                if layer.weight.is_distributed:
                    with rng_tracker():
                        layer.weight.set_value(
                            paddle.tensor.normal(
                                mean=0.0,
                                std=self.config.initializer_range
                                if hasattr(self.config, "initializer_range")
                                else self.llama.config.initializer_range,
                                shape=layer.weight.shape,
                            )
                        )
                else:
                    layer.weight.set_value(
                        paddle.tensor.normal(
                            mean=0.0,
                            std=self.config.initializer_range
                            if hasattr(self.config, "initializer_range")
                            else self.llama.config.initializer_range,
                            shape=layer.weight.shape,
                        )
                    )
        # Layer.apply is DFS https://github.com/PaddlePaddle/Paddle/blob/a6f5021fcc58b21f4414bae6bf4731ef6971582c/python/paddle/nn/layer/layers.py#L527-L530
        # sublayer is init first
        # scale RowParallelLinear weight
        with paddle.no_grad():
            if isinstance(layer, LlamaMLP):
                factor = 1 / math.sqrt(2 * self.config.num_hidden_layers)
                layer.down_proj.weight.scale_(factor)
            if isinstance(layer, LlamaAttention):
                factor = 1 / math.sqrt(2 * self.config.num_hidden_layers)
                layer.o_proj.weight.scale_(factor)


@register_base_model
class LlamaModel(LlamaPretrainedModel):
    """
    Transformer decoder consisting of *config.num_hidden_layers* layers. Each layer is a [`LlamaDecoderLayer`]
    Args:
        config: LlamaConfig
    """

    def __init__(self, config: LlamaConfig):
        super().__init__(config)
        self.vocab_size = config.vocab_size
        self.hidden_size = config.hidden_size
        self.sequence_parallel = config.sequence_parallel
        self.recompute_granularity = config.recompute_granularity
        self.no_recompute_layers = config.no_recompute_layers if config.no_recompute_layers is not None else []
        self.config = config

        # Recompute defaults to False and is controlled by Trainer
        self.enable_recompute = False
        if config.tensor_parallel_degree > 1 and config.vocab_size % config.tensor_parallel_degree == 0:
            self.embed_tokens = mpu.VocabParallelEmbedding(
                self.vocab_size,
                self.hidden_size,
                weight_attr=paddle.ParamAttr(initializer=nn.initializer.XavierNormal()),
            )
        else:
            self.embed_tokens = nn.Embedding(
                self.vocab_size,
                self.hidden_size,
            )

        self.layers = nn.LayerList(
            [LlamaDecoderLayer(config, i not in self.no_recompute_layers) for i in range(config.num_hidden_layers)]
        )
        self.norm = LlamaRMSNorm(config)

        self.gradient_checkpointing = False

    def get_input_embeddings(self):
        return self.embed_tokens

    def set_input_embeddings(self, value):
        self.embed_tokens = value

    @staticmethod
    def _prepare_decoder_attention_mask(attention_mask, input_shape, past_key_values_length, dtype):
        if attention_mask is not None:
            # [bsz, seq_len] -> [bsz, 1, tgt_seq_len, src_seq_len]
            if len(attention_mask.shape) == 2:
                expanded_attn_mask = _expand_2d_mask(attention_mask, dtype, tgt_length=input_shape[-1])
                # For decoding phase in generation, seq_length = 1, we don't need to add causal mask
                if input_shape[-1] > 1:
                    combined_attention_mask = _make_causal_mask(
                        input_shape, past_key_values_length=past_key_values_length
                    )
                    if get_env_device() == "npu":
                        expanded_attn_mask = expanded_attn_mask.astype("bool")
                        combined_attention_mask = combined_attention_mask.astype("bool")
                    expanded_attn_mask = expanded_attn_mask & combined_attention_mask
            # [bsz, seq_len, seq_len] -> [bsz, 1, seq_len, seq_len]
            elif len(attention_mask.shape) == 3:
                expanded_attn_mask = attention_mask.unsqueeze(1).astype("bool")
            # if attention_mask is already 4-D, do nothing
            else:
                expanded_attn_mask = attention_mask
        else:
            expanded_attn_mask = _make_causal_mask(input_shape, past_key_values_length=past_key_values_length)
        # Convert bool attention_mask to float attention mask, which will be added to attention_scores later
        if get_env_device() == "npu":
            x = paddle.to_tensor(0.0, dtype="float16")
            y = paddle.to_tensor(paddle.finfo(dtype).min, dtype="float16")
            expanded_attn_mask = expanded_attn_mask.astype("float16")
            expanded_attn_mask = paddle.where(expanded_attn_mask, x, y).astype(dtype)
        elif get_env_device() == "xpu":
            x = paddle.to_tensor(0.0, dtype=dtype)
            y = paddle.to_tensor(paddle.finfo(dtype).min, dtype=dtype)
            expanded_attn_mask = expanded_attn_mask.astype(dtype)
            expanded_attn_mask = paddle.where(expanded_attn_mask, x, y).astype(dtype)
        else:
            expanded_attn_mask = paddle.where(expanded_attn_mask, 0.0, paddle.finfo(dtype).min).astype(dtype)
        return expanded_attn_mask

    @paddle.jit.not_to_static
    def recompute_training_full(
        self,
        layer_module: nn.Layer,
        hidden_states: Tensor,
        position_ids: Optional[Tensor],
        attention_mask: Tensor,
        output_attentions: bool,
        past_key_value: Tensor,
        use_cache: bool,
        alibi=None,
    ):
        def create_custom_forward(module):
            def custom_forward(*inputs):
                return module(*inputs)

            return custom_forward

        hidden_states = recompute(
            create_custom_forward(layer_module),
            hidden_states,
            position_ids,
            attention_mask,
            output_attentions,
            past_key_value,
            use_cache,
            alibi,
            use_reentrant=self.config.recompute_use_reentrant,
        )

        return hidden_states

    def forward(
        self,
        input_ids=None,
        position_ids=None,
        attention_mask=None,
        inputs_embeds=None,
        use_cache=None,
        past_key_values=None,
        output_attentions=False,
        output_hidden_states=None,
        return_dict=False,
        **kwargs,
    ):
        if self.sequence_parallel and use_cache:
            raise ValueError("We currently only support sequence parallel without cache.")

        output_attentions = output_attentions if output_attentions is not None else self.config.output_attentions
        output_hidden_states = (
            output_hidden_states if output_hidden_states is not None else self.config.output_hidden_states
        )
        use_cache = use_cache if use_cache is not None else self.config.use_cache

        return_dict = return_dict if return_dict is not None else self.config.use_return_dict

        # retrieve input_ids and inputs_embeds
        if input_ids is not None and inputs_embeds is not None:
            raise ValueError("You cannot specify both decoder_input_ids and decoder_inputs_embeds at the same time")
        elif input_ids is not None:
            batch_size, seq_length = input_ids.shape
        elif inputs_embeds is not None:
            batch_size, seq_length, _ = inputs_embeds.shape
        else:
            raise ValueError("You have to specify either decoder_input_ids or decoder_inputs_embeds")

        if past_key_values is None:
            past_key_values = tuple([None] * len(self.layers))
        # NOTE: to make cache can be clear in-time
        past_key_values = list(past_key_values)

        seq_length_with_past = seq_length
        cache_length = 0
        if past_key_values[0] is not None:
            cache_length = past_key_values[0][0].shape[1]
            seq_length_with_past += cache_length
        if inputs_embeds is None:
            inputs_embeds = self.embed_tokens(input_ids)

        if self.sequence_parallel:
            # [bs, seq_len, num_head * head_dim] -> [bs * seq_len, num_head * head_dim]
            bs, seq_len, hidden_size = inputs_embeds.shape
            inputs_embeds = paddle.reshape_(inputs_embeds, [bs * seq_len, hidden_size])
            # [seq_len * bs / n, num_head * head_dim] (n is mp parallelism)
            inputs_embeds = ScatterOp.apply(inputs_embeds)

        # embed positions
        if attention_mask is None:
            # [bs, seq_len]
            attention_mask = paddle.ones((batch_size, seq_length_with_past), dtype=paddle.bool)
        if self.config.alibi:
            if self.config.use_long_sequence_strategies:
                alibi_layer = LongSequenceStrategies.build_long_sequence_strategy(
                    self.config.long_sequence_strategy_type,
                    self.config.long_sequence_strategy_name,
                    **self.config.long_sequence_init_args,
                )
                alibi = alibi_layer(attention_mask, self.config.num_attention_heads, dtype=inputs_embeds.dtype)
            else:
                alibi = build_alibi_tensor(attention_mask, self.config.num_attention_heads, dtype=inputs_embeds.dtype)
            if self.config.tensor_parallel_degree > 1:
                block_size = self.config.num_attention_heads // self.config.tensor_parallel_degree
                alibi = alibi[
                    :,
                    self.config.tensor_parallel_rank
                    * block_size : (self.config.tensor_parallel_rank + 1)
                    * block_size,
                ]
                alibi = alibi.reshape([batch_size * block_size, 1, seq_length_with_past])
            else:
                alibi = alibi.reshape([batch_size * self.config.num_attention_heads, 1, seq_length_with_past])
        else:
            alibi = None

        if position_ids is None:
            position_ids = paddle.arange(seq_length, dtype="int64").expand((batch_size, seq_length))

        attention_mask = self._prepare_decoder_attention_mask(
            attention_mask, (batch_size, seq_length), cache_length, inputs_embeds.dtype
        )  # [bs, 1, seq_len, seq_len]
        if self.config.use_flash_attention:
            if get_env_device() != "npu":
                is_casual = is_casual_mask(attention_mask)
                if is_casual and alibi is None:
                    attention_mask = None
            else:
                attention_mask = attention_mask.astype("bool")
        hidden_states = inputs_embeds
        # decoder layers
        all_hidden_states = () if output_hidden_states else None
        all_self_attns = () if output_attentions else None
        next_decoder_cache = () if use_cache else None

        for idx, (decoder_layer) in enumerate(self.layers):
            if output_hidden_states:
                all_hidden_states += (hidden_states,)
            past_key_value = past_key_values[idx] if past_key_values is not None else None

            has_gradient = not hidden_states.stop_gradient
            if (
                self.enable_recompute
                and idx not in self.no_recompute_layers
                and has_gradient
                and self.recompute_granularity == "full"
            ):
                layer_outputs = self.recompute_training_full(
                    decoder_layer,
                    hidden_states,
                    position_ids,
                    attention_mask,
                    output_attentions,
                    past_key_value,
                    use_cache,
                    alibi=alibi,
                )
            else:
                layer_outputs = decoder_layer(
                    hidden_states,
                    position_ids,
                    attention_mask,
                    output_attentions,
                    past_key_value,
                    use_cache,
                    alibi=alibi,
                )

            # NOTE: clear outdate cache after it has been used for memory saving
            past_key_value = past_key_values[idx] = None
            if type(layer_outputs) is tuple:
                hidden_states = layer_outputs[0]
            else:
                hidden_states = layer_outputs

            if output_attentions:
                all_self_attns += (layer_outputs[1],)

            if use_cache:
                next_decoder_cache += (layer_outputs[2 if output_attentions else 1],)

        hidden_states = self.norm(hidden_states)

        # add hidden states from the last decoder layer
        if output_hidden_states:
            all_hidden_states += (hidden_states,)

        next_cache = next_decoder_cache if use_cache else None

        if not return_dict:
            return tuple(v for v in [hidden_states, next_cache, all_hidden_states, all_self_attns] if v is not None)
        return BaseModelOutputWithPastAndCrossAttentions(
            last_hidden_state=hidden_states,
            past_key_values=next_cache,
            hidden_states=all_hidden_states,
            attentions=all_self_attns,
            cross_attentions=None,
        )


class LlamaPretrainingCriterion(paddle.nn.Layer):
    """
    Criterion for Llama.
    It calculates the final loss.
    """

    def __init__(self, config):

        super(LlamaPretrainingCriterion, self).__init__()
        self.ignore_index = getattr(config, "ignore_index", -100)
        self.config = config
        self.enable_parallel_cross_entropy = config.tensor_parallel_degree > 1 and config.tensor_parallel_output

        if self.enable_parallel_cross_entropy:  # and False: # and lm_head is distributed
            self.loss_func = mpu.ParallelCrossEntropy(ignore_index=self.ignore_index)
        else:
            self.loss_func = paddle.nn.CrossEntropyLoss(reduction="none", ignore_index=self.ignore_index)

    def forward(self, prediction_scores, masked_lm_labels):
        if self.enable_parallel_cross_entropy:
            if prediction_scores.shape[-1] == self.config.vocab_size:
                warnings.warn(
                    f"enable_parallel_cross_entropy, the vocab_size should be splited: {prediction_scores.shape[-1]}, {self.config.vocab_size}"
                )
                self.loss_func = paddle.nn.CrossEntropyLoss(reduction="none", ignore_index=self.ignore_index)

        with paddle.amp.auto_cast(False):
            masked_lm_loss = self.loss_func(prediction_scores.astype("float32"), masked_lm_labels.unsqueeze(2))

            if self.config.sep_parallel_degree > 1:
                _hcg = fleet.get_hybrid_communicate_group()
                masked_lm_loss = ConcatSePMaskedLoss.apply(masked_lm_loss, axis=1, group=_hcg.get_sep_parallel_group())
            # skip ignore_index which loss == 0
            masked_lm_loss = masked_lm_loss[masked_lm_loss > 0]
            loss = paddle.mean(masked_lm_loss)

        return loss


class ConcatSePMaskedLoss(PyLayer):
    @staticmethod
    def forward(ctx, inp, axis, group):
        inputs = []
        paddle.distributed.all_gather(inputs, inp, group=group)
        with paddle.no_grad():
            cat = paddle.concat(inputs, axis=axis)
        ctx.args_axis = axis
        ctx.args_group = group
        return cat

    @staticmethod
    def backward(ctx, grad):
        axis = ctx.args_axis
        group = ctx.args_group
        with paddle.no_grad():
            grads = paddle.split(grad, paddle.distributed.get_world_size(group), axis=axis)
        grad = grads[paddle.distributed.get_rank(group)]
        return grad


class LlamaLMHead(nn.Layer):
    def __init__(self, config: LlamaConfig):
        super(LlamaLMHead, self).__init__()
        self.config = config
        if config.tensor_parallel_degree > 1 and config.vocab_size % config.tensor_parallel_degree == 0:
            vocab_size = config.vocab_size // config.tensor_parallel_degree
        else:
            vocab_size = config.vocab_size

        self.weight = self.create_parameter(
            shape=[config.hidden_size, vocab_size],
            dtype=paddle.get_default_dtype(),
        )
        # Must set distributed attr for Tensor Parallel !
        self.weight.is_distributed = True if (vocab_size != config.vocab_size) else False
        if self.weight.is_distributed:
            self.weight.split_axis = 1
        if get_env_device() == "xpu":
            try:
                from paddle_xpu.layers.nn import (  # noqa: F401
                    parallel_matmul as xpu_parallel_matmul,
                )

                self.xpu_parallel_matmul = xpu_parallel_matmul()
            except ImportError:
                self.xpu_parallel_matmul = None

    def forward(self, hidden_states, tensor_parallel_output=None):
        if self.config.sequence_parallel:
            hidden_states = GatherOp.apply(hidden_states)
            seq_length = self.config.seq_length
            if self.config.sep_parallel_degree > 1:
                assert seq_length % self.config.sep_parallel_degree == 0
                seq_length = seq_length // self.config.sep_parallel_degree
            hidden_states = paddle.reshape_(hidden_states, [-1, seq_length, self.config.hidden_size])

        if tensor_parallel_output is None:
            tensor_parallel_output = self.config.tensor_parallel_output

        if get_env_device() == "xpu" and self.xpu_parallel_matmul is not None:
            logits = self.xpu_parallel_matmul(
                hidden_states, self.weight, tensor_parallel_output=tensor_parallel_output, training=self.training
            )
        else:
            logits = parallel_matmul(hidden_states, self.weight, tensor_parallel_output=tensor_parallel_output)
        return logits


class LlamaForCausalLM(LlamaPretrainedModel):
    enable_to_static_method = True

    def __init__(self, config):
        super().__init__(config)
        self.config = config

        self.llama = LlamaModel(config)
        self.lm_head = LlamaLMHead(config)
        self.criterion = LlamaPretrainingCriterion(config)

    def get_input_embeddings(self):
        return self.llama.embed_tokens

    def set_input_embeddings(self, value):
        self.llama.embed_tokens = value

    def get_output_embeddings(self):
        return self.lm_head

    def set_output_embeddings(self, new_embeddings):
        self.lm_head = new_embeddings

    def set_decoder(self, decoder):
        self.llama = decoder

    def get_decoder(self):
        return self.llama

    def prepare_inputs_for_generation(
        self, input_ids, use_cache=False, past_key_values=None, inputs_embeds=None, **kwargs
    ):
        batch_size, seq_length = input_ids.shape
        position_ids = kwargs.get("position_ids", paddle.arange(seq_length).expand((batch_size, seq_length)))
        attention_mask = kwargs.get("attention_mask", None)
        if past_key_values:
            input_ids = input_ids[:, -1].unsqueeze(axis=-1)
            position_ids = position_ids[:, -1].unsqueeze(-1)

        # if `inputs_embeds` are passed, we only want to use them in the 1st generation step
        if inputs_embeds is not None and past_key_values is None:
            model_inputs = {"inputs_embeds": inputs_embeds}
        else:
            model_inputs = {"input_ids": input_ids}

        model_inputs.update(
            {
                "position_ids": position_ids,
                "past_key_values": past_key_values,
                "use_cache": use_cache,
                "attention_mask": attention_mask,
            }
        )
        return model_inputs

    def _get_model_inputs_spec(self, dtype: str):
        return {
            "input_ids": paddle.static.InputSpec(shape=[None, None], dtype="int64"),
            "attention_mask": paddle.static.InputSpec(shape=[None, None], dtype="int64"),
            "position_ids": paddle.static.InputSpec(shape=[None, None], dtype="int64"),
        }

    @staticmethod
    def update_model_kwargs_for_generation(outputs, model_kwargs, is_encoder_decoder=False):
        # update cache
        if isinstance(outputs, tuple) and len(outputs) > 1 and not isinstance(outputs[1], paddle.Tensor):
            model_kwargs["past_key_values"] = outputs[1]

        if isinstance(outputs, CausalLMOutputWithCrossAttentions) and "past_key_values" in outputs:
            model_kwargs["past_key_values"] = outputs.past_key_values

        # update position_ids
        if "position_ids" in model_kwargs and model_kwargs["position_ids"] is not None:
            position_ids = model_kwargs["position_ids"]
            model_kwargs["position_ids"] = paddle.concat([position_ids, position_ids[..., -1:] + 1], axis=-1)

        if not is_encoder_decoder and "attention_mask" in model_kwargs:
            attention_mask = model_kwargs["attention_mask"]
            model_kwargs["attention_mask"] = paddle.concat(
                [attention_mask, paddle.ones([attention_mask.shape[0], 1], dtype=attention_mask.dtype)], axis=-1
            )

        return model_kwargs

    def forward(
        self,
        input_ids=None,
        position_ids=None,
        attention_mask=None,
        inputs_embeds=None,
        labels=None,
        use_cache=False,
        past_key_values=None,
        output_attentions=None,
        output_hidden_states=None,
        return_dict=None,
    ):
        output_attentions = output_attentions if output_attentions is not None else self.config.output_attentions
        output_hidden_states = (
            output_hidden_states if output_hidden_states is not None else self.config.output_hidden_states
        )
        return_dict = return_dict if return_dict is not None else self.config.use_return_dict
        outputs = self.llama(
            input_ids,  # [bs, seq_len]
            position_ids=position_ids,
            attention_mask=attention_mask,
            inputs_embeds=inputs_embeds,
            use_cache=use_cache,
            past_key_values=past_key_values,
            output_attentions=output_attentions,
            output_hidden_states=output_hidden_states,
            return_dict=return_dict,
        )

        hidden_states = outputs[0]  # [bs, seq_len, dim]

        # if labels is None，means we need full output, instead of tensor_parallel_output
        # tensor_parallel_output is togather with ParallelCrossEntropy
        tensor_parallel_output = (
            self.config.tensor_parallel_output and labels is not None and self.config.tensor_parallel_degree > 1
        )

        logits = self.lm_head(hidden_states, tensor_parallel_output=tensor_parallel_output)

        loss = None
        if labels is not None:
            loss = self.criterion(logits, labels)

        if not return_dict:
            output = (logits,) + outputs[1:]
            return (loss,) + output if loss is not None else output

        return CausalLMOutputWithCrossAttentions(
            loss=loss,
            logits=logits,
            past_key_values=outputs.past_key_values,
            hidden_states=outputs.hidden_states,
            attentions=outputs.attentions,
        )<|MERGE_RESOLUTION|>--- conflicted
+++ resolved
@@ -62,10 +62,6 @@
     init_name_mappings,
 )
 from paddlenlp.transformers.long_sequence_strategies import LongSequenceStrategies
-from paddlenlp.transformers.mc2_parallel_linear import (
-    MC2ColumnSeqParallelLinear,
-    MC2RowSeqParallelLinear,
-)
 from paddlenlp.transformers.model_outputs import (
     BaseModelOutputWithPastAndCrossAttentions,
     CausalLMOutputWithCrossAttentions,
@@ -582,17 +578,8 @@
         self.fuse_attention_ffn = config.fuse_attention_ffn
 
         if config.sequence_parallel:
-<<<<<<< HEAD
             ColumnParallelLinear = linear_utils.ColumnSequenceParallelLinear
             RowParallelLinear = linear_utils.RowSequenceParallelLinear
-=======
-            if MC2ColumnSeqParallelLinear is not None and MC2RowSeqParallelLinear is not None:
-                ColumnParallelLinear = MC2ColumnSeqParallelLinear
-                RowParallelLinear = MC2RowSeqParallelLinear
-            else:
-                ColumnParallelLinear = ColumnSequenceParallelLinear
-                RowParallelLinear = RowSequenceParallelLinear
->>>>>>> 273c593f
         else:
             ColumnParallelLinear = linear_utils.ColumnParallelLinear
             RowParallelLinear = linear_utils.RowParallelLinear
@@ -719,17 +706,8 @@
                 self.use_fused_rope = False
 
         if config.sequence_parallel:
-<<<<<<< HEAD
             ColumnParallelLinear = linear_utils.ColumnSequenceParallelLinear
             RowParallelLinear = linear_utils.RowSequenceParallelLinear
-=======
-            if MC2ColumnSeqParallelLinear is not None and MC2RowSeqParallelLinear is not None:
-                ColumnParallelLinear = MC2ColumnSeqParallelLinear
-                RowParallelLinear = MC2RowSeqParallelLinear
-            else:
-                ColumnParallelLinear = ColumnSequenceParallelLinear
-                RowParallelLinear = RowSequenceParallelLinear
->>>>>>> 273c593f
         else:
             ColumnParallelLinear = linear_utils.ColumnParallelLinear
             RowParallelLinear = linear_utils.RowParallelLinear
