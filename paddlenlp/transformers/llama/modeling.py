--- conflicted
+++ resolved
@@ -365,11 +365,6 @@
 
     def forward(self, x, seq_len=None):
         # x: [bs, num_attention_heads, seq_len, head_size]
-<<<<<<< HEAD
-        # if seq_len > self.max_seq_len_cached:
-        #     self._set_cos_sin_cache(seq_len)
-=======
->>>>>>> 7903bcc8
         return (
             self.cos_cached[:, :, :seq_len, ...].cast(x.dtype),
             self.sin_cached[:, :, :seq_len, ...].cast(x.dtype),
