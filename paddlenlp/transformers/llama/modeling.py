# Copyright (c) 2023 PaddlePaddle Authors. All Rights Reserved.
# Copyright 2022 EleutherAI and the HuggingFace Inc. team. All rights reserved.
#
# Licensed under the Apache License, Version 2.0 (the "License");
# you may not use this file except in compliance with the License.
# You may obtain a copy of the License at
#
#     http://www.apache.org/licenses/LICENSE-2.0
#
# Unless required by applicable law or agreed to in writing, software
# distributed under the License is distributed on an "AS IS" BASIS,
# WITHOUT WARRANTIES OR CONDITIONS OF ANY KIND, either express or implied.
# See the License for the specific language governing permissions and
# limitations under the License.
"""Paddle Llama model"""
from __future__ import annotations

import math
import os
import warnings
from functools import partial
from typing import Optional, Tuple
import copy

import paddle
import paddle.distributed.fleet.meta_parallel as mpu
import paddle.nn.functional as F
from paddle import Tensor, nn
from paddle.autograd import PyLayer
from paddle.distributed import fleet
from paddle.distributed.fleet.meta_parallel import get_rng_state_tracker
from paddle.distributed.fleet.utils import recompute

try:
    from paddle.incubate.nn.functional import fused_rotary_position_embedding
except ImportError:
    fused_rotary_position_embedding = None

try:
    from paddle.incubate.nn.functional import swiglu
except ImportError:

    def swiglu(x, y=None):
        if y is None:
            x, y = paddle.chunk(x, chunks=2, axis=-1)
        return F.silu(x) * y


try:
    from paddle.distributed.fleet.utils.sequence_parallel_utils import (
        ColumnSequenceParallelLinear,
        GatherOp,
        RowSequenceParallelLinear,
        ScatterOp,
        mark_as_sequence_parallel_parameter,
    )
except:
    pass
from paddle.utils import try_import

from paddlenlp.transformers.conversion_utils import (
    StateDictNameMapping,
    init_name_mappings,
)
from paddlenlp.transformers.long_sequence_strategies import LongSequenceStrategies
from paddlenlp.transformers.model_outputs import (
    BaseModelOutputWithPastAndCrossAttentions,
    CausalLMOutputWithCrossAttentions,
)
from paddlenlp.transformers.model_utils import PretrainedModel, register_base_model
from paddlenlp.utils.log import logger
from paddlenlp.utils.tools import get_env_device

from .. import linear_utils
from ..linear_utils import Linear
from ..segment_parallel_utils import ReshardLayer
from .configuration import (
    LLAMA_PRETRAINED_INIT_CONFIGURATION,
    LLAMA_PRETRAINED_RESOURCE_FILES_MAP,
    LlamaConfig,
)

try:
    if get_env_device() == "npu":
        from paddle.base import core

        for lib in os.listdir(os.getenv("CUSTOM_DEVICE_ROOT")):
            if lib.endswith(".so"):
                paddle.utils.cpp_extension.extension_utils.load_op_meta_info_and_register_op(lib)
    from paddle.nn.functional.flash_attention import flash_attention
except:
    flash_attention = None

__all__ = [
    "LlamaModel",
    "LlamaPretrainedModel",
    "LlamaForCausalLM",
    "LlamaPretrainingCriterion",
]

<<<<<<< HEAD
=======

>>>>>>> 0f458750
npu_is_casual = False


def _get_interleave(n):
    def _get_interleave_power_of_2(n):
        start = 2 ** (-(2 ** -(math.log2(n) - 3)))
        ratio = start
        return [start * ratio**i for i in range(n)]

    if math.log2(n).is_integer():
        return _get_interleave_power_of_2(n)
    else:
        closest_power_of_2 = 2 ** math.floor(math.log2(n))
        return (
            _get_interleave_power_of_2(closest_power_of_2)
            + _get_interleave(2 * closest_power_of_2)[0::2][: n - closest_power_of_2]
        )


def build_alibi_tensor(
    bool_attention_mask: Tensor, num_heads: int, dtype: paddle.dtype, tensor_parallel_degree=1
) -> Tensor:
    attention_mask = bool_attention_mask.astype("float32")
    batch_size, seq_length = attention_mask.shape[0], attention_mask.shape[-1]
    slopes = paddle.to_tensor(_get_interleave(num_heads), dtype="float32")
    alibi = slopes.unsqueeze(axis=[1, 2]) * paddle.arange(seq_length, dtype="float32").unsqueeze(axis=[0, 1]).expand(
        [num_heads, -1, -1]
    )
    alibi = alibi.reshape(shape=(1, num_heads, 1, seq_length)).expand([batch_size, -1, -1, -1])
    return paddle.cast(alibi, dtype)


def get_triangle_upper_mask(x, mask=None):
    if mask is not None:
        return mask
    # [bsz, n_head, q_len, kv_seq_len]
    shape = x.shape
    #  [bsz, 1, q_len, kv_seq_len]
    shape[1] = 1
    mask = paddle.full(shape, paddle.finfo(x.dtype).min, dtype=x.dtype)
    mask = paddle.triu(mask, diagonal=1)
    mask.stop_gradient = True
    return mask


def assign_kv_heads(num_kv_heads: int, num_gpus: int):
    # Initialize the assignment list
    """
    Assign kv heads to different GPUs in the Tensor Parallel Setup

    Examples:
        assign_kv_heads(num_kv_heads=1, num_gpus=2): [[0], [0]]
        assign_kv_heads(num_kv_heads=2, num_gpus=2): [[0], [1]]
        assign_kv_heads(num_kv_heads=4, num_gpus=2): [[0,1], [2,3]]
        assign_kv_heads(num_kv_heads=1, num_gpus=4): [[0],[0],[0],[0]]
        assign_kv_heads(num_kv_heads=2, num_gpus=4): [[0],[0],[1],[1]]
        assign_kv_heads(num_kv_heads=4, num_gpus=4): [[0],[1],[2],[3]]
    """
    assignment_list = [[] for _ in range(num_gpus)]
    # Case 1: more heads than cards
    if num_kv_heads > num_gpus:
        num_heads_per_card = num_kv_heads // num_gpus
        for i in range(num_gpus):
            for j in range(num_heads_per_card):
                assignment_list[i].append(i * num_heads_per_card + j)
    # Case 2: more cards than heads. each card get only 1 head.
    else:
        num_card_per_heads = num_gpus // num_kv_heads
        for i in range(num_kv_heads):
            for j in range(num_card_per_heads):
                assignment_list[i * num_card_per_heads + j].append(i)
    return assignment_list


def parallel_matmul(x: Tensor, y: Tensor, tensor_parallel_output=True):
    is_fleet_init = True
    tensor_parallel_degree = 1
    try:
        hcg = fleet.get_hybrid_communicate_group()
        model_parallel_group = hcg.get_model_parallel_group()
        tensor_parallel_degree = hcg.get_model_parallel_world_size()
    except:
        is_fleet_init = False

    if paddle.in_dynamic_mode():
        y_is_distributed = y.is_distributed
    else:
        y_is_distributed = tensor_parallel_degree > 1

    if is_fleet_init and tensor_parallel_degree > 1 and y_is_distributed:
        # if not running under distributed.launch, it will raise AttributeError: 'Fleet' object has no attribute '_hcg'
        input_parallel = paddle.distributed.collective._c_identity(x, group=model_parallel_group)
        logits = paddle.matmul(input_parallel, y, transpose_y=False)

        if tensor_parallel_output:
            return logits

        return paddle.distributed.collective._c_concat(logits, group=model_parallel_group)

    else:
        logits = paddle.matmul(x, y, transpose_y=False)
        return logits


def scaled_dot_product_attention(
    query_states,
    config,
    key_states,
    value_states,
    attention_mask,
    output_attentions,
    alibi=None,
    sequence_parallel=False,
    reshard_layer=None,
):
    bsz, q_len, num_heads, head_dim = query_states.shape
    _, kv_seq_len, _, _ = value_states.shape

    if config.use_flash_attention and flash_attention:
        # Paddle Flash Attention input [ bz, seqlen, nhead, head_dim]
        # Torch Flash Attention input [ bz, nhead, seqlen, head_dim]

        version = paddle.version.full_version
        if version != "0.0.0" and version <= "2.5.2":
            if alibi is not None:
                raise ValueError("Flash Attention doesn't support alibi")
            attn_output, attn_weights = flash_attention(
                query_states,
                key_states,
                value_states,
                causal=True,
                return_softmax=output_attentions,
            )
        else:
            if alibi is not None:
                alibi = alibi.reshape([bsz, num_heads, 1, -1])
                attention_mask = attention_mask.cast(alibi.dtype) + alibi
            if get_env_device() == "npu":
                attn_output = core.eager._run_custom_op(
                    "flash_attention_npu",
                    query_states,
                    key_states,
                    value_states,
                    None,
                    attention_mask,
                    0.0,
                    attention_mask is None,
                    True,
                    False,
                    npu_is_casual,
                )[0]
            else:
                attn_output = F.scaled_dot_product_attention(
                    query_states,
                    key_states,
                    value_states,
                    attn_mask=attention_mask,
                    is_causal=attention_mask is None,
                )
            attn_weights = None

        if reshard_layer is not None:
            # attn_output shape: [bs, seqlen, num_head/sep, head_dim]
            attn_output = reshard_layer(
                attn_output,
                split_axis=1,
                concat_axis=2,
            )
            # attn_output shape: [bs, seqlen/sep, num_head, head_dim]
            assert (
                config.sep_parallel_degree > 1 and q_len % config.sep_parallel_degree == 0
            ), f"q_len:{q_len}, config.sep_parallel_degree:{config.sep_parallel_degree}"
            q_len = q_len // config.sep_parallel_degree
            num_heads = num_heads * config.sep_parallel_degree

        if sequence_parallel:
            attn_output = attn_output.reshape([bsz * q_len, head_dim * num_heads])
        else:
            attn_output = attn_output.reshape([bsz, q_len, head_dim * num_heads])
        return (attn_output, attn_weights) if output_attentions else attn_output
    else:
        #  [ bz, seqlen, nhead, head_dim] -> [bs, nhead, seq_len, head_dim]
        query_states = paddle.transpose(query_states, [0, 2, 1, 3])
        # merge with the next tranpose
        key_states = paddle.transpose(key_states, [0, 2, 1, 3])
        value_states = paddle.transpose(value_states, [0, 2, 1, 3])

        # matmul and devide by sqrt(head_dim)
        attn_weights = paddle.matmul(query_states / math.sqrt(head_dim), key_states.transpose([0, 1, 3, 2]))
        # then add alibi bias
        if alibi is not None:
            alibi = alibi.reshape([bsz, num_heads, 1, -1])
            attn_weights = attn_weights + alibi

        if attn_weights.shape != [bsz, num_heads, q_len, kv_seq_len]:
            raise ValueError(
                f"Attention weights should be of shape {(bsz, num_heads, q_len, kv_seq_len)}, but is"
                f" {attn_weights.shape}"
            )

        # In sep mode, the attenion mask should be created in the runtime.
        if reshard_layer is not None:
            attention_mask = None

        # NOTE: we only call get_triangle_upper_mask under PP setup
        # FIXME ZHUI when we use pipeline parallel, the attention_mask can be None
        # we just make it triangle_upper_mask
        if attention_mask is None:
            attention_mask = get_triangle_upper_mask(attn_weights)
        attention_mask = attention_mask.reshape([bsz, 1, q_len, kv_seq_len])
        if attention_mask.shape != [bsz, 1, q_len, kv_seq_len]:
            raise ValueError(
                f"Attention mask should be of shape {(bsz, 1, q_len, kv_seq_len)}, but is {attention_mask.shape}"
            )

        attn_weights = attn_weights + attention_mask
        if not paddle.in_dynamic_mode():
            attn_weights = F.softmax(attn_weights, axis=-1, dtype="float32").astype(query_states.dtype)
        else:
            with paddle.amp.auto_cast(False):
                attn_weights = F.softmax(attn_weights, axis=-1, dtype="float32").astype(query_states.dtype)

        attn_output = paddle.matmul(attn_weights, value_states)
        attn_output = attn_output.transpose([0, 2, 1, 3])

        if reshard_layer is not None:
            attn_output = reshard_layer(
                attn_output,
                split_axis=1,
                concat_axis=2,
            )
            q_len = q_len // config.sep_parallel_degree
            num_heads = num_heads * config.sep_parallel_degree

        if sequence_parallel:
            attn_output = attn_output.reshape([bsz * q_len, head_dim * num_heads])
        else:
            attn_output = attn_output.reshape([bsz, q_len, head_dim * num_heads])
        return (attn_output, attn_weights) if output_attentions else attn_output


def masked_fill(x, mask, value):
    y = paddle.full(x.shape, value, x.dtype)
    return paddle.where(mask, y, x)


def is_casual_mask(attention_mask):
    """
    Upper triangular of attention_mask equals to attention_mask is casual
    """
    return (paddle.triu(attention_mask) == attention_mask).all().item()


def _make_causal_mask(input_ids_shape, past_key_values_length):
    """
    Make causal mask used for self-attention
    """
    batch_size, target_length = input_ids_shape  # target_length: seq_len

    if get_env_device() == "npu":
        mask = paddle.tril(paddle.ones((target_length, target_length))).astype("int32")
    else:
        mask = paddle.tril(paddle.ones((target_length, target_length), dtype="bool"))

    if past_key_values_length > 0:
        # [tgt_len, tgt_len + past_len]
        mask = paddle.concat([paddle.ones([target_length, past_key_values_length], dtype="bool"), mask], axis=-1)

    # [bs, 1, tgt_len, tgt_len + past_len]
    return mask[None, None, :, :].expand([batch_size, 1, target_length, target_length + past_key_values_length])


def _expand_2d_mask(mask, dtype, tgt_length):
    """
    Expands attention_mask from `[batch_size, src_length]` to `[batch_size, 1, tgt_length, src_length]`.
    """
    batch_size, src_length = mask.shape[0], mask.shape[-1]
    tgt_length = tgt_length if tgt_length is not None else src_length

    if get_env_device() == "npu":
        mask = mask[:, None, None, :].astype(dtype)
    else:
        mask = mask[:, None, None, :].astype("bool")
    mask.stop_gradient = True
    expanded_mask = mask.expand([batch_size, 1, tgt_length, src_length])

    return expanded_mask


def rms_norm_fused(x_in, w, eps):
    fused_ln = try_import("fused_ln")
    return fused_ln.fused_rms_norm(x_in, w, eps)[0]


class LlamaRMSNorm(nn.Layer):
    def __init__(self, config):
        super().__init__()
        self.hidden_size = config.hidden_size
        self.weight = paddle.create_parameter(
            shape=[self.hidden_size],
            dtype=paddle.get_default_dtype(),
            default_initializer=nn.initializer.Constant(1.0),
        )
        self.variance_epsilon = config.rms_norm_eps
        self.config = config

        if config.sequence_parallel:
            mark_as_sequence_parallel_parameter(self.weight)

    def forward(self, hidden_states):
        if self.config.use_fused_rms_norm:
            if get_env_device() == "npu":
                return core.eager._run_custom_op("rms_norm_npu", hidden_states, self.weight, self.variance_epsilon)[0]
            elif get_env_device() == "xpu":
                try:
                    import paddle_xpu_nn  # noqa: F821

                    return paddle_xpu_nn.xpu_rms_norm(hidden_states, self.weight, self.variance_epsilon)[0]
                except ImportError:
                    raise NotImplementedError(
                        f"Implementation of fused_rms_norm is not available on {get_env_device()}. Please install paddle_xpu to use this feature"
                    )
            return rms_norm_fused(hidden_states, self.weight, self.variance_epsilon)

        if paddle.in_dynamic_mode():
            with paddle.amp.auto_cast(False):
                hidden_states = hidden_states.astype("float32")
                variance = hidden_states.pow(2).mean(-1, keepdim=True)
                hidden_states = paddle.rsqrt(variance + self.variance_epsilon) * hidden_states
        else:
            hidden_states = hidden_states.astype("float32")
            variance = hidden_states.pow(2).mean(-1, keepdim=True)
            hidden_states = paddle.rsqrt(variance + self.variance_epsilon) * hidden_states

        if self.weight.dtype in [paddle.float16, paddle.bfloat16]:
            hidden_states = paddle.cast(hidden_states, self.weight.dtype)
        return hidden_states * self.weight


def repeat_kv(hidden_states: paddle.Tensor, n_rep: int) -> paddle.Tensor:
    """
    This is the equivalent of paddle.repeat_interleave(hidden_states, n_rep, axis=1). The hidden states go from (batch,
    num_key_value_heads, seqlen, head_dim) to (batch, num_attention_heads, seqlen, head_dim)
    """
    batch, slen, num_key_value_heads, head_dim = hidden_states.shape
    if n_rep == 1:
        return hidden_states

    hidden_states = hidden_states.unsqueeze(-2).tile([1, 1, 1, n_rep, 1])
    return hidden_states.reshape([batch, slen, num_key_value_heads * n_rep, head_dim])


class LlamaRotaryEmbedding(nn.Layer):
    def __init__(self, dim, max_position_embeddings=2048, base=10000):
        super().__init__()
        self.dim = dim
        self.max_position_embeddings = max_position_embeddings
        self.base = base
        # [dim / 2]
        self.inv_freq = 1.0 / (self.base ** (paddle.cast(paddle.arange(0, self.dim, 2), dtype="float32") / self.dim))
        self._set_cos_sin_cache(seq_len=max_position_embeddings)

    def _set_cos_sin_cache(self, seq_len):
        self.max_seq_len_cached = seq_len
        # [seq_len]
        t = paddle.arange(seq_len, dtype="float32")
        # [seq_len, dim/2]
        freqs = paddle.einsum("i,j->ij", t, self.inv_freq)
        # Different from paper, but it uses a different permutation in order to obtain the same calculation
        # [seq_len, dim]
        emb = paddle.concat([freqs, freqs], axis=-1)
        # [1, seqlen, 1, dim]
        self.cos_cached = emb.cos()[None, :, None, :]
        self.sin_cached = emb.sin()[None, :, None, :]

    def forward(self, x, seq_len=None):
        # x: [bs, num_attention_heads, seq_len, head_size]
        cos = self.cos_cached[:, :seq_len, :, :]
        sin = self.sin_cached[:, :seq_len, :, :]
        return (
            cos.cast(x.dtype) if cos.dtype != x.dtype else cos,
            sin.cast(x.dtype) if sin.dtype != x.dtype else sin,
        )


class LlamaLinearScalingRotaryEmbedding(LlamaRotaryEmbedding):
    def __init__(self, dim, max_position_embeddings=2048, base=10000, scaling_factor=1.0):
        self.scaling_factor = scaling_factor
        super().__init__(dim, max_position_embeddings * scaling_factor, base)

    def _set_cos_sin_cache(self, seq_len):
        self.max_seq_len_cached = seq_len
        # [seq_len]
        t = paddle.arange(seq_len, dtype="float32")
        t = t / self.scaling_factor
        # [seq_len, dim/2]
        freqs = paddle.einsum("i,j->ij", t, self.inv_freq)
        # Different from paper, but it uses a different permutation in order to obtain the same calculation
        # [seq_len, dim]
        emb = paddle.concat([freqs, freqs], axis=-1)
        # [1, seqlen, 1, dim]
        self.cos_cached = emb.cos()[None, :, None, :]
        self.sin_cached = emb.sin()[None, :, None, :]


class LlamaNTKScalingRotaryEmbedding(LlamaRotaryEmbedding):
    """LlamaRotaryEmbedding extended with NTK scaling. https://www.reddit.com/r/LocalLLaMA/comments/14lz7j5/ntkaware_scaled_rope_allows_llama_models_to_have/"""

    def __init__(self, dim, max_position_embeddings=2048, base=10000, scaling_factor=1.0):
        base = base * scaling_factor ** (dim / (dim - 2))
        self.scaling_factor = scaling_factor
        super().__init__(dim, max_position_embeddings * scaling_factor, base)


class LlamaDynamicNTKScalingRotaryEmbedding(LlamaRotaryEmbedding):
    """LlamaRotaryEmbedding extended with Dynamic NTK scaling. https://www.reddit.com/r/LocalLLaMA/comments/14mrgpr/dynamically_scaled_rope_further_increases/"""

    def __init__(self, dim, max_position_embeddings=2048, base=10000, scaling_factor=1.0):
        self.scaling_factor = scaling_factor
        super().__init__(dim, max_position_embeddings, base)

    def _scale_cos_sin(self, seq_len):
        # [seq_len]
        t = paddle.arange(seq_len, dtype="float32")
        # [seq_len, dim/2]
        alpha = (self.scaling_factor * seq_len / self.max_position_embeddings) - (self.scaling_factor - 1)
        base = self.base * alpha ** (self.dim / (self.dim - 2))
        inv_freq = 1.0 / (base ** (paddle.cast(paddle.arange(0, self.dim, 2), dtype="float32") / self.dim))
        freqs = paddle.einsum("i,j->ij", t, inv_freq)
        # Different from paper, but it uses a different permutation in order to obtain the same calculation
        # [seq_len, dim]
        emb = paddle.concat([freqs, freqs], axis=-1)
        # [1, seqlen, 1, dim]
        scale_cos = emb.cos()[None, :, None, :]
        scale_sin = emb.sin()[None, :, None, :]
        return scale_cos, scale_sin

    def forward(self, x, seq_len=None):
        # x: [bs, num_attention_heads, seq_len, head_size]
        if seq_len > self.max_position_embeddings:
            scale_cos, scale_sin = self._scale_cos_sin(seq_len=seq_len)
        else:
            scale_cos, scale_sin = self.cos_cached, self.sin_cached
        cos = scale_cos[:, :seq_len, :, ...]
        sin = scale_sin[:, :seq_len, :, ...]
        return (
            cos.cast(x.dtype) if cos.dtype != x.dtype else cos,
            sin.cast(x.dtype) if sin.dtype != x.dtype else sin,
        )


def rotate_half(x):
    """Rotates half the hidden dims of the input."""
    x1 = x[..., : x.shape[-1] // 2]
    x2 = x[..., x.shape[-1] // 2 :]
    return paddle.concat([-x2, x1], axis=-1)  # shape is the same as x


def apply_rotary_pos_emb(q, k, cos, sin, position_ids):

    if position_ids is None:
        # Note: Only for LlamaForCausalLMPipe model pretraining
        cos = cos[:, : q.shape[1], :, :]  # [bs, seq_len, 1, dim]
        sin = sin[:, : q.shape[1], :, :]  # [bs, seq_len, 1, dim]
    else:
        cos = cos.squeeze(axis=[0, 2])  # [seq_len, dim]
        sin = sin.squeeze(axis=[0, 2])  # [seq_len, dim]
        cos = cos[position_ids].unsqueeze(2)  # [bs, seq_len, 1, dim]
        sin = sin[position_ids].unsqueeze(2)  # [bs, seq_len, 1, dim]
    q_embed = (q * cos) + (rotate_half(q) * sin)
    k_embed = (k * cos) + (rotate_half(k) * sin)
    return q_embed, k_embed


class LlamaMLP(nn.Layer):
    def __init__(self, config):
        super().__init__()
        self.hidden_size = config.hidden_size
        self.intermediate_size = config.intermediate_size
        self.tensor_parallel_degree = config.tensor_parallel_degree
        self.fuse_attention_ffn = config.fuse_attention_ffn

        if config.sequence_parallel:
            ColumnParallelLinear = linear_utils.ColumnSequenceParallelLinear
            RowParallelLinear = linear_utils.RowSequenceParallelLinear
        else:
            ColumnParallelLinear = linear_utils.ColumnParallelLinear
            RowParallelLinear = linear_utils.RowParallelLinear

        if config.tensor_parallel_degree > 1:
            if config.fuse_attention_ffn:
                self.gate_up_fused_proj = ColumnParallelLinear(
                    self.hidden_size,
                    self.intermediate_size * 2,
                    gather_output=False,
                    has_bias=False,
                )
            else:
                self.gate_proj = ColumnParallelLinear(
                    self.hidden_size,
                    self.intermediate_size,
                    gather_output=False,
                    has_bias=False,
                )
                self.up_proj = ColumnParallelLinear(
                    self.hidden_size,
                    self.intermediate_size,
                    gather_output=False,
                    has_bias=False,
                )

            self.down_proj = RowParallelLinear(
                self.intermediate_size,
                self.hidden_size,
                input_is_parallel=True,
                has_bias=False,
            )
        else:
            if config.fuse_attention_ffn:
                self.gate_up_fused_proj = Linear(self.hidden_size, self.intermediate_size * 2, bias_attr=False)
            else:
                self.gate_proj = Linear(self.hidden_size, self.intermediate_size, bias_attr=False)
                self.up_proj = Linear(self.hidden_size, self.intermediate_size, bias_attr=False)

            self.down_proj = Linear(self.intermediate_size, self.hidden_size, bias_attr=False)

    def forward(self, x):
        if self.fuse_attention_ffn:
            # FIXME(yangjianbang): use paddle's native swiglu
            if get_env_device() == "xpu":
                try:
                    import paddle_xpu_nn  # noqa: F821

                    out = self.gate_up_fused_proj(x)
                    out = paddle_xpu_nn.xpu_swiglu(out, axis=-1, turn=True)
                    out = self.down_proj(out)
                    return out
                except ImportError:
                    gate_out, up_out = paddle.chunk(self.gate_up_fused_proj(x), chunks=2, axis=-1)
                    out = self.down_proj(F.silu(gate_out) * up_out)
                    return out

            x = swiglu(self.gate_up_fused_proj(x))
        else:
            x = swiglu(self.gate_proj(x), self.up_proj(x))
        out = self.down_proj(x)
        return out


class LlamaAttention(nn.Layer):
    """Multi-headed attention from 'Attention Is All You Need' paper"""

    def __init__(self, config: LlamaConfig, layerwise_recompute: bool = False):
        super().__init__()

        self.config = config
        self.hidden_size = config.hidden_size
        self.num_heads = config.num_attention_heads

        self.head_dim = self.hidden_size // config.num_attention_heads

        self.num_key_value_heads = config.num_key_value_heads
        assert config.num_attention_heads // config.num_key_value_heads
        self.num_key_value_groups = config.num_attention_heads // config.num_key_value_heads
        self.gqa_or_mqa = config.num_attention_heads != config.num_key_value_heads

        self.max_position_embeddings = config.max_position_embeddings
        self.seq_length = config.seq_length
        self.sequence_parallel = config.sequence_parallel

        self.fuse_attention_qkv = config.fuse_attention_qkv

        self.kv_indices = None
        # Note that we will actually perform a recompute only if both enable_recompute and layerwise_recompute are set to True
        # Enable_recompute defaults to False and is controlled by Trainer
        self.enable_recompute = False
        self.layerwise_recompute = layerwise_recompute
        self.recompute_granularity = config.recompute_granularity
        if config.tensor_parallel_degree > 1:
            assert (
                self.num_heads % config.tensor_parallel_degree == 0
            ), f"num_heads: {self.num_heads}, tensor_parallel_degree: {config.tensor_parallel_degree}"
            self.num_heads = self.num_heads // config.tensor_parallel_degree

            if self.num_key_value_heads % config.tensor_parallel_degree == 0:
                self.num_key_value_heads = self.num_key_value_heads // config.tensor_parallel_degree
            else:
                if self.fuse_attention_qkv:
                    # TODO(Yuang): support fusion for kv when kv heads cannot be divided by mp
                    raise ValueError(
                        f"fuse_attention_qkv can't be True when num_key_value_heads {config.num_key_value_heads} % tensor_parallel_degree {config.tensor_parallel_degree} != 0"
                    )
                logger.warning(
                    f"Get num_key_value_heads: {self.num_key_value_heads}, can't split to tensor_parallel_degree: {config.tensor_parallel_degree}, so we don't spilt key value weight."
                )
                self.kv_indices = paddle.to_tensor(
                    assign_kv_heads(self.num_key_value_heads, config.tensor_parallel_degree)[
                        config.tensor_parallel_rank
                    ]
                )

        self.use_fused_rope = config.use_fused_rope
        if self.use_fused_rope and get_env_device() not in ["npu", "xpu"]:
            if "gpu" not in paddle.device.get_device() or fused_rotary_position_embedding is None:
                warnings.warn(
                    "Enable fuse rope in the config, but fuse rope is not available. "
                    "Will disable fuse rope. Try using latest gpu version of Paddle."
                )
                self.use_fused_rope = False

        if config.sequence_parallel:
            ColumnParallelLinear = linear_utils.ColumnSequenceParallelLinear
            RowParallelLinear = linear_utils.RowSequenceParallelLinear
        else:
            ColumnParallelLinear = linear_utils.ColumnParallelLinear
            RowParallelLinear = linear_utils.RowParallelLinear

        if config.tensor_parallel_degree > 1:
            if self.fuse_attention_qkv:
                self.qkv_proj = ColumnParallelLinear(
                    self.hidden_size,
                    self.hidden_size + 2 * self.config.num_key_value_heads * self.head_dim,
                    has_bias=False,
                    gather_output=False,
                )
            else:
                self.q_proj = ColumnParallelLinear(
                    self.hidden_size,
                    self.hidden_size,
                    has_bias=False,
                    gather_output=False,
                )
                if self.kv_indices is None:
                    self.k_proj = ColumnParallelLinear(
                        self.hidden_size,
                        self.config.num_key_value_heads * self.head_dim,
                        has_bias=False,
                        gather_output=False,
                    )
                    self.v_proj = ColumnParallelLinear(
                        self.hidden_size,
                        self.config.num_key_value_heads * self.head_dim,
                        has_bias=False,
                        gather_output=False,
                    )
                else:
                    self.k_proj = Linear(
                        self.hidden_size,
                        self.config.num_key_value_heads * self.head_dim,
                        bias_attr=False,
                    )
                    self.v_proj = Linear(
                        self.hidden_size,
                        self.config.num_key_value_heads * self.head_dim,
                        bias_attr=False,
                    )

        else:
            if self.fuse_attention_qkv:
                self.qkv_proj = Linear(
                    self.hidden_size,
                    self.hidden_size + 2 * self.config.num_key_value_heads * self.head_dim,
                    bias_attr=False,
                )
            else:
                self.q_proj = Linear(
                    self.hidden_size,
                    self.hidden_size,
                    bias_attr=False,
                )
                self.k_proj = Linear(
                    self.hidden_size,
                    self.config.num_key_value_heads * self.head_dim,
                    bias_attr=False,
                )
                self.v_proj = Linear(
                    self.hidden_size,
                    self.config.num_key_value_heads * self.head_dim,
                    bias_attr=False,
                )

        if config.tensor_parallel_degree > 1:
            self.o_proj = RowParallelLinear(
                self.hidden_size,
                self.hidden_size,
                has_bias=False,
                input_is_parallel=True,
            )
        else:
            self.o_proj = Linear(
                self.hidden_size,
                self.hidden_size,
                bias_attr=False,
            )

        if config.rope:
            if config.use_long_sequence_strategies:
                self.rotary_emb = LongSequenceStrategies.build_long_sequence_strategy(
                    config.long_sequence_strategy_type,
                    config.long_sequence_strategy_name,
                    **config.long_sequence_init_args,
                )
            else:
                self._init_rope()

        self.reshard_layer = None
        if config.sep_parallel_degree > 1:
            assert self.num_key_value_heads % config.sep_parallel_degree == 0
            assert self.num_heads % config.sep_parallel_degree == 0
            self.reshard_layer = ReshardLayer()

        self.config = config

    def _init_rope(self):
        if self.config.rope_scaling_type is None:
            self.rotary_emb = LlamaRotaryEmbedding(
                self.head_dim,
                max_position_embeddings=self.max_position_embeddings,
                base=self.config.rope_theta,
            )
        elif self.config.rope_scaling_type == "linear":
            self.rotary_emb = LlamaLinearScalingRotaryEmbedding(
                self.head_dim,
                max_position_embeddings=self.max_position_embeddings,
                scaling_factor=self.config.rope_scaling_factor,
                base=self.config.rope_theta,
            )
        elif self.config.rope_scaling_type == "ntk":
            self.rotary_emb = LlamaNTKScalingRotaryEmbedding(
                self.head_dim,
                max_position_embeddings=self.max_position_embeddings,
                scaling_factor=self.config.rope_scaling_factor,
                base=self.config.rope_theta,
            )
        elif self.config.rope_scaling_type == "dynamic_ntk":
            self.rotary_emb = LlamaDynamicNTKScalingRotaryEmbedding(
                self.head_dim,
                max_position_embeddings=self.max_position_embeddings,
                scaling_factor=self.config.rope_scaling_factor,
                base=self.config.rope_theta,
            )
        else:
            raise ValueError(f"Unknown RoPE scaling type {self.config.rope_scaling_type}")

    def forward(
        self,
        hidden_states,
        position_ids: Optional[Tuple[paddle.Tensor]] = None,
        past_key_value: Optional[Tuple[paddle.Tensor]] = None,
        attention_mask: Optional[paddle.Tensor] = None,
        output_attentions: bool = False,
        use_cache: bool = False,
        alibi: Optional[paddle.Tensor] = None,
    ) -> Tuple[paddle.Tensor, Optional[paddle.Tensor], Optional[Tuple[paddle.Tensor]]]:
        """Input shape: Batch x Time x Channel"""
        # [bs, seq_len, num_head * head_dim] -> [seq_len / n, bs, num_head * head_dim] (n is model parallelism)

        if self.fuse_attention_qkv:
            mix_layer = self.qkv_proj(hidden_states)
            # NOTE for GQA attention fusion (compatible with MHA and MQA):
            # The weight for qkv_proj is in shape like [hidden_size, hidden_size + 2 * num_kv_heads * head_dim].
            # After the projection, the mix_layer is in shape like [b, s, hidden_size + 2 * num_kv_heads * head_dim].
            # Reshape the mix_layer into a shape like [b, s, num_kv_heads, (num_groups + 2) * head_dim],
            # where num_groups = num_q_heads // num_kv_heads.
            # Split the mix_layer on the last axis into three sections [num_groups * head_dim, head_dim, head_dim]
            # to represent the q, k and v respectively.
            # The q is in the shape like [b, s, num_kv_heads, num_groups * head_dim].
            # The k and v are in the shape like [b, s, num_kv_heads, head_dim].
            # Under MHA, the q is ready for the following calculation since num_kv_heads == num_q_heads,
            # But for the GQA or MQA, q should be reshaped into [b, s, num_q_heads, head_dim].
            if self.reshard_layer is not None:
                if self.sequence_parallel:
                    assert self.seq_length % self.config.sep_parallel_degree == 0
                    mix_layer = paddle.reshape_(
                        mix_layer,
                        [
                            -1,
                            self.seq_length // self.config.sep_parallel_degree,
                            self.num_heads * self.head_dim + 2 * self.num_key_value_heads * self.head_dim,
                        ],
                    )
                # [bs, seq_len / sep, num_head, head_dim] -> [bs, seq_len, num_head / sep, head_dim]
                mix_layer = self.reshard_layer(
                    mix_layer,
                    split_axis=2,
                    concat_axis=1,
                )
                mix_layer = paddle.reshape_(
                    mix_layer, [0, self.seq_length, -1, (self.num_key_value_groups + 2) * self.head_dim]
                )  # [bs, seq_len, num_head/k, 3*head_dim], k is sep degree
            else:
                if self.sequence_parallel:
                    target_shape = [
                        -1,
                        self.seq_length,
                        self.num_key_value_heads,
                        (self.num_key_value_groups + 2) * self.head_dim,
                    ]
                else:
                    target_shape = [0, 0, self.num_key_value_heads, (self.num_key_value_groups + 2) * self.head_dim]
                mix_layer = paddle.reshape_(mix_layer, target_shape)
            query_states, key_states, value_states = paddle.split(
                mix_layer,
                num_or_sections=[self.num_key_value_groups * self.head_dim, self.head_dim, self.head_dim],
                axis=-1,
            )
            if self.gqa_or_mqa:
                query_states = paddle.reshape_(query_states, [0, 0, self.num_heads, self.head_dim])
        else:
            query_states = self.q_proj(hidden_states)
            key_states = self.k_proj(hidden_states)
            value_states = self.v_proj(hidden_states)

            if self.reshard_layer is not None:
                if self.sequence_parallel:
                    assert self.seq_length % self.config.sep_parallel_degree == 0
                    query_states = paddle.reshape(
                        query_states,
                        [-1, self.seq_length // self.config.sep_parallel_degree, self.num_heads * self.head_dim],
                    )
                    key_states = paddle.reshape(
                        key_states,
                        [
                            -1,
                            self.seq_length // self.config.sep_parallel_degree,
                            self.num_key_value_heads * self.head_dim,
                        ],
                    )
                    value_states = paddle.reshape(
                        value_states,
                        [
                            -1,
                            self.seq_length // self.config.sep_parallel_degree,
                            self.num_key_value_heads * self.head_dim,
                        ],
                    )
                query_states = self.reshard_layer(
                    query_states,
                    split_axis=2,
                    concat_axis=1,
                )
                key_states = self.reshard_layer(
                    key_states,
                    split_axis=2,
                    concat_axis=1,
                )
                value_states = self.reshard_layer(
                    value_states,
                    split_axis=2,
                    concat_axis=1,
                )
                query_states = paddle.reshape(
                    query_states, [0, self.seq_length, -1, self.head_dim]
                )  # [bs, seq_len, num_head/k, head_dim], k is sep degree
                key_states = paddle.reshape(key_states, [0, self.seq_length, -1, self.head_dim])
                value_states = paddle.reshape(value_states, [0, self.seq_length, -1, self.head_dim])
            else:
                if self.sequence_parallel:
                    target_query_shape = [-1, self.seq_length, self.num_heads, self.head_dim]
                    target_key_value_shape = [-1, self.seq_length, self.num_key_value_heads, self.head_dim]
                else:
                    target_query_shape = [0, 0, self.num_heads, self.head_dim]
                    target_key_value_shape = [0, 0, self.num_key_value_heads, self.head_dim]
                query_states = query_states.reshape(shape=target_query_shape)
                key_states = key_states.reshape(shape=target_key_value_shape)
                value_states = value_states.reshape(shape=target_key_value_shape)

        kv_seq_len = key_states.shape[-3]

        if past_key_value is not None:
            kv_seq_len += past_key_value[0].shape[-3]

        if self.config.rope:
            if self.reshard_layer is not None:
                batch_size, seq_length, _, _ = query_states.shape
                position_ids = paddle.arange(seq_length, dtype="int64").expand((batch_size, seq_length))
            if self.use_fused_rope:
                assert past_key_value is None, "fuse rotary not support cache kv for now"
                batch_size, seq_length, num_heads, head_dim = query_states.shape
                _, kv_seq_len, num_key_value_heads, _ = key_states.shape
                cos, sin = self.rotary_emb(value_states, seq_len=kv_seq_len)
                if get_env_device() == "npu":
                    query_states = core.eager._run_custom_op("fused_rope", query_states, cos, sin)[0]
                    key_states = core.eager._run_custom_op("fused_rope", key_states, cos, sin)[0]
                else:
                    # paddle version > 2.6 or develop support q and k/v with different num_heads
                    paddle_version = float(paddle.__version__[:3])
                    if ((paddle_version != 0.0) and (paddle_version <= 2.6)) and (num_heads != num_key_value_heads):
                        query_states, _, _ = fused_rotary_position_embedding(
                            query_states,
                            None,
                            None,
                            sin=sin,
                            cos=cos,
                            position_ids=position_ids,
                            use_neox_rotary_style=False,
                        )
                        key_states, _, _ = fused_rotary_position_embedding(
                            key_states,
                            None,
                            None,
                            sin=sin,
                            cos=cos,
                            position_ids=position_ids,
                            use_neox_rotary_style=False,
                        )
                    else:
                        query_states, key_states, _ = fused_rotary_position_embedding(
                            query_states,
                            key_states,
                            v=None,
                            sin=sin,
                            cos=cos,
                            position_ids=position_ids,
                            use_neox_rotary_style=False,
                        )
            else:
                if self.config.use_long_sequence_strategies:
                    cos, sin = self.rotary_emb(seq_len=kv_seq_len)
                    cos = cos[None, :, None, :]
                    sin = sin[None, :, None, :]
                    cos, sin = (
                        cos.cast(value_states.dtype) if cos.dtype != value_states.dtype else cos,
                        sin.cast(value_states.dtype) if sin.dtype != value_states.dtype else sin,
                    )
                else:
                    cos, sin = self.rotary_emb(value_states, seq_len=kv_seq_len)

                query_states, key_states = apply_rotary_pos_emb(query_states, key_states, cos, sin, position_ids)

        # [bs, seq_len, num_head, head_dim]
        if past_key_value is not None:
            # reuse k, v, self_attention
            key_states = paddle.concat([past_key_value[0], key_states], axis=1)
            value_states = paddle.concat([past_key_value[1], value_states], axis=1)

        past_key_value = (key_states, value_states) if use_cache else None
        if self.kv_indices is not None:
            key_states = paddle.index_select(key_states, self.kv_indices, axis=2)
            value_states = paddle.index_select(value_states, self.kv_indices, axis=2)

        # TODO(wj-Mcat): use broadcast strategy when n_kv_heads = 1
        # repeat k/v heads if n_kv_heads < n_heads
        # paddle version > 2.6 or develop support flash-attn with gqa/mqa
        paddle_version = float(paddle.__version__[:3])
        if not self.config.use_flash_attention or ((paddle_version != 0.0) and (paddle_version <= 2.6)):
            key_states = repeat_kv(key_states, self.num_key_value_groups)
            value_states = repeat_kv(value_states, self.num_key_value_groups)

        has_gradient = not (query_states.stop_gradient and key_states.stop_gradient and value_states.stop_gradient)
        if (
            self.enable_recompute
            and self.layerwise_recompute
            and has_gradient
            and self.recompute_granularity == "core_attn"
        ):
            outputs = recompute(
                scaled_dot_product_attention,
                query_states,
                self.config,
                key_states,
                value_states,
                attention_mask,
                output_attentions,
                alibi,
                self.sequence_parallel,
                reshard_layer=self.reshard_layer,
                use_reentrant=self.config.recompute_use_reentrant,
            )
        else:
            outputs = scaled_dot_product_attention(
                query_states,
                self.config,
                key_states,
                value_states,
                attention_mask,
                output_attentions,
                alibi,
                self.sequence_parallel,
                reshard_layer=self.reshard_layer,
            )
        if output_attentions:
            attn_output, attn_weights = outputs
        else:
            attn_output = outputs

        # if sequence_parallel is true, out shape are [q_len / n, bs, num_head * head_dim]
        # else their shape are [bs, q_len, num_head * head_dim], n is mp parallelism.
        attn_output = self.o_proj(attn_output)

        if not output_attentions:
            attn_weights = None

        outputs = (attn_output,)

        if output_attentions:
            outputs += (attn_weights,)

        if use_cache:
            outputs += (past_key_value,)

        if type(outputs) is tuple and len(outputs) == 1:
            outputs = outputs[0]

        return outputs


class LlamaDecoderLayer(nn.Layer):
    def __init__(self, config, layerwise_recompute: bool = False):
        super().__init__()
        self.config = config
        self.hidden_size = config.hidden_size
        self.self_attn = LlamaAttention(config, layerwise_recompute)
        self.mlp = LlamaMLP(config)
        self.input_layernorm = LlamaRMSNorm(config)
        self.post_attention_layernorm = LlamaRMSNorm(config)
        self.sequence_parallel = config.sequence_parallel
        # Note that we will actually perform a recompute only if both enable_recompute and layerwise_recompute are set to True
        # Enable_recompute defaults to False and is controlled by Trainer
        self.enable_recompute = False
        self.layerwise_recompute = layerwise_recompute
        self.recompute_granularity = config.recompute_granularity

    def forward(
        self,
        hidden_states: paddle.Tensor,
        position_ids: Optional[Tuple[paddle.Tensor]] = None,
        attention_mask: Optional[paddle.Tensor] = None,
        output_attentions: Optional[bool] = False,
        past_key_value: Optional[Tuple[paddle.Tensor]] = None,
        use_cache: Optional[bool] = False,
        alibi: Optional[paddle.Tensor] = None,
    ) -> Tuple[paddle.Tensor, Optional[Tuple[paddle.Tensor, paddle.Tensor]]]:
        """
        Args:
            hidden_states (`paddle.Tensor`): input to the layer of shape `(batch, seq_len, embed_dim)`
            attention_mask (`paddle.Tensor`, *optional*): attention mask of size
                `(batch, 1, tgt_len, src_len)` where padding elements are indicated by very large negative values.
            output_attentions (`bool`, *optional*):
                Whether or not to return the attentions tensors of all attention layers. See `attentions` under
                returned tensors for more detail.
            use_cache (`bool`, *optional*):
                If set to `True`, `cache` key value states are returned and can be used to speed up decoding
                (see `cache`).
            cache (`Tuple(paddle.Tensor)`, *optional*): cached past key and value projection states
        """

        # [bs * seq_len, embed_dim] -> [seq_len * bs / n, embed_dim] (sequence_parallel)
        residual = hidden_states
        hidden_states = self.input_layernorm(hidden_states)

        # Self Attention
        has_gradient = not hidden_states.stop_gradient
        if (
            self.enable_recompute
            and self.layerwise_recompute
            and has_gradient
            and self.recompute_granularity == "full_attn"
        ):
            outputs = recompute(
                self.self_attn,
                hidden_states,
                position_ids,
                past_key_value,
                attention_mask,
                output_attentions,
                use_cache,
                alibi,
                use_reentrant=self.config.recompute_use_reentrant,
            )
        else:
            outputs = self.self_attn(
                hidden_states,
                position_ids,
                past_key_value,
                attention_mask,
                output_attentions,
                use_cache,
                alibi,
            )

        if type(outputs) is tuple:
            hidden_states = outputs[0]
        else:
            hidden_states = outputs

        if output_attentions:
            self_attn_weights = outputs[1]

        if use_cache:
            present_key_value = outputs[2 if output_attentions else 1]

        hidden_states = residual + hidden_states

        # Fully Connected
        residual = hidden_states
        hidden_states = self.post_attention_layernorm(hidden_states)
        hidden_states = self.mlp(hidden_states)
        hidden_states = residual + hidden_states

        outputs = (hidden_states,)

        if output_attentions:
            outputs += (self_attn_weights,)

        if use_cache:
            outputs += (present_key_value,)

        # remove empty tuple for pipeline parallel
        if type(outputs) is tuple and len(outputs) == 1:
            outputs = outputs[0]

        return outputs


class LlamaPretrainedModel(PretrainedModel):
    config_class = LlamaConfig
    base_model_prefix = "llama"
    pretrained_init_configuration = LLAMA_PRETRAINED_INIT_CONFIGURATION
    pretrained_resource_files_map = LLAMA_PRETRAINED_RESOURCE_FILES_MAP
    _keys_to_ignore_on_load_unexpected = [r"self_attn.rotary_emb.inv_freq"]

    @classmethod
    def _get_name_mappings(cls, config: LlamaConfig) -> list[StateDictNameMapping]:
        mappings: list[StateDictNameMapping] = []
        model_mappings = [
            ["embed_tokens.weight"],
            ["norm.weight"],
        ]
        for layer_index in range(config.num_hidden_layers):
            layer_mappings = [
                [f"layers.{layer_index}.self_attn.q_proj.weight", None, "transpose"],
                [f"layers.{layer_index}.self_attn.k_proj.weight", None, "transpose"],
                [f"layers.{layer_index}.self_attn.v_proj.weight", None, "transpose"],
                [f"layers.{layer_index}.self_attn.o_proj.weight", None, "transpose"],
                [f"layers.{layer_index}.self_attn.rotary_emb.inv_freq"],
                [f"layers.{layer_index}.mlp.gate_proj.weight", None, "transpose"],
                [f"layers.{layer_index}.mlp.down_proj.weight", None, "transpose"],
                [f"layers.{layer_index}.mlp.up_proj.weight", None, "transpose"],
                [f"layers.{layer_index}.input_layernorm.weight"],
                [f"layers.{layer_index}.post_attention_layernorm.weight"],
            ]
            model_mappings.extend(layer_mappings)

        init_name_mappings(mappings=model_mappings)
        # base-model prefix "LlamaModel"
        if "LlamaModel" not in config.architectures:
            for mapping in model_mappings:
                mapping[0] = "model." + mapping[0]
                mapping[1] = "llama." + mapping[1]
            model_mappings.append(["lm_head.weight", "lm_head.weight", "transpose"])

        mappings = [StateDictNameMapping(*mapping, index=index) for index, mapping in enumerate(model_mappings)]
        return mappings

    @classmethod
    def _get_tensor_parallel_mappings(cls, config: LlamaConfig, is_split=True):

        from paddlenlp.transformers.conversion_utils import split_or_merge_func

        fn = split_or_merge_func(
            is_split=is_split,
            tensor_parallel_degree=config.tensor_parallel_degree,
            tensor_parallel_rank=config.tensor_parallel_rank,
            num_attention_heads=config.num_attention_heads,
        )

        def get_tensor_parallel_split_mappings(num_layers):
            final_actions = {}

            base_actions = {
                "lm_head.weight": partial(fn, is_column=True),
                # Row Linear
                "embed_tokens.weight": partial(fn, is_column=False),
                "layers.0.self_attn.o_proj.weight": partial(fn, is_column=False),
                "layers.0.mlp.down_proj.weight": partial(fn, is_column=False),
            }

            if not config.vocab_size % config.tensor_parallel_degree == 0:
                base_actions.pop("lm_head.weight")
                base_actions.pop("embed_tokens.weight")
            # Column Linear
            if config.fuse_attention_qkv:
                base_actions["layers.0.self_attn.qkv_proj.weight"] = partial(fn, is_column=True)
            else:
                base_actions["layers.0.self_attn.q_proj.weight"] = partial(fn, is_column=True)
                # if we have enough num_key_value_heads to split, then split it.
                if config.num_key_value_heads % config.tensor_parallel_degree == 0:
                    base_actions["layers.0.self_attn.k_proj.weight"] = partial(fn, is_column=True)
                    base_actions["layers.0.self_attn.v_proj.weight"] = partial(fn, is_column=True)

            if config.fuse_attention_ffn:
                base_actions["layers.0.mlp.gate_up_fused_proj.weight"] = partial(
                    fn, is_column=True, is_naive_2fuse=True
                )
            else:
                base_actions["layers.0.mlp.gate_proj.weight"] = partial(fn, is_column=True)
                base_actions["layers.0.mlp.up_proj.weight"] = partial(fn, is_column=True)

            for key, action in base_actions.items():
                if "layers.0." in key:
                    for i in range(num_layers):
                        final_actions[key.replace("layers.0.", f"layers.{i}.")] = action
                final_actions[key] = action

            return final_actions

        mappings = get_tensor_parallel_split_mappings(config.num_hidden_layers)

        return mappings

    @classmethod
    def _get_fuse_or_split_param_mappings(cls, config: LlamaConfig, is_fuse=False):
        # return parameter fuse utils
        from paddlenlp.transformers.conversion_utils import split_or_fuse_func

        fn = split_or_fuse_func(is_fuse=is_fuse)

        # last key is fused key, other keys are to be fused.
        fuse_qkv_keys = (
            "layers.0.self_attn.q_proj.weight",
            "layers.0.self_attn.k_proj.weight",
            "layers.0.self_attn.v_proj.weight",
            "layers.0.self_attn.qkv_proj.weight",
        )

        fuse_gate_up_keys = (
            "layers.0.mlp.gate_proj.weight",
            "layers.0.mlp.up_proj.weight",
            "layers.0.mlp.gate_up_fused_proj.weight",
        )
        num_heads = config.num_attention_heads
        num_key_value_heads = getattr(config, "num_key_value_heads", num_heads)
        fuse_attention_qkv = getattr(config, "fuse_attention_qkv", False)
        fuse_attention_ffn = getattr(config, "fuse_attention_ffn", False)

        final_actions = {}
        if is_fuse:
            if fuse_attention_qkv:
                for i in range(config.num_hidden_layers):
                    keys = tuple([key.replace("layers.0.", f"layers.{i}.") for key in fuse_qkv_keys])
                    final_actions[keys] = partial(
                        fn, is_qkv=True, num_heads=num_heads, num_key_value_heads=num_key_value_heads
                    )
            if fuse_attention_ffn:
                for i in range(config.num_hidden_layers):
                    keys = tuple([key.replace("layers.0.", f"layers.{i}.") for key in fuse_gate_up_keys])
                    final_actions[keys] = fn
        else:
            if not fuse_attention_qkv:
                for i in range(config.num_hidden_layers):
                    keys = tuple([key.replace("layers.0.", f"layers.{i}.") for key in fuse_qkv_keys])
                    final_actions[keys] = partial(
                        fn, split_nums=3, is_qkv=True, num_heads=num_heads, num_key_value_heads=num_key_value_heads
                    )
            if not fuse_attention_ffn:
                for i in range(config.num_hidden_layers):
                    keys = tuple([key.replace("layers.0.", f"layers.{i}.") for key in fuse_gate_up_keys])
                    final_actions[keys] = partial(fn, split_nums=2)
        return final_actions

    def _init_weights(self, layer):
        """Initialization hook"""
        if self.config.tensor_parallel_degree > 1:
            rng_tracker = get_rng_state_tracker().rng_state
        if isinstance(
            layer,
            (
                nn.Linear,
                nn.Embedding,
                mpu.VocabParallelEmbedding,
                mpu.ColumnParallelLinear,
                mpu.RowParallelLinear,
                LlamaLMHead,
                ColumnSequenceParallelLinear,
                RowSequenceParallelLinear,
            ),
        ):
            # In the dygraph mode, use the `set_value` to reset the parameter directly,
            # and reset the `state_dict` to update parameter in static mode.
            if isinstance(layer.weight, paddle.Tensor):
                if layer.weight.is_distributed:
                    with rng_tracker():
                        layer.weight.set_value(
                            paddle.tensor.normal(
                                mean=0.0,
                                std=self.config.initializer_range
                                if hasattr(self.config, "initializer_range")
                                else self.llama.config.initializer_range,
                                shape=layer.weight.shape,
                            )
                        )
                else:
                    layer.weight.set_value(
                        paddle.tensor.normal(
                            mean=0.0,
                            std=self.config.initializer_range
                            if hasattr(self.config, "initializer_range")
                            else self.llama.config.initializer_range,
                            shape=layer.weight.shape,
                        )
                    )
        # Layer.apply is DFS https://github.com/PaddlePaddle/Paddle/blob/a6f5021fcc58b21f4414bae6bf4731ef6971582c/python/paddle/nn/layer/layers.py#L527-L530
        # sublayer is init first
        # scale RowParallelLinear weight
        with paddle.no_grad():
            if isinstance(layer, LlamaMLP):
                factor = 1 / math.sqrt(2 * self.config.num_hidden_layers)
                layer.down_proj.weight.scale_(factor)
            if isinstance(layer, LlamaAttention):
                factor = 1 / math.sqrt(2 * self.config.num_hidden_layers)
                layer.o_proj.weight.scale_(factor)


@register_base_model
class LlamaModel(LlamaPretrainedModel):
    """
    Transformer decoder consisting of *config.num_hidden_layers* layers. Each layer is a [`LlamaDecoderLayer`]
    Args:
        config: LlamaConfig
    """

    def __init__(self, config: LlamaConfig):
        super().__init__(config)
        self.vocab_size = config.vocab_size
        self.hidden_size = config.hidden_size
        self.sequence_parallel = config.sequence_parallel
        self.recompute_granularity = config.recompute_granularity
        self.no_recompute_layers = config.no_recompute_layers if config.no_recompute_layers is not None else []
        self.config = config

        # Recompute defaults to False and is controlled by Trainer
        self.enable_recompute = False
        if config.tensor_parallel_degree > 1 and config.vocab_size % config.tensor_parallel_degree == 0:
            self.embed_tokens = mpu.VocabParallelEmbedding(
                self.vocab_size,
                self.hidden_size,
                weight_attr=paddle.ParamAttr(initializer=nn.initializer.XavierNormal()),
            )
        else:
            self.embed_tokens = nn.Embedding(
                self.vocab_size,
                self.hidden_size,
            )

        self.layers = nn.LayerList(
            [LlamaDecoderLayer(config, i not in self.no_recompute_layers) for i in range(config.num_hidden_layers)]
        )
        self.norm = LlamaRMSNorm(config)

        self.gradient_checkpointing = False

    def get_input_embeddings(self):
        return self.embed_tokens

    def set_input_embeddings(self, value):
        self.embed_tokens = value

    @staticmethod
    def _prepare_decoder_attention_mask(attention_mask, input_shape, past_key_values_length, dtype):
        if attention_mask is not None:
            # [bsz, seq_len] -> [bsz, 1, tgt_seq_len, src_seq_len]
            if len(attention_mask.shape) == 2:
                expanded_attn_mask = _expand_2d_mask(attention_mask, dtype, tgt_length=input_shape[-1])
                # For decoding phase in generation, seq_length = 1, we don't need to add causal mask
                if input_shape[-1] > 1:
                    combined_attention_mask = _make_causal_mask(
                        input_shape, past_key_values_length=past_key_values_length
                    )
                    if get_env_device() == "npu":
                        expanded_attn_mask = expanded_attn_mask.astype("bool")
                        combined_attention_mask = combined_attention_mask.astype("bool")
                    expanded_attn_mask = expanded_attn_mask & combined_attention_mask
            # [bsz, seq_len, seq_len] -> [bsz, 1, seq_len, seq_len]
            elif len(attention_mask.shape) == 3:
                expanded_attn_mask = attention_mask.unsqueeze(1).astype("bool")
            # if attention_mask is already 4-D, do nothing
            else:
                expanded_attn_mask = attention_mask
        else:
            expanded_attn_mask = _make_causal_mask(input_shape, past_key_values_length=past_key_values_length)
        # Convert bool attention_mask to float attention mask, which will be added to attention_scores later
        if get_env_device() == "npu":
            x = paddle.to_tensor(0.0, dtype="float16")
            y = paddle.to_tensor(paddle.finfo(dtype).min, dtype="float16")
            expanded_attn_mask = expanded_attn_mask.astype("float16")
            expanded_attn_mask = paddle.where(expanded_attn_mask, x, y).astype(dtype)
        elif get_env_device() == "xpu":
            x = paddle.to_tensor(0.0, dtype=dtype)
            y = paddle.to_tensor(paddle.finfo(dtype).min, dtype=dtype)
            expanded_attn_mask = expanded_attn_mask.astype(dtype)
            expanded_attn_mask = paddle.where(expanded_attn_mask, x, y).astype(dtype)
        else:
            expanded_attn_mask = paddle.where(expanded_attn_mask, 0.0, paddle.finfo(dtype).min).astype(dtype)
        return expanded_attn_mask

    @paddle.jit.not_to_static
    def recompute_training_full(
        self,
        layer_module: nn.Layer,
        hidden_states: Tensor,
        position_ids: Optional[Tensor],
        attention_mask: Tensor,
        output_attentions: bool,
        past_key_value: Tensor,
        use_cache: bool,
        alibi=None,
    ):
        def create_custom_forward(module):
            def custom_forward(*inputs):
                return module(*inputs)

            return custom_forward

        hidden_states = recompute(
            create_custom_forward(layer_module),
            hidden_states,
            position_ids,
            attention_mask,
            output_attentions,
            past_key_value,
            use_cache,
            alibi,
            use_reentrant=self.config.recompute_use_reentrant,
        )

        return hidden_states

    def forward(
        self,
        input_ids=None,
        position_ids=None,
        attention_mask=None,
        inputs_embeds=None,
        use_cache=None,
        past_key_values=None,
        output_attentions=False,
        output_hidden_states=None,
        return_dict=False,
        **kwargs,
    ):
        if self.sequence_parallel and use_cache:
            raise ValueError("We currently only support sequence parallel without cache.")

        output_attentions = output_attentions if output_attentions is not None else self.config.output_attentions
        output_hidden_states = (
            output_hidden_states if output_hidden_states is not None else self.config.output_hidden_states
        )
        use_cache = use_cache if use_cache is not None else self.config.use_cache

        return_dict = return_dict if return_dict is not None else self.config.use_return_dict

        # retrieve input_ids and inputs_embeds
        if input_ids is not None and inputs_embeds is not None:
            raise ValueError("You cannot specify both decoder_input_ids and decoder_inputs_embeds at the same time")
        elif input_ids is not None:
            batch_size, seq_length = input_ids.shape
        elif inputs_embeds is not None:
            batch_size, seq_length, _ = inputs_embeds.shape
        else:
            raise ValueError("You have to specify either decoder_input_ids or decoder_inputs_embeds")

        if past_key_values is None:
            past_key_values = tuple([None] * len(self.layers))
        # NOTE: to make cache can be clear in-time
        past_key_values = list(past_key_values)

        seq_length_with_past = seq_length
        cache_length = 0
        if past_key_values[0] is not None:
            cache_length = past_key_values[0][0].shape[1]
            seq_length_with_past += cache_length
        if inputs_embeds is None:
            inputs_embeds = self.embed_tokens(input_ids)

        if self.sequence_parallel:
            # [bs, seq_len, num_head * head_dim] -> [bs * seq_len, num_head * head_dim]
            bs, seq_len, hidden_size = inputs_embeds.shape
            inputs_embeds = paddle.reshape_(inputs_embeds, [bs * seq_len, hidden_size])
            # [seq_len * bs / n, num_head * head_dim] (n is mp parallelism)
            inputs_embeds = ScatterOp.apply(inputs_embeds)

        # embed positions
        if attention_mask is None:
            # [bs, seq_len]
            attention_mask = paddle.ones((batch_size, seq_length_with_past), dtype=paddle.bool)
        if self.config.alibi:
            if self.config.use_long_sequence_strategies:
                alibi_layer = LongSequenceStrategies.build_long_sequence_strategy(
                    self.config.long_sequence_strategy_type,
                    self.config.long_sequence_strategy_name,
                    **self.config.long_sequence_init_args,
                )
                alibi = alibi_layer(attention_mask, self.config.num_attention_heads, dtype=inputs_embeds.dtype)
            else:
                alibi = build_alibi_tensor(attention_mask, self.config.num_attention_heads, dtype=inputs_embeds.dtype)
            if self.config.tensor_parallel_degree > 1:
                block_size = self.config.num_attention_heads // self.config.tensor_parallel_degree
                alibi = alibi[
                    :,
                    self.config.tensor_parallel_rank
                    * block_size : (self.config.tensor_parallel_rank + 1)
                    * block_size,
                ]
                alibi = alibi.reshape([batch_size * block_size, 1, seq_length_with_past])
            else:
                alibi = alibi.reshape([batch_size * self.config.num_attention_heads, 1, seq_length_with_past])
        else:
            alibi = None

        if position_ids is None:
            position_ids = paddle.arange(seq_length, dtype="int64").expand((batch_size, seq_length))

        attention_mask = self._prepare_decoder_attention_mask(
            attention_mask, (batch_size, seq_length), cache_length, inputs_embeds.dtype
        )  # [bs, 1, seq_len, seq_len]
        if self.config.use_flash_attention:
            is_casual = is_casual_mask(attention_mask)
            if get_env_device() != "npu":
                if is_casual and alibi is None:
                    attention_mask = None
            else:
<<<<<<< HEAD
                npu_is_casual = copy.deepcopy(is_casual)
=======
>>>>>>> 0f458750
                attention_mask = attention_mask.astype("bool")
        hidden_states = inputs_embeds
        # decoder layers
        all_hidden_states = () if output_hidden_states else None
        all_self_attns = () if output_attentions else None
        next_decoder_cache = () if use_cache else None

        for idx, (decoder_layer) in enumerate(self.layers):
            if output_hidden_states:
                all_hidden_states += (hidden_states,)
            past_key_value = past_key_values[idx] if past_key_values is not None else None

            has_gradient = not hidden_states.stop_gradient
            if (
                self.enable_recompute
                and idx not in self.no_recompute_layers
                and has_gradient
                and self.recompute_granularity == "full"
            ):
                layer_outputs = self.recompute_training_full(
                    decoder_layer,
                    hidden_states,
                    position_ids,
                    attention_mask,
                    output_attentions,
                    past_key_value,
                    use_cache,
                    alibi=alibi,
                )
            else:
                layer_outputs = decoder_layer(
                    hidden_states,
                    position_ids,
                    attention_mask,
                    output_attentions,
                    past_key_value,
                    use_cache,
                    alibi=alibi,
                )

            # NOTE: clear outdate cache after it has been used for memory saving
            past_key_value = past_key_values[idx] = None
            if type(layer_outputs) is tuple:
                hidden_states = layer_outputs[0]
            else:
                hidden_states = layer_outputs

            if output_attentions:
                all_self_attns += (layer_outputs[1],)

            if use_cache:
                next_decoder_cache += (layer_outputs[2 if output_attentions else 1],)

        hidden_states = self.norm(hidden_states)

        # add hidden states from the last decoder layer
        if output_hidden_states:
            all_hidden_states += (hidden_states,)

        next_cache = next_decoder_cache if use_cache else None

        if not return_dict:
            return tuple(v for v in [hidden_states, next_cache, all_hidden_states, all_self_attns] if v is not None)
        return BaseModelOutputWithPastAndCrossAttentions(
            last_hidden_state=hidden_states,
            past_key_values=next_cache,
            hidden_states=all_hidden_states,
            attentions=all_self_attns,
            cross_attentions=None,
        )


class LlamaPretrainingCriterion(paddle.nn.Layer):
    """
    Criterion for Llama.
    It calculates the final loss.
    """

    def __init__(self, config):

        super(LlamaPretrainingCriterion, self).__init__()
        self.ignore_index = getattr(config, "ignore_index", -100)
        self.config = config
        self.enable_parallel_cross_entropy = config.tensor_parallel_degree > 1 and config.tensor_parallel_output

        if self.enable_parallel_cross_entropy:  # and False: # and lm_head is distributed
            self.loss_func = mpu.ParallelCrossEntropy(ignore_index=self.ignore_index)
        else:
            self.loss_func = paddle.nn.CrossEntropyLoss(reduction="none", ignore_index=self.ignore_index)

    def forward(self, prediction_scores, masked_lm_labels):
        if self.enable_parallel_cross_entropy:
            if prediction_scores.shape[-1] == self.config.vocab_size:
                warnings.warn(
                    f"enable_parallel_cross_entropy, the vocab_size should be splited: {prediction_scores.shape[-1]}, {self.config.vocab_size}"
                )
                self.loss_func = paddle.nn.CrossEntropyLoss(reduction="none", ignore_index=self.ignore_index)

        with paddle.amp.auto_cast(False):
            masked_lm_loss = self.loss_func(prediction_scores.astype("float32"), masked_lm_labels.unsqueeze(2))

            if self.config.sep_parallel_degree > 1:
                _hcg = fleet.get_hybrid_communicate_group()
                masked_lm_loss = ConcatSePMaskedLoss.apply(masked_lm_loss, axis=1, group=_hcg.get_sep_parallel_group())
            # skip ignore_index which loss == 0
            # masked_lm_loss = masked_lm_loss[masked_lm_loss > 0]
            # loss = paddle.mean(masked_lm_loss)
            binary_sequence = paddle.where(
                masked_lm_loss > 0, paddle.ones_like(masked_lm_loss), paddle.zeros_like(masked_lm_loss)
            )
            sum_ = paddle.sum(binary_sequence)
            loss = 0 if sum_ == 0 else paddle.sum(masked_lm_loss * binary_sequence) / sum_

        return loss


class ConcatSePMaskedLoss(PyLayer):
    @staticmethod
    def forward(ctx, inp, axis, group):
        inputs = []
        paddle.distributed.all_gather(inputs, inp, group=group)
        with paddle.no_grad():
            cat = paddle.concat(inputs, axis=axis)
        ctx.args_axis = axis
        ctx.args_group = group
        return cat

    @staticmethod
    def backward(ctx, grad):
        axis = ctx.args_axis
        group = ctx.args_group
        with paddle.no_grad():
            grads = paddle.split(grad, paddle.distributed.get_world_size(group), axis=axis)
        grad = grads[paddle.distributed.get_rank(group)]
        return grad


class LlamaLMHead(nn.Layer):
    def __init__(self, config: LlamaConfig):
        super(LlamaLMHead, self).__init__()
        self.config = config
        if config.tensor_parallel_degree > 1 and config.vocab_size % config.tensor_parallel_degree == 0:
            vocab_size = config.vocab_size // config.tensor_parallel_degree
        else:
            vocab_size = config.vocab_size

        self.weight = self.create_parameter(
            shape=[config.hidden_size, vocab_size],
            dtype=paddle.get_default_dtype(),
        )
        # Must set distributed attr for Tensor Parallel !
        self.weight.is_distributed = True if (vocab_size != config.vocab_size) else False
        if self.weight.is_distributed:
            self.weight.split_axis = 1
        if get_env_device() == "xpu":
            try:
                from paddle_xpu.layers.nn import (  # noqa: F401
                    parallel_matmul as xpu_parallel_matmul,
                )

                self.xpu_parallel_matmul = xpu_parallel_matmul()
            except ImportError:
                self.xpu_parallel_matmul = None

    def forward(self, hidden_states, tensor_parallel_output=None):
        if self.config.sequence_parallel:
            hidden_states = GatherOp.apply(hidden_states)
            seq_length = self.config.seq_length
            if self.config.sep_parallel_degree > 1:
                assert seq_length % self.config.sep_parallel_degree == 0
                seq_length = seq_length // self.config.sep_parallel_degree
            hidden_states = paddle.reshape_(hidden_states, [-1, seq_length, self.config.hidden_size])

        if tensor_parallel_output is None:
            tensor_parallel_output = self.config.tensor_parallel_output

        if get_env_device() == "xpu" and self.xpu_parallel_matmul is not None:
            logits = self.xpu_parallel_matmul(
                hidden_states, self.weight, tensor_parallel_output=tensor_parallel_output, training=self.training
            )
        else:
            logits = parallel_matmul(hidden_states, self.weight, tensor_parallel_output=tensor_parallel_output)
        return logits


class LlamaForCausalLM(LlamaPretrainedModel):
    enable_to_static_method = True

    def __init__(self, config):
        super().__init__(config)
        self.config = config

        self.llama = LlamaModel(config)
        self.lm_head = LlamaLMHead(config)
        self.criterion = LlamaPretrainingCriterion(config)

    def get_input_embeddings(self):
        return self.llama.embed_tokens

    def set_input_embeddings(self, value):
        self.llama.embed_tokens = value

    def get_output_embeddings(self):
        return self.lm_head

    def set_output_embeddings(self, new_embeddings):
        self.lm_head = new_embeddings

    def set_decoder(self, decoder):
        self.llama = decoder

    def get_decoder(self):
        return self.llama

    def prepare_inputs_for_generation(
        self, input_ids, use_cache=False, past_key_values=None, inputs_embeds=None, **kwargs
    ):
        batch_size, seq_length = input_ids.shape
        position_ids = kwargs.get("position_ids", paddle.arange(seq_length).expand((batch_size, seq_length)))
        attention_mask = kwargs.get("attention_mask", None)
        if past_key_values:
            input_ids = input_ids[:, -1].unsqueeze(axis=-1)
            position_ids = position_ids[:, -1].unsqueeze(-1)

        # if `inputs_embeds` are passed, we only want to use them in the 1st generation step
        if inputs_embeds is not None and past_key_values is None:
            model_inputs = {"inputs_embeds": inputs_embeds}
        else:
            model_inputs = {"input_ids": input_ids}

        model_inputs.update(
            {
                "position_ids": position_ids,
                "past_key_values": past_key_values,
                "use_cache": use_cache,
                "attention_mask": attention_mask,
            }
        )
        return model_inputs

    def _get_model_inputs_spec(self, dtype: str):
        return {
            "input_ids": paddle.static.InputSpec(shape=[None, None], dtype="int64"),
            "attention_mask": paddle.static.InputSpec(shape=[None, None], dtype="int64"),
            "position_ids": paddle.static.InputSpec(shape=[None, None], dtype="int64"),
        }

    @staticmethod
    def update_model_kwargs_for_generation(outputs, model_kwargs, is_encoder_decoder=False):
        # update cache
        if isinstance(outputs, tuple) and len(outputs) > 1 and not isinstance(outputs[1], paddle.Tensor):
            model_kwargs["past_key_values"] = outputs[1]

        if isinstance(outputs, CausalLMOutputWithCrossAttentions) and "past_key_values" in outputs:
            model_kwargs["past_key_values"] = outputs.past_key_values

        # update position_ids
        if "position_ids" in model_kwargs and model_kwargs["position_ids"] is not None:
            position_ids = model_kwargs["position_ids"]
            model_kwargs["position_ids"] = paddle.concat([position_ids, position_ids[..., -1:] + 1], axis=-1)

        if not is_encoder_decoder and "attention_mask" in model_kwargs:
            attention_mask = model_kwargs["attention_mask"]
            model_kwargs["attention_mask"] = paddle.concat(
                [attention_mask, paddle.ones([attention_mask.shape[0], 1], dtype=attention_mask.dtype)], axis=-1
            )

        return model_kwargs

    def forward(
        self,
        input_ids=None,
        position_ids=None,
        attention_mask=None,
        inputs_embeds=None,
        labels=None,
        use_cache=False,
        past_key_values=None,
        output_attentions=None,
        output_hidden_states=None,
        return_dict=None,
    ):
        output_attentions = output_attentions if output_attentions is not None else self.config.output_attentions
        output_hidden_states = (
            output_hidden_states if output_hidden_states is not None else self.config.output_hidden_states
        )
        return_dict = return_dict if return_dict is not None else self.config.use_return_dict
        outputs = self.llama(
            input_ids,  # [bs, seq_len]
            position_ids=position_ids,
            attention_mask=attention_mask,
            inputs_embeds=inputs_embeds,
            use_cache=use_cache,
            past_key_values=past_key_values,
            output_attentions=output_attentions,
            output_hidden_states=output_hidden_states,
            return_dict=return_dict,
        )

        hidden_states = outputs[0]  # [bs, seq_len, dim]

        # if labels is None，means we need full output, instead of tensor_parallel_output
        # tensor_parallel_output is togather with ParallelCrossEntropy
        tensor_parallel_output = (
            self.config.tensor_parallel_output and labels is not None and self.config.tensor_parallel_degree > 1
        )

        logits = self.lm_head(hidden_states, tensor_parallel_output=tensor_parallel_output)

        loss = None
        if labels is not None:
            loss = self.criterion(logits, labels)

        if not return_dict:
            output = (logits,) + outputs[1:]
            return (loss,) + output if loss is not None else output

        return CausalLMOutputWithCrossAttentions(
            loss=loss,
            logits=logits,
            past_key_values=outputs.past_key_values,
            hidden_states=outputs.hidden_states,
            attentions=outputs.attentions,
        )<|MERGE_RESOLUTION|>--- conflicted
+++ resolved
@@ -98,11 +98,6 @@
     "LlamaPretrainingCriterion",
 ]
 
-<<<<<<< HEAD
-=======
-
->>>>>>> 0f458750
-npu_is_casual = False
 
 
 def _get_interleave(n):
@@ -1624,10 +1619,7 @@
                 if is_casual and alibi is None:
                     attention_mask = None
             else:
-<<<<<<< HEAD
                 npu_is_casual = copy.deepcopy(is_casual)
-=======
->>>>>>> 0f458750
                 attention_mask = attention_mask.astype("bool")
         hidden_states = inputs_embeds
         # decoder layers
