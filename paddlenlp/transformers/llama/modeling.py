--- conflicted
+++ resolved
@@ -97,10 +97,7 @@
     "LlamaForCausalLM",
     "LlamaPretrainingCriterion",
 ]
-<<<<<<< HEAD
-=======
-global npu_is_casual
->>>>>>> 829e7f03
+
 npu_is_casual = False
 
 def _get_interleave(n):
