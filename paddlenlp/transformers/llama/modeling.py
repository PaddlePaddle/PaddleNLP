--- conflicted
+++ resolved
@@ -49,6 +49,7 @@
     CausalLMOutputWithCrossAttentions,
 )
 from paddlenlp.transformers.model_utils import PretrainedModel, register_base_model
+from paddlenlp.utils.log import logger
 
 from ..sequence_parallel_utils import (
     ColumnSequenceParallelLinear,
@@ -455,12 +456,31 @@
 
         self.max_position_embeddings = config.max_position_embeddings
         self.sequence_parallel = config.sequence_parallel
+
         self.fuse_attention_qkv = config.fuse_attention_qkv
+        if self.fuse_attention_qkv and config.num_attention_heads != config.num_key_value_heads:
+            raise ValueError(
+                f"fuse_attention_qkv can't be True when num_attention_heads {config.num_attention_heads}!= num_key_value_heads {config.num_key_value_heads}"
+            )
+
+        self.kv_indices = None
         if config.tensor_parallel_degree > 1:
             assert (
                 self.num_heads % config.tensor_parallel_degree == 0
             ), f"num_heads: {self.num_heads}, tensor_parallel_degree: {config.tensor_parallel_degree}"
             self.num_heads = self.num_heads // config.tensor_parallel_degree
+
+            if self.num_key_value_heads % config.tensor_parallel_degree == 0:
+                self.num_key_value_heads = self.num_key_value_heads // config.tensor_parallel_degree
+            else:
+                logger.warnings(
+                    f"Get num_key_value_heads: {self.num_key_value_heads}, can't split to tensor_parallel_degree: {config.tensor_parallel_degree}"
+                )
+                self.kv_indices = paddle.to_tensor(
+                    assign_kv_heads(self.num_key_value_groups, config.tensor_parallel_degree)[
+                        config.tensor_parallel_rank
+                    ]
+                )
 
         self.rope_fusion_level = config.rope_fusion_level
         if self.rope_fusion_level is not None:
@@ -479,7 +499,6 @@
             RowParallelLinear = fleet.meta_parallel.RowParallelLinear
 
         if config.tensor_parallel_degree > 1:
-<<<<<<< HEAD
             if self.fuse_attention_qkv:
                 self.qkv_proj = ColumnParallelLinear(
                     self.hidden_size,
@@ -489,37 +508,20 @@
                 )
             else:
                 self.q_proj = ColumnParallelLinear(
-=======
-            self.q_proj = mpu.ColumnParallelLinear(
-                self.hidden_size,
-                self.hidden_size,
-                has_bias=False,
-                gather_output=False,
-            )
-
-            # NOT Multi Group Attention
-            if config.num_key_value_heads == config.num_attention_heads:
-                self.k_proj = mpu.ColumnParallelLinear(
->>>>>>> 7ed7e3ba
                     self.hidden_size,
                     self.hidden_size,
                     has_bias=False,
                     gather_output=False,
                 )
-<<<<<<< HEAD
                 self.k_proj = ColumnParallelLinear(
-=======
-                self.v_proj = mpu.ColumnParallelLinear(
->>>>>>> 7ed7e3ba
                     self.hidden_size,
-                    self.hidden_size,
+                    self.num_key_value_heads * self.head_dim,
                     has_bias=False,
                     gather_output=False,
                 )
-<<<<<<< HEAD
                 self.v_proj = ColumnParallelLinear(
                     self.hidden_size,
-                    self.hidden_size,
+                    self.num_key_value_heads * self.head_dim,
                     has_bias=False,
                     gather_output=False,
                 )
@@ -538,18 +540,6 @@
                 )
                 self.k_proj = nn.Linear(
                     self.hidden_size,
-                    self.hidden_size,
-                    bias_attr=False,
-                )
-                self.v_proj = nn.Linear(
-                    self.hidden_size,
-                    self.hidden_size,
-                    bias_attr=False,
-                )
-=======
-            else:
-                self.k_proj = nn.Linear(
-                    self.hidden_size,
                     self.num_key_value_heads * self.head_dim,
                     bias_attr=False,
                 )
@@ -558,30 +548,6 @@
                     self.num_key_value_heads * self.head_dim,
                     bias_attr=False,
                 )
-            self.num_key_value_heads_per_device = self.num_key_value_heads // config.tensor_parallel_degree
-            self.kv_indices = paddle.to_tensor(
-                assign_kv_heads(self.num_key_value_groups, config.tensor_parallel_degree)[config.tensor_parallel_rank]
-            )
-        else:
-            self.q_proj = nn.Linear(
-                self.hidden_size,
-                self.hidden_size,
-                bias_attr=False,
-            )
-            self.k_proj = nn.Linear(
-                self.hidden_size,
-                self.num_key_value_heads * self.head_dim,
-                bias_attr=False,
-            )
-            self.v_proj = nn.Linear(
-                self.hidden_size,
-                self.num_key_value_heads * self.head_dim,
-                bias_attr=False,
-            )
-            self.num_attention_heads_per_device = config.num_attention_heads
-            self.kv_indices = None
-            self.num_key_value_heads_per_device = config.num_key_value_heads
->>>>>>> 7ed7e3ba
 
         if config.tensor_parallel_degree > 1:
             self.o_proj = RowParallelLinear(
@@ -612,7 +578,6 @@
         alibi: Optional[paddle.Tensor] = None,
     ) -> Tuple[paddle.Tensor, Optional[paddle.Tensor], Optional[Tuple[paddle.Tensor]]]:
         """Input shape: Batch x Time x Channel"""
-<<<<<<< HEAD
         # [bs, seq_len, num_head * head_dim] -> [seq_len / n, bs, num_head * head_dim] (n is model parallelism)
 
         if self.fuse_attention_qkv:
@@ -621,20 +586,13 @@
             query_states, key_states, value_states = paddle.split(mix_layer, num_or_sections=3, axis=-1)
         else:
             query_states = self.q_proj(hidden_states).reshape(shape=[0, 0, self.num_heads, self.head_dim])
-            key_states = self.k_proj(hidden_states).reshape(shape=[0, 0, self.num_heads, self.head_dim])
-            value_states = self.v_proj(hidden_states).reshape(shape=[0, 0, self.num_heads, self.head_dim])
+            key_states = self.k_proj(hidden_states).reshape(shape=[0, 0, self.num_key_value_heads, self.head_dim])
+            value_states = self.v_proj(hidden_states).reshape(shape=[0, 0, self.num_key_value_heads, self.head_dim])
 
         if self.sequence_parallel:
             query_states = query_states.transpose([1, 0, 2, 3])
             key_states = key_states.transpose([1, 0, 2, 3])
             value_states = value_states.transpose([1, 0, 2, 3])
-=======
-        bsz, q_len, _ = hidden_states.shape
-        query_states = self.q_proj(hidden_states).reshape(shape=[bsz, q_len, self.num_heads, self.head_dim])
-
-        key_states = self.k_proj(hidden_states).reshape(shape=[bsz, q_len, -1, self.head_dim])
-        value_states = self.v_proj(hidden_states).reshape(shape=[bsz, q_len, -1, self.head_dim])
->>>>>>> 7ed7e3ba
 
         offset = 0
         kv_seq_len = key_states.shape[-3]
@@ -644,7 +602,6 @@
             kv_seq_len += offset
 
         if self.config.rope:
-<<<<<<< HEAD
             if self.rope_fusion_level is not None:
                 assert past_key_value is None, "fuse rotary not support cache kv for now"
 
@@ -658,11 +615,6 @@
             else:
                 cos, sin = self.rotary_emb(value_states, seq_len=kv_seq_len)
                 query_states, key_states = apply_rotary_pos_emb(query_states, key_states, cos, sin, offset=offset)
-            # [bsz, nh, t, hd]
-=======
-            cos, sin = self.rotary_emb(value_states, seq_len=kv_seq_len)
-            query_states, key_states = apply_rotary_pos_emb(query_states, key_states, cos, sin, offset=offset)
->>>>>>> 7ed7e3ba
 
         # [bsz, nh, t, hd]
         if past_key_value is not None:
@@ -676,12 +628,10 @@
             key_states = paddle.index_select(key_states, self.kv_indices, axis=2)
             value_states = paddle.index_select(value_states, self.kv_indices, axis=2)
 
-        multiplier = self.config.num_attention_heads // self.config.num_key_value_heads
-
         # TODO(wj-Mcat): use broadcast strategy when n_kv_heads = 1
         # repeat k/v heads if n_kv_heads < n_heads
-        key_states = repeat_kv(key_states, multiplier)
-        value_states = repeat_kv(value_states, multiplier)
+        key_states = repeat_kv(key_states, self.config.num_attention_heads // self.config.num_key_value_heads)
+        value_states = repeat_kv(value_states, self.config.num_attention_heads // self.config.num_key_value_heads)
 
         attn_output, attn_weights = scaled_dot_product_attention(
             config=self.config,
@@ -828,45 +778,22 @@
             final_actions = {}
 
             base_actions = {
-<<<<<<< HEAD
                 "lm_head.weight": partial(fn, is_column=True),
                 # Row Linear
                 "embed_tokens.weight": partial(fn, is_column=False),
                 "layers.0.self_attn.o_proj.weight": partial(fn, is_column=False),
                 "layers.0.mlp.down_proj.weight": partial(fn, is_column=False),
-=======
-                # Column Linear
-                "layers.0.self_attn.q_proj.weight": partial(fn, is_column=True),
->>>>>>> 7ed7e3ba
             }
-            # DO NOT split k_proj & v_proj in Multi Group Attention
-            if config.num_key_value_heads == config.num_attention_heads:
-                base_actions.update(
-                    {
-                        "layers.0.self_attn.k_proj.weight": partial(fn, is_column=True),
-                        "layers.0.self_attn.v_proj.weight": partial(fn, is_column=True),
-                    }
-                )
-
-            base_actions.update(
-                {
-                    "layers.0.mlp.gate_proj.weight": partial(fn, is_column=True),
-                    "layers.0.mlp.up_proj.weight": partial(fn, is_column=True),
-                    "lm_head.weight": partial(fn, is_column=True),
-                    # Row Linear
-                    "embed_tokens.weight": partial(fn, is_column=False),
-                    "layers.0.self_attn.o_proj.weight": partial(fn, is_column=False),
-                    "layers.0.mlp.down_proj.weight": partial(fn, is_column=False),
-                }
-            )
 
             # Column Linear
             if config.fuse_attention_qkv:
                 base_actions["layers.0.self_attn.qkv_proj.weight"] = partial(fn, is_column=True)
             else:
                 base_actions["layers.0.self_attn.q_proj.weight"] = partial(fn, is_column=True)
-                base_actions["layers.0.self_attn.k_proj.weight"] = partial(fn, is_column=True)
-                base_actions["layers.0.self_attn.v_proj.weight"] = partial(fn, is_column=True)
+                # if we have enough num_key_value_heads to split, then split it.
+                if config.num_key_value_heads % config.tensor_parallel_degree == 0:
+                    base_actions["layers.0.self_attn.k_proj.weight"] = partial(fn, is_column=True)
+                    base_actions["layers.0.self_attn.v_proj.weight"] = partial(fn, is_column=True)
 
             if config.fuse_attention_ffn:
                 base_actions["layers.0.mlp.gate_up_fused_proj.weight"] = partial(
