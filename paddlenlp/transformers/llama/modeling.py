--- conflicted
+++ resolved
@@ -832,19 +832,11 @@
         self.weight.is_distributed = True if (vocab_size != config.vocab_size) else False
         if self.weight.is_distributed:
             self.weight.split_axis = 1
-<<<<<<< HEAD
 
     def forward(self, hidden_states, tensor_parallel_output=None):
         if tensor_parallel_output is None:
             tensor_parallel_output = self.config.tensor_parallel_output
 
-=======
-
-    def forward(self, hidden_states, tensor_parallel_output=None):
-        if tensor_parallel_output is None:
-            tensor_parallel_output = self.config.tensor_parallel_output
-
->>>>>>> 69963337
         logits = parallel_matmul(hidden_states, self.weight, tensor_parallel_output=tensor_parallel_output)
         return logits
 
