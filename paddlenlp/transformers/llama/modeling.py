# Copyright (c) 2023 PaddlePaddle Authors. All Rights Reserved.
# Copyright 2022 EleutherAI and the HuggingFace Inc. team. All rights reserved.
#
# Licensed under the Apache License, Version 2.0 (the "License");
# you may not use this file except in compliance with the License.
# You may obtain a copy of the License at
#
#     http://www.apache.org/licenses/LICENSE-2.0
#
# Unless required by applicable law or agreed to in writing, software
# distributed under the License is distributed on an "AS IS" BASIS,
# WITHOUT WARRANTIES OR CONDITIONS OF ANY KIND, either express or implied.
# See the License for the specific language governing permissions and
# limitations under the License.
"""Paddle Llama model"""
from __future__ import annotations

import math
from functools import partial
from typing import Optional, Tuple

import paddle
import paddle.distributed.fleet.meta_parallel as mpu
import paddle.nn.functional as F
from paddle import Tensor, nn
from paddle.distributed import fleet
from paddle.distributed.fleet.utils import recompute

try:
    from paddle.incubate.nn.functional import fused_rotary_position_embedding
except ImportError:
    fused_rotary_position_embedding = None
from paddle.utils import try_import

from paddlenlp.transformers.conversion_utils import (
    StateDictNameMapping,
    init_name_mappings,
)

try:
    from paddle.nn.functional.flash_attention import flash_attention
except:
    flash_attention = None

import warnings

from paddlenlp.transformers.model_outputs import (
    BaseModelOutputWithPastAndCrossAttentions,
    CausalLMOutputWithCrossAttentions,
)
from paddlenlp.transformers.model_utils import PretrainedModel, register_base_model
from paddlenlp.utils.log import logger

from ..sequence_parallel_utils import (
    ColumnSequenceParallelLinear,
    GatherOp,
    RowSequenceParallelLinear,
    ScatterOp,
    mark_as_sequence_parallel_parameter,
)
from .configuration import (
    LLAMA_PRETRAINED_INIT_CONFIGURATION,
    LLAMA_PRETRAINED_RESOURCE_FILES_MAP,
    LlamaConfig,
)

__all__ = [
    "LlamaModel",
    "LlamaPretrainedModel",
    "LlamaForCausalLM",
    "LlamaPretrainingCriterion",
]


def _get_interleave(n):
    def _get_interleave_power_of_2(n):
        start = 2 ** (-(2 ** -(math.log2(n) - 3)))
        ratio = start
        return [start * ratio**i for i in range(n)]

    if math.log2(n).is_integer():
        return _get_interleave_power_of_2(n)
    else:
        closest_power_of_2 = 2 ** math.floor(math.log2(n))
        return (
            _get_interleave_power_of_2(closest_power_of_2)
            + _get_interleave(2 * closest_power_of_2)[0::2][: n - closest_power_of_2]
        )


def build_alibi_tensor(
    bool_attention_mask: Tensor, num_heads: int, dtype: paddle.dtype, tensor_parallel_degree=1
) -> Tensor:
    attention_mask = bool_attention_mask.astype("float32")
    batch_size, seq_length = attention_mask.shape
    slopes = paddle.to_tensor(_get_interleave(num_heads), dtype="float32")
    alibi = slopes.unsqueeze(axis=[1, 2]) * paddle.arange(seq_length, dtype="float32").unsqueeze(axis=[0, 1]).expand(
        [num_heads, -1, -1]
    )
    alibi = alibi.reshape(shape=(1, num_heads, 1, seq_length)).expand([batch_size, -1, -1, -1])
    return paddle.cast(alibi, dtype)


def get_triangle_upper_mask(x, mask=None):
    if mask is not None:
        return mask
    # [bsz, n_head, q_len, kv_seq_len]
    shape = x.shape
    #  [bsz, 1, q_len, kv_seq_len]
    shape[1] = 1
    mask = paddle.full(shape, paddle.finfo(x.dtype).min, dtype=x.dtype)
    mask = paddle.triu(mask, diagonal=1)
    mask.stop_gradient = True
    return mask


def assign_kv_heads(num_kv_heads: int, num_gpus: int):
    # Initialize the assignment list
    """
    Assign kv heads to different GPUs in the Tensor Parallel Setup

    Examples:
        assign_kv_heads(num_kv_heads=1, num_gpus=2): [[0], [0]]
        assign_kv_heads(num_kv_heads=2, num_gpus=2): [[0], [1]]
        assign_kv_heads(num_kv_heads=4, num_gpus=2): [[0,1], [2,3]]
        assign_kv_heads(num_kv_heads=1, num_gpus=4): [[0],[0],[0],[0]]
        assign_kv_heads(num_kv_heads=2, num_gpus=4): [[0],[0],[1],[1]]
        assign_kv_heads(num_kv_heads=4, num_gpus=4): [[0],[1],[2],[3]]
    """
    assignment_list = [[] for _ in range(num_gpus)]
    # Case 1: more heads than cards
    if num_kv_heads > num_gpus:
        num_heads_per_card = num_kv_heads // num_gpus
        for i in range(num_gpus):
            for j in range(num_heads_per_card):
                assignment_list[i].append(i * num_heads_per_card + j)
    # Case 2: more cards than heads. each card get only 1 head.
    else:
        num_card_per_heads = num_gpus // num_kv_heads
        for i in range(num_kv_heads):
            for j in range(num_card_per_heads):
                assignment_list[i * num_card_per_heads + j].append(i)
    return assignment_list


def parallel_matmul(x: Tensor, y: Tensor, tensor_parallel_output=True):
    is_fleet_init = True
    tensor_parallel_degree = 1
    try:
        hcg = fleet.get_hybrid_communicate_group()
        model_parallel_group = hcg.get_model_parallel_group()
        tensor_parallel_degree = hcg.get_model_parallel_world_size()
    except:
        is_fleet_init = False

    if paddle.in_dynamic_mode():
        y_is_distributed = y.is_distributed
    else:
        y_is_distributed = tensor_parallel_degree > 1

    if is_fleet_init and tensor_parallel_degree > 1 and y_is_distributed:
        # if not running under distributed.launch, it will raise AttributeError: 'Fleet' object has no attribute '_hcg'
        input_parallel = paddle.distributed.collective._c_identity(x, group=model_parallel_group)
        logits = paddle.matmul(input_parallel, y, transpose_y=False)

        if tensor_parallel_output:
            return logits

        return paddle.distributed.collective._c_concat(logits, group=model_parallel_group)

    else:
        logits = paddle.matmul(x, y, transpose_y=False)
        return logits


def scaled_dot_product_attention(
    query_states,
    config,
    key_states,
    value_states,
    attention_mask,
    output_attentions,
    alibi=None,
    sequence_parallel=False,
    is_causal=True,
):
    bsz, q_len, num_heads, head_dim = query_states.shape
    _, kv_seq_len, _, _ = value_states.shape

    if config.use_flash_attention and flash_attention:
        if alibi is not None:
            raise ValueError("Flash Attention does not support ALiBi yet")

        # Flash Attention now ignore attention mask
        # Current Flash Attention doesn't support attn maskt
        # Paddle Flash Attention input [ bz, seqlen, nhead, head_dim]
        # Torch Flash Attention input [ bz, nhead, seqlen, head_dim]
        attn_output, attn_weights = flash_attention(
            query_states,
            key_states,
            value_states,
            causal=is_causal and query_states.shape[1] != 1,
            return_softmax=output_attentions,
        )
        if sequence_parallel:
            attn_output = attn_output.reshape([bsz * q_len, head_dim * num_heads])
        else:
            attn_output = attn_output.reshape([bsz, q_len, head_dim * num_heads])
        return (attn_output, attn_weights) if output_attentions else attn_output
    else:
        query_states = paddle.transpose(query_states, [0, 2, 1, 3])
        # merge with the next tranpose
        key_states = paddle.transpose(key_states, [0, 2, 1, 3])
        value_states = paddle.transpose(value_states, [0, 2, 1, 3])

        # matmul and devide by sqrt(head_dim)
        attn_weights = paddle.matmul(query_states / math.sqrt(head_dim), key_states.transpose([0, 1, 3, 2]))
        # then add alibi bias
        if alibi is not None:
            alibi = alibi.reshape([bsz, num_heads, 1, -1])
            attn_weights = attn_weights + alibi

        if attn_weights.shape != [bsz, num_heads, q_len, kv_seq_len]:
            raise ValueError(
                f"Attention weights should be of shape {(bsz, num_heads, q_len, kv_seq_len)}, but is"
                f" {attn_weights.shape}"
            )

        # NOTE: we only call get_triangle_upper_mask under PP setup
        # FIXME ZHUI when we use pipeline parallel, the attention_mask can be None
        # we just make it triangle_upper_mask
        if attention_mask is None:
            attention_mask = get_triangle_upper_mask(attn_weights)

        attention_mask = attention_mask.reshape([bsz, 1, q_len, kv_seq_len])
        if attention_mask.shape != [bsz, 1, q_len, kv_seq_len]:
            raise ValueError(
                f"Attention mask should be of shape {(bsz, 1, q_len, kv_seq_len)}, but is {attention_mask.shape}"
            )

        attn_weights = attn_weights + attention_mask
<<<<<<< HEAD
        # with paddle.amp.auto_cast(False):
        attn_weights = F.softmax(attn_weights, axis=-1, dtype="float32").astype(query_states.dtype)
=======
        if not paddle.in_dynamic_mode():
            attn_weights = F.softmax(attn_weights, axis=-1, dtype="float32").astype(query_states.dtype)
        else:
            with paddle.amp.auto_cast(False):
                attn_weights = F.softmax(attn_weights, axis=-1, dtype="float32").astype(query_states.dtype)
>>>>>>> 52b88632

        attn_output = paddle.matmul(attn_weights, value_states)
        attn_output = attn_output.transpose([0, 2, 1, 3])
        if sequence_parallel:
            attn_output = attn_output.reshape([bsz * q_len, head_dim * num_heads])
        else:
            attn_output = attn_output.reshape([bsz, q_len, head_dim * num_heads])
        return (attn_output, attn_weights) if output_attentions else attn_output


def masked_fill(x, mask, value):
    y = paddle.full(x.shape, value, x.dtype)
    return paddle.where(mask, y, x)


def _make_causal_mask(input_ids_shape, past_key_values_length):
    """
    Make causal mask used for self-attention
    """
    batch_size, target_length = input_ids_shape  # target_length: seq_len

    mask = paddle.tril(paddle.ones((target_length, target_length), dtype="bool"))

    if past_key_values_length > 0:
        # [tgt_len, tgt_len + past_len]
        mask = paddle.concat([paddle.ones([target_length, past_key_values_length], dtype="bool"), mask], axis=-1)

    # [bs, 1, tgt_len, tgt_len + past_len]
    return mask[None, None, :, :].expand([batch_size, 1, target_length, target_length + past_key_values_length])


def _expand_2d_mask(mask, dtype, tgt_length):
    """
    Expands attention_mask from `[batch_size, src_length]` to `[batch_size, 1, tgt_length, src_length]`.
    """
    batch_size, src_length = mask.shape[0], mask.shape[-1]
    tgt_length = tgt_length if tgt_length is not None else src_length

    mask = mask[:, None, None, :].astype("bool")
    mask.stop_gradient = True
    expanded_mask = mask.expand([batch_size, 1, tgt_length, src_length])

    return expanded_mask


def rms_norm_fused(x_in, w, eps):
    fused_ln = try_import("fused_ln")
    return fused_ln.fused_rms_norm(x_in, w, eps)[0]


class LlamaRMSNorm(nn.Layer):
    def __init__(self, config):
        super().__init__()
        self.hidden_size = config.hidden_size
        self.embedding_output_size = config.embedding_output_size
        self.weight = paddle.create_parameter(
            shape=[self.embedding_output_size],
            dtype=paddle.get_default_dtype(),
            default_initializer=nn.initializer.Constant(1.0),
        )
        self.variance_epsilon = config.rms_norm_eps
        self.config = config

        if config.sequence_parallel:
            mark_as_sequence_parallel_parameter(self.weight)

    def forward(self, hidden_states):
        if self.config.use_fused_rms_norm:
            return rms_norm_fused(hidden_states, self.weight, self.variance_epsilon)

<<<<<<< HEAD
        # with paddle.amp.auto_cast(False):
        variance = hidden_states.astype("float32").pow(2).mean(-1, keepdim=True)
        hidden_states = paddle.rsqrt(variance + self.variance_epsilon) * hidden_states
=======
        if paddle.in_dynamic_mode():
            with paddle.amp.auto_cast(False):
                variance = hidden_states.astype("float32").pow(2).mean(-1, keepdim=True)
                hidden_states = paddle.rsqrt(variance + self.variance_epsilon) * hidden_states
        else:
            variance = hidden_states.astype("float32").pow(2).mean(-1, keepdim=True)
            hidden_states = paddle.rsqrt(variance + self.variance_epsilon) * hidden_states
>>>>>>> 52b88632

        if self.weight.dtype in [paddle.float16, paddle.bfloat16]:
            hidden_states = paddle.cast(hidden_states, self.weight.dtype)
        return hidden_states * self.weight


def repeat_kv(hidden_states: paddle.Tensor, n_rep: int) -> paddle.Tensor:
    """
    This is the equivalent of paddle.repeat_interleave(hidden_states, n_rep, axis=1). The hidden states go from (batch,
    num_key_value_heads, seqlen, head_dim) to (batch, num_attention_heads, seqlen, head_dim)
    """
    batch, slen, num_key_value_heads, head_dim = hidden_states.shape
    if n_rep == 1:
        return hidden_states

    hidden_states = hidden_states.unsqueeze(-2).tile([1, 1, 1, n_rep, 1])
    return hidden_states.reshape([batch, slen, num_key_value_heads * n_rep, head_dim])


class LlamaRotaryEmbedding(nn.Layer):
    def __init__(self, dim, max_position_embeddings=2048, base=10000):
        super().__init__()
        self.dim = dim
        self.max_position_embeddings = max_position_embeddings
        self.base = base
        self.dtype = paddle.get_default_dtype()
        # [dim / 2]
        inv_freq = 1.0 / (self.base ** (paddle.cast(paddle.arange(0, self.dim, 2), dtype="float32") / self.dim))
        self.register_buffer("inv_freq", inv_freq, persistable=False)
        self._set_cos_sin_cache(seq_len=max_position_embeddings)

    def _set_cos_sin_cache(self, seq_len):
        self.max_seq_len_cached = seq_len
        # [seq_len]
        t = paddle.arange(seq_len, dtype="float32")
        # [seq_len, dim/2]
        freqs = paddle.einsum("i,j->ij", t, self.inv_freq)
        # Different from paper, but it uses a different permutation in order to obtain the same calculation
        # [seq_len, dim]
        emb = paddle.concat([freqs, freqs], axis=-1)
        # [1, seqlen, 1, dim]
        self.register_buffer("cos_cached", emb.cos()[None, :, None, :].cast(self.dtype), persistable=False)
        self.register_buffer("sin_cached", emb.sin()[None, :, None, :].cast(self.dtype), persistable=False)

    def forward(self, x, seq_len=None):
        # x: [bs, num_attention_heads, seq_len, head_size]
        if seq_len > self.max_seq_len_cached:
            self._set_cos_sin_cache(seq_len)
        return (
            self.cos_cached[:, :, :seq_len, ...].cast(x.dtype),
            self.sin_cached[:, :, :seq_len, ...].cast(x.dtype),
        )


class LlamaLinearScalingRotaryEmbedding(nn.Layer):
    def __init__(self, dim, max_position_embeddings=2048, base=10000, scaling_factor=1.0):
        self.scaling_factor = scaling_factor
        super().__init__(dim, max_position_embeddings, base)

    def _set_cos_sin_cache(self, seq_len):
        self.max_seq_len_cached = seq_len
        # [seq_len]
        t = paddle.arange(seq_len, dtype="float32")
        t = t / self.scaling_factor
        # [seq_len, dim/2]
        freqs = paddle.einsum("i,j->ij", t, self.inv_freq)
        # Different from paper, but it uses a different permutation in order to obtain the same calculation
        # [seq_len, dim]
        emb = paddle.concat([freqs, freqs], axis=-1)
        # [1, seqlen, 1, dim]
        self.register_buffer("cos_cached", emb.cos()[None, :, None, :].cast(self.dtype), persistable=False)
        self.register_buffer("sin_cached", emb.sin()[None, :, None, :].cast(self.dtype), persistable=False)

    def forward(self, x, seq_len=None):
<<<<<<< HEAD
        # in pretrain seq_len == self.max_seq_len_cached, temporarily delete if
        # if seq_len > self.max_seq_len_cached:
        #     # https://github.com/ymcui/Chinese-LLaMA-Alpaca/pull/705/files
        #     inv_freq = self.inv_freq
        #     dim = self.dim
        #     alpha = seq_len / 1024 - 1
        #     base = self.base * alpha ** (dim / (dim - 2))
        #     inv_freq = 1.0 / (base ** (paddle.cast(paddle.arange(0, dim, 2), dtype="float32") / dim))

        #     t = paddle.arange(seq_len, dtype="float32")
        #     freqs = paddle.einsum("i,j->ij", t, inv_freq)
        #     emb = paddle.concat([freqs, freqs], axis=-1)
        #     cos_cached = emb.cos()[None, :, None, :]
        #     sin_cached = emb.sin()[None, :, None, :]
        #     return (
        #         cos_cached[:, :seq_len, :, ...],
        #         sin_cached[:, :seq_len, :, ...],
        #     )
=======
        # x: [bs, num_attention_heads, seq_len, head_size]
        if seq_len > self.max_seq_len_cached:
            self._set_cos_sin_cache(seq_len)
>>>>>>> 52b88632
        return (
            self.cos_cached[:, :, :seq_len, ...].cast(x.dtype),
            self.sin_cached[:, :, :seq_len, ...].cast(x.dtype),
        )


class LlamaNTKScalingRotaryEmbedding(LlamaRotaryEmbedding):
    """LlamaRotaryEmbedding extended with NTK scaling. https://www.reddit.com/r/LocalLLaMA/comments/14lz7j5/ntkaware_scaled_rope_allows_llama_models_to_have/"""

    def __init__(self, dim, max_position_embeddings=2048, base=10000, scaling_factor=1.0):
        base = base * scaling_factor ** (dim / (dim - 2))
        self.scaling_factor = scaling_factor
        super().__init__(dim, max_position_embeddings, base)


class LlamaDynamicNTKScalingRotaryEmbedding(LlamaRotaryEmbedding):
    """LlamaRotaryEmbedding extended with Dynamic NTK scaling. https://www.reddit.com/r/LocalLLaMA/comments/14mrgpr/dynamically_scaled_rope_further_increases/"""

    def __init__(self, dim, max_position_embeddings=2048, base=10000, scaling_factor=1.0):
        self.scaling_factor = scaling_factor
        super().__init__(dim, max_position_embeddings, base)

    def _scale_cos_sin(self, seq_len):
        # [seq_len]
        t = paddle.arange(seq_len, dtype="float32")
        # [seq_len, dim/2]
        alpha = (self.scaling_factor * seq_len / self.max_position_embeddings) - (self.scaling_factor - 1)
        base = self.base * alpha ** (self.dim / (self.dim - 2))
        inv_freq = 1.0 / (base ** (paddle.cast(paddle.arange(0, self.dim, 2), dtype="float32") / self.dim))
        freqs = paddle.einsum("i,j->ij", t, inv_freq)
        # Different from paper, but it uses a different permutation in order to obtain the same calculation
        # [seq_len, dim]
        emb = paddle.concat([freqs, freqs], axis=-1)
        # [1, seqlen, 1, dim]
        scale_cos = emb.cos()[None, :, None, :].cast(self.dtype)
        scale_sin = emb.sin()[None, :, None, :].cast(self.dtype)
        return scale_cos, scale_sin

    def forward(self, x, seq_len=None):
        # x: [bs, num_attention_heads, seq_len, head_size]
        if seq_len > self.max_position_embeddings:
            scale_cos, scale_sin = self._scale_cos_sin(seq_len=seq_len)
            return (
                scale_cos[:, :, :seq_len, ...].cast(x.dtype),
                scale_sin[:, :, :seq_len, ...].cast(x.dtype),
            )
        else:
            return (
                self.cos_cached[:, :, :seq_len, ...].cast(x.dtype),
                self.sin_cached[:, :, :seq_len, ...].cast(x.dtype),
            )


def rotate_half(x):
    """Rotates half the hidden dims of the input."""
    x1 = x[..., : x.shape[-1] // 2]
    x2 = x[..., x.shape[-1] // 2 :]
    return paddle.concat([-x2, x1], axis=-1)  # shape is the same as x


def apply_rotary_pos_emb(q, k, cos, sin, position_ids):
    cos = cos.squeeze(axis=[0, 2])  # [seq_len, dim]
    sin = sin.squeeze(axis=[0, 2])  # [seq_len, dim]
    cos = cos[position_ids].unsqueeze(2)  # [bs, seq_len, 1, dim]
    sin = sin[position_ids].unsqueeze(2)  # [bs, seq_len, 1, dim]
    q_embed = (q * cos) + (rotate_half(q) * sin)
    k_embed = (k * cos) + (rotate_half(k) * sin)
    return q_embed, k_embed


class LlamaMLP(nn.Layer):
    def __init__(self, config):
        super().__init__()
        self.hidden_size = config.hidden_size
        self.embedding_output_size = config.embedding_output_size
        self.intermediate_size = config.intermediate_size
        self.tensor_parallel_degree = config.tensor_parallel_degree
        self.fuse_attention_ffn = config.fuse_attention_ffn

        if config.sequence_parallel:
            ColumnParallelLinear = ColumnSequenceParallelLinear
            RowParallelLinear = RowSequenceParallelLinear
        else:
            ColumnParallelLinear = fleet.meta_parallel.ColumnParallelLinear
            RowParallelLinear = fleet.meta_parallel.RowParallelLinear

        if config.tensor_parallel_degree > 1:
            if config.fuse_attention_ffn:
                self.gate_up_fused_proj = ColumnParallelLinear(
                    self.embedding_output_size,
                    self.intermediate_size * 2,
                    gather_output=False,
                    has_bias=False,
                )
            else:
                self.gate_proj = ColumnParallelLinear(
                    self.embedding_output_size,
                    self.intermediate_size,
                    gather_output=False,
                    has_bias=False,
                )
                self.up_proj = ColumnParallelLinear(
                    self.embedding_output_size,
                    self.intermediate_size,
                    gather_output=False,
                    has_bias=False,
                )

            self.down_proj = RowParallelLinear(
                self.intermediate_size,
                self.embedding_output_size,
                input_is_parallel=True,
                has_bias=False,
            )
        else:
            if config.fuse_attention_ffn:
                self.gate_up_fused_proj = nn.Linear(
                    self.embedding_output_size, self.intermediate_size * 2, bias_attr=False
                )
            else:
                self.gate_proj = nn.Linear(self.embedding_output_size, self.intermediate_size, bias_attr=False)
                self.up_proj = nn.Linear(self.embedding_output_size, self.intermediate_size, bias_attr=False)

            self.down_proj = nn.Linear(self.intermediate_size, self.embedding_output_size, bias_attr=False)

    def forward(self, x):
        if self.fuse_attention_ffn:
            gate_out, up_out = paddle.chunk(self.gate_up_fused_proj(x), chunks=2, axis=-1)
            out = self.down_proj(F.silu(gate_out) * up_out)
        else:
            out = self.down_proj(F.silu(self.gate_proj(x)) * self.up_proj(x))
        return out


class LlamaAttention(nn.Layer):
    """Multi-headed attention from 'Attention Is All You Need' paper"""

    def __init__(self, config: LlamaConfig, layerwise_recompute: bool = False):
        super().__init__()

        self.config = config
        self.hidden_size = config.hidden_size
        self.embedding_output_size = config.embedding_output_size
        self.num_heads = config.num_attention_heads

        self.head_dim = self.hidden_size // config.num_attention_heads

        self.num_key_value_heads = config.num_key_value_heads
        self.num_key_value_groups = config.num_attention_heads // config.num_key_value_heads

        self.max_position_embeddings = config.max_position_embeddings
        self.seq_length = config.seq_length
        self.sequence_parallel = config.sequence_parallel

        self.fuse_attention_qkv = config.fuse_attention_qkv
        if self.fuse_attention_qkv and config.num_attention_heads != config.num_key_value_heads:
            raise ValueError(
                f"fuse_attention_qkv can't be True when num_attention_heads {config.num_attention_heads}!= num_key_value_heads {config.num_key_value_heads}"
            )

        self.kv_indices = None
        # Note that we will actually perform a recompute only if both enable_recompute and layerwise_recompute are set to True
        # Enable_recompute defaults to False and is controlled by Trainer
        self.enable_recompute = False
        self.layerwise_recompute = layerwise_recompute
        self.recompute_granularity = config.recompute_granularity
        if config.tensor_parallel_degree > 1:
            assert (
                self.num_heads % config.tensor_parallel_degree == 0
            ), f"num_heads: {self.num_heads}, tensor_parallel_degree: {config.tensor_parallel_degree}"
            self.num_heads = self.num_heads // config.tensor_parallel_degree

            if self.num_key_value_heads % config.tensor_parallel_degree == 0:
                self.num_key_value_heads = self.num_key_value_heads // config.tensor_parallel_degree
            else:
                logger.warning(
                    f"Get num_key_value_heads: {self.num_key_value_heads}, can't split to tensor_parallel_degree: {config.tensor_parallel_degree}, so we don't spilt key value weight."
                )
                self.kv_indices = paddle.to_tensor(
                    assign_kv_heads(self.num_key_value_heads, config.tensor_parallel_degree)[
                        config.tensor_parallel_rank
                    ]
                )

        self.rope_fusion_level = config.rope_fusion_level
        if self.rope_fusion_level is not None:
            if "gpu" not in paddle.device.get_device() or fused_rotary_position_embedding is None:
                warnings.warn(
                    "Enable fuse rope in the config, but fuse rope is not available. "
                    "Will disable fuse rope. Try using latest gpu version of Paddle."
                )
                self.rope_fusion_level = None

        if config.sequence_parallel:
            ColumnParallelLinear = ColumnSequenceParallelLinear
            RowParallelLinear = RowSequenceParallelLinear
        else:
            ColumnParallelLinear = fleet.meta_parallel.ColumnParallelLinear
            RowParallelLinear = fleet.meta_parallel.RowParallelLinear

        if config.tensor_parallel_degree > 1:
            if self.fuse_attention_qkv:
                self.qkv_proj = ColumnParallelLinear(
                    self.embedding_output_size,
                    3 * self.hidden_size,
                    has_bias=False,
                    gather_output=False,
                )
            else:
                self.q_proj = ColumnParallelLinear(
                    self.embedding_output_size,
                    self.hidden_size,
                    has_bias=False,
                    gather_output=False,
                )
                if self.kv_indices is None:
                    self.k_proj = ColumnParallelLinear(
                        self.embedding_output_size,
                        self.config.num_key_value_heads * self.head_dim,
                        has_bias=False,
                        gather_output=False,
                    )
                    self.v_proj = ColumnParallelLinear(
                        self.embedding_output_size,
                        self.config.num_key_value_heads * self.head_dim,
                        has_bias=False,
                        gather_output=False,
                    )
                else:
                    self.k_proj = nn.Linear(
                        self.embedding_output_size,
                        self.config.num_key_value_heads * self.head_dim,
                        bias_attr=False,
                    )
                    self.v_proj = nn.Linear(
                        self.embedding_output_size,
                        self.config.num_key_value_heads * self.head_dim,
                        bias_attr=False,
                    )

        else:
            if self.fuse_attention_qkv:
                self.qkv_proj = nn.Linear(
                    self.embedding_output_size,
                    3 * self.hidden_size,
                    bias_attr=False,
                )
            else:
                self.q_proj = nn.Linear(
                    self.embedding_output_size,
                    self.hidden_size,
                    bias_attr=False,
                )
                self.k_proj = nn.Linear(
                    self.embedding_output_size,
                    self.config.num_key_value_heads * self.head_dim,
                    bias_attr=False,
                )
                self.v_proj = nn.Linear(
                    self.embedding_output_size,
                    self.config.num_key_value_heads * self.head_dim,
                    bias_attr=False,
                )

        if config.tensor_parallel_degree > 1:
            self.o_proj = RowParallelLinear(
                self.hidden_size,
                self.embedding_output_size,
                has_bias=False,
                input_is_parallel=True,
            )
        else:
            self.o_proj = nn.Linear(
                self.hidden_size,
                self.embedding_output_size,
                bias_attr=False,
            )

        if config.rope and self.rope_fusion_level != "full":
            self._init_rope()

        self.config = config

    def _init_rope(self):
        if self.config.rope_scaling_type is None:
            self.rotary_emb = LlamaRotaryEmbedding(
                self.head_dim,
                max_position_embeddings=self.max_position_embeddings,
            )
        elif self.config.rope_scaling_type == "linear":
            self.rotary_emb = LlamaLinearScalingRotaryEmbedding(
                self.head_dim,
                max_position_embeddings=self.max_position_embeddings,
                scaling_factor=self.config.rope_scaling_factor,
            )
        elif self.config.rope_scaling_type == "ntk":
            self.rotary_emb = LlamaNTKScalingRotaryEmbedding(
                self.head_dim,
                max_position_embeddings=self.max_position_embeddings,
                scaling_factor=self.config.rope_scaling_factor,
            )
        elif self.config.rope_scaling_type == "dynamic_ntk":
            self.rotary_emb = LlamaDynamicNTKScalingRotaryEmbedding(
                self.head_dim,
                max_position_embeddings=self.max_position_embeddings,
                scaling_factor=self.config.rope_scaling_factor,
            )
        else:
            raise ValueError(f"Unknown RoPE scaling type {self.config.rope_scaling_type}")

    def forward(
        self,
        hidden_states,
        position_ids: Optional[Tuple[paddle.Tensor]] = None,
        past_key_value: Optional[Tuple[paddle.Tensor]] = None,
        attention_mask: Optional[paddle.Tensor] = None,
        output_attentions: bool = False,
        use_cache: bool = False,
        alibi: Optional[paddle.Tensor] = None,
    ) -> Tuple[paddle.Tensor, Optional[paddle.Tensor], Optional[Tuple[paddle.Tensor]]]:
        """Input shape: Batch x Time x Channel"""
        # [bs, seq_len, num_head * head_dim] -> [seq_len / n, bs, num_head * head_dim] (n is model parallelism)

        if self.fuse_attention_qkv:
            if self.sequence_parallel:
                target_shape = [-1, self.seq_length, self.num_heads, 3 * self.head_dim]
            else:
                target_shape = [0, 0, self.num_heads, 3 * self.head_dim]

            mix_layer = self.qkv_proj(hidden_states)
            mix_layer = paddle.reshape_(mix_layer, target_shape)
            query_states, key_states, value_states = paddle.split(mix_layer, num_or_sections=3, axis=-1)
        else:
            if self.sequence_parallel:
                target_query_shape = [-1, self.seq_length, self.num_heads, self.head_dim]
                target_key_value_shape = [-1, self.seq_length, self.num_key_value_heads, self.head_dim]
            else:
                target_query_shape = [0, 0, self.num_heads, self.head_dim]
                target_key_value_shape = [0, 0, self.num_key_value_heads, self.head_dim]

            query_states = self.q_proj(hidden_states).reshape(shape=target_query_shape)
            key_states = self.k_proj(hidden_states).reshape(shape=target_key_value_shape)
            value_states = self.v_proj(hidden_states).reshape(shape=target_key_value_shape)

        kv_seq_len = key_states.shape[-3]

        if past_key_value is not None:
            kv_seq_len += past_key_value[0].shape[-3]

        if self.config.rope:
            if self.rope_fusion_level is not None:
                assert past_key_value is None, "fuse rotary not support cache kv for now"

            if self.rope_fusion_level == "full":
                query_states, key_states, _ = fused_rotary_position_embedding(query_states, key_states, v=None)
            elif self.rope_fusion_level == "core":
                cos, sin = self.rotary_emb(value_states, seq_len=kv_seq_len)
                query_states, key_states, _ = fused_rotary_position_embedding(
                    query_states, key_states, v=None, sin=sin, cos=cos
                )
            else:
                cos, sin = self.rotary_emb(value_states, seq_len=kv_seq_len)
                query_states, key_states = apply_rotary_pos_emb(query_states, key_states, cos, sin, position_ids)

        # [bsz, nh, t, hd]
        if past_key_value is not None:
            # reuse k, v, self_attention
            key_states = paddle.concat([past_key_value[0], key_states], axis=1)
            value_states = paddle.concat([past_key_value[1], value_states], axis=1)

        past_key_value = (key_states, value_states) if use_cache else None

        if self.kv_indices is not None:
            key_states = paddle.index_select(key_states, self.kv_indices, axis=2)
            value_states = paddle.index_select(value_states, self.kv_indices, axis=2)

        # TODO(wj-Mcat): use broadcast strategy when n_kv_heads = 1
        # repeat k/v heads if n_kv_heads < n_heads
        key_states = repeat_kv(key_states, self.num_key_value_groups)
        value_states = repeat_kv(value_states, self.num_key_value_groups)

        has_gradient = not (query_states.stop_gradient and key_states.stop_gradient and value_states.stop_gradient)
        if (
            self.enable_recompute
            and self.layerwise_recompute
            and has_gradient
            and self.recompute_granularity == "core_attn"
        ):
            outputs = recompute(
                scaled_dot_product_attention,
                query_states,
                self.config,
                key_states,
                value_states,
                attention_mask,
                output_attentions,
                alibi,
                self.sequence_parallel,
            )
        else:
            outputs = scaled_dot_product_attention(
                query_states,
                self.config,
                key_states,
                value_states,
                attention_mask,
                output_attentions,
                alibi,
                self.sequence_parallel,
            )
        if output_attentions:
            attn_output, attn_weights = outputs
        else:
            attn_output = outputs

        # if sequence_parallel is true, out shape are [q_len / n, bs, num_head * head_dim]
        # else their shape are [bs, q_len, num_head * head_dim], n is mp parallelism.
        attn_output = self.o_proj(attn_output)

        if not output_attentions:
            attn_weights = None

        outputs = dict()
        outputs["attn_output"] = attn_output
        outputs["attn_weights"] = attn_weights
        outputs["past_key_value"] = past_key_value
        return outputs


class LlamaDecoderLayer(nn.Layer):
    def __init__(self, config, layerwise_recompute: bool = False):
        super().__init__()
        self.hidden_size = config.hidden_size
        self.self_attn = LlamaAttention(config, layerwise_recompute)
        self.mlp = LlamaMLP(config)
        self.input_layernorm = LlamaRMSNorm(config)
        self.post_attention_layernorm = LlamaRMSNorm(config)
        self.sequence_parallel = config.sequence_parallel
        # Note that we will actually perform a recompute only if both enable_recompute and layerwise_recompute are set to True
        # Enable_recompute defaults to False and is controlled by Trainer
        self.enable_recompute = False
        self.layerwise_recompute = layerwise_recompute
        self.recompute_granularity = config.recompute_granularity

    def forward(
        self,
        hidden_states: paddle.Tensor,
        position_ids: Optional[Tuple[paddle.Tensor]] = None,
        attention_mask: Optional[paddle.Tensor] = None,
        output_attentions: Optional[bool] = False,
        past_key_value: Optional[Tuple[paddle.Tensor]] = None,
        use_cache: Optional[bool] = False,
        alibi: Optional[paddle.Tensor] = None,
    ) -> Tuple[paddle.Tensor, Optional[Tuple[paddle.Tensor, paddle.Tensor]]]:
        """
        Args:
            hidden_states (`paddle.Tensor`): input to the layer of shape `(batch, seq_len, embed_dim)`
            attention_mask (`paddle.Tensor`, *optional*): attention mask of size
                `(batch, 1, tgt_len, src_len)` where padding elements are indicated by very large negative values.
            output_attentions (`bool`, *optional*):
                Whether or not to return the attentions tensors of all attention layers. See `attentions` under
                returned tensors for more detail.
            use_cache (`bool`, *optional*):
                If set to `True`, `cache` key value states are returned and can be used to speed up decoding
                (see `cache`).
            cache (`Tuple(paddle.Tensor)`, *optional*): cached past key and value projection states
        """

        # [bs * seq_len, embed_dim] -> [seq_len * bs / n, embed_dim] (sequence_parallel)
        residual = hidden_states
        hidden_states = self.input_layernorm(hidden_states)

        # Self Attention
        has_gradient = not hidden_states.stop_gradient
        if (
            self.enable_recompute
            and self.layerwise_recompute
            and has_gradient
            and self.recompute_granularity == "full_attn"
        ):
            outputs = recompute(
                self.self_attn,
                hidden_states,
                position_ids,
                past_key_value,
                attention_mask,
                output_attentions,
                use_cache,
                alibi,
            )
        else:
            outputs = self.self_attn(
                hidden_states,
                position_ids,
                past_key_value,
                attention_mask,
                output_attentions,
                use_cache,
                alibi,
            )

        hidden_states = outputs.get("attn_output")
        self_attn_weights = outputs.get("attn_weights", None)
        present_key_value = outputs.get("past_key_value", None)

        hidden_states = residual + hidden_states

        # Fully Connected
        residual = hidden_states
        hidden_states = self.post_attention_layernorm(hidden_states)
        hidden_states = self.mlp(hidden_states)
        hidden_states = residual + hidden_states

        outputs = (hidden_states,)

        if output_attentions:
            outputs += (self_attn_weights,)

        if use_cache:
            outputs += (present_key_value,)

        # remove empty tuple for pipeline parallel
        if type(outputs) is tuple and len(outputs) == 1:
            outputs = outputs[0]

        return outputs


class LlamaPretrainedModel(PretrainedModel):
    config_class = LlamaConfig
    base_model_prefix = "llama"
    pretrained_init_configuration = LLAMA_PRETRAINED_INIT_CONFIGURATION
    pretrained_resource_files_map = LLAMA_PRETRAINED_RESOURCE_FILES_MAP

    @classmethod
    def _get_name_mappings(cls, config: LlamaConfig) -> list[StateDictNameMapping]:
        mappings: list[StateDictNameMapping] = []
        model_mappings = [
            ["embed_tokens.weight"],
            ["norm.weight"],
        ]
        for layer_index in range(config.num_hidden_layers):
            layer_mappings = [
                [f"layers.{layer_index}.self_attn.q_proj.weight", None, "transpose"],
                [f"layers.{layer_index}.self_attn.k_proj.weight", None, "transpose"],
                [f"layers.{layer_index}.self_attn.v_proj.weight", None, "transpose"],
                [f"layers.{layer_index}.self_attn.o_proj.weight", None, "transpose"],
                [f"layers.{layer_index}.self_attn.rotary_emb.inv_freq"],
                [f"layers.{layer_index}.mlp.gate_proj.weight", None, "transpose"],
                [f"layers.{layer_index}.mlp.down_proj.weight", None, "transpose"],
                [f"layers.{layer_index}.mlp.up_proj.weight", None, "transpose"],
                [f"layers.{layer_index}.input_layernorm.weight"],
                [f"layers.{layer_index}.post_attention_layernorm.weight"],
            ]
            model_mappings.extend(layer_mappings)

        init_name_mappings(mappings=model_mappings)
        # base-model prefix "LlamaModel"
        if "LlamaModel" not in config.architectures:
            for mapping in model_mappings:
                mapping[0] = "model." + mapping[0]
                mapping[1] = "llama." + mapping[1]
            model_mappings.append(["lm_head.weight", "lm_head.weight", "transpose"])

        mappings = [StateDictNameMapping(*mapping, index=index) for index, mapping in enumerate(model_mappings)]
        return mappings

    @classmethod
    def _get_tensor_parallel_mappings(cls, config: LlamaConfig, is_split=True):

        from paddlenlp.transformers.conversion_utils import split_or_merge_func

        fn = split_or_merge_func(
            is_split=is_split,
            tensor_parallel_degree=config.tensor_parallel_degree,
            tensor_parallel_rank=config.tensor_parallel_rank,
            num_attention_heads=config.num_attention_heads,
        )

        def get_tensor_parallel_split_mappings(num_layers):
            final_actions = {}

            base_actions = {
                "lm_head.weight": partial(fn, is_column=True),
                # Row Linear
                "embed_tokens.weight": partial(fn, is_column=False),
                "layers.0.self_attn.o_proj.weight": partial(fn, is_column=False),
                "layers.0.mlp.down_proj.weight": partial(fn, is_column=False),
            }

            # Column Linear
            if config.fuse_attention_qkv:
                base_actions["layers.0.self_attn.qkv_proj.weight"] = partial(fn, is_column=True)
            else:
                base_actions["layers.0.self_attn.q_proj.weight"] = partial(fn, is_column=True)
                # if we have enough num_key_value_heads to split, then split it.
                if config.num_key_value_heads % config.tensor_parallel_degree == 0:
                    base_actions["layers.0.self_attn.k_proj.weight"] = partial(fn, is_column=True)
                    base_actions["layers.0.self_attn.v_proj.weight"] = partial(fn, is_column=True)

            if config.fuse_attention_ffn:
                base_actions["layers.0.mlp.gate_up_fused_proj.weight"] = partial(
                    fn, is_column=True, is_naive_2fuse=True
                )
            else:
                base_actions["layers.0.mlp.gate_proj.weight"] = partial(fn, is_column=True)
                base_actions["layers.0.mlp.up_proj.weight"] = partial(fn, is_column=True)

            for key, action in base_actions.items():
                if "layers.0." in key:
                    for i in range(num_layers):
                        final_actions[key.replace("layers.0.", f"layers.{i}.")] = action
                final_actions[key] = action

            return final_actions

        mappings = get_tensor_parallel_split_mappings(config.num_hidden_layers)

        return mappings

    def _init_weights(self, layer):
        """Initialization hook"""
        if isinstance(
            layer,
            (
                nn.Linear,
                nn.Embedding,
                mpu.VocabParallelEmbedding,
                mpu.ColumnParallelLinear,
                mpu.RowParallelLinear,
                LlamaLMHead,
                ColumnSequenceParallelLinear,
                RowSequenceParallelLinear,
            ),
        ):
            # In the dygraph mode, use the `set_value` to reset the parameter directly,
            # and reset the `state_dict` to update parameter in static mode.
            if isinstance(layer.weight, paddle.Tensor):
                layer.weight.set_value(
                    paddle.tensor.normal(
                        mean=0.0,
                        std=self.config.initializer_range
                        if hasattr(self.config, "initializer_range")
                        else self.llama.config.initializer_range,
                        shape=layer.weight.shape,
                    )
                )
        # Layer.apply is DFS https://github.com/PaddlePaddle/Paddle/blob/a6f5021fcc58b21f4414bae6bf4731ef6971582c/python/paddle/nn/layer/layers.py#L527-L530
        # sublayer is init first
        # scale RowParallelLinear weight
        with paddle.no_grad():
            if isinstance(layer, LlamaMLP):
                factor = 1 / math.sqrt(2 * self.config.num_hidden_layers)
                layer.down_proj.weight.scale_(factor)
            if isinstance(layer, LlamaAttention):
                factor = 1 / math.sqrt(2 * self.config.num_hidden_layers)
                layer.o_proj.weight.scale_(factor)


@register_base_model
class LlamaModel(LlamaPretrainedModel):
    """
    Transformer decoder consisting of *config.num_hidden_layers* layers. Each layer is a [`LlamaDecoderLayer`]
    Args:
        config: LlamaConfig
    """

    def __init__(self, config: LlamaConfig):
        super().__init__(config)
        self.vocab_size = config.vocab_size
        self.hidden_size = config.hidden_size
        self.embedding_output_size = config.embedding_output_size
        self.sequence_parallel = config.sequence_parallel
        self.recompute_granularity = config.recompute_granularity
        self.no_recompute_layers = config.no_recompute_layers if config.no_recompute_layers is not None else []

        # Recompute defaults to False and is controlled by Trainer
        self.enable_recompute = False
        if config.tensor_parallel_degree > 1:
            self.embed_tokens = mpu.VocabParallelEmbedding(
                self.vocab_size,
                self.embedding_output_size,
                weight_attr=paddle.ParamAttr(initializer=nn.initializer.XavierNormal()),
            )
        else:
            self.embed_tokens = nn.Embedding(
                self.vocab_size,
                self.embedding_output_size,
            )

        self.layers = nn.LayerList(
            [LlamaDecoderLayer(config, i not in self.no_recompute_layers) for i in range(config.num_hidden_layers)]
        )
        self.norm = LlamaRMSNorm(config)

        self.gradient_checkpointing = False

    def get_input_embeddings(self):
        return self.embed_tokens

    def set_input_embeddings(self, value):
        self.embed_tokens = value

    @staticmethod
    def _prepare_decoder_attention_mask(attention_mask, input_shape, past_key_values_length, dtype):
        if attention_mask is not None:
            # [bsz, seq_len] -> [bsz, 1, tgt_seq_len, src_seq_len]
            if len(attention_mask.shape) == 2:
                expanded_attn_mask = _expand_2d_mask(attention_mask, dtype, tgt_length=input_shape[-1])
                # For decoding phase in generation, seq_length = 1, we don't need to add causal mask. for we run pretrain, temporarily delete if
                # if input_shape[-1] > 1:
                combined_attention_mask = _make_causal_mask(input_shape, past_key_values_length=past_key_values_length)
                expanded_attn_mask = expanded_attn_mask & combined_attention_mask
            # [bsz, seq_len, seq_len] -> [bsz, 1, seq_len, seq_len]
            elif len(attention_mask.shape) == 3:
                expanded_attn_mask = attention_mask.unsqueeze(1).astype("bool")
            # if attention_mask is already 4-D, do nothing
            else:
                expanded_attn_mask = attention_mask
        else:
            expanded_attn_mask = _make_causal_mask(input_shape, past_key_values_length=past_key_values_length)
        # Convert bool attention_mask to float attention mask, which will be added to attention_scores later
        expanded_attn_mask = paddle.where(expanded_attn_mask, 0.0, paddle.finfo(dtype).min).astype(dtype)
        return expanded_attn_mask

    @paddle.jit.not_to_static
    def recompute_training_full(
        self,
        layer_module: nn.Layer,
        hidden_states: Tensor,
        position_ids: Optional[Tensor],
        attention_mask: Tensor,
        output_attentions: bool,
        past_key_value: Tensor,
        use_cache: bool,
        alibi=None,
    ):
        def create_custom_forward(module):
            def custom_forward(*inputs):
                return module(*inputs)

            return custom_forward

        hidden_states = recompute(
            create_custom_forward(layer_module),
            hidden_states,
            position_ids,
            attention_mask,
            output_attentions,
            past_key_value,
            use_cache,
            alibi,
        )

        return hidden_states

    def forward(
        self,
        input_ids=None,
        position_ids=None,
        attention_mask=None,
        inputs_embeds=None,
        use_cache=None,
        past_key_values=None,
        output_attentions=False,
        output_hidden_states=None,
        return_dict=False,
        **kwargs,
    ):
        if self.sequence_parallel and use_cache:
            raise ValueError("We currently only support sequence parallel without cache.")

        output_attentions = output_attentions if output_attentions is not None else self.config.output_attentions
        output_hidden_states = (
            output_hidden_states if output_hidden_states is not None else self.config.output_hidden_states
        )
        use_cache = use_cache if use_cache is not None else self.config.use_cache

        return_dict = return_dict if return_dict is not None else self.config.use_return_dict

        # retrieve input_ids and inputs_embeds
        if input_ids is not None and inputs_embeds is not None:
            raise ValueError("You cannot specify both decoder_input_ids and decoder_inputs_embeds at the same time")
        elif input_ids is not None:
            batch_size, seq_length = input_ids.shape
        elif inputs_embeds is not None:
            batch_size, seq_length, _ = inputs_embeds.shape
        else:
            raise ValueError("You have to specify either decoder_input_ids or decoder_inputs_embeds")

        if past_key_values is None:
            past_key_values = tuple([None] * len(self.layers))

        seq_length_with_past = seq_length
        cache_length = 0
        if past_key_values[0] is not None:
            cache_length = paddle.shape(past_key_values[0][0])[1]
            seq_length_with_past += cache_length
        if inputs_embeds is None:
            inputs_embeds = self.embed_tokens(input_ids)

        if self.sequence_parallel:
            # [bs, seq_len, num_head * head_dim] -> [bs * seq_len, num_head * head_dim]
            bs, seq_len, hidden_size = inputs_embeds.shape
            inputs_embeds = paddle.reshape_(inputs_embeds, [bs * seq_len, hidden_size])
            # [seq_len * bs / n, num_head * head_dim] (n is mp parallelism)
            inputs_embeds = ScatterOp.apply(inputs_embeds)

        # embed positions
        if attention_mask is None:
            # [bs, seq_len]
            attention_mask = paddle.ones((batch_size, seq_length_with_past), dtype=paddle.bool)

        if self.config.alibi:
            alibi = build_alibi_tensor(attention_mask, self.config.num_attention_heads, dtype=inputs_embeds.dtype)
            if self.config.tensor_parallel_degree > 1:
                block_size = self.config.num_attention_heads // self.config.tensor_parallel_degree
                alibi = alibi[
                    :,
                    self.config.tensor_parallel_rank
                    * block_size : (self.config.tensor_parallel_rank + 1)
                    * block_size,
                ]
                alibi = alibi.reshape([batch_size * block_size, 1, seq_length_with_past])
            else:
                alibi = alibi.reshape([batch_size * self.config.num_attention_heads, 1, seq_length_with_past])
        else:
            alibi = None

        if position_ids is None:
            position_ids = paddle.arange(seq_length, dtype="int64").expand((batch_size, seq_length))

        attention_mask = self._prepare_decoder_attention_mask(
            attention_mask, (batch_size, seq_length), cache_length, inputs_embeds.dtype
        )  # [bs, 1, seq_len, seq_len]
        hidden_states = inputs_embeds

        # decoder layers
        all_hidden_states = () if output_hidden_states else None
        all_self_attns = () if output_attentions else None
        next_decoder_cache = () if use_cache else None

        for idx, (decoder_layer) in enumerate(self.layers):
            if output_hidden_states:
                all_hidden_states += (hidden_states,)
            past_key_value = past_key_values[idx] if past_key_values is not None else None

            has_gradient = not hidden_states.stop_gradient
            if (
                self.enable_recompute
                and idx not in self.no_recompute_layers
                and has_gradient
                and self.recompute_granularity == "full"
            ):
                layer_outputs = self.recompute_training_full(
                    decoder_layer,
                    hidden_states,
                    position_ids,
                    attention_mask,
                    output_attentions,
                    past_key_value,
                    use_cache,
                    alibi=alibi,
                )
            else:
                layer_outputs = decoder_layer(
                    hidden_states,
                    position_ids,
                    attention_mask,
                    output_attentions,
                    past_key_value,
                    use_cache,
                    alibi=alibi,
                )
            if type(layer_outputs) is tuple:
                hidden_states = layer_outputs[0]
            else:
                hidden_states = layer_outputs

            if use_cache:
                next_decoder_cache += (layer_outputs[2 if output_attentions else 1],)

            if output_attentions:
                all_self_attns += (layer_outputs[1],)

        hidden_states = self.norm(hidden_states)

        # add hidden states from the last decoder layer
        if output_hidden_states:
            all_hidden_states += (hidden_states,)

        next_cache = next_decoder_cache if use_cache else None

        if not return_dict:
            return tuple(v for v in [hidden_states, next_cache, all_hidden_states, all_self_attns] if v is not None)
        return BaseModelOutputWithPastAndCrossAttentions(
            last_hidden_state=hidden_states,
            past_key_values=next_cache,
            hidden_states=all_hidden_states,
            attentions=all_self_attns,
            cross_attentions=None,
        )


class LlamaPretrainingCriterion(paddle.nn.Layer):
    """
    Criterion for Llama.
    It calculates the final loss.
    """

    def __init__(self, config):

        super(LlamaPretrainingCriterion, self).__init__()
        self.ignore_index = getattr(config, "ignore_index", -100)
        self.config = config
        self.enable_parallel_cross_entropy = config.tensor_parallel_degree > 1 and config.tensor_parallel_output

        if self.enable_parallel_cross_entropy:  # and False: # and lm_head is distributed
            self.loss_func = mpu.ParallelCrossEntropy(ignore_index=self.ignore_index)
        else:
            self.loss_func = paddle.nn.CrossEntropyLoss(reduction="none", ignore_index=self.ignore_index)

    def forward(self, prediction_scores, masked_lm_labels):
        if self.enable_parallel_cross_entropy:
            if prediction_scores.shape[-1] == self.config.vocab_size:
                warnings.warn(
                    f"enable_parallel_cross_entropy, the vocab_size should be splited: {prediction_scores.shape[-1]}, {self.config.vocab_size}"
                )
                self.loss_func = paddle.nn.CrossEntropyLoss(reduction="none", ignore_index=self.ignore_index)

<<<<<<< HEAD
        if self.lm_shift_labels:
            # Shift so that tokens < n predict n
            prediction_scores = prediction_scores[..., :-1, :]
            masked_lm_labels = masked_lm_labels[..., 1:]

        # with paddle.amp.auto_cast(False):
        masked_lm_loss = self.loss_func(prediction_scores.astype("float32"), masked_lm_labels.unsqueeze(2))
        # skip ignore_index which loss == 0
        masked_lm_loss = masked_lm_loss[masked_lm_loss > 0].astype("float32")
        loss = paddle.mean(masked_lm_loss)
=======
        with paddle.amp.auto_cast(False):
            masked_lm_loss = self.loss_func(prediction_scores.astype("float32"), masked_lm_labels.unsqueeze(2))
            # skip ignore_index which loss == 0
            masked_lm_loss = masked_lm_loss[masked_lm_loss > 0].astype("float32")
            loss = paddle.mean(masked_lm_loss)
>>>>>>> 52b88632

        return loss


class LlamaLMHead(nn.Layer):
    def __init__(self, config: LlamaConfig):
        super(LlamaLMHead, self).__init__()
        self.config = config
        if config.tensor_parallel_degree > 1:
            vocab_size = config.vocab_size // config.tensor_parallel_degree
        else:
            vocab_size = config.vocab_size

        self.weight = self.create_parameter(
            shape=[config.embedding_output_size, vocab_size],
            dtype=paddle.get_default_dtype(),
        )
        # Must set distributed attr for Tensor Parallel !
        self.weight.is_distributed = True if (vocab_size != config.vocab_size) else False
        if self.weight.is_distributed:
            self.weight.split_axis = 1

    def forward(self, hidden_states, tensor_parallel_output=None):
        if self.config.sequence_parallel:
            hidden_states = GatherOp.apply(hidden_states)
            hidden_states = paddle.reshape_(hidden_states, [-1, self.config.seq_length, self.config.hidden_size])

        if tensor_parallel_output is None:
            tensor_parallel_output = self.config.tensor_parallel_output

        logits = parallel_matmul(hidden_states, self.weight, tensor_parallel_output=tensor_parallel_output)
        return logits


class LlamaForCausalLM(LlamaPretrainedModel):
    enable_to_static_method = True

    def __init__(self, config):
        super().__init__(config)
        self.config = config

        self.llama = LlamaModel(config)
        self.lm_head = LlamaLMHead(config)
        self.criterion = LlamaPretrainingCriterion(config)

    def get_input_embeddings(self):
        return self.llama.embed_tokens

    def set_input_embeddings(self, value):
        self.llama.embed_tokens = value

    def get_output_embeddings(self):
        return self.lm_head

    def set_output_embeddings(self, new_embeddings):
        self.lm_head = new_embeddings

    def set_decoder(self, decoder):
        self.llama = decoder

    def get_decoder(self):
        return self.llama

    def prepare_inputs_for_generation(
        self, input_ids, use_cache=False, past_key_values=None, inputs_embeds=None, **kwargs
    ):
        batch_size, seq_length = input_ids.shape
        position_ids = kwargs.get("position_ids", paddle.arange(seq_length).expand((batch_size, seq_length)))
        attention_mask = kwargs.get("attention_mask", None)
        if past_key_values:
            input_ids = input_ids[:, -1].unsqueeze(axis=-1)
            position_ids = position_ids[:, -1].unsqueeze(-1)

        # if `inputs_embeds` are passed, we only want to use them in the 1st generation step
        if inputs_embeds is not None and past_key_values is None:
            model_inputs = {"inputs_embeds": inputs_embeds}
        else:
            model_inputs = {"input_ids": input_ids}

        model_inputs.update(
            {
                "position_ids": position_ids,
                "past_key_values": past_key_values,
                "use_cache": use_cache,
                "attention_mask": attention_mask,
            }
        )
        return model_inputs

    @staticmethod
    def update_model_kwargs_for_generation(outputs, model_kwargs, is_encoder_decoder=False):
        # update cache
        if isinstance(outputs, tuple) and len(outputs) > 1 and not isinstance(outputs[1], paddle.Tensor):
            model_kwargs["past_key_values"] = outputs[1]

        if isinstance(outputs, CausalLMOutputWithCrossAttentions) and "past_key_values" in outputs:
            model_kwargs["past_key_values"] = outputs.past_key_values

        # update position_ids
        if "position_ids" in model_kwargs and model_kwargs["position_ids"] is not None:
            position_ids = model_kwargs["position_ids"]
            model_kwargs["position_ids"] = paddle.concat([position_ids, position_ids[..., -1:] + 1], axis=-1)

        if not is_encoder_decoder and "attention_mask" in model_kwargs:
            attention_mask = model_kwargs["attention_mask"]
            model_kwargs["attention_mask"] = paddle.concat(
                [attention_mask, paddle.ones([attention_mask.shape[0], 1], dtype=attention_mask.dtype)], axis=-1
            )

        return model_kwargs

    def forward(
        self,
        input_ids=None,
        position_ids=None,
        attention_mask=None,
        inputs_embeds=None,
        labels=None,
        use_cache=False,
        past_key_values=None,
        output_attentions=None,
        output_hidden_states=None,
        return_dict=None,
    ):
        output_attentions = output_attentions if output_attentions is not None else self.config.output_attentions
        output_hidden_states = (
            output_hidden_states if output_hidden_states is not None else self.config.output_hidden_states
        )
        return_dict = return_dict if return_dict is not None else self.config.use_return_dict

        outputs = self.llama(
            input_ids,  # [bs, seq_len]
            position_ids=position_ids,
            attention_mask=attention_mask,
            inputs_embeds=inputs_embeds,
            use_cache=use_cache,
            past_key_values=past_key_values,
            output_attentions=output_attentions,
            output_hidden_states=output_hidden_states,
            return_dict=return_dict,
        )

        hidden_states = outputs[0]  # [bs, seq_len, dim]

        # if labels is None，means we need full output, instead of tensor_parallel_output
        # tensor_parallel_output is togather with ParallelCrossEntropy
        tensor_parallel_output = (
            self.config.tensor_parallel_output and labels is not None and self.config.tensor_parallel_degree > 1
        )

        logits = self.lm_head(hidden_states, tensor_parallel_output=tensor_parallel_output)

        loss = None
        if labels is not None:
            loss = self.criterion(logits, labels)

        if not return_dict:
            output = (logits,) + outputs[1:]
            return (loss,) + output if loss is not None else output

        return CausalLMOutputWithCrossAttentions(
            loss=loss,
            logits=logits,
            past_key_values=outputs.past_key_values,
            hidden_states=outputs.hidden_states,
            attentions=outputs.attentions,
        )<|MERGE_RESOLUTION|>--- conflicted
+++ resolved
@@ -239,16 +239,11 @@
             )
 
         attn_weights = attn_weights + attention_mask
-<<<<<<< HEAD
-        # with paddle.amp.auto_cast(False):
-        attn_weights = F.softmax(attn_weights, axis=-1, dtype="float32").astype(query_states.dtype)
-=======
         if not paddle.in_dynamic_mode():
             attn_weights = F.softmax(attn_weights, axis=-1, dtype="float32").astype(query_states.dtype)
         else:
             with paddle.amp.auto_cast(False):
                 attn_weights = F.softmax(attn_weights, axis=-1, dtype="float32").astype(query_states.dtype)
->>>>>>> 52b88632
 
         attn_output = paddle.matmul(attn_weights, value_states)
         attn_output = attn_output.transpose([0, 2, 1, 3])
@@ -319,11 +314,6 @@
         if self.config.use_fused_rms_norm:
             return rms_norm_fused(hidden_states, self.weight, self.variance_epsilon)
 
-<<<<<<< HEAD
-        # with paddle.amp.auto_cast(False):
-        variance = hidden_states.astype("float32").pow(2).mean(-1, keepdim=True)
-        hidden_states = paddle.rsqrt(variance + self.variance_epsilon) * hidden_states
-=======
         if paddle.in_dynamic_mode():
             with paddle.amp.auto_cast(False):
                 variance = hidden_states.astype("float32").pow(2).mean(-1, keepdim=True)
@@ -331,7 +321,7 @@
         else:
             variance = hidden_states.astype("float32").pow(2).mean(-1, keepdim=True)
             hidden_states = paddle.rsqrt(variance + self.variance_epsilon) * hidden_states
->>>>>>> 52b88632
+
 
         if self.weight.dtype in [paddle.float16, paddle.bfloat16]:
             hidden_states = paddle.cast(hidden_states, self.weight.dtype)
@@ -406,30 +396,9 @@
         self.register_buffer("sin_cached", emb.sin()[None, :, None, :].cast(self.dtype), persistable=False)
 
     def forward(self, x, seq_len=None):
-<<<<<<< HEAD
-        # in pretrain seq_len == self.max_seq_len_cached, temporarily delete if
+        # x: [bs, num_attention_heads, seq_len, head_size]
         # if seq_len > self.max_seq_len_cached:
-        #     # https://github.com/ymcui/Chinese-LLaMA-Alpaca/pull/705/files
-        #     inv_freq = self.inv_freq
-        #     dim = self.dim
-        #     alpha = seq_len / 1024 - 1
-        #     base = self.base * alpha ** (dim / (dim - 2))
-        #     inv_freq = 1.0 / (base ** (paddle.cast(paddle.arange(0, dim, 2), dtype="float32") / dim))
-
-        #     t = paddle.arange(seq_len, dtype="float32")
-        #     freqs = paddle.einsum("i,j->ij", t, inv_freq)
-        #     emb = paddle.concat([freqs, freqs], axis=-1)
-        #     cos_cached = emb.cos()[None, :, None, :]
-        #     sin_cached = emb.sin()[None, :, None, :]
-        #     return (
-        #         cos_cached[:, :seq_len, :, ...],
-        #         sin_cached[:, :seq_len, :, ...],
-        #     )
-=======
-        # x: [bs, num_attention_heads, seq_len, head_size]
-        if seq_len > self.max_seq_len_cached:
-            self._set_cos_sin_cache(seq_len)
->>>>>>> 52b88632
+        #    self._set_cos_sin_cache(seq_len)
         return (
             self.cos_cached[:, :, :seq_len, ...].cast(x.dtype),
             self.sin_cached[:, :, :seq_len, ...].cast(x.dtype),
@@ -1360,24 +1329,11 @@
                 )
                 self.loss_func = paddle.nn.CrossEntropyLoss(reduction="none", ignore_index=self.ignore_index)
 
-<<<<<<< HEAD
-        if self.lm_shift_labels:
-            # Shift so that tokens < n predict n
-            prediction_scores = prediction_scores[..., :-1, :]
-            masked_lm_labels = masked_lm_labels[..., 1:]
-
-        # with paddle.amp.auto_cast(False):
-        masked_lm_loss = self.loss_func(prediction_scores.astype("float32"), masked_lm_labels.unsqueeze(2))
-        # skip ignore_index which loss == 0
-        masked_lm_loss = masked_lm_loss[masked_lm_loss > 0].astype("float32")
-        loss = paddle.mean(masked_lm_loss)
-=======
         with paddle.amp.auto_cast(False):
             masked_lm_loss = self.loss_func(prediction_scores.astype("float32"), masked_lm_labels.unsqueeze(2))
             # skip ignore_index which loss == 0
             masked_lm_loss = masked_lm_loss[masked_lm_loss > 0].astype("float32")
             loss = paddle.mean(masked_lm_loss)
->>>>>>> 52b88632
 
         return loss
 
