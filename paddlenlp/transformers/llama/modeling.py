# Copyright (c) 2023 PaddlePaddle Authors. All Rights Reserved.
# Copyright 2022 EleutherAI and the HuggingFace Inc. team. All rights reserved.
#
# Licensed under the Apache License, Version 2.0 (the "License");
# you may not use this file except in compliance with the License.
# You may obtain a copy of the License at
#
#     http://www.apache.org/licenses/LICENSE-2.0
#
# Unless required by applicable law or agreed to in writing, software
# distributed under the License is distributed on an "AS IS" BASIS,
# WITHOUT WARRANTIES OR CONDITIONS OF ANY KIND, either express or implied.
# See the License for the specific language governing permissions and
# limitations under the License.
"""Paddle Llama model"""
from __future__ import annotations

import math
from functools import partial
from typing import Optional, Tuple

import numpy as np
import paddle
import paddle.distributed.fleet.meta_parallel as mpu
import paddle.nn.functional as F
from paddle import Tensor, nn
from paddle.distributed import fleet
from paddle.distributed.fleet.utils import recompute
from paddle.utils import try_import

from paddlenlp.transformers.conversion_utils import (
    StateDictNameMapping,
    init_name_mappings,
)

try:
    from paddle.nn.functional.flash_attention import flash_attention
except:
    flash_attention = None

import warnings

from paddlenlp.transformers.model_outputs import (
    BaseModelOutputWithPastAndCrossAttentions,
    CausalLMOutputWithCrossAttentions,
)
from paddlenlp.transformers.model_utils import PretrainedModel, register_base_model

from ..sequence_parallel_utils import (
    ColumnSequenceParallelLinear,
    GatherOp,
    RowSequenceParallelLinear,
    ScatterOp,
    mark_as_sequence_parallel_parameter,
)
from .configuration import LlamaConfig

LLAMA_PRETRAINED_MODEL_ARCHIVE_LIST = [
    "__internal_testing__/tiny-random-llama",
    "facebook/llama-7b",
    "facebook/llama-13b",
]

__all__ = [
    "LlamaModel",
    "LlamaPretrainedModel",
    "LlamaForCausalLM",
    "LlamaPretrainingCriterion",
]


def _get_interleave(n):
    def _get_interleave_power_of_2(n):
        start = 2 ** (-(2 ** -(math.log2(n) - 3)))
        ratio = start
        return [start * ratio**i for i in range(n)]

    if math.log2(n).is_integer():
        return _get_interleave_power_of_2(n)
    else:
        closest_power_of_2 = 2 ** math.floor(math.log2(n))
        return (
            _get_interleave_power_of_2(closest_power_of_2)
            + _get_interleave(2 * closest_power_of_2)[0::2][: n - closest_power_of_2]
        )


def build_alibi_tensor(
    bool_attention_mask: Tensor, num_heads: int, dtype: paddle.dtype, tensor_parallel_degree=1
) -> Tensor:
    attention_mask = bool_attention_mask.astype("float32")
    batch_size, seq_length = attention_mask.shape
    slopes = paddle.to_tensor(_get_interleave(num_heads), dtype="float32")
    alibi = slopes.unsqueeze(axis=[1, 2]) * paddle.arange(seq_length, dtype="float32").unsqueeze(axis=[0, 1]).expand(
        [num_heads, -1, -1]
    )
    alibi = alibi.reshape(shape=(1, num_heads, 1, seq_length)).expand([batch_size, -1, -1, -1])
    return paddle.cast(alibi, dtype)


def get_triangle_upper_mask(x, mask=None):
    if mask is not None:
        return mask
    # [bsz, n_head, q_len, kv_seq_len]
    shape = x.shape
    #  [bsz, 1, q_len, kv_seq_len]
    shape[1] = 1
    mask = paddle.full(shape, -np.inf, dtype=x.dtype)
    mask.stop_gradient = True
    mask = paddle.triu(mask, diagonal=1)
    mask.stop_gradient = True
    return mask


def parallel_matmul(x: Tensor, y: Tensor, tensor_parallel_output=True):
    is_fleet_init = True
    tensor_parallel_degree = 1
    try:
        hcg = fleet.get_hybrid_communicate_group()
        model_parallel_group = hcg.get_model_parallel_group()
        tensor_parallel_degree = hcg.get_model_parallel_world_size()
    except:
        is_fleet_init = False

    if is_fleet_init and tensor_parallel_degree > 1 and y.is_distributed:
        # if not running under distributed.launch, it will raise AttributeError: 'Fleet' object has no attribute '_hcg'
        input_parallel = paddle.distributed.collective._c_identity(x, group=model_parallel_group)
        logits = paddle.matmul(input_parallel, y, transpose_y=False)

        if tensor_parallel_output:
            return logits

        return paddle.distributed.collective._c_concat(logits, group=model_parallel_group)

    else:
        logits = paddle.matmul(x, y, transpose_y=False)
        return logits


def finfo(dtype: paddle.dtype = None):
    if dtype is None:
        dtype = paddle.get_default_dtype()

    if dtype == paddle.bfloat16:
        # Numpy do not support `np.finfo(np.uint16)`, so try to construct a finfo object to fetch min value
        class BFloatFInfo:
            min = -3.3895313892515355e38

        return BFloatFInfo
    if dtype == paddle.float32:
        return np.finfo(np.float32)
    if dtype == paddle.float16:
        return np.finfo(np.float16)
    if dtype == paddle.float64:
        return np.finfo(np.float64)


def scaled_dot_product_attention(
    query_states,
    config,
    key_states,
    value_states,
    attention_mask,
    output_attentions,
    is_causal=True,
<<<<<<< HEAD
=======
    alibi=None,
>>>>>>> 7d06fae1
):
    bsz, q_len, num_heads, head_dim = query_states.shape
    _, kv_seq_len, _, _ = value_states.shape

    if config.use_flash_attention and flash_attention:
        if alibi is not None:
            raise ValueError("Flash Attention does not support ALiBi yet")

        # Flash Attention now ignore attention mask
        # Current Flash Attention doesn't support attn maskt
        # Paddle Flash Attention input [ bz, seqlen, nhead, head_dim]
        # Torch Flash Attention input [ bz, nhead, seqlen, head_dim]
        attn_output, attn_weights = flash_attention(
            query_states,
            key_states,
            value_states,
            causal=is_causal and query_states.shape[1] != 1,
            return_softmax=output_attentions,
        )

        attn_output = attn_output.reshape([bsz, q_len, head_dim * num_heads])
        return attn_output, attn_weights
    else:
        query_states = paddle.transpose(query_states, [0, 2, 1, 3])
        # merge with the next tranpose
        key_states = paddle.transpose(key_states, [0, 2, 1, 3])
        value_states = paddle.transpose(value_states, [0, 2, 1, 3])

        # matmul and devide by sqrt(head_dim)
        attn_weights = paddle.matmul(query_states / math.sqrt(head_dim), key_states.transpose([0, 1, 3, 2]))
        # then add alibi bias
        if alibi is not None:
            alibi = alibi.reshape([bsz, num_heads, 1, -1])
            attn_weights = attn_weights + alibi

        if attn_weights.shape != [bsz, num_heads, q_len, kv_seq_len]:
            raise ValueError(
                f"Attention weights should be of shape {(bsz, num_heads, q_len, kv_seq_len)}, but is"
                f" {attn_weights.shape}"
            )

        # FIXME ZHUI when we use pipeline parallel, the attention_mask can be None
        # we just make it triangle_upper_mask
        if attention_mask is None:
            attention_mask = get_triangle_upper_mask(attn_weights)

        attention_mask = attention_mask.reshape([bsz, 1, q_len, kv_seq_len])
        if attention_mask.shape != [bsz, 1, q_len, kv_seq_len]:
            raise ValueError(
                f"Attention mask should be of shape {(bsz, 1, q_len, kv_seq_len)}, but is {attention_mask.shape}"
            )
        attn_weights = attention_mask + attn_weights

        attn_weights = paddle.maximum(
            attn_weights, paddle.full([1], float(finfo(query_states.dtype).min), dtype=attn_weights.dtype)
        )

        with paddle.amp.auto_cast(False):
            attn_weights = F.softmax(attn_weights, axis=-1, dtype="float32").astype(query_states.dtype)

        attn_output = paddle.matmul(attn_weights, value_states)
        attn_output = attn_output.transpose([0, 2, 1, 3])
        attn_output = attn_output.reshape([bsz, q_len, head_dim * num_heads])
        return attn_output, attn_weights


def masked_fill(x, mask, value):
    y = paddle.full(x.shape, value, x.dtype)
    return paddle.where(mask, y, x)


def _make_causal_mask(input_ids_shape, past_key_values_length, dtype):
    """
    Make causal mask used for self-attention.
    """
    batch_size, target_length = input_ids_shape  # target_length: seq_len

    mask = paddle.full((target_length, target_length), float(finfo(dtype).min))

    mask_cond = paddle.arange(mask.shape[-1])
    mask = masked_fill(mask, mask_cond < (mask_cond + 1).reshape([mask.shape[-1], 1]), 0)  # [tgt_len, tgt_len]

    if past_key_values_length > 0:
        # [tgt_len, tgt_len + past_len]
        mask = paddle.concat([paddle.zeros([target_length, past_key_values_length]), mask], axis=-1)

    # [bs, 1, tgt_len, tgt_len + past_len]
    return mask[None, None, :, :].expand([batch_size, 1, target_length, target_length + past_key_values_length])


def _expand_mask(mask, dtype, tgt_length):
    """
    Expands attention_mask from `[batch_size, src_length]` to `[batch_size, 1, tgt_length, src_length]`.
    """
    batch_size, src_length = mask.shape[0], mask.shape[-1]
    tgt_length = tgt_length if tgt_length is not None else src_length

    expanded_mask = mask[:, None, None, :].expand([batch_size, 1, tgt_length, src_length])

    inverted_mask = 1.0 - expanded_mask
    return masked_fill(inverted_mask, inverted_mask.cast("bool"), float(finfo(dtype).min))


def rms_norm_fused(x_in, w, eps):
    fused_ln = try_import("fused_ln")
    return fused_ln.fused_rms_norm(x_in, w, eps)[0]


class LlamaRMSNorm(nn.Layer):
    def __init__(self, config):
        super().__init__()
        self.hidden_size = config.hidden_size
        self.weight = paddle.create_parameter(
            shape=[self.hidden_size],
            dtype=paddle.get_default_dtype(),
            default_initializer=nn.initializer.Constant(1.0),
        )
        self.variance_epsilon = config.rms_norm_eps
        self.config = config

        if config.sequence_parallel:
            mark_as_sequence_parallel_parameter(self.weight)

    def forward(self, hidden_states):
        if self.config.use_fused_rms_norm:
            return rms_norm_fused(hidden_states, self.weight, self.variance_epsilon)

        with paddle.amp.auto_cast(False):
            variance = hidden_states.astype("float32").pow(2).mean(-1, keepdim=True)
            hidden_states = paddle.rsqrt(variance + self.variance_epsilon) * hidden_states

        if self.weight.dtype in [paddle.float16, paddle.bfloat16]:
            hidden_states = paddle.cast(hidden_states, self.weight.dtype)
        return hidden_states * self.weight


class LlamaRotaryEmbedding(nn.Layer):
    def __init__(self, dim, max_position_embeddings=2048, base=10000):
        super().__init__()
        self.dim = dim
        self.base = base
        self.max_seq_len_cached = max_position_embeddings

        dtype = paddle.get_default_dtype()
        inv_freq = 1.0 / (base ** (paddle.cast(paddle.arange(0, dim, 2), dtype="float32") / dim))  # [dim / 2]
        self.register_buffer("inv_freq", inv_freq.cast(dtype))

        # higher acc using float32
        t = paddle.arange(max_position_embeddings, dtype="float32")  # [max_position_embeddings]
        freqs = paddle.einsum("i,j->ij", t, self.inv_freq.cast("float32"))  # [max_position_embeddings, dim/2]
        # Different from paper, but it uses a different permutation in order to obtain the same calculation
        emb = paddle.concat([freqs, freqs], axis=-1)  # [max_position_embeddings, dim]
        # [bs, seqlen, nhead, head_dim]
        self.cos_cached = emb.cos()[None, :, None, :]  # [1, max_pos, 1, dim]
        self.sin_cached = emb.sin()[None, :, None, :]

    def forward(self, x, seq_len=None):
        if seq_len > self.max_seq_len_cached:
            # https://github.com/ymcui/Chinese-LLaMA-Alpaca/pull/705/files
            inv_freq = self.inv_freq
            dim = self.dim
            alpha = seq_len / 1024 - 1
            base = self.base * alpha ** (dim / (dim - 2))
            inv_freq = 1.0 / (base ** (paddle.cast(paddle.arange(0, dim, 2), dtype="float32") / dim))

            t = paddle.arange(seq_len, dtype="float32")
            freqs = paddle.einsum("i,j->ij", t, inv_freq)
            emb = paddle.concat([freqs, freqs], axis=-1)
            cos_cached = emb.cos()[None, :, None, :]
            sin_cached = emb.sin()[None, :, None, :]
            return (
                cos_cached[:, :seq_len, :, ...],
                sin_cached[:, :seq_len, :, ...],
            )
        return (
            self.cos_cached[:, :seq_len, :, ...],
            self.sin_cached[:, :seq_len, :, ...],
        )


def rotate_half(x):
    """Rotates half the hidden dims of the input."""
    x1 = x[..., : x.shape[-1] // 2]
    x2 = x[..., x.shape[-1] // 2 :]
    return paddle.concat([-x2, x1], axis=-1)  # shape is the same as x


def apply_rotary_pos_emb(q, k, cos, sin, offset: int = 0):
    cos = cos[:, offset : q.shape[1] + offset, :, :]
    sin = sin[:, offset : q.shape[1] + offset, :, :]
    q_embed = (q * cos) + (rotate_half(q) * sin)
    k_embed = (k * cos) + (rotate_half(k) * sin)
    return q_embed, k_embed


class LlamaMLP(nn.Layer):
    def __init__(self, config):
        super().__init__()
        self.hidden_size = config.hidden_size
        self.intermediate_size = config.intermediate_size

        if config.sequence_parallel:
            ColumnParallelLinear = ColumnSequenceParallelLinear
            RowParallelLinear = RowSequenceParallelLinear
        else:
            ColumnParallelLinear = fleet.meta_parallel.ColumnParallelLinear
            RowParallelLinear = fleet.meta_parallel.RowParallelLinear

        if config.tensor_parallel_degree > 1:
            self.gate_proj = ColumnParallelLinear(
                self.hidden_size,
                self.intermediate_size,
                gather_output=False,
                has_bias=False,
            )
            self.down_proj = RowParallelLinear(
                self.intermediate_size,
                self.hidden_size,
                input_is_parallel=True,
                has_bias=False,
            )
            self.up_proj = ColumnParallelLinear(
                self.hidden_size,
                self.intermediate_size,
                gather_output=False,
                has_bias=False,
            )
        else:
            self.gate_proj = nn.Linear(self.hidden_size, self.intermediate_size, bias_attr=False)
            self.down_proj = nn.Linear(self.intermediate_size, self.hidden_size, bias_attr=False)
            self.up_proj = nn.Linear(self.hidden_size, self.intermediate_size, bias_attr=False)

    def forward(self, x):
        return self.down_proj(F.silu(self.gate_proj(x)) * self.up_proj(x))


class LlamaAttention(nn.Layer):
    """Multi-headed attention from 'Attention Is All You Need' paper"""

    def __init__(self, config):
        super().__init__()
        self.hidden_size = config.hidden_size
        self.num_heads = config.num_attention_heads
        self.head_dim = self.hidden_size // self.num_heads
        self.max_position_embeddings = config.max_position_embeddings
        self.sequence_parallel = config.sequence_parallel
        if config.tensor_parallel_degree > 1:
            assert (
                self.num_heads % config.tensor_parallel_degree == 0
            ), f"num_heads: {self.num_heads}, tensor_parallel_degree: {config.tensor_parallel_degree}"
            self.num_heads = self.num_heads // config.tensor_parallel_degree

        if config.sequence_parallel:
            ColumnParallelLinear = ColumnSequenceParallelLinear
            RowParallelLinear = RowSequenceParallelLinear
        else:
            ColumnParallelLinear = fleet.meta_parallel.ColumnParallelLinear
            RowParallelLinear = fleet.meta_parallel.RowParallelLinear

        if config.tensor_parallel_degree > 1:
            self.q_proj = ColumnParallelLinear(
                self.hidden_size,
                self.hidden_size,
                has_bias=False,
                gather_output=False,
            )
            self.k_proj = ColumnParallelLinear(
                self.hidden_size,
                self.hidden_size,
                has_bias=False,
                gather_output=False,
            )
            self.v_proj = ColumnParallelLinear(
                self.hidden_size,
                self.hidden_size,
                has_bias=False,
                gather_output=False,
            )
        else:
            self.q_proj = nn.Linear(
                self.hidden_size,
                self.hidden_size,
                bias_attr=False,
            )
            self.k_proj = nn.Linear(
                self.hidden_size,
                self.hidden_size,
                bias_attr=False,
            )
            self.v_proj = nn.Linear(
                self.hidden_size,
                self.hidden_size,
                bias_attr=False,
            )

        if config.tensor_parallel_degree > 1:
            self.o_proj = RowParallelLinear(
                self.hidden_size,
                self.hidden_size,
                has_bias=False,
                input_is_parallel=True,
            )
        else:
            self.o_proj = nn.Linear(
                self.hidden_size,
                self.hidden_size,
                bias_attr=False,
            )
        if config.rope:
            self.rotary_emb = LlamaRotaryEmbedding(self.head_dim, max_position_embeddings=self.max_position_embeddings)

        self.config = config

    def forward(
        self,
        hidden_states,
        past_key_value: Optional[Tuple[paddle.Tensor]] = None,
        attention_mask: Optional[paddle.Tensor] = None,
        output_attentions: bool = False,
        use_cache: bool = False,
        alibi: Optional[paddle.Tensor] = None,
    ) -> Tuple[paddle.Tensor, Optional[paddle.Tensor], Optional[Tuple[paddle.Tensor]]]:
        """Input shape: Batch x Time x Channel"""
        # [bs, seq_len, num_head * head_dim] -> [seq_len / n, bs, num_head * head_dim] (n is model parallelism)
        query_states = self.q_proj(hidden_states).reshape(shape=[0, 0, self.num_heads, self.head_dim])
        key_states = self.k_proj(hidden_states).reshape(shape=[0, 0, self.num_heads, self.head_dim])
        value_states = self.v_proj(hidden_states).reshape(shape=[0, 0, self.num_heads, self.head_dim])

        if self.sequence_parallel:
            query_states = query_states.transpose([1, 0, 2, 3])
            key_states = key_states.transpose([1, 0, 2, 3])
            value_states = value_states.transpose([1, 0, 2, 3])

        offset = 0
        kv_seq_len = key_states.shape[-3]

        if past_key_value is not None:  # do not consider about sequence_parallel
            offset = past_key_value[0].shape[-3]
            kv_seq_len += offset
<<<<<<< HEAD
        cos, sin = self.rotary_emb(value_states, seq_len=kv_seq_len)  # [1, kv_seq_len, 1, head_dim]

        # [bs, kv_seq_len, num_head, head_dim] -> [kv_seq_len, bs, num_head, head_dim] (seq parallel)
        query_states, key_states = apply_rotary_pos_emb(query_states, key_states, cos, sin, offset=offset)
=======

        if self.config.rope:
            cos, sin = self.rotary_emb(value_states, seq_len=kv_seq_len)
            query_states, key_states = apply_rotary_pos_emb(query_states, key_states, cos, sin, offset=offset)
            # [bsz, nh, t, hd]
>>>>>>> 7d06fae1

        if past_key_value is not None:  # do not consider about sequence_paralle
            # reuse k, v, self_attention
            key_states = paddle.concat([past_key_value[0], key_states], axis=1)
            value_states = paddle.concat([past_key_value[1], value_states], axis=1)

        past_key_value = (key_states, value_states) if use_cache else None

        attn_output, attn_weights = scaled_dot_product_attention(
            config=self.config,
            query_states=query_states,
            key_states=key_states,
            value_states=value_states,
            attention_mask=attention_mask,
            output_attentions=output_attentions,
            alibi=alibi,
        )

        if self.sequence_parallel:
            attn_output = paddle.transpose(attn_output, [1, 0, 2])

        # if sequence_parallel is true, out shape are [q_len / n, bs, num_head * head_dim]
        # else their shape are [bs, q_len, num_head * head_dim], n is mp parallelism.
        attn_output = self.o_proj(attn_output)

        if not output_attentions:
            attn_weights = None

        return attn_output, attn_weights, past_key_value


class LlamaDecoderLayer(nn.Layer):
    def __init__(self, config):
        super().__init__()
        self.hidden_size = config.hidden_size
        self.self_attn = LlamaAttention(config)
        self.mlp = LlamaMLP(config)
        self.input_layernorm = LlamaRMSNorm(config)
        self.post_attention_layernorm = LlamaRMSNorm(config)
        self.sequence_parallel = config.sequence_parallel

    def forward(
        self,
        hidden_states: paddle.Tensor,
        attention_mask: Optional[paddle.Tensor] = None,
        output_attentions: Optional[bool] = False,
        past_key_value: Optional[Tuple[paddle.Tensor]] = None,
        use_cache: Optional[bool] = False,
        alibi: Optional[paddle.Tensor] = None,
    ) -> Tuple[paddle.Tensor, Optional[Tuple[paddle.Tensor, paddle.Tensor]]]:
        """
        Args:
            hidden_states (`paddle.Tensor`): input to the layer of shape `(batch, seq_len, embed_dim)`
            attention_mask (`paddle.Tensor`, *optional*): attention mask of size
                `(batch, 1, tgt_len, src_len)` where padding elements are indicated by very large negative values.
            output_attentions (`bool`, *optional*):
                Whether or not to return the attentions tensors of all attention layers. See `attentions` under
                returned tensors for more detail.
            use_cache (`bool`, *optional*):
                If set to `True`, `cache` key value states are returned and can be used to speed up decoding
                (see `cache`).
            cache (`Tuple(paddle.Tensor)`, *optional*): cached past key and value projection states
        """

        # [bs, seq_len, embed_dim] -> [seq_len / n, bs, embed_dim] (sequence_parallel)
        residual = hidden_states
        hidden_states = self.input_layernorm(hidden_states)

        # Self Attention
        hidden_states, self_attn_weights, present_key_value = self.self_attn(
            hidden_states=hidden_states,
            past_key_value=past_key_value,
            attention_mask=attention_mask,
            output_attentions=output_attentions,
            use_cache=use_cache,
            alibi=alibi,
        )
        hidden_states = residual + hidden_states

        # Fully Connected
        residual = hidden_states
        hidden_states = self.post_attention_layernorm(hidden_states)
        hidden_states = self.mlp(hidden_states)
        hidden_states = residual + hidden_states

        outputs = (hidden_states,)

        if output_attentions:
            outputs += (self_attn_weights,)

        if use_cache:
            outputs += (present_key_value,)

        # remove empty tuple for pipeline parallel
        if type(outputs) is tuple and len(outputs) == 1:
            outputs = outputs[0]

        return outputs


class LlamaPretrainedModel(PretrainedModel):
    config_class = LlamaConfig
    base_model_prefix = "llama"

    @classmethod
    def _get_name_mappings(cls, config: LlamaConfig) -> list[StateDictNameMapping]:
        mappings: list[StateDictNameMapping] = []
        model_mappings = [
            ["embed_tokens.weight"],
            ["norm.weight"],
        ]
        for layer_index in range(config.num_hidden_layers):
            layer_mappings = [
                [f"layers.{layer_index}.self_attn.q_proj.weight", None, "transpose"],
                [f"layers.{layer_index}.self_attn.k_proj.weight", None, "transpose"],
                [f"layers.{layer_index}.self_attn.v_proj.weight", None, "transpose"],
                [f"layers.{layer_index}.self_attn.o_proj.weight", None, "transpose"],
                [f"layers.{layer_index}.self_attn.rotary_emb.inv_freq"],
                [f"layers.{layer_index}.mlp.gate_proj.weight", None, "transpose"],
                [f"layers.{layer_index}.mlp.down_proj.weight", None, "transpose"],
                [f"layers.{layer_index}.mlp.up_proj.weight", None, "transpose"],
                [f"layers.{layer_index}.input_layernorm.weight"],
                [f"layers.{layer_index}.post_attention_layernorm.weight"],
            ]
            model_mappings.extend(layer_mappings)

        init_name_mappings(mappings=model_mappings)
        # base-model prefix "LlamaModel"
        if "LlamaModel" not in config.architectures:
            for mapping in model_mappings:
                mapping[0] = "model." + mapping[0]
                mapping[1] = "llama." + mapping[1]
            model_mappings.append(["lm_head.weight", "lm_head.weight", "transpose"])

        mappings = [StateDictNameMapping(*mapping, index=index) for index, mapping in enumerate(model_mappings)]
        return mappings

    @classmethod
    def _get_tensor_parallel_mappings(cls, config, is_split=True):

        from paddlenlp.transformers.conversion_utils import split_or_merge_func

        fn = split_or_merge_func(
            is_split=is_split,
            tensor_parallel_degree=config.tensor_parallel_degree,
            tensor_parallel_rank=config.tensor_parallel_rank,
            num_attention_heads=config.num_attention_heads,
        )

        def get_tensor_parallel_split_mappings(num_layers):
            final_actions = {}
            base_actions = {
                # Column Linear
                "layers.0.self_attn.q_proj.weight": partial(fn, is_column=True),
                "layers.0.self_attn.k_proj.weight": partial(fn, is_column=True),
                "layers.0.self_attn.v_proj.weight": partial(fn, is_column=True),
                "layers.0.mlp.gate_proj.weight": partial(fn, is_column=True),
                "layers.0.mlp.up_proj.weight": partial(fn, is_column=True),
                "lm_head.weight": partial(fn, is_column=True),
                # Row Linear
                "embed_tokens.weight": partial(fn, is_column=False),
                "layers.0.self_attn.o_proj.weight": partial(fn, is_column=False),
                "layers.0.mlp.down_proj.weight": partial(fn, is_column=False),
            }

            for key, action in base_actions.items():
                if "layers.0." in key:
                    for i in range(num_layers):
                        final_actions[key.replace("layers.0.", f"layers.{i}.")] = action
                final_actions[key] = action

            return final_actions

        mappings = get_tensor_parallel_split_mappings(config.num_hidden_layers)

        return mappings

    def _init_weights(self, layer):
        """Initialization hook"""
        if isinstance(
            layer,
            (
                nn.Linear,
                nn.Embedding,
                mpu.VocabParallelEmbedding,
                mpu.ColumnParallelLinear,
                mpu.RowParallelLinear,
                LlamaLMHead,
                ColumnSequenceParallelLinear,
                RowSequenceParallelLinear,
            ),
        ):
            # In the dygraph mode, use the `set_value` to reset the parameter directly,
            # and reset the `state_dict` to update parameter in static mode.
            if isinstance(layer.weight, paddle.Tensor):
                layer.weight.set_value(
                    paddle.tensor.normal(
                        mean=0.0,
                        std=self.config.initializer_range
                        if hasattr(self.config, "initializer_range")
                        else self.llama.config.initializer_range,
                        shape=layer.weight.shape,
                    )
                )
        # Layer.apply is DFS https://github.com/PaddlePaddle/Paddle/blob/a6f5021fcc58b21f4414bae6bf4731ef6971582c/python/paddle/nn/layer/layers.py#L527-L530
        # sublayer is init first
        # scale RowParallelLinear weight
        with paddle.no_grad():
            if isinstance(layer, LlamaMLP):
                factor = 1 / math.sqrt(2 * self.config.num_hidden_layers)
                layer.down_proj.weight.scale_(factor)
            if isinstance(layer, LlamaAttention):
                factor = 1 / math.sqrt(2 * self.config.num_hidden_layers)
                layer.o_proj.weight.scale_(factor)


@register_base_model
class LlamaModel(LlamaPretrainedModel):
    """
    Transformer decoder consisting of *config.num_hidden_layers* layers. Each layer is a [`LlamaDecoderLayer`]
    Args:
        config: LlamaConfig
    """

    def __init__(self, config: LlamaConfig):
        super().__init__(config)
        self.vocab_size = config.vocab_size
        self.hidden_size = config.hidden_size
        self.sequence_parallel = config.sequence_parallel
        # Recompute defaults to False and is controlled by Trainer
        self.enable_recompute = False

        if config.tensor_parallel_degree > 1:
            self.embed_tokens = mpu.VocabParallelEmbedding(
                self.vocab_size,
                self.hidden_size,
                weight_attr=paddle.ParamAttr(initializer=nn.initializer.XavierNormal()),
            )
        else:
            self.embed_tokens = nn.Embedding(
                self.vocab_size,
                self.hidden_size,
            )

        self.layers = nn.LayerList([LlamaDecoderLayer(config) for _ in range(config.num_hidden_layers)])
        self.norm = LlamaRMSNorm(config)

        self.gradient_checkpointing = False

    def get_input_embeddings(self):
        return self.embed_tokens

    def set_input_embeddings(self, value):
        self.embed_tokens = value

    @staticmethod
    def _prepare_decoder_attention_mask(attention_mask, input_shape, past_key_values_length, dtype):
        # create causal mask
        # [bsz, seq_len] -> [bsz, 1, tgt_seq_len, src_seq_len]
        combined_attention_mask = None
        if input_shape[-1] > 1:
            combined_attention_mask = _make_causal_mask(
                input_shape, past_key_values_length=past_key_values_length, dtype=dtype
            )

        if attention_mask is not None:
            # [bsz, seq_len] -> [bsz, 1, tgt_seq_len, src_seq_len]
            expanded_attn_mask = _expand_mask(attention_mask, dtype, tgt_length=input_shape[-1])
            combined_attention_mask = (
                expanded_attn_mask if combined_attention_mask is None else expanded_attn_mask + combined_attention_mask
            )
        return combined_attention_mask

    @paddle.jit.not_to_static
    def recompute_training(
        self,
        layer_module: nn.Layer,
        hidden_states: Tensor,
        attention_mask: Tensor,
        output_attentions: Tensor,
        use_cache: bool,
        past_key_value: Tensor,
        alibi=None,
    ):
        def create_custom_forward(module):
            def custom_forward(*inputs):
                return module(*inputs, output_attentions)

            return custom_forward

        hidden_states = recompute(
            create_custom_forward(layer_module),
            hidden_states,
            attention_mask,
            use_cache,
            past_key_value,
            alibi=alibi,
            use_reentrant=False,
        )
        return hidden_states

    def forward(
        self,
        input_ids=None,
        position_ids=None,
        attention_mask=None,
        inputs_embeds=None,
        use_cache=None,
        past_key_values=None,
        output_attentions=False,
        output_hidden_states=None,
        return_dict=False,
        **kwargs,
    ):
        if self.sequence_parallel and use_cache:
            raise ValueError("We currently only support sequence parallel without cache.")

        output_attentions = output_attentions if output_attentions is not None else self.config.output_attentions
        output_hidden_states = (
            output_hidden_states if output_hidden_states is not None else self.config.output_hidden_states
        )
        use_cache = use_cache if use_cache is not None else self.config.use_cache

        return_dict = return_dict if return_dict is not None else self.config.use_return_dict

        # retrieve input_ids and inputs_embeds
        if input_ids is not None and inputs_embeds is not None:
            raise ValueError("You cannot specify both decoder_input_ids and decoder_inputs_embeds at the same time")
        elif input_ids is not None:
            batch_size, seq_length = input_ids.shape
        elif inputs_embeds is not None:
            batch_size, seq_length, _ = inputs_embeds.shape
        else:
            raise ValueError("You have to specify either decoder_input_ids or decoder_inputs_embeds")

        if past_key_values is None:
            past_key_values = tuple([None] * len(self.layers))

        seq_length_with_past = seq_length
        cache_length = 0
        if past_key_values[0] is not None:
            cache_length = paddle.shape(past_key_values[0][0])[1]
            seq_length_with_past += cache_length
        if inputs_embeds is None:
            inputs_embeds = self.embed_tokens(input_ids)  # 1. get inputs_embeds

        if self.sequence_parallel:
            # [bs, seq_len, num_head * head_dim] -> [seq_len, bs, num_head * head_dim]
            inputs_embeds = paddle.transpose(inputs_embeds, perm=[1, 0, 2])
            # [seq_len / n, bs, num_head * head_dim] (n is mp parallelism)
            inputs_embeds = ScatterOp.apply(inputs_embeds)

        # embed positions
        if attention_mask is None:
            # [bs, seq_len]
            attention_mask = paddle.ones((batch_size, seq_length_with_past), dtype=paddle.bool)

<<<<<<< HEAD
        attention_mask = self._prepare_decoder_attention_mask(  # 2. get attention_mask
=======
        if self.config.alibi:
            alibi = build_alibi_tensor(attention_mask, self.config.num_attention_heads, dtype=inputs_embeds.dtype)
            if self.config.tensor_parallel_degree > 1:
                block_size = self.config.num_attention_heads // self.config.tensor_parallel_degree
                alibi = alibi[
                    :,
                    self.config.tensor_parallel_rank
                    * block_size : (self.config.tensor_parallel_rank + 1)
                    * block_size,
                ]
                alibi = alibi.reshape([batch_size * block_size, 1, seq_length_with_past])
            else:
                alibi = alibi.reshape([batch_size * self.config.num_attention_heads, 1, seq_length_with_past])
        else:
            alibi = None

        attention_mask = self._prepare_decoder_attention_mask(
>>>>>>> 7d06fae1
            attention_mask, (batch_size, seq_length), cache_length, inputs_embeds.dtype
        )  # [bs, 1, seq_len, seq_len]
        hidden_states = inputs_embeds

        # decoder layers
        all_hidden_states = () if output_hidden_states else None
        all_self_attns = () if output_attentions else None
        next_decoder_cache = () if use_cache else None

        for idx, (decoder_layer) in enumerate(self.layers):
            if output_hidden_states:
                all_hidden_states += (hidden_states,)
            past_key_value = past_key_values[idx] if past_key_values is not None else None

            has_gradient = not hidden_states.stop_gradient
            if self.enable_recompute and has_gradient:
                layer_outputs = self.recompute_training(
                    decoder_layer,
                    hidden_states,
                    attention_mask,
                    output_attentions,
                    use_cache,
                    past_key_value,
                    alibi=alibi,
                )
            else:
                layer_outputs = decoder_layer(
                    hidden_states,
                    attention_mask,
                    output_attentions,
                    past_key_value,
                    use_cache,
                    alibi=alibi,
                )
            if type(layer_outputs) is tuple:
                hidden_states = layer_outputs[0]
            else:
                hidden_states = layer_outputs

            if use_cache:
                next_decoder_cache += (layer_outputs[2 if output_attentions else 1],)

            if output_attentions:
                all_self_attns += (layer_outputs[1],)

        hidden_states = self.norm(hidden_states)

        # add hidden states from the last decoder layer
        if output_hidden_states:
            all_hidden_states += (hidden_states,)

        next_cache = next_decoder_cache if use_cache else None

        if not return_dict:
            return tuple(v for v in [hidden_states, next_cache, all_hidden_states, all_self_attns] if v is not None)
        return BaseModelOutputWithPastAndCrossAttentions(
            last_hidden_state=hidden_states,
            past_key_values=next_cache,
            hidden_states=all_hidden_states,
            attentions=all_self_attns,
            cross_attentions=None,
        )


class LlamaPretrainingCriterion(paddle.nn.Layer):
    """
    Criterion for Llama.
    It calculates the final loss.
    """

    def __init__(self, config):

        super(LlamaPretrainingCriterion, self).__init__()
        self.ignore_index = getattr(config, "ignore_index", -100)
        self.config = config
        self.lm_shift_labels = config.lm_shift_labels
        self.enable_parallel_cross_entropy = config.tensor_parallel_degree > 1 and config.tensor_parallel_output

        if self.enable_parallel_cross_entropy:  # and False: # and lm_head is distributed
            self.loss_func = mpu.ParallelCrossEntropy(ignore_index=self.ignore_index)
        else:
            self.loss_func = paddle.nn.CrossEntropyLoss(reduction="none", ignore_index=self.ignore_index)

    def forward(self, prediction_scores, masked_lm_labels):
        if self.enable_parallel_cross_entropy:
            if prediction_scores.shape[-1] == self.config.vocab_size:
                warnings.warn(
                    f"enable_parallel_cross_entropy, the vocab_size should be splited: {prediction_scores.shape[-1]}, {self.config.vocab_size}"
                )
                self.loss_func = paddle.nn.CrossEntropyLoss(reduction="none", ignore_index=self.ignore_index)

        if self.lm_shift_labels:
            # Shift so that tokens < n predict n
            prediction_scores = prediction_scores[..., :-1, :]
            masked_lm_labels = masked_lm_labels[..., 1:]

        with paddle.amp.auto_cast(False):
            masked_lm_loss = self.loss_func(prediction_scores.astype("float32"), masked_lm_labels.unsqueeze(2))
            # skip ignore_index which loss == 0
            masked_lm_loss = masked_lm_loss[masked_lm_loss > 0].astype("float32")
            loss = paddle.mean(masked_lm_loss)

        return loss


class LlamaLMHead(nn.Layer):
    def __init__(self, config: LlamaConfig):
        super(LlamaLMHead, self).__init__()
        self.config = config
        if config.tensor_parallel_degree > 1:
            vocab_size = config.vocab_size // config.tensor_parallel_degree
        else:
            vocab_size = config.vocab_size

        self.weight = self.create_parameter(
            shape=[config.hidden_size, vocab_size],
            dtype=paddle.get_default_dtype(),
        )
        # Must set distributed attr for Tensor Parallel !
        self.weight.is_distributed = True if (vocab_size != config.vocab_size) else False
        if self.weight.is_distributed:
            self.weight.split_axis = 1

    def forward(self, hidden_states, tensor_parallel_output=None):
        if self.config.sequence_parallel:
            hidden_states = GatherOp.apply(hidden_states)
            hidden_states = paddle.transpose(hidden_states, [1, 0, 2])

        if tensor_parallel_output is None:
            tensor_parallel_output = self.config.tensor_parallel_output

        logits = parallel_matmul(hidden_states, self.weight, tensor_parallel_output=tensor_parallel_output)
        return logits


class LlamaForCausalLM(LlamaPretrainedModel):
    enable_to_static_method = True

    def __init__(self, config):
        super().__init__(config)
        self.config = config

        self.llama = LlamaModel(config)
        self.lm_head = LlamaLMHead(config)
        self.criterion = LlamaPretrainingCriterion(config)

    def get_input_embeddings(self):
        return self.llama.embed_tokens

    def set_input_embeddings(self, value):
        self.llama.embed_tokens = value

    def get_output_embeddings(self):
        return self.lm_head

    def set_output_embeddings(self, new_embeddings):
        self.lm_head = new_embeddings

    def set_decoder(self, decoder):
        self.llama = decoder

    def get_decoder(self):
        return self.llama

    def prepare_inputs_for_generation(
        self, input_ids, use_cache=False, past_key_values=None, inputs_embeds=None, **kwargs
    ):
        if past_key_values:
            input_ids = input_ids[:, -1].unsqueeze(axis=-1)

        attention_mask = kwargs.get("attention_mask", None)

        # if `inputs_embeds` are passed, we only want to use them in the 1st generation step
        if inputs_embeds is not None and past_key_values is None:
            model_inputs = {"inputs_embeds": inputs_embeds}
        else:
            model_inputs = {"input_ids": input_ids}

        model_inputs.update(
            {
                "past_key_values": past_key_values,
                "use_cache": use_cache,
                "attention_mask": attention_mask,
            }
        )
        return model_inputs

    @staticmethod
    def update_model_kwargs_for_generation(outputs, model_kwargs, is_encoder_decoder=False):
        # update cache
        if isinstance(outputs, tuple) and len(outputs) > 1 and not isinstance(outputs[1], paddle.Tensor):
            model_kwargs["past_key_values"] = outputs[1]

        if isinstance(outputs, CausalLMOutputWithCrossAttentions) and "past_key_values" in outputs:
            model_kwargs["past_key_values"] = outputs.past_key_values

        if not is_encoder_decoder and "attention_mask" in model_kwargs:
            attention_mask = model_kwargs["attention_mask"]
            model_kwargs["attention_mask"] = paddle.concat(
                [attention_mask, paddle.ones([attention_mask.shape[0], 1], dtype=attention_mask.dtype)], axis=-1
            )
        # update role_ids
        if "role_ids" in model_kwargs and model_kwargs["role_ids"] is not None:
            role_ids = model_kwargs["role_ids"]
            model_kwargs["role_ids"] = paddle.concat([role_ids, role_ids[:, -1:]], axis=-1)

        return model_kwargs

    def forward(
        self,
        input_ids=None,
        position_ids=None,
        attention_mask=None,
        inputs_embeds=None,
        labels=None,
        use_cache=False,
        past_key_values=None,
        output_attentions=None,
        output_hidden_states=None,
        return_dict=None,
    ):
        output_attentions = output_attentions if output_attentions is not None else self.config.output_attentions
        output_hidden_states = (
            output_hidden_states if output_hidden_states is not None else self.config.output_hidden_states
        )
        return_dict = return_dict if return_dict is not None else self.config.use_return_dict

        outputs = self.llama(
            input_ids,  # [bs, seq_len]
            position_ids=position_ids,
            attention_mask=attention_mask,
            inputs_embeds=inputs_embeds,
            use_cache=use_cache,
            past_key_values=past_key_values,
            output_attentions=output_attentions,
            output_hidden_states=output_hidden_states,
            return_dict=return_dict,
        )

        hidden_states = outputs[0]  # [bs, seq_len, dim]

        # if labels is None，means we need full output, instead of tensor_parallel_output
        # tensor_parallel_output is togather with ParallelCrossEntropy
        tensor_parallel_output = (
            self.config.tensor_parallel_output and labels is not None and self.config.tensor_parallel_degree > 1
        )

        logits = self.lm_head(hidden_states, tensor_parallel_output=tensor_parallel_output)

        loss = None
        if labels is not None:
            loss = self.criterion(logits, labels)

        if not return_dict:
            output = (logits,) + outputs[1:]
            return (loss,) + output if loss is not None else output

        return CausalLMOutputWithCrossAttentions(
            loss=loss,
            logits=logits,
            past_key_values=outputs.past_key_values,
            hidden_states=outputs.hidden_states,
            attentions=outputs.attentions,
        )<|MERGE_RESOLUTION|>--- conflicted
+++ resolved
@@ -163,10 +163,7 @@
     attention_mask,
     output_attentions,
     is_causal=True,
-<<<<<<< HEAD
-=======
     alibi=None,
->>>>>>> 7d06fae1
 ):
     bsz, q_len, num_heads, head_dim = query_states.shape
     _, kv_seq_len, _, _ = value_states.shape
@@ -503,23 +500,16 @@
         offset = 0
         kv_seq_len = key_states.shape[-3]
 
-        if past_key_value is not None:  # do not consider about sequence_parallel
+        if past_key_value is not None:
             offset = past_key_value[0].shape[-3]
             kv_seq_len += offset
-<<<<<<< HEAD
-        cos, sin = self.rotary_emb(value_states, seq_len=kv_seq_len)  # [1, kv_seq_len, 1, head_dim]
-
-        # [bs, kv_seq_len, num_head, head_dim] -> [kv_seq_len, bs, num_head, head_dim] (seq parallel)
-        query_states, key_states = apply_rotary_pos_emb(query_states, key_states, cos, sin, offset=offset)
-=======
 
         if self.config.rope:
             cos, sin = self.rotary_emb(value_states, seq_len=kv_seq_len)
             query_states, key_states = apply_rotary_pos_emb(query_states, key_states, cos, sin, offset=offset)
             # [bsz, nh, t, hd]
->>>>>>> 7d06fae1
-
-        if past_key_value is not None:  # do not consider about sequence_paralle
+
+        if past_key_value is not None:
             # reuse k, v, self_attention
             key_states = paddle.concat([past_key_value[0], key_states], axis=1)
             value_states = paddle.concat([past_key_value[1], value_states], axis=1)
@@ -862,7 +852,7 @@
             cache_length = paddle.shape(past_key_values[0][0])[1]
             seq_length_with_past += cache_length
         if inputs_embeds is None:
-            inputs_embeds = self.embed_tokens(input_ids)  # 1. get inputs_embeds
+            inputs_embeds = self.embed_tokens(input_ids)
 
         if self.sequence_parallel:
             # [bs, seq_len, num_head * head_dim] -> [seq_len, bs, num_head * head_dim]
@@ -875,9 +865,6 @@
             # [bs, seq_len]
             attention_mask = paddle.ones((batch_size, seq_length_with_past), dtype=paddle.bool)
 
-<<<<<<< HEAD
-        attention_mask = self._prepare_decoder_attention_mask(  # 2. get attention_mask
-=======
         if self.config.alibi:
             alibi = build_alibi_tensor(attention_mask, self.config.num_attention_heads, dtype=inputs_embeds.dtype)
             if self.config.tensor_parallel_degree > 1:
@@ -895,7 +882,6 @@
             alibi = None
 
         attention_mask = self._prepare_decoder_attention_mask(
->>>>>>> 7d06fae1
             attention_mask, (batch_size, seq_length), cache_length, inputs_embeds.dtype
         )  # [bs, 1, seq_len, seq_len]
         hidden_states = inputs_embeds
