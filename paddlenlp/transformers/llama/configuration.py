--- conflicted
+++ resolved
@@ -58,7 +58,6 @@
         "use_recompute": False,
         "use_flash_attention": False,
     },
-<<<<<<< HEAD
     "__internal_testing__/distributed-projection-llama-7b": {
         "hidden_size": 2048,
         "embedding_output_size": 4096,
@@ -145,8 +144,6 @@
         "use_recompute": False,
         "use_flash_attention": False,
     },
-=======
->>>>>>> 52b88632
 }
 
 # Hypothetical model weights (tiny-random-llama) for test only
@@ -255,12 +252,9 @@
         tie_word_embeddings=False,
         alibi=False,
         rope_fusion_level=None,
-<<<<<<< HEAD
-        embedding_output_size=None,
-=======
         rope_scaling_factor=1.0,
         rope_scaling_type=None,
->>>>>>> 52b88632
+        embedding_output_size=None,
         **kwargs,
     ):
         self.vocab_size = vocab_size
