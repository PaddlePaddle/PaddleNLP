--- conflicted
+++ resolved
@@ -101,15 +101,8 @@
             relevant if `config.is_decoder=True`.
         tie_word_embeddings(`bool`, *optional*, defaults to `False`):
             Whether to tie weight embeddings
-<<<<<<< HEAD
-        rope_fusion_level(`str`, *optional*, defaults to ``):
-            The level of fusion of rope embedding. Can be chosen from:
-            (1) 'core': only fuse rope embedding, will compute the sin and cos
-            (2) None: don't fuse any part of the rope embedding
-=======
         use_fused_rope(`bool`, *optional*, defaults to False):
             Enable rope fusion or not.
->>>>>>> 3bd4bc3d
         num_key_value_heads (`int`, *optional*):
             This is the number of key_value heads that should be used to implement Grouped Query Attention. If
             `num_key_value_heads=num_attention_heads`, the model will use Multi Head Attention (MHA), if
