# Copyright (c) 2023 PaddlePaddle Authors. All Rights Reserved.
# Copyright 2022 EleutherAI and the HuggingFace Inc. team. All rights reserved.
#
# Licensed under the Apache License, Version 2.0 (the "License");
# you may not use this file except in compliance with the License.
# You may obtain a copy of the License at
#
#     http://www.apache.org/licenses/LICENSE-2.0
#
# Unless required by applicable law or agreed to in writing, software
# distributed under the License is distributed on an "AS IS" BASIS,
# WITHOUT WARRANTIES OR CONDITIONS OF ANY KIND, either express or implied.
# See the License for the specific language governing permissions and
# limitations under the License.
""" Llama model configuration"""

from paddlenlp.transformers.configuration_utils import PretrainedConfig

__all__ = [
    "LLAMA_PRETRAINED_INIT_CONFIGURATION",
    "LlamaConfig",
    "LLAMA_PRETRAINED_RESOURCE_FILES_MAP",
]

LLAMA_PRETRAINED_INIT_CONFIGURATION = {
    # Hypothetical model weights (tiny-random-llama & micro-random-llama) for test only
    "__internal_testing__/micro-random-llama": {
        "hidden_size": 64,
        "initializer_range": 0.02,
        "intermediate_size": 1000,
        "max_position_embeddings": 2048,
        "model_type": "llama",
        "num_attention_heads": 8,
        "num_hidden_layers": 1,
        "rms_norm_eps": 1e-06,
        "vocab_size": 32000,
        "bos_token_id": 1,
        "eos_token_id": 2,
        "pad_token_id": 0,
        "use_cache": False,
        "use_recompute": False,
        "use_flash_attention": False,
    },
    "__internal_testing__/tiny-random-llama": {
        "hidden_size": 768,
        "initializer_range": 0.02,
        "intermediate_size": 11008,
        "max_position_embeddings": 2048,
        "model_type": "llama",
        "num_attention_heads": 8,
        "num_hidden_layers": 2,
        "rms_norm_eps": 1e-06,
        "vocab_size": 32000,
        "bos_token_id": 1,
        "eos_token_id": 2,
        "pad_token_id": 0,
        "use_cache": False,
        "use_recompute": False,
        "use_flash_attention": False,
    },
    "facebook/llama-7b": {
        "hidden_size": 4096,
        "initializer_range": 0.02,
        "intermediate_size": 11008,
        "max_position_embeddings": 2048,
        "model_type": "llama",
        "num_attention_heads": 32,
        "num_hidden_layers": 32,
        "rms_norm_eps": 1e-06,
        "vocab_size": 32000,
        "bos_token_id": 1,
        "eos_token_id": 2,
        "pad_token_id": 0,
        "use_cache": False,
        "use_recompute": False,
        "use_flash_attention": False,
    },
    "facebook/llama-13b": {
        "hidden_size": 5120,
        "initializer_range": 0.02,
        "intermediate_size": 13824,
        "max_position_embeddings": 2048,
        "model_type": "llama",
        "num_attention_heads": 40,
        "num_hidden_layers": 40,
        "rms_norm_eps": 1e-06,
        "vocab_size": 32000,
        "bos_token_id": 1,
        "eos_token_id": 2,
        "pad_token_id": 0,
        "use_cache": False,
        "use_recompute": False,
        "use_flash_attention": False,
    },
    "facebook/llama-30b": {
        "hidden_size": 6656,
        "initializer_range": 0.02,
        "intermediate_size": 17920,
        "max_position_embeddings": 2048,
        "model_type": "llama",
        "num_attention_heads": 52,
        "num_hidden_layers": 60,
        "rms_norm_eps": 1e-06,
        "vocab_size": 32000,
        "bos_token_id": 1,
        "eos_token_id": 2,
        "pad_token_id": 0,
        "use_cache": False,
        "use_recompute": False,
        "use_flash_attention": False,
    },
    "facebook/llama-65b": {
        "hidden_size": 8192,
        "initializer_range": 0.02,
        "intermediate_size": 22016,
        "max_position_embeddings": 2048,
        "model_type": "llama",
        "num_attention_heads": 64,
        "num_hidden_layers": 80,
        "rms_norm_eps": 1e-05,
        "vocab_size": 32000,
        "bos_token_id": 1,
        "eos_token_id": 2,
        "pad_token_id": 0,
        "use_cache": False,
        "use_recompute": False,
        "use_flash_attention": False,
    },
}

# Hypothetical model weights (tiny-random-llama) for test only
LLAMA_PRETRAINED_RESOURCE_FILES_MAP = {
    "model_state": {
        "__internal_testing__/micro-random-llama": "https://bj.bcebos.com/paddlenlp/models/community/__internal_testing__/micro-random-llama/model_state.pdparams",
        "__internal_testing__/tiny-random-llama": "https://bj.bcebos.com/paddlenlp/models/community/__internal_testing__/tiny-random-llama/model_state.pdparams",
        "facebook/llama-7b": "https://bj.bcebos.com/paddlenlp/models/community/facebook/llama-7b/model_state.pdparams",
        "facebook/llama-13b": "https://bj.bcebos.com/paddlenlp/models/community/facebook/llama-13b/model_state.pdparams",
        "facebook/llama-30b": "https://bj.bcebos.com/paddlenlp/models/community/facebook/llama-30b/model_state.pdparams",
        "facebook/llama-65b": "https://bj.bcebos.com/paddlenlp/models/community/facebook/llama-65b/model_state.pdparams",
    },
}


class LlamaConfig(PretrainedConfig):
    r"""
    This is the configuration class to store the configuration of a [`~LlamaModel`]. It is used to instantiate an Llama
    model according to the specified arguments, defining the model architecture. Instantiating a configuration with the
    defaults will yield a similar configuration to that of the Llama-7B.
    Configuration objects inherit from [`PretrainedConfig`] and can be used to control the model outputs. Read the
    documentation from [`PretrainedConfig`] for more information.
    Args:
        vocab_size (`int`, *optional*, defaults to 32000):
            Vocabulary size of the Llama model. Defines the number of different tokens that can be represented by the
            `inputs_ids` passed when calling [`~LlamaModel`] or [`~TFLlamaModel`].
        hidden_size (`int`, *optional*, defaults to 4096):
            Dimension of the hidden representations.
        intermediate_size (`int`, *optional*, defaults to 11008):
            Dimension of the MLP representations.
        num_hidden_layers (`int`, *optional*, defaults to 32):
            Number of hidden layers in the Transformer encoder.
        num_attention_heads (`int`, *optional*, defaults to 32):
            Number of attention heads for each attention layer in the Transformer encoder.
        hidden_act (`str` or `function`, *optional*, defaults to `"silu"`):
            The non-linear activation function (function or string) in the decoder.
        initializer_range (`float`, *optional*, defaults to 0.02):
            The standard deviation of the truncated_normal_initializer for initializing all weight matrices.
        rms_norm_eps (`float`, *optional*, defaults to 1e-12):
            The epsilon used by the rms normalization layers.
        use_cache (`bool`, *optional*, defaults to `True`):
            Whether or not the model should return the last key/values attentions (not used by all models). Only
            relevant if `config.is_decoder=True`.
        tie_word_embeddings(`bool`, *optional*, defaults to `False`):
            Whether to tie weight embeddings
<<<<<<< HEAD
        rope_fusion_level(`str`, *optional*, defaults to ``):
            The level of fusion of rope embedding. Can be chosen from:
            (1) 'full': fuse sin cos compute and rope embedding
            (2) 'core': only fuse rope embedding, will compute the sin and cos
            (3) None: don't fuse any part of the rope embedding
=======
        num_key_value_heads (`int`, *optional*):
            This is the number of key_value heads that should be used to implement Grouped Query Attention. If
            `num_key_value_heads=num_attention_heads`, the model will use Multi Head Attention (MHA), if
            `num_key_value_heads=1 the model will use Multi Query Attention (MQA) otherwise GQA is used. When
            converting a multi-head checkpoint to a GQA checkpoint, each group key and value head should be constructed
            by meanpooling all the original heads within that group. For more details checkout [this
            paper](https://arxiv.org/pdf/2305.13245.pdf). If it is not specified, will default to
            `num_attention_heads`.
>>>>>>> 7ed7e3ba
        Example:
    ```python
    >>> from paddlenlp.transformer import LlamaModel, LlamaConfig

    >>> # Initializing a Llama llama-7b style configuration
    >>> configuration = LlamaConfig()

    >>> # Initializing a model from the llama-7b style configuration
    >>> model = LlamaModel(configuration)

    >>> # Accessing the model configuration
    >>> configuration = model.config
    ```"""
    model_type = "llama"
    attribute_map = {
        "n_positions": "max_position_embeddings",
        "n_embd": "hidden_size",
        "n_layer": "num_hidden_layers",
        "n_head": "num_attention_heads",
        "n_inner": "intermediate_size",
        "activation_function": "hidden_act",
    }
    pretrained_init_configuration = LLAMA_PRETRAINED_INIT_CONFIGURATION

    def __init__(
        self,
        vocab_size=32000,
        hidden_size=4096,
        intermediate_size=11008,
        max_position_embeddings=2048,
        num_hidden_layers=32,
        num_attention_heads=32,
        num_key_value_heads=None,
        initializer_range=0.02,
        rms_norm_eps=1e-6,
        use_cache=True,
        use_recompute=False,
        recompute_granularity="full",
        fuse_attention_qkv=False,
        use_flash_attention=False,
        fuse_attention_ffn=False,
        use_fused_rms_norm=False,
        tensor_parallel_output=True,
        sequence_parallel=False,
        fuse_sequence_parallel_allreduce=False,
        lm_shift_labels=True,
        pad_token_id=0,
        bos_token_id=1,
        eos_token_id=2,
        tie_word_embeddings=False,
        alibi=False,
        rope_fusion_level=None,
        **kwargs,
    ):
        self.vocab_size = vocab_size
        self.hidden_size = hidden_size
        self.intermediate_size = intermediate_size
        self.max_position_embeddings = max_position_embeddings
        self.num_hidden_layers = num_hidden_layers
        self.num_attention_heads = num_attention_heads

        if num_key_value_heads is None:
            num_key_value_heads = num_attention_heads
        self.num_key_value_heads = num_key_value_heads

        self.initializer_range = initializer_range
        self.rms_norm_eps = rms_norm_eps

        self.use_cache = use_cache
        self.use_recompute = use_recompute
        self.recompute_granularity = recompute_granularity
        self.fuse_attention_qkv = fuse_attention_qkv
        self.use_flash_attention = use_flash_attention
        self.fuse_attention_ffn = fuse_attention_ffn
        self.use_fused_rms_norm = use_fused_rms_norm
        self.tensor_parallel_output = tensor_parallel_output
        self.sequence_parallel = sequence_parallel
        self.fuse_sequence_parallel_allreduce = fuse_sequence_parallel_allreduce
        self.lm_shift_labels = lm_shift_labels

        self.pad_token_id = pad_token_id
        self.bos_token_id = bos_token_id
        self.eos_token_id = eos_token_id
        self.alibi = alibi

        self.rope_fusion_level = rope_fusion_level

        super().__init__(
            pad_token_id=pad_token_id,
            bos_token_id=bos_token_id,
            eos_token_id=eos_token_id,
            tie_word_embeddings=tie_word_embeddings,
            tensor_parallel_output=tensor_parallel_output,
            **kwargs,
        )

    @property
    def rope(self):
        return not self.alibi<|MERGE_RESOLUTION|>--- conflicted
+++ resolved
@@ -171,13 +171,11 @@
             relevant if `config.is_decoder=True`.
         tie_word_embeddings(`bool`, *optional*, defaults to `False`):
             Whether to tie weight embeddings
-<<<<<<< HEAD
         rope_fusion_level(`str`, *optional*, defaults to ``):
             The level of fusion of rope embedding. Can be chosen from:
             (1) 'full': fuse sin cos compute and rope embedding
             (2) 'core': only fuse rope embedding, will compute the sin and cos
             (3) None: don't fuse any part of the rope embedding
-=======
         num_key_value_heads (`int`, *optional*):
             This is the number of key_value heads that should be used to implement Grouped Query Attention. If
             `num_key_value_heads=num_attention_heads`, the model will use Multi Head Attention (MHA), if
@@ -186,7 +184,6 @@
             by meanpooling all the original heads within that group. For more details checkout [this
             paper](https://arxiv.org/pdf/2305.13245.pdf). If it is not specified, will default to
             `num_attention_heads`.
->>>>>>> 7ed7e3ba
         Example:
     ```python
     >>> from paddlenlp.transformer import LlamaModel, LlamaConfig
