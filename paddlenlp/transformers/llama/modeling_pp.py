# Copyright (c) 2023 PaddlePaddle Authors. All Rights Reserved.
#
# Licensed under the Apache License, Version 2.0 (the "License");
# you may not use this file except in compliance with the License.
# You may obtain a copy of the License at
#
#     http://www.apache.org/licenses/LICENSE-2.0
#
# Unless required by applicable law or agreed to in writing, software
# distributed under the License is distributed on an "AS IS" BASIS,
# WITHOUT WARRANTIES OR CONDITIONS OF ANY KIND, either express or implied.
# See the License for the specific language governing permissions and
# limitations under the License.

from collections import OrderedDict

import paddle
import paddle.distributed.fleet as fleet
import paddle.nn as nn
from paddle.distributed.fleet.meta_parallel import LayerDesc, PipelineLayer
from paddle.distributed.fleet.utils import recompute

from paddlenlp.transformers.model_utils import PipelinePretrainedModel
from paddlenlp.utils.tools import get_env_device

from .modeling import (
    LlamaConfig,
    LlamaDecoderLayer,
    LlamaLMHead,
    LlamaModel,
    LlamaPretrainedModel,
    LlamaPretrainingCriterion,
    LlamaRMSNorm,
    build_alibi_tensor,
)


def __repr__(self):
    return self.layer_func.__name__


# hack LayerDesc for showing to much config
LayerDesc.__repr__ = __repr__

__all__ = [
    "LlamaForCausalLMPipe",
]


def parse_args(args):
    if isinstance(args, tuple):
        if len(args) == 4:
            hidden_states, attention_mask, position_ids, alibi = args
        if len(args) == 3:
            hidden_states, attention_mask, position_ids = args
            alibi = None
        elif len(args) == 2:
            hidden_states, attention_mask = args
            position_ids = None
            alibi = None
    else:
        hidden_states = args
        attention_mask, position_ids, alibi = None, None, None

    if position_ids is not None:
        position_ids.stop_gradient = True

    if attention_mask is not None:
        attention_mask.stop_gradient = True

    if alibi is not None:
        alibi.stop_gradient = True

    return hidden_states, attention_mask, position_ids, alibi


def return_args(hidden_states, attention_mask=None, position_ids=None, alibi=None):
    ret = (hidden_states,)

    if attention_mask is not None:
        ret += (attention_mask.clone(),)
    if position_ids is not None:
        ret += (position_ids.clone(),)
    if alibi is not None:
        ret += (alibi.clone(),)

    if len(ret) == 1:
        ret = ret[0]

    return ret


class LlamaEmbeddingPipe(nn.Layer):
    """Extends LlamaEmbeddings to forward attention_mask through the pipeline."""

    def __init__(self, config):
        super(LlamaEmbeddingPipe, self).__init__()
        self.config = config
        self.sequence_parallel = config.sequence_parallel
        self.hidden_size = config.hidden_size
        if config.tensor_parallel_degree > 1 and config.vocab_size % config.tensor_parallel_degree == 0:
            self.embed_tokens = fleet.meta_parallel.VocabParallelEmbedding(
                config.vocab_size,
                config.hidden_size,
                weight_attr=paddle.ParamAttr(initializer=nn.initializer.XavierNormal()),
            )
        else:
            self.embed_tokens = nn.Embedding(config.vocab_size, config.hidden_size)

    def forward(self, args):
        """_summary_

        Args:
            input (_type_): _description_

        Returns:
            _type_: _description_
        """
        input_ids, attention_mask, position_ids, alibi = parse_args(args)
        input_embeds = self.embed_tokens(input_ids)
        if self.sequence_parallel:
            from paddlenlp.transformers import ScatterOp

            # [bs, seq_len, num_head * head_dim] -> [bs * seq_len, num_head * head_dim]
            bs, seq_len, hidden_size = input_embeds.shape
            input_embeds = paddle.reshape_(input_embeds, [bs * seq_len, hidden_size])
            # [seq_len * bs / n, num_head * head_dim] (n is mp parallelism)
            input_embeds = ScatterOp.apply(input_embeds)

        batch_size, seq_length = input_ids.shape
        alibi = None
        if self.config.alibi:
            # embed positions
            mask = (
                attention_mask
                if attention_mask is not None
                else paddle.ones((batch_size, seq_length), dtype=paddle.bool)
            )
            alibi = build_alibi_tensor(mask, self.config.num_attention_heads, dtype=input_embeds.dtype)

            if self.config.tensor_parallel_degree > 1:
                block_size = self.config.num_attention_heads // self.config.tensor_parallel_degree
                alibi = alibi[
                    :,
                    self.config.tensor_parallel_rank
                    * block_size : (self.config.tensor_parallel_rank + 1)
                    * block_size,
                ]
                alibi = alibi.reshape([batch_size * block_size, 1, seq_length])
            else:
                alibi = alibi.reshape([batch_size * self.config.num_attention_heads, 1, seq_length])
            alibi.stop_gradient = True

        if attention_mask is not None and attention_mask.dtype != paddle.int32:
            attention_mask = LlamaModel._prepare_decoder_attention_mask(
                attention_mask, (batch_size, seq_length), 0, input_embeds.dtype
            )
            attention_mask.stop_gradient = True
            if get_env_device() == "npu":
                attention_mask = attention_mask.astype("bool")
        elif get_env_device() == "npu":
            attention_mask = paddle.tril(paddle.ones((seq_length, seq_length), dtype="bool"))
            attention_mask.stop_gradient = True

        if self.config.alibi and attention_mask is None:
            attention_mask = LlamaModel._prepare_decoder_attention_mask(
                None, (batch_size, seq_length), 0, input_embeds.dtype
            )
            attention_mask.stop_gradient = True

        return return_args(input_embeds, attention_mask, position_ids, alibi)


class LlamaDecoderLayerPipe(LlamaDecoderLayer):
    def forward(self, args):
        hidden_states, attention_mask, position_ids, alibi = parse_args(args)
        # we can't distinguish
        # hidden_states, attention_mask, position_ids or
        # hidden_states, attention_mask, alibi

        if attention_mask is None:
            attn_mask_start_row_indices = None
        elif attention_mask.dtype == paddle.int32:
            attn_mask_start_row_indices = attention_mask
        else:
            attn_mask_start_row_indices = None

        if self.config.alibi and alibi is None and position_ids is not None:
            alibi = position_ids
            position_ids = None

        has_gradient = not hidden_states.stop_gradient
        if self.enable_recompute and self.config.recompute_granularity == "full" and has_gradient:
            if attention_mask is not None or alibi is not None or attn_mask_start_row_indices is not None:
                hidden_states = recompute(
                    super().forward,
                    hidden_states,
<<<<<<< HEAD
                    attention_mask=attention_mask,
                    alibi=alibi,
                    attn_mask_start_row_indices=attn_mask_start_row_indices,
=======
                    position_ids=position_ids,
                    attention_mask=attention_mask,
                    alibi=alibi,
>>>>>>> 8e24341b
                    use_reentrant=False,
                )
            else:
                # for pretrain
                hidden_states = recompute(
                    super().forward,
                    hidden_states,
<<<<<<< HEAD
                    attn_mask_start_row_indices=attn_mask_start_row_indices,
=======
                    position_ids=position_ids,
>>>>>>> 8e24341b
                    use_reentrant=self.config.recompute_use_reentrant,
                )
        else:
            hidden_states = super().forward(
<<<<<<< HEAD
                hidden_states,
                attention_mask=attention_mask,
                alibi=alibi,
                attn_mask_start_row_indices=attn_mask_start_row_indices,
=======
                hidden_states, position_ids=position_ids, attention_mask=attention_mask, alibi=alibi
>>>>>>> 8e24341b
            )

        return return_args(hidden_states, attention_mask, position_ids, alibi)


class LlamaRMSNormPipe(nn.Layer):
    def __init__(self, config):
        super().__init__()
        self.norm = LlamaRMSNorm(config)

    def forward(self, args):
        hidden_states, attention_mask, position_ids, alibi = parse_args(args)
        return self.norm(hidden_states)


class LlamaForCausalLMPipe(PipelinePretrainedModel, PipelineLayer):
    """LlamaForPretraining adapted for pipeline parallelism.

    The largest change is flattening the LlamaModel class so we can express it as a
    sequence of layers including embedding, transformer layers, and output.
    """

    config_class = LlamaConfig

    _get_tensor_parallel_mappings = LlamaPretrainedModel._get_tensor_parallel_mappings
    _get_fuse_or_split_param_mappings = LlamaPretrainedModel._get_fuse_or_split_param_mappings
    _init_weights = LlamaPretrainedModel._init_weights
    _keys_to_ignore_on_load_unexpected = LlamaPretrainedModel._keys_to_ignore_on_load_unexpected

    # DONOT Add base_model_prefix !!!!

    @classmethod
    def _prepare_pipeline_inputs_func(cls, inputs):
        first_stage_keys = ["input_ids", "attn_mask_start_row_indices", "position_ids"]
        if type(inputs) is dict or type(inputs) is OrderedDict:
            if "attention_mask" in inputs:
                first_stage_keys = ["input_ids", "attention_mask", "position_ids"]
        else:  # inputs is list
            if "attention_mask" in inputs[0]:
                first_stage_keys = ["input_ids", "attention_mask", "position_ids"]
        last_stage_keys = ["labels"]

        def get_expected_keys(inputs, keys):
            ret = tuple([inputs.pop(k) for k in keys if k in inputs])
            if len(ret) == 1:
                ret = ret[0]
            return ret

        if type(inputs) is dict or type(inputs) is OrderedDict:
            return [
                get_expected_keys(inputs, first_stage_keys),
                get_expected_keys(inputs, last_stage_keys),
            ]

        keys = list(inputs[0].keys())
        inputs_batch = {key: [data.pop(key) for data in inputs] for key in keys}
        return [
            get_expected_keys(inputs_batch, first_stage_keys),
            get_expected_keys(inputs_batch, last_stage_keys),
        ]

    def __init__(self, config):
        self.config = config

        self.use_recompute = self.config.use_recompute
        self.recompute_granularity = self.config.recompute_granularity
        self.pp_recompute_interval = self.config.pp_recompute_interval
        self.no_recompute_layers = config.no_recompute_layers if config.no_recompute_layers is not None else []
        if self.recompute_granularity == "full":
            assert len(self.no_recompute_layers) == 0, "for pp with full recompute, no_recompute_layers is not support"

        virtual_pp_degree = getattr(self.config, "virtual_pp_degree", 1)

        def get_hcg():
            return fleet.get_hybrid_communicate_group()

        hcg = get_hcg()
        tensor_parallel_degree = max(hcg.get_model_parallel_world_size(), 1)
        tensor_parallel_rank = max(hcg.get_model_parallel_rank(), 0)

        # TODO: fix tensor_parallel_degree rewrite in here
        config.tensor_parallel_degree = tensor_parallel_degree
        config.tensor_parallel_rank = tensor_parallel_rank

        self.add_sequential_layer(LayerDesc(LlamaEmbeddingPipe, config=config), "llama")
        for i in range(config.num_hidden_layers):
            self.add_sequential_layer(
                LayerDesc(LlamaDecoderLayerPipe, config=config, layerwise_recompute=i not in self.no_recompute_layers),
                f"llama.layers.{i}",
            )
        self.add_sequential_layer(LayerDesc(LlamaRMSNormPipe, config=config), "llama")
        self.add_head(config)

        recompute_interval = 0

        seg_method = "layer:LlamaDecoderLayer"
        if config.num_hidden_layers % get_hcg().topology().get_dim_size("pipe") != 0:
            seg_method = "uniform"

        PipelineLayer.__init__(
            self,
            layers=self.get_sequential_layers(),
            loss_fn=self.get_loss_fn(config),
            topology=get_hcg().topology(),
            seg_method=seg_method,
            recompute_interval=recompute_interval,
            recompute_ctx={
                "mp_group": get_hcg().get_model_parallel_group(),
                "offload": False,
                "partition": False,
            },
            num_virtual_pipeline_stages=virtual_pp_degree,
        )
        # You should call init here, since there is a  diamond inheritance problem
        self.apply(self._init_weights)
        # DON'T init PipelinePretrainedModel
        # PipelinePretrainedModel.__init__(self.super(), config=config)

    def add_head(self, config):
        self.add_sequential_layer(LayerDesc(LlamaLMHead, config=config), "lm_head")

    def get_loss_fn(self, config):
        return LlamaPretrainingCriterion(config)<|MERGE_RESOLUTION|>--- conflicted
+++ resolved
@@ -195,15 +195,10 @@
                 hidden_states = recompute(
                     super().forward,
                     hidden_states,
-<<<<<<< HEAD
+                    position_ids=position_ids,
                     attention_mask=attention_mask,
                     alibi=alibi,
                     attn_mask_start_row_indices=attn_mask_start_row_indices,
-=======
-                    position_ids=position_ids,
-                    attention_mask=attention_mask,
-                    alibi=alibi,
->>>>>>> 8e24341b
                     use_reentrant=False,
                 )
             else:
@@ -211,23 +206,17 @@
                 hidden_states = recompute(
                     super().forward,
                     hidden_states,
-<<<<<<< HEAD
+                    position_ids=position_ids,
                     attn_mask_start_row_indices=attn_mask_start_row_indices,
-=======
-                    position_ids=position_ids,
->>>>>>> 8e24341b
                     use_reentrant=self.config.recompute_use_reentrant,
                 )
         else:
             hidden_states = super().forward(
-<<<<<<< HEAD
                 hidden_states,
+                position_ids=position_ids,
                 attention_mask=attention_mask,
                 alibi=alibi,
                 attn_mask_start_row_indices=attn_mask_start_row_indices,
-=======
-                hidden_states, position_ids=position_ids, attention_mask=attention_mask, alibi=alibi
->>>>>>> 8e24341b
             )
 
         return return_args(hidden_states, attention_mask, position_ids, alibi)
