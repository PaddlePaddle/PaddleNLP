# Copyright (c) 2023 PaddlePaddle Authors. All Rights Reserved.
#
# Licensed under the Apache License, Version 2.0 (the "License");
# you may not use this file except in compliance with the License.
# You may obtain a copy of the License at
#
#     http://www.apache.org/licenses/LICENSE-2.0
#
# Unless required by applicable law or agreed to in writing, software
# distributed under the License is distributed on an "AS IS" BASIS,
# WITHOUT WARRANTIES OR CONDITIONS OF ANY KIND, either express or implied.
# See the License for the specific language governing permissions and
# limitations under the License.

import paddle
import paddle.distributed.fleet as fleet
import paddle.nn as nn
from paddle.distributed.fleet.meta_parallel import LayerDesc, PipelineLayer
from paddle.distributed.fleet.utils import recompute

from paddlenlp.transformers.model_utils import PipelinePretrainedModel

from .modeling import (
    LlamaConfig,
    LlamaDecoderLayer,
    LlamaLMHead,
    LlamaModel,
    LlamaPretrainedModel,
    LlamaPretrainingCriterion,
    LlamaRMSNorm,
    build_alibi_tensor,
)


def __repr__(self):
    return self.layer_func.__name__


# hack LayerDesc for showing to much config
LayerDesc.__repr__ = __repr__

__all__ = [
    "LlamaForCausalLMPipe",
]


def parse_args(args):
    if isinstance(args, tuple):
        if len(args) == 4:
            hidden_states, attention_mask, position_ids, alibi = args
        if len(args) == 3:
            hidden_states, attention_mask, position_ids = args
            alibi = None
        elif len(args) == 2:
            hidden_states, attention_mask = args
            position_ids = None
            alibi = None
    else:
        hidden_states = args
        attention_mask, position_ids, alibi = None, None, None

    if position_ids is not None:
        position_ids.stop_gradient = True

    if attention_mask is not None:
        attention_mask.stop_gradient = True

    if alibi is not None:
        alibi.stop_gradient = True

    return hidden_states, attention_mask, position_ids, alibi


def return_args(hidden_states, attention_mask=None, position_ids=None, alibi=None):
    ret = (hidden_states,)

    if attention_mask is not None:
        ret += (attention_mask.clone(),)
    if position_ids is not None:
        ret += (position_ids.clone(),)
    if alibi is not None:
        ret += (alibi.clone(),)

    if len(ret) == 1:
        ret = ret[0]

    return ret


class LlamaEmbeddingPipe(nn.Layer):
    """Extends LlamaEmbeddings to forward attention_mask through the pipeline."""

    def __init__(self, config):
        super(LlamaEmbeddingPipe, self).__init__()
        self.config = config
        self.sequence_parallel = config.sequence_parallel
        self.hidden_size = config.hidden_size
        if config.tensor_parallel_degree > 1:
            self.embed_tokens = fleet.meta_parallel.VocabParallelEmbedding(
                config.vocab_size,
                config.hidden_size,
                weight_attr=paddle.ParamAttr(initializer=nn.initializer.XavierNormal()),
            )
        else:
            self.embed_tokens = nn.Embedding(config.vocab_size, config.hidden_size)

    def forward(self, args):
        """_summary_

        Args:
            input (_type_): _description_

        Returns:
            _type_: _description_
        """
        input_ids, attention_mask, position_ids, alibi = parse_args(args)
        input_embeds = self.embed_tokens(input_ids)
        if self.sequence_parallel:
            from paddlenlp.transformers import ScatterOp

            # [bs, seq_len, num_head * head_dim] -> [bs * seq_len, num_head * head_dim]
            bs, seq_len, hidden_size = input_embeds.shape
            input_embeds = paddle.reshape_(input_embeds, [bs * seq_len, hidden_size])
            # [seq_len * bs / n, num_head * head_dim] (n is mp parallelism)
            input_embeds = ScatterOp.apply(input_embeds)

        batch_size, seq_length = input_ids.shape
        alibi = None
        if self.config.alibi:
            # embed positions
            mask = (
                attention_mask
                if attention_mask is not None
                else paddle.ones((batch_size, seq_length), dtype=paddle.bool)
            )
            alibi = build_alibi_tensor(mask, self.config.num_attention_heads, dtype=input_embeds.dtype)

            if self.config.tensor_parallel_degree > 1:
                block_size = self.config.num_attention_heads // self.config.tensor_parallel_degree
                alibi = alibi[
                    :,
                    self.config.tensor_parallel_rank
                    * block_size : (self.config.tensor_parallel_rank + 1)
                    * block_size,
                ]
                alibi = alibi.reshape([batch_size * block_size, 1, seq_length])
            else:
                alibi = alibi.reshape([batch_size * self.config.num_attention_heads, 1, seq_length])
            alibi.stop_gradient = True

        if attention_mask is not None:
            attention_mask = LlamaModel._prepare_decoder_attention_mask(
                attention_mask, (batch_size, seq_length), 0, input_embeds.dtype
            )
            attention_mask.stop_gradient = True

        if self.config.alibi and attention_mask is None:
            attention_mask = LlamaModel._prepare_decoder_attention_mask(
                None, (batch_size, seq_length), 0, input_embeds.dtype
            )
            attention_mask.stop_gradient = True

        return return_args(input_embeds, attention_mask, position_ids, alibi)


class LlamaDecoderLayerPipe(LlamaDecoderLayer):
    def forward(self, args):
        hidden_states, attention_mask, position_ids, alibi = parse_args(args)
        # we can't distinguish
        # hidden_states, attention_mask, position_ids or
        # hidden_states, attention_mask, alibi
        if self.config.alibi and alibi is None and position_ids is not None:
            alibi = position_ids
            position_ids = None

        has_gradient = not hidden_states.stop_gradient
        if self.enable_recompute and self.config.recompute_granularity == "full" and has_gradient:
<<<<<<< HEAD
            hidden_states = recompute(super().forward, hidden_states, attention_mask, alibi)
=======
            if attention_mask is not None or alibi is not None:
                hidden_states = recompute(
                    super().forward, hidden_states, attention_mask=attention_mask, alibi=alibi, use_reentrant=False
                )
            else:
                # for pretrain
                hidden_states = recompute(
                    super().forward, hidden_states, use_reentrant=self.config.recompute_use_reentrant
                )
>>>>>>> 5eb2eae1
        else:
            hidden_states = super().forward(hidden_states, attention_mask=attention_mask, alibi=alibi)

        return return_args(hidden_states, attention_mask, position_ids, alibi)


class LlamaRMSNormPipe(LlamaRMSNorm):
    def forward(self, args):
        hidden_states, attention_mask, position_ids, alibi = parse_args(args)
        return super().forward(hidden_states)


class LlamaForCausalLMPipe(PipelinePretrainedModel, PipelineLayer):
    """LlamaForPretraining adapted for pipeline parallelism.

    The largest change is flattening the LlamaModel class so we can express it as a
    sequence of layers including embedding, transformer layers, and output.
    """

    config_class = LlamaConfig

    _get_tensor_parallel_mappings = LlamaPretrainedModel._get_tensor_parallel_mappings
    _init_weights = LlamaPretrainedModel._init_weights
    _keys_to_ignore_on_load_unexpected = LlamaPretrainedModel._keys_to_ignore_on_load_unexpected

    # DONOT Add base_model_prefix !!!!

    def __init__(self, config):
        self.config = config

        self.use_recompute = self.config.use_recompute
        self.recompute_granularity = self.config.recompute_granularity
        self.pp_recompute_interval = self.config.pp_recompute_interval
        self.no_recompute_layers = config.no_recompute_layers if config.no_recompute_layers is not None else []
        if self.recompute_granularity == "full":
            assert len(self.no_recompute_layers) == 0, "for pp with full recompute, no_recompute_layers is not support"

        virtual_pp_degree = getattr(self.config, "virtual_pp_degree", 1)

        def get_hcg():
            return fleet.get_hybrid_communicate_group()

        hcg = get_hcg()
        tensor_parallel_degree = max(hcg.get_model_parallel_world_size(), 1)
        tensor_parallel_rank = max(hcg.get_model_parallel_rank(), 0)

        # TODO: fix tensor_parallel_degree rewrite in here
        config.tensor_parallel_degree = tensor_parallel_degree
        config.tensor_parallel_rank = tensor_parallel_rank

        self.add_sequential_layer(LayerDesc(LlamaEmbeddingPipe, config=config), "llama")
        for i in range(config.num_hidden_layers):
            self.add_sequential_layer(
                LayerDesc(LlamaDecoderLayerPipe, config=config, layerwise_recompute=i not in self.no_recompute_layers),
                f"llama.layers.{i}",
            )
        self.add_sequential_layer(LayerDesc(LlamaRMSNormPipe, config=config), "llama.norm")
        self.add_sequential_layer(LayerDesc(LlamaLMHead, config=config), "lm_head")

        recompute_interval = 0

        seg_method = "layer:LlamaDecoderLayer"
        if config.num_hidden_layers % get_hcg().topology().get_dim_size("pipe") != 0:
            seg_method = "uniform"

        PipelineLayer.__init__(
            self,
            layers=self.get_sequential_layers(),
            loss_fn=LlamaPretrainingCriterion(config),
            topology=get_hcg().topology(),
            seg_method=seg_method,
            recompute_interval=recompute_interval,
            recompute_ctx={
                "mp_group": get_hcg().get_model_parallel_group(),
                "offload": False,
                "partition": False,
            },
            num_virtual_pipeline_stages=virtual_pp_degree,
        )
        # You should call init here, since there is a  diamond inheritance problem
        self.apply(self._init_weights)
        # DON'T init PipelinePretrainedModel
        # PipelinePretrainedModel.__init__(self.super(), config=config)<|MERGE_RESOLUTION|>--- conflicted
+++ resolved
@@ -175,9 +175,6 @@
 
         has_gradient = not hidden_states.stop_gradient
         if self.enable_recompute and self.config.recompute_granularity == "full" and has_gradient:
-<<<<<<< HEAD
-            hidden_states = recompute(super().forward, hidden_states, attention_mask, alibi)
-=======
             if attention_mask is not None or alibi is not None:
                 hidden_states = recompute(
                     super().forward, hidden_states, attention_mask=attention_mask, alibi=alibi, use_reentrant=False
@@ -187,7 +184,6 @@
                 hidden_states = recompute(
                     super().forward, hidden_states, use_reentrant=self.config.recompute_use_reentrant
                 )
->>>>>>> 5eb2eae1
         else:
             hidden_states = super().forward(hidden_states, attention_mask=attention_mask, alibi=alibi)
 
