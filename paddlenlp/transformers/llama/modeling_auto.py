--- conflicted
+++ resolved
@@ -834,14 +834,11 @@
         if self.config.use_flash_attention:
             # attention_mask in flash_attn is always None for pretrain
             attention_mask = None
-<<<<<<< HEAD
-=======
         else:
             attention_mask = self._prepare_decoder_attention_mask(
                 attention_mask, (batch_size, seq_length), cache_length, inputs_embeds.dtype
             )  # [bs, 1, seq_len, seq_len]
 
->>>>>>> d4b0e4d8
         hidden_states = inputs_embeds
 
         # decoder layers
