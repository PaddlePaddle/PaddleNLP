# Copyright (c) 2022 PaddlePaddle Authors. All Rights Reserved.
#
# Licensed under the Apache License, Version 2.0 (the "License");
# you may not use this file except in compliance with the License.
# You may obtain a copy of the License at
#
#     http://www.apache.org/licenses/LICENSE-2.0
#
# Unless required by applicable law or agreed to in writing, software
# distributed under the License is distributed on an "AS IS" BASIS,
# WITHOUT WARRANTIES OR CONDITIONS OF ANY KIND, either express or implied.
# See the License for the specific language governing permissions and
# limitations under the License.
""" GPT model configuration"""
from __future__ import annotations

from typing import Dict

from paddlenlp.transformers.configuration_utils import PretrainedConfig

__all__ = ["GPT_PRETRAINED_INIT_CONFIGURATION", "GPTConfig", "GPT_PRETRAINED_RESOURCE_FILES_MAP"]

GPT_PRETRAINED_INIT_CONFIGURATION = {
    "gpt-cpm-large-cn": {  # 2.6B
        "vocab_size": 30000,
        "hidden_size": 2560,
        "num_hidden_layers": 32,
        "num_attention_heads": 32,
        "intermediate_size": 10240,
        "hidden_act": "gelu",
        "hidden_dropout_prob": 0.1,
        "attention_probs_dropout_prob": 0.1,
        "max_position_embeddings": 1024,
        "type_vocab_size": 1,  # no use
        "initializer_range": 0.02,
        "pad_token_id": 0,
        "eos_token_id": 7,
        "bos_token_id": 0,
        "eol_token_id": 3,
    },
    "gpt-cpm-small-cn-distill": {  # 109M
        "vocab_size": 30000,
        "hidden_size": 768,
        "num_hidden_layers": 12,
        "num_attention_heads": 12,
        "intermediate_size": 3072,
        "hidden_act": "gelu",
        "hidden_dropout_prob": 0.1,
        "attention_probs_dropout_prob": 0.1,
        "max_position_embeddings": 1024,
        "type_vocab_size": 1,  # no use
        "initializer_range": 0.02,
        "pad_token_id": 0,
        "eos_token_id": 7,
        "bos_token_id": 0,
        "eol_token_id": 3,
    },
    "gpt3-89B-en": {  # 89B
        "vocab_size": 51200,
        "hidden_size": 12288,
        "num_hidden_layers": 48,
        "num_attention_heads": 96,
        "intermediate_size": 49152,
        "hidden_act": "gelu",
        "hidden_dropout_prob": 0.1,
        "attention_probs_dropout_prob": 0.1,
        "max_position_embeddings": 1024,
        "type_vocab_size": 1,  # no use
        "initializer_range": 0.02,
        "eos_token_id": 50256,
        "eol_token_id": 198,
    },
    "gpt3-175B-en": {  # 175B
        "vocab_size": 51200,
        "hidden_size": 12288,
        "num_hidden_layers": 96,
        "num_attention_heads": 96,
        "intermediate_size": 49152,
        "hidden_act": "gelu",
        "hidden_dropout_prob": 0.1,
        "attention_probs_dropout_prob": 0.1,
        "max_position_embeddings": 1024,
        "type_vocab_size": 1,  # no use
        "initializer_range": 0.02,
        "eos_token_id": 50256,
        "eol_token_id": 198,
    },
    "gpt3-13B-en": {  # 13B
        "vocab_size": 50304,
        "hidden_size": 5120,
        "num_hidden_layers": 40,
        "num_attention_heads": 40,
        "intermediate_size": 20480,
        "hidden_act": "gelu",
        "hidden_dropout_prob": 0.1,
        "attention_probs_dropout_prob": 0.1,
        "max_position_embeddings": 1024,
        "type_vocab_size": 1,  # no use
        "initializer_range": 0.02,
        "eos_token_id": 50256,
        "eol_token_id": 198,
    },
    "gpt3-6.7B-en": {  # 6.7B
        "vocab_size": 50304,
        "hidden_size": 4096,
        "num_hidden_layers": 32,
        "num_attention_heads": 32,
        "intermediate_size": 16384,
        "hidden_act": "gelu",
        "hidden_dropout_prob": 0.1,
        "attention_probs_dropout_prob": 0.1,
        "max_position_embeddings": 1024,
        "type_vocab_size": 16,  # no use
        "initializer_range": 0.02,
        "eos_token_id": 50256,
        "eol_token_id": 198,
    },
    "gpt3-1.3B-en": {  # 1.3B
        "vocab_size": 50304,
        "hidden_size": 2048,
        "num_hidden_layers": 24,
        "num_attention_heads": 16,
        "intermediate_size": 8192,
        "hidden_act": "gelu",
        "hidden_dropout_prob": 0.1,
        "attention_probs_dropout_prob": 0.1,
        "max_position_embeddings": 1024,
        "type_vocab_size": 1,  # no use
        "initializer_range": 0.02,
        "eos_token_id": 50256,
        "eol_token_id": 198,
    },
    "gpt2-xl-en": {  # 1558M
        "vocab_size": 50257,
        "hidden_size": 1600,
        "num_hidden_layers": 48,
        "num_attention_heads": 25,
        "intermediate_size": 6400,
        "hidden_act": "gelu",
        "hidden_dropout_prob": 0.1,
        "attention_probs_dropout_prob": 0.1,
        "max_position_embeddings": 1024,
        "type_vocab_size": 1,  # no use
        "initializer_range": 0.02,
        "eos_token_id": 50256,
        "eol_token_id": 198,
    },
    "gpt2-large-en": {  # 774M
        "vocab_size": 50257,
        "hidden_size": 1280,
        "num_hidden_layers": 36,
        "num_attention_heads": 20,
        "intermediate_size": 5120,
        "hidden_act": "gelu",
        "hidden_dropout_prob": 0.1,
        "attention_probs_dropout_prob": 0.1,
        "max_position_embeddings": 1024,
        "type_vocab_size": 1,  # no use
        "initializer_range": 0.02,
        "eos_token_id": 50256,
        "eol_token_id": 198,
    },
    "gpt2-medium-en": {  # 345M
        "vocab_size": 50304,
        "hidden_size": 1024,
        "num_hidden_layers": 24,
        "num_attention_heads": 16,
        "intermediate_size": 4096,
        "hidden_act": "gelu",
        "hidden_dropout_prob": 0.1,
        "attention_probs_dropout_prob": 0.1,
        "max_position_embeddings": 1024,
        "type_vocab_size": 1,  # no use
        "initializer_range": 0.02,
        "eos_token_id": 50256,
        "eol_token_id": 198,
    },
    "gpt2-en": {  # 117M
        "vocab_size": 50257,
        "hidden_size": 768,
        "num_hidden_layers": 12,
        "num_attention_heads": 12,
        "intermediate_size": 3072,
        "hidden_act": "gelu",
        "hidden_dropout_prob": 0.1,
        "attention_probs_dropout_prob": 0.1,
        "max_position_embeddings": 1024,
        "type_vocab_size": 1,  # no use
        "initializer_range": 0.02,
        "eos_token_id": 50256,
        "eol_token_id": 198,
    },
    "gpt2-small-en": {  # config for CE
        "vocab_size": 50304,
        "hidden_size": 1024,
        "num_hidden_layers": 4,
        "num_attention_heads": 4,
        "intermediate_size": 4096,
        "hidden_act": "gelu",
        "hidden_dropout_prob": 0.1,
        "attention_probs_dropout_prob": 0.1,
        "max_position_embeddings": 1024,
        "type_vocab_size": 1,  # no use
        "initializer_range": 0.02,
        "eos_token_id": 50256,
        "eol_token_id": 198,
    },
}

GPT_PRETRAINED_RESOURCE_FILES_MAP = {
    "model_state": {
        "gpt-cpm-large-cn": "https://bj.bcebos.com/paddlenlp/models/transformers/gpt/gpt-cpm-large-cn.pdparams",
        "gpt-cpm-small-cn-distill": "https://bj.bcebos.com/paddlenlp/models/transformers/gpt/gpt-cpm-small-cn-distill.pdparams",
        "gpt2-en": "https://bj.bcebos.com/paddlenlp/models/transformers/gpt/gpt2-en.pdparams",
        "gpt2-medium-en": "https://bj.bcebos.com/paddlenlp/models/transformers/gpt/gpt2-medium-en.pdparams",
        "gpt2-large-en": "https://bj.bcebos.com/paddlenlp/models/transformers/gpt/gpt2-large-en.pdparams",
        "gpt2-xl-en": "https://bj.bcebos.com/paddlenlp/models/transformers/gpt/gpt2-xl-en.pdparams",
    }
}


class GPTConfig(PretrainedConfig):
    r"""
    This is the configuration class to store the configuration of a [`GPTModel`] or a [`TFGPTModel`]. It is used to
    instantiate a GPT model according to the specified arguments, defining the model architecture. Instantiating a
    configuration with the defaults will yield a similar configuration to that of the GPT
    gpt-base-uncased architecture.

    Configuration objects inherit from [`PretrainedConfig`] and can be used to control the model outputs. Read the
    documentation from [`PretrainedConfig`] for more information.


    Args:
        vocab_size (`int`, *optional*, defaults to 30522):
            Vocabulary size of the GPT model. Defines the number of different tokens that can be represented by the
            `inputs_ids` passed when calling [`GPTModel`] or [`TFGPTModel`].
        hidden_size (`int`, *optional*, defaults to 768):
            Dimensionality of the encoder layers and the pooler layer.
        num_hidden_layers (`int`, *optional*, defaults to 12):
            Number of hidden layers in the Transformer encoder.
        num_attention_heads (`int`, *optional*, defaults to 12):
            Number of attention heads for each attention layer in the Transformer encoder.
        intermediate_size (`int`, *optional*, defaults to 3072):
            Dimensionality of the "intermediate" (often named feed-forward) layer in the Transformer encoder.
        hidden_activation (`str` or `Callable`, *optional*, defaults to `"gelu"`):
            The non-linear activation function (function or string) in the encoder and pooler. If string, `"gelu"`,
            `"relu"`, `"silu"` and `"gelu_new"` are supported.
        hidden_dropout_prob (`float`, *optional*, defaults to 0.1):
            The dropout probability for all fully connected layers in the embeddings, encoder, and pooler.
        attention_probs_dropout_prob (`float`, *optional*, defaults to 0.1):
            The dropout ratio for the attention probabilities.
        max_position_embeddings (`int`, *optional*, defaults to 512):
            The maximum sequence length that this model might ever be used with. Typically set this to something large
            just in case (e.g., 512 or 1024 or 2048).
        type_vocab_size (`int`, *optional*, defaults to 2):
            The vocabulary size of the `token_type_ids` passed when calling [`GPTModel`] or [`TFGPTModel`].
        initializer_range (`float`, *optional*, defaults to 0.02):
            The standard deviation of the truncated_normal_initializer for initializing all weight matrices.
        layer_norm_eps (`float`, *optional*, defaults to 1e-12):
            The epsilon used by the layer normalization layers.
        position_embedding_type (`str`, *optional*, defaults to `"absolute"`):
            Type of position embedding. Choose one of `"absolute"`, `"relative_key"`, `"relative_key_query"`. For
            positional embeddings use `"absolute"`. For more information on `"relative_key"`, please refer to
            [Self-Attention with Relative Position Representations (Shaw et al.)](https://arxiv.org/abs/1803.02155).
            For more information on `"relative_key_query"`, please refer to *Method 4* in [Improve Transformer Models
            with Better Relative Position Embeddings (Huang et al.)](https://arxiv.org/abs/2009.13658).
        use_cache (`bool`, *optional*, defaults to `True`):
            Whether or not the model should return the last key/values attentions (not used by all models). Only
            relevant if `config.is_decoder=True`.
        classifier_dropout (`float`, *optional*):
            The dropout ratio for the classification head.

    Examples:

    ```python
    >>> from paddlenlp.transformers import GPTModel, GPTConfig

    >>> # Initializing a GPT gpt-base-uncased style configuration
    >>> configuration = GPTConfig()

    >>> # Initializing a model from the gpt-base-uncased style configuration
    >>> model = GPTModel(configuration)

    >>> # Accessing the model configuration
    >>> configuration = model.config
    ```"""
    model_type = "gpt"
<<<<<<< HEAD
    attribute_map: Dict[str, str] = {
        "num_classes": "num_labels",
        "dropout": "classifier_dropout",
        "n_positions": "max_position_embeddings",
        "n_embd": "hidden_size",
        "n_layer": "num_hidden_layers",
        "n_head": "num_attention_heads",
        "n_inner": "intermediate_size",
        "activation_function": "hidden_act",
        "resid_pdrop": "attention_probs_dropout_prob",
    }

=======
    keys_to_ignore_at_inference = ["past_key_values"]
    attribute_map: Dict[str, str] = {"num_classes": "num_labels", "dropout": "classifier_dropout"}
>>>>>>> 6493d1f5
    pretrained_init_configuration = GPT_PRETRAINED_INIT_CONFIGURATION

    def __init__(
        self,
        vocab_size: int = 50304,
        hidden_size: int = 768,
        num_hidden_layers: int = 12,
        num_attention_heads: int = 12,
        intermediate_size: int = 3072,
        hidden_activation: str = "gelu",
        hidden_dropout_prob: float = 0.1,
        attention_probs_dropout_prob: float = 0.1,
        max_position_embeddings: int = 512,
        type_vocab_size: int = 16,
        initializer_range: float = 0.02,
        pad_token_id: int = 0,
        eos_token_id: int = 7,
        bos_token_id: int = 0,
        eol_token_id: int = 3,
        num_partitions: int = 1,
        normalize_before: bool = True,
        recompute_granularity: str = "full",
        scale_qk_coeff: float = 1.0,
        tensor_parallel_degree: int = 1,
        tensor_parallel_output: bool = True,
        output_attentions: bool = False,
        ignore_index: int = 0,
        use_flash_attention: bool = False,
        fused_linear: bool = False,
        fuse_attention_qkv=False,
        enable_fuse_transformer: bool = False,
        use_fused_dropout_add: bool = False,
        fused_softmax_with_triangular: bool = False,
        **kwargs
    ):
        super().__init__(pad_token_id=pad_token_id, **kwargs)

        self.vocab_size = vocab_size
        self.hidden_size = hidden_size
        self.num_hidden_layers = num_hidden_layers
        self.num_attention_heads = num_attention_heads
        self.intermediate_size = intermediate_size
        self.hidden_activation = hidden_activation
        self.hidden_dropout_prob = hidden_dropout_prob
        self.attention_probs_dropout_prob = attention_probs_dropout_prob
        self.max_position_embeddings = max_position_embeddings
        self.type_vocab_size = type_vocab_size
        self.initializer_range = initializer_range

        self.pad_token_id = pad_token_id
        self.eos_token_id = eos_token_id
        self.bos_token_id = bos_token_id
        self.eol_token_id = eol_token_id

        self.fuse_attention_qkv = fuse_attention_qkv
        self.use_flash_attention = use_flash_attention

        self.num_partitions = num_partitions
        self.normalize_before = normalize_before
        self.recompute_granularity = recompute_granularity
        self.scale_qk_coeff = scale_qk_coeff
        self.tensor_parallel_degree = tensor_parallel_degree
        self.tensor_parallel_output = tensor_parallel_output
        self.output_attentions = output_attentions
        self.ignore_index = ignore_index
        self.fused_linear = fused_linear
        self.enable_fuse_transformer = enable_fuse_transformer
        self.use_fused_dropout_add = use_fused_dropout_add
        self.fused_softmax_with_triangular = fused_softmax_with_triangular<|MERGE_RESOLUTION|>--- conflicted
+++ resolved
@@ -285,7 +285,7 @@
     >>> configuration = model.config
     ```"""
     model_type = "gpt"
-<<<<<<< HEAD
+    keys_to_ignore_at_inference = ["past_key_values"]
     attribute_map: Dict[str, str] = {
         "num_classes": "num_labels",
         "dropout": "classifier_dropout",
@@ -298,10 +298,6 @@
         "resid_pdrop": "attention_probs_dropout_prob",
     }
 
-=======
-    keys_to_ignore_at_inference = ["past_key_values"]
-    attribute_map: Dict[str, str] = {"num_classes": "num_labels", "dropout": "classifier_dropout"}
->>>>>>> 6493d1f5
     pretrained_init_configuration = GPT_PRETRAINED_INIT_CONFIGURATION
 
     def __init__(
