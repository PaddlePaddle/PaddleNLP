# Copyright (c) 2021 PaddlePaddle Authors. All Rights Reserved.
#
# Licensed under the Apache License, Version 2.0 (the "License");
# you may not use this file except in compliance with the License.
# You may obtain a copy of the License at
#
#     http://www.apache.org/licenses/LICENSE-2.0
#
# Unless required by applicable law or agreed to in writing, software
# distributed under the License is distributed on an "AS IS" BASIS,
# WITHOUT WARRANTIES OR CONDITIONS OF ANY KIND, either express or implied.
# See the License for the specific language governing permissions and
# limitations under the License.

import collections
import math

import numpy as np
import paddle
import paddle.nn as nn
import paddle.nn.functional as F
import paddle.tensor as tensor
from paddle.fluid import layers
from paddle.fluid.framework import in_dygraph_mode
from paddle.nn.layer.transformer import _convert_param_attr_to_list
from paddle.fluid.initializer import Normal, Constant, NumpyArrayInitializer
from paddle.distributed.fleet import fleet

from .. import PretrainedModel, register_base_model
import paddlenlp

__all__ = [
    'GPTModel',
    "GPTPretrainedModel",
    'GPTForPretraining',
    'GPTPretrainingCriterion',
    'GPTForGreedyGeneration',
    'GPTLMHeadModel',
]

P = paddle.fluid.layers.Print


class MultiHeadAttention(nn.Layer):
    """
    Attention mapps queries and a set of key-value pairs to outputs, and
    Multi-Head Attention performs multiple parallel attention to jointly attending
    to information from different representation subspaces.

    """

    Cache = collections.namedtuple("Cache", ["k", "v"])
    StaticCache = collections.namedtuple("StaticCache", ["k", "v"])

    def __init__(self,
                 embed_dim,
                 num_heads,
                 dropout=0.,
                 kdim=None,
                 vdim=None,
                 need_weights=False,
                 weight_attr=None,
                 bias_attr=None,
                 topo=None,
                 fuse=True):
        super(MultiHeadAttention, self).__init__()
        self.embed_dim = embed_dim
        self.kdim = kdim if kdim is not None else embed_dim
        self.vdim = vdim if vdim is not None else embed_dim
        self.num_heads = num_heads
        self.dropout = dropout
        self.need_weights = need_weights
        self.fuse = fuse

        self.head_dim = embed_dim // num_heads
        assert self.head_dim * num_heads == self.embed_dim, "embed_dim must be divisible by num_heads"

        if topo is None or topo.mp_info.size == 1:
<<<<<<< HEAD
            self.q_proj = nn.Linear(
                embed_dim, embed_dim, weight_attr, bias_attr=bias_attr)
            self.k_proj = nn.Linear(
                self.kdim, embed_dim, weight_attr, bias_attr=bias_attr)
            self.v_proj = nn.Linear(
                self.vdim, embed_dim, weight_attr, bias_attr=bias_attr)
            self.out_proj = nn.Linear(
                embed_dim, embed_dim, weight_attr, bias_attr=bias_attr)
        else:
            assert self.num_heads % topo.mp_info.size == 0
            self.num_heads = self.num_heads // topo.mp_info.size

            self.q_proj = paddlenlp.ops.ColumnParallelLiner(
                (embed_dim, embed_dim),
                topo.mp_info.size,
                weight_attr,
                bias_attr=bias_attr)
            self.k_proj = paddlenlp.ops.ColumnParallelLiner(
                (self.kdim, embed_dim),
                topo.mp_info.size,
                weight_attr,
                bias_attr=bias_attr)
            self.v_proj = paddlenlp.ops.ColumnParallelLiner(
                (self.vdim, embed_dim),
                topo.mp_info.size,
                weight_attr,
                bias_attr=bias_attr)
=======
            if self.fuse:
                assert self.kdim == embed_dim
                assert self.vdim == embed_dim
                self.qkv_proj = nn.Linear(
                    embed_dim, 3 * embed_dim, weight_attr, bias_attr=bias_attr)
            else:
                self.q_proj = nn.Linear(
                    embed_dim, embed_dim, weight_attr, bias_attr=bias_attr)
                self.k_proj = nn.Linear(
                    self.kdim, embed_dim, weight_attr, bias_attr=bias_attr)
                self.v_proj = nn.Linear(
                    self.vdim, embed_dim, weight_attr, bias_attr=bias_attr)
        else:
            assert self.num_heads % topo.mp_info.size == 0
            self.num_heads = self.num_heads // topo.mp_info.size
            if self.fuse:
                assert self.kdim == embed_dim
                assert self.vdim == embed_dim
                self.qkv_proj = paddlenlp.ops.ColumnParallelLiner(
                    (embed_dim, 3 * embed_dim),
                    topo.mp_info.size,
                    gather_out=False,
                    param_attr=weight_attr,
                    bias_attr=bias_attr)
            else:
                self.q_proj = paddlenlp.ops.ColumnParallelLiner(
                    (embed_dim, embed_dim),
                    topo.mp_info.size,
                    gather_out=False,
                    param_attr=weight_attr,
                    bias_attr=bias_attr)
                self.k_proj = paddlenlp.ops.ColumnParallelLiner(
                    (self.kdim, embed_dim),
                    topo.mp_info.size,
                    gather_out=False,
                    param_attr=weight_attr,
                    bias_attr=bias_attr)
                self.v_proj = paddlenlp.ops.ColumnParallelLiner(
                    (self.vdim, embed_dim),
                    topo.mp_info.size,
                    gather_out=False,
                    param_attr=weight_attr,
                    bias_attr=bias_attr)

>>>>>>> 5e183756
            self.out_proj = paddlenlp.ops.RowParallelLiner(
                (embed_dim, embed_dim),
                topo.mp_info.size,
                input_is_parallel=True,
                param_attr=weight_attr,
                bias_attr=bias_attr)

    def _fuse_prepare_qkv(self, query):
        mix_layer = self.qkv_proj(query)
        mix_layer = paddle.reshape_(mix_layer, [0, 0, self.num_heads, 3 * self.head_dim])
        mix_layer = paddle.transpose(mix_layer, [0, 2, 1, 3])
        q, k, v = paddle.split(mix_layer, num_or_sections=3, axis=-1)
        return q, k, v

    def _prepare_qkv(self, query, key, value, use_cache=False, cache=None):
        r"""
        Prapares linear projected queries, keys and values for usage of subsequnt
        multiple parallel attention. If `cache` is not None, using cached results
        to reduce redundant calculations.

        """

        q = self.q_proj(query)
        q = tensor.reshape(x=q, shape=[0, 0, self.num_heads, self.head_dim])
        q = tensor.transpose(x=q, perm=[0, 2, 1, 3])

        if isinstance(cache, self.StaticCache):
            # for encoder-decoder attention in inference and has cached
            k, v = cache.k, cache.v
        else:
            k, v = self.compute_kv(key, value)

        if isinstance(cache, self.Cache):
            # for decoder self-attention in inference
            k = tensor.concat([cache.k, k], axis=2)
            v = tensor.concat([cache.v, v], axis=2)
        if use_cache is True:
            cache = self.Cache(k, v)

        return (q, k, v) if use_cache is False else (q, k, v, cache)

    def compute_kv(self, key, value):
        r"""
        Applies linear projection on input keys and values, then splits heads
        (reshape and transpose) to get keys and values from different representation
        subspaces. The results are used as key-values pairs for subsequent multiple
        parallel attention.

        It is part of calculations in multi-head attention, and is provided as
        a method to pre-compute and prefetch these results, thus we can use them
        to construct cache for inference.

        """
        k = self.k_proj(key)
        v = self.v_proj(value)
        k = tensor.reshape(x=k, shape=[0, 0, self.num_heads, self.head_dim])
        k = tensor.transpose(x=k, perm=[0, 2, 1, 3])
        v = tensor.reshape(x=v, shape=[0, 0, self.num_heads, self.head_dim])
        v = tensor.transpose(x=v, perm=[0, 2, 1, 3])
        return k, v

    def gen_cache(self, key, value=None, type=Cache):
        """
        Generates cache for `forward` usage in inference accroding to arguments.
        The generated cache is an instance of `MultiHeadAttention.Cache` or an
        instance of `MultiHeadAttention.StaticCache`.
        """
        if type == MultiHeadAttention.StaticCache:  # static_kv
            k, v = self.compute_kv(key, value)
            return self.StaticCache(k, v)
        elif value is None:  # incremental_state
            k = layers.fill_constant_batch_size_like(
                input=key,
                shape=[-1, self.num_heads, 0, self.head_dim],
                dtype=key.dtype,
                value=0)
            v = layers.fill_constant_batch_size_like(
                input=key,
                shape=[-1, self.num_heads, 0, self.head_dim],
                dtype=key.dtype,
                value=0)
            return self.Cache(k, v)
        else:
            # incremental_state with initial value, mainly for usage like UniLM
            return self.Cache(key, value)

    def forward(self,
                query,
                key,
                value,
                attn_mask=None,
                use_cache=False,
                cache=None):
        r"""
        Applies multi-head attention to map queries and a set of key-value pairs
        to outputs.
        """
        key = query if key is None else key
        value = query if value is None else value
        # compute q ,k ,v
        if use_cache is False:
            if self.fuse:
                q, k, v = self._fuse_prepare_qkv(query)
            else:
                q, k, v = self._prepare_qkv(query, key, value, use_cache, cache)
        else:
            q, k, v, cache = self._prepare_qkv(query, key, value, use_cache,
                                               cache)
        # scale dot product attention
        product = layers.matmul(
            x=q, y=k, transpose_y=True, alpha=self.head_dim**-0.5)

        if attn_mask is not None:
            product = product + attn_mask
<<<<<<< HEAD

=======
            #product = product * attn_mask
            #mask_score = (attn_mask - 1.0) * 10000.0
            #product = product + mask_score
>>>>>>> 5e183756
        weights = F.softmax(product)
        if self.dropout:
            weights = F.dropout(
                weights,
                self.dropout,
                training=self.training,
                mode="upscale_in_train")

        out = tensor.matmul(weights, v)

        # combine heads
        out = tensor.transpose(out, perm=[0, 2, 1, 3])
        out = tensor.reshape(x=out, shape=[0, 0, out.shape[2] * out.shape[3]])

        # project to output
        out = self.out_proj(out)

        outs = [out]
        if self.need_weights:
            outs.append(weights)
        if use_cache:
            outs.append(cache)
        return out if len(outs) == 1 else tuple(outs)


class TransformerDecoder(nn.Layer):
    """
    TransformerDecoder is a stack of N decoder layers.
    """

    def __init__(self,
                 decoder_layers,
                 num_layers,
                 norm=None,
                 hidden_size=None,
                 topo=None):
        super(TransformerDecoder, self).__init__()

        self.topo = topo
        self.num_layers = num_layers
        self.layers = decoder_layers
        self.norm = norm
        if norm is "LayerNorm":
            self.norm = nn.LayerNorm(hidden_size)
        elif norm is not None:
            raise ValueError("Only support LayerNorm")
        self.checkpoints = []

    def forward(self,
                tgt,
                memory,
                tgt_mask=None,
                memory_mask=None,
                use_cache=False,
                cache=None):
        r"""
        Applies a stack of N Transformer decoder layers on inputs. If `norm` is
        provided, also applies layer normalization on the output of last decoder
        layer.
        """
        output = tgt
        new_caches = []
        self.checkpoints = []

        for i, mod in enumerate(self.layers):
            if cache is None:
                if use_cache:
                    output, new_cache = mod(output,
                                            memory,
                                            tgt_mask=tgt_mask,
                                            use_cache=use_cache,
                                            cache=cache)
                    new_caches.append(new_cache)
                else:
                    output = mod(output,
                                 memory,
                                 tgt_mask=tgt_mask,
                                 use_cache=use_cache,
                                 cache=cache)

            else:
                output, new_cache = mod(output,
                                        memory,
                                        tgt_mask=tgt_mask,
                                        use_cache=use_cache,
                                        cache=cache[i])
                new_caches.append(new_cache)
            self.checkpoints.append(output.name)

        if self.norm is not None:
            output = self.norm(output)
        return output if use_cache is False else (output, new_caches)

    def gen_cache(self, memory, do_zip=False):
        r"""
        Generates cache for `forward` usage. The generated cache is a list, and
        each element in it is a tuple( :code:`(incremental_cache, static_cache)` )
        produced by `TransformerDecoderLayer.gen_cache`. See `TransformerDecoderLayer.gen_cache`
        for more details. If `do_zip` is True, apply `zip` on these tuples to get
        a list with two elements.
       """
        cache = [layer.gen_cache(memory) for layer in self.layers]
        if do_zip:
            cache = list(zip(*cache))
        return cache


class TransformerDecoderLayer(nn.Layer):
    """
    The transformer decoder layer.

    It contains multiheadattention and some linear layers.
    """

    def __init__(self,
                 d_model,
                 nhead,
                 dim_feedforward,
                 dropout=0.1,
                 activation="gelu",
                 attn_dropout=None,
                 act_dropout=None,
                 normalize_before=True,
                 weight_attr=None,
                 bias_attr=None,
                 topo=None):
        self._config = locals()
        self._config.pop("self")
        self._config.pop("__class__", None)  # py3

        super(TransformerDecoderLayer, self).__init__()
        attn_dropout = dropout if attn_dropout is None else attn_dropout
        act_dropout = dropout if act_dropout is None else act_dropout
        self.normalize_before = normalize_before

        weight_attrs = _convert_param_attr_to_list(weight_attr, 3)
        bias_attrs = _convert_param_attr_to_list(bias_attr, 3)

        self.self_attn = MultiHeadAttention(
            d_model,
            nhead,
            dropout=attn_dropout,
            weight_attr=weight_attrs[0],
            bias_attr=bias_attrs[0],
            topo=topo)

        if topo is None or topo.mp_info.size == 1:
            self.linear1 = nn.Linear(
                d_model,
                dim_feedforward,
                weight_attrs[2],
                bias_attr=bias_attrs[2])
            self.linear2 = nn.Linear(
                dim_feedforward,
                d_model,
                weight_attrs[2],
                bias_attr=bias_attrs[2])
        else:
            self.linear1 = paddlenlp.ops.ColumnParallelLiner(
                (d_model, dim_feedforward),
                topo.mp_info.size,
                gather_out=False,
                param_attr=weight_attrs[2],
                bias_attr=bias_attrs[2])
            self.linear2 = paddlenlp.ops.RowParallelLiner(
                (dim_feedforward, d_model),
                topo.mp_info.size,
                input_is_parallel=True,
                param_attr=weight_attrs[2],
                bias_attr=bias_attrs[2])

        self.norm1 = nn.LayerNorm(d_model, epsilon=1e-5)
        self.norm2 = nn.LayerNorm(d_model, epsilon=1e-5)
        self.dropout1 = nn.Dropout(dropout, mode="upscale_in_train")
        self.dropout2 = nn.Dropout(act_dropout, mode="upscale_in_train")
        self.activation = getattr(F, activation)

    def forward(self, tgt, memory, tgt_mask=None, use_cache=False, cache=None):
        residual = tgt

        if self.normalize_before:
            tgt = self.norm1(tgt)

        if use_cache is False:
            tgt = self.self_attn(tgt, tgt, tgt, tgt_mask, use_cache, cache)
        else:
            tgt, incremental_cache = self.self_attn(tgt, tgt, tgt, tgt_mask,
                                                    use_cache, cache)
        tgt = residual + self.dropout1(tgt)
        if not self.normalize_before:
            tgt = self.norm1(tgt)

        residual = tgt
        if self.normalize_before:
            tgt = self.norm2(tgt)
        tgt = self.dropout2(
            self.linear2(F.gelu(
                self.linear1(tgt), approximate=True)))
        tgt = residual + tgt

        if not self.normalize_before:
            tgt = self.norm2(tgt)

        return tgt if use_cache is False else (tgt, incremental_cache)

    def gen_cache(self, memory):
        incremental_cache = self.self_attn.gen_cache(
            memory, type=self.self_attn.Cache)
        return incremental_cache


class GPTEmbeddings(nn.Layer):
    """
    Include embeddings from word, position and token_type embeddings
    """

    def __init__(self,
                 vocab_size,
                 hidden_size=768,
                 hidden_dropout_prob=0.1,
                 max_position_embeddings=512,
                 type_vocab_size=16,
                 initializer_range=0.02,
                 topo=None):
        super(GPTEmbeddings, self).__init__()
        #if True:
        if topo is None or topo.mp_info.size == 1:
            self.word_embeddings = nn.Embedding(
                vocab_size,
                hidden_size,
                weight_attr=paddle.ParamAttr(
                    name="word_embeddings",
                    initializer=nn.initializer.Normal(
                        mean=0.0, std=initializer_range)))
        else:
            self.word_embeddings = paddlenlp.ops.ParallelEmbedding(
                vocab_size,
                hidden_size,
                topo,
                weight_attr=paddle.ParamAttr(initializer=nn.initializer.Normal(
                    mean=0.0, std=initializer_range)))
        self.position_embeddings = nn.Embedding(
            max_position_embeddings,
            hidden_size,
            weight_attr=paddle.ParamAttr(
                name="pos_embeddings",
                initializer=nn.initializer.Normal(
                    mean=0.0, std=initializer_range)))

        self.dropout = nn.Dropout(hidden_dropout_prob)

    def forward(self, input_ids, position_ids=None):
        if position_ids is None:
            ones = paddle.ones_like(input_ids, dtype="int64")
            seq_length = paddle.cumsum(ones, axis=-1)
            position_ids = seq_length - ones

        input_embedings = self.word_embeddings(input_ids)
        position_embeddings = self.position_embeddings(position_ids)
        embeddings = input_embedings + position_embeddings
        embeddings = self.dropout(embeddings)
        return embeddings


class GPTPretrainedModel(PretrainedModel):
    """
    An abstract class for pretrained GPT models. It provides GPT related
    `model_config_file`, `resource_files_names`, `pretrained_resource_files_map`,
    `pretrained_init_configuration`, `base_model_prefix` for downloading and
    loading pretrained models. See `PretrainedModel` for more details.
    """

    model_config_file = "model_config.json"
    pretrained_init_configuration = {
        "gpt-cpm-large-cn": { # 2.6B
            "vocab_size": 30000,
            "hidden_size": 2560,
            "num_hidden_layers": 32,
            "num_attention_heads": 32,
            "intermediate_size": 10240,
            "hidden_act": "gelu",
            "hidden_dropout_prob": 0.1,
            "attention_probs_dropout_prob": 0.1,
            "max_position_embeddings": 1024,
            "type_vocab_size": 1,  # no use
            "initializer_range": 0.02,
            "pad_token_id": 0,
            "eos_token_id": 7,
            "bos_token_id": 0,
            "eol_token_id": 3,
        },
        "gpt-cpm-small-cn-distill": { # 109M
            "vocab_size": 30000,
            "hidden_size": 768,
            "num_hidden_layers": 12,
            "num_attention_heads": 12,
            "intermediate_size": 3072,
            "hidden_act": "gelu",
            "hidden_dropout_prob": 0.1,
            "attention_probs_dropout_prob": 0.1,
            "max_position_embeddings": 1024,
            "type_vocab_size": 1,  # no use
            "initializer_range": 0.02,
            "pad_token_id": 0,
            "eos_token_id": 7,
            "bos_token_id": 0,
            "eol_token_id": 3,
        },
        "gpt3-13B-en": { # 13B
            "vocab_size": 50304,
            "hidden_size": 5120,
            "num_hidden_layers": 40,
            "num_attention_heads": 128,
            "intermediate_size": 20480,
            "hidden_act": "gelu",
            "hidden_dropout_prob": 0.1,
            "attention_probs_dropout_prob": 0.1,
            "max_position_embeddings": 1024,
            "type_vocab_size": 1,  # no use
            "initializer_range": 0.02,
            "eos_token_id": 50256,
            "eol_token_id": 198,
        },
        "gpt3-1.3B-en": { # 1.3B
            "vocab_size": 50304,
            "hidden_size": 2048,
            "num_hidden_layers": 24,
            "num_attention_heads": 16,
            "intermediate_size": 8192,
            "hidden_act": "gelu",
            "hidden_dropout_prob": 0.1,
            "attention_probs_dropout_prob": 0.1,
            "max_position_embeddings": 1024,
            "type_vocab_size": 1,  # no use
            "initializer_range": 0.02,
            "eos_token_id": 50256,
            "eol_token_id": 198,
        },
        "gpt2-medium-en": { #345M
            "vocab_size": 50304,
            "hidden_size": 1024,
            "num_hidden_layers": 24,
            "num_attention_heads": 16,
            "intermediate_size": 4096,
            "hidden_act": "gelu",
            "hidden_dropout_prob": 0.1,
            "attention_probs_dropout_prob": 0.1,
            "max_position_embeddings": 1024,
            "type_vocab_size": 1,  # no use
            "initializer_range": 0.02,
            "eos_token_id": 50256,
            "eol_token_id": 198,
        },
        "gpt2-en": { #117M
            "vocab_size": 50304,
            "hidden_size": 768,
            "num_hidden_layers": 12,
            "num_attention_heads": 12,
            "intermediate_size": 3072,
            "hidden_act": "gelu",
            "hidden_dropout_prob": 0.1,
            "attention_probs_dropout_prob": 0.1,
            "max_position_embeddings": 1024,
            "type_vocab_size": 1,  # no use
            "initializer_range": 0.02,
            "eos_token_id": 50256,
            "eol_token_id": 198,
        },
        "gpt2-small-en": { # config for CE
            "vocab_size": 50304,
            "hidden_size": 1024,
            "num_hidden_layers": 4,
            "num_attention_heads": 4,
            "intermediate_size": 4096,
            "hidden_act": "gelu",
            "hidden_dropout_prob": 0.0,
            "attention_probs_dropout_prob": 0.0,
            "max_position_embeddings": 1024,
            "type_vocab_size": 1,  # no use
            "initializer_range": 0.02,
            "eos_token_id": 50256,
            "eol_token_id": 198,
        },


    }
    resource_files_names = {"model_state": "model_state.pdparams"}
    pretrained_resource_files_map = {
        "model_state": {
            "gpt-cpm-large-cn":
            "https://paddlenlp.bj.bcebos.com/models/transformers/gpt/gpt-cpm-large-cn.pdparams",
            "gpt-cpm-small-cn-distill":
            "https://paddlenlp.bj.bcebos.com/models/transformers/gpt/gpt-cpm-small-cn-distill.pdparams",
            "gpt2-medium-en":
            "https://paddlenlp.bj.bcebos.com/models/transformers/gpt/gpt2-medium-en.pdparams",
        }
    }
    base_model_prefix = "gpt"

    def init_weights(self, layer):
        """ Initialization hook """
        # no hook
        return
        if isinstance(layer, (nn.Linear, nn.Embedding)):
            # In the dygraph mode, use the `set_value` to reset the parameter directly,
            # and reset the `state_dict` to update parameter in static mode.
            if isinstance(layer.weight, paddle.Tensor):
                layer.weight.set_value(
                    paddle.tensor.normal(
                        mean=0.0,
                        std=self.initializer_range
                        if hasattr(self, "initializer_range") else
                        self.gpt.config["initializer_range"],
                        shape=layer.weight.shape))


@register_base_model
class GPTModel(GPTPretrainedModel):
    """
    The base model of gpt.
    """

    def __init__(self,
                 vocab_size,
                 hidden_size=768,
                 num_hidden_layers=12,
                 num_attention_heads=12,
                 intermediate_size=3072,
                 hidden_act="gelu",
                 hidden_dropout_prob=0.1,
                 attention_probs_dropout_prob=0.1,
                 max_position_embeddings=512,
                 type_vocab_size=16,
                 initializer_range=0.02,
                 pad_token_id=0,
                 eos_token_id=7,
                 bos_token_id=0,
                 eol_token_id=3,
                 topo=None):
        super(GPTModel, self).__init__()
        self.pad_token_id = pad_token_id
        self.initializer_range = initializer_range
        self.topo = topo
        self.hidden_size = hidden_size
        self.vocab_size = vocab_size

        self.pipline_mode = topo is not None and topo.pp_info.size > 1
        if self.pipline_mode:
            self.layer_per_stage = num_hidden_layers // self.topo.pp_info.size

        self.embeddings = GPTEmbeddings(
            vocab_size, hidden_size, hidden_dropout_prob,
            max_position_embeddings, type_vocab_size, self.initializer_range,
            topo)

        decoder_layers = nn.LayerList()
        for i in range(num_hidden_layers):
            DecoderLayer = TransformerDecoderLayer
            if self.pipline_mode:
                DecoderLayer = paddlenlp.ops.guard('gpu:{}'.format(
                    i // self.layer_per_stage))(TransformerDecoderLayer)
            decoder_layers.append(
                DecoderLayer(
                    d_model=hidden_size,
                    nhead=num_attention_heads,
                    dim_feedforward=intermediate_size,
                    dropout=hidden_dropout_prob,
                    activation=hidden_act,
                    attn_dropout=attention_probs_dropout_prob,
                    act_dropout=hidden_dropout_prob,
                    weight_attr=paddle.ParamAttr(
                        initializer=nn.initializer.Normal(
                            mean=0.0, std=self.initializer_range)),
                    bias_attr=None,
                    topo=topo))

        if self.pipline_mode:
            Decoder = paddlenlp.ops.guard('gpu:{}'.format(
                self.topo.pp_info.size - 1))(TransformerDecoder)
        else:
            Decoder = TransformerDecoder

        self.decoder = Decoder(
            decoder_layers,
            num_hidden_layers,
            norm="LayerNorm",
            hidden_size=hidden_size,
            topo=topo)

        self.apply(self.init_weights)
        self.checkpoints = []

    def forward(self,
                input_ids,
                position_ids=None,
                attention_mask=None,
                use_cache=False,
                cache=None):
        self.checkpoints = []
        if position_ids is None:
            past_length = 0
            if cache is not None:
                past_length = paddle.shape(cache[0].k)[-2]
            position_ids = paddle.arange(
                past_length,
                paddle.shape(input_ids)[-1] + past_length,
                dtype='int64')
            position_ids = position_ids.unsqueeze(0)
            # .expand_as(input_ids)
            position_ids = paddle.fluid.layers.expand_as(position_ids,
                                                         input_ids)
        embedding_output = self.embeddings(
            input_ids=input_ids, position_ids=position_ids)

        # TODO, use registered buffer
        causal_mask = paddle.tensor.triu(
            paddle.ones((paddle.shape(input_ids)[-1],
                         paddle.shape(input_ids)[-1])) * -1e9,
            diagonal=1)

        if attention_mask is not None:
            attention_mask = attention_mask + causal_mask
        else:
            attention_mask = causal_mask

        # The tensor returned by triu not in static graph.
        attention_mask.stop_gradient = True

        encoder_outputs = self.decoder(
            embedding_output,
            memory=None,
            tgt_mask=attention_mask,
            use_cache=use_cache,
            cache=cache)
        self.checkpoints.extend(self.decoder.checkpoints)
        return encoder_outputs


class GPTForPretraining(GPTPretrainedModel):
    """
    The pretraining model of GPT.

    It returns some logits and cached_kvs.
    """

    def __init__(self, gpt):
        super(GPTForPretraining, self).__init__()
        self.gpt = gpt
        self.apply(self.init_weights)

    def parallel_matmul(self, lm_output, logit_weights, parallel_output, topo):
        #hcg = fleet.get_hybrid_communicate_group()
        #model_parallel_group = hcg.get_model_parallel_group()
        #world_size = hcg.get_model_parallel_world_size()
        #rank = hcg.get_model_parallel_rank()
        world_size = topo.mp_info.size
        rank = topo.mp_info.rank

        if world_size > 1:
            input_parallel = paddle.distributed.collective._c_identity(
                lm_output, group=None)
                #lm_output, group=model_parallel_group)

            logits = paddle.matmul(input_parallel, logit_weights, transpose_y=True)

            if parallel_output:
                return logits

            return paddle.distributed.collective._c_concat(
                logits, group=None)
                #logits, group=model_parallel_group)
        else:
            logits = paddle.matmul(lm_output, logit_weights, transpose_y=True)
            return logits

    def forward(self,
                input_ids,
                position_ids=None,
                attention_mask=None,
                masked_positions=None,
                use_cache=False,
                cache=None):
        outputs = self.gpt(input_ids,
                           position_ids=position_ids,
                           attention_mask=attention_mask,
                           use_cache=use_cache,
                           cache=cache)
        if use_cache:
            encoder_outputs, cached_kvs = outputs[:2]
        else:
            encoder_outputs = outputs
        # TODO @ZHUI Use all_to_all to
        #logits = paddle.matmul(
        #    encoder_outputs,
        #    self.gpt.embeddings.word_embeddings.weight,
        #    transpose_y=True)
        logits = self.parallel_matmul(
                encoder_outputs,
                self.gpt.embeddings.word_embeddings.weight,
                True,
                self.gpt.topo)

        if use_cache:
            return logits, cached_kvs
        else:
            return logits


class GPTPretrainingCriterion(paddle.nn.Layer):
    """
    Criterion for GPT.

    It calculates the final loss.
    """

    def __init__(self):
        super(GPTPretrainingCriterion, self).__init__()
        self.loss_func = paddle.nn.CrossEntropyLoss(reduction="none")

    def forward(self, prediction_scores, masked_lm_labels, loss_mask):
        masked_lm_loss = paddle.distributed.collective._c_softmax_with_cross_entropy(
            prediction_scores, masked_lm_labels.unsqueeze(2))

        loss_mask = loss_mask.reshape([-1])
        masked_lm_loss = paddle.sum(masked_lm_loss.reshape([-1]) * loss_mask)
        loss = masked_lm_loss / loss_mask.sum()
        return loss


class GPTForGreedyGeneration(GPTPretrainedModel):
    """
    The generate model for GPT-2.
    It use the greedy stategy and generate the next word with highest probablity.
    """

    def __init__(self, gpt, max_predict_len):
        super(GPTForGreedyGeneration, self).__init__()
        self.gpt = gpt
        self.max_predict_len = max_predict_len
        self.apply(self.init_weights)

    def model(self,
              input_ids,
              position_ids=None,
              attention_mask=None,
              masked_positions=None,
              use_cache=False,
              cache=None):
        outputs = self.gpt(input_ids,
                           position_ids=position_ids,
                           attention_mask=attention_mask,
                           use_cache=use_cache,
                           cache=cache)
        if use_cache:
            encoder_outputs, cached_kvs = outputs[:2]
        else:
            encoder_outputs = outputs
        logits = paddle.matmul(
            encoder_outputs,
            self.gpt.embeddings.word_embeddings.weight,
            transpose_y=True)

        if use_cache:
            return logits, cached_kvs
        else:
            return logits

    def forward(self, input_ids, end_id):
        output, cached_kvs = self.model(input_ids, use_cache=True, cache=None)
        src_ids = input_ids
        nid = paddle.argmax(output[:, -1, :], axis=-1).reshape([-1, 1])
        src_ids = paddle.concat([src_ids, nid], axis=1)
        cur_len = 0
        while (cur_len < self.max_predict_len):
            output, cached_kvs = self.model(
                nid, use_cache=True, cache=cached_kvs)

            nid = paddle.argmax(output[:, -1, :], axis=-1).reshape([-1, 1])
            src_ids = paddle.concat([src_ids, nid], axis=1)
            cur_len += 1
            if paddle.max(nid) == end_id:
                break
        return src_ids


class GPTLMHead(nn.Layer):
    def __init__(self, hidden_size, vocab_size, embedding_weights=None):
        super(GPTLMHead, self).__init__()
        self.decoder_weight = self.create_parameter(
            shape=[hidden_size, vocab_size],
            dtype=paddle.get_default_dtype(),
            is_bias=True) if embedding_weights is None else embedding_weights

    def forward(self, hidden_states):
        logits = paddle.tensor.matmul(
            hidden_states, self.decoder_weight, transpose_y=True)
        return logits


class GPTLMHeadModel(GPTPretrainedModel):
    def __init__(self, gpt):
        super(GPTLMHeadModel, self).__init__()
        self.gpt = gpt
        self.lm_head = GPTLMHead(self.gpt.config["hidden_size"],
                                 self.gpt.config["vocab_size"],
                                 self.gpt.embeddings.word_embeddings.weight)
        self.apply(self.init_weights)

    def forward(self,
                input_ids,
                position_ids=None,
                attention_mask=None,
                use_cache=False,
                cache=None):
        outputs = self.gpt(input_ids,
                           position_ids=position_ids,
                           attention_mask=attention_mask,
                           use_cache=use_cache,
                           cache=cache)

        if use_cache:
            encoder_outputs, cached_kvs = outputs[:2]
        else:
            encoder_outputs = outputs

        logits = self.lm_head(encoder_outputs)

        if use_cache:
            return logits, cached_kvs
        else:
            return logits

    def prepare_inputs_for_generation(self,
                                      input_ids,
                                      use_cache=False,
                                      cache=None,
                                      **kwargs):
        # only last token for inputs_ids if cache is defined in kwargs
        position_ids = kwargs.get("position_ids", None)
        attention_mask = kwargs.get("attention_mask", None)
        if cache is not None:
            input_ids = input_ids[:, -1].unsqueeze(-1)
            if position_ids is not None:
                position_ids = position_ids[:, -1].unsqueeze(-1)
            if attention_mask is not None:
                attention_mask = attention_mask[:, :, -1, :].unsqueeze(2)

        return {
            "input_ids": input_ids,
            "position_ids": position_ids,
            "attention_mask": attention_mask,
            "use_cache": use_cache,
            "cache": cache
        }

    def __getattr__(self, name):
        try:
            return super().__getattr__(name)
        except AttributeError as e:
            try:
                return getattr(getattr(self, self.base_model_prefix), name)
            except AttributeError:
                try:
                    return getattr(self, self.base_model_prefix).config[name]
                except KeyError:
                    raise e<|MERGE_RESOLUTION|>--- conflicted
+++ resolved
@@ -76,35 +76,6 @@
         assert self.head_dim * num_heads == self.embed_dim, "embed_dim must be divisible by num_heads"
 
         if topo is None or topo.mp_info.size == 1:
-<<<<<<< HEAD
-            self.q_proj = nn.Linear(
-                embed_dim, embed_dim, weight_attr, bias_attr=bias_attr)
-            self.k_proj = nn.Linear(
-                self.kdim, embed_dim, weight_attr, bias_attr=bias_attr)
-            self.v_proj = nn.Linear(
-                self.vdim, embed_dim, weight_attr, bias_attr=bias_attr)
-            self.out_proj = nn.Linear(
-                embed_dim, embed_dim, weight_attr, bias_attr=bias_attr)
-        else:
-            assert self.num_heads % topo.mp_info.size == 0
-            self.num_heads = self.num_heads // topo.mp_info.size
-
-            self.q_proj = paddlenlp.ops.ColumnParallelLiner(
-                (embed_dim, embed_dim),
-                topo.mp_info.size,
-                weight_attr,
-                bias_attr=bias_attr)
-            self.k_proj = paddlenlp.ops.ColumnParallelLiner(
-                (self.kdim, embed_dim),
-                topo.mp_info.size,
-                weight_attr,
-                bias_attr=bias_attr)
-            self.v_proj = paddlenlp.ops.ColumnParallelLiner(
-                (self.vdim, embed_dim),
-                topo.mp_info.size,
-                weight_attr,
-                bias_attr=bias_attr)
-=======
             if self.fuse:
                 assert self.kdim == embed_dim
                 assert self.vdim == embed_dim
@@ -149,7 +120,6 @@
                     param_attr=weight_attr,
                     bias_attr=bias_attr)
 
->>>>>>> 5e183756
             self.out_proj = paddlenlp.ops.RowParallelLiner(
                 (embed_dim, embed_dim),
                 topo.mp_info.size,
@@ -159,7 +129,8 @@
 
     def _fuse_prepare_qkv(self, query):
         mix_layer = self.qkv_proj(query)
-        mix_layer = paddle.reshape_(mix_layer, [0, 0, self.num_heads, 3 * self.head_dim])
+        mix_layer = paddle.reshape_(mix_layer,
+                                    [0, 0, self.num_heads, 3 * self.head_dim])
         mix_layer = paddle.transpose(mix_layer, [0, 2, 1, 3])
         q, k, v = paddle.split(mix_layer, num_or_sections=3, axis=-1)
         return q, k, v
@@ -264,13 +235,7 @@
 
         if attn_mask is not None:
             product = product + attn_mask
-<<<<<<< HEAD
-
-=======
-            #product = product * attn_mask
-            #mask_score = (attn_mask - 1.0) * 10000.0
-            #product = product + mask_score
->>>>>>> 5e183756
+
         weights = F.softmax(product)
         if self.dropout:
             weights = F.dropout(
@@ -832,16 +797,16 @@
         if world_size > 1:
             input_parallel = paddle.distributed.collective._c_identity(
                 lm_output, group=None)
-                #lm_output, group=model_parallel_group)
-
-            logits = paddle.matmul(input_parallel, logit_weights, transpose_y=True)
+            #lm_output, group=model_parallel_group)
+
+            logits = paddle.matmul(
+                input_parallel, logit_weights, transpose_y=True)
 
             if parallel_output:
                 return logits
 
-            return paddle.distributed.collective._c_concat(
-                logits, group=None)
-                #logits, group=model_parallel_group)
+            return paddle.distributed.collective._c_concat(logits, group=None)
+            #logits, group=model_parallel_group)
         else:
             logits = paddle.matmul(lm_output, logit_weights, transpose_y=True)
             return logits
@@ -868,10 +833,8 @@
         #    self.gpt.embeddings.word_embeddings.weight,
         #    transpose_y=True)
         logits = self.parallel_matmul(
-                encoder_outputs,
-                self.gpt.embeddings.word_embeddings.weight,
-                True,
-                self.gpt.topo)
+            encoder_outputs, self.gpt.embeddings.word_embeddings.weight, True,
+            self.gpt.topo)
 
         if use_cache:
             return logits, cached_kvs
