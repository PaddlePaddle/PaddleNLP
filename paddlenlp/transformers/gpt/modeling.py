--- conflicted
+++ resolved
@@ -225,7 +225,6 @@
             raise ValueError("Only support LayerNorm")
         self.checkpoints = []
 
-<<<<<<< HEAD
     def forward(
         self,
         tgt,
@@ -238,9 +237,6 @@
         output_hidden_states=False,
         return_dict=False,
     ):
-=======
-    def forward(self, tgt, memory, tgt_mask=None, memory_mask=None, use_cache=False, cache=None):
->>>>>>> 56e1ad9e
         r"""
         Applies a stack of N Transformer decoder layers on inputs. If `norm` is
         provided, also applies layer normalization on the output of last decoder
@@ -253,7 +249,6 @@
         all_hidden_states = () if output_hidden_states else None
 
         for i, mod in enumerate(self.layers):
-<<<<<<< HEAD
             outputs = mod(
                 output,
                 memory,
@@ -271,18 +266,6 @@
                 new_caches.append(outputs[-1])
             if output_hidden_states:
                 all_hidden_states = all_hidden_states + (output,)
-=======
-            if cache is None:
-                if use_cache:
-                    output, new_cache = mod(output, memory, tgt_mask=tgt_mask, use_cache=use_cache, cache=cache)
-                    new_caches.append(new_cache)
-                else:
-                    output = mod(output, memory, tgt_mask=tgt_mask, use_cache=use_cache, cache=cache)
-
-            else:
-                output, new_cache = mod(output, memory, tgt_mask=tgt_mask, use_cache=use_cache, cache=cache[i])
-                new_caches.append(new_cache)
->>>>>>> 56e1ad9e
             self.checkpoints.append(output.name)
 
         if self.norm is not None:
@@ -352,7 +335,6 @@
         bias_attrs = _convert_param_attr_to_list(bias_attr, 3)
 
         self.self_attn = MultiHeadAttention(
-<<<<<<< HEAD
             d_model,
             nhead,
             dropout=attn_dropout,
@@ -360,9 +342,6 @@
             weight_attr=weight_attrs[0],
             bias_attr=bias_attrs[0],
             topo=topo,
-=======
-            d_model, nhead, dropout=attn_dropout, weight_attr=weight_attrs[0], bias_attr=bias_attrs[0], topo=topo
->>>>>>> 56e1ad9e
         )
         self.linear1 = nn.Linear(d_model, dim_feedforward, weight_attrs[2], bias_attr=bias_attrs[2])
         self.linear2 = nn.Linear(dim_feedforward, d_model, weight_attrs[2], bias_attr=bias_attrs[2])
@@ -387,11 +366,7 @@
         if use_cache is False:
             tgt, attn_weights = self.self_attn(tgt, tgt, tgt, tgt_mask, use_cache, cache)
         else:
-<<<<<<< HEAD
             tgt, attn_weights, incremental_cache = self.self_attn(tgt, tgt, tgt, tgt_mask, use_cache, cache)
-=======
-            tgt, incremental_cache = self.self_attn(tgt, tgt, tgt, tgt_mask, use_cache, cache)
->>>>>>> 56e1ad9e
         tgt = residual + self.dropout1(tgt)
         if not self.normalize_before:
             tgt = self.norm1(tgt)
@@ -774,7 +749,6 @@
     def set_input_embeddings(self, value):
         self.embeddings.word_embeddings = value
 
-<<<<<<< HEAD
     def forward(
         self,
         input_ids,
@@ -786,9 +760,6 @@
         output_hidden_states=False,
         return_dict=False,
     ):
-=======
-    def forward(self, input_ids, position_ids=None, attention_mask=None, use_cache=False, cache=None):
->>>>>>> 56e1ad9e
         r"""
         The GPTModel forward method, overrides the `__call__()` special method.
 
@@ -884,7 +855,6 @@
         # The tensor returned by triu not in static graph.
         attention_mask.stop_gradient = True
 
-<<<<<<< HEAD
         outputs = self.decoder(
             embedding_output,
             memory=None,
@@ -903,12 +873,6 @@
                 idx = 2 if use_cache else 1
                 all_hidden_states = (embedding_output,) + outputs[idx]
                 outputs = outputs[:idx] + all_hidden_states + outputs[idx + 1 :]
-
-=======
-        encoder_outputs = self.decoder(
-            embedding_output, memory=None, tgt_mask=attention_mask, use_cache=use_cache, cache=cache
-        )
->>>>>>> 56e1ad9e
         self.checkpoints.extend(self.decoder.checkpoints)
 
         return outputs
@@ -1139,7 +1103,6 @@
         )
         self.apply(self.init_weights)
 
-<<<<<<< HEAD
     def forward(
         self,
         input_ids,
@@ -1152,9 +1115,6 @@
         output_hidden_states=False,
         return_dict=False,
     ):
-=======
-    def forward(self, input_ids, position_ids=None, attention_mask=None, use_cache=False, cache=None):
->>>>>>> 56e1ad9e
         r"""
 
         Args:
@@ -1191,7 +1151,6 @@
             returns a tensor `logits` which is the output of the gpt model.
         """
         outputs = self.gpt(
-<<<<<<< HEAD
             input_ids,
             position_ids=position_ids,
             attention_mask=attention_mask,
@@ -1203,13 +1162,6 @@
         )
         if isinstance(outputs, type(input_ids)):
             hidden_states = outputs
-=======
-            input_ids, position_ids=position_ids, attention_mask=attention_mask, use_cache=use_cache, cache=cache
-        )
-
-        if use_cache:
-            encoder_outputs, cached_kvs = outputs[:2]
->>>>>>> 56e1ad9e
         else:
             hidden_states = outputs[0]
 
@@ -1387,7 +1339,6 @@
                 logits = model(**inputs)
 
         """
-<<<<<<< HEAD
         sequence_output = self.gpt(
             input_ids,
             position_ids=position_ids,
@@ -1402,9 +1353,6 @@
             hidden_states = sequence_output[0]
         hidden_states = self.dropout(hidden_states)
         logits = self.classifier(hidden_states)
-=======
-        sequence_output = self.gpt(input_ids, position_ids=position_ids, attention_mask=attention_mask)
->>>>>>> 56e1ad9e
 
         loss = None
         if labels is not None:
@@ -1442,11 +1390,8 @@
     def __init__(self, gpt, num_classes=2, problem_type=None):
         super(GPTForSequenceClassification, self).__init__()
         self.gpt = gpt  # allow gpt to be config
-<<<<<<< HEAD
         self.num_classes = num_classes
         self.problem_type = problem_type
-=======
->>>>>>> 56e1ad9e
         self.score = nn.Linear(self.gpt.config["hidden_size"], num_classes, bias_attr=False)
         self.apply(self.init_weights)
 
@@ -1510,7 +1455,6 @@
         """
 
         # sequence_output shape [bs, seq_len, hidden_size]
-<<<<<<< HEAD
         sequence_output = self.gpt(
             input_ids,
             position_ids=position_ids,
@@ -1524,16 +1468,12 @@
             hidden_states = sequence_output
         else:
             hidden_states = sequence_output[0]
-=======
-        sequence_output = self.gpt(input_ids, position_ids=position_ids, attention_mask=attention_mask)
->>>>>>> 56e1ad9e
         # logits shape [bs, seq_len, num_class]
         logits = self.score(hidden_states)
         # padding index maybe 0
         eos_token_id = self.gpt.config.get("eos_token_id", 0)
         # sequence_lengths shape [bs,]
         sequence_lengths = (input_ids != eos_token_id).astype("int64").sum(axis=-1) - 1
-<<<<<<< HEAD
 
         pooled_logits = logits.gather_nd(paddle.stack([paddle.arange(logits.shape[0]), sequence_lengths], axis=-1))
 
@@ -1563,13 +1503,6 @@
             hidden_states=sequence_output.hidden_states,
             attentions=sequence_output.attentions,
         )
-=======
-        pooled_logits = logits.gather_nd(
-            paddle.stack([paddle.arange(sequence_output.shape[0]), sequence_lengths], axis=-1)
-        )
-
-        return pooled_logits
->>>>>>> 56e1ad9e
 
 
 GPTForCausalLM = GPTLMHeadModel