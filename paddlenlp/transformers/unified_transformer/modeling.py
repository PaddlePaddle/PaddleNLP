--- conflicted
+++ resolved
@@ -16,7 +16,7 @@
 import paddle
 import paddle.nn as nn
 import paddle.nn.functional as F
-from paddle.nn import TransformerEncoder
+
 from ...utils.log import logger
 from .. import PretrainedModel, register_base_model
 from ..model_outputs import CausalLMOutputWithCrossAttentions
@@ -169,70 +169,42 @@
 
         self.pad_token_id = pad_token_id
 
-<<<<<<< HEAD
-    def forward(self,
-                input_ids,
-                token_type_ids=None,
-                position_ids=None,
-                role_ids=None,
-                input_embeddings=None):
+    def forward(self, input_ids, token_type_ids=None, position_ids=None, role_ids=None, input_embeddings=None):
         if input_ids is None and input_embeddings is None:
-            raise ValueError(
-                "You cannot specify both input_ids and inputs_embeds at the same time"
-            )
+            raise ValueError("You cannot specify both input_ids and inputs_embeds at the same time")
         elif input_ids is not None:
             inputs_sample = input_ids
         elif input_embeddings is not None:
             inputs_sample = input_embeddings[:, :, -1]
         else:
-            raise ValueError(
-                "You have to specify either input_ids or inputs_embeds")
+            raise ValueError("You have to specify either input_ids or inputs_embeds")
         if input_embeddings is None:
             input_embeddings = self.word_embeddings(input_ids)
 
         if position_ids is None:
             if self.pad_token_id is None:
                 position_ids = paddle.expand_as(
-                    paddle.arange(end=paddle.shape(inputs_sample)[1],
-                                  dtype="int64"), inputs_sample)
+                    paddle.arange(end=paddle.shape(inputs_sample)[1], dtype="int64"), inputs_sample
+                )
             else:
                 if input_ids is not None:
                     # NOTE: If there is a unk_token_id in input_ids, the following logic is wrong.
                     # In that case, the position_ids must be provided.
                     # And this is for left padding input_ids.
-                    num_pad = paddle.sum(
-                        (input_ids == self.pad_token_id).astype("float32"),
-                        axis=-1,
-                        keepdim=True)
+                    num_pad = paddle.sum((input_ids == self.pad_token_id).astype("float32"), axis=-1, keepdim=True)
                     position_ids = F.relu(
                         paddle.expand_as(
-                            paddle.arange(end=paddle.shape(inputs_sample)[1],
-                                          dtype="float32"), inputs_sample) -
-                        num_pad).astype("int64")
+                            paddle.arange(end=paddle.shape(inputs_sample)[1], dtype="float32"), inputs_sample
+                        )
+                        - num_pad
+                    ).astype("int64")
                 else:
                     logger.warning(
                         "position_ids or pad_token_ids should be provided when input_embeds is specified, otherwise an unexpected result may be returned"
                     )
                     position_ids = paddle.expand_as(
-                        paddle.arange(end=paddle.shape(inputs_sample)[1],
-                                      dtype="int64"), inputs_sample)
-=======
-    def forward(self, input_ids, token_type_ids=None, position_ids=None, role_ids=None):
-        if position_ids is None:
-            if self.pad_token_id is None:
-                position_ids = paddle.expand_as(
-                    paddle.arange(end=paddle.shape(input_ids)[1], dtype="int64"), input_ids
-                )
-            else:
-                # NOTE: If there is a unk_token_id in input_ids, the following logic is wrong.
-                # In that case, the position_ids must be provided.
-                # And this is for left padding input_ids.
-                num_pad = paddle.sum((input_ids == self.pad_token_id).astype("float32"), axis=-1, keepdim=True)
-                position_ids = F.relu(
-                    paddle.expand_as(paddle.arange(end=paddle.shape(input_ids)[1], dtype="float32"), input_ids)
-                    - num_pad
-                ).astype("int64")
->>>>>>> d73ec67d
+                        paddle.arange(end=paddle.shape(inputs_sample)[1], dtype="int64"), inputs_sample
+                    )
             position_ids.stop_gradient = True
 
         position_embeddings = self.position_embeddings(position_ids)
@@ -378,34 +350,20 @@
     def set_input_embeddings(self, value):
         self.embeddings.word_embeddings = value
 
-<<<<<<< HEAD
-    def forward(self,
-                input_ids=None,
-                token_type_ids=None,
-                position_ids=None,
-                attention_mask=None,
-                use_cache=False,
-                cache=None,
-                role_ids=None,
-                inputs_embeds=None,
-                output_attentions=False,
-                output_hidden_states=False,
-                return_dict=False):
-=======
     def forward(
         self,
-        input_ids,
+        input_ids=None,
         token_type_ids=None,
         position_ids=None,
         attention_mask=None,
         use_cache=False,
         cache=None,
         role_ids=None,
+        inputs_embeds=None,
         output_attentions=False,
         output_hidden_states=False,
         return_dict=False,
     ):
->>>>>>> d73ec67d
         r"""
         The UnifiedTransformerModel forward method, overrides the special
         :meth:`__call__` method.
@@ -455,9 +413,9 @@
                  It's data type should be `int64` and has a shape of
                 [batch_size, sequence_length]. Defaults to None.
             inputs_embeds (Tensor, optional):
-                Optionally, instead of passing `input_ids` you can choose to directly pass an embedded representation 
-                of shape `(batch_size, sequence_length, hidden_size)`. This is useful if you want more control over 
-                how to convert `input_ids` indices into associated vectors than the model's internal embedding lookup matrix. 
+                Optionally, instead of passing `input_ids` you can choose to directly pass an embedded representation
+                of shape `(batch_size, sequence_length, hidden_size)`. This is useful if you want more control over
+                how to convert `input_ids` indices into associated vectors than the model's internal embedding lookup matrix.
                 Default to None.
             output_attentions (bool, optional):
                 Whether or not to return the attentions tensors of all attention layers. See `attentions` under returned
@@ -497,28 +455,18 @@
         """
 
         if attention_mask is None:
-<<<<<<< HEAD
             if input_ids is not None:
-                attention_mask = ((input_ids == self.pad_token_id).astype(
-                    paddle.get_default_dtype()) * -1e4).unsqueeze([1, 2])
+                attention_mask = (
+                    (input_ids == self.pad_token_id).astype(paddle.get_default_dtype()) * -1e4
+                ).unsqueeze([1, 2])
             else:
                 logger.warning("provided inputs_embeds without attention_mask")
         if attention_mask is not None:
             attention_mask.stop_gradient = True
 
-        embedding_output = self.embeddings(input_ids,
-                                           token_type_ids,
-                                           position_ids,
-                                           role_ids=role_ids,
-                                           input_embeddings=inputs_embeds)
-=======
-            attention_mask = ((input_ids == self.pad_token_id).astype(paddle.get_default_dtype()) * -1e4).unsqueeze(
-                [1, 2]
-            )
-            attention_mask.stop_gradient = True
-
-        embedding_output = self.embeddings(input_ids, token_type_ids, position_ids, role_ids=role_ids)
->>>>>>> d73ec67d
+        embedding_output = self.embeddings(
+            input_ids, token_type_ids, position_ids, role_ids=role_ids, input_embeddings=inputs_embeds
+        )
         if use_cache and cache is None:
             cache = self.encoder.gen_cache(embedding_output)
 
@@ -578,25 +526,9 @@
         )
         self.apply(self.init_weights)
 
-<<<<<<< HEAD
-    def forward(self,
-                input_ids=None,
-                token_type_ids=None,
-                position_ids=None,
-                attention_mask=None,
-                masked_positions=None,
-                use_cache=False,
-                cache=None,
-                role_ids=None,
-                labels=None,
-                inputs_embeds=None,
-                output_attentions=False,
-                output_hidden_states=False,
-                return_dict=False):
-=======
     def forward(
         self,
-        input_ids,
+        input_ids=None,
         token_type_ids=None,
         position_ids=None,
         attention_mask=None,
@@ -605,11 +537,11 @@
         cache=None,
         role_ids=None,
         labels=None,
+        inputs_embeds=None,
         output_attentions=False,
         output_hidden_states=False,
         return_dict=False,
     ):
->>>>>>> d73ec67d
         r"""
         The UnifiedTransformerLMHeadModel forward method, overrides the special
         :meth:`__call__` method.
@@ -682,14 +614,8 @@
             output_hidden_states=output_hidden_states,
             return_dict=return_dict,
         )
-<<<<<<< HEAD
-        input_type = type(input_ids) if input_ids is not None else type(
-            inputs_embeds)
-        sequence_output = outputs if isinstance(outputs,
-                                                input_type) else outputs[0]
-=======
-        sequence_output = outputs if isinstance(outputs, type(input_ids)) else outputs[0]
->>>>>>> d73ec67d
+        input_type = type(input_ids) if input_ids is not None else type(inputs_embeds)
+        sequence_output = outputs if isinstance(outputs, input_type) else outputs[0]
         logits = self.lm_head(sequence_output, masked_positions)
 
         lm_loss = None
