--- conflicted
+++ resolved
@@ -171,25 +171,14 @@
             role_type_size, hidden_size)
         self.dropout = nn.Dropout(hidden_dropout_prob)
 
-<<<<<<< HEAD
-    def forward(self, input_ids, token_type_ids, position_ids, role_ids):
-=======
     def forward(self, input_ids, token_type_ids, position_ids, role_ids=None):
->>>>>>> dbd26feb
         input_embedings = self.word_embeddings(input_ids)
         position_embeddings = self.position_embeddings(position_ids)
         token_type_embeddings = self.token_type_embeddings(token_type_ids)
 
         embeddings = input_embedings + position_embeddings + token_type_embeddings
-<<<<<<< HEAD
         if self.role_embeddings is not None:
             embeddings += self.role_embeddings(role_ids)
-=======
-
-        if self.role_embeddings is not None:
-            embeddings += self.role_embeddings(role_ids)
-
->>>>>>> dbd26feb
         embeddings = self.dropout(embeddings)
         return embeddings
 
