# Copyright (c) 2021 PaddlePaddle Authors. All Rights Reserved.
#
# Licensed under the Apache License, Version 2.0 (the "License");
# you may not use this file except in compliance with the License.
# You may obtain a copy of the License at
#
#     http://www.apache.org/licenses/LICENSE-2.0
#
# Unless required by applicable law or agreed to in writing, software
# distributed under the License is distributed on an "AS IS" BASIS,
# WITHOUT WARRANTIES OR CONDITIONS OF ANY KIND, either express or implied.
# See the License for the specific language governing permissions and
# limitations under the License.
"""Modeling classes for UnifiedTransformer model."""

from typing import Optional, Tuple

import paddle
import paddle.nn as nn
import paddle.nn.functional as F
<<<<<<< HEAD
=======
from paddle import Tensor
>>>>>>> 37be45db

from ...utils.env import CONFIG_NAME
from ...utils.log import logger
from .. import PretrainedModel, register_base_model
from ..model_outputs import CausalLMOutputWithCrossAttentions
from .configuration import (
    UNIFIED_TRANSFORMER_PRETRAINED_INIT_CONFIGURATION,
    UNIFIED_TRANSFORMER_PRETRAINED_RESOURCE_FILES_MAP,
    UnifiedTransformerConfig,
)

__all__ = [
    "UnifiedTransformerPretrainedModel",
    "UnifiedTransformerModel",
    "UnifiedTransformerLMHeadModel",
    "UnifiedTransformerForMaskedLM",
]


class UnifiedTransformerPretrainedModel(PretrainedModel):
    """
    An abstract class for pretrained UnifiedTransformer models. It provides  UnifiedTransformer
    related `model_config_file`, `resource_files_names`, `pretrained_resource_files_map`,
    `pretrained_init_configuration`, `base_model_prefix` for downloading
    and loading pretrained models.
    See :class:`~paddlenlp.transformers.model_utils.PretrainedModel` for more details.
    """

    model_config_file = CONFIG_NAME
    pretrained_init_configuration = UNIFIED_TRANSFORMER_PRETRAINED_INIT_CONFIGURATION
    pretrained_resource_files_map = UNIFIED_TRANSFORMER_PRETRAINED_RESOURCE_FILES_MAP
    config_class = UnifiedTransformerConfig
    base_model_prefix = "unified_transformer"

    def init_weights(self, layer):
        # Initialization hook
        if isinstance(layer, (nn.Linear, nn.Embedding)):
            # In the dygraph mode, use the `set_value` to reset the parameter directly,
            # and reset the `state_dict` to update parameter in static mode.
            if isinstance(layer.weight, paddle.Tensor) and paddle.get_default_dtype() == "float32":
                layer.weight.set_value(
                    # TODO(guosheng): `normal` does not support float16, and
                    # need to handle this when using fp16 as default dtype for
                    # big models.
                    paddle.tensor.normal(
                        mean=0.0,
                        std=self.config.initializer_range,
                        shape=layer.weight.shape,
                    )
                )


class UnifiedTransformerEmbeddings(nn.Layer):
    # Include embeddings from word, position and token_type.

    def __init__(self, config: UnifiedTransformerConfig):
        super(UnifiedTransformerEmbeddings, self).__init__()
        self.word_embeddings = nn.Embedding(config.vocab_size, config.hidden_size)
        self.position_embeddings = nn.Embedding(config.max_position_embeddings, config.hidden_size)
        self.token_type_embeddings = nn.Embedding(config.type_vocab_size, config.hidden_size)
        self.role_embeddings = (
            None if config.role_type_size is None else nn.Embedding(config.role_type_size, config.hidden_size)
        )
        self.dropout = nn.Dropout(config.hidden_dropout_prob)

        self.pad_token_id = config.pad_token_id

    def forward(
        self,
        input_ids: Optional[Tensor] = None,
        token_type_ids: Optional[Tensor] = None,
        position_ids: Optional[Tensor] = None,
        role_ids: Optional[Tensor] = None,
        input_embeddings: Optional[Tensor] = None,
    ):
        if input_ids is None and input_embeddings is None:
            raise ValueError("You cannot specify both input_ids and inputs_embeds at the same time")
        elif input_ids is not None:
            inputs_shape = paddle.shape(input_ids)
        elif input_embeddings is not None:
            inputs_shape = paddle.shape(input_embeddings)[:-1]
        else:
            raise ValueError("You have to specify either input_ids or inputs_embeds")
        if input_embeddings is None:
            input_embeddings = self.word_embeddings(input_ids)

        if position_ids is None:
            if self.pad_token_id is None:
                position_ids = paddle.expand(paddle.arange(end=inputs_shape[1], dtype="int64"), inputs_shape)
            else:
                if input_ids is not None:
                    # NOTE: If there is a unk_token_id in input_ids, the following logic is wrong.
                    # In that case, the position_ids must be provided.
                    # And this is for left padding input_ids.
                    num_pad = paddle.sum((input_ids == self.pad_token_id).astype("float32"), axis=-1, keepdim=True)
                    position_ids = F.relu(
                        paddle.expand(paddle.arange(end=inputs_shape[1], dtype="int64"), inputs_shape) - num_pad
                    ).astype("int64")
                else:
                    logger.warning(
                        "Position_ids or pad_token_ids should be provided when input_embeds is specified, "
                        "otherwise an unexpected result may be returned since `[0, 1, ..., sequence length - 1]` will be generated as a default position_ids."
                    )
                    position_ids = paddle.expand(paddle.arange(end=inputs_shape[1], dtype="int64"), inputs_shape)
            position_ids.stop_gradient = True

        position_embeddings = self.position_embeddings(position_ids)

        if token_type_ids is None:
            token_type_ids = paddle.zeros_like(input_ids, dtype="int64")
            token_type_ids.stop_gradient = True
        token_type_embeddings = self.token_type_embeddings(token_type_ids)

        embeddings = input_embeddings + position_embeddings + token_type_embeddings
        # A model with role_embeddings can generate without role_ids.
        if role_ids is not None:
            embeddings += self.role_embeddings(role_ids)
        embeddings = self.dropout(embeddings)
        return embeddings


@register_base_model
class UnifiedTransformerModel(UnifiedTransformerPretrainedModel):
    """
    The bare UnifiedTransformer Model outputting raw hidden-states.

    This model inherits from :class:`~paddlenlp.transformers.model_utils.PretrainedModel`.
    Refer to the superclass documentation for the generic methods.

    This model is also a `paddle.nn.Layer <https://www.paddlepaddle.org.cn
    /documentation/docs/en/api/paddle/fluid/dygraph/layers/Layer_en.html>`__
    subclass. Use it as a regular Paddle Layer and refer to the Paddle
    documentation for all matter related to general usage and behavior.


    """

    def __init__(self, config: UnifiedTransformerConfig):
        super(UnifiedTransformerModel, self).__init__(config)
        self.unk_token_id = config.unk_token_id
        self.pad_token_id = config.pad_token_id
        self.bos_token_id = config.bos_token_id
        self.eos_token_id = config.eos_token_id
        self.mask_token_id = config.mask_token_id
        self.initializer_range = config.initializer_range

        self.embeddings = UnifiedTransformerEmbeddings(config)
        encoder_layer = nn.TransformerEncoderLayer(
            config.hidden_size,
            config.num_attention_heads,
            config.intermediate_size,
            dropout=config.hidden_dropout_prob,
            activation=config.hidden_act,
            attn_dropout=config.attention_probs_dropout_prob,
            act_dropout=0,
            normalize_before=config.normalize_before,
        )
        encoder_norm = nn.LayerNorm(config.hidden_size)
        self.encoder = nn.TransformerEncoder(encoder_layer, config.num_hidden_layers, encoder_norm)
        self.apply(self.init_weights)

    def get_input_embeddings(self):
        return self.embeddings.word_embeddings

    def set_input_embeddings(self, value):
        self.embeddings.word_embeddings = value

    def forward(
        self,
        input_ids: Optional[Tensor] = None,
        token_type_ids: Optional[Tensor] = None,
        position_ids: Optional[Tensor] = None,
        attention_mask: Optional[Tensor] = None,
        use_cache: Optional[bool] = None,
        cache: Optional[Tuple[Tensor]] = None,
        role_ids: Optional[Tensor] = None,
        inputs_embeds: Optional[Tensor] = None,
        output_attentions: Optional[bool] = None,
        output_hidden_states: Optional[bool] = None,
        return_dict: Optional[bool] = None,
    ):
        r"""
        The UnifiedTransformerModel forward method, overrides the special
        :meth:`__call__` method.

        Args:
            input_ids (Tensor, optional):
                Indices of input sequence tokens in the vocabulary. They are
                numerical representations of tokens that build the input
                sequence. It's data type should be `int64` and has a shape of
                [batch_size, sequence_length].
            token_type_ids (Tensor):
                Segment token indices to indicate first and second portions of
                the inputs. Indices can be either 0 or 1:

                - 0 corresponds to a **sentence A** token,
                - 1 corresponds to a **sentence B** token.

                It's data type should be `int64` and has a shape of
                [batch_size, sequence_length].
            position_ids (Tensor):
                The position indices of input sequence tokens. It's data type
                should be `int64` and has a shape of [batch_size, sequence_length].
            attention_mask (Tensor):
                A tensor used in multi-head attention to prevents attention to
                some unwanted positions, usually the paddings or the subsequent
                positions. It is a tensor with shape broadcasted to
                [batch_size, n_head, sequence_length, sequence_length].

                - When the data type is bool, the unwanted positions have
                  `False` values and the others have `True` values.
                - When the data type is int, the unwanted positions have 0
                  values and the others have 1 values.
                - When the data type is float, the unwanted positions have
                  `-INF` values and the others have 0 values.

            use_cache: (bool, optional):
                Whether or not use the model cache to speed up decoding. Defaults
                to False.
            cache (list, optional):
                It is a list, and each element in the list is `incremental_cache`
                produced by :meth:`paddle.nn.TransformerEncoderLayer.gen_cache`
                method. See :meth:`paddle.nn.TransformerEncoder.gen_cache`
                method for more details. It is only used for inference and
                should be None for training. Defaults to None.
            role_ids (Tensor, optional):
                Indices of role ids indicated different roles.
                 It's data type should be `int64` and has a shape of
                [batch_size, sequence_length]. Defaults to None.
            inputs_embeds (Tensor, optional):
                Optionally, instead of passing `input_ids` you can choose to directly pass an embedded representation
                of shape `(batch_size, sequence_length, hidden_size)`. This is useful if you want more control over
                how to convert `input_ids` indices into associated vectors than the model's internal embedding lookup matrix.
                Default to None.
            output_attentions (bool, optional):
                Whether or not to return the attentions tensors of all attention layers. See `attentions` under returned
                tensors for more detail. Defaults to `False`.
            output_hidden_states (bool, optional):
                Whether or not to return the hidden states of all layers. See `hidden_states` under returned tensors for
                more detail. Defaults to `False`.
            return_dict (bool, optional):
                Whether to return a :class:`~paddlenlp.transformers.model_outputs.BaseModelOutputWithPastAndCrossAttentions` object.
                If `False`, the output will be a tuple of tensors. Defaults to `False`.

        Returns:
            An instance of :class:`~paddlenlp.transformers.model_outputs.BaseModelOutputWithPastAndCrossAttentions` if
            `return_dict=True`. Otherwise it returns a tuple of tensors corresponding
            to ordered and not None (depending on the input arguments) fields of
            :class:`~paddlenlp.transformers.model_outputs.BaseModelOutputWithPastAndCrossAttentions`.
            Especially, When `return_dict=output_hidden_states=output_attentions=False` and `cache=None`,
            returns a tensor representing the output of :class:`UnifiedTransformerModel`, with
            shape [batch_size, sequence_length, hidden_size]. The data type is
            float32 or float64.

        Example:
            .. code-block::

                from paddlenlp.transformers import UnifiedTransformerModel
                from paddlenlp.transformers import UnifiedTransformerTokenizer

                model = UnifiedTransformerModel.from_pretrained('plato-mini')
                tokenizer = UnifiedTransformerTokenizer.from_pretrained('plato-mini')

                history = '我爱祖国'
                inputs = tokenizer.dialogue_encode(
                    history,
                    return_tensors=True,
                    is_split_into_words=False)
                outputs = model(**inputs)
        """
        output_attentions = output_attentions if output_attentions is not None else self.config.output_attentions
        output_hidden_states = (
            output_hidden_states if output_hidden_states is not None else self.config.output_hidden_states
        )
        return_dict = return_dict if return_dict is not None else self.config.use_return_dict

        if attention_mask is None:
            if input_ids is not None:
                attention_mask = (
                    (input_ids == self.pad_token_id).astype(paddle.get_default_dtype()) * -1e4
                ).unsqueeze([1, 2])
            else:
                logger.warning(
                    "Provided inputs_embeds while attention_mask is None, attention weights will not be masked during forwarding."
                )
        if attention_mask is not None:
            attention_mask.stop_gradient = True

        embedding_output = self.embeddings(
            input_ids, token_type_ids, position_ids, role_ids=role_ids, input_embeddings=inputs_embeds
        )
        if use_cache and cache is None:
            cache = self.encoder.gen_cache(embedding_output)

        sequence_output = self.encoder(
            embedding_output,
            attention_mask,
            cache,
            output_attentions=output_attentions,
            output_hidden_states=output_hidden_states,
            return_dict=return_dict,
        )
        return sequence_output


class UnifiedTransformerLMHead(nn.Layer):
    def __init__(self, hidden_size, vocab_size, activation, embedding_weights=None):
        super(UnifiedTransformerLMHead, self).__init__()
        self.transform = nn.Linear(hidden_size, hidden_size)
        self.activation = getattr(nn.functional, activation)
        self.layer_norm = nn.LayerNorm(hidden_size)
        self.decoder_weight = (
            self.create_parameter(shape=[vocab_size, hidden_size], dtype=self.transform.weight.dtype, is_bias=False)
            if embedding_weights is None
            else embedding_weights
        )
        self.decoder_bias = self.create_parameter(shape=[vocab_size], dtype=self.decoder_weight.dtype, is_bias=True)

    def forward(
        self,
        hidden_states: Tensor,
        masked_positions: Optional[Tensor] = None,
    ):
        if masked_positions is not None:
            hidden_states = paddle.reshape(hidden_states, [-1, hidden_states.shape[-1]])
            hidden_states = paddle.tensor.gather(hidden_states, masked_positions)
        hidden_states = self.transform(hidden_states)
        hidden_states = self.activation(hidden_states)
        hidden_states = self.layer_norm(hidden_states)
        logits = paddle.tensor.matmul(hidden_states, self.decoder_weight, transpose_y=True) + self.decoder_bias
        return logits


class UnifiedTransformerLMHeadModel(UnifiedTransformerPretrainedModel):
    """
    The UnifiedTransformer Model with a language modeling head on top
    for generation tasks.

    Args:
        unified_transformer (:class:`UnifiedTransformerModel`):
            An instance of :class:`UnifiedTransformerModel`.
    """

    def __init__(self, config: UnifiedTransformerConfig):
        super(UnifiedTransformerLMHeadModel, self).__init__(config)
        self.unified_transformer = UnifiedTransformerModel(config)
        self.lm_head = UnifiedTransformerLMHead(
            config.hidden_size,
            config.vocab_size,
            config.hidden_act,
            self.unified_transformer.embeddings.word_embeddings.weight,
        )
        self.apply(self.init_weights)

    def forward(
        self,
        input_ids: Optional[Tensor] = None,
        token_type_ids: Optional[Tensor] = None,
        position_ids: Optional[Tensor] = None,
        attention_mask: Optional[Tensor] = None,
        masked_positions: Optional[Tensor] = None,
        use_cache: Optional[bool] = None,
        cache: Optional[Tuple[Tensor]] = None,
        role_ids: Optional[Tensor] = None,
        labels: Optional[Tensor] = None,
        inputs_embeds: Optional[Tensor] = None,
        output_attentions: Optional[bool] = None,
        output_hidden_states: Optional[bool] = None,
        return_dict: Optional[bool] = None,
    ):
        r"""
        The UnifiedTransformerLMHeadModel forward method, overrides the special
        :meth:`__call__` method.

        Args:
            input_ids (Tensor, optional):
                See :class:`UnifiedTransformerModel`.
            token_type_ids (Tensor):
                See :class:`UnifiedTransformerModel`.
            position_ids (Tensor):
                See :class:`UnifiedTransformerModel`.
            attention_mask (Tensor):
                See :class:`UnifiedTransformerModel`.
            use_cache: (bool, optional):
                See :class:`UnifiedTransformerModel`.
            cache (list, optional):
                See :class:`UnifiedTransformerModel`.
            role_ids: (Tensor, optional):
                See :class:`UnifiedTransformerModel`.
            labels: (Tensor, optional):
                Labels for computing the left-to-right language modeling loss. Indices should be in
                `[-100, 0, ..., vocab_size]` (see `input_ids` docstring) Tokens with indices set to `-100` are
                ignored (masked), the loss is only computed for the tokens with labels n `[0, ..., vocab_size]`
            inputs_embeds (Tensor, optional):
                See :class:`UnifiedTransformerModel`.
            output_attentions (bool, optional):
                See :class: `UnifiedTransformerModel`
            output_hidden_states (bool, optional):
                See :class: `UnifiedTransformerModel`
            return_dict (bool, optional):
                See :class: `UnifiedTransformerModel`

        Returns:
            An instance of :class:`~paddlenlp.transformers.model_outputs.CausalLMOutputWithCrossAttentions` if
            `return_dict=True`. Otherwise it returns a tuple of tensors corresponding
            to ordered and not None (depending on the input arguments) fields of
            :class:`~paddlenlp.transformers.model_outputs.CausalLMOutputWithCrossAttentions`.
            Especially, When `return_dict=output_hidden_states=output_attentions=False` and `cache=labels=None`,
            returns a tensor representing the output of :class:`UnifiedTransformerLMHeadModel`,
            with shape [batch_size, sequence_length, vocab_size]. The data type
            is float32 or float64.

        Example:
            .. code-block::

                from paddlenlp.transformers import UnifiedTransformerLMHeadModel
                from paddlenlp.transformers import UnifiedTransformerTokenizer

                model = UnifiedTransformerLMHeadModel.from_pretrained('plato-mini')
                tokenizer = UnifiedTransformerTokenizer.from_pretrained('plato-mini')

                history = '我爱祖国'
                inputs = tokenizer.dialogue_encode(
                    history,
                    return_tensors=True,
                    is_split_into_words=False)
                logits = model(**inputs)
        """
        return_dict = return_dict if return_dict is not None else self.config.use_return_dict
        outputs = self.unified_transformer(
            input_ids,
            token_type_ids,
            position_ids,
            attention_mask,
            use_cache,
            cache,
            role_ids=role_ids,
            inputs_embeds=inputs_embeds,
            output_attentions=output_attentions,
            output_hidden_states=output_hidden_states,
            return_dict=return_dict,
        )
        input_type = type(input_ids) if input_ids is not None else type(inputs_embeds)
        sequence_output = outputs if isinstance(outputs, input_type) else outputs[0]
        logits = self.lm_head(sequence_output, masked_positions)

        lm_loss = None
        if labels is not None:
            loss_fct = nn.CrossEntropyLoss()
            lm_loss = loss_fct(logits.reshape((-1, logits.shape[-1])), labels.reshape([-1]))
        if not return_dict:
            if isinstance(outputs, input_type):
                return (lm_loss, logits) if lm_loss is not None else logits
            else:
                outputs = (logits,) + outputs[1:]
                return ((lm_loss,) + outputs) if lm_loss is not None else outputs

        return CausalLMOutputWithCrossAttentions(
            loss=lm_loss,
            logits=logits,
            past_key_values=outputs.past_key_values,
            hidden_states=outputs.hidden_states,
            attentions=outputs.attentions,
            cross_attentions=outputs.cross_attentions,
        )

    def prepare_fast_entry(self, kwargs):
        from paddlenlp.ops import FasterUnifiedTransformer

        use_fp16_decoding = kwargs.get("use_fp16_decoding", False)
        decode_strategy = kwargs.get("decode_strategy")
        if decode_strategy == "sampling" and kwargs.get("top_k") != 0 and kwargs.get("top_p") != 1:
            raise AttributeError(
                "Only topk sampling or topp sampling are supported. "
                "Topk sampling and topp sampling cannot be both applied in the fast version."
            )
        if kwargs["repetition_penalty"] != 1.0:
            # not support for repetition_penalty yet in the fast version
            raise AttributeError("'repetition_penalty != 1' is not supported yet in the fast version")
        if kwargs["forced_bos_token_id"] is not None:
            # not support for min_length yet in the fast version
            raise AttributeError("'forced_bos_token_id != None' is not supported yet in the fast version")
        self._fast_entry = FasterUnifiedTransformer(self, use_fp16_decoding=use_fp16_decoding).forward
        return self._fast_entry

    def adjust_logits_during_generation(self, logits):
        # pre-process distribution
        logits[:, self.unified_transformer.unk_token_id] = -1e4
        logits[:, self.unified_transformer.bos_token_id] = -1e4
        logits[:, self.unified_transformer.mask_token_id] = -1e4
        return logits

    def prepare_inputs_for_generation(
        self,
        input_ids,
        token_type_ids=None,
        position_ids=None,
        attention_mask=None,
        use_cache=False,
        cache=None,
        **kwargs
    ):

        role_ids = kwargs.get("role_ids", None)

        if position_ids is None:
            if self.pad_token_id is None:
                position_ids = paddle.expand_as(
                    paddle.arange(end=paddle.shape(input_ids)[1], dtype="int64"), input_ids
                )
            else:
                # NOTE: If there is a unk_token_id in input_ids, the following logic is wrong.
                # In that case, the position_ids must be provided.
                # And this is for left padding input_ids.
                num_pad = paddle.sum((input_ids == self.pad_token_id).astype("float32"), axis=-1, keepdim=True)
                position_ids = F.relu(
                    paddle.expand_as(paddle.arange(end=paddle.shape(input_ids)[1], dtype="float32"), input_ids)
                    - num_pad
                ).astype("int64")
            position_ids.stop_gradient = True

        if token_type_ids is None:
            token_type_ids = paddle.zeros_like(input_ids, dtype="int64")
            token_type_ids.stop_gradient = True

        if attention_mask is None:
            attention_mask = ((input_ids == self.pad_token_id).astype(paddle.get_default_dtype()) * -1e4).unsqueeze(
                [1, 2]
            )
            attention_mask.stop_gradient = True

        # only last token for inputs_ids if cache is defined in kwargs
        if cache is not None:
            input_ids = input_ids[:, -1:]
            if token_type_ids is not None:
                token_type_ids = token_type_ids[:, -1:]
            if position_ids is not None:
                position_ids = position_ids[:, -1:]
            if role_ids is not None:
                role_ids = role_ids[:, -1:]
            if attention_mask is not None:
                attention_mask = attention_mask[:, :, -1:, :]

        return {
            "input_ids": input_ids,
            "token_type_ids": token_type_ids,
            "position_ids": position_ids,
            "attention_mask": attention_mask,
            "use_cache": use_cache,
            "cache": cache,
            "role_ids": role_ids,
        }

    def __getattr__(self, name):
        try:
            return super().__getattr__(name)
        except AttributeError:
            try:
                return getattr(getattr(self, self.base_model_prefix), name)
            except AttributeError:
                return getattr(getattr(self, self.base_model_prefix).config, name)


UnifiedTransformerForMaskedLM = UnifiedTransformerLMHeadModel<|MERGE_RESOLUTION|>--- conflicted
+++ resolved
@@ -18,10 +18,7 @@
 import paddle
 import paddle.nn as nn
 import paddle.nn.functional as F
-<<<<<<< HEAD
-=======
 from paddle import Tensor
->>>>>>> 37be45db
 
 from ...utils.env import CONFIG_NAME
 from ...utils.log import logger
