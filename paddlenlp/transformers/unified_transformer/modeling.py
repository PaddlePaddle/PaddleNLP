# Copyright (c) 2021 PaddlePaddle Authors. All Rights Reserved.
#
# Licensed under the Apache License, Version 2.0 (the "License");
# you may not use this file except in compliance with the License.
# You may obtain a copy of the License at
#
#     http://www.apache.org/licenses/LICENSE-2.0
#
# Unless required by applicable law or agreed to in writing, software
# distributed under the License is distributed on an "AS IS" BASIS,
# WITHOUT WARRANTIES OR CONDITIONS OF ANY KIND, either express or implied.
# See the License for the specific language governing permissions and
# limitations under the License.
"""Modeling classes for UnifiedTransformer model."""

import paddle
import paddle.nn as nn
import paddle.nn.functional as F

from ...utils.log import logger
from .. import PretrainedModel, register_base_model
from ..model_outputs import CausalLMOutputWithCrossAttentions
from .configuration import (
    UNIFIED_TRANSFORMER_PRETRAINED_INIT_CONFIGURATION,
    UNIFIED_TRANSFORMER_PRETRAINED_RESOURCE_FILES_MAP,
    UnifiedTransformerConfig,
)

__all__ = [
    "UnifiedTransformerPretrainedModel",
    "UnifiedTransformerModel",
    "UnifiedTransformerLMHeadModel",
    "UnifiedTransformerForMaskedLM",
]


class UnifiedTransformerPretrainedModel(PretrainedModel):
    """
    An abstract class for pretrained UnifiedTransformer models. It provides  UnifiedTransformer
    related `model_config_file`, `resource_files_names`, `pretrained_resource_files_map`,
    `pretrained_init_configuration`, `base_model_prefix` for downloading
    and loading pretrained models.
    See :class:`~paddlenlp.transformers.model_utils.PretrainedModel` for more details.
    """

    pretrained_init_configuration = UNIFIED_TRANSFORMER_PRETRAINED_INIT_CONFIGURATION
    pretrained_resource_files_map = UNIFIED_TRANSFORMER_PRETRAINED_RESOURCE_FILES_MAP
    config_class = UnifiedTransformerConfig
    base_model_prefix = "unified_transformer"

    def init_weights(self, layer):
        # Initialization hook
        if isinstance(layer, (nn.Linear, nn.Embedding)):
            # In the dygraph mode, use the `set_value` to reset the parameter directly,
            # and reset the `state_dict` to update parameter in static mode.
            if isinstance(layer.weight, paddle.Tensor) and paddle.get_default_dtype() == "float32":
                layer.weight.set_value(
                    # TODO(guosheng): `normal` does not support float16, and
                    # need to handle this when using fp16 as default dtype for
                    # big models.
                    paddle.tensor.normal(
                        mean=0.0,
                        std=self.initializer_range
                        if hasattr(self, "initializer_range")
                        else self.unified_transformer.config["initializer_range"],
                        shape=layer.weight.shape,
                    )
                )


class UnifiedTransformerEmbeddings(nn.Layer):
    # Include embeddings from word, position and token_type.

    def __init__(self, config: UnifiedTransformerConfig):
        super(UnifiedTransformerEmbeddings, self).__init__()
        self.word_embeddings = nn.Embedding(config.vocab_size, config.hidden_size)
        self.position_embeddings = nn.Embedding(config.max_position_embeddings, config.hidden_size)
        self.token_type_embeddings = nn.Embedding(config.type_vocab_size, config.hidden_size)
        self.role_embeddings = (
            None if config.role_type_size is None else nn.Embedding(config.role_type_size, config.hidden_size)
        )
        self.dropout = nn.Dropout(config.hidden_dropout_prob)

        self.pad_token_id = config.pad_token_id

    def forward(self, input_ids, token_type_ids=None, position_ids=None, role_ids=None, input_embeddings=None):
        if input_ids is None and input_embeddings is None:
            raise ValueError("You cannot specify both input_ids and inputs_embeds at the same time")
        elif input_ids is not None:
            inputs_shape = paddle.shape(input_ids)
        elif input_embeddings is not None:
            inputs_shape = paddle.shape(input_embeddings)[:-1]
        else:
            raise ValueError("You have to specify either input_ids or inputs_embeds")
        if input_embeddings is None:
            input_embeddings = self.word_embeddings(input_ids)

        if position_ids is None:
            if self.pad_token_id is None:
                position_ids = paddle.expand(paddle.arange(end=inputs_shape[1], dtype="int64"), inputs_shape)
            else:
                if input_ids is not None:
                    # NOTE: If there is a unk_token_id in input_ids, the following logic is wrong.
                    # In that case, the position_ids must be provided.
                    # And this is for left padding input_ids.
                    num_pad = paddle.sum((input_ids == self.pad_token_id).astype("float32"), axis=-1, keepdim=True)
                    position_ids = F.relu(
                        paddle.expand(paddle.arange(end=inputs_shape[1], dtype="int64"), inputs_shape) - num_pad
                    ).astype("int64")
                else:
                    logger.warning(
                        "Position_ids or pad_token_ids should be provided when input_embeds is specified, "
                        "otherwise an unexpected result may be returned since `[0, 1, ..., sequence length - 1]` will be generated as a default position_ids."
                    )
                    position_ids = paddle.expand(paddle.arange(end=inputs_shape[1], dtype="int64"), inputs_shape)
            position_ids.stop_gradient = True

        position_embeddings = self.position_embeddings(position_ids)

        if token_type_ids is None:
            token_type_ids = paddle.zeros_like(input_ids, dtype="int64")
            token_type_ids.stop_gradient = True
        token_type_embeddings = self.token_type_embeddings(token_type_ids)

        embeddings = input_embeddings + position_embeddings + token_type_embeddings
        # A model with role_embeddings can generate without role_ids.
        if role_ids is not None:
            embeddings += self.role_embeddings(role_ids)
        embeddings = self.dropout(embeddings)
        return embeddings


@register_base_model
class UnifiedTransformerModel(UnifiedTransformerPretrainedModel):
    """
    The bare UnifiedTransformer Model outputting raw hidden-states.

    This model inherits from :class:`~paddlenlp.transformers.model_utils.PretrainedModel`.
    Refer to the superclass documentation for the generic methods.

    This model is also a `paddle.nn.Layer <https://www.paddlepaddle.org.cn
    /documentation/docs/en/api/paddle/fluid/dygraph/layers/Layer_en.html>`__
    subclass. Use it as a regular Paddle Layer and refer to the Paddle
    documentation for all matter related to general usage and behavior.


    """

    def __init__(self, config: UnifiedTransformerConfig):
        super(UnifiedTransformerModel, self).__init__(config)
        self.unk_token_id = config.unk_token_id
        self.pad_token_id = config.pad_token_id
        self.bos_token_id = config.bos_token_id
        self.eos_token_id = config.eos_token_id
        self.mask_token_id = config.mask_token_id
        self.initializer_range = config.initializer_range

        self.embeddings = UnifiedTransformerEmbeddings(config)
        encoder_layer = nn.TransformerEncoderLayer(
            config.hidden_size,
            config.num_attention_heads,
            config.intermediate_size,
            dropout=config.hidden_dropout_prob,
            activation=config.hidden_act,
            attn_dropout=config.attention_probs_dropout_prob,
            act_dropout=0,
            normalize_before=config.normalize_before,
        )
        encoder_norm = nn.LayerNorm(config.hidden_size)
        self.encoder = nn.TransformerEncoder(encoder_layer, config.num_hidden_layers, encoder_norm)
        self.apply(self.init_weights)

    def get_input_embeddings(self):
        return self.embeddings.word_embeddings

    def set_input_embeddings(self, value):
        self.embeddings.word_embeddings = value

    def forward(
        self,
        input_ids=None,
        token_type_ids=None,
        position_ids=None,
        attention_mask=None,
        use_cache=None,
        cache=None,
        role_ids=None,
<<<<<<< HEAD
        output_attentions=None,
        output_hidden_states=None,
        return_dict=None,
=======
        inputs_embeds=None,
        output_attentions=False,
        output_hidden_states=False,
        return_dict=False,
>>>>>>> 18584165
    ):
        r"""
        The UnifiedTransformerModel forward method, overrides the special
        :meth:`__call__` method.

        Args:
            input_ids (Tensor, optional):
                Indices of input sequence tokens in the vocabulary. They are
                numerical representations of tokens that build the input
                sequence. It's data type should be `int64` and has a shape of
                [batch_size, sequence_length].
            token_type_ids (Tensor):
                Segment token indices to indicate first and second portions of
                the inputs. Indices can be either 0 or 1:

                - 0 corresponds to a **sentence A** token,
                - 1 corresponds to a **sentence B** token.

                It's data type should be `int64` and has a shape of
                [batch_size, sequence_length].
            position_ids (Tensor):
                The position indices of input sequence tokens. It's data type
                should be `int64` and has a shape of [batch_size, sequence_length].
            attention_mask (Tensor):
                A tensor used in multi-head attention to prevents attention to
                some unwanted positions, usually the paddings or the subsequent
                positions. It is a tensor with shape broadcasted to
                [batch_size, n_head, sequence_length, sequence_length].

                - When the data type is bool, the unwanted positions have
                  `False` values and the others have `True` values.
                - When the data type is int, the unwanted positions have 0
                  values and the others have 1 values.
                - When the data type is float, the unwanted positions have
                  `-INF` values and the others have 0 values.

            use_cache: (bool, optional):
                Whether or not use the model cache to speed up decoding. Defaults
                to False.
            cache (list, optional):
                It is a list, and each element in the list is `incremental_cache`
                produced by :meth:`paddle.nn.TransformerEncoderLayer.gen_cache`
                method. See :meth:`paddle.nn.TransformerEncoder.gen_cache`
                method for more details. It is only used for inference and
                should be None for training. Defaults to None.
            role_ids (Tensor, optional):
                Indices of role ids indicated different roles.
                 It's data type should be `int64` and has a shape of
                [batch_size, sequence_length]. Defaults to None.
            inputs_embeds (Tensor, optional):
                Optionally, instead of passing `input_ids` you can choose to directly pass an embedded representation
                of shape `(batch_size, sequence_length, hidden_size)`. This is useful if you want more control over
                how to convert `input_ids` indices into associated vectors than the model's internal embedding lookup matrix.
                Default to None.
            output_attentions (bool, optional):
                Whether or not to return the attentions tensors of all attention layers. See `attentions` under returned
                tensors for more detail. Defaults to `False`.
            output_hidden_states (bool, optional):
                Whether or not to return the hidden states of all layers. See `hidden_states` under returned tensors for
                more detail. Defaults to `False`.
            return_dict (bool, optional):
                Whether to return a :class:`~paddlenlp.transformers.model_outputs.BaseModelOutputWithPastAndCrossAttentions` object.
                If `False`, the output will be a tuple of tensors. Defaults to `False`.

        Returns:
            An instance of :class:`~paddlenlp.transformers.model_outputs.BaseModelOutputWithPastAndCrossAttentions` if
            `return_dict=True`. Otherwise it returns a tuple of tensors corresponding
            to ordered and not None (depending on the input arguments) fields of
            :class:`~paddlenlp.transformers.model_outputs.BaseModelOutputWithPastAndCrossAttentions`.
            Especially, When `return_dict=output_hidden_states=output_attentions=False` and `cache=None`,
            returns a tensor representing the output of :class:`UnifiedTransformerModel`, with
            shape [batch_size, sequence_length, hidden_size]. The data type is
            float32 or float64.

        Example:
            .. code-block::

                from paddlenlp.transformers import UnifiedTransformerModel
                from paddlenlp.transformers import UnifiedTransformerTokenizer

                model = UnifiedTransformerModel.from_pretrained('plato-mini')
                tokenizer = UnifiedTransformerTokenizer.from_pretrained('plato-mini')

                history = '我爱祖国'
                inputs = tokenizer.dialogue_encode(
                    history,
                    return_tensors=True,
                    is_split_into_words=False)
                outputs = model(**inputs)
        """
<<<<<<< HEAD
        output_attentions = output_attentions if output_attentions is not None else self.config.output_attentions
        output_hidden_states = (
            output_hidden_states if output_hidden_states is not None else self.config.output_hidden_states
        )
        return_dict = return_dict if return_dict is not None else self.config.use_return_dict
=======
>>>>>>> 18584165

        if attention_mask is None:
            if input_ids is not None:
                attention_mask = (
                    (input_ids == self.pad_token_id).astype(paddle.get_default_dtype()) * -1e4
                ).unsqueeze([1, 2])
            else:
                logger.warning(
                    "Provided inputs_embeds while attention_mask is None, attention weights will not be masked during forwarding."
                )
        if attention_mask is not None:
            attention_mask.stop_gradient = True

        embedding_output = self.embeddings(
            input_ids, token_type_ids, position_ids, role_ids=role_ids, input_embeddings=inputs_embeds
        )
        if use_cache and cache is None:
            cache = self.encoder.gen_cache(embedding_output)

        sequence_output = self.encoder(
            embedding_output,
            attention_mask,
            cache,
            output_attentions=output_attentions,
            output_hidden_states=output_hidden_states,
            return_dict=return_dict,
        )
        return sequence_output


class UnifiedTransformerLMHead(nn.Layer):
    def __init__(self, hidden_size, vocab_size, activation, embedding_weights=None):
        super(UnifiedTransformerLMHead, self).__init__()
        self.transform = nn.Linear(hidden_size, hidden_size)
        self.activation = getattr(nn.functional, activation)
        self.layer_norm = nn.LayerNorm(hidden_size)
        self.decoder_weight = (
            self.create_parameter(shape=[vocab_size, hidden_size], dtype=self.transform.weight.dtype, is_bias=False)
            if embedding_weights is None
            else embedding_weights
        )
        self.decoder_bias = self.create_parameter(shape=[vocab_size], dtype=self.decoder_weight.dtype, is_bias=True)

    def forward(self, hidden_states, masked_positions=None):
        if masked_positions is not None:
            hidden_states = paddle.reshape(hidden_states, [-1, hidden_states.shape[-1]])
            hidden_states = paddle.tensor.gather(hidden_states, masked_positions)
        hidden_states = self.transform(hidden_states)
        hidden_states = self.activation(hidden_states)
        hidden_states = self.layer_norm(hidden_states)
        logits = paddle.tensor.matmul(hidden_states, self.decoder_weight, transpose_y=True) + self.decoder_bias
        return logits


class UnifiedTransformerLMHeadModel(UnifiedTransformerPretrainedModel):
    """
    The UnifiedTransformer Model with a language modeling head on top
    for generation tasks.

    Args:
        unified_transformer (:class:`UnifiedTransformerModel`):
            An instance of :class:`UnifiedTransformerModel`.
    """

    def __init__(self, config: UnifiedTransformerConfig):
        super(UnifiedTransformerLMHeadModel, self).__init__(config)
        self.unified_transformer = UnifiedTransformerModel(config)
        self.lm_head = UnifiedTransformerLMHead(
            config.hidden_size,
            config.vocab_size,
            config.hidden_act,
            self.unified_transformer.embeddings.word_embeddings.weight,
        )
        self.apply(self.init_weights)

    def forward(
        self,
        input_ids=None,
        token_type_ids=None,
        position_ids=None,
        attention_mask=None,
        masked_positions=None,
        use_cache=None,
        cache=None,
        role_ids=None,
        labels=None,
<<<<<<< HEAD
        output_attentions=None,
        output_hidden_states=None,
        return_dict=None,
=======
        inputs_embeds=None,
        output_attentions=False,
        output_hidden_states=False,
        return_dict=False,
>>>>>>> 18584165
    ):
        r"""
        The UnifiedTransformerLMHeadModel forward method, overrides the special
        :meth:`__call__` method.

        Args:
            input_ids (Tensor, optional):
                See :class:`UnifiedTransformerModel`.
            token_type_ids (Tensor):
                See :class:`UnifiedTransformerModel`.
            position_ids (Tensor):
                See :class:`UnifiedTransformerModel`.
            attention_mask (Tensor):
                See :class:`UnifiedTransformerModel`.
            use_cache: (bool, optional):
                See :class:`UnifiedTransformerModel`.
            cache (list, optional):
                See :class:`UnifiedTransformerModel`.
            role_ids: (Tensor, optional):
                See :class:`UnifiedTransformerModel`.
            labels: (Tensor, optional):
                Labels for computing the left-to-right language modeling loss. Indices should be in
                `[-100, 0, ..., vocab_size]` (see `input_ids` docstring) Tokens with indices set to `-100` are
                ignored (masked), the loss is only computed for the tokens with labels n `[0, ..., vocab_size]`
            inputs_embeds (Tensor, optional):
                See :class:`UnifiedTransformerModel`.
            output_attentions (bool, optional):
                See :class: `UnifiedTransformerModel`
            output_hidden_states (bool, optional):
                See :class: `UnifiedTransformerModel`
            return_dict (bool, optional):
                See :class: `UnifiedTransformerModel`

        Returns:
            An instance of :class:`~paddlenlp.transformers.model_outputs.CausalLMOutputWithCrossAttentions` if
            `return_dict=True`. Otherwise it returns a tuple of tensors corresponding
            to ordered and not None (depending on the input arguments) fields of
            :class:`~paddlenlp.transformers.model_outputs.CausalLMOutputWithCrossAttentions`.
            Especially, When `return_dict=output_hidden_states=output_attentions=False` and `cache=labels=None`,
            returns a tensor representing the output of :class:`UnifiedTransformerLMHeadModel`,
            with shape [batch_size, sequence_length, vocab_size]. The data type
            is float32 or float64.

        Example:
            .. code-block::

                from paddlenlp.transformers import UnifiedTransformerLMHeadModel
                from paddlenlp.transformers import UnifiedTransformerTokenizer

                model = UnifiedTransformerLMHeadModel.from_pretrained('plato-mini')
                tokenizer = UnifiedTransformerTokenizer.from_pretrained('plato-mini')

                history = '我爱祖国'
                inputs = tokenizer.dialogue_encode(
                    history,
                    return_tensors=True,
                    is_split_into_words=False)
                logits = model(**inputs)
        """
        return_dict = return_dict if return_dict is not None else self.config.use_return_dict
        outputs = self.unified_transformer(
            input_ids,
            token_type_ids,
            position_ids,
            attention_mask,
            use_cache,
            cache,
            role_ids=role_ids,
            inputs_embeds=inputs_embeds,
            output_attentions=output_attentions,
            output_hidden_states=output_hidden_states,
            return_dict=return_dict,
        )
        input_type = type(input_ids) if input_ids is not None else type(inputs_embeds)
        sequence_output = outputs if isinstance(outputs, input_type) else outputs[0]
        logits = self.lm_head(sequence_output, masked_positions)

        lm_loss = None
        if labels is not None:
            loss_fct = nn.CrossEntropyLoss()
            lm_loss = loss_fct(logits.reshape((-1, logits.shape[-1])), labels.reshape([-1]))
        if not return_dict:
            if isinstance(outputs, input_type):
                return (lm_loss, logits) if lm_loss is not None else logits
            else:
                outputs = (logits,) + outputs[1:]
                return ((lm_loss,) + outputs) if lm_loss is not None else outputs

        return CausalLMOutputWithCrossAttentions(
            loss=lm_loss,
            logits=logits,
            past_key_values=outputs.past_key_values,
            hidden_states=outputs.hidden_states,
            attentions=outputs.attentions,
            cross_attentions=outputs.cross_attentions,
        )

    def prepare_faster_entry(self, kwargs):
        from paddlenlp.ops import FasterUnifiedTransformer

        use_fp16_decoding = kwargs.get("use_fp16_decoding", False)
        decode_strategy = kwargs.get("decode_strategy")
        if decode_strategy == "sampling" and kwargs.get("top_k") != 0 and kwargs.get("top_p") != 1:
            raise AttributeError(
                "Only topk sampling or topp sampling are supported. "
                "Topk sampling and topp sampling cannot be both applied in the faster version."
            )
        if kwargs["repetition_penalty"] != 1.0:
            # not support for repetition_penalty yet in the faster version
            raise AttributeError("'repetition_penalty != 1' is not supported yet in the faster version")
        if kwargs["forced_bos_token_id"] is not None:
            # not support for min_length yet in the faster version
            raise AttributeError("'forced_bos_token_id != None' is not supported yet in the faster version")
        self._faster_entry = FasterUnifiedTransformer(self, use_fp16_decoding=use_fp16_decoding).forward
        return self._faster_entry

    def adjust_logits_during_generation(self, logits):
        # pre-process distribution
        logits[:, self.unified_transformer.unk_token_id] = -1e4
        logits[:, self.unified_transformer.bos_token_id] = -1e4
        logits[:, self.unified_transformer.mask_token_id] = -1e4
        return logits

    def prepare_inputs_for_generation(
        self,
        input_ids,
        token_type_ids=None,
        position_ids=None,
        attention_mask=None,
        use_cache=False,
        cache=None,
        **kwargs
    ):

        role_ids = kwargs.get("role_ids", None)

        if position_ids is None:
            if self.pad_token_id is None:
                position_ids = paddle.expand_as(
                    paddle.arange(end=paddle.shape(input_ids)[1], dtype="int64"), input_ids
                )
            else:
                # NOTE: If there is a unk_token_id in input_ids, the following logic is wrong.
                # In that case, the position_ids must be provided.
                # And this is for left padding input_ids.
                num_pad = paddle.sum((input_ids == self.pad_token_id).astype("float32"), axis=-1, keepdim=True)
                position_ids = F.relu(
                    paddle.expand_as(paddle.arange(end=paddle.shape(input_ids)[1], dtype="float32"), input_ids)
                    - num_pad
                ).astype("int64")
            position_ids.stop_gradient = True

        if token_type_ids is None:
            token_type_ids = paddle.zeros_like(input_ids, dtype="int64")
            token_type_ids.stop_gradient = True

        if attention_mask is None:
            attention_mask = ((input_ids == self.pad_token_id).astype(paddle.get_default_dtype()) * -1e4).unsqueeze(
                [1, 2]
            )
            attention_mask.stop_gradient = True

        # only last token for inputs_ids if cache is defined in kwargs
        if cache is not None:
            input_ids = input_ids[:, -1:]
            if token_type_ids is not None:
                token_type_ids = token_type_ids[:, -1:]
            if position_ids is not None:
                position_ids = position_ids[:, -1:]
            if role_ids is not None:
                role_ids = role_ids[:, -1:]
        if attention_mask is not None:
            attention_mask = attention_mask[:, :, -1:, :]

        return {
            "input_ids": input_ids,
            "token_type_ids": token_type_ids,
            "position_ids": position_ids,
            "attention_mask": attention_mask,
            "use_cache": use_cache,
            "cache": cache,
            "role_ids": role_ids,
        }

    def __getattr__(self, name):
        try:
            return super().__getattr__(name)
        except AttributeError:
            try:
                return getattr(getattr(self, self.base_model_prefix), name)
            except AttributeError:
                return getattr(getattr(self, self.base_model_prefix).config, name)


UnifiedTransformerForMaskedLM = UnifiedTransformerLMHeadModel<|MERGE_RESOLUTION|>--- conflicted
+++ resolved
@@ -185,16 +185,10 @@
         use_cache=None,
         cache=None,
         role_ids=None,
-<<<<<<< HEAD
+        inputs_embeds=None,
         output_attentions=None,
         output_hidden_states=None,
         return_dict=None,
-=======
-        inputs_embeds=None,
-        output_attentions=False,
-        output_hidden_states=False,
-        return_dict=False,
->>>>>>> 18584165
     ):
         r"""
         The UnifiedTransformerModel forward method, overrides the special
@@ -285,14 +279,11 @@
                     is_split_into_words=False)
                 outputs = model(**inputs)
         """
-<<<<<<< HEAD
         output_attentions = output_attentions if output_attentions is not None else self.config.output_attentions
         output_hidden_states = (
             output_hidden_states if output_hidden_states is not None else self.config.output_hidden_states
         )
         return_dict = return_dict if return_dict is not None else self.config.use_return_dict
-=======
->>>>>>> 18584165
 
         if attention_mask is None:
             if input_ids is not None:
@@ -379,16 +370,10 @@
         cache=None,
         role_ids=None,
         labels=None,
-<<<<<<< HEAD
+        inputs_embeds=None,
         output_attentions=None,
         output_hidden_states=None,
         return_dict=None,
-=======
-        inputs_embeds=None,
-        output_attentions=False,
-        output_hidden_states=False,
-        return_dict=False,
->>>>>>> 18584165
     ):
         r"""
         The UnifiedTransformerLMHeadModel forward method, overrides the special
