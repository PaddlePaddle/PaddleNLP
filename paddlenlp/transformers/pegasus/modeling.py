--- conflicted
+++ resolved
@@ -13,16 +13,13 @@
 # See the License for the specific language governing permissions and
 # limitations under the License.
 
-from functools import partial
 import math
+from typing import Dict
+
 import numpy as np
-from typing import Dict
-
 import paddle
 import paddle.nn as nn
-import paddle.nn.functional as F
-import paddle.tensor as tensor
-from paddle.nn import Layer, Embedding
+from paddle.nn import Embedding
 
 from .. import PretrainedModel, register_base_model
 
@@ -383,30 +380,6 @@
 
     """
 
-<<<<<<< HEAD
-    def __init__(self,
-                 vocab_size,
-                 bos_token_id=0,
-                 pad_token_id=0,
-                 eos_token_id=1,
-                 forced_eos_token_id=1,
-                 decoder_start_token_id=0,
-                 d_model=1024,
-                 num_encoder_layers=16,
-                 num_decoder_layers=16,
-                 encoder_attention_heads=16,
-                 decoder_attention_heads=16,
-                 encoder_ffn_dim=4096,
-                 decoder_ffn_dim=4096,
-                 dropout=0.1,
-                 activation_function='relu',
-                 attention_dropout=0.1,
-                 activation_dropout=0.1,
-                 max_position_embeddings=1024,
-                 scale_embedding=True,
-                 init_std=0.02,
-                 **kwargs):
-=======
     def __init__(
         self,
         vocab_size,
@@ -430,7 +403,6 @@
         scale_embedding=True,
         init_std=0.02,
     ):
->>>>>>> 2276e288
         super().__init__()
         self.init_std = init_std
         self.pad_token_id = pad_token_id
