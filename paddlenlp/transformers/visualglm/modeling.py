--- conflicted
+++ resolved
@@ -1413,13 +1413,9 @@
         )
 
 
-<<<<<<< HEAD
-class ChatGLMForCausalLMWithImage(ChatGLMForCausalLM):
-=======
 class ChatGLMForConditionalGenerationWithImage(ChatGLMForCausalLM):
->>>>>>> 7d88b336
     def __init__(self, config: ChatGLMConfig):
-        super(ChatGLMForCausalLMWithImage, self).__init__(config)
+        super(ChatGLMForConditionalGenerationWithImage, self).__init__(config)
         self.config = config
 
     def forward(
@@ -1470,7 +1466,7 @@
         )
         self.qformer = VisualGLMQFormerModel(config.qformer_config)
         self.language_projection = nn.Linear(config.qformer_config.hidden_size, config.text_config.hidden_size)
-        self.language_model = ChatGLMForCausalLMWithImage(config.text_config)
+        self.language_model = ChatGLMForConditionalGenerationWithImage(config.text_config)
 
     def get_input_embeddings(self) -> nn.Layer:
         return self.vision_model.embeddings.patch_embedding
