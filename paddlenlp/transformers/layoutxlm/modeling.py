--- conflicted
+++ resolved
@@ -1560,15 +1560,12 @@
         hidden_states = [
             outputs[2][f"{idx}_data"]
             for idx in range(self.layoutxlm.config["num_hidden_layers"])
-<<<<<<< HEAD
-        }
-        res = dict(
-            loss=loss,
-            entities=entities,
-            relations=relations,
-            pred_relations=pred_relations,
-        )
-        res.update(hidden_states)
+        ]
+        hidden_states = paddle.stack(hidden_states, axis=1)
+
+        res = dict(loss=loss,
+                   pred_relations=pred_relations,
+                   hidden_states=hidden_states)
         return res
 
 
@@ -1654,13 +1651,4 @@
             return outputs
         else:
             outputs = (total_loss, ) + outputs
-            return outputs
-=======
-        ]
-        hidden_states = paddle.stack(hidden_states, axis=1)
-
-        res = dict(loss=loss,
-                   pred_relations=pred_relations,
-                   hidden_states=hidden_states)
-        return res
->>>>>>> abf217e9
+            return outputs