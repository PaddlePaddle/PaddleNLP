# encoding=utf-8
# Copyright (c) 2021 PaddlePaddle Authors. All Rights Reserved.
# Copyright 2021 The Facebook, Inc. and The HuggingFace Inc. team.
#
# Licensed under the Apache License, Version 2.0 (the "License");
# you may not use this file except in compliance with the License.
# You may obtain a copy of the License at
#
#     http://www.apache.org/licenses/LICENSE-2.0
#
# Unless required by applicable law or agreed to in writing, software
# distributed under the License is distributed on an "AS IS" BASIS,
# WITHOUT WARRANTIES OR CONDITIONS OF ANY KIND, either express or implied.
# See the License for the specific language governing permissions and
# limitations under the License.

import numpy as np
import math
import paddle
import paddle.nn as nn
import paddle.tensor as tensor
from paddle.nn import Embedding
from .. import PretrainedModel, register_base_model
from paddle.nn.layer.transformer import _convert_attention_mask

__all__ = [
    'BlenderbotSmallModel', 'BlenderbotSmallPretrainedModel',
    'BlenderbotSmallEncoder', 'BlenderbotSmallDecoder',
    'BlenderbotSmallForConditionalGeneration', 'BlenderbotSmallForCausalLM'
]


# Copied from paddlenlp.transformers.bart.modeling.shift_tokens_right
def shift_tokens_right(input_ids: tensor, decoder_start_token_id: int):
    """
    Shift input ids one token to the right.
    """
    shifted_input_ids = paddle.zeros_like(input_ids)
    shifted_input_ids[:, 1:] = input_ids[:, :-1].clone()
    shifted_input_ids[:, 0] = decoder_start_token_id
    return shifted_input_ids


class BlenderbotSmallLearnedPositionalEmbedding(Embedding):
    """
    This module learns positional embeddings up to a fixed maximum size.

    Please should refer to the superclass for more information regarding methods and arguments.
    """

    def __init__(self, num_embeddings, embedding_dim):
        super().__init__(num_embeddings=num_embeddings,
                         embedding_dim=embedding_dim)

    def forward(self, input_ids_shape, past_key_values_length=0):
        """
        Generate positional embeddings up based on input_ids_shape.
        Args:
            input_ids_shape (`tuple`): expected to be [batch_size, sequence_length].
            past_key_values_length (`int`, optional): The length of past_key_value,
            which is used only when the ``use_cache=True`` during prediction generating.

        Returns:
            (Tensor): The generated positional embedding.
        """
        bsz, seq_len = input_ids_shape[:2]
        positions = paddle.arange(past_key_values_length,
                                  past_key_values_length + seq_len,
                                  dtype="int64")
        return super().forward(positions)


class BlenderbotSmallPretrainedModel(PretrainedModel):
    r"""
    An abstract class for pretrained BlenderbotSmall models. It provides BlenderbotSmall related
    `model_config_file`, `resource_files_names`, `pretrained_resource_files_map`,
    `pretrained_init_configuration`, `base_model_prefix` for downloading and
    loading pretrained models.
    Refer to :class:`~paddlenlp.transformers.model_utils.PretrainedModel` for more details.
    """
    model_config_file = "model_config.json"
    pretrained_init_configuration = {
        "blenderbot_small-90M": {
            "vocab_size": 54944,
            "bos_token_id": 1,
            "pad_token_id": 0,
            "eos_token_id": 2,
            "decoder_start_token_id": 1,
            "d_model": 512,
            "num_encoder_layers": 8,
            "num_decoder_layers": 8,
            "encoder_attention_heads": 16,
            "decoder_attention_heads": 16,
            "decoder_ffn_dim": 2048,
            "encoder_ffn_dim": 2048,
            "dropout": 0.1,
            "activation_function": "gelu",
            "init_std": 0.02,
            "max_position_embeddings": 512,
            "attention_dropout": 0.0,
            "activation_dropout": 0.0,
            "scale_embedding": True,
            "normalize_before": False,
        },
    }
    resource_files_names = {"model_state": "model_state.pdparams"}
    pretrained_resource_files_map = {
        "model_state": {
            "blenderbot_small-90M":
            "https://bj.bcebos.com/paddlenlp/models/transformers/blenderbot_small/blenderbot_small-90M.pdparams",
        }
    }
    base_model_prefix = "blenderbot_small"

    def init_weights(self, layer):
        """ Initialization hook """
        if paddle.get_default_dtype() not in ['float32', 'float64']:
            # gaussian/standard_normal/randn/normal only supports [float32, float64]
            return
        if isinstance(layer, (nn.Linear, nn.Embedding)):
            # In the dygraph mode, use the `set_value` to reset the parameter directly,
            # and reset the `state_dict` to update parameter in static mode.
            if isinstance(layer.weight, paddle.Tensor):
                layer.weight.set_value(
                    paddle.tensor.normal(
                        mean=0.0,
                        std=self.init_std if hasattr(self, "init_std") else
                        self.blenderbot_small.config["init_std"],
                        shape=layer.weight.shape))


class BlenderbotSmallDecoderLayer(nn.TransformerDecoderLayer):
    """
    Construct decoder layer for BlenderbotSmallDecoder.
    Please refer to :class:`~paddlenlp.nn.TransformerDecoderLayer` for more details.
    """

    def __init__(self,
                 d_model,
                 nhead,
                 dim_feedforward,
                 dropout=0.1,
                 activation="gelu",
                 attn_dropout=None,
                 act_dropout=None,
                 normalize_before=True,
                 weight_attr=None,
                 bias_attr=None):
        super(BlenderbotSmallDecoderLayer,
              self).__init__(d_model=d_model,
                             nhead=nhead,
                             dim_feedforward=dim_feedforward,
                             dropout=dropout,
                             activation=activation,
                             attn_dropout=attn_dropout,
                             act_dropout=act_dropout,
                             normalize_before=normalize_before,
                             weight_attr=weight_attr,
                             bias_attr=bias_attr)

    def forward(self,
                tgt,
                memory=None,
                tgt_mask=None,
                memory_mask=None,
                cache=None):
        """
        Please refer to  :class:`~paddlenlp.nn.TransformerDecoderLayer`
        for more information regarding arguments.
        """
        tgt_mask = _convert_attention_mask(tgt_mask, tgt.dtype)
        residual = tgt
        if self.normalize_before:
            tgt = self.norm1(tgt)
        if cache is None:
            tgt = self.self_attn(query=tgt,
                                 key=tgt,
                                 value=tgt,
                                 attn_mask=tgt_mask,
                                 cache=None)
        else:
            tgt, incremental_cache = self.self_attn(query=tgt,
                                                    key=tgt,
                                                    value=tgt,
                                                    attn_mask=tgt_mask,
                                                    cache=cache[0])
        tgt = residual + self.dropout1(tgt)
        if not self.normalize_before:
            tgt = self.norm1(tgt)

        # Cross-attention will not be applied for BlenderbotSmallForCausalLM
        if memory is not None:
            residual = tgt
            if self.normalize_before:
                tgt = self.norm2(tgt)
            memory_mask = _convert_attention_mask(memory_mask, memory.dtype)
            if cache is None:
                tgt = self.cross_attn(query=tgt,
                                      key=memory,
                                      value=memory,
                                      attn_mask=memory_mask,
                                      cache=None)
            else:
                tgt, static_cache = self.cross_attn(query=tgt,
                                                    key=memory,
                                                    value=memory,
                                                    attn_mask=memory_mask,
                                                    cache=cache[1])
            tgt = residual + self.dropout2(tgt)
            if not self.normalize_before:
                tgt = self.norm2(tgt)
        else:
            static_cache = cache[1] if cache is not None else None

        residual = tgt
        if self.normalize_before:
            tgt = self.norm3(tgt)
        tgt = self.linear2(self.dropout(self.activation(self.linear1(tgt))))
        tgt = residual + self.dropout3(tgt)
        if not self.normalize_before:
            tgt = self.norm3(tgt)
        return tgt if cache is None else (tgt, (incremental_cache,
                                                static_cache))


class TransformerDecoder(nn.TransformerDecoder):
    """
    Construct Transformer decoder for BlenderbotSmallDecoder.
    """

    def __init__(self, decoder_layer, num_layers, norm=None):
        super(TransformerDecoder, self).__init__(decoder_layer=decoder_layer,
                                                 num_layers=num_layers,
                                                 norm=norm)

    def forward(self, tgt, memory, tgt_mask=None, memory_mask=None, cache=None):
        """
        Please refer to  :class:`~paddlenlp.nn.TransformerDecoder`
        for more information regarding arguments and methods.
        """

        tgt_mask = _convert_attention_mask(tgt_mask, tgt.dtype)
        if memory is not None:
            memory_mask = _convert_attention_mask(memory_mask, memory.dtype)

        output = tgt
        new_caches = []
        for i, mod in enumerate(self.layers):
            if cache is None:
                output = mod(output,
                             memory,
                             tgt_mask=tgt_mask,
                             memory_mask=memory_mask,
                             cache=None)
            else:
                output, new_cache = mod(output,
                                        memory,
                                        tgt_mask=tgt_mask,
                                        memory_mask=memory_mask,
                                        cache=cache[i])
                new_caches.append(new_cache)

        if self.norm is not None:
            output = self.norm(output)

        return output if cache is None else (output, new_caches)


class BlenderbotSmallEncoder(BlenderbotSmallPretrainedModel):
    """
    The encoder of BlenderbotSmall Model.
    Please refer to :class:`~paddlenlp.transformers.model_utils.PretrainedModel` or
    :class:`~paddlenlp.transformers.Blenderbot.BlenderbotSmallModel` for more details
    regarding methods and arguments.
    """

    def __init__(self,
                 vocab_size,
                 embed_tokens=None,
                 pad_token_id=0,
                 d_model=512,
                 num_encoder_layers=6,
                 encoder_attention_heads=12,
                 encoder_ffn_dim=2048,
                 dropout=0.1,
                 activation_function='gelu',
                 attention_dropout=0.0,
                 activation_dropout=0.0,
                 max_position_embeddings=1024,
                 init_std=0.02,
                 scale_embedding=True,
                 normalize_before=False):
        super().__init__()
        self.init_std = init_std
        self.pad_token_id = pad_token_id
        if embed_tokens is not None:
            self.embed_tokens = embed_tokens
        else:
            self.embed_tokens = nn.Embedding(num_embeddings=vocab_size,
                                             embedding_dim=d_model,
                                             padding_idx=pad_token_id)
        self.encoder_embed_positions = BlenderbotSmallLearnedPositionalEmbedding(
            num_embeddings=max_position_embeddings, embedding_dim=d_model)
        self.embed_scale = math.sqrt(d_model) if scale_embedding else 1.0
        self.encoder_dropout = nn.Dropout(dropout)
        self.encoder_layernorm_embedding = nn.LayerNorm(d_model)
        encoder_layer = nn.TransformerEncoderLayer(
            d_model=d_model,
            nhead=encoder_attention_heads,
            dim_feedforward=encoder_ffn_dim,
            dropout=dropout,
            activation=activation_function,
            attn_dropout=attention_dropout,
            act_dropout=activation_dropout,
            normalize_before=normalize_before)
        self.encoder = nn.TransformerEncoder(encoder_layer=encoder_layer,
                                             num_layers=num_encoder_layers)
        self.apply(self.init_weights)

    def forward(self, input_ids=None, attention_mask=None):
        """
        Returns:
            Tensor: The last hidden-states at the last layer of the encoder.
            It's data type should be `float` and has a shape of `(batch_size, seq_lens, hidden_size)`.
            ``seq_lens`` corresponds to the length of input sequence.
        """
        if input_ids is None:
            raise ValueError("Input_ids cannot be None.")
        inputs_embeds = self.embed_tokens(input_ids) * self.embed_scale
        inputs_embed_pos = self.encoder_embed_positions(input_ids.shape)
        hidden_states = inputs_embeds + inputs_embed_pos
        hidden_states = self.encoder_layernorm_embedding(hidden_states)
        encoder_input = self.encoder_dropout(hidden_states)

        if attention_mask is None:
            attention_mask = paddle.cast(
                input_ids == self.pad_token_id,
                dtype=paddle.get_default_dtype()).unsqueeze([1, 2]) * -1e4
        else:
            attention_mask = self.get_extended_attention_mask(attention_mask)

        encoder_output = self.encoder(encoder_input, src_mask=attention_mask)
        return encoder_output


class BlenderbotSmallDecoder(BlenderbotSmallPretrainedModel):
    """
    The decoder of BlenderbotSmall Model.
    Please refer to :class:`~paddlenlp.transformers.model_utils.PretrainedModel` and
    :class:`~paddlenlp.transformers.Blenderbot.BlenderbotModel` for more information
    regarding methods and arguments.
    """

    def __init__(self,
                 vocab_size,
                 embed_tokens=None,
                 pad_token_id=1,
                 d_model=768,
                 num_decoder_layers=6,
                 decoder_attention_heads=12,
                 decoder_ffn_dim=3072,
                 dropout=0.1,
                 activation_function='gelu',
                 attention_dropout=0.1,
                 activation_dropout=0.1,
                 max_position_embeddings=1024,
                 init_std=0.02,
                 scale_embedding=True,
                 normalize_before=False):
        super().__init__()
        self.init_std = init_std
        if embed_tokens is not None:
            self.embed_tokens = embed_tokens
        else:
            self.embed_tokens = nn.Embedding(num_embeddings=vocab_size,
                                             embedding_dim=d_model,
                                             padding_idx=pad_token_id)

        self.decoder_embed_positions = BlenderbotSmallLearnedPositionalEmbedding(
            num_embeddings=max_position_embeddings, embedding_dim=d_model)
        self.decoder_dropout = nn.Dropout(dropout)
        self.decoder_layernorm_embedding = nn.LayerNorm(
            normalized_shape=d_model)
        self.embed_scale = math.sqrt(d_model) if scale_embedding else 1.0

        decoder_layer = BlenderbotSmallDecoderLayer(
            d_model=d_model,
            nhead=decoder_attention_heads,
            dim_feedforward=decoder_ffn_dim,
            dropout=dropout,
            activation=activation_function,
            attn_dropout=attention_dropout,
            act_dropout=activation_dropout,
            normalize_before=normalize_before)
        self.decoder = TransformerDecoder(decoder_layer=decoder_layer,
                                          num_layers=num_decoder_layers)
        self.apply(self.init_weights)

    def forward(self,
                decoder_input_ids=None,
                decoder_attention_mask=None,
                encoder_output=None,
                memory_mask=None,
                use_cache=False,
                cache=None):
        """
        Please refer to :class:`~paddlenlp.transformers.Blenderbot.BlenderbotModel` for more
        information regarding the arguments.
        """
        if decoder_input_ids is None:
            raise ValueError("Decoder_input_ids cannot be None.")
        if decoder_attention_mask is None:
            decoder_length = paddle.shape(decoder_input_ids)[-1]
            decoder_attention_mask = paddle.tensor.triu((paddle.full(
                (decoder_length, decoder_length),
                -np.inf,
                dtype=paddle.get_default_dtype())), 1)
        decoder_inputs_embeds = self.embed_tokens(
            decoder_input_ids) * self.embed_scale
        # cache[num_layer][0] is an instance of `MultiHeadAttention.Cache` containing
        # tensor k and v with shape of `[batch_size, num_heads, len_seq, embed_dim // num_heads]`
        # ``len_seq`` refer to the length of ``decoder_input_ids``
        # Refer to paddle.nn.MultiHeadAttention.gen_cache for more details regarding cache.
        past_key_values_length = cache[0][0].k.shape[
            2] if cache is not None else 0

        decoder_inputs_embed_pos = self.decoder_embed_positions(
            input_ids_shape=decoder_input_ids.shape,
            past_key_values_length=past_key_values_length)

        # Different from BLenderbot, BlenderbotSmall Apply layer norm on decoder_inputs_embeds
        decoder_inputs_embeds = self.decoder_layernorm_embedding(
            decoder_inputs_embeds)

        hidden_states = decoder_inputs_embeds + decoder_inputs_embed_pos
        decoder_input = self.decoder_dropout(hidden_states)

<<<<<<< HEAD
        if memory_mask is not None:
            memory_mask = self.get_extended_attention_mask(memory_mask)
=======
>>>>>>> bc844540
        decoder_output = self.decoder(tgt=decoder_input,
                                      memory=encoder_output,
                                      tgt_mask=decoder_attention_mask,
                                      memory_mask=memory_mask,
                                      cache=cache)
        return decoder_output


@register_base_model
class BlenderbotSmallModel(BlenderbotSmallPretrainedModel):
    r"""
     Construct a bare BlenderbotSmall Model.

     This model inherits from :class:`~paddlenlp.transformers.model_utils.PretrainedModel`.
     Check the superclass documentation for the generic methods and the library implements for all its model.

     This model is also a Paddle `paddle.nn.Layer <https://www.paddlepaddle.org.cn/documentation
     /docs/en/api/paddle/fluid/dygraph/layers/Layer_en.html>`__ subclass. Use it as a regular Paddle Layer
     and refer to the Paddle documentation for all matter related to general usage and behavior.

    Args:
         vocab_size (`int`):
             Vocabulary size of the BlenderbotSmall model.
         bos_token_id (`int`, optional):
            The id for begging of sentences token. Defaults to ``1``.
         pad_token_id (`int`, optional):
            The id for padding token. Defaults to ``0``.
         eos_token_id (`int`, optional):
            The id for end of sentence token. Defaults to ``2``.
         decoder_start_token_id (`int`, optional):
            The id indicating the start of decoding sentence. Defaults to ``1``.
         d_model (`int`, optional):
            Dimensionality of the layers and the pooler layer. Defaults to ``512``.
         num_encoder_layers (`int`, optional):
            Number of Transformer encoder layers for BlenderbotSmallEncoder. Defaults to ``8``.
         num_decoder_layers (`int`, optional):
            Number of Transformer decoder layers for BlenderbotSmallDecoder. Defaults to ``8``.
         encoder_attention_heads (`int`, optional):
            Number of attention heads for each Transformer encoder layer in BlenderbotSmallEncoder.
            Defaults to ``16``.
         decoder_attention_heads (`int`, optional):
            Number of attention heads for each Transformer decoder layer in BlenderbotSmallDecoder.
            Defaults to ``16``.
         encoder_ffn_dim (`int`, optional):
            Dimensionality of the feed-forward layer for each Transformer encoder layer in
            BlenderbotSmallEncoder. Defaults to ``2048``.
         decoder_ffn_dim (`int`, optional):
            Dimensionality of the feed-forward layer for each Transformer dncoder layer in
            BlenderbotSmallDncoder. Defaults to ``2048``.
         dropout (`float`, optional):
            The dropout probability for all fully connected layers in the embeddings, encoder, and pooler.
            Defaults to ``0.1``.
         activation_function (`str`, optional):
            The non-linear activation function (function or string) in the encoder and pooler.
            ``"gelu"``, ``"relu"`` and any other paddle supported activation functions
            are supported. Defaults to ``"gelu"``.
         attention_dropout (`float`, optional):
            The dropout ratio for the attention probabilities.
            Defaults to ``0.0``.
         activation_dropout (`float`, optional):
            The dropout ratio for activations inside the fully connected layer.
         max_position_embeddings (`int`, optional):,
            The max position index of an input sequence. Defaults to ``512``.
         init_std (`float`, optional):
            The standard deviation of the truncated_normal_initializer for initializing all weight matrices.
            Defaults to ``0.02``.
         scale_embedding (`bool`, optional):
            Indicate whether to scale embeddings by diving by sqrt(d_model). Defaults to ``True``.
         normalize_before (bool, optional):
            Indicate whether to put layer normalization into preprocessing of MHA and FFN sub-layers.
            If True, pre-process is layer normalization and post-precess includes dropout,
            residual connection. Otherwise, no pre-process and post-precess includes dropout,
            residual connection, layer normalization. Defaults to ``False``.
    """

    def __init__(self,
                 vocab_size,
                 bos_token_id=1,
                 pad_token_id=0,
                 eos_token_id=2,
                 decoder_start_token_id=1,
                 d_model=512,
                 num_encoder_layers=8,
                 num_decoder_layers=8,
                 encoder_attention_heads=16,
                 decoder_attention_heads=16,
                 encoder_ffn_dim=2048,
                 decoder_ffn_dim=2048,
                 dropout=0.1,
                 activation_function='gelu',
                 attention_dropout=0.0,
                 activation_dropout=0.0,
                 max_position_embeddings=512,
                 init_std=0.02,
                 scale_embedding=True,
                 normalize_before=False):
        super().__init__()
        self.init_std = init_std
        self.pad_token_id = pad_token_id
        self.bos_token_id = bos_token_id
        self.eos_token_id = eos_token_id
        self.decoder_start_token_id = decoder_start_token_id
        self.shared = nn.Embedding(num_embeddings=vocab_size,
                                   embedding_dim=d_model,
                                   padding_idx=pad_token_id)
        self.encoder = BlenderbotSmallEncoder(
            vocab_size=vocab_size,
            embed_tokens=self.shared,
            pad_token_id=pad_token_id,
            d_model=d_model,
            num_encoder_layers=num_encoder_layers,
            encoder_attention_heads=encoder_attention_heads,
            encoder_ffn_dim=encoder_ffn_dim,
            dropout=dropout,
            activation_function=activation_function,
            attention_dropout=attention_dropout,
            activation_dropout=activation_dropout,
            max_position_embeddings=max_position_embeddings,
            init_std=init_std,
            scale_embedding=scale_embedding,
            normalize_before=normalize_before)

        self.decoder = BlenderbotSmallDecoder(
            vocab_size=vocab_size,
            embed_tokens=self.shared,
            pad_token_id=pad_token_id,
            d_model=d_model,
            num_decoder_layers=num_decoder_layers,
            decoder_attention_heads=decoder_attention_heads,
            decoder_ffn_dim=decoder_ffn_dim,
            dropout=dropout,
            activation_function=activation_function,
            attention_dropout=attention_dropout,
            activation_dropout=activation_dropout,
            max_position_embeddings=max_position_embeddings,
            init_std=init_std,
            scale_embedding=scale_embedding,
            normalize_before=normalize_before)
        self.apply(self.init_weights)

    def forward(self,
                input_ids=None,
                attention_mask=None,
                decoder_input_ids=None,
                decoder_attention_mask=None,
                encoder_output=None,
                use_cache=False,
                cache=None,
                **kwargs):
        r"""
        Args:
            input_ids (Tensor):
                Indices of input sequence tokens in the vocabulary. They are
                numerical representations of tokens that build the input sequence.
                It's data type should be `int64` and has a shape of [batch_size, sequence_length].

            attention_mask (Tensor, optional):
                Mask to indicate whether to perform attention on each input token or not.
                The values should be either 0 or 1. The attention scores will be set
                to **-infinity** for any positions in the mask that are **0**, and will be
                **unchanged** for positions that are **1**.

                - **1** for tokens that are **not masked**,
                - **0** for tokens that are **masked**.

                It's data type should be `float32` and has a shape of [batch_size, sequence_length].
                Defaults to `None`.

            decoder_input_ids (Tensor, optional):
                If not provided, ``decoder_input_ids`` will be automatically generated based
                on ``decoder_start_token_id`` and ``input_ids``.

            decoder_attention_mask (Tensor, optional):
                If not provided, the default ``decoder_attention_mask`` will be a tensor with
                upper triangular part being ``-np.inf``. the shape will be ``(decoder_length, decoder_length)``

            encoder_output (Tensor, optional):
                The output of encoder. If not provided, a new ``encoder_output`` will be generated
                from BlenderbotEncoder. Defaults to ``None``.

            use_cache (bool, optional):
                Indicates whether to use cache to speed up decoding. Defaults to ``False``

            cache (list, optional): It is a list, and each element in the list
                is a tuple( :code:`(incremental_cache, static_cache)` ). See
                `TransformerDecoder.gen_cache` for more details. It is only
                used for inference and should be None for training. Default None.
        Returns:
            Tensor|tuple:
                If ``use_cache=False``, the return will be the last hidden state of decoder with shape
                of [batch_size, seq_lens, hidden_size]. ``seq_lens`` corresponds to the length of input sequence.
                Otherwise, the return will be a tuple of ``(decoder_output, cache)``. Please refer to
                class :class:`paddle.nn.TransformerDecoder` for more information regarding ``cache``.

        Example:
            .. code-block::

            import paddle
            from paddlenlp.transformers import BlenderbotSmallTokenizer, BlenderbotSmallModel

            # "blenderbot_small-90M" is pretrained weight of BlenderbotSmallForConditionalGeneration,
            # Therefore some weight of additional layers in BlenderbotSmallForConditionalGeneration
            # might not be loaded and used.
            pretrained_model_name = "blenderbot_small-90M"
            tokenizer = BlenderbotSmallTokenizer.from_pretrained(pretrained_model_name)
            model = BlenderbotSmallModel.from_pretrained(pretrained_model_name)

            sample_text = "My friends are cool but they eat too many carbs."
            inputs = tokenizer(sample_text, return_attention_mask=True, return_token_type_ids=False)
            inputs = {k:paddle.to_tensor([v]) for (k, v) in inputs.items()}
            decoder_output = model(**inputs)
        """
        if decoder_input_ids is None:
            decoder_input_ids = shift_tokens_right(
                input_ids=input_ids,
                decoder_start_token_id=self.decoder_start_token_id)
        if encoder_output is None:
            encoder_output = self.encoder(input_ids=input_ids,
                                          attention_mask=attention_mask)
        # initialize cache based on encoder output for decoding at 1st time step.
        if use_cache:
            if cache is None:
                cache = self.decoder.decoder.gen_cache(encoder_output)
        else:
            cache = None

        if attention_mask is not None:
            memory_mask = attention_mask
        elif input_ids is not None:
            memory_mask = (input_ids != self.pad_token_id)
        else:
            memory_mask = None

        decoder_output = self.decoder(
            decoder_input_ids=decoder_input_ids,
            decoder_attention_mask=decoder_attention_mask,
            encoder_output=encoder_output,
            memory_mask=memory_mask,
            use_cache=use_cache,
            cache=cache)
        return decoder_output

    def get_encoder(self):
        """
        This method is required for model with encoder-decoder architecture.
        """
        return self.encoder


class BlenderbotSmallForConditionalGeneration(BlenderbotSmallPretrainedModel):
    """
    Please refer to :class:`~paddlenlp.transformers.Blenderbot.BlenderbotModel` for more
    information regarding arguments.
    Return:
        Tensor|tuple: If ``use_cache=False``, the return will be a tensor with shape of
            [batch_size, seq_lens, hidden_size]. Otherwise, the return will be a tuple
            of ``(decoder_output, cache)``.
    Example:
        .. code-block::

            import paddle
            from paddlenlp.transformers import BlenderbotSmallTokenizer, BlenderbotSmallForConditionalGeneration

            pretrained_model_name = "blenderbot_small-90M"
            tokenizer = BlenderbotSmallTokenizer.from_pretrained(pretrained_model_name)
            model = BlenderbotSmallForConditionalGeneration.from_pretrained(pretrained_model_name)

            sample_text = "My friends are cool but they eat too many carbs."
            inputs = tokenizer(sample_text, return_attention_mask=True, return_token_type_ids=False)
            inputs = {k: paddle.to_tensor([v]) for (k, v) in inputs.items()}
            result_ids, score = model.generate(input_ids=inputs['input_ids'],
                                               max_length=60,
                                               min_length=20,
                                               decode_strategy='beam_search',
                                               num_beams=10,
                                               length_penalty=0.65
                                               )
            for sequence_ids in result_ids.numpy().tolist():
                print("User:\t", sample_text)
                print("bot:\t", tokenizer.convert_ids_to_string(sequence_ids))
    """

    def __init__(self, blenderbot_small):
        super(BlenderbotSmallForConditionalGeneration, self).__init__()
        self.eos_token_id = blenderbot_small.eos_token_id
        self.bos_token_id = blenderbot_small.bos_token_id
        self.pad_token_id = blenderbot_small.pad_token_id
        self.blenderbot_small = blenderbot_small
        self.lm_head_weight = self.create_parameter(
            shape=[
                self.blenderbot_small.config['vocab_size'],
                self.blenderbot_small.config['d_model']
            ],
            dtype=self.blenderbot_small.shared.weight.dtype,
            is_bias=False)
        self.register_buffer(
            "final_logits_bias",
            paddle.zeros((1, self.blenderbot_small.config['vocab_size']),
                         dtype=paddle.get_default_dtype()))
        self.apply(self.init_weights)

    def forward(self,
                input_ids=None,
                attention_mask=None,
                decoder_input_ids=None,
                decoder_attention_mask=None,
                encoder_output=None,
                use_cache=False,
                cache=None):
        decoder_outputs = self.blenderbot_small(
            input_ids=input_ids,
            attention_mask=attention_mask,
            decoder_input_ids=decoder_input_ids,
            decoder_attention_mask=decoder_attention_mask,
            encoder_output=encoder_output,
            use_cache=use_cache,
            cache=cache)

        lm_logits = paddle.tensor.matmul(
            decoder_outputs[0] if use_cache else decoder_outputs,
            self.lm_head_weight,
            transpose_y=True) + self.final_logits_bias
        if use_cache:
            cache = decoder_outputs[1]
            return lm_logits, cache
        return lm_logits

    def prepare_inputs_for_generation(self,
                                      decoder_input_ids,
                                      attention_mask=None,
                                      encoder_output=None,
                                      use_cache=True,
                                      cache=None,
                                      **kwargs):

        if encoder_output is not None:
            expand_size = int(decoder_input_ids.shape[0] /
                              encoder_output.shape[0])
            if expand_size > 1:
                index = paddle.tile(
                    paddle.arange(encoder_output.shape[0]).unsqueeze(-1),
                    [1, expand_size]).reshape([-1])
                encoder_output = paddle.index_select(encoder_output, index)

        if use_cache and cache is None:
            if encoder_output is None:
                raise ValueError(
                    "Encoder output can not be none if `use_cache` is True")
            cache = self.decoder.decoder.gen_cache(memory=encoder_output)

        if cache is not None:
            decoder_input_ids = decoder_input_ids[:, -1:]
        return {
            "input_ids":
            None,  # during prediction, Encoder_output is provided, do not need input_ids.
            "decoder_input_ids": decoder_input_ids,
            "encoder_output": encoder_output,
            "attention_mask": attention_mask,
            "use_cache": use_cache,
            "cache": cache
        }

    def get_encoder(self):
        """
        This method is required for model with encoder-decoder architecture.
        """
        return self.encoder

    def __getattr__(self, name):
        try:
            return super().__getattr__(name)
        except AttributeError as e:
            try:
                return getattr(getattr(self, self.base_model_prefix), name)
            except AttributeError:
                try:
                    return getattr(self, self.base_model_prefix).config[name]
                except KeyError:
                    raise e


class BlenderbotSmallForCausalLM(BlenderbotSmallPretrainedModel):
    """
    Constructs BLenderbotSmall For Causal Language Model. This model is equivalent to the
    blenderbotSmall decoder without cross-attention.
    """

    def __init__(self, blenderbot_small):
        super().__init__()
        self.blenderbot_small = blenderbot_small
        self.decoder = blenderbot_small.decoder

        self.lm_head_weight = self.create_parameter(
            shape=[
                blenderbot_small.config['vocab_size'],
                blenderbot_small.config['d_model']
            ],
            dtype=blenderbot_small.shared.weight.dtype,
            is_bias=False)
        self.register_buffer(
            "final_logits_bias",
            paddle.zeros((1, blenderbot_small.config['vocab_size']),
                         dtype=paddle.get_default_dtype()))
        self.apply(self.init_weights)

    def forward(self,
                input_ids=None,
                attention_mask=None,
                use_cache=False,
                cache=None,
                **kwargs):
        """
        Args:
            input_ids (Tensor):
                Indices of input sequence tokens in the vocabulary. They are
                numerical representations of tokens that build the input sequence.
                It's data type should be `int64` and has a shape of [batch_size, sequence_length].

            attention_mask (Tensor, optional):
                Mask to indicate whether to perform attention on each input token or not.
                The values should be either 0 or 1. The attention scores will be set
                to **-infinity** for any positions in the mask that are **0**, and will be
                **unchanged** for positions that are **1**.

                - **1** for tokens that are **not masked**,
                - **0** for tokens that are **masked**.

                It's data type should be `float32` and has a shape of [batch_size, sequence_length].
                Defaults to `None`.

            use_cache (bool, optional):
                Indicates whether to use cache to speed up decoding. Defaults to ``False``

            cache (list, optional): It is a list, and each element in the list
                is a tuple( :code:`(incremental_cache, static_cache)` ). See
                `paddle.nn.TransformerDecoder.gen_cache` for more details. It is only
                used for inference and should be None for training. Default None.
        Return:
            Tensor|tuple: If ``use_cache=False``, the return will be a tensor with shape of
                [batch_size, seq_lens, hidden_size]. Otherwise, the return will be a tuple
                of ``(lm_logits, cache)``.
        Example:
            .. code-block::

            import paddle
            from paddlenlp.transformers import BlenderbotSmallTokenizer, BlenderbotSmallForCausalLM
            use_cache = False
            text = "My friends are cool but they eat too many carbs."
            model_name = "blenderbot_small-90M"
            tokenizer = BlenderbotSmallTokenizer.from_pretrained(model_name)
            model = BlenderbotSmallForCausalLM.from_pretrained(model_name)
            model.eval()
            inputs = tokenizer(text, return_attention_mask=True, return_token_type_ids=False)
            inputs = {k: paddle.to_tensor([v]) for (k, v) in inputs.items()}

            with paddle.no_grad():
                outputs = model(**inputs, use_cache=use_cache)
                # outputs is a tuple of (lm_logits, cache) if ``use_cache=True``.

        """
        if use_cache and cache is None:
            # Generating incremental cache. A random tensor with shape of
            # (batch_size, len_seq, hidden_size) is passed for memory argument.
            # since the `static_cache` will not be used in BlenderbotSmallForCausalLM
            batch_size, len_seq = input_ids.shape
            cache = self.decoder.decoder.gen_cache(
                memory=paddle.zeros((batch_size, len_seq,
                                     self.blenderbot_small.config['d_model'])))
        decoder_outputs = self.decoder(decoder_input_ids=input_ids,
                                       encoder_output=None,
                                       memory_mask=None,
                                       use_cache=use_cache,
                                       cache=cache)

        lm_logits = paddle.tensor.matmul(
            decoder_outputs[0] if use_cache else decoder_outputs,
            self.lm_head_weight,
            transpose_y=True) + self.final_logits_bias

        if use_cache:
            cache = decoder_outputs[1]
            return lm_logits, cache
        return lm_logits

    def prepare_inputs_for_generation(self,
                                      input_ids,
                                      attention_mask=None,
                                      use_cache=True,
                                      cache=None,
                                      **kwargs):
        """
        Prepare inputs for decoder to generate sentences.
        Return:
            dict: A dictionary containing necessary inputs for generating next token.
        """
        if cache is not None:
            input_ids = input_ids[:, -1:].unsqueeze(-1)

        return {
            "input_ids": input_ids,
            "attention_mask": attention_mask,
            "use_cache": use_cache,
            "cache": cache
        }<|MERGE_RESOLUTION|>--- conflicted
+++ resolved
@@ -435,11 +435,9 @@
         hidden_states = decoder_inputs_embeds + decoder_inputs_embed_pos
         decoder_input = self.decoder_dropout(hidden_states)
 
-<<<<<<< HEAD
         if memory_mask is not None:
             memory_mask = self.get_extended_attention_mask(memory_mask)
-=======
->>>>>>> bc844540
+
         decoder_output = self.decoder(tgt=decoder_input,
                                       memory=encoder_output,
                                       tgt_mask=decoder_attention_mask,
