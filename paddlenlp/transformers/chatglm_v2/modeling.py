--- conflicted
+++ resolved
@@ -157,11 +157,7 @@
 
 
 class RMSNorm(nn.Layer):
-<<<<<<< HEAD
     def __init__(self, config: ChatGLMv2Config):
-=======
-    def __init__(self, hidden_size, config: ChatGLMv2Config, epsilon=None):
->>>>>>> 907ad204
         super().__init__()
         self.hidden_size = config.hidden_size
         self.weight = paddle.create_parameter(
@@ -502,24 +498,14 @@
 
         LayerNormFunc = RMSNorm if config.rmsnorm else LayerNorm
         # Layernorm on the input data.
-<<<<<<< HEAD
         self.input_layernorm = LayerNormFunc(config)
-=======
-        self.input_layernorm = LayerNormFunc(config.hidden_size, epsilon=config.layernorm_epsilon, config=config)
->>>>>>> 907ad204
 
         # Self attention.
         self.self_attention = SelfAttention(config, layer_number)
         self.hidden_dropout = config.hidden_dropout
 
         # Layernorm on the attention output
-<<<<<<< HEAD
         self.post_attention_layernorm = LayerNormFunc(config)
-=======
-        self.post_attention_layernorm = LayerNormFunc(
-            config.hidden_size, epsilon=config.layernorm_epsilon, config=config
-        )
->>>>>>> 907ad204
 
         # MLP
         self.mlp = MLP(config)
@@ -608,11 +594,7 @@
         if self.post_layer_norm:
             LayerNormFunc = RMSNorm if config.rmsnorm else LayerNorm
             # Final layer norm before output.
-<<<<<<< HEAD
             self.final_layernorm = LayerNormFunc(config)
-=======
-            self.final_layernorm = LayerNormFunc(config.hidden_size, epsilon=config.layernorm_epsilon, config=config)
->>>>>>> 907ad204
 
     def _get_layer(self, layer_number):
         return self.layers[layer_number]
@@ -820,8 +802,7 @@
 
         from paddlenlp.transformers.conversion_utils import split_or_merge_func
 
-<<<<<<< HEAD
-=======
+
         def split_or_merge_qkv_weights(tensor_parallel_degree, tensor_parallel_rank, hidden_size, is_split, tensor):
             if is_split:
                 return split_qkv_weights(tensor_parallel_degree, tensor_parallel_rank, hidden_size, tensor)
@@ -831,7 +812,6 @@
                 ), "The length of tensor_list must match tensor_parallel_degree"
                 return merge_qkv_weights(tensor_parallel_degree, hidden_size, tensor)
 
->>>>>>> 907ad204
         def split_qkv_weights(tensor_parallel_degree, tensor_parallel_rank, hidden_size, tensor):
             split_query_size = hidden_size // tensor_parallel_degree
             split_kv_size = (tensor.shape[-1] - hidden_size) // (2 * tensor_parallel_degree)
@@ -848,8 +828,6 @@
 
             return paddle.concat([query_part, key_part, value_part], axis=-1)
 
-<<<<<<< HEAD
-=======
         def merge_qkv_weights(tensor_parallel_degree, hidden_size, tensor):
             split_query_size = hidden_size // tensor_parallel_degree
             split_kv_size = (tensor[0].shape[-1] - split_query_size) // 2
@@ -875,7 +853,6 @@
             else:
                 return paddle.concat([merge_q, merge_k, merge_v], axis=-1)
 
->>>>>>> 907ad204
         fn = split_or_merge_func(
             is_split=is_split,
             tensor_parallel_degree=config.tensor_parallel_degree,
@@ -883,8 +860,6 @@
             num_attention_heads=config.num_attention_heads,
         )
 
-<<<<<<< HEAD
-=======
         def split_or_merge_mlp_weights(tensor_parallel_degree, tensor_parallel_rank, is_split, tensor):
             if is_split:
                 return split_mlp_weights(tensor_parallel_degree, tensor_parallel_rank, tensor)
@@ -894,7 +869,6 @@
                 ), "The length of tensor_list must match tensor_parallel_degree"
                 return merge_mlp_weights(tensor_parallel_degree, tensor)
 
->>>>>>> 907ad204
         def split_mlp_weights(tensor_parallel_degree, tensor_parallel_rank, tensor):
             split_size = tensor.shape[-1] // tensor_parallel_degree // 2
             ffn_fc = tensor[..., : tensor.shape[-1] // 2]
@@ -903,8 +877,6 @@
             gate_part = gate[..., tensor_parallel_rank * split_size : (tensor_parallel_rank + 1) * split_size]
             return paddle.concat([ffn_fc_part, gate_part], axis=-1)
 
-<<<<<<< HEAD
-=======
         def merge_mlp_weights(tensor_parallel_degree, tensor):
             split_size = tensor[0].shape[-1] // 2
             merge_ffn_fc = tensor[0][..., :split_size]
@@ -922,22 +894,12 @@
             else:
                 return paddle.concat([merge_ffn_fc, merge_gate], axis=-1)
 
->>>>>>> 907ad204
         def get_tensor_parallel_split_mappings(num_hidden_layers):
             final_actions = {}
             base_actions = {
                 # Column Linear
                 "output_layer.weight": partial(fn, is_column=True),
                 "encoder.layers.0.mlp.dense_h_to_4h.weight": partial(
-<<<<<<< HEAD
-                    split_mlp_weights, config.tensor_parallel_degree, config.tensor_parallel_rank
-                ),
-                "encoder.layers.0.self_attention.query_key_value.bias": partial(
-                    split_qkv_weights, config.tensor_parallel_degree, config.tensor_parallel_rank, config.hidden_size
-                ),
-                "encoder.layers.0.self_attention.query_key_value.weight": partial(
-                    split_qkv_weights, config.tensor_parallel_degree, config.tensor_parallel_rank, config.hidden_size
-=======
                     split_or_merge_mlp_weights, config.tensor_parallel_degree, config.tensor_parallel_rank, is_split
                 ),
                 "encoder.layers.0.self_attention.query_key_value.bias": partial(
@@ -953,7 +915,6 @@
                     config.tensor_parallel_rank,
                     config.hidden_size,
                     is_split,
->>>>>>> 907ad204
                 ),
                 # Row Linear
                 "embedding.word_embeddings.weight": partial(fn, is_column=False),
