# Copyright (c) 2023 ChatGLM2-6B Model Team and PaddlePaddle Authors. All Rights Reserved.
#
# Licensed under the Apache License, Version 2.0 (the "License");
# you may not use this file except in compliance with the License.
# You may obtain a copy of the License at
#
#     http://www.apache.org/licenses/LICENSE-2.0
#
# Unless required by applicable law or agreed to in writing, software
# distributed under the License is distributed on an "AS IS" BASIS,
# WITHOUT WARRANTIES OR CONDITIONS OF ANY KIND, either express or implied.
# See the License for the specific language governing permissions and
# limitations under the License.
from __future__ import annotations

import os
import re
from typing import Any, Dict, List, Literal, Optional, Union

from sentencepiece import SentencePieceProcessor

from .. import PretrainedTokenizer
from ..tokenizer_utils_base import BatchEncoding, PaddingStrategy


class SPTokenizer:
    def __init__(self, model_path: str):
        # reload tokenizer
        assert os.path.isfile(model_path), model_path
        self.sp_model = SentencePieceProcessor(model_file=model_path)

        # BOS / EOS token IDs
        self.n_words: int = self.sp_model.vocab_size()
        self.bos_id: int = self.sp_model.bos_id()
        self.eos_id: int = self.sp_model.eos_id()
        self.pad_id: int = self.sp_model.unk_id()
        assert self.sp_model.vocab_size() == self.sp_model.get_piece_size()

        special_tokens = [
            "[MASK]",
            "[gMASK]",
            "[sMASK]",
            "sop",
            "eop",
            "<|system|>",
            "<|user|>",
            "<|assistant|>",
            "<|observation|>",
        ]

        self.special_tokens = {}
        self.index_special_tokens = {}
        for token in special_tokens:
            self.special_tokens[token] = self.n_words
            self.index_special_tokens[self.n_words] = token
            self.n_words += 1

        # add eos/pad/unk token to special_token_expression
        all_special_tokens = list(self.special_tokens.keys()) + ["</s>", "<unk>"]
        self.special_token_expression = "|".join([re.escape(token) for token in all_special_tokens])

    def tokenize(self, s: str, encode_special_tokens=False):
        if encode_special_tokens:
            last_index = 0
            t = []
            for match in re.finditer(self.special_token_expression, s):
                if last_index < match.start():
                    t.extend(self.sp_model.EncodeAsPieces(s[last_index : match.start()]))
                t.append(s[match.start() : match.end()])
                last_index = match.end()
            if last_index < len(s):
                t.extend(self.sp_model.EncodeAsPieces(s[last_index:]))
            return t
        else:
            return self.sp_model.EncodeAsPieces(s)

    def encode(self, s: str, bos: bool = False, eos: bool = False) -> List[int]:
        assert type(s) is str
        t = self.sp_model.encode(s)
        if bos:
            t = [self.bos_id] + t
        if eos:
            t = t + [self.eos_id]
        return t

    def decode(self, t: List[int]) -> str:
        return self.sp_model.decode(t)

    def decode_tokens(self, tokens: List[str]) -> str:
        text = self.sp_model.DecodePieces(tokens)
        return text

    def convert_token_to_id(self, token):
        """Converts a token (str) in an id using the vocab."""
        if token in self.special_tokens:
            return self.special_tokens[token]
        return self.sp_model.PieceToId(token)

    def convert_id_to_token(self, index):
        """Converts an index (integer) in a token (str) using the vocab."""
        if index in self.index_special_tokens or index in [self.eos_id, self.bos_id, self.pad_id] or index < 0:
            return ""
        return self.sp_model.IdToPiece(index)


class ChatGLMv2Tokenizer(PretrainedTokenizer):
    resource_files_names = {"vocab_file": "tokenizer.model"}
    model_input_names = ["input_ids", "attention_mask", "position_ids"]
    pretrained_resource_files_map = {
        "model_file": {
            "THUDM/chatglm2-6b": "https://paddlenlp.bj.bcebos.com/models/community/THUDM/chatglm2-6b/tokenizer.model",
        }
    }

    # always encode special tokens, eg: </s>, [gMASK], [MASK] ...
    def __init__(self, vocab_file, padding_side="left", encode_special_tokens=True, **kwargs):
        super().__init__(padding_side=padding_side, **kwargs)
        self.name = "ChatGLMv2Tokenizer"

        self.vocab_file = vocab_file
        self.tokenizer = SPTokenizer(vocab_file)
        self.special_tokens = {
            "<bos>": self.tokenizer.bos_id,
            "<eos>": self.tokenizer.eos_id,
            "<unk>": self.tokenizer.pad_id,
            "<pad>": self.tokenizer.pad_id,
        }
        self.encode_special_tokens = encode_special_tokens

    def get_command(self, token):
        if token in self.special_tokens:
            return self.special_tokens[token]
        assert token in self.tokenizer.special_tokens, f"{token} is not a special token for {self.name}"
        return self.tokenizer.special_tokens[token]

    @property
    def pad_token(self) -> str:
        return "<unk>"

    @property
    def pad_token_id(self):
        return self.get_command("<pad>")

    @property
    def eos_token(self) -> str:
        return "</s>"

    @property
    def eos_token_id(self):
        return self.get_command("<eos>")

    @property
    def vocab_size(self):
        return self.tokenizer.n_words

    def get_vocab(self):
        """Returns vocab as a dict"""
        vocab = {self._convert_id_to_token(i): i for i in range(self.vocab_size)}
        vocab.update(self.added_tokens_encoder)
        return vocab

    def _tokenize(self, text, **kwargs):
        return self.tokenizer.tokenize(text, encode_special_tokens=self.encode_special_tokens)

    def _convert_token_to_id(self, token):
        """Converts a token (str) in an id using the vocab."""
        return self.tokenizer.convert_token_to_id(token)

    def _convert_id_to_token(self, index):
        """Converts an index (integer) in a token (str) using the vocab."""
        return self.tokenizer.convert_id_to_token(index)

    def convert_tokens_to_string(self, tokens: List[str]) -> str:
        return self.tokenizer.decode_tokens(tokens)

    def save_vocabulary(self, save_directory, filename_prefix=None):
        """
        Save the vocabulary and special tokens file to a directory.

        Args:
            save_directory (`str`):
                The directory in which to save the vocabulary.
            filename_prefix (`str`, *optional*):
                An optional prefix to add to the named of the saved files.

        Returns:
            `Tuple(str)`: Paths to the files saved.
        """
        if os.path.isdir(save_directory):
            vocab_file = os.path.join(save_directory, self.vocab_files_names["vocab_file"])
        else:
            vocab_file = save_directory

        with open(self.vocab_file, "rb") as fin:
            proto_str = fin.read()

        with open(vocab_file, "wb") as writer:
            writer.write(proto_str)

        return (vocab_file,)

    def get_prefix_tokens(self):
        prefix_tokens = [self.get_command("[gMASK]"), self.get_command("sop")]
        return prefix_tokens

    def build_prompt(self, query, history=None):
        if history is None:
            history = []
        prompt = ""
        for i, (old_query, response) in enumerate(history):
            prompt += "[Round {}]\n\n问：{}\n\n答：{}\n\n".format(i + 1, old_query, response)
        prompt += "[Round {}]\n\n问：{}\n\n答：".format(len(history) + 1, query)
        return prompt

    def build_inputs_with_special_tokens(
        self, token_ids_0: List[int], token_ids_1: Optional[List[int]] = None
    ) -> List[int]:
        """
        Build model inputs from a sequence or a pair of sequence for sequence classification tasks by concatenating and
        adding special tokens. A BERT sequence has the following format:

        - single sequence: `[CLS] X [SEP]`
        - pair of sequences: `[CLS] A [SEP] B [SEP]`

        Args:
            token_ids_0 (`List[int]`):
                List of IDs to which the special tokens will be added.
            token_ids_1 (`List[int]`, *optional*):
                Optional second list of IDs for sequence pairs.

        Returns:
            `List[int]`: List of [input IDs](../glossary#input-ids) with the appropriate special tokens.
        """
        prefix_tokens = self.get_prefix_tokens()
        token_ids_0 = prefix_tokens + token_ids_0
        if token_ids_1 is not None:
            token_ids_0 = token_ids_0 + token_ids_1 + [self.get_command("<eos>")]
        return token_ids_0

    def _pad(
        self,
        encoded_inputs: Union[Dict, BatchEncoding],
        max_length: Optional[int] = None,
        padding_strategy: PaddingStrategy = PaddingStrategy.DO_NOT_PAD,
        pad_to_multiple_of: Optional[int] = None,
        padding_side: Optional[Literal["right", "left"]] = None,
        return_attention_mask: Optional[bool] = None,
    ) -> dict:
        """
        Pad encoded inputs (on left/right and up to predefined length or max length in the batch)
        Args:
            encoded_inputs:
                Dictionary of tokenized inputs (`List[int]`) or batch of tokenized inputs (`List[List[int]]`).
            max_length: maximum length of the returned list and optionally padding length (see below).
                Will truncate by taking into account the special tokens.
            padding_strategy: PaddingStrategy to use for padding.
                - PaddingStrategy.LONGEST Pad to the longest sequence in the batch
                - PaddingStrategy.MAX_LENGTH: Pad to the max length (default)
                - PaddingStrategy.DO_NOT_PAD: Do not pad
<<<<<<< HEAD
                The tokenizer padding sides are defined in self.padding_side:
=======
                The tokenizer padding sides are defined in `padding_side` argument:

>>>>>>> 5244e615
                    - 'left': pads on the left of the sequences
                    - 'right': pads on the right of the sequences
            pad_to_multiple_of: (optional) Integer if set will pad the sequence to a multiple of the provided value.
                This is especially useful to enable the use of Tensor Core on NVIDIA hardware with compute capability
                >= 7.5 (Volta).
            padding_side: (optional) The side on which the model should have padding applied.
                Should be selected between ['right', 'left'].
                Default value is picked from the class attribute of the same name.
            return_attention_mask:
                (optional) Set to False to avoid returning attention mask (default: set to model specifics)
        """
        # Load from model defaults
        padding_side = padding_side if padding_side is not None else self.padding_side
        assert padding_side == "left"

        required_input = encoded_inputs[self.model_input_names[0]]
        seq_length = len(required_input)

        if "position_ids" not in encoded_inputs:
            encoded_inputs["position_ids"] = list(range(seq_length))

        super()._pad(
            encoded_inputs=encoded_inputs,
            max_length=max_length,
            padding_strategy=padding_strategy,
            pad_to_multiple_of=pad_to_multiple_of,
            return_attention_mask=return_attention_mask,
        )

        return encoded_inputs

    def encode_chat_inputs(self, conversations: List[List[str, str]], context_data: Dict[str, Any] = {}):
        # encode system
        result = super().encode_chat_inputs(conversations, context_data=context_data)
        if "system" in result:
            result["system"] = self.get_prefix_tokens() + result["system"]
        else:
            result["conversations"][0][0] = self.get_prefix_tokens() + result["conversations"][0][0]

        return result<|MERGE_RESOLUTION|>--- conflicted
+++ resolved
@@ -257,12 +257,8 @@
                 - PaddingStrategy.LONGEST Pad to the longest sequence in the batch
                 - PaddingStrategy.MAX_LENGTH: Pad to the max length (default)
                 - PaddingStrategy.DO_NOT_PAD: Do not pad
-<<<<<<< HEAD
-                The tokenizer padding sides are defined in self.padding_side:
-=======
                 The tokenizer padding sides are defined in `padding_side` argument:
 
->>>>>>> 5244e615
                     - 'left': pads on the left of the sequences
                     - 'right': pads on the right of the sequences
             pad_to_multiple_of: (optional) Integer if set will pad the sequence to a multiple of the provided value.
