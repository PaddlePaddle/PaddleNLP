--- conflicted
+++ resolved
@@ -442,12 +442,9 @@
             encoder_kwargs = {
                 argument: value
                 for argument, value in model_kwargs.items()
-<<<<<<< HEAD
-                if not (argument.startswith("decoder_") or argument.startswith(
-                    "cross_attn") or argument is "use_cache")
-=======
-                if not (argument.startswith("decoder_") or argument.startswith("cross_attn"))
->>>>>>> 18584165
+                if not (
+                    argument.startswith("decoder_") or argument.startswith("cross_attn") or argument == "use_cache"
+                )
             }
 
             model_kwargs["encoder_output"] = encoder(input_ids, **encoder_kwargs)
