--- conflicted
+++ resolved
@@ -1055,7 +1055,6 @@
             # prepare model inputs & get model output
             model_inputs = self.prepare_inputs_for_generation(input_ids, **model_kwargs)
             outputs = self(**model_inputs)
-<<<<<<< HEAD
 
             if isinstance(outputs, tuple):
                 logits = outputs[0]
@@ -1064,15 +1063,6 @@
             else:
                 logits = outputs
 
-=======
-            if isinstance(outputs, tuple):
-                logits = outputs[0]
-            elif isinstance(outputs, ModelOutput):
-                logits = outputs.logits
-            else:
-                logits = outputs
-
->>>>>>> e5ac57be
             # [batch_size, vocab_size]
             logits = logits[:, -1, :]
 
@@ -1155,9 +1145,6 @@
             return self(**model_inputs, **immutable)
 
         def _post_process_(outputs, input_ids, cur_len, origin_len, scores, unfinished_flag, model_kwargs):
-<<<<<<< HEAD
-            logits = outputs[0] if isinstance(outputs, tuple) else outputs
-=======
             if isinstance(outputs, tuple):
                 logits = outputs[0]
             elif isinstance(outputs, ModelOutput):
@@ -1165,7 +1152,6 @@
             else:
                 logits = outputs
 
->>>>>>> e5ac57be
             # [batch_size, vocab_size]
             logits = logits[:, -1, :]
 
