# Copyright (c) 2021 PaddlePaddle Authors. All Rights Reserved.
#
# Licensed under the Apache License, Version 2.0 (the "License");
# you may not use this file except in compliance with the License.
# You may obtain a copy of the License at
#
#     http://www.apache.org/licenses/LICENSE-2.0
#
# Unless required by applicable law or agreed to in writing, software
# distributed under the License is distributed on an "AS IS" BASIS,
# WITHOUT WARRANTIES OR CONDITIONS OF ANY KIND, either express or implied.
# See the License for the specific language governing permissions and
# limitations under the License.
"""Modeling classes for UNIMO model."""

from typing import Optional, Tuple

import paddle
import paddle.nn as nn
import paddle.nn.functional as F
from paddle import Tensor

from ...utils.env import CONFIG_NAME
from ...utils.log import logger
from .. import PretrainedModel, register_base_model
from ..model_outputs import CausalLMOutputWithCrossAttentions
from .configuration import (
    UNIMO_PRETRAINED_INIT_CONFIGURATION,
    UNIMO_PRETRAINED_RESOURCE_FILES_MAP,
    UNIMOConfig,
)

__all__ = [
    "UNIMOPretrainedModel",
    "UNIMOModel",
    "UNIMOLMHeadModel",
    "UNIMOForMaskedLM",
    "UNIMOForConditionalGeneration",
]


class UNIMOPretrainedModel(PretrainedModel):
    """
    An abstract class for pretrained UNIMO models. It provides UNIMO related
    `model_config_file`, `pretrained_init_configuration`, `resource_files_names`,
    `pretrained_resource_files_map`, `base_model_prefix` for downloading
    and loading pretrained models.
    See :class:`~paddlenlp.transformers.model_utils.PretrainedModel` for more details.
    """

    model_config_file = CONFIG_NAME
    pretrained_init_configuration = UNIMO_PRETRAINED_INIT_CONFIGURATION
    pretrained_resource_files_map = UNIMO_PRETRAINED_RESOURCE_FILES_MAP
    base_model_prefix = "unimo"
    config_class = UNIMOConfig

    def init_weights(self, layer):
        # Initialization hook
        if isinstance(layer, (nn.Linear, nn.Embedding)):
            # In the dygraph mode, use the `set_value` to reset the parameter directly,
            # and reset the `state_dict` to update parameter in static mode.
            if isinstance(layer.weight, paddle.Tensor):
                layer.weight.set_value(
                    paddle.tensor.normal(
                        mean=0.0,
                        std=self.config.initializer_range,
                        shape=layer.weight.shape,
                    )
                )


class UNIMOEmbeddings(nn.Layer):
    # Include embeddings from word, position and token_type.

    def __init__(self, config: UNIMOConfig):
        super(UNIMOEmbeddings, self).__init__()
        self.word_embeddings = nn.Embedding(config.vocab_size, config.hidden_size)
        self.position_embeddings = nn.Embedding(config.max_position_embeddings, config.hidden_size)
        self.token_type_embeddings = nn.Embedding(config.type_vocab_size, config.hidden_size)
        self.pad_token_id = config.pad_token_id

    def forward(
        self,
        input_ids: Optional[Tensor] = None,
        token_type_ids: Optional[Tensor] = None,
        position_ids: Optional[Tensor] = None,
        input_embeddings: Optional[Tensor] = None,
    ):
        if input_ids is None and input_embeddings is None:
            raise ValueError("You cannot specify both input_ids and inputs_embeds at the same time")
        elif input_ids is not None:
            inputs_shape = paddle.shape(input_ids)
        elif input_embeddings is not None:
            inputs_shape = paddle.shape(input_embeddings)[:-1]
        else:
            raise ValueError("You have to specify either input_ids or inputs_embeds")
        if input_embeddings is None:
            input_embeddings = self.word_embeddings(input_ids)

        if position_ids is None:
            if self.pad_token_id is None:
                position_ids = paddle.expand_as(paddle.arange(end=inputs_shape[1], dtype="int64"), inputs_shape)
            else:
                if input_ids is not None:
                    num_pad = paddle.sum((input_ids == self.pad_token_id).astype("float32"), axis=-1, keepdim=True)
                    position_ids = F.relu(
                        paddle.expand_as(paddle.arange(end=inputs_shape[1], dtype="int64"), inputs_shape) - num_pad
                    ).astype("int64")
                else:
                    logger.warning(
                        "Position_ids or pad_token_ids should be provided when input_embeds is specified, "
                        "otherwise an unexpected result may be returned since `[0, 1, ..., sequence length - 1]` will be generated as a default position_ids."
                    )
                    position_ids = paddle.expand_as(paddle.arange(end=inputs_shape[1], dtype="int64"), inputs_shape)
            position_ids.stop_gradient = True
        position_embeddings = self.position_embeddings(position_ids)

        if token_type_ids is None:
            token_type_ids = paddle.zeros_like(input_ids, dtype="int64")
            token_type_ids.stop_gradient = True
        token_type_embeddings = self.token_type_embeddings(token_type_ids)

        embeddings = input_embeddings + position_embeddings + token_type_embeddings
        return embeddings


@register_base_model
class UNIMOModel(UNIMOPretrainedModel):
    """
    The bare UNIMO Model outputting raw hidden-states.

    This model inherits from :class:`~paddlenlp.transformers.model_utils.PretrainedModel`.
    Refer to the  superclass documentation for the generic methods.

    This model is also a `paddle.nn.Layer <https://www.paddlepaddle.org.cn/documentation/docs/en/api/paddle/fluid/dygraph/layers/Layer_en.html>`__ subclass.
    Use it as a regular Paddle Layer and refer to the Paddle
    documentation for all matter related to general usage and behavior.

    Args:
        config (:class:`UNIMOConfig`):
            An instance of UNIMOConfig used to construct UNIMOModel.
    """

    def __init__(self, config: UNIMOConfig):
        super(UNIMOModel, self).__init__(config)
        self.unk_token_id = config.unk_token_id
        self.pad_token_id = config.pad_token_id
        self.bos_token_id = config.bos_token_id
        self.eos_token_id = config.eos_token_id
        self.mask_token_id = config.mask_token_id
        self.initializer_range = config.initializer_range

        self.embeddings = UNIMOEmbeddings(config)
        encoder_layer = nn.TransformerEncoderLayer(
            config.hidden_size,
            config.num_attention_heads,
            config.intermediate_size,
            dropout=config.hidden_dropout_prob,
            activation=config.hidden_act,
            attn_dropout=config.attention_probs_dropout_prob,
            act_dropout=0,
<<<<<<< HEAD
            normalize_before=normalize_before)

        self.encoder_norm = nn.LayerNorm(hidden_size)
        # post_encoder_norm = nn.LayerNorm(hidden_size)

        self.dropout = nn.Dropout(hidden_dropout_prob)
        self.encoder = nn.TransformerEncoder(
            encoder_layer,
            num_hidden_layers,
            # post_encoder_norm,
=======
            normalize_before=config.normalize_before,
>>>>>>> 37be45db
        )

        self.encoder_norm = nn.LayerNorm(config.hidden_size)
        self.dropout = nn.Dropout(config.hidden_dropout_prob)
        self.encoder = nn.TransformerEncoder(encoder_layer, config.num_hidden_layers)

        self.apply(self.init_weights)

    def get_input_embeddings(self):
        return self.embeddings.word_embeddings

    def set_input_embeddings(self, value):
        self.embeddings.word_embeddings = value

    def forward(
        self,
        input_ids: Optional[Tensor] = None,
        token_type_ids: Optional[Tensor] = None,
        position_ids: Optional[Tensor] = None,
        attention_mask: Optional[Tensor] = None,
        use_cache: Optional[bool] = None,
        cache: Optional[Tuple[Tensor]] = None,
        inputs_embeds: Optional[Tensor] = None,
        output_attentions: Optional[bool] = None,
        output_hidden_states: Optional[bool] = None,
        return_dict: Optional[bool] = None,
    ):
        r"""
        The UNIMOModel forward method, overrides the special :meth:`__call__` method.

        Args:
            input_ids (Tensor, optional):
                Indices of input sequence tokens in the vocabulary. They are
                numerical representations of tokens that build the input sequence.
                It's data type should be `int64` and has a shape of  [batch_size, sequence_length].
            token_type_ids (Tensor):
                Segment token indices to indicate first and second portions of
                the inputs. Indices can be either 0 or 1:

                - 0 corresponds to a **sentence A** token,
                - 1 corresponds to a **sentence B** token.

                It's data type should be `int64` and has a shape of [batch_size, sequence_length].
                Defaults to None, which means no segment embeddings is added to token embeddings.
            position_ids (Tensor):
                Indices of positions of each input sequence tokens in the position embeddings.
                Selected in the range ``[0, max_position_embeddings - 1]``.
                It's data type should be `int64` and has a shape of [batch_size, sequence_length].
                Defaults to `None`.
            attention_mask (Tensor):
                Mask used in multi-head attention to avoid performing attention to some unwanted positions,
                usually the paddings or the subsequent positions.
                Its data type can be int, float and bool.
                When the data type is bool, the `masked` tokens have `False` values and the others have `True` values.
                When the data type is int, the `masked` tokens have `0` values and the others have `1` values.
                When the data type is float, the `masked` tokens have `-INF` values and the others have `0` values.
                It is a tensor with shape broadcasted to `[batch_size, num_attention_heads, sequence_length, sequence_length]`.
                For example, its shape can be  [batch_size, sequence_length], [batch_size, sequence_length, sequence_length],
                [batch_size, num_attention_heads, sequence_length, sequence_length].
                Defaults to `None`, which means nothing needed to be prevented attention to.
            use_cache: (bool, optional):
                Whether or not use the model cache to speed up decoding.
                Defaults to `False`.
            cache (list, optional):
                It is a list, and each element in the list is `incremental_cache`
                produced by :meth:`paddle.nn.TransformerEncoderLayer.gen_cache`
                method. See :meth:`paddle.nn.TransformerEncoder.gen_cache`
                method for more details. It is only used for inference and
                should be None for training. Defaults to `None`.
            inputs_embeds (Tensor, optional):
                Optionally, instead of passing `input_ids` you can choose to directly pass an embedded representation
                of shape `(batch_size, sequence_length, hidden_size)`. This is useful if you want more control over
                how to convert `input_ids` indices into associated vectors than the model's internal embedding lookup matrix.
                Default to None.
            output_attentions (bool, optional):
                Whether or not to return the attentions tensors of all attention layers. See `attentions` under returned
                tensors for more detail. Defaults to `False`.
            output_hidden_states (bool, optional):
                Whether or not to return the hidden states of all layers. See `hidden_states` under returned tensors for
                more detail. Defaults to `False`.
            return_dict (bool, optional):
                Whether to return a :class:`~paddlenlp.transformers.model_outputs.BaseModelOutputWithPastAndCrossAttentions` object. If `False`, the output
                will be a tuple of tensors. Defaults to `False`.

        Returns:
            An instance of :class:`~paddlenlp.transformers.model_outputs.BaseModelOutputWithPastAndCrossAttentions` if
            `return_dict=True`. Otherwise it returns a tuple of tensors corresponding
            to ordered and not None (depending on the input arguments) fields of
            :class:`~paddlenlp.transformers.model_outputs.BaseModelOutputWithPastAndCrossAttentions`.
            Especially, When `return_dict=output_hidden_states=output_attentions=False` and `cache=None`,
            returns tensor `Sequence_output` of shape [batch_size, sequence_length, hidden_size],
            which is the output at the last layer of the model.

        Example:
            .. code-block::

                from paddlenlp.transformers import UNIMOModel
                from paddlenlp.transformers import UNIMOTokenizer

                model = UNIMOModel.from_pretrained('unimo-text-1.0')
                tokenizer = UNIMOTokenizer.from_pretrained('unimo-text-1.0')

                inputs = tokenizer.gen_encode("Welcome to use PaddlePaddle and PaddleNLP!", return_tensors=True)
                outputs = model(**inputs)
        """
        output_attentions = output_attentions if output_attentions is not None else self.config.output_attentions
        output_hidden_states = (
            output_hidden_states if output_hidden_states is not None else self.config.output_hidden_states
        )
        use_cache = use_cache if use_cache is not None else self.config.use_cache
        return_dict = return_dict if return_dict is not None else self.config.use_return_dict
        if attention_mask is None:
            if input_ids is not None:
                attention_mask = (
                    (input_ids == self.pad_token_id).astype(paddle.get_default_dtype()) * -1e4
                ).unsqueeze([1, 2])
            else:
                logger.warning(
                    "Provided inputs_embeds while attention_mask is None, attention weights will not be masked during forwarding."
                )

        if attention_mask is not None:
            attention_mask.stop_gradient = True

        embedding_output = self.embeddings(input_ids, token_type_ids, position_ids, inputs_embeds)

        embedding_output = self.encoder_norm(embedding_output)
        embedding_output = self.dropout(embedding_output)

        if use_cache and cache is None:
            cache = self.encoder.gen_cache(embedding_output)

        outputs = self.encoder(
            embedding_output,
            attention_mask,
            cache,
            output_attentions=output_attentions,
            output_hidden_states=output_hidden_states,
            return_dict=return_dict,
        )
        return outputs


class UNIMOLMHead(nn.Layer):
    def __init__(self, hidden_size, vocab_size, activation, embedding_weights=None):
        super(UNIMOLMHead, self).__init__()
        self.transform = nn.Linear(hidden_size, hidden_size)
        self.activation = getattr(nn.functional, activation)
        self.layer_norm = nn.LayerNorm(hidden_size)
        self.decoder_weight = (
            self.create_parameter(shape=[vocab_size, hidden_size], dtype=self.transform.weight.dtype, is_bias=False)
            if embedding_weights is None
            else embedding_weights
        )
        self.decoder_bias = self.create_parameter(shape=[vocab_size], dtype=self.decoder_weight.dtype, is_bias=True)

    def forward(self, hidden_states: Tensor, masked_positions: Optional[Tensor] = None):
        if masked_positions is not None:
            hidden_states = paddle.reshape(hidden_states, [-1, hidden_states.shape[-1]])
            hidden_states = paddle.tensor.gather(hidden_states, masked_positions)
        hidden_states = self.transform(hidden_states)
        hidden_states = self.activation(hidden_states)
        hidden_states = self.layer_norm(hidden_states)
        logits = paddle.tensor.matmul(hidden_states, self.decoder_weight, transpose_y=True) + self.decoder_bias
        return logits


class UNIMOLMHeadModel(UNIMOPretrainedModel):
    """
    The UNIMO Model with a `language modeling` head on top designed for generation tasks.

    Args:
        unimo (:class:`UNIMOModel`):
            An instance of :class:`UNIMOModel`.
    """

    def __init__(self, config: UNIMOConfig):
        super(UNIMOLMHeadModel, self).__init__(config)
        self.unimo = UNIMOModel(config)
        self.lm_head = UNIMOLMHead(
            config.hidden_size,
            config.vocab_size,
            config.hidden_act,
            self.unimo.embeddings.word_embeddings.weight,
        )
        self.apply(self.init_weights)

    def forward(
        self,
        input_ids: Optional[Tensor] = None,
        token_type_ids: Optional[Tensor] = None,
        position_ids: Optional[Tensor] = None,
        attention_mask: Optional[Tensor] = None,
        masked_positions: Optional[Tensor] = None,
        use_cache: Optional[bool] = None,
        cache: Optional[Tuple[Tensor]] = None,
        inputs_embeds: Optional[Tensor] = None,
        labels: Optional[Tensor] = None,
        output_attentions: Optional[bool] = None,
        output_hidden_states: Optional[bool] = None,
        return_dict: Optional[bool] = None,
    ):
        r"""
        The UNIMOLMHeadModel forward method, overrides the special
        :meth:`__call__` method.

        Args:
            input_ids (Tensor, optional):
                See :class:`UNIMOModel`.
            token_type_ids (Tensor):
                See :class:`UNIMOModel`.
            position_ids (Tensor):
                See :class:`UNIMOModel`.
            attention_mask (Tensor):
                See :class:`UNIMOModel`.
            use_cache: (bool, optional):
                See :class:`UNIMOModel`.
            cache (list, optional):
                See :class:`UNIMOModel`.
            inputs_embeds (Tensor, optional):
                See :class:`UNIMOModel`.
            labels (Tensor, optional):
                Labels for computing the left-to-right language modeling loss. Indices should be in
                `[-100, 0, ..., vocab_size]` (see `input_ids` docstring) Tokens with indices set to `-100` are
                ignored (masked), the loss is only computed for the tokens with labels n `[0, ..., vocab_size]`
            output_attentions (bool, optional):
                See :class:`UNIMOModel`.
            output_hidden_states (bool, optional):
                See :class:`UNIMOModel`.
            return_dict (bool, optional):
                Whether to return a :class:`~paddlenlp.transformers.model_outputs.CausalLMOutputWithPastAndCrossAttentions` object. If `False`, the output
                will be a tuple of tensors. Defaults to `False`.

        Returns:
            An instance of :class:`~paddlenlp.transformers.model_outputs.CausalLMOutputWithPastAndCrossAttentions` if
            `return_dict=True`. Otherwise it returns a tuple of tensors corresponding
            to ordered and not None (depending on the input arguments) fields of
            :class:`~paddlenlp.transformers.model_outputs.CausalLMOutputWithPastAndCrossAttentions`.
            Especially, When `return_dict=output_hidden_states=output_attentions=False` and `cache=labels=None`,
            returns tensor `logits` of shape [batch_size, sequence_length, hidden_size],
            which is the output at the last layer of the model.

        Example:
            .. code-block::

                from paddlenlp.transformers import UNIMOLMHeadModel
                from paddlenlp.transformers import UNIMOTokenizer

                model = UNIMOLMHeadModel.from_pretrained('unimo-text-1.0')
                tokenizer = UNIMOTokenizer.from_pretrained('unimo-text-1.0')

                inputs = tokenizer.gen_encode(
                    "Welcome to use PaddlePaddle and PaddleNLP!",
                    return_tensors=True,
                    is_split_into_words=False)
                logits = model(**inputs)
        """
        return_dict = return_dict if return_dict is not None else self.config.use_return_dict
        outputs = self.unimo(
            input_ids,
            token_type_ids,
            position_ids,
            attention_mask,
            use_cache,
            cache,
            inputs_embeds=inputs_embeds,
            output_attentions=output_attentions,
            output_hidden_states=output_hidden_states,
            return_dict=return_dict,
        )
        input_type = type(input_ids) if input_ids is not None else type(inputs_embeds)
        sequence_output = outputs if isinstance(outputs, input_type) else outputs[0]

        logits = self.lm_head(sequence_output, masked_positions)

        lm_loss = None
        if labels is not None:
            loss_fct = nn.CrossEntropyLoss()
            lm_loss = loss_fct(logits.reshape((-1, self.unimo.config.vocab_size)), labels.reshape((-1,)))

        if not return_dict:
            if isinstance(outputs, input_type):
                return (lm_loss, logits) if lm_loss is not None else logits
            else:
                outputs = (logits,) + outputs[1:]
                return ((lm_loss,) + outputs) if lm_loss is not None else outputs

        return CausalLMOutputWithCrossAttentions(
            loss=lm_loss,
            logits=logits,
            past_key_values=outputs.past_key_values,
            hidden_states=outputs.hidden_states,
            attentions=outputs.attentions,
            cross_attentions=outputs.cross_attentions,
        )

<<<<<<< HEAD
    def prepare_faster_entry(self, kwargs):
        from paddlenlp.ops import FasterUNIMOText, FasterMIRO
        use_fp16_decoding = kwargs.get('use_fp16_decoding', False)
        decode_strategy = kwargs.get('decode_strategy')
        if decode_strategy == 'sampling' and kwargs.get(
                'top_k') != 0 and kwargs.get('top_p') != 1:
            raise AttributeError(
                    "Only topk sampling or topp sampling are supported. " \
                    "Topk sampling and topp sampling cannot be both applied in the faster version.")
        if kwargs['repetition_penalty'] != 1.0:
            # not support for repetition_penalty yet in the faster version
            raise AttributeError(
                "'repetition_penalty != 1' is not supported yet in the faster version"
            )
        if kwargs['forced_bos_token_id'] is not None:
            # not support for min_length yet in the faster version
=======
    def prepare_fast_entry(self, kwargs):
        from paddlenlp.ops import FasterUNIMOText

        use_fp16_decoding = kwargs.get("use_fp16_decoding", False)
        decode_strategy = kwargs.get("decode_strategy")
        if decode_strategy == "sampling" and kwargs.get("top_k") != 0 and kwargs.get("top_p") != 1:
>>>>>>> 37be45db
            raise AttributeError(
                "Only topk sampling or topp sampling are supported. "
                "Topk sampling and topp sampling cannot be both applied in the fast version."
            )
<<<<<<< HEAD
        if getattr(self.encoder, "norm", None) is None:
            self._faster_entry = FasterUNIMOText(
                self, use_fp16_decoding=use_fp16_decoding).forward
        else:
            self._faster_entry = FasterMIRO(
                self, use_fp16_decoding=use_fp16_decoding).forward
        return self._faster_entry
=======
        if kwargs["repetition_penalty"] != 1.0:
            # not support for repetition_penalty yet in the fast version
            raise AttributeError("'repetition_penalty != 1' is not supported yet in the fast version")
        if kwargs["forced_bos_token_id"] is not None:
            # not support for min_length yet in the fast version
            raise AttributeError("'forced_bos_token_id != None' is not supported yet in the fast version")
        self._fast_entry = FasterUNIMOText(self, use_fp16_decoding=use_fp16_decoding).forward
        return self._fast_entry
>>>>>>> 37be45db

    def adjust_logits_during_generation(self, logits):
        # pre-process distribution
        logits[:, self.unimo.unk_token_id] = -1e9
        logits[:, self.unimo.pad_token_id] = -1e9
        logits[:, self.unimo.bos_token_id] = -1e9
        return logits

    def prepare_inputs_for_generation(
        self,
        input_ids,
        token_type_ids=None,
        position_ids=None,
        attention_mask=None,
        use_cache=False,
        cache=None,
        **kwargs
    ):

        if position_ids is None:
            if self.pad_token_id is None:
                position_ids = paddle.expand_as(
                    paddle.arange(end=paddle.shape(input_ids)[1], dtype="int64"), input_ids
                )
            else:
                num_pad = paddle.sum((input_ids == self.pad_token_id).astype("float32"), axis=-1, keepdim=True)
                position_ids = F.relu(
                    paddle.expand_as(paddle.arange(end=paddle.shape(input_ids)[1], dtype="float32"), input_ids)
                    - num_pad
                ).astype("int64")
            position_ids.stop_gradient = True

        if token_type_ids is None:
            token_type_ids = paddle.zeros_like(input_ids, dtype="int64")
            token_type_ids.stop_gradient = True

        if attention_mask is None:
            attention_mask = ((input_ids == self.pad_token_id).astype(paddle.get_default_dtype()) * -1e4).unsqueeze(
                [1, 2]
            )
            attention_mask.stop_gradient = True

        # only last token for inputs_ids if cache is defined in kwargs
        if cache is not None:
            input_ids = input_ids[:, -1].unsqueeze(-1)
            if token_type_ids is not None:
                token_type_ids = token_type_ids[:, -1].unsqueeze(-1)
            if position_ids is not None:
                position_ids = position_ids[:, -1].unsqueeze(-1)
            if attention_mask is not None:
                attention_mask = attention_mask[:, :, -1:, :]

        return {
            "input_ids": input_ids,
            "token_type_ids": token_type_ids,
            "position_ids": position_ids,
            "attention_mask": attention_mask,
            "use_cache": use_cache,
            "cache": cache,
        }

    def __getattr__(self, name):
        try:
            return super().__getattr__(name)
        except AttributeError:
            return getattr(getattr(self, self.base_model_prefix), name)


UNIMOForMaskedLM = UNIMOLMHeadModel
UNIMOForConditionalGeneration = UNIMOLMHeadModel<|MERGE_RESOLUTION|>--- conflicted
+++ resolved
@@ -159,7 +159,6 @@
             activation=config.hidden_act,
             attn_dropout=config.attention_probs_dropout_prob,
             act_dropout=0,
-<<<<<<< HEAD
             normalize_before=normalize_before)
 
         self.encoder_norm = nn.LayerNorm(hidden_size)
@@ -170,14 +169,7 @@
             encoder_layer,
             num_hidden_layers,
             # post_encoder_norm,
-=======
-            normalize_before=config.normalize_before,
->>>>>>> 37be45db
-        )
-
-        self.encoder_norm = nn.LayerNorm(config.hidden_size)
-        self.dropout = nn.Dropout(config.hidden_dropout_prob)
-        self.encoder = nn.TransformerEncoder(encoder_layer, config.num_hidden_layers)
+        )
 
         self.apply(self.init_weights)
 
@@ -469,53 +461,35 @@
             cross_attentions=outputs.cross_attentions,
         )
 
-<<<<<<< HEAD
-    def prepare_faster_entry(self, kwargs):
+    def prepare_fast_entry(self, kwargs):
         from paddlenlp.ops import FasterUNIMOText, FasterMIRO
+
         use_fp16_decoding = kwargs.get('use_fp16_decoding', False)
         decode_strategy = kwargs.get('decode_strategy')
         if decode_strategy == 'sampling' and kwargs.get(
                 'top_k') != 0 and kwargs.get('top_p') != 1:
             raise AttributeError(
                     "Only topk sampling or topp sampling are supported. " \
-                    "Topk sampling and topp sampling cannot be both applied in the faster version.")
+                    "Topk sampling and topp sampling cannot be both applied in the fast version.")
         if kwargs['repetition_penalty'] != 1.0:
-            # not support for repetition_penalty yet in the faster version
+            # not support for repetition_penalty yet in the fast version
             raise AttributeError(
-                "'repetition_penalty != 1' is not supported yet in the faster version"
+                "'repetition_penalty != 1' is not supported yet in the fast version"
             )
         if kwargs['forced_bos_token_id'] is not None:
-            # not support for min_length yet in the faster version
-=======
-    def prepare_fast_entry(self, kwargs):
-        from paddlenlp.ops import FasterUNIMOText
-
-        use_fp16_decoding = kwargs.get("use_fp16_decoding", False)
-        decode_strategy = kwargs.get("decode_strategy")
-        if decode_strategy == "sampling" and kwargs.get("top_k") != 0 and kwargs.get("top_p") != 1:
->>>>>>> 37be45db
+            # not support for min_length yet in the fast version
             raise AttributeError(
                 "Only topk sampling or topp sampling are supported. "
                 "Topk sampling and topp sampling cannot be both applied in the fast version."
             )
-<<<<<<< HEAD
+
         if getattr(self.encoder, "norm", None) is None:
-            self._faster_entry = FasterUNIMOText(
+            self._fast_entry = FasterUNIMOText(
                 self, use_fp16_decoding=use_fp16_decoding).forward
         else:
-            self._faster_entry = FasterMIRO(
+            self._fast_entry = FasterMIRO(
                 self, use_fp16_decoding=use_fp16_decoding).forward
-        return self._faster_entry
-=======
-        if kwargs["repetition_penalty"] != 1.0:
-            # not support for repetition_penalty yet in the fast version
-            raise AttributeError("'repetition_penalty != 1' is not supported yet in the fast version")
-        if kwargs["forced_bos_token_id"] is not None:
-            # not support for min_length yet in the fast version
-            raise AttributeError("'forced_bos_token_id != None' is not supported yet in the fast version")
-        self._fast_entry = FasterUNIMOText(self, use_fp16_decoding=use_fp16_decoding).forward
         return self._fast_entry
->>>>>>> 37be45db
 
     def adjust_logits_during_generation(self, logits):
         # pre-process distribution
