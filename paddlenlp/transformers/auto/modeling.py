# Copyright (c) 2021 PaddlePaddle Authors. All Rights Reserved.
# Copyright 2018 Google AI, Google Brain and the HuggingFace Inc. team.
#
# Licensed under the Apache License, Version 2.0 (the "License");
# you may not use this file except in compliance with the License.
# You may obtain a copy of the License at
#
#     http://www.apache.org/licenses/LICENSE-2.0
#
# Unless required by applicable law or agreed to in writing, software
# distributed under the License is distributed on an "AS IS" BASIS,
# WITHOUT WARRANTIES OR CONDITIONS OF ANY KIND, either express or implied.
# See the License for the specific language governing permissions and
# limitations under the License.
import importlib
import io
import json
import os
from collections import OrderedDict

from ...utils.download import resolve_file_path
from ...utils.log import logger
from .. import *  # noqa
from ..configuration_utils import is_standard_config

__all__ = [
    "AutoBackbone",
    "AutoModel",
    "AutoModelForPretraining",
    "AutoModelForSequenceClassification",
    "AutoModelForTokenClassification",
    "AutoModelForQuestionAnswering",
    "AutoModelForMultipleChoice",
    "AutoModelForMaskedLM",
    "AutoModelForCausalLM",
    "AutoModelForCausalLMPipe",
    "AutoEncoder",
    "AutoDecoder",
    "AutoGenerator",
    "AutoDiscriminator",
    "AutoModelForConditionalGeneration",
]

MAPPING_NAMES = OrderedDict(
    [
        # Base model mapping
        ("Albert", "albert"),
        ("BigBird", "bigbird"),
        ("BlenderbotSmall", "blenderbot_small"),
        ("Blenderbot", "blenderbot"),
        ("ChatGLMv2", "chatglm_v2"),
        ("ChatGLM", "chatglm"),
        ("ChineseCLIP", "chineseclip"),
        ("ChineseBert", "chinesebert"),
        ("ConvBert", "convbert"),
        ("CTRL", "ctrl"),
        ("DistilBert", "distilbert"),
        ("DalleBart", "dallebart"),
        ("Electra", "electra"),
        ("ErnieViL", "ernie_vil"),
        ("ErnieCtm", "ernie_ctm"),
        ("ErnieDoc", "ernie_doc"),
        ("ErnieGen", "ernie_gen"),
        ("ErnieGram", "ernie_gram"),
        ("ErnieLayout", "ernie_layout"),
        ("ErnieM", "ernie_m"),
        ("ErnieCode", "ernie_code"),
        ("Ernie", "ernie"),
        ("FNet", "fnet"),
        ("Funnel", "funnel"),
        ("Llama", "llama"),
        ("LayoutXLM", "layoutxlm"),
        ("LayoutLMv2", "layoutlmv2"),
        ("LayoutLM", "layoutlm"),
        ("Luke", "luke"),
        ("MBart", "mbart"),
        ("MegatronBert", "megatronbert"),
        ("MobileBert", "mobilebert"),
        ("MPNet", "mpnet"),
        ("NeZha", "nezha"),
        ("Nystromformer", "nystromformer"),
        ("PPMiniLM", "ppminilm"),
        ("ProphetNet", "prophetnet"),
        ("Reformer", "reformer"),
        ("RemBert", "rembert"),
        ("Roberta", "roberta"),
        ("RoFormerv2", "roformerv2"),
        ("RoFormer", "roformer"),
        ("Skep", "skep"),
        ("SqueezeBert", "squeezebert"),
        ("TinyBert", "tinybert"),
        ("UnifiedTransformer", "unified_transformer"),
        ("UNIMO", "unimo"),
        ("XLNet", "xlnet"),
        ("XLM", "xlm"),
        ("GPT", "gpt"),
        ("GLM", "glm"),
        ("MT5", "mt5"),
        ("T5", "t5"),
        ("Bert", "bert"),
        ("Bart", "bart"),
        ("GAUAlpha", "gau_alpha"),
        ("CodeGen", "codegen"),
        ("CLIPVision", "clip"),
        ("CLIPText", "clip"),
        ("CLIP", "clip"),
        ("ChineseCLIPVision", "chineseclip"),
        ("ChineseCLIPText", "chineseclip"),
        ("ChineseCLIP", "chineseclip"),
        ("Artist", "artist"),
        ("OPT", "opt"),
        ("Pegasus", "pegasus"),
        ("DPT", "dpt"),
        ("Bit", "bit"),
        ("BlipText", "blip"),
        ("BlipVision", "blip"),
        ("Blip", "blip"),
        ("Bloom", "bloom"),
        ("QWen", "qwen"),
        ("Mixtral", "mixtral"),
<<<<<<< HEAD
        ("QWen2Moe", "qwen2moe"),
=======
        ("Gemma", "gemma"),
>>>>>>> beb433a9
    ]
)

MAPPING_TASKS = OrderedDict(
    [
        ("Backbone", "AutoBackbone"),
        ("Model", "AutoModel"),
        ("ForPretraining", "AutoModelForPretraining"),
        ("ForSequenceClassification", "AutoModelForSequenceClassification"),
        ("ForTokenClassification", "AutoModelForTokenClassification"),
        ("ForQuestionAnswering", "AutoModelForQuestionAnswering"),
        ("ForMultipleChoice", "AutoModelForMultipleChoice"),
        ("ForMaskedLM", "AutoModelForMaskedLM"),
        ("ForCausalLM", "AutoModelForCausalLM"),
        ("ForCausalLMPipe", "AutoModelForCausalLMPipe"),
        ("Encoder", "AutoEncoder"),
        ("Decoder", "AutoDecoder"),
        ("Generator", "AutoGenerator"),
        ("Discriminator", "AutoDiscriminator"),
        ("ForConditionalGeneration", "AutoModelForConditionalGeneration"),
    ]
)

MODEL_FOR_CAUSAL_LM_MAPPING_NAMES = OrderedDict(
    [
        # Model for Causal LM mapping
        ("opt", "OPTForCausalLM"),
    ]
)


def get_name_mapping(task="Model"):
    """
    Task can be 'Backbone', 'Model', 'ForPretraining', 'ForSequenceClassification', 'ForTokenClassification',
    'ForQuestionAnswering', 'ForMultipleChoice', 'ForMaskedLM', 'ForCausalLM', 'Encoder', 'Decoder',
    'Generator', 'Discriminator', 'ForConditionalGeneration'
    """
    NAME_MAPPING = OrderedDict()
    for key, value in MAPPING_NAMES.items():
        import_class = key + task
        new_key = key + "Model_Import_Class"
        NAME_MAPPING[new_key] = import_class
        NAME_MAPPING[import_class] = value

    return NAME_MAPPING


def get_task_name(model_class):
    for key, value in MAPPING_TASKS.items():
        if model_class.endswith(key):
            return value
    return None


def get_init_configurations():
    CONFIGURATION_MODEL_MAPPING = OrderedDict()
    for key, class_name in MAPPING_NAMES.items():
        import_class = importlib.import_module(f"paddlenlp.transformers.{class_name}.modeling")
        model_name = getattr(import_class, key + "Model")
        if key == "ErnieGen":
            name = tuple(model_name.ernie_gen_pretrained_init_configuration.keys())
        else:
            name = tuple(model_name.pretrained_init_configuration.keys())
        CONFIGURATION_MODEL_MAPPING[name] = key + "Model"

    return CONFIGURATION_MODEL_MAPPING


class _BaseAutoModelClass:
    # Base class for auto models.
    _pretrained_model_dict = None
    _name_mapping = None
    _task_choice = False
    model_config_file = "config.json"
    legacy_model_config_file = "model_config.json"

    def __init__(self, *args, **kwargs):
        raise EnvironmentError(
            f"{self.__class__.__name__} is designed to be instantiated "
            f"using the `{self.__class__.__name__}.from_pretrained(pretrained_model_name_or_path).`"
        )

    # TODO: Refactor into AutoConfig when available
    @classmethod
    def _get_model_class_from_config(cls, pretrained_model_name_or_path, config_file_path, config=None):
        if config is None:
            with io.open(config_file_path, encoding="utf-8") as f:
                config = json.load(f)

        # Get class name corresponds to this configuration
        if is_standard_config(config):
            architectures = config["architectures"]
            init_class = architectures.pop() if len(architectures) > 0 else None
        else:
            init_class = config.pop("init_class", None)
        init_class = init_class[:-5] if init_class is not None and init_class.endswith("Model") else init_class
        model_name = None
        if init_class:
            for model_flag, name in MAPPING_NAMES.items():
                if model_flag in init_class:
                    model_name = model_flag + "Model"
                    break
        else:
            # From pretrained_model_name_or_path
            for model_flag, name in MAPPING_NAMES.items():
                if name in pretrained_model_name_or_path.lower():
                    model_name = model_flag + "Model"
                    break
        if model_name is None:
            raise AttributeError(
                f"Unable to parse 'architectures' or 'init_class' from {config_file_path}. Also unable to infer model class from 'pretrained_model_name_or_path'"
            )
        init_class = cls._name_mapping[model_name + "_Import_Class"]
        class_name = cls._name_mapping[init_class]
        import_class = importlib.import_module(f"paddlenlp.transformers.{class_name}.modeling")
        try:
            model_class = getattr(import_class, init_class)
            return model_class
        except AttributeError as err:
            try:
                new_import_class = importlib.import_module(f"paddlenlp.transformers.{class_name}")
                model_class = getattr(new_import_class, init_class)
                return model_class
            except AttributeError:
                logger.error(err)
                all_model_classes = import_class.__all__
                all_tasks = {get_task_name(m) for m in all_model_classes if get_task_name(m) is not None}
                raise AttributeError(
                    f"module '{import_class.__name__}' only supports the following classes: "
                    + ", ".join(m for m in all_model_classes)
                    + "\n"
                    "Hint: you can use interface "
                    + " or ".join(task + ".from_pretrained" for task in all_tasks)
                    + f" to load '{pretrained_model_name_or_path}'\n"
                )

    @classmethod
    def from_config(cls, config, **kwargs):
        model_class = cls._get_model_class_from_config(None, None, config)
        return model_class._from_config(config, **kwargs)

    @classmethod
    def _from_pretrained(cls, pretrained_model_name_or_path, task=None, *model_args, **kwargs):
        if task:
            if cls._task_choice:
                cls._name_mapping = get_name_mapping(task)
            else:
                print("We only support task choice for AutoModel.")
        cache_dir = kwargs.get("cache_dir", None)
        from_aistudio = kwargs.get("from_aistudio", False)
        from_hf_hub = kwargs.get("from_hf_hub", False)
        subfolder = kwargs.get("subfolder", "")
        if subfolder is None:
            subfolder = ""
        kwargs["cache_dir"] = cache_dir
        kwargs["subfolder"] = subfolder
        all_model_names = []
        for pretrained_model_names, model_name in cls._pretrained_model_dict.items():
            for name in pretrained_model_names:
                all_model_names.append(name)

        # From built-in pretrained models
        if pretrained_model_name_or_path in all_model_names:
            for pretrained_model_names, model_name in cls._pretrained_model_dict.items():
                # From built-in pretrained models
                for pattern in pretrained_model_names:
                    if pattern == pretrained_model_name_or_path:
                        init_class = cls._name_mapping[model_name + "_Import_Class"]
                        class_name = cls._name_mapping[init_class]
                        import_class = importlib.import_module(f"paddlenlp.transformers.{class_name}.modeling")
                        try:
                            model_class = getattr(import_class, init_class)
                        except AttributeError as err:
                            try:
                                import_class2 = importlib.import_module(f"paddlenlp.transformers.{class_name}")
                                model_class = getattr(import_class2, init_class)
                            except AttributeError:
                                logger.error(err)
                                all_model_classes = import_class.__all__
                                all_tasks = {
                                    get_task_name(m) for m in all_model_classes if get_task_name(m) is not None
                                }
                                raise AttributeError(
                                    f"module '{import_class.__name__}' only supports the following classes: "
                                    + ", ".join(m for m in all_model_classes)
                                    + "\n"
                                    "Hint: you can use interface "
                                    + " or ".join(task + ".from_pretrained" for task in all_tasks)
                                    + f" to load '{pretrained_model_name_or_path}'\n"
                                )
                        logger.info(f"We are using {model_class} to load '{pretrained_model_name_or_path}'.")
                        return model_class.from_pretrained(pretrained_model_name_or_path, *model_args, **kwargs)

        config_file = resolve_file_path(
            pretrained_model_name_or_path,
            [cls.model_config_file, cls.legacy_model_config_file],
            subfolder,
            cache_dir=cache_dir,
            from_hf_hub=from_hf_hub,
            from_aistudio=from_aistudio,
        )
        if config_file is not None and os.path.exists(config_file):
            model_class = cls._get_model_class_from_config(pretrained_model_name_or_path, config_file)
            logger.info(f"We are using {model_class} to load '{pretrained_model_name_or_path}'.")
            return model_class.from_pretrained(pretrained_model_name_or_path, *model_args, **kwargs)
        else:
            raise RuntimeError(
                f"Can't load model for '{pretrained_model_name_or_path}'.\n"
                f"Please make sure that '{pretrained_model_name_or_path}' is:\n"
                "- a correct model-identifier of built-in pretrained models,\n"
                "- or a correct model-identifier of community-contributed pretrained models,\n"
                "- or the correct path to a directory containing relevant model files.\n"
            )


class AutoBackbone(_BaseAutoModelClass):
    """
    AutoBackbone.
    """

    CONFIGURATION_MODEL_MAPPING = get_init_configurations()
    _pretrained_model_dict = CONFIGURATION_MODEL_MAPPING
    _name_mapping = get_name_mapping("Backbone")

    @classmethod
    def from_pretrained(cls, pretrained_model_name_or_path, *model_args, **kwargs):
        """
        Creates an instance of `AutoBackbone`. Model weights are loaded
        by specifying name of a built-in pretrained model, or a community contributed model,
        or a local file directory path.

        Args:
            pretrained_model_name_or_path (str): See :class:`AutoModel`.
            *args (tuple): See :class:`AutoModel`.
            **kwargs (dict): See :class:`AutoModel`.

        Returns:
            PretrainedModel: An instance of `AutoBackbone`.

        Example:
            .. code-block::

                from paddlenlp.transformers import AutoBackbone

                # Name of built-in pretrained model
                model = AutoBackbone.from_pretrained("google/bit-50")
                print(type(model))
                # <class 'paddlenlp.transformers.bit.modeling.BitBackbone'>


                # Load from local directory path
                model = AutoBackbone.from_pretrained("./bit-50")
                print(type(model))
                # <class 'paddlenlp.transformers.bit.modeling.BitBackbone'>
        """
        return cls._from_pretrained(pretrained_model_name_or_path, *model_args, **kwargs)


class AutoModel(_BaseAutoModelClass):
    """
    AutoClass can help you automatically retrieve the relevant model given the provided
    pretrained weights/vocabulary.
    AutoModel is a generic model class that will be instantiated as one of the base model classes
    when created with the from_pretrained() classmethod.
    """

    CONFIGURATION_MODEL_MAPPING = get_init_configurations()
    _pretrained_model_dict = CONFIGURATION_MODEL_MAPPING
    _name_mapping = get_name_mapping("Model")
    _task_choice = True

    @classmethod
    def from_pretrained(cls, pretrained_model_name_or_path, task=None, *model_args, **kwargs):
        """
        Creates an instance of `AutoModel`. Model weights are loaded
        by specifying name of a built-in pretrained model, a pretrained model on HF, a community contributed model,
        or a local file directory path.

        Args:
            pretrained_model_name_or_path (str): Name of pretrained model or dir path
                to load from. The string can be:

                - Name of a built-in pretrained model
                - Name of a community-contributed pretrained model.
                - Local directory path which contains model weights file("model_state.pdparams")
                  and model config file ("model_config.json").
            task (str): Specify a downstream task. Task can be 'Model', 'ForPretraining',
                'ForSequenceClassification', 'ForTokenClassification', 'ForQuestionAnswering',
                'ForMultipleChoice', 'ForMaskedLM', 'ForCausalLM', 'Encoder', 'Decoder',
                'Generator', 'Discriminator', 'ForConditionalGeneration'.
                We only support specify downstream tasks in AutoModel. Defaults to `None`.
            *args (tuple): Position arguments for model `__init__`. If provided,
                use these as position argument values for model initialization.
            **kwargs (dict): Keyword arguments for model `__init__`. If provided,
                use these to update pre-defined keyword argument values for model
                initialization. If the keyword is in `__init__` argument names of
                base model, update argument values of the base model; else update
                argument values of derived model.

        Returns:
            PretrainedModel: An instance of `AutoModel`.

        Example:
            .. code-block::

                from paddlenlp.transformers import AutoModel

                # Name of built-in pretrained model
                model = AutoModel.from_pretrained('bert-base-uncased')
                print(type(model))
                # <class 'paddlenlp.transformers.bert.modeling.BertModel'>

                # Name of community-contributed pretrained model
                model = AutoModel.from_pretrained('yingyibiao/bert-base-uncased-sst-2-finetuned')
                print(type(model))
                # <class 'paddlenlp.transformers.bert.modeling.BertModel'>

                # Load from local directory path
                model = AutoModel.from_pretrained('./my_bert/')
                print(type(model))
                # <class 'paddlenlp.transformers.bert.modeling.BertModel'>

                # choose task
                model = AutoModel.from_pretrained('bert-base-uncased', task='ForPretraining')
                print(type(model))
                # <class 'paddlenlp.transformers.bert.modeling.BertForPretraining'>
        """
        return cls._from_pretrained(pretrained_model_name_or_path, task, *model_args, **kwargs)


class AutoModelForPretraining(_BaseAutoModelClass):
    """
    AutoModelForPretraining.
    """

    CONFIGURATION_MODEL_MAPPING = get_init_configurations()
    _pretrained_model_dict = CONFIGURATION_MODEL_MAPPING
    _name_mapping = get_name_mapping("ForPretraining")

    @classmethod
    def from_pretrained(cls, pretrained_model_name_or_path, *model_args, **kwargs):
        """
        Creates an instance of `AutoModelForPretraining`. Model weights are loaded
        by specifying name of a built-in pretrained model, or a community contributed model,
        or a local file directory path.

        Args:
            pretrained_model_name_or_path (str): See :class:`AutoModel`.
            *args (tuple): See :class:`AutoModel`.
            **kwargs (dict): See :class:`AutoModel`.

        Returns:
            PretrainedModel: An instance of `AutoModelForPretraining`.

        Example:
            .. code-block::

                from paddlenlp.transformers import AutoModelForPretraining

                # Name of built-in pretrained model
                model = AutoModelForPretraining.from_pretrained('bert-base-uncased')
                print(type(model))
                # <class 'paddlenlp.transformers.bert.modeling.BertModelForPretraining'>

                # Name of community-contributed pretrained model
                model = AutoModelForPretraining.from_pretrained('iverxin/bert-base-japanese')
                print(type(model))
                # <class 'paddlenlp.transformers.bert.modeling.BertModelForPretraining'>

                # Load from local directory path
                model = AutoModelForPretraining.from_pretrained('./my_bert/')
                print(type(model))
                # <class 'paddlenlp.transformers.bert.modeling.BertModelForPretraining'>
        """
        return cls._from_pretrained(pretrained_model_name_or_path, *model_args, **kwargs)


class AutoModelForSequenceClassification(_BaseAutoModelClass):
    """
    AutoModelForSequenceClassification.
    """

    CONFIGURATION_MODEL_MAPPING = get_init_configurations()
    _pretrained_model_dict = CONFIGURATION_MODEL_MAPPING
    _name_mapping = get_name_mapping("ForSequenceClassification")

    @classmethod
    def from_pretrained(cls, pretrained_model_name_or_path, *model_args, **kwargs):
        """
        Creates an instance of `AutoModelForSequenceClassification`. Model weights are loaded
        by specifying name of a built-in pretrained model, or a community contributed model,
        or a local file directory path.

        Args:
            pretrained_model_name_or_path (str): See :class:`AutoModel`.
            *args (tuple): See :class:`AutoModel`.
            **kwargs (dict): See :class:`AutoModel`.

        Returns:
            PretrainedModel: An instance of `AutoModelForSequenceClassification`.

        Example:
            .. code-block::

                from paddlenlp.transformers import AutoModelForSequenceClassification

                # Name of built-in pretrained model
                model = AutoModelForSequenceClassification.from_pretrained('bert-base-uncased')
                print(type(model))
                # <class 'paddlenlp.transformers.bert.modeling.BertModelForSequenceClassification'>

                # Name of community-contributed pretrained model
                model = AutoModelForSequenceClassification.from_pretrained('iverxin/bert-base-japanese')
                print(type(model))
                # <class 'paddlenlp.transformers.bert.modeling.BertModelForSequenceClassification'>

                # Load from local directory path
                model = AutoModelForSequenceClassification.from_pretrained('./my_bert/')
                print(type(model))
                # <class 'paddlenlp.transformers.bert.modeling.BertModelForSequenceClassification'>
        """
        return cls._from_pretrained(pretrained_model_name_or_path, *model_args, **kwargs)


class AutoModelForTokenClassification(_BaseAutoModelClass):
    """
    AutoModelForTokenClassification.
    """

    CONFIGURATION_MODEL_MAPPING = get_init_configurations()
    _pretrained_model_dict = CONFIGURATION_MODEL_MAPPING
    _name_mapping = get_name_mapping("ForTokenClassification")

    @classmethod
    def from_pretrained(cls, pretrained_model_name_or_path, *model_args, **kwargs):
        """
        Creates an instance of `AutoModelForTokenClassification`. Model weights are loaded
        by specifying name of a built-in pretrained model, or a community contributed model,
        or a local file directory path.

        Args:
            pretrained_model_name_or_path (str): See :class:`AutoModel`.
            *args (tuple): See :class:`AutoModel`.
            **kwargs (dict): See :class:`AutoModel`.

        Returns:
            PretrainedModel: An instance of `AutoModelForTokenClassification`.

        Example:
            .. code-block::

                from paddlenlp.transformers import AutoModelForTokenClassification

                # Name of built-in pretrained model
                model = AutoModelForTokenClassification.from_pretrained('bert-base-uncased')
                print(type(model))
                # <class 'paddlenlp.transformers.bert.modeling.BertModelForTokenClassification'>

                # Name of community-contributed pretrained model
                model = AutoModelForTokenClassification.from_pretrained('iverxin/bert-base-japanese')
                print(type(model))
                # <class 'paddlenlp.transformers.bert.modeling.BertModelForTokenClassification'>

                # Load from local directory path
                model = AutoModelForTokenClassification.from_pretrained('./my_bert/')
                print(type(model))
                # <class 'paddlenlp.transformers.bert.modeling.BertModelForTokenClassification'>
        """
        return cls._from_pretrained(pretrained_model_name_or_path, *model_args, **kwargs)


class AutoModelForQuestionAnswering(_BaseAutoModelClass):
    """
    AutoModelForQuestionAnswering.
    """

    CONFIGURATION_MODEL_MAPPING = get_init_configurations()
    _pretrained_model_dict = CONFIGURATION_MODEL_MAPPING
    _name_mapping = get_name_mapping("ForQuestionAnswering")

    @classmethod
    def from_pretrained(cls, pretrained_model_name_or_path, *model_args, **kwargs):
        """
        Creates an instance of `AutoModelForQuestionAnswering`. Model weights are loaded
        by specifying name of a built-in pretrained model, or a community contributed model,
        or a local file directory path.

        Args:
            pretrained_model_name_or_path (str): See :class:`AutoModel`.
            *args (tuple): See :class:`AutoModel`.
            **kwargs (dict): See :class:`AutoModel`.

        Returns:
            PretrainedModel: An instance of `AutoModelForQuestionAnswering`.

        Example:
            .. code-block::

                from paddlenlp.transformers import AutoModelForQuestionAnswering

                # Name of built-in pretrained model
                model = AutoModelForQuestionAnswering.from_pretrained('bert-base-uncased')
                print(type(model))
                # <class 'paddlenlp.transformers.bert.modeling.BertModelForQuestionAnswering'>

                # Name of community-contributed pretrained model
                model = AutoModelForQuestionAnswering.from_pretrained('iverxin/bert-base-japanese')
                print(type(model))
                # <class 'paddlenlp.transformers.bert.modeling.BertModelForQuestionAnswering'>

                # Load from local directory path
                model = AutoModelForQuestionAnswering.from_pretrained('./my_bert/')
                print(type(model))
                # <class 'paddlenlp.transformers.bert.modeling.BertModelForQuestionAnswering'>
        """
        return cls._from_pretrained(pretrained_model_name_or_path, *model_args, **kwargs)


class AutoModelForMultipleChoice(_BaseAutoModelClass):
    """
    AutoModelForMultipleChoice.
    """

    CONFIGURATION_MODEL_MAPPING = get_init_configurations()
    _pretrained_model_dict = CONFIGURATION_MODEL_MAPPING
    _name_mapping = get_name_mapping("ForMultipleChoice")

    @classmethod
    def from_pretrained(cls, pretrained_model_name_or_path, *model_args, **kwargs):
        """
        Creates an instance of `AutoModelForMultipleChoice`. Model weights are loaded
        by specifying name of a built-in pretrained model, or a community contributed model,
        or a local file directory path.

        Args:
            pretrained_model_name_or_path (str): See :class:`AutoModel`.
            *args (tuple): See :class:`AutoModel`.
            **kwargs (dict): See :class:`AutoModel`.

        Returns:
            PretrainedModel: An instance of `AutoModelForMultipleChoice`.

        Example:
            .. code-block::

                from paddlenlp.transformers import AutoModelForMultipleChoice

                # Name of built-in pretrained model
                model = AutoModelForMultipleChoice.from_pretrained('bert-base-uncased')
                print(type(model))
                # <class 'paddlenlp.transformers.bert.modeling.BertModelForMultipleChoice'>

                # Name of community-contributed pretrained model
                model = AutoModelForMultipleChoice.from_pretrained('iverxin/bert-base-japanese')
                print(type(model))
                # <class 'paddlenlp.transformers.bert.modeling.BertModelForMultipleChoice'>

                # Load from local directory path
                model = AutoModelForMultipleChoice.from_pretrained('./my_bert/')
                print(type(model))
                # <class 'paddlenlp.transformers.bert.modeling.BertModelForMultipleChoice'>
        """
        return cls._from_pretrained(pretrained_model_name_or_path, *model_args, **kwargs)


class AutoModelForMaskedLM(_BaseAutoModelClass):
    """
    AutoModelForMaskedLM.
    """

    CONFIGURATION_MODEL_MAPPING = get_init_configurations()
    _pretrained_model_dict = CONFIGURATION_MODEL_MAPPING
    _name_mapping = get_name_mapping("ForMaskedLM")

    @classmethod
    def from_pretrained(cls, pretrained_model_name_or_path, *model_args, **kwargs):
        """
        Creates an instance of `AutoModelForMaskedLM`. Model weights are loaded
        by specifying name of a built-in pretrained model, or a community contributed model,
        or a local file directory path.

        Args:
            pretrained_model_name_or_path (str): See :class:`AutoModel`.
            *args (tuple): See :class:`AutoModel`.
            **kwargs (dict): See :class:`AutoModel`.

        Returns:
            PretrainedModel: An instance of `AutoModelForMaskedLM`.

        Example:
            .. code-block::

                from paddlenlp.transformers import AutoModelForMaskedLM

                # Name of built-in pretrained model
                model = AutoModelForMaskedLM.from_pretrained('bert-base-uncased')
                print(type(model))
                # <class 'paddlenlp.transformers.bert.modeling.BertModelForMaskedLM'>

                # Name of community-contributed pretrained model
                model = AutoModelForMaskedLM.from_pretrained('iverxin/bert-base-japanese')
                print(type(model))
                # <class 'paddlenlp.transformers.bert.modeling.BertModelForMaskedLM'>

                # Load from local directory path
                model = AutoModelForMaskedLM.from_pretrained('./my_bert/')
                print(type(model))
                # <class 'paddlenlp.transformers.bert.modeling.BertModelForMaskedLM'>
        """
        return cls._from_pretrained(pretrained_model_name_or_path, *model_args, **kwargs)


class AutoModelForCausalLM(_BaseAutoModelClass):
    """
    AutoModelForCausalLM.
    """

    CONFIGURATION_MODEL_MAPPING = get_init_configurations()
    _pretrained_model_dict = CONFIGURATION_MODEL_MAPPING
    _name_mapping = get_name_mapping("ForCausalLM")

    @classmethod
    def from_pretrained(cls, pretrained_model_name_or_path, *model_args, **kwargs):
        """
        Creates an instance of `AutoModelForCausalLM`. Model weights are loaded
        by specifying name of a built-in pretrained model, or a community contributed model,
        or a local file directory path.

        Args:
            pretrained_model_name_or_path (str): See :class:`AutoModel`.
            *args (tuple): See :class:`AutoModel`.
            **kwargs (dict): See :class:`AutoModel`.

        Returns:
            PretrainedModel: An instance of `AutoModelForCausalLM`.

        Example:
            .. code-block::

                from paddlenlp.transformers import AutoModelForCausalLM

                # Name of built-in pretrained model
                model = AutoModelForCausalLM.from_pretrained('gpt2-en')
                print(type(model))
                # <class 'paddlenlp.transformers.gpt.modeling.GPTLMHeadModel'>

                # Name of community-contributed pretrained model
                model = AutoModelForCausalLM.from_pretrained('junnyu/distilgpt2')
                print(type(model))
                # <class 'paddlenlp.transformers.gpt.modeling.GPTLMHeadModel'>

                # Load from local directory path
                model = AutoModelForCausalLM.from_pretrained('./my_gpt/')
                print(type(model))
                # <class 'paddlenlp.transformers.gpt.modeling.GPTLMHeadModel'>
        """
        return cls._from_pretrained(pretrained_model_name_or_path, *model_args, **kwargs)


class AutoModelForCausalLMPipe(_BaseAutoModelClass):
    """
    Pipeline model for AutoModelForCausalLM.
    """

    CONFIGURATION_MODEL_MAPPING = get_init_configurations()
    _pretrained_model_dict = CONFIGURATION_MODEL_MAPPING
    _name_mapping = get_name_mapping("ForCausalLMPipe")

    @classmethod
    def from_pretrained(cls, pretrained_model_name_or_path, *model_args, **kwargs):
        return cls._from_pretrained(pretrained_model_name_or_path, *model_args, **kwargs)


class AutoEncoder(_BaseAutoModelClass):
    """
    AutoEncoder.
    """

    CONFIGURATION_MODEL_MAPPING = get_init_configurations()
    _pretrained_model_dict = CONFIGURATION_MODEL_MAPPING
    _name_mapping = get_name_mapping("Encoder")

    @classmethod
    def from_pretrained(cls, pretrained_model_name_or_path, *model_args, **kwargs):
        """
        Creates an instance of `AutoEncoder`. Model weights are loaded
        by specifying name of a built-in pretrained model, or a community contributed model,
        or a local file directory path.

        Args:
            pretrained_model_name_or_path (str): See :class:`AutoModel`.
            *args (tuple): See :class:`AutoModel`.
            **kwargs (dict): See :class:`AutoModel`.

        Returns:
            PretrainedModel: An instance of `AutoEncoder`.

        Example:
            .. code-block::

                from paddlenlp.transformers import AutoEncoder

                # Name of built-in pretrained model
                model = AutoEncoder.from_pretrained('bart-base',vocab_size=20000)
                print(type(model))
                # <class 'paddlenlp.transformers.bart.modeling.BartEncoder'>

                # Load from local directory path
                model = AutoEncoder.from_pretrained('./my_bart/')
                print(type(model))
                # <class 'paddlenlp.transformers.bart.modeling.BartEncoder'>
        """
        return cls._from_pretrained(pretrained_model_name_or_path, *model_args, **kwargs)


class AutoDecoder(_BaseAutoModelClass):
    """
    AutoDecoder.
    """

    CONFIGURATION_MODEL_MAPPING = get_init_configurations()
    _pretrained_model_dict = CONFIGURATION_MODEL_MAPPING
    _name_mapping = get_name_mapping("Decoder")

    @classmethod
    def from_pretrained(cls, pretrained_model_name_or_path, *model_args, **kwargs):
        """
        Creates an instance of `AutoDecoder`. Model weights are loaded
        by specifying name of a built-in pretrained model, or a community contributed model,
        or a local file directory path.

        Args:
            pretrained_model_name_or_path (str): See :class:`AutoModel`.
            *args (tuple): See :class:`AutoModel`.
            **kwargs (dict): See :class:`AutoModel`.

        Returns:
            PretrainedModel: An instance of `AutoDecoder`.

        Example:
            .. code-block::

                from paddlenlp.transformers import AutoDecoder

                # Name of built-in pretrained model
                model = AutoDecoder.from_pretrained('bart-base', vocab_size=20000)
                print(type(model))
                # <class 'paddlenlp.transformers.bart.modeling.BartEncoder'>

                # Load from local directory path
                model = AutoDecoder.from_pretrained('./my_bart/')
                print(type(model))
                # <class 'paddlenlp.transformers.bart.modeling.BartEncoder'>
        """
        return cls._from_pretrained(pretrained_model_name_or_path, *model_args, **kwargs)


class AutoGenerator(_BaseAutoModelClass):
    """
    AutoGenerator.
    """

    CONFIGURATION_MODEL_MAPPING = get_init_configurations()
    _pretrained_model_dict = CONFIGURATION_MODEL_MAPPING
    _name_mapping = get_name_mapping("Generator")

    @classmethod
    def from_pretrained(cls, pretrained_model_name_or_path, *model_args, **kwargs):
        """
        Creates an instance of `AutoGenerator`. Model weights are loaded
        by specifying name of a built-in pretrained model, or a community contributed model,
        or a local file directory path.

        Args:
            pretrained_model_name_or_path (str): See :class:`AutoModel`.
            *args (tuple): See :class:`AutoModel`.
            **kwargs (dict): See :class:`AutoModel`.

        Returns:
            PretrainedModel: An instance of `AutoGenerator`.

        Example:
            .. code-block::

                from paddlenlp.transformers import AutoGenerator

                # Name of built-in pretrained model
                model = AutoGenerator.from_pretrained('electra-small')
                print(type(model))
                # <class 'paddlenlp.transformers.electra.modeling.ElectraGenerator'>

                # Name of community-contributed pretrained model
                model = AutoGenerator.from_pretrained('junnyu/hfl-chinese-legal-electra-small-generator')
                print(type(model))
                # <class 'paddlenlp.transformers.electra.modeling.ElectraGenerator'>

                # Load from local directory path
                model = AutoGenerator.from_pretrained('./my_electra/')
                print(type(model))
                # <class 'paddlenlp.transformers.electra.modeling.ElectraGenerator'>
        """
        return cls._from_pretrained(pretrained_model_name_or_path, *model_args, **kwargs)


class AutoDiscriminator(_BaseAutoModelClass):
    """
    AutoDiscriminator.
    """

    CONFIGURATION_MODEL_MAPPING = get_init_configurations()
    _pretrained_model_dict = CONFIGURATION_MODEL_MAPPING
    _name_mapping = get_name_mapping("Discriminator")

    @classmethod
    def from_pretrained(cls, pretrained_model_name_or_path, *model_args, **kwargs):
        """
        Creates an instance of `AutoDiscriminator`. Model weights are loaded
        by specifying name of a built-in pretrained model, or a community contributed model,
        or a local file directory path.

        Args:
            pretrained_model_name_or_path (str): See :class:`AutoModel`.
            *args (tuple): See :class:`AutoModel`.
            **kwargs (dict): See :class:`AutoModel`.

        Returns:
            PretrainedModel: An instance of `AutoDiscriminator`.

        Example:
            .. code-block::

                from paddlenlp.transformers import AutoDiscriminator

                # Name of built-in pretrained model
                model = AutoDiscriminator.from_pretrained('electra-small')
                print(type(model))
                # <class 'paddlenlp.transformers.electra.modeling.ElectraDiscriminator'>

                # Name of community-contributed pretrained model
                model = AutoDiscriminator.from_pretrained('junnyu/hfl-chinese-legal-electra-small-generator')
                print(type(model))
                # <class 'paddlenlp.transformers.electra.modeling.ElectraDiscriminator'>

                # Load from local directory path
                model = AutoDiscriminator.from_pretrained('./my_electra/')
                print(type(model))
                # <class 'paddlenlp.transformers.electra.modeling.ElectraDiscriminator'>
        """
        return cls._from_pretrained(pretrained_model_name_or_path, *model_args, **kwargs)


class AutoModelForConditionalGeneration(_BaseAutoModelClass):
    """
    AutoModelForConditionalGeneration.
    """

    CONFIGURATION_MODEL_MAPPING = get_init_configurations()
    _pretrained_model_dict = CONFIGURATION_MODEL_MAPPING
    _name_mapping = get_name_mapping("ForConditionalGeneration")

    @classmethod
    def from_pretrained(cls, pretrained_model_name_or_path, *model_args, **kwargs):
        """
        Creates an instance of `AutoModelForConditionalGeneration`. Model weights are loaded
        by specifying name of a built-in pretrained model, or a community contributed model,
        or a local file directory path.

        Args:
            pretrained_model_name_or_path (str): See :class:`AutoModel`.
            *args (tuple): See :class:`AutoModel`.
            **kwargs (dict): See :class:`AutoModel`.

        Returns:
            PretrainedModel: An instance of `AutoModelForConditionalGeneration`.

        Example:
            .. code-block::

                from paddlenlp.transformers import AutoModelForConditionalGeneration

                # Name of built-in pretrained model
                model = AutoModelForConditionalGeneration.from_pretrained('bart-base')
                print(type(model))
                # <class 'paddlenlp.transformers.bart.modeling.BartForConditionalGeneration'>


                # Load from local directory path
                model = AutoModelForConditionalGeneration.from_pretrained('./my_bart/')
                print(type(model))
                # <class 'paddlenlp.transformers.bart.modeling.BartForConditionalGeneration'>
        """
        return cls._from_pretrained(pretrained_model_name_or_path, *model_args, **kwargs)<|MERGE_RESOLUTION|>--- conflicted
+++ resolved
@@ -118,11 +118,8 @@
         ("Bloom", "bloom"),
         ("QWen", "qwen"),
         ("Mixtral", "mixtral"),
-<<<<<<< HEAD
         ("QWen2Moe", "qwen2moe"),
-=======
         ("Gemma", "gemma"),
->>>>>>> beb433a9
     ]
 )
 
