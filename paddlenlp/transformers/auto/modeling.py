# Copyright (c) 2021 PaddlePaddle Authors. All Rights Reserved.
# Copyright 2018 Google AI, Google Brain and the HuggingFace Inc. team.
#
# Licensed under the Apache License, Version 2.0 (the "License");
# you may not use this file except in compliance with the License.
# You may obtain a copy of the License at
#
#     http://www.apache.org/licenses/LICENSE-2.0
#
# Unless required by applicable law or agreed to in writing, software
# distributed under the License is distributed on an "AS IS" BASIS,
# WITHOUT WARRANTIES OR CONDITIONS OF ANY KIND, either express or implied.
# See the License for the specific language governing permissions and
# limitations under the License.
import importlib
import io
import json
import os
from collections import OrderedDict

from huggingface_hub import hf_hub_download

from paddlenlp import __version__
from paddlenlp.transformers import *  # noqa
from paddlenlp.transformers.configuration_utils import is_standard_config
from paddlenlp.utils.downloader import (
    COMMUNITY_MODEL_PREFIX,
    get_path_from_url,
    hf_file_exists,
    url_file_exists,
)
from paddlenlp.utils.log import logger

from ..utils import resolve_cache_dir

__all__ = [
    "AutoBackbone",
    "AutoModel",
    "AutoModelForPretraining",
    "AutoModelForSequenceClassification",
    "AutoModelForTokenClassification",
    "AutoModelForQuestionAnswering",
    "AutoModelForMultipleChoice",
    "AutoModelForMaskedLM",
    "AutoModelForCausalLM",
    "AutoEncoder",
    "AutoDecoder",
    "AutoGenerator",
    "AutoDiscriminator",
    "AutoModelForConditionalGeneration",
    "AutoModelForImageGeneration",
]

MAPPING_NAMES = OrderedDict(
    [
        # Base model mapping
        ("Albert", "albert"),
        ("BigBird", "bigbird"),
        ("BlenderbotSmall", "blenderbot_small"),
        ("Blenderbot", "blenderbot"),
        ("ChineseCLIP", "chineseclip"),
        ("ChineseBert", "chinesebert"),
        ("ConvBert", "convbert"),
        ("CTRL", "ctrl"),
        ("DistilBert", "distilbert"),
        ("DalleBart", "dallebart"),
        ("Electra", "electra"),
        ("ErnieViL", "ernie_vil"),
        ("ErnieCtm", "ernie_ctm"),
        ("ErnieDoc", "ernie_doc"),
        ("ErnieGen", "ernie_gen"),
        ("ErnieGram", "ernie_gram"),
        ("ErnieLayout", "ernie_layout"),
        ("ErnieM", "ernie_m"),
        ("Ernie", "ernie"),
        ("FNet", "fnet"),
        ("Funnel", "funnel"),
        ("LayoutXLM", "layoutxlm"),
        ("LayoutLMv2", "layoutlmv2"),
        ("LayoutLM", "layoutlm"),
        ("Luke", "luke"),
        ("MBart", "mbart"),
        ("MegatronBert", "megatronbert"),
        ("MobileBert", "mobilebert"),
        ("MPNet", "mpnet"),
        ("NeZha", "nezha"),
        ("Nystromformer", "nystromformer"),
        ("PPMiniLM", "ppminilm"),
        ("ProphetNet", "prophetnet"),
        ("Reformer", "reformer"),
        ("RemBert", "rembert"),
        ("Roberta", "roberta"),
        ("RoFormerv2", "roformerv2"),
        ("RoFormer", "roformer"),
        ("Skep", "skep"),
        ("SqueezeBert", "squeezebert"),
        ("TinyBert", "tinybert"),
        ("UnifiedTransformer", "unified_transformer"),
        ("UNIMO", "unimo"),
        ("XLNet", "xlnet"),
        ("XLM", "xlm"),
        ("GPT", "gpt"),
<<<<<<< HEAD
        ("GLM", "glm"),
=======
        ("MT5", "mt5"),
>>>>>>> 6e20322d
        ("T5", "t5"),
        ("Bert", "bert"),
        ("Bart", "bart"),
        ("GAUAlpha", "gau_alpha"),
        ("CodeGen", "codegen"),
        ("CLIPVision", "clip"),
        ("CLIPText", "clip"),
        ("CLIP", "clip"),
        ("ChineseCLIPVision", "chineseclip"),
        ("ChineseCLIPText", "chineseclip"),
        ("ChineseCLIP", "chineseclip"),
        ("Artist", "artist"),
        ("OPT", "opt"),
        ("Pegasus", "pegasus"),
        ("DPT", "dpt"),
        ("Bit", "bit"),
        ("BlipText", "blip"),
        ("BlipVision", "blip"),
        ("Blip", "blip"),
    ]
)

MAPPING_TASKS = OrderedDict(
    [
        ("Backbone", "AutoBackbone"),
        ("Model", "AutoModel"),
        ("ForPretraining", "AutoModelForPretraining"),
        ("ForSequenceClassification", "AutoModelForSequenceClassification"),
        ("ForTokenClassification", "AutoModelForTokenClassification"),
        ("ForQuestionAnswering", "AutoModelForQuestionAnswering"),
        ("ForMultipleChoice", "AutoModelForMultipleChoice"),
        ("ForMaskedLM", "AutoModelForMaskedLM"),
        ("ForCausalLM", "AutoModelForCausalLM"),
        ("Encoder", "AutoEncoder"),
        ("Decoder", "AutoDecoder"),
        ("Generator", "AutoGenerator"),
        ("Discriminator", "AutoDiscriminator"),
        ("ForConditionalGeneration", "AutoModelForConditionalGeneration"),
        ("ForImageGeneration", "AutoModelForImageGeneration"),
    ]
)


def get_name_mapping(task="Model"):
    """
    Task can be 'Backbone', 'Model', 'ForPretraining', 'ForSequenceClassification', 'ForTokenClassification',
    'ForQuestionAnswering', 'ForMultipleChoice', 'ForMaskedLM', 'ForCausalLM', 'Encoder', 'Decoder',
    'Generator', 'Discriminator', 'ForConditionalGeneration', 'ForImageGeneration'.
    """
    NAME_MAPPING = OrderedDict()
    for key, value in MAPPING_NAMES.items():
        import_class = key + task
        new_key = key + "Model_Import_Class"
        NAME_MAPPING[new_key] = import_class
        NAME_MAPPING[import_class] = value

    return NAME_MAPPING


def get_task_name(model_class):
    for key, value in MAPPING_TASKS.items():
        if model_class.endswith(key):
            return value
    return None


def get_init_configurations():
    CONFIGURATION_MODEL_MAPPING = OrderedDict()
    for key, class_name in MAPPING_NAMES.items():
        import_class = importlib.import_module(f"paddlenlp.transformers.{class_name}.modeling")
        model_name = getattr(import_class, key + "Model")
        if key == "ErnieGen":
            name = tuple(model_name.ernie_gen_pretrained_init_configuration.keys())
        else:
            name = tuple(model_name.pretrained_init_configuration.keys())
        CONFIGURATION_MODEL_MAPPING[name] = key + "Model"

    return CONFIGURATION_MODEL_MAPPING


class _BaseAutoModelClass:
    # Base class for auto models.
    _pretrained_model_dict = None
    _name_mapping = None
    _task_choice = False
    model_config_file = "config.json"
    legacy_model_config_file = "model_config.json"

    def __init__(self, *args, **kwargs):
        raise EnvironmentError(
            f"{self.__class__.__name__} is designed to be instantiated "
            f"using the `{self.__class__.__name__}.from_pretrained(pretrained_model_name_or_path).`"
        )

    # TODO: Refactor into AutoConfig when available
    @classmethod
    def _get_model_class_from_config(cls, pretrained_model_name_or_path, config_file_path):
        with io.open(config_file_path, encoding="utf-8") as f:
            config = json.load(f)

        # Get class name corresponds to this configuration
        if is_standard_config(config):
            architectures = config["architectures"]
            init_class = architectures.pop() if len(architectures) > 0 else None
        else:
            init_class = config.pop("init_class", None)
        init_class = init_class[:-5] if init_class is not None and init_class.endswith("Model") else init_class
        model_name = None
        if init_class:
            for model_flag, name in MAPPING_NAMES.items():
                if model_flag in init_class:
                    model_name = model_flag + "Model"
                    break
        else:
            # From pretrained_model_name_or_path
            for model_flag, name in MAPPING_NAMES.items():
                if name in pretrained_model_name_or_path.lower():
                    model_name = model_flag + "Model"
                    break
        if model_name is None:
            raise AttributeError(
                f"Unable to parse 'architectures' or 'init_class' from {config_file_path}. Also unable to infer model class from 'pretrained_model_name_or_path'"
            )
        init_class = cls._name_mapping[model_name + "_Import_Class"]
        class_name = cls._name_mapping[init_class]
        import_class = importlib.import_module(f"paddlenlp.transformers.{class_name}.modeling")
        try:
            model_class = getattr(import_class, init_class)
            return model_class
        except AttributeError as err:
            logger.error(err)
            all_model_classes = import_class.__all__
            all_tasks = {get_task_name(m) for m in all_model_classes if get_task_name(m) is not None}
            raise AttributeError(
                f"module '{import_class.__name__}' only supports the following classes: "
                + ", ".join(m for m in all_model_classes)
                + "\n"
                "Hint: you can use interface "
                + " or ".join(task + ".from_pretrained" for task in all_tasks)
                + f" to load '{pretrained_model_name_or_path}'\n"
            )

    @classmethod
    def _from_pretrained(
        cls, pretrained_model_name_or_path, task=None, from_hf_hub=False, subfolder=None, *model_args, **kwargs
    ):
        if task:
            if cls._task_choice:
                cls._name_mapping = get_name_mapping(task)
            else:
                print("We only support task choice for AutoModel.")
        cache_dir = kwargs.get("cache_dir", None)
        cache_dir = resolve_cache_dir(pretrained_model_name_or_path, from_hf_hub, cache_dir)

        all_model_names = []
        for pretrained_model_names, model_name in cls._pretrained_model_dict.items():
            for name in pretrained_model_names:
                all_model_names.append(name)

        # From HF
        if from_hf_hub:
            if hf_file_exists(repo_id=pretrained_model_name_or_path, filename=cls.model_config_file):
                config_file = hf_hub_download(
                    repo_id=pretrained_model_name_or_path,
                    filename=cls.model_config_file,
                    subfolder=subfolder,
                    cache_dir=cache_dir,
                    library_name="PaddleNLP",
                    library_version=__version__,
                )
            elif hf_file_exists(repo_id=pretrained_model_name_or_path, filename=cls.legacy_model_config_file):
                logger.info("Standard config do not exist, loading from legacy config")
                config_file = hf_hub_download(
                    repo_id=pretrained_model_name_or_path,
                    filename=cls.legacy_model_config_file,
                    subfolder=subfolder,
                    cache_dir=cache_dir,
                    library_name="PaddleNLP",
                    library_version=__version__,
                )
            if os.path.exists(config_file):
                model_class = cls._get_model_class_from_config(pretrained_model_name_or_path, config_file)
                logger.info(f"We are using {model_class} to load '{pretrained_model_name_or_path}'.")
                return model_class.from_pretrained(
                    pretrained_model_name_or_path, from_hf_hub=from_hf_hub, *model_args, **kwargs
                )
            else:
                logger.warning(f"{config_file}  is not a valid path to a model config file")
        # From built-in pretrained models
        elif pretrained_model_name_or_path in all_model_names:
            for pretrained_model_names, model_name in cls._pretrained_model_dict.items():
                # From built-in pretrained models
                for pattern in pretrained_model_names:
                    if pattern == pretrained_model_name_or_path:
                        init_class = cls._name_mapping[model_name + "_Import_Class"]
                        class_name = cls._name_mapping[init_class]
                        import_class = importlib.import_module(f"paddlenlp.transformers.{class_name}.modeling")
                        try:
                            model_class = getattr(import_class, init_class)
                        except AttributeError as err:
                            logger.error(err)
                            all_model_classes = import_class.__all__
                            all_tasks = {get_task_name(m) for m in all_model_classes if get_task_name(m) is not None}
                            raise AttributeError(
                                f"module '{import_class.__name__}' only supports the following classes: "
                                + ", ".join(m for m in all_model_classes)
                                + "\n"
                                "Hint: you can use interface "
                                + " or ".join(task + ".from_pretrained" for task in all_tasks)
                                + f" to load '{pretrained_model_name_or_path}'\n"
                            )
                        logger.info(f"We are using {model_class} to load '{pretrained_model_name_or_path}'.")
                        return model_class.from_pretrained(pretrained_model_name_or_path, *model_args, **kwargs)
        # From local dir path
        elif os.path.isdir(pretrained_model_name_or_path):
            config_file = os.path.join(pretrained_model_name_or_path, cls.model_config_file)
            legacy_config_file = os.path.join(pretrained_model_name_or_path, cls.legacy_model_config_file)
            if os.path.exists(config_file):
                model_class = cls._get_model_class_from_config(pretrained_model_name_or_path, config_file)
                logger.info(f"We are using {model_class} to load '{pretrained_model_name_or_path}'.")
                return model_class.from_pretrained(pretrained_model_name_or_path, *model_args, **kwargs)
            elif os.path.exists(legacy_config_file):
                logger.info("Standard config do not exist, loading from legacy config")
                model_class = cls._get_model_class_from_config(pretrained_model_name_or_path, legacy_config_file)
                logger.info(f"We are using {model_class} to load '{pretrained_model_name_or_path}'.")
                return model_class.from_pretrained(pretrained_model_name_or_path, *model_args, **kwargs)
            else:
                logger.warning(f"{config_file}  is not a valid path to a model config file")
        # Assuming from community-contributed pretrained models
        else:
            standard_community_url = "/".join(
                [COMMUNITY_MODEL_PREFIX, pretrained_model_name_or_path, cls.model_config_file]
            )
            legacy_community_url = "/".join(
                [COMMUNITY_MODEL_PREFIX, pretrained_model_name_or_path, cls.legacy_model_config_file]
            )
            try:
                if url_file_exists(standard_community_url):
                    resolved_vocab_file = get_path_from_url(standard_community_url, cache_dir)
                elif url_file_exists(legacy_community_url):
                    logger.info("Standard config do not exist, loading from legacy config")
                    resolved_vocab_file = get_path_from_url(legacy_community_url, cache_dir)
                else:
                    raise RuntimeError("Neither 'config.json' nro 'model_config.json' exists")
            except RuntimeError as err:
                logger.error(err)
                raise RuntimeError(
                    f"Can't load weights for '{pretrained_model_name_or_path}'.\n"
                    f"Please make sure that '{pretrained_model_name_or_path}' is:\n"
                    "- a correct model-identifier of built-in pretrained models,\n"
                    "- or a correct model-identifier of community-contributed pretrained models,\n"
                    "- or the correct path to a directory containing relevant modeling files(model_weights and model_config).\n"
                )

            if os.path.exists(resolved_vocab_file):
                model_class = cls._get_model_class_from_config(pretrained_model_name_or_path, resolved_vocab_file)
                logger.info(f"We are using {model_class} to load '{pretrained_model_name_or_path}'.")
                return model_class.from_pretrained(pretrained_model_name_or_path, *model_args, **kwargs)
            else:
                logger.warning(f"{resolved_vocab_file}  is not a valid path to a model config file")


class AutoBackbone(_BaseAutoModelClass):
    """
    AutoBackbone.
    """

    CONFIGURATION_MODEL_MAPPING = get_init_configurations()
    _pretrained_model_dict = CONFIGURATION_MODEL_MAPPING
    _name_mapping = get_name_mapping("Backbone")

    @classmethod
    def from_pretrained(cls, pretrained_model_name_or_path, *model_args, **kwargs):
        """
        Creates an instance of `AutoBackbone`. Model weights are loaded
        by specifying name of a built-in pretrained model, or a community contributed model,
        or a local file directory path.

        Args:
            pretrained_model_name_or_path (str): See :class:`AutoModel`.
            *args (tuple): See :class:`AutoModel`.
            **kwargs (dict): See :class:`AutoModel`.

        Returns:
            PretrainedModel: An instance of `AutoBackbone`.

        Example:
            .. code-block::

                from paddlenlp.transformers import AutoBackbone

                # Name of built-in pretrained model
                model = AutoBackbone.from_pretrained("google/bit-50")
                print(type(model))
                # <class 'paddlenlp.transformers.bit.modeling.BitBackbone'>


                # Load from local directory path
                model = AutoBackbone.from_pretrained("./bit-50")
                print(type(model))
                # <class 'paddlenlp.transformers.bit.modeling.BitBackbone'>
        """
        return cls._from_pretrained(pretrained_model_name_or_path, *model_args, **kwargs)


class AutoModel(_BaseAutoModelClass):
    """
    AutoClass can help you automatically retrieve the relevant model given the provided
    pretrained weights/vocabulary.
    AutoModel is a generic model class that will be instantiated as one of the base model classes
    when created with the from_pretrained() classmethod.
    """

    CONFIGURATION_MODEL_MAPPING = get_init_configurations()
    _pretrained_model_dict = CONFIGURATION_MODEL_MAPPING
    _name_mapping = get_name_mapping("Model")
    _task_choice = True

    @classmethod
    def from_pretrained(cls, pretrained_model_name_or_path, task=None, *model_args, **kwargs):
        """
        Creates an instance of `AutoModel`. Model weights are loaded
        by specifying name of a built-in pretrained model, a pretrained model on HF, a community contributed model,
        or a local file directory path.

        Args:
            pretrained_model_name_or_path (str): Name of pretrained model or dir path
                to load from. The string can be:

                - Name of a built-in pretrained model
                - Name of a community-contributed pretrained model.
                - Local directory path which contains model weights file("model_state.pdparams")
                  and model config file ("model_config.json").
            task (str): Specify a downstream task. Task can be 'Model', 'ForPretraining',
                'ForSequenceClassification', 'ForTokenClassification', 'ForQuestionAnswering',
                'ForMultipleChoice', 'ForMaskedLM', 'ForCausalLM', 'Encoder', 'Decoder',
                'Generator', 'Discriminator', 'ForConditionalGeneration'.
                We only support specify downstream tasks in AutoModel. Defaults to `None`.
            *args (tuple): Position arguments for model `__init__`. If provided,
                use these as position argument values for model initialization.
            **kwargs (dict): Keyword arguments for model `__init__`. If provided,
                use these to update pre-defined keyword argument values for model
                initialization. If the keyword is in `__init__` argument names of
                base model, update argument values of the base model; else update
                argument values of derived model.

        Returns:
            PretrainedModel: An instance of `AutoModel`.

        Example:
            .. code-block::

                from paddlenlp.transformers import AutoModel

                # Name of built-in pretrained model
                model = AutoModel.from_pretrained('bert-base-uncased')
                print(type(model))
                # <class 'paddlenlp.transformers.bert.modeling.BertModel'>

                # Name of community-contributed pretrained model
                model = AutoModel.from_pretrained('yingyibiao/bert-base-uncased-sst-2-finetuned')
                print(type(model))
                # <class 'paddlenlp.transformers.bert.modeling.BertModel'>

                # Load from local directory path
                model = AutoModel.from_pretrained('./my_bert/')
                print(type(model))
                # <class 'paddlenlp.transformers.bert.modeling.BertModel'>

                # choose task
                model = AutoModel.from_pretrained('bert-base-uncased', task='ForPretraining')
                print(type(model))
                # <class 'paddlenlp.transformers.bert.modeling.BertForPretraining'>
        """
        return cls._from_pretrained(pretrained_model_name_or_path, task, *model_args, **kwargs)


class AutoModelForPretraining(_BaseAutoModelClass):
    """
    AutoModelForPretraining.
    """

    CONFIGURATION_MODEL_MAPPING = get_init_configurations()
    _pretrained_model_dict = CONFIGURATION_MODEL_MAPPING
    _name_mapping = get_name_mapping("ForPretraining")

    @classmethod
    def from_pretrained(cls, pretrained_model_name_or_path, *model_args, **kwargs):
        """
        Creates an instance of `AutoModelForPretraining`. Model weights are loaded
        by specifying name of a built-in pretrained model, or a community contributed model,
        or a local file directory path.

        Args:
            pretrained_model_name_or_path (str): See :class:`AutoModel`.
            *args (tuple): See :class:`AutoModel`.
            **kwargs (dict): See :class:`AutoModel`.

        Returns:
            PretrainedModel: An instance of `AutoModelForPretraining`.

        Example:
            .. code-block::

                from paddlenlp.transformers import AutoModelForPretraining

                # Name of built-in pretrained model
                model = AutoModelForPretraining.from_pretrained('bert-base-uncased')
                print(type(model))
                # <class 'paddlenlp.transformers.bert.modeling.BertModelForPretraining'>

                # Name of community-contributed pretrained model
                model = AutoModelForPretraining.from_pretrained('iverxin/bert-base-japanese')
                print(type(model))
                # <class 'paddlenlp.transformers.bert.modeling.BertModelForPretraining'>

                # Load from local directory path
                model = AutoModelForPretraining.from_pretrained('./my_bert/')
                print(type(model))
                # <class 'paddlenlp.transformers.bert.modeling.BertModelForPretraining'>
        """
        return cls._from_pretrained(pretrained_model_name_or_path, *model_args, **kwargs)


class AutoModelForSequenceClassification(_BaseAutoModelClass):
    """
    AutoModelForSequenceClassification.
    """

    CONFIGURATION_MODEL_MAPPING = get_init_configurations()
    _pretrained_model_dict = CONFIGURATION_MODEL_MAPPING
    _name_mapping = get_name_mapping("ForSequenceClassification")

    @classmethod
    def from_pretrained(cls, pretrained_model_name_or_path, *model_args, **kwargs):
        """
        Creates an instance of `AutoModelForSequenceClassification`. Model weights are loaded
        by specifying name of a built-in pretrained model, or a community contributed model,
        or a local file directory path.

        Args:
            pretrained_model_name_or_path (str): See :class:`AutoModel`.
            *args (tuple): See :class:`AutoModel`.
            **kwargs (dict): See :class:`AutoModel`.

        Returns:
            PretrainedModel: An instance of `AutoModelForSequenceClassification`.

        Example:
            .. code-block::

                from paddlenlp.transformers import AutoModelForSequenceClassification

                # Name of built-in pretrained model
                model = AutoModelForSequenceClassification.from_pretrained('bert-base-uncased')
                print(type(model))
                # <class 'paddlenlp.transformers.bert.modeling.BertModelForSequenceClassification'>

                # Name of community-contributed pretrained model
                model = AutoModelForSequenceClassification.from_pretrained('iverxin/bert-base-japanese')
                print(type(model))
                # <class 'paddlenlp.transformers.bert.modeling.BertModelForSequenceClassification'>

                # Load from local directory path
                model = AutoModelForSequenceClassification.from_pretrained('./my_bert/')
                print(type(model))
                # <class 'paddlenlp.transformers.bert.modeling.BertModelForSequenceClassification'>
        """
        return cls._from_pretrained(pretrained_model_name_or_path, *model_args, **kwargs)


class AutoModelForTokenClassification(_BaseAutoModelClass):
    """
    AutoModelForTokenClassification.
    """

    CONFIGURATION_MODEL_MAPPING = get_init_configurations()
    _pretrained_model_dict = CONFIGURATION_MODEL_MAPPING
    _name_mapping = get_name_mapping("ForTokenClassification")

    @classmethod
    def from_pretrained(cls, pretrained_model_name_or_path, *model_args, **kwargs):
        """
        Creates an instance of `AutoModelForTokenClassification`. Model weights are loaded
        by specifying name of a built-in pretrained model, or a community contributed model,
        or a local file directory path.

        Args:
            pretrained_model_name_or_path (str): See :class:`AutoModel`.
            *args (tuple): See :class:`AutoModel`.
            **kwargs (dict): See :class:`AutoModel`.

        Returns:
            PretrainedModel: An instance of `AutoModelForTokenClassification`.

        Example:
            .. code-block::

                from paddlenlp.transformers import AutoModelForTokenClassification

                # Name of built-in pretrained model
                model = AutoModelForTokenClassification.from_pretrained('bert-base-uncased')
                print(type(model))
                # <class 'paddlenlp.transformers.bert.modeling.BertModelForTokenClassification'>

                # Name of community-contributed pretrained model
                model = AutoModelForTokenClassification.from_pretrained('iverxin/bert-base-japanese')
                print(type(model))
                # <class 'paddlenlp.transformers.bert.modeling.BertModelForTokenClassification'>

                # Load from local directory path
                model = AutoModelForTokenClassification.from_pretrained('./my_bert/')
                print(type(model))
                # <class 'paddlenlp.transformers.bert.modeling.BertModelForTokenClassification'>
        """
        return cls._from_pretrained(pretrained_model_name_or_path, *model_args, **kwargs)


class AutoModelForQuestionAnswering(_BaseAutoModelClass):
    """
    AutoModelForQuestionAnswering.
    """

    CONFIGURATION_MODEL_MAPPING = get_init_configurations()
    _pretrained_model_dict = CONFIGURATION_MODEL_MAPPING
    _name_mapping = get_name_mapping("ForQuestionAnswering")

    @classmethod
    def from_pretrained(cls, pretrained_model_name_or_path, *model_args, **kwargs):
        """
        Creates an instance of `AutoModelForQuestionAnswering`. Model weights are loaded
        by specifying name of a built-in pretrained model, or a community contributed model,
        or a local file directory path.

        Args:
            pretrained_model_name_or_path (str): See :class:`AutoModel`.
            *args (tuple): See :class:`AutoModel`.
            **kwargs (dict): See :class:`AutoModel`.

        Returns:
            PretrainedModel: An instance of `AutoModelForQuestionAnswering`.

        Example:
            .. code-block::

                from paddlenlp.transformers import AutoModelForQuestionAnswering

                # Name of built-in pretrained model
                model = AutoModelForQuestionAnswering.from_pretrained('bert-base-uncased')
                print(type(model))
                # <class 'paddlenlp.transformers.bert.modeling.BertModelForQuestionAnswering'>

                # Name of community-contributed pretrained model
                model = AutoModelForQuestionAnswering.from_pretrained('iverxin/bert-base-japanese')
                print(type(model))
                # <class 'paddlenlp.transformers.bert.modeling.BertModelForQuestionAnswering'>

                # Load from local directory path
                model = AutoModelForQuestionAnswering.from_pretrained('./my_bert/')
                print(type(model))
                # <class 'paddlenlp.transformers.bert.modeling.BertModelForQuestionAnswering'>
        """
        return cls._from_pretrained(pretrained_model_name_or_path, *model_args, **kwargs)


class AutoModelForMultipleChoice(_BaseAutoModelClass):
    """
    AutoModelForMultipleChoice.
    """

    CONFIGURATION_MODEL_MAPPING = get_init_configurations()
    _pretrained_model_dict = CONFIGURATION_MODEL_MAPPING
    _name_mapping = get_name_mapping("ForMultipleChoice")

    @classmethod
    def from_pretrained(cls, pretrained_model_name_or_path, *model_args, **kwargs):
        """
        Creates an instance of `AutoModelForMultipleChoice`. Model weights are loaded
        by specifying name of a built-in pretrained model, or a community contributed model,
        or a local file directory path.

        Args:
            pretrained_model_name_or_path (str): See :class:`AutoModel`.
            *args (tuple): See :class:`AutoModel`.
            **kwargs (dict): See :class:`AutoModel`.

        Returns:
            PretrainedModel: An instance of `AutoModelForMultipleChoice`.

        Example:
            .. code-block::

                from paddlenlp.transformers import AutoModelForMultipleChoice

                # Name of built-in pretrained model
                model = AutoModelForMultipleChoice.from_pretrained('bert-base-uncased')
                print(type(model))
                # <class 'paddlenlp.transformers.bert.modeling.BertModelForMultipleChoice'>

                # Name of community-contributed pretrained model
                model = AutoModelForMultipleChoice.from_pretrained('iverxin/bert-base-japanese')
                print(type(model))
                # <class 'paddlenlp.transformers.bert.modeling.BertModelForMultipleChoice'>

                # Load from local directory path
                model = AutoModelForMultipleChoice.from_pretrained('./my_bert/')
                print(type(model))
                # <class 'paddlenlp.transformers.bert.modeling.BertModelForMultipleChoice'>
        """
        return cls._from_pretrained(pretrained_model_name_or_path, *model_args, **kwargs)


class AutoModelForMaskedLM(_BaseAutoModelClass):
    """
    AutoModelForMaskedLM.
    """

    CONFIGURATION_MODEL_MAPPING = get_init_configurations()
    _pretrained_model_dict = CONFIGURATION_MODEL_MAPPING
    _name_mapping = get_name_mapping("ForMaskedLM")

    @classmethod
    def from_pretrained(cls, pretrained_model_name_or_path, *model_args, **kwargs):
        """
        Creates an instance of `AutoModelForMaskedLM`. Model weights are loaded
        by specifying name of a built-in pretrained model, or a community contributed model,
        or a local file directory path.

        Args:
            pretrained_model_name_or_path (str): See :class:`AutoModel`.
            *args (tuple): See :class:`AutoModel`.
            **kwargs (dict): See :class:`AutoModel`.

        Returns:
            PretrainedModel: An instance of `AutoModelForMaskedLM`.

        Example:
            .. code-block::

                from paddlenlp.transformers import AutoModelForMaskedLM

                # Name of built-in pretrained model
                model = AutoModelForMaskedLM.from_pretrained('bert-base-uncased')
                print(type(model))
                # <class 'paddlenlp.transformers.bert.modeling.BertModelForMaskedLM'>

                # Name of community-contributed pretrained model
                model = AutoModelForMaskedLM.from_pretrained('iverxin/bert-base-japanese')
                print(type(model))
                # <class 'paddlenlp.transformers.bert.modeling.BertModelForMaskedLM'>

                # Load from local directory path
                model = AutoModelForMaskedLM.from_pretrained('./my_bert/')
                print(type(model))
                # <class 'paddlenlp.transformers.bert.modeling.BertModelForMaskedLM'>
        """
        return cls._from_pretrained(pretrained_model_name_or_path, *model_args, **kwargs)


class AutoModelForCausalLM(_BaseAutoModelClass):
    """
    AutoModelForCausalLM.
    """

    CONFIGURATION_MODEL_MAPPING = get_init_configurations()
    _pretrained_model_dict = CONFIGURATION_MODEL_MAPPING
    _name_mapping = get_name_mapping("ForCausalLM")

    @classmethod
    def from_pretrained(cls, pretrained_model_name_or_path, *model_args, **kwargs):
        """
        Creates an instance of `AutoModelForCausalLM`. Model weights are loaded
        by specifying name of a built-in pretrained model, or a community contributed model,
        or a local file directory path.

        Args:
            pretrained_model_name_or_path (str): See :class:`AutoModel`.
            *args (tuple): See :class:`AutoModel`.
            **kwargs (dict): See :class:`AutoModel`.

        Returns:
            PretrainedModel: An instance of `AutoModelForCausalLM`.

        Example:
            .. code-block::

                from paddlenlp.transformers import AutoModelForCausalLM

                # Name of built-in pretrained model
                model = AutoModelForCausalLM.from_pretrained('gpt2-en')
                print(type(model))
                # <class 'paddlenlp.transformers.gpt.modeling.GPTLMHeadModel'>

                # Name of community-contributed pretrained model
                model = AutoModelForCausalLM.from_pretrained('junnyu/distilgpt2')
                print(type(model))
                # <class 'paddlenlp.transformers.gpt.modeling.GPTLMHeadModel'>

                # Load from local directory path
                model = AutoModelForCausalLM.from_pretrained('./my_gpt/')
                print(type(model))
                # <class 'paddlenlp.transformers.gpt.modeling.GPTLMHeadModel'>
        """
        return cls._from_pretrained(pretrained_model_name_or_path, *model_args, **kwargs)


class AutoEncoder(_BaseAutoModelClass):
    """
    AutoEncoder.
    """

    CONFIGURATION_MODEL_MAPPING = get_init_configurations()
    _pretrained_model_dict = CONFIGURATION_MODEL_MAPPING
    _name_mapping = get_name_mapping("Encoder")

    @classmethod
    def from_pretrained(cls, pretrained_model_name_or_path, *model_args, **kwargs):
        """
        Creates an instance of `AutoEncoder`. Model weights are loaded
        by specifying name of a built-in pretrained model, or a community contributed model,
        or a local file directory path.

        Args:
            pretrained_model_name_or_path (str): See :class:`AutoModel`.
            *args (tuple): See :class:`AutoModel`.
            **kwargs (dict): See :class:`AutoModel`.

        Returns:
            PretrainedModel: An instance of `AutoEncoder`.

        Example:
            .. code-block::

                from paddlenlp.transformers import AutoEncoder

                # Name of built-in pretrained model
                model = AutoEncoder.from_pretrained('bart-base',vocab_size=20000)
                print(type(model))
                # <class 'paddlenlp.transformers.bart.modeling.BartEncoder'>

                # Load from local directory path
                model = AutoEncoder.from_pretrained('./my_bart/')
                print(type(model))
                # <class 'paddlenlp.transformers.bart.modeling.BartEncoder'>
        """
        return cls._from_pretrained(pretrained_model_name_or_path, *model_args, **kwargs)


class AutoDecoder(_BaseAutoModelClass):
    """
    AutoDecoder.
    """

    CONFIGURATION_MODEL_MAPPING = get_init_configurations()
    _pretrained_model_dict = CONFIGURATION_MODEL_MAPPING
    _name_mapping = get_name_mapping("Decoder")

    @classmethod
    def from_pretrained(cls, pretrained_model_name_or_path, *model_args, **kwargs):
        """
        Creates an instance of `AutoDecoder`. Model weights are loaded
        by specifying name of a built-in pretrained model, or a community contributed model,
        or a local file directory path.

        Args:
            pretrained_model_name_or_path (str): See :class:`AutoModel`.
            *args (tuple): See :class:`AutoModel`.
            **kwargs (dict): See :class:`AutoModel`.

        Returns:
            PretrainedModel: An instance of `AutoDecoder`.

        Example:
            .. code-block::

                from paddlenlp.transformers import AutoDecoder

                # Name of built-in pretrained model
                model = AutoDecoder.from_pretrained('bart-base', vocab_size=20000)
                print(type(model))
                # <class 'paddlenlp.transformers.bart.modeling.BartEncoder'>

                # Load from local directory path
                model = AutoDecoder.from_pretrained('./my_bart/')
                print(type(model))
                # <class 'paddlenlp.transformers.bart.modeling.BartEncoder'>
        """
        return cls._from_pretrained(pretrained_model_name_or_path, *model_args, **kwargs)


class AutoGenerator(_BaseAutoModelClass):
    """
    AutoGenerator.
    """

    CONFIGURATION_MODEL_MAPPING = get_init_configurations()
    _pretrained_model_dict = CONFIGURATION_MODEL_MAPPING
    _name_mapping = get_name_mapping("Generator")

    @classmethod
    def from_pretrained(cls, pretrained_model_name_or_path, *model_args, **kwargs):
        """
        Creates an instance of `AutoGenerator`. Model weights are loaded
        by specifying name of a built-in pretrained model, or a community contributed model,
        or a local file directory path.

        Args:
            pretrained_model_name_or_path (str): See :class:`AutoModel`.
            *args (tuple): See :class:`AutoModel`.
            **kwargs (dict): See :class:`AutoModel`.

        Returns:
            PretrainedModel: An instance of `AutoGenerator`.

        Example:
            .. code-block::

                from paddlenlp.transformers import AutoGenerator

                # Name of built-in pretrained model
                model = AutoGenerator.from_pretrained('electra-small')
                print(type(model))
                # <class 'paddlenlp.transformers.electra.modeling.ElectraGenerator'>

                # Name of community-contributed pretrained model
                model = AutoGenerator.from_pretrained('junnyu/hfl-chinese-legal-electra-small-generator')
                print(type(model))
                # <class 'paddlenlp.transformers.electra.modeling.ElectraGenerator'>

                # Load from local directory path
                model = AutoGenerator.from_pretrained('./my_electra/')
                print(type(model))
                # <class 'paddlenlp.transformers.electra.modeling.ElectraGenerator'>
        """
        return cls._from_pretrained(pretrained_model_name_or_path, *model_args, **kwargs)


class AutoDiscriminator(_BaseAutoModelClass):
    """
    AutoDiscriminator.
    """

    CONFIGURATION_MODEL_MAPPING = get_init_configurations()
    _pretrained_model_dict = CONFIGURATION_MODEL_MAPPING
    _name_mapping = get_name_mapping("Discriminator")

    @classmethod
    def from_pretrained(cls, pretrained_model_name_or_path, *model_args, **kwargs):
        """
        Creates an instance of `AutoDiscriminator`. Model weights are loaded
        by specifying name of a built-in pretrained model, or a community contributed model,
        or a local file directory path.

        Args:
            pretrained_model_name_or_path (str): See :class:`AutoModel`.
            *args (tuple): See :class:`AutoModel`.
            **kwargs (dict): See :class:`AutoModel`.

        Returns:
            PretrainedModel: An instance of `AutoDiscriminator`.

        Example:
            .. code-block::

                from paddlenlp.transformers import AutoDiscriminator

                # Name of built-in pretrained model
                model = AutoDiscriminator.from_pretrained('electra-small')
                print(type(model))
                # <class 'paddlenlp.transformers.electra.modeling.ElectraDiscriminator'>

                # Name of community-contributed pretrained model
                model = AutoDiscriminator.from_pretrained('junnyu/hfl-chinese-legal-electra-small-generator')
                print(type(model))
                # <class 'paddlenlp.transformers.electra.modeling.ElectraDiscriminator'>

                # Load from local directory path
                model = AutoDiscriminator.from_pretrained('./my_electra/')
                print(type(model))
                # <class 'paddlenlp.transformers.electra.modeling.ElectraDiscriminator'>
        """
        return cls._from_pretrained(pretrained_model_name_or_path, *model_args, **kwargs)


class AutoModelForConditionalGeneration(_BaseAutoModelClass):
    """
    AutoModelForConditionalGeneration.
    """

    CONFIGURATION_MODEL_MAPPING = get_init_configurations()
    _pretrained_model_dict = CONFIGURATION_MODEL_MAPPING
    _name_mapping = get_name_mapping("ForConditionalGeneration")

    @classmethod
    def from_pretrained(cls, pretrained_model_name_or_path, *model_args, **kwargs):
        """
        Creates an instance of `AutoModelForConditionalGeneration`. Model weights are loaded
        by specifying name of a built-in pretrained model, or a community contributed model,
        or a local file directory path.

        Args:
            pretrained_model_name_or_path (str): See :class:`AutoModel`.
            *args (tuple): See :class:`AutoModel`.
            **kwargs (dict): See :class:`AutoModel`.

        Returns:
            PretrainedModel: An instance of `AutoModelForConditionalGeneration`.

        Example:
            .. code-block::

                from paddlenlp.transformers import AutoModelForConditionalGeneration

                # Name of built-in pretrained model
                model = AutoModelForConditionalGeneration.from_pretrained('bart-base')
                print(type(model))
                # <class 'paddlenlp.transformers.bart.modeling.BartForConditionalGeneration'>


                # Load from local directory path
                model = AutoModelForConditionalGeneration.from_pretrained('./my_bart/')
                print(type(model))
                # <class 'paddlenlp.transformers.bart.modeling.BartForConditionalGeneration'>
        """
        return cls._from_pretrained(pretrained_model_name_or_path, *model_args, **kwargs)


class AutoModelForImageGeneration(_BaseAutoModelClass):
    """
    AutoModelForImageGeneration.
    """

    CONFIGURATION_MODEL_MAPPING = get_init_configurations()
    _pretrained_model_dict = CONFIGURATION_MODEL_MAPPING
    _name_mapping = get_name_mapping("ForImageGeneration")

    @classmethod
    def from_pretrained(cls, pretrained_model_name_or_path, *model_args, **kwargs):
        """
        Creates an instance of `AutoModelForImageGeneration`. Model weights are loaded
        by specifying name of a built-in pretrained model, or a community contributed model,
        or a local file directory path.

        Args:
            pretrained_model_name_or_path (str): See :class:`AutoModel`.
            *args (tuple): See :class:`AutoModel`.
            **kwargs (dict): See :class:`AutoModel`.

        Returns:
            PretrainedModel: An instance of `AutoModelForImageGeneration`.

        Example:
            .. code-block::

                from paddlenlp.transformers import AutoModelForImageGeneration

                # Name of built-in pretrained model
                model = AutoModelForImageGeneration.from_pretrained('dalle-mini')
                print(type(model))
                # <class 'paddlenlp.transformers.dallebart.modeling.DalleBartForImageGeneration'>


                # Load from local directory path
                model = AutoModelForImageGeneration.from_pretrained('./my_dalle_mini/')
                print(type(model))
                # <class 'paddlenlp.transformers.dallebart.modeling.DalleBartForImageGeneration'>
        """
        return cls._from_pretrained(pretrained_model_name_or_path, *model_args, **kwargs)<|MERGE_RESOLUTION|>--- conflicted
+++ resolved
@@ -100,11 +100,8 @@
         ("XLNet", "xlnet"),
         ("XLM", "xlm"),
         ("GPT", "gpt"),
-<<<<<<< HEAD
         ("GLM", "glm"),
-=======
         ("MT5", "mt5"),
->>>>>>> 6e20322d
         ("T5", "t5"),
         ("Bert", "bert"),
         ("Bart", "bart"),
