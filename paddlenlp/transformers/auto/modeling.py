--- conflicted
+++ resolved
@@ -117,14 +117,11 @@
         ("Blip", "blip"),
         ("Bloom", "bloom"),
         ("QWen", "qwen"),
-<<<<<<< HEAD
         ("Mistral", "mistral"),
-=======
         ("Mixtral", "mixtral"),
         ("Qwen2", "qwen2"),
         ("Qwen2Moe", "qwen2_moe"),
         ("Gemma", "gemma"),
->>>>>>> faabf870
     ]
 )
 
