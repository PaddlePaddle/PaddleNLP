# Copyright (c) 2021 PaddlePaddle Authors. All Rights Reserved.
# Copyright 2018 Google AI, Google Brain and the HuggingFace Inc. team.
#
# Licensed under the Apache License, Version 2.0 (the "License");
# you may not use this file except in compliance with the License.
# You may obtain a copy of the License at
#
#     http://www.apache.org/licenses/LICENSE-2.0
#
# Unless required by applicable law or agreed to in writing, software
# distributed under the License is distributed on an "AS IS" BASIS,
# WITHOUT WARRANTIES OR CONDITIONS OF ANY KIND, either express or implied.
# See the License for the specific language governing permissions and
# limitations under the License.
import os
import io
import importlib
import json
from collections import OrderedDict
from paddlenlp.transformers import *
from paddlenlp.utils.downloader import COMMUNITY_MODEL_PREFIX, get_path_from_url
from paddlenlp.utils.env import MODEL_HOME
from paddlenlp.utils.log import logger

__all__ = [
    "AutoModel",
    "AutoModelForPretraining",
    "AutoModelForSequenceClassification",
    "AutoModelForTokenClassification",
    "AutoModelForQuestionAnswering",
    "AutoModelForMultipleChoice",
    "AutoModelForMaskedLM",
    "AutoModelForCausalLM",
    "AutoEncoder",
    "AutoDecoder",
    "AutoGenerator",
    "AutoDiscriminator",
    "AutoModelForConditionalGeneration",
    "AutoModelForImageGeneration",
]

MAPPING_NAMES = OrderedDict([
    # Base model mapping
    ("Albert", "albert"),
    ("BigBird", "bigbird"),
    ("BlenderbotSmall", "blenderbot_small"),
    ("Blenderbot", "blenderbot"),
    ("ChineseBert", "chinesebert"),
    ("ConvBert", "convbert"),
    ("CTRL", "ctrl"),
    ("DistilBert", "distilbert"),
    ("DalleBart", "dallebart"),
    ("Electra", "electra"),
    ("ErnieCtm", "ernie_ctm"),
    ("ErnieDoc", "ernie_doc"),
    ("ErnieGen", "ernie_gen"),
    ("ErnieGram", "ernie_gram"),
    ("ErnieM", "ernie_m"),
    ("Ernie", "ernie"),
    ("FNet", "fnet"),
    ("Funnel", "funnel"),
    ("LayoutXLM", "layoutxlm"),
    ("LayoutLMv2", "layoutlmv2"),
    ("LayoutLM", "layoutlm"),
    ("Luke", "luke"),
    ("MBart", "mbart"),
    ("MegatronBert", "megatronbert"),
    ("MobileBert", "mobilebert"),
    ("MPNet", "mpnet"),
    ("NeZha", "nezha"),
    ("PPMiniLM", "ppminilm"),
    ("ProphetNet", "prophetnet"),
    ("Reformer", "reformer"),
    ("RemBert", "rembert"),
    ("Roberta", "roberta"),
    ("RoFormerv2", "roformerv2"),
    ("RoFormer", "roformer"),
    ("Skep", "skep"),
    ("SqueezeBert", "squeezebert"),
    ("TinyBert", "tinybert"),
    ("UnifiedTransformer", "unified_transformer"),
    ("UNIMO", "unimo"),
    ("XLNet", "xlnet"),
    ("XLM", "xlm"),
    ("GPT", "gpt"),
    ("T5", 't5'),
    ("Bert", "bert"),
    ("Bart", "bart"),
    ("GAUAlpha", "gau_alpha"),
    ("CodeGen", "codegen"),
<<<<<<< HEAD
    ("Artist", "artist"),
=======
    ("OPT", 'opt')
>>>>>>> 70e6a31d
])

MAPPING_TASKS = OrderedDict([
    ("Model", "AutoModel"),
    ("ForPretraining", "AutoModelForPretraining"),
    ("ForSequenceClassification", "AutoModelForSequenceClassification"),
    ("ForTokenClassification", "AutoModelForTokenClassification"),
    ("ForQuestionAnswering", "AutoModelForQuestionAnswering"),
    ("ForMultipleChoice", "AutoModelForMultipleChoice"),
    ("ForMaskedLM", "AutoModelForMaskedLM"),
    ("ForCausalLM", "AutoModelForCausalLM"),
    ("Encoder", "AutoEncoder"),
    ("Decoder", "AutoDecoder"),
    ("Generator", "AutoGenerator"),
    ("Discriminator", "AutoDiscriminator"),
    ("ForConditionalGeneration", "AutoModelForConditionalGeneration"),
    ("ForImageGeneration", "AutoModelForImageGeneration"),
])


def get_name_mapping(task='Model'):
    """
    Task can be 'Model', 'ForPretraining', 'ForSequenceClassification', 'ForTokenClassification',
    'ForQuestionAnswering', 'ForMultipleChoice', 'ForMaskedLM', 'ForCausalLM', 'Encoder', 'Decoder',
    'Generator', 'Discriminator', 'ForConditionalGeneration', 'ForImageGeneration'.
    """
    NAME_MAPPING = OrderedDict()
    for key, value in MAPPING_NAMES.items():
        import_class = key + task
        new_key = key + 'Model_Import_Class'
        NAME_MAPPING[new_key] = import_class
        NAME_MAPPING[import_class] = value

    return NAME_MAPPING


def get_task_name(model_class):
    for key, value in MAPPING_TASKS.items():
        if model_class.endswith(key):
            return value
    return None


def get_init_configurations():
    CONFIGURATION_MODEL_MAPPING = OrderedDict()
    for key, class_name in MAPPING_NAMES.items():
        import_class = importlib.import_module(
            f"paddlenlp.transformers.{class_name}.modeling")
        model_name = getattr(import_class, key + 'Model')
        if key == 'ErnieGen':
            name = tuple(
                model_name.ernie_gen_pretrained_init_configuration.keys())
        else:
            name = tuple(model_name.pretrained_init_configuration.keys())
        CONFIGURATION_MODEL_MAPPING[name] = key + 'Model'

    return CONFIGURATION_MODEL_MAPPING


class _BaseAutoModelClass:
    # Base class for auto models.
    _pretrained_model_dict = None
    _name_mapping = None
    _task_choice = False
    model_config_file = "model_config.json"

    def __init__(self, *args, **kwargs):
        raise EnvironmentError(
            f"{self.__class__.__name__} is designed to be instantiated "
            f"using the `{self.__class__.__name__}.from_pretrained(pretrained_model_name_or_path).`"
        )

    @classmethod
    def _from_pretrained(cls,
                         pretrained_model_name_or_path,
                         task=None,
                         *model_args,
                         **kwargs):
        if task:
            if cls._task_choice:
                cls._name_mapping = get_name_mapping(task)
            else:
                print('We only support task choice for AutoModel.')

        all_model_names = []
        for pretrained_model_names, model_name in cls._pretrained_model_dict.items(
        ):
            for name in pretrained_model_names:
                all_model_names.append(name)

        # From built-in pretrained models
        if pretrained_model_name_or_path in all_model_names:
            for pretrained_model_names, model_name in cls._pretrained_model_dict.items(
            ):
                # From built-in pretrained models
                for pattern in pretrained_model_names:
                    if pattern == pretrained_model_name_or_path:
                        init_class = cls._name_mapping[model_name +
                                                       '_Import_Class']
                        class_name = cls._name_mapping[init_class]
                        import_class = importlib.import_module(
                            f"paddlenlp.transformers.{class_name}.modeling")
                        try:
                            model_class = getattr(import_class, init_class)
                        except AttributeError as err:
                            logger.error(err)
                            all_model_classes = import_class.__all__
                            all_tasks = {
                                get_task_name(m)
                                for m in all_model_classes
                                if get_task_name(m) is not None
                            }
                            raise AttributeError(
                                f"module '{import_class.__name__}' only supports the following classes: "
                                + ", ".join(m for m in all_model_classes) + "\n"
                                "Hint: you can use interface " +
                                " or ".join(task + ".from_pretrained"
                                            for task in all_tasks) +
                                f" to load '{pretrained_model_name_or_path}'\n")
                        logger.info(
                            "We are using %s to load '%s'." %
                            (model_class, pretrained_model_name_or_path))
                        return model_class.from_pretrained(
                            pretrained_model_name_or_path, *model_args,
                            **kwargs)
        # From local dir path
        elif os.path.isdir(pretrained_model_name_or_path):
            config_file = os.path.join(pretrained_model_name_or_path,
                                       cls.model_config_file)
            if os.path.exists(config_file):
                with io.open(config_file, encoding="utf-8") as f:
                    init_kwargs = json.load(f)
                # class name corresponds to this configuration
                init_class = init_kwargs.pop("init_class", None)
                init_class = init_class[:-5] if init_class.endswith(
                    "Model") else init_class
                if init_class:
                    for model_flag, name in MAPPING_NAMES.items():
                        if model_flag in init_class:
                            model_name = model_flag + 'Model'
                            break
                else:
                    # From pretrained_model_name_or_path
                    for model_flag, name in MAPPING_NAMES.items():
                        if name in pretrained_model_name_or_path.lower():
                            model_name = model_flag + 'Model'
                            break
                init_class = cls._name_mapping[model_name + '_Import_Class']
                class_name = cls._name_mapping[init_class]
                import_class = importlib.import_module(
                    f"paddlenlp.transformers.{class_name}.modeling")
                try:
                    model_class = getattr(import_class, init_class)
                except AttributeError as err:
                    logger.error(err)
                    all_model_classes = import_class.__all__
                    all_tasks = {
                        get_task_name(m)
                        for m in all_model_classes
                        if get_task_name(m) is not None
                    }
                    raise AttributeError(
                        f"module '{import_class.__name__}' only supports the following classes: "
                        + ", ".join(m for m in all_model_classes) + "\n"
                        "Hint: you can use interface " +
                        " or ".join(task + ".from_pretrained"
                                    for task in all_tasks) +
                        f" to load '{pretrained_model_name_or_path}'\n")
                logger.info("We are using %s to load '%s'." %
                            (model_class, pretrained_model_name_or_path))
                return model_class.from_pretrained(
                    pretrained_model_name_or_path, *model_args, **kwargs)
        # Assuming from community-contributed pretrained models
        else:
            community_config_path = os.path.join(COMMUNITY_MODEL_PREFIX,
                                                 pretrained_model_name_or_path,
                                                 cls.model_config_file)

            default_root = os.path.join(MODEL_HOME,
                                        pretrained_model_name_or_path)

            try:
                resolved_vocab_file = get_path_from_url(community_config_path,
                                                        default_root)
            except RuntimeError as err:
                logger.error(err)
                raise RuntimeError(
                    f"Can't load weights for '{pretrained_model_name_or_path}'.\n"
                    f"Please make sure that '{pretrained_model_name_or_path}' is:\n"
                    "- a correct model-identifier of built-in pretrained models,\n"
                    "- or a correct model-identifier of community-contributed pretrained models,\n"
                    "- or the correct path to a directory containing relevant modeling files(model_weights and model_config).\n"
                )

            if os.path.exists(resolved_vocab_file):
                with io.open(resolved_vocab_file, encoding="utf-8") as f:
                    init_kwargs = json.load(f)
                # class name corresponds to this configuration
                init_class = init_kwargs.pop("init_class", None)
                if init_class:
                    for model_flag, name in MAPPING_NAMES.items():
                        if model_flag in init_class:
                            model_name = model_flag + 'Model'
                            break
                else:
                    # From pretrained_model_name_or_path
                    for model_flag, name in MAPPING_NAMES.items():
                        if name in pretrained_model_name_or_path.lower():
                            model_name = model_flag + 'Model'
                            break
                init_class = cls._name_mapping[model_name + '_Import_Class']
                class_name = cls._name_mapping[init_class]
                import_class = importlib.import_module(
                    f"paddlenlp.transformers.{class_name}.modeling")
                try:
                    model_class = getattr(import_class, init_class)
                except AttributeError as err:
                    logger.error(err)
                    all_model_classes = import_class.__all__
                    all_tasks = {
                        get_task_name(m)
                        for m in all_model_classes
                        if get_task_name(m) is not None
                    }
                    raise AttributeError(
                        f"module '{import_class.__name__}' only supports the following classes: "
                        + ", ".join(m for m in all_model_classes) + "\n"
                        "Hint: you can use interface " +
                        " or ".join(task + ".from_pretrained"
                                    for task in all_tasks) +
                        f" to load '{pretrained_model_name_or_path}'\n")
                logger.info("We are using %s to load '%s'." %
                            (model_class, pretrained_model_name_or_path))
                return model_class.from_pretrained(
                    pretrained_model_name_or_path, *model_args, **kwargs)


class AutoModel(_BaseAutoModelClass):
    """
    AutoClass can help you automatically retrieve the relevant model given the provided
    pretrained weights/vocabulary.
    AutoModel is a generic model class that will be instantiated as one of the base model classes
    when created with the from_pretrained() classmethod.
    """
    CONFIGURATION_MODEL_MAPPING = get_init_configurations()
    _pretrained_model_dict = CONFIGURATION_MODEL_MAPPING
    _name_mapping = get_name_mapping('Model')
    _task_choice = True

    @classmethod
    def from_pretrained(cls,
                        pretrained_model_name_or_path,
                        task=None,
                        *model_args,
                        **kwargs):
        """
        Creates an instance of `AutoModel`. Model weights are loaded
        by specifying name of a built-in pretrained model, or a community contributed model,
        or a local file directory path.

        Args:
            pretrained_model_name_or_path (str): Name of pretrained model or dir path
                to load from. The string can be:

                - Name of a built-in pretrained model
                - Name of a community-contributed pretrained model.
                - Local directory path which contains model weights file("model_state.pdparams")
                  and model config file ("model_config.json").
            task (str): Specify a downstream task. Task can be 'Model', 'ForPretraining',
                'ForSequenceClassification', 'ForTokenClassification', 'ForQuestionAnswering',
                'ForMultipleChoice', 'ForMaskedLM', 'ForCausalLM', 'Encoder', 'Decoder',
                'Generator', 'Discriminator', 'ForConditionalGeneration'.
                We only support specify downstream tasks in AutoModel. Defaults to `None`.
            *args (tuple): Position arguments for model `__init__`. If provided,
                use these as position argument values for model initialization.
            **kwargs (dict): Keyword arguments for model `__init__`. If provided,
                use these to update pre-defined keyword argument values for model
                initialization. If the keyword is in `__init__` argument names of
                base model, update argument values of the base model; else update
                argument values of derived model.

        Returns:
            PretrainedModel: An instance of `AutoModel`.

        Example:
            .. code-block::

                from paddlenlp.transformers import AutoModel

                # Name of built-in pretrained model
                model = AutoModel.from_pretrained('bert-base-uncased')
                print(type(model))
                # <class 'paddlenlp.transformers.bert.modeling.BertModel'>

                # Name of community-contributed pretrained model
                model = AutoModel.from_pretrained('yingyibiao/bert-base-uncased-sst-2-finetuned')
                print(type(model))
                # <class 'paddlenlp.transformers.bert.modeling.BertModel'>

                # Load from local directory path
                model = AutoModel.from_pretrained('./my_bert/')
                print(type(model))
                # <class 'paddlenlp.transformers.bert.modeling.BertModel'>

                # choose task
                model = AutoModel.from_pretrained('bert-base-uncased', task='ForPretraining')
                print(type(model))
                # <class 'paddlenlp.transformers.bert.modeling.BertForPretraining'>
        """
        return cls._from_pretrained(pretrained_model_name_or_path, task,
                                    *model_args, **kwargs)


class AutoModelForPretraining(_BaseAutoModelClass):
    """
    AutoModelForPretraining.
    """
    CONFIGURATION_MODEL_MAPPING = get_init_configurations()
    _pretrained_model_dict = CONFIGURATION_MODEL_MAPPING
    _name_mapping = get_name_mapping('ForPretraining')

    @classmethod
    def from_pretrained(cls, pretrained_model_name_or_path, *model_args,
                        **kwargs):
        """
        Creates an instance of `AutoModelForPretraining`. Model weights are loaded
        by specifying name of a built-in pretrained model, or a community contributed model,
        or a local file directory path.

        Args:
            pretrained_model_name_or_path (str): See :class:`AutoModel`.
            *args (tuple): See :class:`AutoModel`.
            **kwargs (dict): See :class:`AutoModel`.

        Returns:
            PretrainedModel: An instance of `AutoModelForPretraining`.

        Example:
            .. code-block::

                from paddlenlp.transformers import AutoModelForPretraining

                # Name of built-in pretrained model
                model = AutoModelForPretraining.from_pretrained('bert-base-uncased')
                print(type(model))
                # <class 'paddlenlp.transformers.bert.modeling.BertModelForPretraining'>

                # Name of community-contributed pretrained model
                model = AutoModelForPretraining.from_pretrained('iverxin/bert-base-japanese')
                print(type(model))
                # <class 'paddlenlp.transformers.bert.modeling.BertModelForPretraining'>

                # Load from local directory path
                model = AutoModelForPretraining.from_pretrained('./my_bert/')
                print(type(model))
                # <class 'paddlenlp.transformers.bert.modeling.BertModelForPretraining'>
        """
        return cls._from_pretrained(pretrained_model_name_or_path, *model_args,
                                    **kwargs)


class AutoModelForSequenceClassification(_BaseAutoModelClass):
    """
    AutoModelForSequenceClassification.
    """
    CONFIGURATION_MODEL_MAPPING = get_init_configurations()
    _pretrained_model_dict = CONFIGURATION_MODEL_MAPPING
    _name_mapping = get_name_mapping('ForSequenceClassification')

    @classmethod
    def from_pretrained(cls, pretrained_model_name_or_path, *model_args,
                        **kwargs):
        """
        Creates an instance of `AutoModelForSequenceClassification`. Model weights are loaded
        by specifying name of a built-in pretrained model, or a community contributed model,
        or a local file directory path.

        Args:
            pretrained_model_name_or_path (str): See :class:`AutoModel`.
            *args (tuple): See :class:`AutoModel`.
            **kwargs (dict): See :class:`AutoModel`.

        Returns:
            PretrainedModel: An instance of `AutoModelForSequenceClassification`.

        Example:
            .. code-block::

                from paddlenlp.transformers import AutoModelForSequenceClassification

                # Name of built-in pretrained model
                model = AutoModelForSequenceClassification.from_pretrained('bert-base-uncased')
                print(type(model))
                # <class 'paddlenlp.transformers.bert.modeling.BertModelForSequenceClassification'>

                # Name of community-contributed pretrained model
                model = AutoModelForSequenceClassification.from_pretrained('iverxin/bert-base-japanese')
                print(type(model))
                # <class 'paddlenlp.transformers.bert.modeling.BertModelForSequenceClassification'>

                # Load from local directory path
                model = AutoModelForSequenceClassification.from_pretrained('./my_bert/')
                print(type(model))
                # <class 'paddlenlp.transformers.bert.modeling.BertModelForSequenceClassification'>
        """
        return cls._from_pretrained(pretrained_model_name_or_path, *model_args,
                                    **kwargs)


class AutoModelForTokenClassification(_BaseAutoModelClass):
    """
    AutoModelForTokenClassification.
    """
    CONFIGURATION_MODEL_MAPPING = get_init_configurations()
    _pretrained_model_dict = CONFIGURATION_MODEL_MAPPING
    _name_mapping = get_name_mapping('ForTokenClassification')

    @classmethod
    def from_pretrained(cls, pretrained_model_name_or_path, *model_args,
                        **kwargs):
        """
        Creates an instance of `AutoModelForTokenClassification`. Model weights are loaded
        by specifying name of a built-in pretrained model, or a community contributed model,
        or a local file directory path.

        Args:
            pretrained_model_name_or_path (str): See :class:`AutoModel`.
            *args (tuple): See :class:`AutoModel`.
            **kwargs (dict): See :class:`AutoModel`.

        Returns:
            PretrainedModel: An instance of `AutoModelForTokenClassification`.

        Example:
            .. code-block::

                from paddlenlp.transformers import AutoModelForTokenClassification

                # Name of built-in pretrained model
                model = AutoModelForTokenClassification.from_pretrained('bert-base-uncased')
                print(type(model))
                # <class 'paddlenlp.transformers.bert.modeling.BertModelForTokenClassification'>

                # Name of community-contributed pretrained model
                model = AutoModelForTokenClassification.from_pretrained('iverxin/bert-base-japanese')
                print(type(model))
                # <class 'paddlenlp.transformers.bert.modeling.BertModelForTokenClassification'>

                # Load from local directory path
                model = AutoModelForTokenClassification.from_pretrained('./my_bert/')
                print(type(model))
                # <class 'paddlenlp.transformers.bert.modeling.BertModelForTokenClassification'>
        """
        return cls._from_pretrained(pretrained_model_name_or_path, *model_args,
                                    **kwargs)


class AutoModelForQuestionAnswering(_BaseAutoModelClass):
    """
    AutoModelForQuestionAnswering.
    """
    CONFIGURATION_MODEL_MAPPING = get_init_configurations()
    _pretrained_model_dict = CONFIGURATION_MODEL_MAPPING
    _name_mapping = get_name_mapping('ForQuestionAnswering')

    @classmethod
    def from_pretrained(cls, pretrained_model_name_or_path, *model_args,
                        **kwargs):
        """
        Creates an instance of `AutoModelForQuestionAnswering`. Model weights are loaded
        by specifying name of a built-in pretrained model, or a community contributed model,
        or a local file directory path.

        Args:
            pretrained_model_name_or_path (str): See :class:`AutoModel`.
            *args (tuple): See :class:`AutoModel`.
            **kwargs (dict): See :class:`AutoModel`.

        Returns:
            PretrainedModel: An instance of `AutoModelForQuestionAnswering`.

        Example:
            .. code-block::

                from paddlenlp.transformers import AutoModelForQuestionAnswering

                # Name of built-in pretrained model
                model = AutoModelForQuestionAnswering.from_pretrained('bert-base-uncased')
                print(type(model))
                # <class 'paddlenlp.transformers.bert.modeling.BertModelForQuestionAnswering'>

                # Name of community-contributed pretrained model
                model = AutoModelForQuestionAnswering.from_pretrained('iverxin/bert-base-japanese')
                print(type(model))
                # <class 'paddlenlp.transformers.bert.modeling.BertModelForQuestionAnswering'>

                # Load from local directory path
                model = AutoModelForQuestionAnswering.from_pretrained('./my_bert/')
                print(type(model))
                # <class 'paddlenlp.transformers.bert.modeling.BertModelForQuestionAnswering'>
        """
        return cls._from_pretrained(pretrained_model_name_or_path, *model_args,
                                    **kwargs)


class AutoModelForMultipleChoice(_BaseAutoModelClass):
    """
    AutoModelForMultipleChoice.
    """
    CONFIGURATION_MODEL_MAPPING = get_init_configurations()
    _pretrained_model_dict = CONFIGURATION_MODEL_MAPPING
    _name_mapping = get_name_mapping('ForMultipleChoice')

    @classmethod
    def from_pretrained(cls, pretrained_model_name_or_path, *model_args,
                        **kwargs):
        """
        Creates an instance of `AutoModelForMultipleChoice`. Model weights are loaded
        by specifying name of a built-in pretrained model, or a community contributed model,
        or a local file directory path.

        Args:
            pretrained_model_name_or_path (str): See :class:`AutoModel`.
            *args (tuple): See :class:`AutoModel`.
            **kwargs (dict): See :class:`AutoModel`.

        Returns:
            PretrainedModel: An instance of `AutoModelForMultipleChoice`.

        Example:
            .. code-block::

                from paddlenlp.transformers import AutoModelForMultipleChoice

                # Name of built-in pretrained model
                model = AutoModelForMultipleChoice.from_pretrained('bert-base-uncased')
                print(type(model))
                # <class 'paddlenlp.transformers.bert.modeling.BertModelForMultipleChoice'>

                # Name of community-contributed pretrained model
                model = AutoModelForMultipleChoice.from_pretrained('iverxin/bert-base-japanese')
                print(type(model))
                # <class 'paddlenlp.transformers.bert.modeling.BertModelForMultipleChoice'>

                # Load from local directory path
                model = AutoModelForMultipleChoice.from_pretrained('./my_bert/')
                print(type(model))
                # <class 'paddlenlp.transformers.bert.modeling.BertModelForMultipleChoice'>
        """
        return cls._from_pretrained(pretrained_model_name_or_path, *model_args,
                                    **kwargs)


class AutoModelForMaskedLM(_BaseAutoModelClass):
    """
    AutoModelForMaskedLM.
    """
    CONFIGURATION_MODEL_MAPPING = get_init_configurations()
    _pretrained_model_dict = CONFIGURATION_MODEL_MAPPING
    _name_mapping = get_name_mapping('ForMaskedLM')

    @classmethod
    def from_pretrained(cls, pretrained_model_name_or_path, *model_args,
                        **kwargs):
        """
        Creates an instance of `AutoModelForMaskedLM`. Model weights are loaded
        by specifying name of a built-in pretrained model, or a community contributed model,
        or a local file directory path.

        Args:
            pretrained_model_name_or_path (str): See :class:`AutoModel`.
            *args (tuple): See :class:`AutoModel`.
            **kwargs (dict): See :class:`AutoModel`.

        Returns:
            PretrainedModel: An instance of `AutoModelForMaskedLM`.

        Example:
            .. code-block::

                from paddlenlp.transformers import AutoModelForMaskedLM

                # Name of built-in pretrained model
                model = AutoModelForMaskedLM.from_pretrained('bert-base-uncased')
                print(type(model))
                # <class 'paddlenlp.transformers.bert.modeling.BertModelForMaskedLM'>

                # Name of community-contributed pretrained model
                model = AutoModelForMaskedLM.from_pretrained('iverxin/bert-base-japanese')
                print(type(model))
                # <class 'paddlenlp.transformers.bert.modeling.BertModelForMaskedLM'>

                # Load from local directory path
                model = AutoModelForMaskedLM.from_pretrained('./my_bert/')
                print(type(model))
                # <class 'paddlenlp.transformers.bert.modeling.BertModelForMaskedLM'>
        """
        return cls._from_pretrained(pretrained_model_name_or_path, *model_args,
                                    **kwargs)


class AutoModelForCausalLM(_BaseAutoModelClass):
    """
    AutoModelForCausalLM.
    """
    CONFIGURATION_MODEL_MAPPING = get_init_configurations()
    _pretrained_model_dict = CONFIGURATION_MODEL_MAPPING
    _name_mapping = get_name_mapping('ForCausalLM')

    @classmethod
    def from_pretrained(cls, pretrained_model_name_or_path, *model_args,
                        **kwargs):
        """
        Creates an instance of `AutoModelForCausalLM`. Model weights are loaded
        by specifying name of a built-in pretrained model, or a community contributed model,
        or a local file directory path.

        Args:
            pretrained_model_name_or_path (str): See :class:`AutoModel`.
            *args (tuple): See :class:`AutoModel`.
            **kwargs (dict): See :class:`AutoModel`.

        Returns:
            PretrainedModel: An instance of `AutoModelForCausalLM`.

        Example:
            .. code-block::

                from paddlenlp.transformers import AutoModelForCausalLM

                # Name of built-in pretrained model
                model = AutoModelForCausalLM.from_pretrained('gpt2-en')
                print(type(model))
                # <class 'paddlenlp.transformers.gpt.modeling.GPTLMHeadModel'>

                # Name of community-contributed pretrained model
                model = AutoModelForCausalLM.from_pretrained('junnyu/distilgpt2')
                print(type(model))
                # <class 'paddlenlp.transformers.gpt.modeling.GPTLMHeadModel'>

                # Load from local directory path
                model = AutoModelForCausalLM.from_pretrained('./my_gpt/')
                print(type(model))
                # <class 'paddlenlp.transformers.gpt.modeling.GPTLMHeadModel'>
        """
        return cls._from_pretrained(pretrained_model_name_or_path, *model_args,
                                    **kwargs)


class AutoEncoder(_BaseAutoModelClass):
    """
    AutoEncoder.
    """
    CONFIGURATION_MODEL_MAPPING = get_init_configurations()
    _pretrained_model_dict = CONFIGURATION_MODEL_MAPPING
    _name_mapping = get_name_mapping('Encoder')

    @classmethod
    def from_pretrained(cls, pretrained_model_name_or_path, *model_args,
                        **kwargs):
        """
        Creates an instance of `AutoEncoder`. Model weights are loaded
        by specifying name of a built-in pretrained model, or a community contributed model,
        or a local file directory path.

        Args:
            pretrained_model_name_or_path (str): See :class:`AutoModel`.
            *args (tuple): See :class:`AutoModel`.
            **kwargs (dict): See :class:`AutoModel`.

        Returns:
            PretrainedModel: An instance of `AutoEncoder`.

        Example:
            .. code-block::

                from paddlenlp.transformers import AutoEncoder

                # Name of built-in pretrained model
                model = AutoEncoder.from_pretrained('bart-base',vocab_size=20000)
                print(type(model))
                # <class 'paddlenlp.transformers.bart.modeling.BartEncoder'>

                # Load from local directory path
                model = AutoEncoder.from_pretrained('./my_bart/')
                print(type(model))
                # <class 'paddlenlp.transformers.bart.modeling.BartEncoder'>
        """
        return cls._from_pretrained(pretrained_model_name_or_path, *model_args,
                                    **kwargs)


class AutoDecoder(_BaseAutoModelClass):
    """
    AutoDecoder.
    """
    CONFIGURATION_MODEL_MAPPING = get_init_configurations()
    _pretrained_model_dict = CONFIGURATION_MODEL_MAPPING
    _name_mapping = get_name_mapping('Decoder')

    @classmethod
    def from_pretrained(cls, pretrained_model_name_or_path, *model_args,
                        **kwargs):
        """
        Creates an instance of `AutoDecoder`. Model weights are loaded
        by specifying name of a built-in pretrained model, or a community contributed model,
        or a local file directory path.

        Args:
            pretrained_model_name_or_path (str): See :class:`AutoModel`.
            *args (tuple): See :class:`AutoModel`.
            **kwargs (dict): See :class:`AutoModel`.

        Returns:
            PretrainedModel: An instance of `AutoDecoder`.

        Example:
            .. code-block::

                from paddlenlp.transformers import AutoDecoder

                # Name of built-in pretrained model
                model = AutoDecoder.from_pretrained('bart-base', vocab_size=20000)
                print(type(model))
                # <class 'paddlenlp.transformers.bart.modeling.BartEncoder'>

                # Load from local directory path
                model = AutoDecoder.from_pretrained('./my_bart/')
                print(type(model))
                # <class 'paddlenlp.transformers.bart.modeling.BartEncoder'>
        """
        return cls._from_pretrained(pretrained_model_name_or_path, *model_args,
                                    **kwargs)


class AutoGenerator(_BaseAutoModelClass):
    """
    AutoGenerator.
    """
    CONFIGURATION_MODEL_MAPPING = get_init_configurations()
    _pretrained_model_dict = CONFIGURATION_MODEL_MAPPING
    _name_mapping = get_name_mapping('Generator')

    @classmethod
    def from_pretrained(cls, pretrained_model_name_or_path, *model_args,
                        **kwargs):
        """
        Creates an instance of `AutoGenerator`. Model weights are loaded
        by specifying name of a built-in pretrained model, or a community contributed model,
        or a local file directory path.

        Args:
            pretrained_model_name_or_path (str): See :class:`AutoModel`.
            *args (tuple): See :class:`AutoModel`.
            **kwargs (dict): See :class:`AutoModel`.

        Returns:
            PretrainedModel: An instance of `AutoGenerator`.

        Example:
            .. code-block::

                from paddlenlp.transformers import AutoGenerator

                # Name of built-in pretrained model
                model = AutoGenerator.from_pretrained('electra-small')
                print(type(model))
                # <class 'paddlenlp.transformers.electra.modeling.ElectraGenerator'>

                # Name of community-contributed pretrained model
                model = AutoGenerator.from_pretrained('junnyu/hfl-chinese-legal-electra-small-generator')
                print(type(model))
                # <class 'paddlenlp.transformers.electra.modeling.ElectraGenerator'>

                # Load from local directory path
                model = AutoGenerator.from_pretrained('./my_electra/')
                print(type(model))
                # <class 'paddlenlp.transformers.electra.modeling.ElectraGenerator'>
        """
        return cls._from_pretrained(pretrained_model_name_or_path, *model_args,
                                    **kwargs)


class AutoDiscriminator(_BaseAutoModelClass):
    """
    AutoDiscriminator.
    """
    CONFIGURATION_MODEL_MAPPING = get_init_configurations()
    _pretrained_model_dict = CONFIGURATION_MODEL_MAPPING
    _name_mapping = get_name_mapping('Discriminator')

    @classmethod
    def from_pretrained(cls, pretrained_model_name_or_path, *model_args,
                        **kwargs):
        """
        Creates an instance of `AutoDiscriminator`. Model weights are loaded
        by specifying name of a built-in pretrained model, or a community contributed model,
        or a local file directory path.

        Args:
            pretrained_model_name_or_path (str): See :class:`AutoModel`.
            *args (tuple): See :class:`AutoModel`.
            **kwargs (dict): See :class:`AutoModel`.

        Returns:
            PretrainedModel: An instance of `AutoDiscriminator`.

        Example:
            .. code-block::

                from paddlenlp.transformers import AutoDiscriminator

                # Name of built-in pretrained model
                model = AutoDiscriminator.from_pretrained('electra-small')
                print(type(model))
                # <class 'paddlenlp.transformers.electra.modeling.ElectraDiscriminator'>

                # Name of community-contributed pretrained model
                model = AutoDiscriminator.from_pretrained('junnyu/hfl-chinese-legal-electra-small-generator')
                print(type(model))
                # <class 'paddlenlp.transformers.electra.modeling.ElectraDiscriminator'>

                # Load from local directory path
                model = AutoDiscriminator.from_pretrained('./my_electra/')
                print(type(model))
                # <class 'paddlenlp.transformers.electra.modeling.ElectraDiscriminator'>
        """
        return cls._from_pretrained(pretrained_model_name_or_path, *model_args,
                                    **kwargs)


class AutoModelForConditionalGeneration(_BaseAutoModelClass):
    """
    AutoModelForConditionalGeneration.
    """
    CONFIGURATION_MODEL_MAPPING = get_init_configurations()
    _pretrained_model_dict = CONFIGURATION_MODEL_MAPPING
    _name_mapping = get_name_mapping('ForConditionalGeneration')

    @classmethod
    def from_pretrained(cls, pretrained_model_name_or_path, *model_args,
                        **kwargs):
        """
        Creates an instance of `AutoModelForConditionalGeneration`. Model weights are loaded
        by specifying name of a built-in pretrained model, or a community contributed model,
        or a local file directory path.

        Args:
            pretrained_model_name_or_path (str): See :class:`AutoModel`.
            *args (tuple): See :class:`AutoModel`.
            **kwargs (dict): See :class:`AutoModel`.

        Returns:
            PretrainedModel: An instance of `AutoModelForConditionalGeneration`.

        Example:
            .. code-block::

                from paddlenlp.transformers import AutoModelForConditionalGeneration

                # Name of built-in pretrained model
                model = AutoModelForConditionalGeneration.from_pretrained('bart-base')
                print(type(model))
                # <class 'paddlenlp.transformers.bart.modeling.BartForConditionalGeneration'>


                # Load from local directory path
                model = AutoModelForConditionalGeneration.from_pretrained('./my_bart/')
                print(type(model))
                # <class 'paddlenlp.transformers.bart.modeling.BartForConditionalGeneration'>
        """
        return cls._from_pretrained(pretrained_model_name_or_path, *model_args,
                                    **kwargs)


class AutoModelForImageGeneration(_BaseAutoModelClass):
    """
    AutoModelForImageGeneration.
    """
    CONFIGURATION_MODEL_MAPPING = get_init_configurations()
    _pretrained_model_dict = CONFIGURATION_MODEL_MAPPING
    _name_mapping = get_name_mapping('ForImageGeneration')

    @classmethod
    def from_pretrained(cls, pretrained_model_name_or_path, *model_args,
                        **kwargs):
        """
        Creates an instance of `AutoModelForImageGeneration`. Model weights are loaded
        by specifying name of a built-in pretrained model, or a community contributed model,
        or a local file directory path.

        Args:
            pretrained_model_name_or_path (str): See :class:`AutoModel`.
            *args (tuple): See :class:`AutoModel`.
            **kwargs (dict): See :class:`AutoModel`.

        Returns:
            PretrainedModel: An instance of `AutoModelForImageGeneration`.

        Example:
            .. code-block::

                from paddlenlp.transformers import AutoModelForImageGeneration

                # Name of built-in pretrained model
                model = AutoModelForImageGeneration.from_pretrained('dalle-mini')
                print(type(model))
                # <class 'paddlenlp.transformers.dallebart.modeling.DalleBartForImageGeneration'>


                # Load from local directory path
                model = AutoModelForImageGeneration.from_pretrained('./my_dalle_mini/')
                print(type(model))
                # <class 'paddlenlp.transformers.dallebart.modeling.DalleBartForImageGeneration'>
        """
        return cls._from_pretrained(pretrained_model_name_or_path, *model_args,
                                    **kwargs)<|MERGE_RESOLUTION|>--- conflicted
+++ resolved
@@ -88,11 +88,8 @@
     ("Bart", "bart"),
     ("GAUAlpha", "gau_alpha"),
     ("CodeGen", "codegen"),
-<<<<<<< HEAD
     ("Artist", "artist"),
-=======
     ("OPT", 'opt')
->>>>>>> 70e6a31d
 ])
 
 MAPPING_TASKS = OrderedDict([
