# Copyright (c) 2021 PaddlePaddle Authors. All Rights Reserved.
# Copyright 2018 Google AI, Google Brain and the HuggingFace Inc. team.
#
# Licensed under the Apache License, Version 2.0 (the "License");
# you may not use this file except in compliance with the License.
# You may obtain a copy of the License at
#
#     http://www.apache.org/licenses/LICENSE-2.0
#
# Unless required by applicable law or agreed to in writing, software
# distributed under the License is distributed on an "AS IS" BASIS,
# WITHOUT WARRANTIES OR CONDITIONS OF ANY KIND, either express or implied.
# See the License for the specific language governing permissions and
# limitations under the License.
import importlib
import io
import json
import os
from collections import OrderedDict

from huggingface_hub import hf_hub_download

from paddlenlp.transformers import *
from paddlenlp.utils.downloader import (COMMUNITY_MODEL_PREFIX,
                                        get_path_from_url)
from paddlenlp.utils.env import MODEL_HOME
<<<<<<< HEAD
from paddlenlp.utils.import_utils import is_faster_tokenizer_available
from paddlenlp.utils.log import logger
=======
from paddlenlp.utils.log import logger
from paddlenlp.utils.import_utils import is_fast_tokenizer_available
>>>>>>> cd29ed8a

__all__ = [
    "AutoTokenizer",
]

TOKENIZER_MAPPING_NAMES = OrderedDict([
    ("AlbertEnglishTokenizer", "albert"),
    ("AlbertChineseTokenizer", "albert"),
    ("BertJapaneseTokenizer", "bert_japanese"),
    ("BigBirdTokenizer", "bigbird"),
    ("BlenderbotSmallTokenizer", "blenderbot_small"),
    ("BlenderbotTokenizer", "blenderbot"),
    ("ChineseBertTokenizer", "chinesebert"),
    ("ConvBertTokenizer", "convbert"),
    ("CTRLTokenizer", "ctrl"),
    ("DalleBartTokenizer", "dallebart"),
    ("DistilBertTokenizer", "distilbert"),
    ("ElectraTokenizer", "electra"),
    ("ErnieCtmTokenizer", "ernie_ctm"),
    ("ErnieDocTokenizer", "ernie_doc"),
    ("ErnieDocBPETokenizer", "ernie_doc"),
    ("ErnieGramTokenizer", "ernie_gram"),
    ("ErnieLayoutTokenizer", "ernie_layout"),
    ("ErnieMTokenizer", "ernie_m"),
    ("ErnieTokenizer", "ernie"),
    ("FNetTokenizer", "fnet"),
    ("FunnelTokenizer", "funnel"),
    ("LayoutXLMTokenizer", "layoutxlm"),
    ("LayoutLMv2Tokenizer", "layoutlmv2"),
    ("LayoutLMTokenizer", "layoutlm"),
    ("LukeTokenizer", "luke"),
    ("MBartTokenizer", "mbart"),
    ("MBart50Tokenizer", "mbart"),
    ("MegatronBertTokenizer", "megatronbert"),
    ("MobileBertTokenizer", "mobilebert"),
    ("MPNetTokenizer", "mpnet"),
    ("NeZhaTokenizer", "nezha"),
    ("PPMiniLMTokenizer", "ppminilm"),
    ("ProphetNetTokenizer", "prophetnet"),
    ("ReformerTokenizer", "reformer"),
    ("RemBertTokenizer", "rembert"),
    ("RobertaChineseTokenizer", "roberta"),
    ("RobertaBPETokenizer", "roberta"),
    ("RoFormerTokenizer", "roformer"),
    ("RoFormerv2Tokenizer", "roformerv2"),
    ("SkepTokenizer", "skep"),
    ("SqueezeBertTokenizer", "squeezebert"),
    ("TinyBertTokenizer", "tinybert"),
    ("UnifiedTransformerTokenizer", "unified_transformer"),
    ("UNIMOTokenizer", "unimo"),
    ("XLNetTokenizer", "xlnet"),
    ("XLMTokenizer", "xlm"),
    ("GPTTokenizer", "gpt"),
    ("GPTChineseTokenizer", "gpt"),
    ("T5Tokenizer", 't5'),
    ("BertTokenizer", "bert"),
    ("BartTokenizer", "bart"),
    ("GAUAlphaTokenizer", "gau_alpha"),
    ("CodeGenTokenizer", "codegen"),
    ("CLIPTokenizer", "clip"),
    ("ArtistTokenizer", "artist"),
    ("ErnieViLTokenizer", "ernie_vil"),
    ("PegasusChineseTokenizer", 'pegasus'),
])

FAST_TOKENIZER_MAPPING_NAMES = OrderedDict([("BertFastTokenizer", "bert"),
                                            ("ErnieFastTokenizer", "ernie"),
                                            ("TinyBertFastTokenizer",
                                             "tinybert"),
                                            ("ErnieMFastTokenizer", "ernie_m")])
# For FastTokenizer
if is_fast_tokenizer_available():
    TOKENIZER_MAPPING_NAMES.update(FAST_TOKENIZER_MAPPING_NAMES)


def get_configurations():
    MAPPING_NAMES = OrderedDict()
    for key, class_name in TOKENIZER_MAPPING_NAMES.items():
        fast_name = ""
        if "Fast" in key:
            fast_name = "fast_"
        import_class = importlib.import_module(
            f"paddlenlp.transformers.{class_name}.{fast_name}tokenizer")
        tokenizer_name = getattr(import_class, key)
        name = tuple(tokenizer_name.pretrained_init_configuration.keys())
        # FastTokenizer will share the same config with python tokenizer
        # So same config would map more than one tokenizer
        if MAPPING_NAMES.get(name, None) is None:
            MAPPING_NAMES[name] = []
        # (tokenizer_name, is_faster)
        MAPPING_NAMES[name].append((tokenizer_name, fast_name != ""))
    return MAPPING_NAMES


class AutoTokenizer():
    """
    AutoClass can help you automatically retrieve the relevant model given the provided
    pretrained weights/vocabulary.
    AutoTokenizer is a generic tokenizer class that will be instantiated as one of the
    base tokenizer classes when created with the AutoTokenizer.from_pretrained() classmethod.
    """
    MAPPING_NAMES = get_configurations()
    _tokenizer_mapping = MAPPING_NAMES
    _name_mapping = TOKENIZER_MAPPING_NAMES
    _faster_name_mapping = FAST_TOKENIZER_MAPPING_NAMES
    tokenizer_config_file = "tokenizer_config.json"

    def __init__(self, *args, **kwargs):
        raise EnvironmentError(
            f"{self.__class__.__name__} is designed to be instantiated "
            f"using the `{self.__class__.__name__}.from_pretrained(pretrained_model_name_or_path).`"
        )

    @classmethod
    def _get_tokenizer_class_from_config(cls, pretrained_model_name_or_path,
                                         config_file_path, use_faster):
        with io.open(config_file_path, encoding="utf-8") as f:
            init_kwargs = json.load(f)
        # class name corresponds to this configuration
        init_class = init_kwargs.pop("init_class", None)
        if init_class is None:
            init_class = init_kwargs.pop("tokenizer_class", None)

        if init_class:
            class_name = cls._name_mapping[init_class]
            import_class = importlib.import_module(
                f"paddlenlp.transformers.{class_name}.tokenizer")
            tokenizer_class = getattr(import_class, init_class)
            if use_faster:
                for faster_tokenizer_class, name in cls._faster_name_mapping.items(
                ):
                    if name == class_name:
                        import_class = importlib.import_module(
                            f"paddlenlp.transformers.{class_name}.faster_tokenizer"
                        )
                        tokenizer_class = getattr(import_class,
                                                  faster_tokenizer_class)
            return tokenizer_class
        # If no `init_class`, we use pattern recognition to recognize the tokenizer class.
        else:
            print(
                'We use pattern recognition to recognize the Tokenizer class.')
            for key, pattern in cls._name_mapping.items():
                if pattern in pretrained_model_name_or_path.lower():
                    init_class = key
                    class_name = cls._name_mapping[init_class]
                    import_class = importlib.import_module(
                        f"paddlenlp.transformers.{class_name}.tokenizer")
                    tokenizer_class = getattr(import_class, init_class)
            return tokenizer_class

    @classmethod
    def from_pretrained(cls,
                        pretrained_model_name_or_path,
                        from_hf_hub=False,
                        *model_args,
                        **kwargs):
        """
         Creates an instance of `AutoTokenizer`. Related resources are loaded by
         specifying name of a built-in pretrained model, or a community-contributed
         pretrained model, or a local file directory path.

         Args:
             pretrained_model_name_or_path (str): Name of pretrained model or dir path
                 to load from. The string can be:

                 - Name of built-in pretrained model
                 - Name of a community-contributed pretrained model.
                 - Local directory path which contains tokenizer related resources
                   and tokenizer config file ("tokenizer_config.json").
             *args (tuple): position arguments for model `__init__`. If provided,
                 use these as position argument values for tokenizer initialization.
             **kwargs (dict): keyword arguments for model `__init__`. If provided,
                 use these to update pre-defined keyword argument values for tokenizer
                 initialization.

         Returns:
             PretrainedTokenizer: An instance of `PretrainedTokenizer`.

         Example:
             .. code-block::

                 from paddlenlp.transformers import AutoTokenizer

                 # Name of built-in pretrained model
                 tokenizer = AutoTokenizer.from_pretrained('bert-base-uncased')
                 print(type(tokenizer))
                 # <class 'paddlenlp.transformers.bert.tokenizer.BertTokenizer'>

                 # Name of community-contributed pretrained model
                 tokenizer = AutoTokenizer.from_pretrained('yingyibiao/bert-base-uncased-sst-2-finetuned')
                 print(type(tokenizer))
                 # <class 'paddlenlp.transformers.bert.tokenizer.BertTokenizer'>

                 # Load from local directory path
                 tokenizer = AutoTokenizer.from_pretrained('./my_bert/')
                 print(type(tokenizer))
                 # <class 'paddlenlp.transformers.bert.tokenizer.BertTokenizer'>
         """
        # Default not to use faster tokenizer
        use_fast = kwargs.pop("use_fast", False)
        if "use_faster" in kwargs:
            use_fast = kwargs.pop("use_faster", False)
            logger.warning(
                "The keyword argument `use_faster` is deprecated in future, please use `use_fast` instead"
            )

        all_tokenizer_names = []
        for names, tokenizer_class in cls._tokenizer_mapping.items():
            for name in names:
                all_tokenizer_names.append(name)
        # From built-in pretrained models
        if pretrained_model_name_or_path in all_tokenizer_names:
            for names, tokenizer_classes in cls._tokenizer_mapping.items():
                for pattern in names:
                    if pattern == pretrained_model_name_or_path:
                        actual_tokenizer_class = None
                        # Default setting the python tokenizer to actual_tokenizer_class
                        for tokenizer_class in tokenizer_classes:
                            if not tokenizer_class[1]:
                                actual_tokenizer_class = tokenizer_class[0]
                                break
                        if use_fast:
                            if is_fast_tokenizer_available():
                                is_support_fast_tokenizer = False
                                for tokenizer_class in tokenizer_classes:
                                    if tokenizer_class[1]:
                                        actual_tokenizer_class = tokenizer_class[
                                            0]
                                        is_support_fast_tokenizer = True
                                        break
                                if not is_support_fast_tokenizer:
                                    logger.warning(
                                        f"The tokenizer {actual_tokenizer_class} doesn't have the faster version."
                                        " Please check the map `paddlenlp.transformers.auto.tokenizer.FAST_TOKENIZER_MAPPING_NAMES`"
                                        " to see which fast tokenizers are currently supported."
                                    )
                            else:
                                logger.warning(
                                    "Can't find the fast_tokenizer package, "
                                    "please ensure install fast_tokenizer correctly. "
                                    "You can install fast_tokenizer by `pip install fast_tokenizer`."
                                )

                        logger.info("We are using %s to load '%s'." %
                                    (actual_tokenizer_class,
                                     pretrained_model_name_or_path))
                        return actual_tokenizer_class.from_pretrained(
                            pretrained_model_name_or_path, *model_args,
                            **kwargs)
        # From local dir path
        elif os.path.isdir(pretrained_model_name_or_path):
            config_file = os.path.join(pretrained_model_name_or_path,
                                       cls.tokenizer_config_file)
            if os.path.exists(config_file):
<<<<<<< HEAD
                tokenizer_class = cls._get_tokenizer_class_from_config(
                    pretrained_model_name_or_path, config_file, use_faster)
                logger.info("We are using %s to load '%s'." %
                            (tokenizer_class, pretrained_model_name_or_path))
                return tokenizer_class.from_pretrained(
                    pretrained_model_name_or_path, *model_args, **kwargs)
        # From HF Hub
        elif from_hf_hub:
            config_file = hf_hub_download(repo_id=pretrained_model_name_or_path,
                                          filename=cls.tokenizer_config_file,
                                          cache_dir=MODEL_HOME)
            if os.path.exists(config_file):
                tokenizer_class = cls._get_tokenizer_class_from_config(
                    pretrained_model_name_or_path, config_file, use_faster)
                logger.info("We are using %s to load '%s'." %
                            (tokenizer_class, pretrained_model_name_or_path))
                return tokenizer_class.from_pretrained(
                    pretrained_model_name_or_path,
                    from_hf_hub=from_hf_hub,
                    *model_args,
                    **kwargs)
=======
                with io.open(config_file, encoding="utf-8") as f:
                    init_kwargs = json.load(f)
                # class name corresponds to this configuration
                init_class = init_kwargs.pop("init_class", None)
                if init_class is None:
                    init_class = init_kwargs.pop("tokenizer_class", None)

                if init_class:
                    class_name = cls._name_mapping[init_class]
                    import_class = importlib.import_module(
                        f"paddlenlp.transformers.{class_name}.tokenizer")
                    tokenizer_class = getattr(import_class, init_class)
                    if use_fast:
                        for fast_tokenizer_class, name in cls._faster_name_mapping.items(
                        ):
                            if name == class_name:
                                import_class = importlib.import_module(
                                    f"paddlenlp.transformers.{class_name}.fast_tokenizer"
                                )
                                tokenizer_class = getattr(
                                    import_class, fast_tokenizer_class)
                                break
                    logger.info(
                        "We are using %s to load '%s'." %
                        (tokenizer_class, pretrained_model_name_or_path))
                    return tokenizer_class.from_pretrained(
                        pretrained_model_name_or_path, *model_args, **kwargs)
                # If no `init_class`, we use pattern recognition to recognize the tokenizer class.
                else:
                    print(
                        'We use pattern recognition to recognize the Tokenizer class.'
                    )
                    for key, pattern in cls._name_mapping.items():
                        if pattern in pretrained_model_name_or_path.lower():
                            init_class = key
                            class_name = cls._name_mapping[init_class]
                            import_class = importlib.import_module(
                                f"paddlenlp.transformers.{class_name}.tokenizer"
                            )
                            tokenizer_class = getattr(import_class, init_class)
                            logger.info("We are using %s to load '%s'." %
                                        (tokenizer_class,
                                         pretrained_model_name_or_path))
                            return tokenizer_class.from_pretrained(
                                pretrained_model_name_or_path, *model_args,
                                **kwargs)
>>>>>>> cd29ed8a
        # Assuming from community-contributed pretrained models
        else:
            community_config_path = "/".join([
                COMMUNITY_MODEL_PREFIX, pretrained_model_name_or_path,
                cls.tokenizer_config_file
            ])

            default_root = os.path.join(MODEL_HOME,
                                        pretrained_model_name_or_path)
            try:
                resolved_vocab_file = get_path_from_url(community_config_path,
                                                        default_root)
            except RuntimeError as err:
                logger.error(err)
                raise RuntimeError(
                    f"Can't load tokenizer for '{pretrained_model_name_or_path}'.\n"
                    f"Please make sure that '{pretrained_model_name_or_path}' is:\n"
                    "- a correct model-identifier of built-in pretrained models,\n"
                    "- or a correct model-identifier of community-contributed pretrained models,\n"
                    "- or the correct path to a directory containing relevant tokenizer files.\n"
                )

            if os.path.exists(resolved_vocab_file):
                tokenizer_class = cls._get_tokenizer_class_from_config(
                    pretrained_model_name_or_path, resolved_vocab_file,
                    use_faster)
                logger.info("We are using %s to load '%s'." %
                            (tokenizer_class, pretrained_model_name_or_path))
                return tokenizer_class.from_pretrained(
                    pretrained_model_name_or_path, *model_args, **kwargs)<|MERGE_RESOLUTION|>--- conflicted
+++ resolved
@@ -24,13 +24,9 @@
 from paddlenlp.utils.downloader import (COMMUNITY_MODEL_PREFIX,
                                         get_path_from_url)
 from paddlenlp.utils.env import MODEL_HOME
-<<<<<<< HEAD
-from paddlenlp.utils.import_utils import is_faster_tokenizer_available
-from paddlenlp.utils.log import logger
-=======
 from paddlenlp.utils.log import logger
 from paddlenlp.utils.import_utils import is_fast_tokenizer_available
->>>>>>> cd29ed8a
+
 
 __all__ = [
     "AutoTokenizer",
@@ -146,7 +142,7 @@
 
     @classmethod
     def _get_tokenizer_class_from_config(cls, pretrained_model_name_or_path,
-                                         config_file_path, use_faster):
+                                         config_file_path, use_fast):
         with io.open(config_file_path, encoding="utf-8") as f:
             init_kwargs = json.load(f)
         # class name corresponds to this configuration
@@ -159,7 +155,7 @@
             import_class = importlib.import_module(
                 f"paddlenlp.transformers.{class_name}.tokenizer")
             tokenizer_class = getattr(import_class, init_class)
-            if use_faster:
+            if use_fast:
                 for faster_tokenizer_class, name in cls._faster_name_mapping.items(
                 ):
                     if name == class_name:
@@ -232,10 +228,10 @@
          """
         # Default not to use faster tokenizer
         use_fast = kwargs.pop("use_fast", False)
-        if "use_faster" in kwargs:
-            use_fast = kwargs.pop("use_faster", False)
+        if "use_fast" in kwargs:
+            use_fast = kwargs.pop("use_fast", False)
             logger.warning(
-                "The keyword argument `use_faster` is deprecated in future, please use `use_fast` instead"
+                "The keyword argument `use_fast` is deprecated in future, please use `use_fast` instead"
             )
 
         all_tokenizer_names = []
@@ -286,9 +282,8 @@
             config_file = os.path.join(pretrained_model_name_or_path,
                                        cls.tokenizer_config_file)
             if os.path.exists(config_file):
-<<<<<<< HEAD
                 tokenizer_class = cls._get_tokenizer_class_from_config(
-                    pretrained_model_name_or_path, config_file, use_faster)
+                    pretrained_model_name_or_path, config_file, use_fast)
                 logger.info("We are using %s to load '%s'." %
                             (tokenizer_class, pretrained_model_name_or_path))
                 return tokenizer_class.from_pretrained(
@@ -300,7 +295,7 @@
                                           cache_dir=MODEL_HOME)
             if os.path.exists(config_file):
                 tokenizer_class = cls._get_tokenizer_class_from_config(
-                    pretrained_model_name_or_path, config_file, use_faster)
+                    pretrained_model_name_or_path, config_file, use_fast)
                 logger.info("We are using %s to load '%s'." %
                             (tokenizer_class, pretrained_model_name_or_path))
                 return tokenizer_class.from_pretrained(
@@ -308,54 +303,6 @@
                     from_hf_hub=from_hf_hub,
                     *model_args,
                     **kwargs)
-=======
-                with io.open(config_file, encoding="utf-8") as f:
-                    init_kwargs = json.load(f)
-                # class name corresponds to this configuration
-                init_class = init_kwargs.pop("init_class", None)
-                if init_class is None:
-                    init_class = init_kwargs.pop("tokenizer_class", None)
-
-                if init_class:
-                    class_name = cls._name_mapping[init_class]
-                    import_class = importlib.import_module(
-                        f"paddlenlp.transformers.{class_name}.tokenizer")
-                    tokenizer_class = getattr(import_class, init_class)
-                    if use_fast:
-                        for fast_tokenizer_class, name in cls._faster_name_mapping.items(
-                        ):
-                            if name == class_name:
-                                import_class = importlib.import_module(
-                                    f"paddlenlp.transformers.{class_name}.fast_tokenizer"
-                                )
-                                tokenizer_class = getattr(
-                                    import_class, fast_tokenizer_class)
-                                break
-                    logger.info(
-                        "We are using %s to load '%s'." %
-                        (tokenizer_class, pretrained_model_name_or_path))
-                    return tokenizer_class.from_pretrained(
-                        pretrained_model_name_or_path, *model_args, **kwargs)
-                # If no `init_class`, we use pattern recognition to recognize the tokenizer class.
-                else:
-                    print(
-                        'We use pattern recognition to recognize the Tokenizer class.'
-                    )
-                    for key, pattern in cls._name_mapping.items():
-                        if pattern in pretrained_model_name_or_path.lower():
-                            init_class = key
-                            class_name = cls._name_mapping[init_class]
-                            import_class = importlib.import_module(
-                                f"paddlenlp.transformers.{class_name}.tokenizer"
-                            )
-                            tokenizer_class = getattr(import_class, init_class)
-                            logger.info("We are using %s to load '%s'." %
-                                        (tokenizer_class,
-                                         pretrained_model_name_or_path))
-                            return tokenizer_class.from_pretrained(
-                                pretrained_model_name_or_path, *model_args,
-                                **kwargs)
->>>>>>> cd29ed8a
         # Assuming from community-contributed pretrained models
         else:
             community_config_path = "/".join([
@@ -381,7 +328,7 @@
             if os.path.exists(resolved_vocab_file):
                 tokenizer_class = cls._get_tokenizer_class_from_config(
                     pretrained_model_name_or_path, resolved_vocab_file,
-                    use_faster)
+                    use_fast)
                 logger.info("We are using %s to load '%s'." %
                             (tokenizer_class, pretrained_model_name_or_path))
                 return tokenizer_class.from_pretrained(
