# Copyright (c) 2021 PaddlePaddle Authors. All Rights Reserved.
# Copyright 2018 Google AI, Google Brain and the HuggingFace Inc. team.
#
# Licensed under the Apache License, Version 2.0 (the "License");
# you may not use this file except in compliance with the License.
# You may obtain a copy of the License at
#
#     http://www.apache.org/licenses/LICENSE-2.0
#
# Unless required by applicable law or agreed to in writing, software
# distributed under the License is distributed on an "AS IS" BASIS,
# WITHOUT WARRANTIES OR CONDITIONS OF ANY KIND, either express or implied.
# See the License for the specific language governing permissions and
# limitations under the License.
import importlib
import io
import json
import os
from collections import OrderedDict

from ...utils.download import resolve_file_path
from ...utils.import_utils import import_module, is_fast_tokenizer_available
from ...utils.log import logger

__all__ = [
    "AutoTokenizer",
]

TOKENIZER_MAPPING_NAMES = OrderedDict(
    [
        ("AlbertEnglishTokenizer", "albert"),
        ("AlbertChineseTokenizer", "albert"),
        ("BertJapaneseTokenizer", "bert_japanese"),
        ("BigBirdTokenizer", "bigbird"),
        ("BlenderbotSmallTokenizer", "blenderbot_small"),
        ("BlenderbotTokenizer", "blenderbot"),
        ("ChatGLMTokenizer", "chatglm"),
        ("ChatGLMv2Tokenizer", "chatglm_v2"),
        ("ChineseBertTokenizer", "chinesebert"),
        ("ConvBertTokenizer", "convbert"),
        ("CTRLTokenizer", "ctrl"),
        ("DalleBartTokenizer", "dallebart"),
        ("DistilBertTokenizer", "distilbert"),
        ("ElectraTokenizer", "electra"),
        ("ErnieCtmTokenizer", "ernie_ctm"),
        ("ErnieDocTokenizer", "ernie_doc"),
        ("ErnieDocBPETokenizer", "ernie_doc"),
        ("ErnieGramTokenizer", "ernie_gram"),
        ("ErnieLayoutTokenizer", "ernie_layout"),
        ("ErnieMTokenizer", "ernie_m"),
        ("ErnieCodeTokenizer", "ernie_code"),
        ("ErnieTokenizer", "ernie"),
        ("FNetTokenizer", "fnet"),
        ("FunnelTokenizer", "funnel"),
        ("LlamaTokenizer", "llama"),
        ("LayoutXLMTokenizer", "layoutxlm"),
        ("LayoutLMv2Tokenizer", "layoutlmv2"),
        ("LayoutLMTokenizer", "layoutlm"),
        ("LukeTokenizer", "luke"),
        ("MBartTokenizer", "mbart"),
        ("MBart50Tokenizer", "mbart"),
        ("MegatronBertTokenizer", "megatronbert"),
        ("MobileBertTokenizer", "mobilebert"),
        ("MPNetTokenizer", "mpnet"),
        ("NeZhaTokenizer", "nezha"),
        ("NystromformerTokenizer", "nystromformer"),
        ("PPMiniLMTokenizer", "ppminilm"),
        ("ProphetNetTokenizer", "prophetnet"),
        ("ReformerTokenizer", "reformer"),
        ("RemBertTokenizer", "rembert"),
        ("RobertaChineseTokenizer", "roberta"),
        ("RobertaBPETokenizer", "roberta"),
        ("RoFormerTokenizer", "roformer"),
        ("RoFormerv2Tokenizer", "roformerv2"),
        ("SkepTokenizer", "skep"),
        ("SqueezeBertTokenizer", "squeezebert"),
        ("TinyBertTokenizer", "tinybert"),
        ("UnifiedTransformerTokenizer", "unified_transformer"),
        ("UNIMOTokenizer", "unimo"),
        ("XLNetTokenizer", "xlnet"),
        ("XLMTokenizer", "xlm"),
        ("GPTTokenizer", "gpt"),
        ("GPTChineseTokenizer", "gpt"),
        ("T5Tokenizer", "t5"),
        ("BertTokenizer", "bert"),
        ("BartTokenizer", "bart"),
        ("GAUAlphaTokenizer", "gau_alpha"),
        ("CodeGenTokenizer", "codegen"),
        ("CLIPTokenizer", "clip"),
        ("ArtistTokenizer", "artist"),
        ("ChineseCLIPTokenizer", "chineseclip"),
        ("ErnieViLTokenizer", "ernie_vil"),
        ("PegasusChineseTokenizer", "pegasus"),
        ("GLMBertTokenizer", "glm"),
        ("GLMChineseTokenizer", "glm"),
        ("GLMGPT2Tokenizer", "glm"),
        ("BloomTokenizer", "bloom"),
        ("SpeechT5Tokenizer", "speecht5"),
        ("QWenTokenizer", "qwen"),
        ("GemmaTokenizer", "gemma"),
    ]
)

FAST_TOKENIZER_MAPPING_NAMES = OrderedDict(
    [
        ("BertTokenizerFast", "bert"),
        ("ErnieTokenizerFast", "ernie"),
        ("TinyBertTokenizerFast", "tinybert"),
        ("ErnieMTokenizerFast", "ernie_m"),
        ("NystromformerTokenizerFast", "nystromformer"),
        ("DistilBertTokenizerFast", "distilbert"),
        ("AlbertEnglishTokenizerFast", "albert"),
        ("RobertaBPETokenizerFast", "roberta"),
        ("LlamaTokenizerFast", "llama"),
        ("QWenTokenizerFast", "qwen"),
        ("ChatGLMv2TokenizerFast", "chatglm_v2"),
        ("GemmaTokenizerFast", "gemma"),
    ]
)
# For TokenizerFast
if is_fast_tokenizer_available():
    TOKENIZER_MAPPING_NAMES.update(FAST_TOKENIZER_MAPPING_NAMES)


def get_configurations():
    MAPPING_NAMES = OrderedDict()
    for key, class_name in TOKENIZER_MAPPING_NAMES.items():
        fast_name = ""
        if "Fast" in key:
            fast_name = "fast_"
        import_class = importlib.import_module(f"paddlenlp.transformers.{class_name}.{fast_name}tokenizer")
        tokenizer_name = getattr(import_class, key)
        name = tuple(tokenizer_name.pretrained_init_configuration.keys())
        # TokenizerFast will share the same config with python tokenizer
        # So same config would map more than one tokenizer
        if MAPPING_NAMES.get(name, None) is None:
            MAPPING_NAMES[name] = []
        # (tokenizer_name, is_fast)
        MAPPING_NAMES[name].append((tokenizer_name, fast_name != ""))
    return MAPPING_NAMES


class AutoTokenizer:
    """
    AutoClass can help you automatically retrieve the relevant model given the provided
    pretrained weights/vocabulary.
    AutoTokenizer is a generic tokenizer class that will be instantiated as one of the
    base tokenizer classes when created with the AutoTokenizer.from_pretrained() classmethod.
    """

    MAPPING_NAMES = get_configurations()
    _tokenizer_mapping = MAPPING_NAMES
    _name_mapping = TOKENIZER_MAPPING_NAMES
    _fast_name_mapping = FAST_TOKENIZER_MAPPING_NAMES
    tokenizer_config_file = "tokenizer_config.json"

    def __init__(self, *args, **kwargs):
        raise EnvironmentError(
            f"{self.__class__.__name__} is designed to be instantiated "
            f"using the `{self.__class__.__name__}.from_pretrained(pretrained_model_name_or_path).`"
        )

    @classmethod
    def _get_fast_tokenizer_class(cls, init_class, class_name):
        tokenizer_class = None
        if is_fast_tokenizer_available():
            is_support_fast_tokenizer = False
            init_class_prefix = init_class[:-9]
            for fast_tokenizer_class, name in cls._fast_name_mapping.items():
                fast_tokenizer_class_prefix = fast_tokenizer_class[:-9]
                if name == class_name and fast_tokenizer_class_prefix.startswith(init_class_prefix):
                    is_support_fast_tokenizer = True
                    import_class = import_module(f"paddlenlp.transformers.{class_name}.fast_tokenizer")
                    tokenizer_class = getattr(import_class, fast_tokenizer_class)
                    break
            if not is_support_fast_tokenizer:
                logger.warning(
                    f"The tokenizer {tokenizer_class} doesn't have the fast version."
                    " Please check the map `paddlenlp.transformers.auto.tokenizer.FAST_TOKENIZER_MAPPING_NAMES`"
                    " to see which fast tokenizers are currently supported."
                )
        else:
            logger.warning(
                "Can't find the tokenizers package, "
                "please ensure install fast_tokenizer correctly. "
                "You can install tokenizers by `pip install tokenizers`."
            )
        return tokenizer_class

    @classmethod
    def _get_tokenizer_class_from_config(cls, pretrained_model_name_or_path, config_file_path, use_fast):
        with io.open(config_file_path, encoding="utf-8") as f:
            init_kwargs = json.load(f)
        # class name corresponds to this configuration
        init_class = init_kwargs.pop("init_class", None)
        if init_class is None:
            init_class = init_kwargs.pop("tokenizer_class", None)
        if init_class:
<<<<<<< HEAD
            class_name = cls._name_mapping[init_class.replace("Fast", "")]
            if init_class.endswith("TokenizerFast"):
                import_class = import_module(f"paddlenlp.transformers.{class_name}.fast_tokenizer")
            else:
                import_class = import_module(f"paddlenlp.transformers.{class_name}.tokenizer")
            tokenizer_class = getattr(import_class, init_class)
            if use_fast:
                fast_tokenizer_class = cls._get_fast_tokenizer_class(init_class, class_name)
                tokenizer_class = fast_tokenizer_class if fast_tokenizer_class else tokenizer_class
            return tokenizer_class
=======
            if init_class in cls._name_mapping:
                class_name = cls._name_mapping[init_class]
                import_class = import_module(f"paddlenlp.transformers.{class_name}.tokenizer")
                tokenizer_class = getattr(import_class, init_class)
                if use_fast:
                    fast_tokenizer_class = cls._get_fast_tokenizer_class(init_class, class_name)
                    tokenizer_class = fast_tokenizer_class if fast_tokenizer_class else tokenizer_class
                return tokenizer_class
            else:
                import_class = import_module("paddlenlp.transformers")
                tokenizer_class = getattr(import_class, init_class, None)
                assert tokenizer_class is not None, f"Can't find tokenizer {init_class}"
                return tokenizer_class

>>>>>>> bc91dc62
        # If no `init_class`, we use pattern recognition to recognize the tokenizer class.
        else:
            # TODO: Potential issue https://github.com/PaddlePaddle/PaddleNLP/pull/3786#discussion_r1024689810
            logger.info("We use pattern recognition to recognize the Tokenizer class.")
            for key, pattern in cls._name_mapping.items():
                if pattern in pretrained_model_name_or_path.lower():
                    init_class = key
                    class_name = cls._name_mapping[init_class]
                    import_class = import_module(f"paddlenlp.transformers.{class_name}.tokenizer")
                    tokenizer_class = getattr(import_class, init_class)
                    if use_fast:
                        fast_tokenizer_class = cls._get_fast_tokenizer_class(init_class, class_name)
                        tokenizer_class = fast_tokenizer_class if fast_tokenizer_class else tokenizer_class
                    break
            return tokenizer_class

    @classmethod
    def from_pretrained(cls, pretrained_model_name_or_path, *model_args, **kwargs):
        """
        Creates an instance of `AutoTokenizer`. Related resources are loaded by
        specifying name of a built-in pretrained model, or a community-contributed
        pretrained model, or a local file directory path.

        Args:
            pretrained_model_name_or_path (str): Name of pretrained model or dir path
                to load from. The string can be:

                - Name of built-in pretrained model
                - Name of a community-contributed pretrained model.
                - Local directory path which contains tokenizer related resources
                  and tokenizer config file ("tokenizer_config.json").
            *args (tuple): position arguments for model `__init__`. If provided,
                use these as position argument values for tokenizer initialization.
            **kwargs (dict): keyword arguments for model `__init__`. If provided,
                use these to update pre-defined keyword argument values for tokenizer
                initialization.

        Returns:
            PretrainedTokenizer: An instance of `PretrainedTokenizer`.

        Example:
            .. code-block::

                from paddlenlp.transformers import AutoTokenizer

                # Name of built-in pretrained model
                tokenizer = AutoTokenizer.from_pretrained('bert-base-uncased')
                print(type(tokenizer))
                # <class 'paddlenlp.transformers.bert.tokenizer.BertTokenizer'>

                # Name of community-contributed pretrained model
                tokenizer = AutoTokenizer.from_pretrained('yingyibiao/bert-base-uncased-sst-2-finetuned')
                print(type(tokenizer))
                # <class 'paddlenlp.transformers.bert.tokenizer.BertTokenizer'>

                # Load from local directory path
                tokenizer = AutoTokenizer.from_pretrained('./my_bert/')
                print(type(tokenizer))
                # <class 'paddlenlp.transformers.bert.tokenizer.BertTokenizer'>
        """
        # Default not to use fast tokenizer
        use_fast = kwargs.pop("use_fast", False)
        cache_dir = kwargs.get("cache_dir", None)
        subfolder = kwargs.get("subfolder", "")
        if subfolder is None:
            subfolder = ""
        from_aistudio = kwargs.get("from_aistudio", False)
        from_hf_hub = kwargs.get("from_hf_hub", False)

        if "use_faster" in kwargs:
            use_fast = kwargs.pop("use_faster", False)
            logger.warning("The keyword argument `use_faster` is deprecated in future, please use `use_fast` instead")

        all_tokenizer_names = []
        for names, tokenizer_class in cls._tokenizer_mapping.items():
            for name in names:
                all_tokenizer_names.append(name)

        # From built-in pretrained models
        if pretrained_model_name_or_path in all_tokenizer_names:
            for names, tokenizer_classes in cls._tokenizer_mapping.items():
                for pattern in names:
                    if pattern == pretrained_model_name_or_path:
                        actual_tokenizer_class = None
                        # Default setting the python tokenizer to actual_tokenizer_class
                        for tokenizer_class in tokenizer_classes:
                            if not tokenizer_class[1]:
                                actual_tokenizer_class = tokenizer_class[0]
                                break
                        if use_fast:
                            if is_fast_tokenizer_available():
                                is_support_fast_tokenizer = False
                                for tokenizer_class in tokenizer_classes:
                                    if tokenizer_class[1]:
                                        actual_tokenizer_class = tokenizer_class[0]
                                        is_support_fast_tokenizer = True
                                        break
                                if not is_support_fast_tokenizer:
                                    logger.warning(
                                        f"The tokenizer {actual_tokenizer_class} doesn't have the fast version."
                                        " Please check the map `paddlenlp.transformers.auto.tokenizer.FAST_TOKENIZER_MAPPING_NAMES`"
                                        " to see which fast tokenizers are currently supported."
                                    )
                            else:
                                logger.warning(
                                    "Can't find the fast_tokenizer package, "
                                    "please ensure install fast_tokenizer correctly. "
                                    "You can install fast_tokenizer by `pip install fast-tokenizer-python`."
                                )
                        logger.info(f"We are using {tokenizer_class} to load '{pretrained_model_name_or_path}'.")
                        return actual_tokenizer_class.from_pretrained(
                            pretrained_model_name_or_path, *model_args, **kwargs
                        )

        config_file = resolve_file_path(
            pretrained_model_name_or_path,
            cls.tokenizer_config_file,
            subfolder,
            cache_dir=cache_dir,
            from_hf_hub=from_hf_hub,
            from_aistudio=from_aistudio,
        )
        if config_file is not None and os.path.exists(config_file):
            tokenizer_class = cls._get_tokenizer_class_from_config(
                pretrained_model_name_or_path, config_file, use_fast
            )
            logger.info(f"We are using {tokenizer_class} to load '{pretrained_model_name_or_path}'.")
            return tokenizer_class.from_pretrained(pretrained_model_name_or_path, *model_args, **kwargs)
        else:
            raise RuntimeError(
                f"Can't load tokenizer for '{pretrained_model_name_or_path}'.\n"
                f"Please make sure that '{pretrained_model_name_or_path}' is:\n"
                "- a correct model-identifier of built-in pretrained models,\n"
                "- or a correct model-identifier of community-contributed pretrained models,\n"
                "- or the correct path to a directory containing relevant tokenizer files.\n"
            )<|MERGE_RESOLUTION|>--- conflicted
+++ resolved
@@ -195,22 +195,14 @@
         init_class = init_kwargs.pop("init_class", None)
         if init_class is None:
             init_class = init_kwargs.pop("tokenizer_class", None)
+
         if init_class:
-<<<<<<< HEAD
-            class_name = cls._name_mapping[init_class.replace("Fast", "")]
-            if init_class.endswith("TokenizerFast"):
-                import_class = import_module(f"paddlenlp.transformers.{class_name}.fast_tokenizer")
-            else:
-                import_class = import_module(f"paddlenlp.transformers.{class_name}.tokenizer")
-            tokenizer_class = getattr(import_class, init_class)
-            if use_fast:
-                fast_tokenizer_class = cls._get_fast_tokenizer_class(init_class, class_name)
-                tokenizer_class = fast_tokenizer_class if fast_tokenizer_class else tokenizer_class
-            return tokenizer_class
-=======
             if init_class in cls._name_mapping:
-                class_name = cls._name_mapping[init_class]
-                import_class = import_module(f"paddlenlp.transformers.{class_name}.tokenizer")
+                class_name = cls._name_mapping[init_class.replace("Fast", "")]
+                if init_class.endswith("TokenizerFast"):
+                    import_class = import_module(f"paddlenlp.transformers.{class_name}.fast_tokenizer")
+                else:
+                    import_class = import_module(f"paddlenlp.transformers.{class_name}.tokenizer")
                 tokenizer_class = getattr(import_class, init_class)
                 if use_fast:
                     fast_tokenizer_class = cls._get_fast_tokenizer_class(init_class, class_name)
@@ -222,7 +214,6 @@
                 assert tokenizer_class is not None, f"Can't find tokenizer {init_class}"
                 return tokenizer_class
 
->>>>>>> bc91dc62
         # If no `init_class`, we use pattern recognition to recognize the tokenizer class.
         else:
             # TODO: Potential issue https://github.com/PaddlePaddle/PaddleNLP/pull/3786#discussion_r1024689810
