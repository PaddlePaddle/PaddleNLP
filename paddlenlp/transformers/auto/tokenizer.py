# Copyright (c) 2021 PaddlePaddle Authors. All Rights Reserved.
# Copyright 2018 Google AI, Google Brain and the HuggingFace Inc. team.
#
# Licensed under the Apache License, Version 2.0 (the "License");
# you may not use this file except in compliance with the License.
# You may obtain a copy of the License at
#
#     http://www.apache.org/licenses/LICENSE-2.0
#
# Unless required by applicable law or agreed to in writing, software
# distributed under the License is distributed on an "AS IS" BASIS,
# WITHOUT WARRANTIES OR CONDITIONS OF ANY KIND, either express or implied.
# See the License for the specific language governing permissions and
# limitations under the License.
import importlib
import io
import json
import os
from collections import OrderedDict

from huggingface_hub import hf_hub_download

from paddlenlp import __version__
from paddlenlp.utils.downloader import COMMUNITY_MODEL_PREFIX, get_path_from_url
from paddlenlp.utils.import_utils import import_module, is_fast_tokenizer_available
from paddlenlp.utils.log import logger

from ..utils import resolve_cache_dir

__all__ = [
    "AutoTokenizer",
]

TOKENIZER_MAPPING_NAMES = OrderedDict(
    [
        ("AlbertEnglishTokenizer", "albert"),
        ("AlbertChineseTokenizer", "albert"),
        ("BertJapaneseTokenizer", "bert_japanese"),
        ("BigBirdTokenizer", "bigbird"),
        ("BlenderbotSmallTokenizer", "blenderbot_small"),
        ("BlenderbotTokenizer", "blenderbot"),
        ("ChineseBertTokenizer", "chinesebert"),
        ("ConvBertTokenizer", "convbert"),
        ("CTRLTokenizer", "ctrl"),
        ("DalleBartTokenizer", "dallebart"),
        ("DistilBertTokenizer", "distilbert"),
        ("ElectraTokenizer", "electra"),
        ("ErnieCtmTokenizer", "ernie_ctm"),
        ("ErnieDocTokenizer", "ernie_doc"),
        ("ErnieDocBPETokenizer", "ernie_doc"),
        ("ErnieGramTokenizer", "ernie_gram"),
        ("ErnieLayoutTokenizer", "ernie_layout"),
        ("ErnieMTokenizer", "ernie_m"),
        ("ErnieTokenizer", "ernie"),
        ("FNetTokenizer", "fnet"),
        ("FunnelTokenizer", "funnel"),
        ("LayoutXLMTokenizer", "layoutxlm"),
        ("LayoutLMv2Tokenizer", "layoutlmv2"),
        ("LayoutLMTokenizer", "layoutlm"),
        ("LukeTokenizer", "luke"),
        ("MBartTokenizer", "mbart"),
        ("MBart50Tokenizer", "mbart"),
        ("MegatronBertTokenizer", "megatronbert"),
        ("MobileBertTokenizer", "mobilebert"),
        ("MPNetTokenizer", "mpnet"),
        ("NeZhaTokenizer", "nezha"),
        ("NystromformerTokenizer", "nystromformer"),
        ("PPMiniLMTokenizer", "ppminilm"),
        ("ProphetNetTokenizer", "prophetnet"),
        ("ReformerTokenizer", "reformer"),
        ("RemBertTokenizer", "rembert"),
        ("RobertaChineseTokenizer", "roberta"),
        ("RobertaBPETokenizer", "roberta"),
        ("RoFormerTokenizer", "roformer"),
        ("RoFormerv2Tokenizer", "roformerv2"),
        ("SkepTokenizer", "skep"),
        ("SqueezeBertTokenizer", "squeezebert"),
        ("TinyBertTokenizer", "tinybert"),
        ("UnifiedTransformerTokenizer", "unified_transformer"),
        ("UNIMOTokenizer", "unimo"),
        ("XLNetTokenizer", "xlnet"),
        ("XLMTokenizer", "xlm"),
        ("GPTTokenizer", "gpt"),
        ("GPTChineseTokenizer", "gpt"),
        ("T5Tokenizer", "t5"),
        ("BertTokenizer", "bert"),
        ("BartTokenizer", "bart"),
        ("GAUAlphaTokenizer", "gau_alpha"),
        ("CodeGenTokenizer", "codegen"),
        ("CLIPTokenizer", "clip"),
        ("ArtistTokenizer", "artist"),
        ("ChineseCLIPTokenizer", "chineseclip"),
        ("ErnieViLTokenizer", "ernie_vil"),
        ("PegasusChineseTokenizer", "pegasus"),
<<<<<<< HEAD
        ("GLM130BTokenizer", "glm_130b"),
=======
        ("GLMBertTokenizer", "glm"),
        ("GLMChineseTokenizer", "glm"),
        ("GLMGPT2Tokenizer", "glm"),
>>>>>>> 9cd6726e
    ]
)

FAST_TOKENIZER_MAPPING_NAMES = OrderedDict(
    [
        ("BertFastTokenizer", "bert"),
        ("ErnieFastTokenizer", "ernie"),
        ("TinyBertFastTokenizer", "tinybert"),
        ("ErnieMFastTokenizer", "ernie_m"),
        ("NystromformerFastTokenizer", "nystromformer"),
    ]
)
# For FastTokenizer
if is_fast_tokenizer_available():
    TOKENIZER_MAPPING_NAMES.update(FAST_TOKENIZER_MAPPING_NAMES)


def get_configurations():
    MAPPING_NAMES = OrderedDict()
    for key, class_name in TOKENIZER_MAPPING_NAMES.items():
        fast_name = ""
        if "Fast" in key:
            fast_name = "fast_"
        import_class = importlib.import_module(f"paddlenlp.transformers.{class_name}.{fast_name}tokenizer")
        tokenizer_name = getattr(import_class, key)
        name = tuple(tokenizer_name.pretrained_init_configuration.keys())
        # FastTokenizer will share the same config with python tokenizer
        # So same config would map more than one tokenizer
        if MAPPING_NAMES.get(name, None) is None:
            MAPPING_NAMES[name] = []
        # (tokenizer_name, is_fast)
        MAPPING_NAMES[name].append((tokenizer_name, fast_name != ""))
    return MAPPING_NAMES


class AutoTokenizer:
    """
    AutoClass can help you automatically retrieve the relevant model given the provided
    pretrained weights/vocabulary.
    AutoTokenizer is a generic tokenizer class that will be instantiated as one of the
    base tokenizer classes when created with the AutoTokenizer.from_pretrained() classmethod.
    """

    MAPPING_NAMES = get_configurations()
    _tokenizer_mapping = MAPPING_NAMES
    _name_mapping = TOKENIZER_MAPPING_NAMES
    _fast_name_mapping = FAST_TOKENIZER_MAPPING_NAMES
    tokenizer_config_file = "tokenizer_config.json"

    def __init__(self, *args, **kwargs):
        raise EnvironmentError(
            f"{self.__class__.__name__} is designed to be instantiated "
            f"using the `{self.__class__.__name__}.from_pretrained(pretrained_model_name_or_path).`"
        )

    @classmethod
    def _get_fast_tokenizer_class(cls, init_class, class_name):
        tokenizer_class = None
        if is_fast_tokenizer_available():
            is_support_fast_tokenizer = False
            init_class_prefix = init_class[:-9]
            for fast_tokenizer_class, name in cls._fast_name_mapping.items():
                fast_tokenizer_class_prefix = fast_tokenizer_class[:-9]
                if name == class_name and fast_tokenizer_class_prefix.startswith(init_class_prefix):
                    is_support_fast_tokenizer = True
                    import_class = import_module(f"paddlenlp.transformers.{class_name}.fast_tokenizer")
                    tokenizer_class = getattr(import_class, fast_tokenizer_class)
                    break
            if not is_support_fast_tokenizer:
                logger.warning(
                    f"The tokenizer {tokenizer_class} doesn't have the fast version."
                    " Please check the map `paddlenlp.transformers.auto.tokenizer.FAST_TOKENIZER_MAPPING_NAMES`"
                    " to see which fast tokenizers are currently supported."
                )
        else:
            logger.warning(
                "Can't find the fast_tokenizer package, "
                "please ensure install fast_tokenizer correctly. "
                "You can install fast_tokenizer by `pip install fast-tokenizer-python`."
            )
        return tokenizer_class

    @classmethod
    def _get_tokenizer_class_from_config(cls, pretrained_model_name_or_path, config_file_path, use_fast):
        with io.open(config_file_path, encoding="utf-8") as f:
            init_kwargs = json.load(f)
        # class name corresponds to this configuration
        init_class = init_kwargs.pop("init_class", None)
        if init_class is None:
            init_class = init_kwargs.pop("tokenizer_class", None)

        if init_class:
            class_name = cls._name_mapping[init_class]
            import_class = import_module(f"paddlenlp.transformers.{class_name}.tokenizer")
            tokenizer_class = getattr(import_class, init_class)
            if use_fast:
                fast_tokenizer_class = cls._get_fast_tokenizer_class(init_class, class_name)
                tokenizer_class = fast_tokenizer_class if fast_tokenizer_class else tokenizer_class
            return tokenizer_class
        # If no `init_class`, we use pattern recognition to recognize the tokenizer class.
        else:
            # TODO: Potential issue https://github.com/PaddlePaddle/PaddleNLP/pull/3786#discussion_r1024689810
            logger.info("We use pattern recognition to recognize the Tokenizer class.")
            for key, pattern in cls._name_mapping.items():
                if pattern in pretrained_model_name_or_path.lower():
                    init_class = key
                    class_name = cls._name_mapping[init_class]
                    import_class = import_module(f"paddlenlp.transformers.{class_name}.tokenizer")
                    tokenizer_class = getattr(import_class, init_class)
                    if use_fast:
                        fast_tokenizer_class = cls._get_fast_tokenizer_class(init_class, class_name)
                        tokenizer_class = fast_tokenizer_class if fast_tokenizer_class else tokenizer_class
                    break
            return tokenizer_class

    @classmethod
    def from_pretrained(cls, pretrained_model_name_or_path, from_hf_hub=False, subfolder=None, *model_args, **kwargs):
        """
        Creates an instance of `AutoTokenizer`. Related resources are loaded by
        specifying name of a built-in pretrained model, or a community-contributed
        pretrained model, or a local file directory path.

        Args:
            pretrained_model_name_or_path (str): Name of pretrained model or dir path
                to load from. The string can be:

                - Name of built-in pretrained model
                - Name of a community-contributed pretrained model.
                - Local directory path which contains tokenizer related resources
                  and tokenizer config file ("tokenizer_config.json").
            from_hf_hub (bool, optional) Whether to load from HuggingFace Hub
            subfolder (str, optional) An optional value corresponding to a folder inside the repo.
                Only works when loading from HuggingFace Hub.
            *args (tuple): position arguments for model `__init__`. If provided,
                use these as position argument values for tokenizer initialization.
            **kwargs (dict): keyword arguments for model `__init__`. If provided,
                use these to update pre-defined keyword argument values for tokenizer
                initialization.

        Returns:
            PretrainedTokenizer: An instance of `PretrainedTokenizer`.

        Example:
            .. code-block::

                from paddlenlp.transformers import AutoTokenizer

                # Name of built-in pretrained model
                tokenizer = AutoTokenizer.from_pretrained('bert-base-uncased')
                print(type(tokenizer))
                # <class 'paddlenlp.transformers.bert.tokenizer.BertTokenizer'>

                # Name of community-contributed pretrained model
                tokenizer = AutoTokenizer.from_pretrained('yingyibiao/bert-base-uncased-sst-2-finetuned')
                print(type(tokenizer))
                # <class 'paddlenlp.transformers.bert.tokenizer.BertTokenizer'>

                # Load from local directory path
                tokenizer = AutoTokenizer.from_pretrained('./my_bert/')
                print(type(tokenizer))
                # <class 'paddlenlp.transformers.bert.tokenizer.BertTokenizer'>
        """
        # Default not to use fast tokenizer
        use_fast = kwargs.pop("use_fast", False)
        cache_dir = kwargs.get("cache_dir", None)
        cache_dir = resolve_cache_dir(pretrained_model_name_or_path, from_hf_hub, cache_dir)

        if "use_faster" in kwargs:
            use_fast = kwargs.pop("use_faster", False)
            logger.warning("The keyword argument `use_faster` is deprecated in future, please use `use_fast` instead")

        all_tokenizer_names = []
        for names, tokenizer_class in cls._tokenizer_mapping.items():
            for name in names:
                all_tokenizer_names.append(name)
        # From HF Hub
        if from_hf_hub:
            config_file = hf_hub_download(
                repo_id=pretrained_model_name_or_path,
                filename=cls.tokenizer_config_file,
                subfolder=subfolder,
                cache_dir=cache_dir,
                library_name="PaddleNLP",
                library_version=__version__,
            )
            if os.path.exists(config_file):
                tokenizer_class = cls._get_tokenizer_class_from_config(
                    pretrained_model_name_or_path, config_file, use_fast
                )
                logger.info("We are using %s to load '%s'." % (tokenizer_class, pretrained_model_name_or_path))
                return tokenizer_class.from_pretrained(
                    pretrained_model_name_or_path, from_hf_hub=from_hf_hub, *model_args, **kwargs
                )
        # From built-in pretrained models
        elif pretrained_model_name_or_path in all_tokenizer_names:
            for names, tokenizer_classes in cls._tokenizer_mapping.items():
                for pattern in names:
                    if pattern == pretrained_model_name_or_path:
                        actual_tokenizer_class = None
                        # Default setting the python tokenizer to actual_tokenizer_class
                        for tokenizer_class in tokenizer_classes:
                            if not tokenizer_class[1]:
                                actual_tokenizer_class = tokenizer_class[0]
                                break
                        if use_fast:
                            if is_fast_tokenizer_available():
                                is_support_fast_tokenizer = False
                                for tokenizer_class in tokenizer_classes:
                                    if tokenizer_class[1]:
                                        actual_tokenizer_class = tokenizer_class[0]
                                        is_support_fast_tokenizer = True
                                        break
                                if not is_support_fast_tokenizer:
                                    logger.warning(
                                        f"The tokenizer {actual_tokenizer_class} doesn't have the fast version."
                                        " Please check the map `paddlenlp.transformers.auto.tokenizer.FAST_TOKENIZER_MAPPING_NAMES`"
                                        " to see which fast tokenizers are currently supported."
                                    )
                            else:
                                logger.warning(
                                    "Can't find the fast_tokenizer package, "
                                    "please ensure install fast_tokenizer correctly. "
                                    "You can install fast_tokenizer by `pip install fast-tokenizer-python`."
                                )

                        logger.info(
                            "We are using %s to load '%s'." % (actual_tokenizer_class, pretrained_model_name_or_path)
                        )
                        return actual_tokenizer_class.from_pretrained(
                            pretrained_model_name_or_path, *model_args, **kwargs
                        )
        # From local dir path
        elif os.path.isdir(pretrained_model_name_or_path):
            config_file = os.path.join(pretrained_model_name_or_path, cls.tokenizer_config_file)
            if os.path.exists(config_file):
                tokenizer_class = cls._get_tokenizer_class_from_config(
                    pretrained_model_name_or_path, config_file, use_fast
                )
                logger.info("We are using %s to load '%s'." % (tokenizer_class, pretrained_model_name_or_path))
                return tokenizer_class.from_pretrained(pretrained_model_name_or_path, *model_args, **kwargs)
        # Assuming from community-contributed pretrained models
        else:
            community_config_path = "/".join(
                [COMMUNITY_MODEL_PREFIX, pretrained_model_name_or_path, cls.tokenizer_config_file]
            )
            try:
                resolved_vocab_file = get_path_from_url(community_config_path, cache_dir)
            except RuntimeError as err:
                logger.error(err)
                raise RuntimeError(
                    f"Can't load tokenizer for '{pretrained_model_name_or_path}'.\n"
                    f"Please make sure that '{pretrained_model_name_or_path}' is:\n"
                    "- a correct model-identifier of built-in pretrained models,\n"
                    "- or a correct model-identifier of community-contributed pretrained models,\n"
                    "- or the correct path to a directory containing relevant tokenizer files.\n"
                )

            if os.path.exists(resolved_vocab_file):
                tokenizer_class = cls._get_tokenizer_class_from_config(
                    pretrained_model_name_or_path, resolved_vocab_file, use_fast
                )
                logger.info("We are using %s to load '%s'." % (tokenizer_class, pretrained_model_name_or_path))
                return tokenizer_class.from_pretrained(pretrained_model_name_or_path, *model_args, **kwargs)<|MERGE_RESOLUTION|>--- conflicted
+++ resolved
@@ -92,13 +92,10 @@
         ("ChineseCLIPTokenizer", "chineseclip"),
         ("ErnieViLTokenizer", "ernie_vil"),
         ("PegasusChineseTokenizer", "pegasus"),
-<<<<<<< HEAD
         ("GLM130BTokenizer", "glm_130b"),
-=======
         ("GLMBertTokenizer", "glm"),
         ("GLMChineseTokenizer", "glm"),
         ("GLMGPT2Tokenizer", "glm"),
->>>>>>> 9cd6726e
     ]
 )
 
