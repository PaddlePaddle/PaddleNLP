--- conflicted
+++ resolved
@@ -13,13 +13,14 @@
 # See the License for the specific language governing permissions and
 # limitations under the License.
 
+import json
 import os
+import shutil
 from functools import lru_cache
 
-import json
-import shutil
 from paddle.utils import try_import
-from .. import PretrainedTokenizer, AddedToken
+
+from .. import AddedToken, PretrainedTokenizer
 
 __all__ = ["BartTokenizer"]
 
@@ -289,7 +290,7 @@
                     j = word.index(first, i)
                     new_word.extend(word[i:j])
                     i = j
-                except:
+                except:  # noqa: E722
                     new_word.extend(word[i:])
                     break
 
@@ -370,20 +371,10 @@
         Converts a sequence of tokens (string) in a single string.
         """
         text = "".join(tokens)
-<<<<<<< HEAD
         text = bytearray([self.byte_decoder[c] for c in text]).decode("utf-8", errors=self.errors)
         return text
 
     def build_offset_mapping_with_special_tokens(self, offset_mapping_0, offset_mapping_1=None):
-=======
-        text = bytearray([self.byte_decoder[c]
-                          for c in text]).decode('utf-8', errors=self.errors)
-        return text
-
-    def build_offset_mapping_with_special_tokens(self,
-                                                 offset_mapping_0,
-                                                 offset_mapping_1=None):
->>>>>>> 84ff53c4
         """
         Build offset map from a pair of offset map by concatenating and adding offsets of special tokens.
 
@@ -404,9 +395,4 @@
         if offset_mapping_1 is None:
             return [(0, 0)] + offset_mapping_0 + [(0, 0)]
 
-<<<<<<< HEAD
-        return [(0, 0)] + offset_mapping_0 + [(0, 0), (0, 0)] + offset_mapping_1 + [(0, 0)]
-=======
-        return [(0, 0)] + offset_mapping_0 + [(0, 0), (0, 0)
-                                              ] + offset_mapping_1 + [(0, 0)]
->>>>>>> 84ff53c4
+        return [(0, 0)] + offset_mapping_0 + [(0, 0), (0, 0)] + offset_mapping_1 + [(0, 0)]