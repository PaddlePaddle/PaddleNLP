# Copyright (c) 2022 PaddlePaddle Authors. All Rights Reserved.
#
# Licensed under the Apache License, Version 2.0 (the "License");
# you may not use this file except in compliance with the License.
# You may obtain a copy of the License at
#
#     http://www.apache.org/licenses/LICENSE-2.0
#
# Unless required by applicable law or agreed to in writing, software
# distributed under the License is distributed on an "AS IS" BASIS,
# WITHOUT WARRANTIES OR CONDITIONS OF ANY KIND, either express or implied.
# See the License for the specific language governing permissions and
# limitations under the License.
""" Bart model configuration"""
from __future__ import annotations

from typing import Dict

from paddlenlp.transformers.configuration_utils import PretrainedConfig

from ...utils.log import logger

__all__ = ["BART_PRETRAINED_INIT_CONFIGURATION", "BartConfig", "BART_PRETRAINED_RESOURCE_FILES_MAP"]

BART_PRETRAINED_INIT_CONFIGURATION = {
    "bart-base": {
        "vocab_size": 50265,
        "bos_token_id": 0,
        "pad_token_id": 1,
        "eos_token_id": 2,
        "forced_eos_token_id": 2,
        "decoder_start_token_id": 2,
        "d_model": 768,
        "num_encoder_layers": 6,
        "num_decoder_layers": 6,
        "encoder_attention_heads": 12,
        "decoder_attention_heads": 12,
        "encoder_ffn_dim": 3072,
        "decoder_ffn_dim": 3072,
        "dropout": 0.1,
        "activation_function": "gelu",
        "attention_dropout": 0.1,
        "activation_dropout": 0.1,
        "max_position_embeddings": 1024,
        "init_std": 0.02,
    },
    "bart-large": {
        "vocab_size": 50265,
        "bos_token_id": 0,
        "pad_token_id": 1,
        "eos_token_id": 2,
        "forced_eos_token_id": 2,
        "decoder_start_token_id": 2,
        "d_model": 1024,
        "num_encoder_layers": 12,
        "num_decoder_layers": 12,
        "encoder_attention_heads": 16,
        "decoder_attention_heads": 16,
        "encoder_ffn_dim": 4096,
        "decoder_ffn_dim": 4096,
        "dropout": 0.1,
        "activation_function": "gelu",
        "attention_dropout": 0.1,
        "activation_dropout": 0.1,
        "max_position_embeddings": 1024,
        "init_std": 0.02,
    },
}

BART_PRETRAINED_RESOURCE_FILES_MAP = {
    "model_state": {
        "bart-base": "https://bj.bcebos.com/paddlenlp/models/transformers/bart/bart-base.pdparams",
        "bart-large": "https://bj.bcebos.com/paddlenlp/models/transformers/bart/bart-large.pdparams",
    }
}


class BartConfig(PretrainedConfig):
    r"""
    This is the configuration class to store the configuration of a [`BartModel`]. It is used to instantiate a BART
    model according to the specified arguments, defining the model architecture. Instantiating a configuration with the
    defaults will yield a similar configuration to that of the BART bart-base architecture.

    Configuration objects inherit from [`PretrainedConfig`] and can be used to control the model outputs. Read the
    documentation from [`PretrainedConfig`] for more information.

    Args:
        vocab_size (`int`, optional):
            Vocabulary size of the BART model. Defines the number of different tokens that can be represented by the
            `inputs_ids` passed when calling [`BartModel`] or [`TFBartModel`]. Default to 50265.
        d_model (`int`, optional):
            Dimensionality of the layers and the pooler layer. Default to 1024
        encoder_layers (`int`, optional):
            Number of encoder layers. Default to 6.
        decoder_layers (`int`, optional):
            Number of decoder layers. Default to 6.
        encoder_attention_heads (`int`, optional):
            Number of attention heads for each attention layer in the Transformer encoder. Default to 12.
        decoder_attention_heads (`int`, optional):
            Number of attention heads for each attention layer in the Transformer decoder. Default to 12.
        decoder_ffn_dim (`int`, optional):
            Dimensionality of the "intermediate" (often named feed-forward) layer in decoder. Default to 3072.
        encoder_ffn_dim (`int`, optional):
            Dimensionality of the "intermediate" (often named feed-forward) layer in decoder. Default to 3072.
        activation_function (`str` or `function`, optional):
            The non-linear activation function in the feed-forward layer.
            ``"gelu"``, ``"relu"`` and any other paddle supported activation functions are supported.
            Default to `"gelu"`.
        dropout (`float`, optional):
            The dropout probability for all fully connected layers in the embeddings, encoder, and pooler. Default to 0.1.
        attention_dropout (`float`, optional):
            The dropout ratio for the attention probabilities. Default to 0.1.
        activation_dropout (`float`, optional):
            The dropout ratio for activations inside the fully connected layer. Default to 0.1.
        classifier_dropout (`float`, optional):
            The dropout ratio for classifier. Default to 0.1.
        max_position_embeddings (`int`, optional):
            The maximum sequence length that this model might ever be used with. Typically set this to something large
            just in case (e.g., 512 or 1024 or 2048). Default to 1024.
        init_std (`float`, optional):
            The standard deviation of the truncated_normal_initializer for initializing all weight matrices. Default to 0.02.
        use_cache (`bool`, optional):
            Whether or not the model should return the last key/values attentions (not used by all models). Default to `True`.
        num_labels (`int`, optional):
            The number of labels to use in [`BartForSequenceClassification`]. Default to 3.
        forced_eos_token_id (`int`, optional):
            The id of the token to force as the last generated token when `max_length` is reached. Usually set to
            `eos_token_id`. Default to 2.
        scale_embedding (`bool`, optional):
            Scale embeddings by diving by sqrt(d_model). Default to `False`.

    """
    model_type = "bart"
    keys_to_ignore_at_inference = ["past_key_values"]
<<<<<<< HEAD
    attribute_map: Dict[str, str] = {"num_classes": "num_labels"}
=======
    attribute_map: Dict[str, str] = {"num_classes": "num_labels", "hidden_size": "d_model"}
>>>>>>> 84c8f4bf
    standard_config_map: Dict[str, str] = {
        "num_encoder_layers": "encoder_layers",
        "num_decoder_layers": "decoder_layers",
    }
    pretrained_init_configuration = BART_PRETRAINED_INIT_CONFIGURATION

    def __init__(
        self,
        vocab_size: int = 50265,
        max_position_embeddings: int = 1024,
        encoder_layers: int = 6,
        encoder_ffn_dim: int = 3072,
        encoder_attention_heads: int = 12,
        decoder_layers: int = 6,
        decoder_ffn_dim: int = 3072,
        decoder_attention_heads: int = 12,
        activation_function: str = "gelu",
        d_model: int = 768,
        dropout: float = 0.1,
        attention_dropout: float = 0.1,
        activation_dropout: float = 0.1,
        init_std: float = 0.02,
        classifier_dropout: float = 0.1,
        use_cache: bool = True,
        num_labels: int = 3,
        pad_token_id: int = 1,
        bos_token_id: int = 0,
        eos_token_id: int = 2,
        is_encoder_decoder: bool = True,
        decoder_start_token_id: int = 2,
        forced_eos_token_id: int = 2,
        scale_embedding: bool = False,
        **kwargs
    ):
        super().__init__(
            num_labels=num_labels,
            pad_token_id=pad_token_id,
            bos_token_id=bos_token_id,
            eos_token_id=eos_token_id,
            is_encoder_decoder=is_encoder_decoder,
            decoder_start_token_id=decoder_start_token_id,
            forced_eos_token_id=forced_eos_token_id,
            **kwargs,
        )
        self.vocab_size = vocab_size
        self.max_position_embeddings = max_position_embeddings
        self.d_model = d_model
        self.encoder_ffn_dim = encoder_ffn_dim
        self.encoder_layers = encoder_layers
        self.encoder_attention_heads = encoder_attention_heads
        self.decoder_ffn_dim = decoder_ffn_dim
        self.decoder_layers = decoder_layers
        self.decoder_attention_heads = decoder_attention_heads
        self.dropout = dropout
        self.attention_dropout = attention_dropout
        self.activation_dropout = activation_dropout
        self.activation_function = activation_function
        self.init_std = init_std
        self.classifier_dropout = classifier_dropout
        self.use_cache = use_cache
        self.num_hidden_layers = encoder_layers
        if scale_embedding:
            logger.warning(
                "scale_embedding will be forced to False sine only support embedding without scaling for BartModel."
            )
        self.scale_embedding = False

        # ensure backward compatibility for BART CNN models
        if self.forced_bos_token_id is None and kwargs.get("force_bos_token_to_be_generated", False):
            self.forced_bos_token_id = self.bos_token_id
            logger.warning(
                f"Please make sure the config includes `forced_bos_token_id={self.bos_token_id}` in future versions. "
                "The config can simply be saved and uploaded again to be fixed."
            )<|MERGE_RESOLUTION|>--- conflicted
+++ resolved
@@ -132,11 +132,6 @@
     """
     model_type = "bart"
     keys_to_ignore_at_inference = ["past_key_values"]
-<<<<<<< HEAD
-    attribute_map: Dict[str, str] = {"num_classes": "num_labels"}
-=======
-    attribute_map: Dict[str, str] = {"num_classes": "num_labels", "hidden_size": "d_model"}
->>>>>>> 84c8f4bf
     standard_config_map: Dict[str, str] = {
         "num_encoder_layers": "encoder_layers",
         "num_decoder_layers": "decoder_layers",
