--- conflicted
+++ resolved
@@ -13,12 +13,9 @@
 # See the License for the specific language governing permissions and
 # limitations under the License.
 
-<<<<<<< HEAD
 
 from typing import Optional
 
-=======
->>>>>>> 18584165
 import numpy as np
 import paddle
 import paddle.nn as nn
@@ -146,16 +143,10 @@
         self,
         input_ids=None,
         attention_mask=None,
-<<<<<<< HEAD
+        inputs_embeds=None,
         output_attentions=None,
         output_hidden_states=None,
         return_dict=None,
-=======
-        inputs_embeds=None,
-        output_attentions=False,
-        output_hidden_states=False,
-        return_dict=False,
->>>>>>> 18584165
         **kwargs
     ):
         """
@@ -185,18 +176,12 @@
             Its data type should be float32 and has a shape of [batch_size, sequence_length, d_model].
 
         """
-<<<<<<< HEAD
         output_attentions = output_attentions if output_attentions is not None else self.config.output_attentions
         output_hidden_states = (
             output_hidden_states if output_hidden_states is not None else self.config.output_hidden_states
         )
         return_dict = return_dict if return_dict is not None else self.config.use_return_dict
 
-        if input_ids is None:
-            raise ValueError("Input_ids cannot be None.")
-        inputs_embeds = self.embed_tokens(input_ids)
-        inputs_embed_pos = self.encoder_embed_positions(paddle.shape(input_ids))
-=======
         if input_ids is None and inputs_embeds is None:
             raise ValueError("You cannot specify both input_ids and inputs_embeds at the same time")
         elif input_ids is not None:
@@ -211,7 +196,6 @@
             inputs_embeds = self.embed_tokens(input_ids)
 
         inputs_embed_pos = self.encoder_embed_positions(inputs_shape)
->>>>>>> 18584165
         hidden_states = inputs_embeds + inputs_embed_pos
         hidden_states = self.encoder_layernorm_embedding(hidden_states)
         encoder_input = self.encoder_dropout(hidden_states)
@@ -404,94 +388,94 @@
         return_dict=None,
     ):
         r"""
-        The BartModel forward method, overrides the `__call__()` special method.
-
-        Args:
-            input_ids (Tensor, optional):
-                Indices of input sequence tokens in the vocabulary. They are
-                numerical representations of tokens that build the input sequence.
-                Its data type should be `int64` and it has a shape of [batch_size, sequence_length].
-            attention_mask (Tensor, optional):
-                Mask used in multi-head attention to avoid performing attention to some unwanted positions,
-                usually the paddings or the subsequent positions.
-                Its data type can be int, float and bool.
-                When the data type is bool, the `masked` tokens have `False` values and the others have `True` values.
-                When the data type is int, the `masked` tokens have `0` values and the others have `1` values.
-                When the data type is float, the `masked` tokens have `-INF` values and the others have `0` values.
-                It is a tensor with shape broadcasted to `[batch_size, encoder_attention_heads, sequence_length, sequence_length]`.
-                For example, its shape can be  [batch_size, sequence_length], [batch_size, sequence_length, sequence_length],
-                [batch_size, encoder_attention_heads, sequence_length, sequence_length].
-                Defaults to `None`, which means nothing needed to be prevented attention to.
-            decoder_input_ids (Tensor, optional):
-                Indices of decoder input sequence tokens in the vocabulary.
-                Its data type should be `int64` and it has a shape of [batch_size, sequence_length].
-                Defaults to `None`, which means no `decoder_input_ids` is provided, the model will create the tensor
-                by shifting the `input_ids` to the right.
-            decoder_attention_mask (Tensor, optional):
-                Mask used in multi-head attention to avoid performing attention to some unwanted positions in `decoder_input_ids`.
-                Its data type and shape is the same as `attention_mask`. Defaults to `None`.
-            encoder_output (tuple, optional):
-                The output of the encoder, a tuple consists `last_hidden_state`, `hidden_states`(optional), `attentions`(optional).
-                The data type of `last_hidden_state` is float32 and its shape is `[batch_size, sequence_length, d_model]`.
-                `hidden_states` is hidden_states of all layers in the Transformer encoder. The length of `hidden_states` is `num_hidden_layers + 1`.
-                For all element in the tuple, its data type should be float32 and its shape is [`batch_size, sequence_length, d_model`].
-                `attentions` is attentions of all layers of in the Transformer encoder. The length of `attentions` is `num_hidden_layers`.
-<<<<<<< HEAD
-                For all element in the tuple, its data type should be float32 and its shape is [`batch_size, encoder_attention_heads, sequence_length, sequence_length`].
-=======
-                For all element in the tuple, its data type should be float32 and its shape is [`batch_size, num_attention_heads, sequence_length, sequence_length`].
-            inputs_embeds (Tensor, optional):
-                Optionally, instead of passing `input_ids` you can choose to directly pass an embedded representation
-                of shape `(batch_size, sequence_length, hidden_size)`. This is useful if you want more control over
-                how to convert `input_ids` indices into associated vectors than the model's internal embedding lookup matrix.
-                Default to None.
-            decoder_inputs_embeds (Tensor, optional):
-                Optionally, instead of passing `decoder_input_ids` you can choose to directly pass an embedded
-                representation  of shape `(batch_size, target_sequence_length, hidden_size)`. If `cache` is used,
-                optionally only the last `decoder_inputs_embeds` have to be input (see `past_key_values`).
-                This is useful if you want more control over how to convert `decoder_input_ids` indices
-                into associated vectors than the model's internal embedding lookup matrix. Default to None.
-                If `decoder_input_ids` and `decoder_inputs_embeds` are both unset, `decoder_inputs_embeds` takes the value
-                of `inputs_embeds`.
->>>>>>> 18584165
-            use_cache (bool, optional):
-                 Whether or not to use cache. Defaults to `False`. If set to `True`, key value states will be returned and
-                 can be used to speed up decoding.
-            cache (list, optional):
-                It is a list, and each element in the list is a tuple `(incremental_cache, static_cache)`.
-                See `TransformerDecoder.gen_cache <https://github.com/PaddlePaddle/Paddle/blob/release/2.1/python/paddle/nn/layer/transformer.py#L1060>`__ for more details.
-                It is only used for inference and should be None for training.
-                Default to `None`.
-            output_attentions (bool, optional):
-                Whether or not to return the attentions tensors of all attention layers. See `attentions` under returned
-                tensors for more detail. Defaults to `False`.
-            output_hidden_states (bool, optional):
-                Whether or not to return the hidden states of all layers. See `hidden_states` under returned tensors for
-                more detail. Defaults to `False`.
-            return_dict (bool, optional):
-                Whether to return a :class:`~paddlenlp.transformers.model_outputs.BaseModelOutputWithPastAndCrossAttentions` object. If `False`, the output
-                will be a tuple of tensors. Defaults to `False`.
-        Returns:
-            An instance of :class:`~paddlenlp.transformers.model_outputs.BaseModelOutputWithPastAndCrossAttentions` if
-            `return_dict=True`. Otherwise it returns a tuple of tensors corresponding
-            to ordered and not None (depending on the input arguments) fields of
-            :class:`~paddlenlp.transformers.model_outputs.BaseModelOutputWithPastAndCrossAttentions`.
-            Especially, When `return_dict=output_hidden_states=output_attentions=False`,
-            returns tensor `decoder_output`, which is the output at the last layer of the model.
-            Its data type should be float32 and has a shape of [batch_size, sequence_length, d_model].
-
-        Example:
-            .. code-block::
-
-                import paddle
-                from paddlenlp.transformers import BartModel, BartTokenizer
-
-                tokenizer = BartTokenizer.from_pretrained('bart-base')
-                model = BartModel.from_pretrained('bart-base')
-
-                inputs = tokenizer("Welcome to use PaddlePaddle and PaddleNLP!")
-                inputs = {k:paddle.to_tensor([v]) for (k, v) in inputs.items()}
-                output = model(**inputs)
+                The BartModel forward method, overrides the `__call__()` special method.
+
+                Args:
+                    input_ids (Tensor, optional):
+                        Indices of input sequence tokens in the vocabulary. They are
+                        numerical representations of tokens that build the input sequence.
+                        Its data type should be `int64` and it has a shape of [batch_size, sequence_length].
+                    attention_mask (Tensor, optional):
+                        Mask used in multi-head attention to avoid performing attention to some unwanted positions,
+                        usually the paddings or the subsequent positions.
+                        Its data type can be int, float and bool.
+                        When the data type is bool, the `masked` tokens have `False` values and the others have `True` values.
+                        When the data type is int, the `masked` tokens have `0` values and the others have `1` values.
+                        When the data type is float, the `masked` tokens have `-INF` values and the others have `0` values.
+                        It is a tensor with shape broadcasted to `[batch_size, encoder_attention_heads, sequence_length, sequence_length]`.
+                        For example, its shape can be  [batch_size, sequence_length], [batch_size, sequence_length, sequence_length],
+                        [batch_size, encoder_attention_heads, sequence_length, sequence_length].
+                        Defaults to `None`, which means nothing needed to be prevented attention to.
+                    decoder_input_ids (Tensor, optional):
+                        Indices of decoder input sequence tokens in the vocabulary.
+                        Its data type should be `int64` and it has a shape of [batch_size, sequence_length].
+                        Defaults to `None`, which means no `decoder_input_ids` is provided, the model will create the tensor
+                        by shifting the `input_ids` to the right.
+                    decoder_attention_mask (Tensor, optional):
+                        Mask used in multi-head attention to avoid performing attention to some unwanted positions in `decoder_input_ids`.
+                        Its data type and shape is the same as `attention_mask`. Defaults to `None`.
+                    encoder_output (tuple, optional):
+                        The output of the encoder, a tuple consists `last_hidden_state`, `hidden_states`(optional), `attentions`(optional).
+                        The data type of `last_hidden_state` is float32 and its shape is `[batch_size, sequence_length, d_model]`.
+                        `hidden_states` is hidden_states of all layers in the Transformer encoder. The length of `hidden_states` is `num_hidden_layers + 1`.
+                        For all element in the tuple, its data type should be float32 and its shape is [`batch_size, sequence_length, d_model`].
+                        `attentions` is attentions of all layers of in the Transformer encoder. The length of `attentions` is `num_hidden_layers`.
+        <<<<<<< HEAD
+                        For all element in the tuple, its data type should be float32 and its shape is [`batch_size, encoder_attention_heads, sequence_length, sequence_length`].
+        =======
+                        For all element in the tuple, its data type should be float32 and its shape is [`batch_size, num_attention_heads, sequence_length, sequence_length`].
+                    inputs_embeds (Tensor, optional):
+                        Optionally, instead of passing `input_ids` you can choose to directly pass an embedded representation
+                        of shape `(batch_size, sequence_length, hidden_size)`. This is useful if you want more control over
+                        how to convert `input_ids` indices into associated vectors than the model's internal embedding lookup matrix.
+                        Default to None.
+                    decoder_inputs_embeds (Tensor, optional):
+                        Optionally, instead of passing `decoder_input_ids` you can choose to directly pass an embedded
+                        representation  of shape `(batch_size, target_sequence_length, hidden_size)`. If `cache` is used,
+                        optionally only the last `decoder_inputs_embeds` have to be input (see `past_key_values`).
+                        This is useful if you want more control over how to convert `decoder_input_ids` indices
+                        into associated vectors than the model's internal embedding lookup matrix. Default to None.
+                        If `decoder_input_ids` and `decoder_inputs_embeds` are both unset, `decoder_inputs_embeds` takes the value
+                        of `inputs_embeds`.
+        >>>>>>> 18584165176b41678c9fb773c7e578d4a3fb094b
+                    use_cache (bool, optional):
+                         Whether or not to use cache. Defaults to `False`. If set to `True`, key value states will be returned and
+                         can be used to speed up decoding.
+                    cache (list, optional):
+                        It is a list, and each element in the list is a tuple `(incremental_cache, static_cache)`.
+                        See `TransformerDecoder.gen_cache <https://github.com/PaddlePaddle/Paddle/blob/release/2.1/python/paddle/nn/layer/transformer.py#L1060>`__ for more details.
+                        It is only used for inference and should be None for training.
+                        Default to `None`.
+                    output_attentions (bool, optional):
+                        Whether or not to return the attentions tensors of all attention layers. See `attentions` under returned
+                        tensors for more detail. Defaults to `False`.
+                    output_hidden_states (bool, optional):
+                        Whether or not to return the hidden states of all layers. See `hidden_states` under returned tensors for
+                        more detail. Defaults to `False`.
+                    return_dict (bool, optional):
+                        Whether to return a :class:`~paddlenlp.transformers.model_outputs.BaseModelOutputWithPastAndCrossAttentions` object. If `False`, the output
+                        will be a tuple of tensors. Defaults to `False`.
+                Returns:
+                    An instance of :class:`~paddlenlp.transformers.model_outputs.BaseModelOutputWithPastAndCrossAttentions` if
+                    `return_dict=True`. Otherwise it returns a tuple of tensors corresponding
+                    to ordered and not None (depending on the input arguments) fields of
+                    :class:`~paddlenlp.transformers.model_outputs.BaseModelOutputWithPastAndCrossAttentions`.
+                    Especially, When `return_dict=output_hidden_states=output_attentions=False`,
+                    returns tensor `decoder_output`, which is the output at the last layer of the model.
+                    Its data type should be float32 and has a shape of [batch_size, sequence_length, d_model].
+
+                Example:
+                    .. code-block::
+
+                        import paddle
+                        from paddlenlp.transformers import BartModel, BartTokenizer
+
+                        tokenizer = BartTokenizer.from_pretrained('bart-base')
+                        model = BartModel.from_pretrained('bart-base')
+
+                        inputs = tokenizer("Welcome to use PaddlePaddle and PaddleNLP!")
+                        inputs = {k:paddle.to_tensor([v]) for (k, v) in inputs.items()}
+                        output = model(**inputs)
         """
         # different to other models, Bart automatically creates decoder_input_ids from
         # inputBartForSequenceClassification_ids if no decoder_input_ids are provided
@@ -689,9 +673,7 @@
                 inputs = {k:paddle.to_tensor([v]) for (k, v) in inputs.items()}
                 logits = model(**inputs)
         """
-<<<<<<< HEAD
         return_dict = return_dict if return_dict is not None else self.config.use_return_dict
-=======
         if labels is not None:
             logger.warning("The `use_cache` argument is changed to `False` since `labels` is provided.")
             use_cache = False
@@ -702,7 +684,6 @@
                 "unexpected if using eos tokens in conjunction with `inputs_embeds.`"
             )
 
->>>>>>> 18584165
         outputs = self.bart(
             input_ids,
             attention_mask,
@@ -867,16 +848,13 @@
                 start_logits = outputs[0]
                 end_logits  =outputs[1]
         """
-<<<<<<< HEAD
         return_dict = return_dict if return_dict is not None else self.config.use_return_dict
-=======
         if start_positions is not None and end_positions is not None:
             logger.warning(
                 "The `use_cache` argument is changed to `False` since `start_positions` and `end_positions` are provided."
             )
             use_cache = False
 
->>>>>>> 18584165
         outputs = self.bart(
             input_ids,
             attention_mask,
@@ -1063,15 +1041,12 @@
                 outputs = model(**inputs)
 
         """
-<<<<<<< HEAD
         return_dict = return_dict if return_dict is not None else self.config.use_return_dict
-=======
         if labels is not None:
             if use_cache:
                 logger.warning("The `use_cache` argument is changed to `False` since `labels` is provided.")
             use_cache = False
 
->>>>>>> 18584165
         outputs = self.bart(
             input_ids,
             attention_mask,
