--- conflicted
+++ resolved
@@ -1,649 +1,621 @@
-# coding=utf-8
-# Copyright (c) 2021 PaddlePaddle Authors. All Rights Reserved.
-# Copyright 2020 The SqueezeBert authors and The HuggingFace Inc. team.
-#
-# Licensed under the Apache License, Version 2.0 (the "License");
-# you may not use this file except in compliance with the License.
-# You may obtain a copy of the License at
-#
-#     http://www.apache.org/licenses/LICENSE-2.0
-#
-# Unless required by applicable law or agreed to in writing, software
-# distributed under the License is distributed on an "AS IS" BASIS,
-# WITHOUT WARRANTIES OR CONDITIONS OF ANY KIND, either express or implied.
-# See the License for the specific language governing permissions and
-# limitations under the License.
-
-import math
-
-import paddle
-from paddle import nn
-
-from .. import PretrainedModel, register_base_model
-from ..activations import ACT2FN
-from .configuration import (
-    SQUEEZEBERT_PRETRAINED_INIT_CONFIGURATION,
-    SQUEEZEBERT_PRETRAINED_RESOURCE_FILES_MAP,
-    SqueezeBertConfig,
-)
-
-__all__ = [
-    "SqueezeBertModel",
-    "SqueezeBertPreTrainedModel",
-    "SqueezeBertForSequenceClassification",
-    "SqueezeBertForTokenClassification",
-    "SqueezeBertForQuestionAnswering",
-]
-
-
-def _convert_attention_mask(attention_mask, inputs):
-    if attention_mask.dim() == 3:
-        extended_attention_mask = attention_mask.unsqueeze(1)
-    elif attention_mask.dim() == 2:
-        # extended_attention_mask = attention_mask[:, None, None, :]
-        extended_attention_mask = attention_mask.unsqueeze(1).unsqueeze(1)
-    extended_attention_mask = paddle.cast(extended_attention_mask, inputs.dtype)  # fp16 compatibility
-    extended_attention_mask = (1.0 - extended_attention_mask) * -10000.0
-    return extended_attention_mask
-
-
-class SqueezeBertEmbeddings(nn.Layer):
-    def __init__(self, config: SqueezeBertConfig):
-        super().__init__()
-        self.word_embeddings = nn.Embedding(config.vocab_size, config.hidden_size, padding_idx=None)
-
-        self.position_embeddings = nn.Embedding(config.max_position_embeddings, config.hidden_size)
-        self.token_type_embeddings = nn.Embedding(config.type_vocab_size, config.hidden_size)
-
-        self.LayerNorm = nn.LayerNorm(config.hidden_size, epsilon=config.layer_norm_eps)
-        self.dropout = nn.Dropout(config.hidden_dropout_prob)
-
-        self.register_buffer("position_ids", paddle.arange(config.max_position_embeddings).expand((1, -1)))
-
-    def forward(self, input_ids=None, token_type_ids=None, position_ids=None):
-        input_shape = input_ids.shape
-        seq_length = input_shape[1]
-
-        if position_ids is None:
-            position_ids = self.position_ids[:, :seq_length]
-
-        if token_type_ids is None:
-            token_type_ids = paddle.zeros(
-                input_shape,
-                dtype=paddle.int64,
-            )
-
-        inputs_embeds = self.word_embeddings(input_ids)
-        position_embeddings = self.position_embeddings(position_ids)
-        token_type_embeddings = self.token_type_embeddings(token_type_ids)
-
-        embeddings = inputs_embeds + position_embeddings + token_type_embeddings
-        embeddings = self.LayerNorm(embeddings)
-        embeddings = self.dropout(embeddings)
-        return embeddings
-
-
-class MatMulWrapper(nn.Layer):
-    def __init__(self):
-        super().__init__()
-
-    def forward(self, mat1, mat2):
-        """
-        :param inputs: two paddle tensors :return: matmul of these tensors
-        Here are the typical dimensions found in BERT (the B is optional) mat1.shape: [B, <optional extra dims>, M, K]
-        mat2.shape: [B, <optional extra dims>, K, N] output shape: [B, <optional extra dims>, M, N]
-        """
-        return paddle.matmul(mat1, mat2)
-
-
-class SqueezeBertLayerNorm(nn.LayerNorm):
-    def __init__(self, hidden_size, epsilon=1e-12):
-        nn.LayerNorm.__init__(
-            self, normalized_shape=hidden_size, epsilon=epsilon
-        )  # instantiates self.{weight, bias, eps}
-
-    def forward(self, x):
-        x = x.transpose((0, 2, 1))
-        x = nn.LayerNorm.forward(self, x)
-        return x.transpose((0, 2, 1))
-
-
-class ConvDropoutLayerNorm(nn.Layer):
-    def __init__(self, cin, cout, groups, dropout_prob):
-        super().__init__()
-
-        self.conv1d = nn.Conv1D(in_channels=cin, out_channels=cout, kernel_size=1, groups=groups)
-        self.layernorm = SqueezeBertLayerNorm(cout)
-        self.dropout = nn.Dropout(dropout_prob)
-
-    def forward(self, hidden_states, input_tensor):
-        x = self.conv1d(hidden_states)
-        x = self.dropout(x)
-        x = x + input_tensor
-        x = self.layernorm(x)
-        return x
-
-
-class ConvActivation(nn.Layer):
-    def __init__(self, cin, cout, groups, act):
-        super().__init__()
-        self.conv1d = nn.Conv1D(in_channels=cin, out_channels=cout, kernel_size=1, groups=groups)
-        self.act = ACT2FN[act]
-
-    def forward(self, x):
-        output = self.conv1d(x)
-        return self.act(output)
-
-
-class SqueezeBertSelfAttention(nn.Layer):
-    def __init__(self, config: SqueezeBertConfig, cin, q_groups=1, k_groups=1, v_groups=1):
-        super().__init__()
-        if cin % config.num_attention_heads != 0:
-            raise ValueError(
-                f"cin ({cin}) is not a multiple of the number of attention heads ({config.num_attention_heads})"
-            )
-        self.num_attention_heads = config.num_attention_heads
-        self.attention_head_size = int(cin / config.num_attention_heads)
-        self.all_head_size = self.num_attention_heads * self.attention_head_size
-
-        self.query = nn.Conv1D(in_channels=cin, out_channels=cin, kernel_size=1, groups=q_groups)
-        self.key = nn.Conv1D(in_channels=cin, out_channels=cin, kernel_size=1, groups=k_groups)
-        self.value = nn.Conv1D(in_channels=cin, out_channels=cin, kernel_size=1, groups=v_groups)
-
-        self.dropout = nn.Dropout(config.attention_probs_dropout_prob)
-        self.softmax = nn.Softmax(axis=-1)
-
-        self.matmul_qk = MatMulWrapper()
-        self.matmul_qkv = MatMulWrapper()
-
-    def transpose_for_scores(self, x):
-        """
-        - input: [N, C, W]
-        - output: [N, C1, W, C2] where C1 is the head index, and C2 is one head's contents
-        """
-        new_x_shape = (x.shape[0], self.num_attention_heads, self.attention_head_size, x.shape[-1])  # [N, C1, C2, W]
-        x = x.reshape(new_x_shape)
-        return x.transpose((0, 1, 3, 2))  # [N, C1, C2, W] --> [N, C1, W, C2]
-
-    def transpose_key_for_scores(self, x):
-        """
-        - input: [N, C, W]
-        - output: [N, C1, C2, W] where C1 is the head index, and C2 is one head's contents
-        """
-        new_x_shape = (x.shape[0], self.num_attention_heads, self.attention_head_size, x.shape[-1])  # [N, C1, C2, W]
-        x = x.reshape(new_x_shape)
-        return x
-
-    def transpose_output(self, x):
-        """
-        - input: [N, C1, W, C2]
-        - output: [N, C, W]
-        """
-        x = x.transpose((0, 1, 3, 2))  # [N, C1, C2, W]
-        new_x_shape = (x.shape[0], self.all_head_size, x.shape[3])  # [N, C, W]
-        x = x.reshape(new_x_shape)
-        return x
-
-    def forward(self, hidden_states, attention_mask, output_attentions):
-        """
-        expects hidden_states in [N, C, W] data layout.
-        The attention_mask data layout is [N, W], and it does not need to be transposed.
-        """
-        mixed_query_layer = self.query(hidden_states)
-        mixed_key_layer = self.key(hidden_states)
-        mixed_value_layer = self.value(hidden_states)
-
-        query_layer = self.transpose_for_scores(mixed_query_layer)
-        key_layer = self.transpose_key_for_scores(mixed_key_layer)
-        value_layer = self.transpose_for_scores(mixed_value_layer)
-
-        # Take the dot product between "query" and "key" to get the raw attention scores.
-        attention_score = self.matmul_qk(query_layer, key_layer)
-        attention_score = attention_score / math.sqrt(self.attention_head_size)
-        # Apply the attention mask is (precomputed for all layers in BertModel forward() function)
-        attention_score = attention_score + attention_mask
-
-        # Normalize the attention scores to probabilities.
-        attention_probs = self.softmax(attention_score)
-
-        # This is actually dropping out entire tokens to attend to, which might
-        # seem a bit unusual, but is taken from the original Transformer paper.
-        attention_probs = self.dropout(attention_probs)
-
-        context_layer = self.matmul_qkv(attention_probs, value_layer)
-        context_layer = self.transpose_output(context_layer)
-
-        result = {"context_layer": context_layer}
-        if output_attentions:
-            result["attention_score"] = attention_score
-        return result
-
-
-class SqueezeBertLayer(nn.Layer):
-    def __init__(self, config: SqueezeBertConfig):
-        """
-        - hidden_size = input chans = output chans for Q, K, V (they are all the same ... for now) = output chans for
-          the module
-        - intermediate_size = output chans for intermediate layer
-        - groups = number of groups for all layers in the BertLayer. (eventually we could change the interface to
-          allow different groups for different layers)
-        """
-        super().__init__()
-
-        c0 = config.hidden_size
-        c1 = config.hidden_size
-        c2 = config.intermediate_size
-        c3 = config.hidden_size
-
-        self.attention = SqueezeBertSelfAttention(
-            config,
-            cin=c0,
-            q_groups=config.q_groups,
-            k_groups=config.k_groups,
-            v_groups=config.v_groups,
-        )
-        self.post_attention = ConvDropoutLayerNorm(
-            cin=c0, cout=c1, groups=config.post_attention_groups, dropout_prob=config.hidden_dropout_prob
-        )
-        self.intermediate = ConvActivation(cin=c1, cout=c2, groups=config.intermediate_groups, act=config.hidden_act)
-        self.output = ConvDropoutLayerNorm(
-            cin=c2, cout=c3, groups=config.output_groups, dropout_prob=config.hidden_dropout_prob
-        )
-
-    def forward(self, hidden_states, attention_mask, output_attentions):
-        att = self.attention(hidden_states, attention_mask, output_attentions)
-        attention_output = att["context_layer"]
-
-        post_attention_output = self.post_attention(attention_output, hidden_states)
-        intermediate_output = self.intermediate(post_attention_output)
-        layer_output = self.output(intermediate_output, post_attention_output)
-
-        output_dict = {"feature_map": layer_output}
-        if output_attentions:
-            output_dict["attention_score"] = att["attention_score"]
-
-        return output_dict
-
-
-class SqueezeBertEncoder(nn.Layer):
-    def __init__(self, config: SqueezeBertConfig):
-        super().__init__()
-        assert config.embedding_size == config.hidden_size, (
-            "If you want embedding_size != intermediate hidden_size,"
-            "please insert a Conv1D layer to adjust the number of channels "
-            "before the first SqueezeBertLayer."
-        )
-        self.layers = nn.LayerList(SqueezeBertLayer(config) for _ in range(config.num_hidden_layers))
-
-    def forward(self, hidden_states, attention_mask=None, output_attentions=False, output_hidden_states=False):
-
-        hidden_states = hidden_states.transpose((0, 2, 1))
-        all_hidden_states = () if output_hidden_states else None
-        all_attentions = () if output_attentions else None
-
-        for layer in self.layers:
-            if output_hidden_states:
-                hidden_states = hidden_states.transpose((0, 2, 1))
-                all_hidden_states += (hidden_states,)
-                hidden_states = hidden_states.transpose((0, 2, 1))
-
-            layer_output = layer.forward(hidden_states, attention_mask, output_attentions)
-
-            hidden_states = layer_output["feature_map"]
-
-            if output_attentions:
-                all_attentions += (layer_output["attention_score"],)
-
-        # [batch_size, hidden_size, sequence_length] --> [batch_size, sequence_length, hidden_size]
-        hidden_states = hidden_states.transpose((0, 2, 1))
-
-        if output_hidden_states:
-            all_hidden_states += (hidden_states,)
-
-        return tuple(v for v in [hidden_states, all_hidden_states, all_attentions] if v is not None)
-
-
-class SqueezeBertPooler(nn.Layer):
-    def __init__(self, config: SqueezeBertConfig):
-        super().__init__()
-        self.dense = nn.Linear(config.hidden_size, config.hidden_size)
-        self.activation = nn.Tanh()
-
-    def forward(self, hidden_states):
-        first_token_tensor = hidden_states[:, 0]
-        pooled_output = self.dense(first_token_tensor)
-        pooled_output = self.activation(pooled_output)
-        return pooled_output
-
-
-class SqueezeBertPredictionHeadTransform(nn.Layer):
-    def __init__(self, config: SqueezeBertConfig):
-        super().__init__()
-        self.dense = nn.Linear(config.hidden_size, config.hidden_size)
-        if isinstance(config.hidden_act, str):
-            self.transform_act_fn = ACT2FN[config.hidden_act]
-        else:
-            self.transform_act_fn = config.hidden_act
-        self.LayerNorm = nn.LayerNorm(config.hidden_size, epsilon=config.layer_norm_eps)
-
-    def forward(self, hidden_states):
-        hidden_states = self.dense(hidden_states)
-        hidden_states = self.transform_act_fn(hidden_states)
-        hidden_states = self.LayerNorm(hidden_states)
-        return hidden_states
-
-
-class SqueezeBertLMPredictionHead(nn.Layer):
-    def __init__(self, config: SqueezeBertConfig):
-        super().__init__()
-        self.transform = SqueezeBertPredictionHeadTransform(
-            config.hidden_size, config.hidden_act, config.layer_norm_eps
-        )
-        self.decoder = nn.Linear(config.hidden_size, config.vocab_size, bias_attr=False)
-        self.bias = paddle.create_parameter([config.vocab_size], dtype="float32", is_bias=True)
-        self.decoder.bias = self.bias
-
-    def forward(self, hidden_states):
-        hidden_states = self.transform(hidden_states)
-        hidden_states = self.decoder(hidden_states)
-        return hidden_states
-
-
-class SqueezeBertPreTrainingHeads(nn.Layer):
-    def __init__(self, config: SqueezeBertConfig):
-        super().__init__()
-        self.predictions = SqueezeBertLMPredictionHead(
-            config.hidden_size, config.hidden_act, config.layer_norm_eps, config.vocab_size
-        )
-        self.seq_relationship = nn.Linear(config.hidden_size, 2)
-
-    def forward(self, sequence_output, pooled_output):
-        prediction_scores = self.predictions(sequence_output)
-        seq_relationship_score = self.seq_relationship(pooled_output)
-        return prediction_scores, seq_relationship_score
-
-
-class SqueezeBertPreTrainedModel(PretrainedModel):
-    """
-    An abstract class for pretrained SqueezBert models. It provides SqueezBert related
-    `model_config_file`, `resource_files_names`, `pretrained_resource_files_map`,
-    `pretrained_init_configuration`, `base_model_prefix` for downloading and
-    loading pretrained models. See `PretrainedModel` for more details.
-    """
-
-    config_class = SqueezeBertConfig
-    base_model_prefix = "squeezebert"
-
-    pretrained_init_configuration = SQUEEZEBERT_PRETRAINED_INIT_CONFIGURATION
-
-    pretrained_resource_files_map = SQUEEZEBERT_PRETRAINED_RESOURCE_FILES_MAP
-
-    def _init_weights(self, layer):
-        """Initialization hook"""
-        if isinstance(layer, (nn.Linear, nn.Embedding)):
-            # In the dygraph mode, use the `set_value` to reset the parameter directly,
-            # and reset the `state_dict` to update parameter in static mode.
-            if isinstance(layer.weight, paddle.Tensor):
-                layer.weight.set_value(
-                    paddle.tensor.normal(
-                        mean=0.0,
-                        std=self.initializer_range
-                        if hasattr(self, "initializer_range")
-                        else self.squeezebert.config["initializer_range"],
-                        shape=layer.weight.shape,
-                    )
-                )
-        elif isinstance(layer, nn.LayerNorm):
-            layer._epsilon = 1e-12
-
-
-@register_base_model
-class SqueezeBertModel(SqueezeBertPreTrainedModel):
-    def __init__(self, config: SqueezeBertConfig):
-        super().__init__(config)
-        self.initializer_range = config.initializer_range
-        self.embeddings = SqueezeBertEmbeddings(config)
-        self.encoder = SqueezeBertEncoder(config)
-        self.pooler = SqueezeBertPooler(config)
-
-    def get_input_embeddings(self):
-        return self.embeddings.word_embeddings
-
-    def set_input_embeddings(self, new_embeddings):
-        self.embeddings.word_embeddings = new_embeddings
-
-    def forward(
-        self,
-        input_ids=None,
-        attention_mask=None,
-        token_type_ids=None,
-        position_ids=None,
-        output_attentions=None,
-        output_hidden_states=None,
-    ):
-        r"""
-        The  forward method, overrides the `__call__()` special method.
-        Args:
-           input_ids (Tensor):
-               Indices of input sequence tokens in the vocabulary. They are
-               numerical representations of tokens that build the input sequence.
-               Its data type should be `int64` and it has a shape of [batch_size, sequence_length].
-           attention_mask (Tensor, optional):
-               Mask used in multi-head attention to avoid performing attention on to some unwanted positions,
-               usually the paddings or the subsequent positions.
-               Its data type can be int, float and bool.
-               If its data type is int, the values should be either 0 or 1.
-               - **1** for tokens that **not masked**,
-               - **0** for tokens that **masked**.
-               It is a tensor with shape broadcasted to `[batch_size, num_attention_heads, sequence_length, sequence_length]`.
-               Defaults to `None`, which means nothing needed to be prevented attention to.
-           token_type_ids (Tensor, optional):
-               Segment token indices to indicate different portions of the inputs.
-               Selected in the range ``[0, type_vocab_size - 1]``.
-               If `type_vocab_size` is 2, which means the inputs have two portions.
-               Indices can either be 0 or 1:
-               - 0 corresponds to a *sentence A* token,
-               - 1 corresponds to a *sentence B* token.
-               Its data type should be `int64` and it has a shape of [batch_size, sequence_length].
-               Defaults to `None`, which means we don't add segment embeddings.
-           position_ids(Tensor, optional):
-               Indices of positions of each input sequence tokens in the position embeddings. Selected in the range ``[0,
-               max_position_embeddings - 1]``.
-               Shape as `(batch_size, num_tokens)` and dtype as int64. Defaults to `None`.
-
-           output_attentions (bool, optional):
-               Whether to return the attention_weight of each hidden layers.
-               Defaults to `False`.
-           output_hidden_states (bool, optional):
-               Whether to return the output of each hidden layers.
-               Defaults to `False`.
-        Returns:
-           tuple: Returns tuple (`sequence_output`, `pooled_output`) with (`encoder_outputs`, `encoder_attentions`) by
-           optional.
-           With the fields:
-           - `sequence_output` (Tensor):
-               Sequence of hidden-states at the last layer of the model.
-               It's data type should be float32 and its shape is [batch_size, sequence_length, hidden_size].
-           - `pooled_output` (Tensor):
-               The output of first token (`[CLS]`) in sequence.
-               We "pool" the model by simply taking the hidden state corresponding to the first token.
-               Its data type should be float32 and its shape is [batch_size, hidden_size].
-           - `encoder_outputs` (List(Tensor)):
-               A list of Tensor containing hidden-states of the model at each hidden layer in the Transformer encoder.
-               The length of the list is `num_hidden_layers` + 1 (Embedding Layer output).
-               Each Tensor has a data type of float32 and its shape is [batch_size, sequence_length, hidden_size].
-        """
-        input_shape = input_ids.shape
-        if attention_mask is None:
-            attention_mask = paddle.ones(input_shape)
-        if token_type_ids is None:
-            token_type_ids = paddle.zeros(input_shape, dtype=paddle.int64)
-
-        embedding_output = self.embeddings(
-            input_ids=input_ids, position_ids=position_ids, token_type_ids=token_type_ids
-        )
-        extended_attention_mask = _convert_attention_mask(attention_mask, embedding_output)
-        encoder_outputs = self.encoder(
-            hidden_states=embedding_output,
-            attention_mask=extended_attention_mask,
-            output_attentions=output_attentions,
-            output_hidden_states=output_hidden_states,
-        )
-        sequence_output = encoder_outputs[0]
-        pooled_output = self.pooler(sequence_output)
-
-        return (sequence_output, pooled_output) + encoder_outputs[1:]
-
-
-class SqueezeBertForSequenceClassification(SqueezeBertPreTrainedModel):
-    """
-    SqueezeBert Model with a sequence classification/regression head on top (a linear layer on top of the pooled output) e.g.
-    for GLUE tasks.
-    Args:
-        config (:class:`SqueezeBertConfig`):
-            An instance of SqueezeBertConfig.
-    """
-
-<<<<<<< HEAD
-    def __init__(self, squeezebert, num_classes=2, dropout=None):
-        super().__init__()
-        self.num_classes = num_classes
-        self.squeezebert = squeezebert
-        self.dropout = nn.Dropout(dropout if dropout is not None else self.squeezebert.config["hidden_dropout_prob"])
-        self.classifier = nn.Linear(self.squeezebert.config["hidden_size"], num_classes)
-=======
-    def __init__(self, config: SqueezeBertConfig):
-        super().__init__(config)
-        self.num_classes = config.num_labels
-        self.squeezebert = SqueezeBertModel(config)
-        self.dropout = nn.Dropout(config.hidden_dropout_prob)
-        self.classifier = nn.Linear(config.hidden_size, self.num_classes)
-        self.apply(self.init_weights)
->>>>>>> fa4d9610
-
-    def forward(self, input_ids, token_type_ids=None, position_ids=None, attention_mask=None):
-        r"""
-        The SqueezeBertForSequenceClassification forward method, overrides the __call__() special method.
-        Args:
-            input_ids (Tensor):
-                See :class:`SqueezeBertModel`.
-            token_type_ids (Tensor, optional):
-                See :class:`SqueezeBertModel`.
-            position_ids(Tensor, optional):
-                See :class:`SqueezeBertModel`.
-            attention_mask (list, optional):
-                See :class:`SqueezeBertModel`.
-        Returns:
-            Tensor: Returns tensor `logits`, a tensor of the input text classification logits.
-            Shape as `[batch_size, num_classes]` and dtype as float32.
-        """
-
-        _, pooled_output = self.squeezebert(
-            input_ids, token_type_ids=token_type_ids, position_ids=position_ids, attention_mask=attention_mask
-        )
-
-        pooled_output = self.dropout(pooled_output)
-        logits = self.classifier(pooled_output)
-        return logits
-
-
-class SqueezeBertForQuestionAnswering(SqueezeBertPreTrainedModel):
-    """
-    SqueezeBert Model with a span classification head on top for extractive question-answering tasks like
-    SQuAD (a linear layers on top of the hidden-states output to compute `span start logits` and
-    `span end logits`).
-    Args:
-        config (:class:`SqueezeBertConfig`):
-            An instance of SqueezeBertConfig.
-    """
-
-<<<<<<< HEAD
-    def __init__(self, squeezebert, dropout=None):
-        super().__init__()
-        self.squeezebert = squeezebert
-        self.classifier = nn.Linear(self.squeezebert.config["hidden_size"], 2)
-=======
-    def __init__(self, config: SqueezeBertConfig):
-        super().__init__(config)
-        self.squeezebert = SqueezeBertModel(config)
-        self.classifier = nn.Linear(config.hidden_size, 2)
-        self.apply(self.init_weights)
->>>>>>> fa4d9610
-
-    def forward(self, input_ids, token_type_ids=None):
-        r"""
-        The SqueezeBertForQuestionAnswering forward method, overrides the __call__() special method.
-        Args:
-            input_ids (Tensor):
-                See :class:`SqueezeBertModel`.
-            token_type_ids (Tensor, optional):
-                See :class:`SqueezeBertModel`.
-        Returns:
-            tuple: Returns tuple (`start_logits`, `end_logits`).
-            With the fields:
-            - `start_logits` (Tensor):
-                A tensor of the input token classification logits, indicates the start position of the labelled span.
-                Its data type should be float32 and its shape is [batch_size, sequence_length].
-            - `end_logits` (Tensor):
-                A tensor of the input token classification logits, indicates the end position of the labelled span.
-                Its data type should be float32 and its shape is [batch_size, sequence_length].
-        """
-        sequence_output, _ = self.squeezebert(
-            input_ids, token_type_ids=token_type_ids, position_ids=None, attention_mask=None
-        )
-        logits = self.classifier(sequence_output)
-        logits = paddle.transpose(logits, perm=[2, 0, 1])
-        start_logits, end_logits = paddle.unstack(x=logits, axis=0)
-        return start_logits, end_logits
-
-
-class SqueezeBertForTokenClassification(SqueezeBertPreTrainedModel):
-    """
-    SqueezeBert Model with a token classification head on top (a linear layer on top of the hidden-states output) e.g.
-    for Named-Entity-Recognition (NER) tasks.
-    Args:
-        config (:class:`SqueezeBertConfig`):
-            An instance of SqueezeBertConfig.
-    """
-
-<<<<<<< HEAD
-    def __init__(self, squeezebert, num_classes=2, dropout=None):
-        super().__init__()
-        self.num_classes = num_classes
-        self.squeezebert = squeezebert
-        self.dropout = nn.Dropout(dropout if dropout is not None else self.squeezebert.config["hidden_dropout_prob"])
-        self.classifier = nn.Linear(self.squeezebert.config["hidden_size"], num_classes)
-=======
-    def __init__(self, config: SqueezeBertConfig):
-        super().__init__(config)
-        self.num_classes = config.num_labels
-        self.squeezebert = SqueezeBertModel(config)
-        self.dropout = nn.Dropout(config.hidden_dropout_prob)
-        self.classifier = nn.Linear(config.hidden_size, self.num_classes)
-        self.apply(self.init_weights)
->>>>>>> fa4d9610
-
-    def forward(self, input_ids, token_type_ids=None, position_ids=None, attention_mask=None):
-        r"""
-        The SqueezeBertForTokenClassification forward method, overrides the __call__() special method.
-        Args:
-            input_ids (Tensor):
-                See :class:`SqueezeBertModel`.
-            token_type_ids (Tensor, optional):
-                See :class:`SqueezeBertModel`.
-            position_ids(Tensor, optional):
-                See :class:`SqueezeBertModel`.
-            attention_mask (list, optional):
-                See :class:`SqueezeBertModel`.
-        Returns:
-            Tensor: Returns tensor `logits`, a tensor of the input token classification logits.
-            Shape as `[batch_size, sequence_length, num_classes]` and dtype as `float32`.
-        """
-
-        sequence_output, _ = self.squeezebert(
-            input_ids, token_type_ids=token_type_ids, position_ids=position_ids, attention_mask=attention_mask
-        )
-
-        sequence_output = self.dropout(sequence_output)
-        logits = self.classifier(sequence_output)
-        return logits
+# coding=utf-8
+# Copyright (c) 2021 PaddlePaddle Authors. All Rights Reserved.
+# Copyright 2020 The SqueezeBert authors and The HuggingFace Inc. team.
+#
+# Licensed under the Apache License, Version 2.0 (the "License");
+# you may not use this file except in compliance with the License.
+# You may obtain a copy of the License at
+#
+#     http://www.apache.org/licenses/LICENSE-2.0
+#
+# Unless required by applicable law or agreed to in writing, software
+# distributed under the License is distributed on an "AS IS" BASIS,
+# WITHOUT WARRANTIES OR CONDITIONS OF ANY KIND, either express or implied.
+# See the License for the specific language governing permissions and
+# limitations under the License.
+
+import math
+
+import paddle
+from paddle import nn
+
+from .. import PretrainedModel, register_base_model
+from ..activations import ACT2FN
+from .configuration import (
+    SQUEEZEBERT_PRETRAINED_INIT_CONFIGURATION,
+    SQUEEZEBERT_PRETRAINED_RESOURCE_FILES_MAP,
+    SqueezeBertConfig,
+)
+
+__all__ = [
+    "SqueezeBertModel",
+    "SqueezeBertPreTrainedModel",
+    "SqueezeBertForSequenceClassification",
+    "SqueezeBertForTokenClassification",
+    "SqueezeBertForQuestionAnswering",
+]
+
+
+def _convert_attention_mask(attention_mask, inputs):
+    if attention_mask.dim() == 3:
+        extended_attention_mask = attention_mask.unsqueeze(1)
+    elif attention_mask.dim() == 2:
+        # extended_attention_mask = attention_mask[:, None, None, :]
+        extended_attention_mask = attention_mask.unsqueeze(1).unsqueeze(1)
+    extended_attention_mask = paddle.cast(extended_attention_mask, inputs.dtype)  # fp16 compatibility
+    extended_attention_mask = (1.0 - extended_attention_mask) * -10000.0
+    return extended_attention_mask
+
+
+class SqueezeBertEmbeddings(nn.Layer):
+    def __init__(self, config: SqueezeBertConfig):
+        super().__init__()
+        self.word_embeddings = nn.Embedding(config.vocab_size, config.hidden_size, padding_idx=None)
+
+        self.position_embeddings = nn.Embedding(config.max_position_embeddings, config.hidden_size)
+        self.token_type_embeddings = nn.Embedding(config.type_vocab_size, config.hidden_size)
+
+        self.LayerNorm = nn.LayerNorm(config.hidden_size, epsilon=config.layer_norm_eps)
+        self.dropout = nn.Dropout(config.hidden_dropout_prob)
+
+        self.register_buffer("position_ids", paddle.arange(config.max_position_embeddings).expand((1, -1)))
+
+    def forward(self, input_ids=None, token_type_ids=None, position_ids=None):
+        input_shape = input_ids.shape
+        seq_length = input_shape[1]
+
+        if position_ids is None:
+            position_ids = self.position_ids[:, :seq_length]
+
+        if token_type_ids is None:
+            token_type_ids = paddle.zeros(
+                input_shape,
+                dtype=paddle.int64,
+            )
+
+        inputs_embeds = self.word_embeddings(input_ids)
+        position_embeddings = self.position_embeddings(position_ids)
+        token_type_embeddings = self.token_type_embeddings(token_type_ids)
+
+        embeddings = inputs_embeds + position_embeddings + token_type_embeddings
+        embeddings = self.LayerNorm(embeddings)
+        embeddings = self.dropout(embeddings)
+        return embeddings
+
+
+class MatMulWrapper(nn.Layer):
+    def __init__(self):
+        super().__init__()
+
+    def forward(self, mat1, mat2):
+        """
+        :param inputs: two paddle tensors :return: matmul of these tensors
+        Here are the typical dimensions found in BERT (the B is optional) mat1.shape: [B, <optional extra dims>, M, K]
+        mat2.shape: [B, <optional extra dims>, K, N] output shape: [B, <optional extra dims>, M, N]
+        """
+        return paddle.matmul(mat1, mat2)
+
+
+class SqueezeBertLayerNorm(nn.LayerNorm):
+    def __init__(self, hidden_size, epsilon=1e-12):
+        nn.LayerNorm.__init__(
+            self, normalized_shape=hidden_size, epsilon=epsilon
+        )  # instantiates self.{weight, bias, eps}
+
+    def forward(self, x):
+        x = x.transpose((0, 2, 1))
+        x = nn.LayerNorm.forward(self, x)
+        return x.transpose((0, 2, 1))
+
+
+class ConvDropoutLayerNorm(nn.Layer):
+    def __init__(self, cin, cout, groups, dropout_prob):
+        super().__init__()
+
+        self.conv1d = nn.Conv1D(in_channels=cin, out_channels=cout, kernel_size=1, groups=groups)
+        self.layernorm = SqueezeBertLayerNorm(cout)
+        self.dropout = nn.Dropout(dropout_prob)
+
+    def forward(self, hidden_states, input_tensor):
+        x = self.conv1d(hidden_states)
+        x = self.dropout(x)
+        x = x + input_tensor
+        x = self.layernorm(x)
+        return x
+
+
+class ConvActivation(nn.Layer):
+    def __init__(self, cin, cout, groups, act):
+        super().__init__()
+        self.conv1d = nn.Conv1D(in_channels=cin, out_channels=cout, kernel_size=1, groups=groups)
+        self.act = ACT2FN[act]
+
+    def forward(self, x):
+        output = self.conv1d(x)
+        return self.act(output)
+
+
+class SqueezeBertSelfAttention(nn.Layer):
+    def __init__(self, config: SqueezeBertConfig, cin, q_groups=1, k_groups=1, v_groups=1):
+        super().__init__()
+        if cin % config.num_attention_heads != 0:
+            raise ValueError(
+                f"cin ({cin}) is not a multiple of the number of attention heads ({config.num_attention_heads})"
+            )
+        self.num_attention_heads = config.num_attention_heads
+        self.attention_head_size = int(cin / config.num_attention_heads)
+        self.all_head_size = self.num_attention_heads * self.attention_head_size
+
+        self.query = nn.Conv1D(in_channels=cin, out_channels=cin, kernel_size=1, groups=q_groups)
+        self.key = nn.Conv1D(in_channels=cin, out_channels=cin, kernel_size=1, groups=k_groups)
+        self.value = nn.Conv1D(in_channels=cin, out_channels=cin, kernel_size=1, groups=v_groups)
+
+        self.dropout = nn.Dropout(config.attention_probs_dropout_prob)
+        self.softmax = nn.Softmax(axis=-1)
+
+        self.matmul_qk = MatMulWrapper()
+        self.matmul_qkv = MatMulWrapper()
+
+    def transpose_for_scores(self, x):
+        """
+        - input: [N, C, W]
+        - output: [N, C1, W, C2] where C1 is the head index, and C2 is one head's contents
+        """
+        new_x_shape = (x.shape[0], self.num_attention_heads, self.attention_head_size, x.shape[-1])  # [N, C1, C2, W]
+        x = x.reshape(new_x_shape)
+        return x.transpose((0, 1, 3, 2))  # [N, C1, C2, W] --> [N, C1, W, C2]
+
+    def transpose_key_for_scores(self, x):
+        """
+        - input: [N, C, W]
+        - output: [N, C1, C2, W] where C1 is the head index, and C2 is one head's contents
+        """
+        new_x_shape = (x.shape[0], self.num_attention_heads, self.attention_head_size, x.shape[-1])  # [N, C1, C2, W]
+        x = x.reshape(new_x_shape)
+        return x
+
+    def transpose_output(self, x):
+        """
+        - input: [N, C1, W, C2]
+        - output: [N, C, W]
+        """
+        x = x.transpose((0, 1, 3, 2))  # [N, C1, C2, W]
+        new_x_shape = (x.shape[0], self.all_head_size, x.shape[3])  # [N, C, W]
+        x = x.reshape(new_x_shape)
+        return x
+
+    def forward(self, hidden_states, attention_mask, output_attentions):
+        """
+        expects hidden_states in [N, C, W] data layout.
+        The attention_mask data layout is [N, W], and it does not need to be transposed.
+        """
+        mixed_query_layer = self.query(hidden_states)
+        mixed_key_layer = self.key(hidden_states)
+        mixed_value_layer = self.value(hidden_states)
+
+        query_layer = self.transpose_for_scores(mixed_query_layer)
+        key_layer = self.transpose_key_for_scores(mixed_key_layer)
+        value_layer = self.transpose_for_scores(mixed_value_layer)
+
+        # Take the dot product between "query" and "key" to get the raw attention scores.
+        attention_score = self.matmul_qk(query_layer, key_layer)
+        attention_score = attention_score / math.sqrt(self.attention_head_size)
+        # Apply the attention mask is (precomputed for all layers in BertModel forward() function)
+        attention_score = attention_score + attention_mask
+
+        # Normalize the attention scores to probabilities.
+        attention_probs = self.softmax(attention_score)
+
+        # This is actually dropping out entire tokens to attend to, which might
+        # seem a bit unusual, but is taken from the original Transformer paper.
+        attention_probs = self.dropout(attention_probs)
+
+        context_layer = self.matmul_qkv(attention_probs, value_layer)
+        context_layer = self.transpose_output(context_layer)
+
+        result = {"context_layer": context_layer}
+        if output_attentions:
+            result["attention_score"] = attention_score
+        return result
+
+
+class SqueezeBertLayer(nn.Layer):
+    def __init__(self, config: SqueezeBertConfig):
+        """
+        - hidden_size = input chans = output chans for Q, K, V (they are all the same ... for now) = output chans for
+          the module
+        - intermediate_size = output chans for intermediate layer
+        - groups = number of groups for all layers in the BertLayer. (eventually we could change the interface to
+          allow different groups for different layers)
+        """
+        super().__init__()
+
+        c0 = config.hidden_size
+        c1 = config.hidden_size
+        c2 = config.intermediate_size
+        c3 = config.hidden_size
+
+        self.attention = SqueezeBertSelfAttention(
+            config,
+            cin=c0,
+            q_groups=config.q_groups,
+            k_groups=config.k_groups,
+            v_groups=config.v_groups,
+        )
+        self.post_attention = ConvDropoutLayerNorm(
+            cin=c0, cout=c1, groups=config.post_attention_groups, dropout_prob=config.hidden_dropout_prob
+        )
+        self.intermediate = ConvActivation(cin=c1, cout=c2, groups=config.intermediate_groups, act=config.hidden_act)
+        self.output = ConvDropoutLayerNorm(
+            cin=c2, cout=c3, groups=config.output_groups, dropout_prob=config.hidden_dropout_prob
+        )
+
+    def forward(self, hidden_states, attention_mask, output_attentions):
+        att = self.attention(hidden_states, attention_mask, output_attentions)
+        attention_output = att["context_layer"]
+
+        post_attention_output = self.post_attention(attention_output, hidden_states)
+        intermediate_output = self.intermediate(post_attention_output)
+        layer_output = self.output(intermediate_output, post_attention_output)
+
+        output_dict = {"feature_map": layer_output}
+        if output_attentions:
+            output_dict["attention_score"] = att["attention_score"]
+
+        return output_dict
+
+
+class SqueezeBertEncoder(nn.Layer):
+    def __init__(self, config: SqueezeBertConfig):
+        super().__init__()
+        assert config.embedding_size == config.hidden_size, (
+            "If you want embedding_size != intermediate hidden_size,"
+            "please insert a Conv1D layer to adjust the number of channels "
+            "before the first SqueezeBertLayer."
+        )
+        self.layers = nn.LayerList(SqueezeBertLayer(config) for _ in range(config.num_hidden_layers))
+
+    def forward(self, hidden_states, attention_mask=None, output_attentions=False, output_hidden_states=False):
+
+        hidden_states = hidden_states.transpose((0, 2, 1))
+        all_hidden_states = () if output_hidden_states else None
+        all_attentions = () if output_attentions else None
+
+        for layer in self.layers:
+            if output_hidden_states:
+                hidden_states = hidden_states.transpose((0, 2, 1))
+                all_hidden_states += (hidden_states,)
+                hidden_states = hidden_states.transpose((0, 2, 1))
+
+            layer_output = layer.forward(hidden_states, attention_mask, output_attentions)
+
+            hidden_states = layer_output["feature_map"]
+
+            if output_attentions:
+                all_attentions += (layer_output["attention_score"],)
+
+        # [batch_size, hidden_size, sequence_length] --> [batch_size, sequence_length, hidden_size]
+        hidden_states = hidden_states.transpose((0, 2, 1))
+
+        if output_hidden_states:
+            all_hidden_states += (hidden_states,)
+
+        return tuple(v for v in [hidden_states, all_hidden_states, all_attentions] if v is not None)
+
+
+class SqueezeBertPooler(nn.Layer):
+    def __init__(self, config: SqueezeBertConfig):
+        super().__init__()
+        self.dense = nn.Linear(config.hidden_size, config.hidden_size)
+        self.activation = nn.Tanh()
+
+    def forward(self, hidden_states):
+        first_token_tensor = hidden_states[:, 0]
+        pooled_output = self.dense(first_token_tensor)
+        pooled_output = self.activation(pooled_output)
+        return pooled_output
+
+
+class SqueezeBertPredictionHeadTransform(nn.Layer):
+    def __init__(self, config: SqueezeBertConfig):
+        super().__init__()
+        self.dense = nn.Linear(config.hidden_size, config.hidden_size)
+        if isinstance(config.hidden_act, str):
+            self.transform_act_fn = ACT2FN[config.hidden_act]
+        else:
+            self.transform_act_fn = config.hidden_act
+        self.LayerNorm = nn.LayerNorm(config.hidden_size, epsilon=config.layer_norm_eps)
+
+    def forward(self, hidden_states):
+        hidden_states = self.dense(hidden_states)
+        hidden_states = self.transform_act_fn(hidden_states)
+        hidden_states = self.LayerNorm(hidden_states)
+        return hidden_states
+
+
+class SqueezeBertLMPredictionHead(nn.Layer):
+    def __init__(self, config: SqueezeBertConfig):
+        super().__init__()
+        self.transform = SqueezeBertPredictionHeadTransform(
+            config.hidden_size, config.hidden_act, config.layer_norm_eps
+        )
+        self.decoder = nn.Linear(config.hidden_size, config.vocab_size, bias_attr=False)
+        self.bias = paddle.create_parameter([config.vocab_size], dtype="float32", is_bias=True)
+        self.decoder.bias = self.bias
+
+    def forward(self, hidden_states):
+        hidden_states = self.transform(hidden_states)
+        hidden_states = self.decoder(hidden_states)
+        return hidden_states
+
+
+class SqueezeBertPreTrainingHeads(nn.Layer):
+    def __init__(self, config: SqueezeBertConfig):
+        super().__init__()
+        self.predictions = SqueezeBertLMPredictionHead(
+            config.hidden_size, config.hidden_act, config.layer_norm_eps, config.vocab_size
+        )
+        self.seq_relationship = nn.Linear(config.hidden_size, 2)
+
+    def forward(self, sequence_output, pooled_output):
+        prediction_scores = self.predictions(sequence_output)
+        seq_relationship_score = self.seq_relationship(pooled_output)
+        return prediction_scores, seq_relationship_score
+
+
+class SqueezeBertPreTrainedModel(PretrainedModel):
+    """
+    An abstract class for pretrained SqueezBert models. It provides SqueezBert related
+    `model_config_file`, `resource_files_names`, `pretrained_resource_files_map`,
+    `pretrained_init_configuration`, `base_model_prefix` for downloading and
+    loading pretrained models. See `PretrainedModel` for more details.
+    """
+
+    config_class = SqueezeBertConfig
+    base_model_prefix = "squeezebert"
+
+    pretrained_init_configuration = SQUEEZEBERT_PRETRAINED_INIT_CONFIGURATION
+
+    pretrained_resource_files_map = SQUEEZEBERT_PRETRAINED_RESOURCE_FILES_MAP
+
+    def _init_weights(self, layer):
+        """Initialization hook"""
+        if isinstance(layer, (nn.Linear, nn.Embedding)):
+            # In the dygraph mode, use the `set_value` to reset the parameter directly,
+            # and reset the `state_dict` to update parameter in static mode.
+            if isinstance(layer.weight, paddle.Tensor):
+                layer.weight.set_value(
+                    paddle.tensor.normal(
+                        mean=0.0,
+                        std=self.initializer_range
+                        if hasattr(self, "initializer_range")
+                        else self.squeezebert.config["initializer_range"],
+                        shape=layer.weight.shape,
+                    )
+                )
+        elif isinstance(layer, nn.LayerNorm):
+            layer._epsilon = 1e-12
+
+
+@register_base_model
+class SqueezeBertModel(SqueezeBertPreTrainedModel):
+    def __init__(self, config: SqueezeBertConfig):
+        super().__init__(config)
+        self.initializer_range = config.initializer_range
+        self.embeddings = SqueezeBertEmbeddings(config)
+        self.encoder = SqueezeBertEncoder(config)
+        self.pooler = SqueezeBertPooler(config)
+
+    def get_input_embeddings(self):
+        return self.embeddings.word_embeddings
+
+    def set_input_embeddings(self, new_embeddings):
+        self.embeddings.word_embeddings = new_embeddings
+
+    def forward(
+        self,
+        input_ids=None,
+        attention_mask=None,
+        token_type_ids=None,
+        position_ids=None,
+        output_attentions=None,
+        output_hidden_states=None,
+    ):
+        r"""
+        The  forward method, overrides the `__call__()` special method.
+        Args:
+           input_ids (Tensor):
+               Indices of input sequence tokens in the vocabulary. They are
+               numerical representations of tokens that build the input sequence.
+               Its data type should be `int64` and it has a shape of [batch_size, sequence_length].
+           attention_mask (Tensor, optional):
+               Mask used in multi-head attention to avoid performing attention on to some unwanted positions,
+               usually the paddings or the subsequent positions.
+               Its data type can be int, float and bool.
+               If its data type is int, the values should be either 0 or 1.
+               - **1** for tokens that **not masked**,
+               - **0** for tokens that **masked**.
+               It is a tensor with shape broadcasted to `[batch_size, num_attention_heads, sequence_length, sequence_length]`.
+               Defaults to `None`, which means nothing needed to be prevented attention to.
+           token_type_ids (Tensor, optional):
+               Segment token indices to indicate different portions of the inputs.
+               Selected in the range ``[0, type_vocab_size - 1]``.
+               If `type_vocab_size` is 2, which means the inputs have two portions.
+               Indices can either be 0 or 1:
+               - 0 corresponds to a *sentence A* token,
+               - 1 corresponds to a *sentence B* token.
+               Its data type should be `int64` and it has a shape of [batch_size, sequence_length].
+               Defaults to `None`, which means we don't add segment embeddings.
+           position_ids(Tensor, optional):
+               Indices of positions of each input sequence tokens in the position embeddings. Selected in the range ``[0,
+               max_position_embeddings - 1]``.
+               Shape as `(batch_size, num_tokens)` and dtype as int64. Defaults to `None`.
+
+           output_attentions (bool, optional):
+               Whether to return the attention_weight of each hidden layers.
+               Defaults to `False`.
+           output_hidden_states (bool, optional):
+               Whether to return the output of each hidden layers.
+               Defaults to `False`.
+        Returns:
+           tuple: Returns tuple (`sequence_output`, `pooled_output`) with (`encoder_outputs`, `encoder_attentions`) by
+           optional.
+           With the fields:
+           - `sequence_output` (Tensor):
+               Sequence of hidden-states at the last layer of the model.
+               It's data type should be float32 and its shape is [batch_size, sequence_length, hidden_size].
+           - `pooled_output` (Tensor):
+               The output of first token (`[CLS]`) in sequence.
+               We "pool" the model by simply taking the hidden state corresponding to the first token.
+               Its data type should be float32 and its shape is [batch_size, hidden_size].
+           - `encoder_outputs` (List(Tensor)):
+               A list of Tensor containing hidden-states of the model at each hidden layer in the Transformer encoder.
+               The length of the list is `num_hidden_layers` + 1 (Embedding Layer output).
+               Each Tensor has a data type of float32 and its shape is [batch_size, sequence_length, hidden_size].
+        """
+        input_shape = input_ids.shape
+        if attention_mask is None:
+            attention_mask = paddle.ones(input_shape)
+        if token_type_ids is None:
+            token_type_ids = paddle.zeros(input_shape, dtype=paddle.int64)
+
+        embedding_output = self.embeddings(
+            input_ids=input_ids, position_ids=position_ids, token_type_ids=token_type_ids
+        )
+        extended_attention_mask = _convert_attention_mask(attention_mask, embedding_output)
+        encoder_outputs = self.encoder(
+            hidden_states=embedding_output,
+            attention_mask=extended_attention_mask,
+            output_attentions=output_attentions,
+            output_hidden_states=output_hidden_states,
+        )
+        sequence_output = encoder_outputs[0]
+        pooled_output = self.pooler(sequence_output)
+
+        return (sequence_output, pooled_output) + encoder_outputs[1:]
+
+
+class SqueezeBertForSequenceClassification(SqueezeBertPreTrainedModel):
+    """
+    SqueezeBert Model with a sequence classification/regression head on top (a linear layer on top of the pooled output) e.g.
+    for GLUE tasks.
+    Args:
+        config (:class:`SqueezeBertConfig`):
+            An instance of SqueezeBertConfig.
+    """
+
+    def __init__(self, config: SqueezeBertConfig):
+        super().__init__(config)
+        self.num_classes = config.num_labels
+        self.squeezebert = SqueezeBertModel(config)
+        self.dropout = nn.Dropout(config.hidden_dropout_prob)
+        self.classifier = nn.Linear(config.hidden_size, self.num_classes)
+
+    def forward(self, input_ids, token_type_ids=None, position_ids=None, attention_mask=None):
+        r"""
+        The SqueezeBertForSequenceClassification forward method, overrides the __call__() special method.
+        Args:
+            input_ids (Tensor):
+                See :class:`SqueezeBertModel`.
+            token_type_ids (Tensor, optional):
+                See :class:`SqueezeBertModel`.
+            position_ids(Tensor, optional):
+                See :class:`SqueezeBertModel`.
+            attention_mask (list, optional):
+                See :class:`SqueezeBertModel`.
+        Returns:
+            Tensor: Returns tensor `logits`, a tensor of the input text classification logits.
+            Shape as `[batch_size, num_classes]` and dtype as float32.
+        """
+
+        _, pooled_output = self.squeezebert(
+            input_ids, token_type_ids=token_type_ids, position_ids=position_ids, attention_mask=attention_mask
+        )
+
+        pooled_output = self.dropout(pooled_output)
+        logits = self.classifier(pooled_output)
+        return logits
+
+
+class SqueezeBertForQuestionAnswering(SqueezeBertPreTrainedModel):
+    """
+    SqueezeBert Model with a span classification head on top for extractive question-answering tasks like
+    SQuAD (a linear layers on top of the hidden-states output to compute `span start logits` and
+    `span end logits`).
+    Args:
+        config (:class:`SqueezeBertConfig`):
+            An instance of SqueezeBertConfig.
+    """
+
+    def __init__(self, config: SqueezeBertConfig):
+        super().__init__(config)
+        self.squeezebert = SqueezeBertModel(config)
+        self.classifier = nn.Linear(config.hidden_size, 2)
+
+    def forward(self, input_ids, token_type_ids=None):
+        r"""
+        The SqueezeBertForQuestionAnswering forward method, overrides the __call__() special method.
+        Args:
+            input_ids (Tensor):
+                See :class:`SqueezeBertModel`.
+            token_type_ids (Tensor, optional):
+                See :class:`SqueezeBertModel`.
+        Returns:
+            tuple: Returns tuple (`start_logits`, `end_logits`).
+            With the fields:
+            - `start_logits` (Tensor):
+                A tensor of the input token classification logits, indicates the start position of the labelled span.
+                Its data type should be float32 and its shape is [batch_size, sequence_length].
+            - `end_logits` (Tensor):
+                A tensor of the input token classification logits, indicates the end position of the labelled span.
+                Its data type should be float32 and its shape is [batch_size, sequence_length].
+        """
+        sequence_output, _ = self.squeezebert(
+            input_ids, token_type_ids=token_type_ids, position_ids=None, attention_mask=None
+        )
+        logits = self.classifier(sequence_output)
+        logits = paddle.transpose(logits, perm=[2, 0, 1])
+        start_logits, end_logits = paddle.unstack(x=logits, axis=0)
+        return start_logits, end_logits
+
+
+class SqueezeBertForTokenClassification(SqueezeBertPreTrainedModel):
+    """
+    SqueezeBert Model with a token classification head on top (a linear layer on top of the hidden-states output) e.g.
+    for Named-Entity-Recognition (NER) tasks.
+    Args:
+        config (:class:`SqueezeBertConfig`):
+            An instance of SqueezeBertConfig.
+    """
+
+    def __init__(self, config: SqueezeBertConfig):
+        super().__init__(config)
+        self.num_classes = config.num_labels
+        self.squeezebert = SqueezeBertModel(config)
+        self.dropout = nn.Dropout(config.hidden_dropout_prob)
+        self.classifier = nn.Linear(config.hidden_size, self.num_classes)
+
+    def forward(self, input_ids, token_type_ids=None, position_ids=None, attention_mask=None):
+        r"""
+        The SqueezeBertForTokenClassification forward method, overrides the __call__() special method.
+        Args:
+            input_ids (Tensor):
+                See :class:`SqueezeBertModel`.
+            token_type_ids (Tensor, optional):
+                See :class:`SqueezeBertModel`.
+            position_ids(Tensor, optional):
+                See :class:`SqueezeBertModel`.
+            attention_mask (list, optional):
+                See :class:`SqueezeBertModel`.
+        Returns:
+            Tensor: Returns tensor `logits`, a tensor of the input token classification logits.
+            Shape as `[batch_size, sequence_length, num_classes]` and dtype as `float32`.
+        """
+
+        sequence_output, _ = self.squeezebert(
+            input_ids, token_type_ids=token_type_ids, position_ids=position_ids, attention_mask=attention_mask
+        )
+
+        sequence_output = self.dropout(sequence_output)
+        logits = self.classifier(sequence_output)
+        return logits