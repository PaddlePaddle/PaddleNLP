# Copyright (c) 2021 PaddlePaddle Authors. All Rights Reserved.
#
# Licensed under the Apache License, Version 2.0 (the "License");
# you may not use this file except in compliance with the License.
# You may obtain a copy of the License at
#
#     http://www.apache.org/licenses/LICENSE-2.0
#
# Unless required by applicable law or agreed to in writing, software
# distributed under the License is distributed on an "AS IS" BASIS,
# WITHOUT WARRANTIES OR CONDITIONS OF ANY KIND, either express or implied.
# See the License for the specific language governing permissions and
# limitations under the License.

import paddle
import paddle.nn as nn

from paddlenlp.layers.crf import LinearChainCrf, LinearChainCrfLoss
from paddlenlp.utils.log import logger
from paddlenlp.utils.tools import compare_version

if compare_version(paddle.version.full_version, "2.2.0") >= 0:
    # paddle.text.ViterbiDecoder is supported by paddle after version 2.2.0
    from paddle.text import ViterbiDecoder
else:
    from paddlenlp.layers.crf import ViterbiDecoder

from ..model_outputs import (BaseModelOutputWithPoolingAndCrossAttentions,
                             SequenceClassifierOutput, TokenClassifierOutput,
                             QuestionAnsweringModelOutput,
                             MultipleChoiceModelOutput, MaskedLMOutput,
                             CausalLMOutputWithCrossAttentions, tuple_output)
from .. import PretrainedModel, register_base_model

__all__ = [
    'SkepModel', 'SkepPretrainedModel', 'SkepForSequenceClassification',
    'SkepForTokenClassification', 'SkepCrfForTokenClassification'
]


class SkepEmbeddings(nn.Layer):
    """
    Include embeddings from word, position and token_type embeddings
    """

    def __init__(self,
                 vocab_size,
                 hidden_size=768,
                 hidden_dropout_prob=0.1,
                 max_position_embeddings=512,
                 type_vocab_size=16,
                 pad_token_id=0):
        super(SkepEmbeddings, self).__init__()
        self.word_embeddings = nn.Embedding(vocab_size,
                                            hidden_size,
                                            padding_idx=pad_token_id)
        self.position_embeddings = nn.Embedding(max_position_embeddings,
                                                hidden_size)
        self.type_vocab_size = type_vocab_size
        if self.type_vocab_size != 0:
            self.token_type_embeddings = nn.Embedding(type_vocab_size,
                                                      hidden_size)
        self.layer_norm = nn.LayerNorm(hidden_size)
        self.dropout = nn.Dropout(hidden_dropout_prob)

        # position_ids (1, len position emb) is contiguous in memory and exported when serialized
        self.register_buffer(
            "position_ids",
            paddle.expand(paddle.arange(max_position_embeddings, dtype="int64"),
                          shape=[1, -1]),
        )

    def forward(self,
                input_ids=None,
                token_type_ids=None,
                position_ids=None,
                inputs_embeds=None,
                past_key_values_length=0):

        if inputs_embeds is None:
            inputs_embeds = self.word_embeddings(input_ids)

        if position_ids is None:
            seq_length = paddle.shape(inputs_embeds)[1]
            position_ids = self.position_ids[:,
                                             past_key_values_length:seq_length +
                                             past_key_values_length]
            position_ids.stop_gradient = True

        position_embeddings = self.position_embeddings(position_ids)
        embeddings = inputs_embeds + position_embeddings
        if self.type_vocab_size != 0:
            if token_type_ids is None:
                token_type_ids_shape = paddle.shape(inputs_embeds)[:-1]
                token_type_ids = paddle.zeros(token_type_ids_shape,
                                              dtype="int64")
            token_type_embeddings = self.token_type_embeddings(token_type_ids)
            embeddings += token_type_embeddings
        elif token_type_ids is not None:
            logger.warning(
                "There is no need to pass the token type ids to SKEP based on RoBERTa model."
                "The input token type ids will be ignored.")

        embeddings = self.layer_norm(embeddings)
        embeddings = self.dropout(embeddings)
        return embeddings


class SkepPooler(nn.Layer):
    """
    The pooling layer on skep model.
    """

    def __init__(self, hidden_size):
        super(SkepPooler, self).__init__()
        self.dense = nn.Linear(hidden_size, hidden_size)
        self.activation = nn.Tanh()

    def forward(self, hidden_states):
        # We "pool" the model by simply taking the hidden state corresponding
        # to the first token.
        first_token_tensor = hidden_states[:, 0]
        pooled_output = self.dense(first_token_tensor)
        pooled_output = self.activation(pooled_output)
        return pooled_output


class SkepPretrainedModel(PretrainedModel):
    r"""
    An abstract class for pretrained Skep models. It provides Skep related
    `model_config_file`, `pretrained_init_configuration`, `resource_files_names`,
    `pretrained_resource_files_map`, `base_model_prefix` for downloading and
    loading pretrained models.
    See :class:`~paddlenlp.transformers.model_utils.PretrainedModel` for more details.

    """

    pretrained_init_configuration = {
        "skep_ernie_1.0_large_ch": {
            "attention_probs_dropout_prob": 0.1,
            "hidden_act": "relu",
            "hidden_dropout_prob": 0.1,
            "hidden_size": 1024,
            "initializer_range": 0.02,
            "intermediate_size": 4096,  # special for ernie-large
            "max_position_embeddings": 512,
            "num_attention_heads": 16,
            "num_hidden_layers": 24,
            "type_vocab_size": 4,
            "vocab_size": 12800,
            "pad_token_id": 0,
        },
        "skep_ernie_2.0_large_en": {
            "attention_probs_dropout_prob": 0.1,
            "hidden_act": "gelu",
            "hidden_dropout_prob": 0.1,
            "hidden_size": 1024,
            "initializer_range": 0.02,
            "intermediate_size": 4096,  # special for ernie-large
            "max_position_embeddings": 512,
            "num_attention_heads": 16,
            "num_hidden_layers": 24,
            "type_vocab_size": 4,
            "vocab_size": 30522,
            "pad_token_id": 0,
        },
        "skep_roberta_large_en": {
            "attention_probs_dropout_prob": 0.1,
            "intermediate_size": 4096,
            "hidden_act": "gelu",
            "hidden_dropout_prob": 0.1,
            "hidden_size": 1024,
            "initializer_range": 0.02,
            "max_position_embeddings": 514,
            "num_attention_heads": 16,
            "num_hidden_layers": 24,
            "type_vocab_size": 0,
            "vocab_size": 50265,
            "pad_token_id": 1,
        },
    }
    pretrained_resource_files_map = {
        "model_state": {
            "skep_ernie_1.0_large_ch":
            "https://bj.bcebos.com/paddlenlp/models/transformers/skep/skep_ernie_1.0_large_ch.pdparams",
            "skep_ernie_2.0_large_en":
            "https://bj.bcebos.com/paddlenlp/models/transformers/skep/skep_ernie_2.0_large_en.pdparams",
            "skep_roberta_large_en":
            "https://bj.bcebos.com/paddlenlp/models/transformers/skep/skep_roberta_large_en.pdparams",
        }
    }
    base_model_prefix = "skep"

    def init_weights(self, layer):
        """ Initialization hook """
        if isinstance(layer, (nn.Linear, nn.Embedding)):
            # only support dygraph, use truncated_normal and make it inplace
            # and configurable later
            if isinstance(layer.weight, paddle.Tensor):
                layer.weight.set_value(
                    paddle.tensor.normal(mean=0.0,
                                         std=self.initializer_range if hasattr(
                                             self, "initializer_range") else
                                         self.skep.config["initializer_range"],
                                         shape=layer.weight.shape))
        elif isinstance(layer, nn.LayerNorm):
            layer._epsilon = 1e-5


@register_base_model
class SkepModel(SkepPretrainedModel):
    r"""
    The bare SKEP Model outputting raw hidden-states.

    This model inherits from :class:`~paddlenlp.transformers.model_utils.PretrainedModel`.
    Refer to the superclass documentation for the generic methods.

    This model is also a Paddle `paddle.nn.Layer <https://www.paddlepaddle.org.cn/documentation
    /docs/en/api/paddle/fluid/dygraph/layers/Layer_en.html>`__ subclass. Use it as a regular Paddle Layer
    and refer to the Paddle documentation for all matter related to general usage and behavior.

    More details refer to `SKEP <https://www.aclweb.org/anthology/2020.acl-main.374>`.

    Args:
        vocab_size (int):
            Vocabulary size of `inputs_ids` in `SKEPModel`. Defines the number of different tokens that can
            be represented by the `inputs_ids` passed when calling `SKEPModel`.
        hidden_size (int, optional):
            Dimensionality of the embedding layer, encoder layers and the pooler layer. Defaults to `768`.
        num_hidden_layers (int, optional):
            Number of hidden layers in the Transformer encoder. Defaults to `12`.
        num_attention_heads (int, optional):
            Number of attention heads for each attention layer in the Transformer encoder.
            Defaults to `12`.
        intermediate_size (int, optional):
            Dimensionality of the feed-forward (ff) layer in the encoder. Input tensors
            to ff layers are firstly projected from `hidden_size` to `intermediate_size`,
            and then projected back to `hidden_size`. Typically `intermediate_size` is larger than `hidden_size`.
            Defaults to `3072`.
        hidden_act (str, optional):
            The non-linear activation function in the feed-forward layer.
            ``"gelu"``, ``"relu"`` and any other paddle supported activation functions
            are supported. Defaults to ``"gelu"``.
        hidden_dropout_prob (float, optional):
            The dropout probability for all fully connected layers in the embeddings and encoder.
            Defaults to ``0.1``.
        attention_probs_dropout_prob (float, optional):
            The dropout probability used in MultiHeadAttention in all encoder layers to drop some attention target.
            Defaults to `0.1`.
        max_position_embeddings (int, optional):
            The maximum value of the dimensionality of position encoding. The dimensionality of position encoding
            is the dimensionality of the sequence in `TinyBertModel`.
            Defaults to `512`.
        type_vocab_size (int, optional):
            The vocabulary size of the `token_type_ids` passed when calling `~transformers.SkepModel`.
            Defaults to `2`.
        initializer_range (float, optional):
            The standard deviation of the normal initializer.
            Defaults to `0.02`.

            .. note::
                A normal_initializer initializes weight matrices as normal distributions.
                See :meth:`SkepPretrainedModel.init_weights()` for how weights are initialized in `SkepModel`.

        pad_token_id(int, optional):
            The index of padding token in the token vocabulary.
            Defaults to `0`.

    """

    def __init__(self,
                 vocab_size,
                 hidden_size=768,
                 num_hidden_layers=12,
                 num_attention_heads=12,
                 intermediate_size=3072,
                 hidden_act="gelu",
                 hidden_dropout_prob=0.1,
                 attention_probs_dropout_prob=0.1,
                 max_position_embeddings=512,
                 type_vocab_size=2,
                 initializer_range=0.02,
                 pad_token_id=0):
        super(SkepModel, self).__init__()
        self.pad_token_id = pad_token_id
        self.initializer_range = initializer_range
        self.embeddings = SkepEmbeddings(vocab_size, hidden_size,
                                         hidden_dropout_prob,
                                         max_position_embeddings,
                                         type_vocab_size, pad_token_id)
        encoder_layer = nn.TransformerEncoderLayer(
            hidden_size,
            num_attention_heads,
            intermediate_size,
            dropout=hidden_dropout_prob,
            activation=hidden_act,
            attn_dropout=attention_probs_dropout_prob,
            act_dropout=0)
        self.encoder = nn.TransformerEncoder(encoder_layer, num_hidden_layers)
        self.pooler = SkepPooler(hidden_size)
        self.apply(self.init_weights)

    def forward(self,
                input_ids=None,
                token_type_ids=None,
                position_ids=None,
                attention_mask=None,
                inputs_embeds=None,
                past_key_values=None,
                use_cache=None,
                output_hidden_states=False,
                output_attentions=False,
                return_dict=False):
        r"""
        The SkepModel forward method, overrides the `__call__()` special method.

        Args:
            input_ids (Tensor):
                Indices of input sequence tokens in the vocabulary. They are
                numerical representations of tokens that build the input sequence.
                Its data type should be `int64` and it has a shape of [batch_size, sequence_length].
            token_type_ids (Tensor, optional):
                Segment token indices to indicate different portions of the inputs.
                Selected in the range ``[0, type_vocab_size - 1]``.
                If `type_vocab_size` is 2, which means the inputs have two portions.
                Indices can either be 0 or 1:

                - 0 corresponds to a *sentence A* token,
                - 1 corresponds to a *sentence B* token.

                Its data type should be `int64` and it has a shape of [batch_size, sequence_length].
                Defaults to `None`, which means we don't add segment embeddings.
            position_ids (Tensor, optionals):
                Indices of positions of each input sequence tokens in the position embeddings. Selected in the range ``[0,
                max_position_embeddings - 1]``.
                Shape as `(batch_size, num_tokens)` and dtype as int64. Defaults to `None`.
            attention_mask (`Tensor`, optional):
                Mask used in multi-head attention to avoid performing attention to some unwanted positions,
                usually the paddings or the subsequent positions.
                Its data type can be int, float and bool.
                When the data type is bool, the `masked` tokens have `False` values and the others have `True` values.
                When the data type is int, the `masked` tokens have `0` values and the others have `1` values.
                When the data type is float, the `masked` tokens have `-INF` values and the others have `0` values.
                It is a tensor with shape broadcasted to `[batch_size, num_attention_heads, sequence_length, sequence_length]`.
                For example, its shape can be  [batch_size, sequence_length], [batch_size, sequence_length, sequence_length],
                [batch_size, num_attention_heads, sequence_length, sequence_length].
                Defaults to `None`, which means nothing needed to be prevented attention to.
            inputs_embeds (Tensor, optional):
                If you want to control how to convert `inputs_ids` indices into associated vectors, you can
                pass an embedded representation directly instead of passing `inputs_ids`.
            past_key_values (tuple(tuple(Tensor)), optional):
                The length of tuple equals to the number of layers, and each inner
                tuple haves 4 tensors of shape `(batch_size, num_heads, sequence_length - 1, embed_size_per_head)`)
                which contains precomputed key and value hidden states of the attention blocks.
                If `past_key_values` are used, the user can optionally input only the last `input_ids` (those that
                don't have their past key value states given to this model) of shape `(batch_size, 1)` instead of all
                `input_ids` of shape `(batch_size, sequence_length)`.
            use_cache (`bool`, optional):
                If set to `True`, `past_key_values` key value states are returned.
                Defaults to `None`.
            output_hidden_states (bool, optional):
                Whether to return the hidden states of all layers.
                Defaults to `False`.
            output_attentions (bool, optional):
                Whether to return the attentions tensors of all attention layers.
                Defaults to `False`.
            return_dict (bool, optional):
                Whether to return a :class:`~paddlenlp.transformers.model_outputs.ModelOutput` object. If `False`, the output
                will be a tuple of tensors. Defaults to `False`.

        Returns:
            An instance of :class:`~paddlenlp.transformers.model_outputs.BaseModelOutputWithPoolingAndCrossAttentions` if
            `return_dict=True`. Otherwise it returns a tuple of tensors corresponding
            to ordered and not None (depending on the input arguments) fields of
            :class:`~paddlenlp.transformers.model_outputs.BaseModelOutputWithPoolingAndCrossAttentions`.

            if the reuslt is tuple: Returns tuple (`sequence_output`, `pooled_output`).

            With the fields:

            - `sequence_output` (Tensor):
                Sequence of hidden-states at the last layer of the model.
                It's data type should be float32 and its shape is [batch_size, sequence_length, hidden_size].

            - `pooled_output` (Tensor):
                The output of first token (`[CLS]`) in sequence.
                We "pool" the model by simply taking the hidden state corresponding to the first token.
                Its data type should be float32 and its shape is [batch_size, hidden_size].

        Example:
            .. code-block::

                import paddle
                from paddlenlp.transformers import SkepModel, SkepTokenizer

                tokenizer = SkepTokenizer.from_pretrained('skep_ernie_2.0_large_en')
                model = SkepModel.from_pretrained('skep_ernie_2.0_large_en')

                inputs = tokenizer("Welcome to use PaddlePaddle and PaddleNLP! ")
                inputs = {k:paddle.to_tensor([v]) for (k, v) in inputs.items()}
                output = model(**inputs)

        """
        if input_ids is not None and inputs_embeds is not None:
            raise ValueError(
                "You cannot specify both input_ids and inputs_embeds at the same time."
            )

        past_key_values_length = 0
        if past_key_values is not None:
<<<<<<< HEAD
            past_key_values_length = past_key_values[0][0].shape[2]
=======
            past_key_values_length = paddle.shape(
                past_key_values[0][0]).shape[2]
>>>>>>> 31fb6cfe

        if attention_mask is None:
            attention_mask = paddle.unsqueeze(
                (input_ids.astype("int64") == self.pad_token_id).astype(
                    self.pooler.dense.weight.dtype) * -1e4,
                axis=[1, 2])
            if past_key_values is not None:
<<<<<<< HEAD
                batch_size = past_key_values[0][0].shape[0]
=======
                batch_size = paddle.shape(past_key_values[0][0]).shape[0]
>>>>>>> 31fb6cfe

                past_mask = paddle.zeros(
                    [batch_size, 1, 1, past_key_values_length],
                    dtype=attention_mask.dtype)
                attention_mask = paddle.concat([past_mask, attention_mask],
                                               axis=-1)

<<<<<<< HEAD
        # For 2D attention_mask from tokenizer
        elif attention_mask.ndim == 2:
            attention_mask = paddle.unsqueeze(attention_mask, axis=[1, 2])
            attention_mask = (1.0 - attention_mask) * -1e4
        attention_mask.stop_gradient = True

=======
>>>>>>> 31fb6cfe
        embedding_output = self.embeddings(
            input_ids=input_ids,
            position_ids=position_ids,
            token_type_ids=token_type_ids,
            inputs_embeds=inputs_embeds,
            past_key_values_length=past_key_values_length)

        self.encoder._use_cache = use_cache  # To be consistent with HF
        encoder_outputs = self.encoder(
            embedding_output,
            attention_mask,
            cache=past_key_values,
            output_attentions=output_attentions,
            output_hidden_states=output_hidden_states,
            return_dict=return_dict)

        if isinstance(encoder_outputs, type(input_ids)):
            encoder_outputs = (encoder_outputs, )

        sequence_output = encoder_outputs[0]
        pooled_output = self.pooler(sequence_output)
        if not return_dict:
            return (sequence_output, pooled_output) + encoder_outputs[1:]
        return BaseModelOutputWithPoolingAndCrossAttentions(
            last_hidden_state=sequence_output,
            pooler_output=pooled_output,
            past_key_values=encoder_outputs.past_key_values,
            hidden_states=encoder_outputs.hidden_states,
            attentions=encoder_outputs.attentions)

    def get_input_embeddings(self) -> nn.Embedding:
        """get skep input word embedding

        Returns:
            nn.Embedding: the input word embedding of skep mdoel
        """
        return self.embeddings.word_embeddings

    def set_input_embeddings(self, embedding: nn.Embedding) -> nn.Embedding:
        """set skep input embedding

        Returns:
            nn.Embedding: the instance of new word embedding
        """
        self.embeddings.word_embeddings = embedding


class SkepForSequenceClassification(SkepPretrainedModel):
    r"""
    SKEP Model with a linear layer on top of the pooled output,
    designed for sequence classification/regression tasks like GLUE tasks.

    Args:
        skep (:class:`SkepModel`):
            An instance of SkepModel.
        num_classes (int, optional):
            The number of classes. Defaults to `2`.
        dropout (float, optional):
            The dropout probability for output of SKEP.
            If None, use the same value as `hidden_dropout_prob` of `SkepModel`
            instance `skep`. Defaults to None.

    """

    def __init__(self, skep, num_classes=2, dropout=None):
        super(SkepForSequenceClassification, self).__init__()
        self.num_classes = num_classes
        self.skep = skep  # allow skep to be config
        self.dropout = nn.Dropout(dropout if dropout is not None else self.skep.
                                  config["hidden_dropout_prob"])
        self.classifier = nn.Linear(self.skep.config["hidden_size"],
                                    num_classes)
        self.apply(self.init_weights)

    def forward(self,
                input_ids=None,
                token_type_ids=None,
                position_ids=None,
                attention_mask=None,
                labels=None,
                inputs_embeds=None,
                output_hidden_states=False,
                output_attentions=False,
                return_dict=False):
        r"""
        The SkepForSequenceClassification forward method, overrides the __call__() special method.

        Args:
            input_ids (Tensor):
                See :class:`SkepModel`.
            token_type_ids (Tensor, optional):
                See :class:`SkepModel`.
            position_ids (Tensor, `optional`):
                See :class:`SkepModel`.
            attention_mask (Tensor, optional):
                See :class:`SkepModel`.
            labels (Tensor of shape `(batch_size,)`, optional):
                Labels for computing the sequence classification/regression loss.
                Indices should be in `[0, ..., num_classes - 1]`. If `num_classes == 1`
                a regression loss is computed (Mean-Square loss), If `num_classes > 1`
                a classification loss is computed (Cross-Entropy).
            inputs_embeds(Tensor, optional):
                See :class:`SkepModel`.
            output_hidden_states (bool, optional):
                Whether to return the hidden states of all layers.
                Defaults to `False`.
            output_attentions (bool, optional):
                Whether to return the attentions tensors of all attention layers.
                Defaults to `False`.
            return_dict (bool, optional):
                Whether to return a :class:`~paddlenlp.transformers.model_outputs.SequenceClassifierOutput` object. If
                `False`, the output will be a tuple of tensors. Defaults to `False`.

        Returns:
            An instance of :class:`~paddlenlp.transformers.model_outputs.SequenceClassifierOutput` if `return_dict=True`.
            Otherwise it returns a tuple of tensors corresponding to ordered and
            not None (depending on the input arguments) fields of :class:`~paddlenlp.transformers.model_outputs.SequenceClassifierOutput`.

        Example:
            .. code-block::

                import paddle
                from paddlenlp.transformers import SkepForSequenceClassification, SkepTokenizer

                tokenizer = SkepTokenizer.from_pretrained('skep_ernie_2.0_large_en')
                model = SkepForSequenceClassification.from_pretrained('skep_ernie_2.0_large_en')

                inputs = tokenizer("Welcome to use PaddlePaddle and PaddleNLP!")
                inputs = {k:paddle.to_tensor([v]) for (k, v) in inputs.items()}
                logits = model(**inputs)

        """
        outputs = self.skep(input_ids,
                            token_type_ids=token_type_ids,
                            position_ids=position_ids,
                            attention_mask=attention_mask,
                            inputs_embeds=inputs_embeds,
                            output_attentions=output_attentions,
                            output_hidden_states=output_hidden_states,
                            return_dict=return_dict)

        pooled_output = outputs[1]

        pooled_output = self.dropout(pooled_output)
        logits = self.classifier(pooled_output)

        loss = None
        if labels is not None:
            if self.num_classes == 1:
                loss_fct = paddle.nn.MSELoss()
                loss = loss_fct(logits, labels)
            elif labels.dtype == paddle.int64 or labels.dtype == paddle.int32:
                loss_fct = paddle.nn.CrossEntropyLoss()
                loss = loss_fct(logits.reshape((-1, self.num_classes)),
                                labels.reshape((-1, )))
            else:
                loss_fct = paddle.nn.BCEWithLogitsLoss()
                loss = loss_fct(logits, labels)

        if not return_dict:
            output = (logits, ) + outputs[2:]
            return tuple_output(output, loss)

        return SequenceClassifierOutput(
            loss=loss,
            logits=logits,
            hidden_states=outputs.hidden_states,
            attentions=outputs.attentions,
        )


class SkepForTokenClassification(SkepPretrainedModel):
    r"""
    SKEP Model with a linear layer on top of the hidden-states output layer,
    designed for token classification tasks like NER tasks.

    Args:
        skep (:class:`SkepModel`):
            An instance of SkepModel.
        num_classes (int, optional):
            The number of classes. Defaults to `2`.
        dropout (float, optional):
            The dropout probability for output of SKEP.
            If None, use the same value as `hidden_dropout_prob` of `SkepModel`
            instance `skep`. Defaults to None.

    """

    def __init__(self, skep, num_classes=2, dropout=None):
        super(SkepForTokenClassification, self).__init__()
        self.num_classes = num_classes
        self.skep = skep  # allow skep to be config
        self.dropout = nn.Dropout(dropout if dropout is not None else self.skep.
                                  config["hidden_dropout_prob"])
        self.classifier = nn.Linear(self.skep.config["hidden_size"],
                                    num_classes)
        self.apply(self.init_weights)

    def forward(self,
                input_ids=None,
                token_type_ids=None,
                position_ids=None,
                attention_mask=None,
                labels=None,
                inputs_embeds=None,
                output_hidden_states=False,
                output_attentions=False,
                return_dict=False):
        r"""
        The SkepForTokenClassification forward method, overrides the __call__() special method.

        Args:
            input_ids (Tensor):
                See :class:`SkepModel`.
            token_type_ids (Tensor, optional):
                See :class:`SkepModel`.
            position_ids (Tensor, optional):
                See :class:`SkepModel`.
            attention_mask (Tensor, optional):
                See :class:`SkepModel`.
            labels (Tensor of shape `(batch_size, sequence_length)`, optional):
                Labels for computing the token classification loss. Indices should be in `[0, ..., num_classes - 1]`.
            inputs_embeds(Tensor, optional):
                See :class:`SkepModel`.
            output_hidden_states (bool, optional):
                Whether to return the hidden states of all layers.
                Defaults to `False`.
            output_attentions (bool, optional):
                Whether to return the attentions tensors of all attention layers.
                Defaults to `False`.
            return_dict (bool, optional):
                Whether to return a :class:`~paddlenlp.transformers.model_outputs.TokenClassifierOutput` object. If
                `False`, the output will be a tuple of tensors. Defaults to `False`.

        Returns:
            An instance of :class:`~paddlenlp.transformers.model_outputs.TokenClassifierOutput` if `return_dict=True`.
            Otherwise it returns a tuple of tensors corresponding to ordered and
            not None (depending on the input arguments) fields of :class:`~paddlenlp.transformers.model_outputs.TokenClassifierOutput`.

        Example:
            .. code-block::

                import paddle
                from paddlenlp.transformers import SkepForTokenClassification, SkepTokenizer

                tokenizer = SkepTokenizer.from_pretrained('skep_ernie_2.0_large_en')
                model = SkepForTokenClassification.from_pretrained('skep_ernie_2.0_large_en')

                inputs = tokenizer("Welcome to use PaddlePaddle and PaddleNLP!")
                inputs = {k:paddle.to_tensor([v]) for (k, v) in inputs.items()}
                logits = model(**inputs)

        """
        outputs = self.skep(input_ids,
                            token_type_ids=token_type_ids,
                            position_ids=position_ids,
                            attention_mask=attention_mask,
                            inputs_embeds=inputs_embeds,
                            output_attentions=output_attentions,
                            output_hidden_states=output_hidden_states,
                            return_dict=return_dict)

        sequence_output = outputs[0]

        sequence_output = self.dropout(sequence_output)
        logits = self.classifier(sequence_output)

        loss = None
        if labels is not None:
            loss_fct = paddle.nn.CrossEntropyLoss()
            loss = loss_fct(logits.reshape((-1, self.num_classes)),
                            labels.reshape((-1, )))

        if not return_dict:
            output = (logits, ) + outputs[2:]
            return tuple_output(output, loss)

        return TokenClassifierOutput(
            loss=loss,
            logits=logits,
            hidden_states=outputs.hidden_states,
            attentions=outputs.attentions,
        )


class SkepCrfForTokenClassification(SkepPretrainedModel):
    r"""
    SKEPCRF Model with a linear layer on top of the hidden-states output layer,
    designed for token classification tasks like NER tasks.

    Args:
        skep (:class:`SkepModel`):
            An instance of SkepModel.
        num_classes (int):
            The number of classes.
    """

    def __init__(self, skep: SkepModel, num_classes: int = 3):
        super().__init__()
        self.num_classes = num_classes
        self.skep = skep  # allow skep to be config
        gru_hidden_size = 128

        self.gru = nn.GRU(self.skep.config["hidden_size"],
                          gru_hidden_size,
                          num_layers=2,
                          direction='bidirect')
        self.fc = nn.Linear(
            gru_hidden_size * 2,
            self.num_classes,
            weight_attr=paddle.ParamAttr(
                initializer=nn.initializer.Uniform(low=-0.1, high=0.1),
                regularizer=paddle.regularizer.L2Decay(coeff=1e-4)))
        self.crf = LinearChainCrf(self.num_classes,
                                  crf_lr=0.2,
                                  with_start_stop_tag=False)
        self.crf_loss = LinearChainCrfLoss(self.crf)
        self.viterbi_decoder = ViterbiDecoder(self.crf.transitions, False)

    def forward(self,
                input_ids=None,
                token_type_ids=None,
                position_ids=None,
                attention_mask=None,
                seq_lens=None,
                labels=None,
                inputs_embeds=None,
                output_hidden_states=False,
                output_attentions=False,
                return_dict=False):
        r"""
        The SkepCrfForTokenClassification forward method, overrides the __call__() special method.

        Args:
            input_ids (Tensor):
                See :class:`SkepModel`.
            token_type_ids (Tensor, optional):
                See :class:`SkepModel`.
            position_ids (Tensor, optional):
                See :class:`SkepModel`.
            attention_mask (Tensor, optional):
                See :class:`SkepModel`.
            seq_lens (Tensor, optional):
                The input length tensor storing real length of each sequence for correctness.
                Its data type should be int64 and its shape is `[batch_size]`.
                Defaults to `None`.
            labels (Tensor, optional):
                The input label tensor.
                Its data type should be int64 and its shape is `[batch_size, sequence_length]`.
            inputs_embeds(Tensor, optional):
                See :class:`SkepModel`.
            output_hidden_states (bool, optional):
                Whether to return the hidden states of all layers.
                Defaults to `False`.
            output_attentions (bool, optional):
                Whether to return the attentions tensors of all attention layers.
                Defaults to `False`.
            return_dict (bool, optional):
                Whether to return a :class:`~paddlenlp.transformers.model_outputs.TokenClassifierOutput` object. If
                `False`, the output will be a tuple of tensors. Defaults to `False`.

        Returns:
            An instance of :class:`~paddlenlp.transformers.model_outputs.TokenClassifierOutput` if `return_dict=True`.
            Otherwise it returns a tuple of tensors corresponding to ordered and
            not None (depending on the input arguments) fields of :class:`~paddlenlp.transformers.model_outputs.TokenClassifierOutput`.

            if return_dict is False, Returns tensor `loss` if `labels` is not None. Otherwise, returns tensor `prediction`.

            - `loss` (Tensor):
                The crf loss. Its data type is float32 and its shape is `[batch_size]`.

            - `prediction` (Tensor):
                The prediction tensor containing the highest scoring tag indices.
                Its data type is int64 and its shape is `[batch_size, sequence_length]`.

        """
        outputs = self.skep(input_ids,
                            token_type_ids=token_type_ids,
                            position_ids=position_ids,
                            attention_mask=attention_mask,
                            inputs_embeds=inputs_embeds,
                            output_attentions=output_attentions,
                            output_hidden_states=output_hidden_states,
                            return_dict=return_dict)

        bigru_output, _ = self.gru(outputs[0])  #, sequence_length=seq_lens)
        emission = self.fc(bigru_output)

        if seq_lens is None:
            # compute seq length according to the attention mask
            if attention_mask is not None:
                seq_lens = paddle.sum(attention_mask,
                                      axis=1,
                                      dtype=paddle.int64)
            else:
                input_ids_shape = paddle.shape(input_ids)
                seq_lens = paddle.ones(shape=[input_ids_shape[0]],
                                       dtype=paddle.int64) * input_ids_shape[1]

        loss, prediction = None, None
        if labels is not None:
            loss = self.crf_loss(emission, seq_lens, labels)
        else:
            _, prediction = self.viterbi_decoder(emission, seq_lens)

        # FIXME(wj-Mcat): the output of this old version model is single tensor when return_dict is False
        if not return_dict:
            # when loss is None, return prediction
            if labels is not None:
                return loss
            return prediction

        return TokenClassifierOutput(
            loss=loss,
            logits=prediction,
            hidden_states=outputs.hidden_states,
            attentions=outputs.attentions,
        )<|MERGE_RESOLUTION|>--- conflicted
+++ resolved
@@ -408,12 +408,7 @@
 
         past_key_values_length = 0
         if past_key_values is not None:
-<<<<<<< HEAD
             past_key_values_length = past_key_values[0][0].shape[2]
-=======
-            past_key_values_length = paddle.shape(
-                past_key_values[0][0]).shape[2]
->>>>>>> 31fb6cfe
 
         if attention_mask is None:
             attention_mask = paddle.unsqueeze(
@@ -421,11 +416,7 @@
                     self.pooler.dense.weight.dtype) * -1e4,
                 axis=[1, 2])
             if past_key_values is not None:
-<<<<<<< HEAD
-                batch_size = past_key_values[0][0].shape[0]
-=======
-                batch_size = paddle.shape(past_key_values[0][0]).shape[0]
->>>>>>> 31fb6cfe
+                batch_size = paddle.shape(past_key_values[0][0])[0]
 
                 past_mask = paddle.zeros(
                     [batch_size, 1, 1, past_key_values_length],
@@ -433,15 +424,12 @@
                 attention_mask = paddle.concat([past_mask, attention_mask],
                                                axis=-1)
 
-<<<<<<< HEAD
         # For 2D attention_mask from tokenizer
         elif attention_mask.ndim == 2:
             attention_mask = paddle.unsqueeze(attention_mask, axis=[1, 2])
             attention_mask = (1.0 - attention_mask) * -1e4
         attention_mask.stop_gradient = True
 
-=======
->>>>>>> 31fb6cfe
         embedding_output = self.embeddings(
             input_ids=input_ids,
             position_ids=position_ids,
