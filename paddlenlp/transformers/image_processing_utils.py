--- conflicted
+++ resolved
@@ -21,21 +21,17 @@
 from typing import Any, Dict, Iterable, Optional, Tuple, Union
 
 import numpy as np
-<<<<<<< HEAD
 from huggingface_hub import (
     create_repo,
     get_hf_file_metadata,
+    hf_hub_download,
     hf_hub_url,
     repo_type_and_id_from_hf_id,
     upload_folder,
 )
 from huggingface_hub.utils import EntryNotFoundError
-=======
-from huggingface_hub import hf_hub_download
-
-from paddlenlp import __version__
->>>>>>> 2f2e40a9
-
+
+from .. import __version__
 from ..utils.downloader import COMMUNITY_MODEL_PREFIX, get_path_from_url_with_filelock
 from ..utils.env import MODEL_HOME
 from ..utils.log import logger
