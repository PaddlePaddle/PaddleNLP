--- conflicted
+++ resolved
@@ -627,21 +627,11 @@
             attention_mask = paddle.unsqueeze(
                 (input_ids == self.pad_token_id
                  ).astype(self.pooler.dense.weight.dtype) * -1e4,
-<<<<<<< HEAD
                 axis=[1, 2], )
         else:
             attention_mask = self.get_extended_attention_mask(attention_mask,
                                                               input_ids.shape)
-=======
-                axis=[1, 2])
-        # For 2D attention_mask from tokenizer
-        elif attention_mask.ndim == 2:
-            attention_mask = paddle.unsqueeze(
-                attention_mask, axis=[1, 2]).astype(paddle.get_default_dtype())
-            attention_mask = (1.0 - attention_mask) * -1e4
-        attention_mask.stop_gradient = True
-
->>>>>>> c481083c
+
         embedding_output = self.embeddings(
             input_ids=input_ids,
             token_type_ids=token_type_ids, )
