# Copyright (c) 2021 PaddlePaddle Authors. All Rights Reserved.
#
# Licensed under the Apache License, Version 2.0 (the "License");
# you may not use this file except in compliance with the License.
# You may obtain a copy of the License at
#
#     http://www.apache.org/licenses/LICENSE-2.0
#
# Unless required by applicable law or agreed to in writing, software
# distributed under the License is distributed on an "AS IS" BASIS,
# WITHOUT WARRANTIES OR CONDITIONS OF ANY KIND, either express or implied.
# See the License for the specific language governing permissions and
# limitations under the License.

<<<<<<< HEAD
=======

>>>>>>> 522abcbc
import numpy as np
import paddle
import paddle.nn as nn
import paddle.nn.functional as F

__all__ = [
    "prepare_qkv_ofa",
    "mha_ofa_forward",
    "encoder_ofa_forward",
    "encoder_layer_ofa_forward",
    "compute_neuron_head_importance",
    "reorder_neuron_head",
]


def prepare_qkv_ofa(self, query, key, value, cache=None):
    q = self.q_proj(query)
    if hasattr(self.q_proj, "fn") and self.q_proj.fn.cur_config["expand_ratio"] is not None:
        self.num_heads = int(self.num_heads * self.q_proj.fn.cur_config["expand_ratio"])
    q = paddle.reshape(x=q, shape=[0, 0, self.num_heads, self.head_dim])
    q = paddle.transpose(x=q, perm=[0, 2, 1, 3])

    if isinstance(cache, self.StaticCache):
        # for encoder-decoder attention in inference and has cached
        k, v = cache.k, cache.v
    else:
        k, v = self.compute_kv(key, value)

    if isinstance(cache, self.Cache):
        # for decoder self-attention in inference
        k = paddle.concat([cache.k, k], axis=2)
        v = paddle.concat([cache.v, v], axis=2)
        cache = self.Cache(k, v)

    return (q, k, v) if cache is None else (q, k, v, cache)


def mha_ofa_forward(self, query, key, value, attn_mask=None, cache=None):
    """
    monkey patch for MultiHeadAttention forward to accept head_mask
    attn_mask[0] = attn_mask, attn_mask[1] = head_mask
    """
    key = query if key is None else key
    value = query if value is None else value
    # compute q ,k ,v
    if cache is None:
        q, k, v = self._prepare_qkv(query, key, value, cache)
    else:
        q, k, v, cache = self._prepare_qkv(query, key, value, cache)

    # scale dot product attention
    product = paddle.matmul(x=q * (self.head_dim**-0.5), y=k, transpose_y=True)
    if attn_mask[0] is not None:
        # TODO(guosheng): support bool mask
        product = product + attn_mask[0]
    weights = F.softmax(product)
    if self.dropout:
        weights = F.dropout(weights, self.dropout, training=self.training, mode="upscale_in_train")

    if attn_mask[1] is not None:
        weights = weights * attn_mask[1]

    out = paddle.matmul(weights, v)

    # combine heads
    out = paddle.transpose(out, perm=[0, 2, 1, 3])
    out = paddle.reshape(x=out, shape=[0, 0, out.shape[2] * out.shape[3]])

    # project to output
    out = self.out_proj(out)

    outs = [out]
    if self.need_weights:
        outs.append(weights)
    if cache is not None:
        outs.append(cache)

    if hasattr(self.q_proj, "fn") and self.q_proj.fn.cur_config["expand_ratio"] is not None:
        self.num_heads = int(float(self.num_heads) / self.q_proj.fn.cur_config["expand_ratio"])
    return out if len(outs) == 1 else tuple(outs)


def encoder_ofa_forward(
    self,
    src,
    src_mask=[None, None],
    cache=None,
    output_attentions=False,
    output_hidden_states=False,
    return_dict=False,
):
    """
    monkey patch for TransformerEncoder forward to accept head_mask
    attn_mask[0] = attn_mask, attn_mask[1] = head_mask
    """
    output = src
    if src_mask[1] is not None:
        head_mask = src_mask[1]
        if len(head_mask.shape) == 1:
            head_mask = paddle.unsqueeze(paddle.unsqueeze(paddle.unsqueeze(paddle.unsqueeze(head_mask, 0), 0), -1), -1)
            head_mask = paddle.expand(head_mask, shape=[self.num_layers] + head_mask.shape[1:])
        elif len(head_mask.shape) == 2:
            head_mask = paddle.unsqueeze(paddle.unsqueeze(paddle.unsqueeze(head_mask, 1), -1), -1)
    else:
        head_mask = [None] * self.num_layers

    for i, mod in enumerate(self.layers):
        output = mod(output, src_mask=[src_mask[0], head_mask[i]])

    if self.norm is not None:
        output = self.norm(output)

    return output


def encoder_layer_ofa_forward(self, src, src_mask=None, cache=None, output_attentions=False):
    residual = src
    if self.normalize_before:
        src = self.norm1(src)
    # Add cache for encoder for the usage like UniLM
    if cache is None:
        src = self.self_attn(src, src, src, src_mask)
    else:
        src, incremental_cache = self.self_attn(src, src, src, src_mask, cache)

    src = residual + self.dropout1(src)
    if not self.normalize_before:
        src = self.norm1(src)

    residual = src
    if self.normalize_before:
        src = self.norm2(src)
    src = self.linear2(self.dropout(self.activation(self.linear1(src))))
    src = residual + self.dropout2(src)
    if not self.normalize_before:
        src = self.norm2(src)
    return src if cache is None else (src, incremental_cache)


def reorder_head(layer, index):
    """
    Reorder head weights according index.
    Args:
         layer(paddle.nn.Layer): the instance of `paddle.nn.MultiHeadAttention` layer.
         index(list): the sort indices of multi-head.
    """
    assert isinstance(
        layer, nn.MultiHeadAttention
    ), "layer in reorder_head must be the instance of `paddle.nn.MultiHeadAttention`."
    n, a = layer.num_heads, layer.head_dim
    idx = paddle.reshape(
        paddle.index_select(paddle.reshape(paddle.arange(0, n * a, dtype="int64"), shape=[n, a]), index=index, axis=0),
        shape=[-1],
    )

    def reorder_head_matrix(linearLayer, index, dim=1):
        W = paddle.index_select(linearLayer.weight, index, axis=dim).detach()
        if linearLayer.bias is not None:
            if dim == 0:
                b = paddle.assign(linearLayer.bias).detach()
            else:
                b = paddle.assign(paddle.index_select(linearLayer.bias, index, axis=0)).detach()

        linearLayer.weight.stop_gradient = True
        linearLayer.weight.set_value(W)
        linearLayer.weight.stop_gradient = False
        if linearLayer.bias is not None:
            linearLayer.bias.stop_gradient = True
            linearLayer.bias.set_value(b)
            linearLayer.bias.stop_gradient = False

    reorder_head_matrix(layer.q_proj.fn if hasattr(layer.q_proj, "fn") else layer.q_proj, idx)
    reorder_head_matrix(layer.k_proj.fn if hasattr(layer.k_proj, "fn") else layer.k_proj, idx)
    reorder_head_matrix(layer.v_proj.fn if hasattr(layer.v_proj, "fn") else layer.v_proj, idx)
    reorder_head_matrix(layer.out_proj.fn if hasattr(layer.out_proj, "fn") else layer.out_proj, idx, dim=0)


def reorder_neuron(layer, index, dim=0):
    """
    Reorder feed-forward weights according index.
    Args:
         layer(paddle.nn.Layer): the instance of `paddle.nn.Linear` layer.
         index(list): the sort indices of feed-forward.
         dim(int): select weights according to the dim.
    """
    linearLayer = layer.fn if hasattr(layer, "fn") else layer
    W = paddle.index_select(linearLayer.weight, index, axis=dim).detach()
    if linearLayer.bias is not None:
        if dim == 0:
            b = paddle.assign(linearLayer.bias).detach()
        else:
            b = paddle.assign(paddle.index_select(linearLayer.bias, index, axis=0)).detach()
    linearLayer.weight.stop_gradient = True
    linearLayer.weight.set_value(W)
    linearLayer.weight.stop_gradient = False

    if linearLayer.bias is not None:
        linearLayer.bias.stop_gradient = True
        linearLayer.bias.set_value(b)
        linearLayer.bias.stop_gradient = False


def reorder_neuron_head(model, head_importance, neuron_importance):
    """
    Reorders weights according head importance and neuron importance
    """
    # Reorders heads and ffn neurons
    for layer, current_importance in enumerate(neuron_importance):
        # Reorders heads
        idx = paddle.argsort(head_importance[layer], descending=True)
        reorder_head(model.base_model.encoder.layers[layer].self_attn, idx)
        # Reorders neurons
        idx = paddle.argsort(paddle.to_tensor(current_importance), descending=True)
        reorder_neuron(model.base_model.encoder.layers[layer].linear1.fn, idx, dim=1)

        reorder_neuron(model.base_model.encoder.layers[layer].linear2.fn, idx, dim=0)


def compute_neuron_head_importance(
    model,
    data_loader,
    num_layers,
    num_heads,
    loss_fct=nn.loss.CrossEntropyLoss(),
    intermediate_name="linear1",
    output_name="linear2",
    label_names=None,
):
    """
    Computes the importance of multi-head attention and feed-forward  neuron in
    each transformer layer.

    Args:
        model(paddle.nn.Layer):
            The instance of transformer model.
        data_loader (DataLoader):
            An iterable data loader is used for evaluate. An instance of
            `paddle.io.Dataloader`.
        num_layers (int):
            Number of transformer layers.
        num_heads (int):
            Number of heads in each multi-head attention.
        loss_fct (Loss|optional):
            Loss function can be a `paddle.nn.Layer` instance. Default: `nn.loss.CrossEntropyLoss()`.
        intermediate_name (str|optional):
            The name of intermediate `Linear` layer in feed-forward.
            Defaults to `linear1`.
        output_name (str|optional):
            The name of output `Linear` layer in feed-forward.
            Defaults to `linear2`.
    """
    head_importance = paddle.zeros(shape=[num_layers, num_heads], dtype="float32")
    head_mask = paddle.ones(shape=[num_layers, num_heads], dtype="float32")
    head_mask.stop_gradient = False

    intermediate_weight = []
    intermediate_bias = []
    output_weight = []

    for name, w in model.named_parameters():
        if intermediate_name in name:
            if len(w.shape) > 1:
                intermediate_weight.append(w)
            else:
                intermediate_bias.append(w)

        if output_name in name:
            if len(w.shape) > 1:
                output_weight.append(w)

    neuron_importance = []
    for w in intermediate_weight:
        neuron_importance.append(np.zeros(shape=[w.shape[1]], dtype="float32"))

    for i, batch in enumerate(data_loader):
        labels = None
        if label_names is not None:
            labels = []
            for label in label_names:
                labels.append(batch.pop(label))
            labels = tuple(labels)
        elif "labels" in batch:
            labels = batch.pop("labels")
            # For token cls tasks
            for key in ("length", "seq_len"):
                if key in batch:
                    batch.pop(key)
        elif "start_positions" in batch and "end_positions" in batch:
            labels = (batch.pop("start_positions"), batch.pop("end_positions"))

        batch["attention_mask"] = [None, head_mask]
        logits = model(**batch)

        if loss_fct is not None:
            loss = loss_fct(logits, labels)
        else:
            raise NotImplementedError(
                "Model to be compressed is an instance of a custom class, "
                "so function `loss_fct(logits, labels)` should "
                "be implemented, and it should return a single float for precision "
                "value, such as acc."
            )

        loss.backward()
        head_importance += paddle.abs(paddle.to_tensor(head_mask.gradient()))
        for w1, b1, w2, current_importance in zip(
            intermediate_weight, intermediate_bias, output_weight, neuron_importance
        ):
            current_importance += np.abs((np.sum(w1.numpy() * w1.gradient(), axis=0) + b1.numpy() * b1.gradient()))
            current_importance += np.abs(np.sum(w2.numpy() * w2.gradient(), axis=1))
    return head_importance, neuron_importance<|MERGE_RESOLUTION|>--- conflicted
+++ resolved
@@ -12,10 +12,6 @@
 # See the License for the specific language governing permissions and
 # limitations under the License.
 
-<<<<<<< HEAD
-=======
-
->>>>>>> 522abcbc
 import numpy as np
 import paddle
 import paddle.nn as nn
