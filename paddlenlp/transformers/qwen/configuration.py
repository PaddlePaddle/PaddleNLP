# Copyright (c) 2023 Alibaba Cloud and PaddlePaddle Authors. All Rights Reserved.
#
# Licensed under the Apache License, Version 2.0 (the "License");
# you may not use this file except in compliance with the License.
# You may obtain a copy of the License at
#
#     http://www.apache.org/licenses/LICENSE-2.0
#
# Unless required by applicable law or agreed to in writing, software
# distributed under the License is distributed on an "AS IS" BASIS,
# WITHOUT WARRANTIES OR CONDITIONS OF ANY KIND, either express or implied.
# See the License for the specific language governing permissions and
# limitations under the License.

from paddlenlp.transformers import PretrainedConfig

__all__ = ["QWenConfig"]


class QWenConfig(PretrainedConfig):
    model_type = "qwen"
    keys_to_ignore_at_inference = ["past_key_values"]

    def __init__(
        self,
        vocab_size=151936,
        hidden_size=4096,
        num_hidden_layers=32,
        num_attention_heads=32,
        emb_dropout_prob=0.0,
        attn_dropout_prob=0.0,
        layer_norm_epsilon=1e-6,
        initializer_range=0.02,
        max_position_embeddings=8192,
        scale_attn_weights=True,
        use_cache=True,
        recompute_granularity="full",
        kv_channels=128,
        rotary_pct=1.0,
        rotary_emb_base=10000,
        use_dynamic_ntk=True,
        use_logn_attn=True,
        use_flash_attention=False,
        use_fused_rms_norm=False,
        use_fused_rope=False,
        intermediate_size=22016,
        tensor_parallel_output=True,
        no_bias=True,
        tie_word_embeddings=False,
        pad_token_id=0,
        bos_token_id=1,
        eos_token_id=2,
<<<<<<< HEAD
        long_sequence_strategy_type=None,
        long_sequence_strategy_name=None,
        long_sequence_init_args=None,
        use_long_sequence_strategies=False,
=======
        fuse_attention_qkv: bool = False,
        fuse_attention_ffn: bool = False,
>>>>>>> 05507a74
        **kwargs,
    ):
        self.vocab_size = vocab_size
        self.hidden_size = hidden_size
        self.intermediate_size = intermediate_size
        self.num_hidden_layers = num_hidden_layers
        self.num_attention_heads = num_attention_heads
        self.emb_dropout_prob = emb_dropout_prob
        self.attn_dropout_prob = attn_dropout_prob
        self.layer_norm_epsilon = layer_norm_epsilon
        self.initializer_range = initializer_range
        self.scale_attn_weights = scale_attn_weights
        self.use_cache = use_cache
        self.recompute_granularity = recompute_granularity
        self.max_position_embeddings = max_position_embeddings
        self.kv_channels = kv_channels
        self.rotary_pct = rotary_pct
        self.rotary_emb_base = rotary_emb_base
        self.use_dynamic_ntk = use_dynamic_ntk
        self.use_logn_attn = use_logn_attn
        self.use_flash_attention = use_flash_attention
        self.use_fused_rms_norm = use_fused_rms_norm
        self.use_fused_rope = use_fused_rope
        self.no_bias = no_bias
        self.fuse_attention_qkv = fuse_attention_qkv
        self.fuse_attention_ffn = fuse_attention_ffn

        self.long_sequence_strategy_type = long_sequence_strategy_type
        self.long_sequence_strategy_name = long_sequence_strategy_name
        self.long_sequence_init_args = {} if long_sequence_init_args is None else long_sequence_init_args
        self.use_long_sequence_strategies = use_long_sequence_strategies

        super().__init__(
            pad_token_id=pad_token_id,
            bos_token_id=bos_token_id,
            eos_token_id=eos_token_id,
            tie_word_embeddings=tie_word_embeddings,
            **kwargs,
        )<|MERGE_RESOLUTION|>--- conflicted
+++ resolved
@@ -50,15 +50,12 @@
         pad_token_id=0,
         bos_token_id=1,
         eos_token_id=2,
-<<<<<<< HEAD
         long_sequence_strategy_type=None,
         long_sequence_strategy_name=None,
         long_sequence_init_args=None,
         use_long_sequence_strategies=False,
-=======
         fuse_attention_qkv: bool = False,
         fuse_attention_ffn: bool = False,
->>>>>>> 05507a74
         **kwargs,
     ):
         self.vocab_size = vocab_size
