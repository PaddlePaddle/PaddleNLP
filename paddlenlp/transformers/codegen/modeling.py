# Copyright (c) 2022 PaddlePaddle Authors. All Rights Reserved.
# Copyright 2022 The Salesforce authors, The Open AI Team Authors and The HuggingFace Inc. team
#
# Licensed under the Apache License, Version 2.0 (the "License");
# you may not use this file except in compliance with the License.
# You may obtain a copy of the License at
#
#     http://www.apache.org/licenses/LICENSE-2.0
#
# Unless required by applicable law or agreed to in writing, software
# distributed under the License is distributed on an "AS IS" BASIS,
# WITHOUT WARRANTIES OR CONDITIONS OF ANY KIND, either express or implied.
# See the License for the specific language governing permissions and
# limitations under the License.


import paddle
import paddle.nn as nn
import paddle.nn.functional as F
from paddle.nn import Layer

from .. import PretrainedModel, register_base_model
from ..model_outputs import (
    BaseModelOutputWithPastAndCrossAttentions,
    CausalLMOutputWithCrossAttentions,
)
from ..nezha.modeling import ACT2FN
<<<<<<< HEAD
from .configuration import CodeGenConfig
=======
>>>>>>> db3bde14

CODEGEN_PRETRAINED_MODEL_ARCHIVE_LIST = [
    "Salesforce/codegen-350M-nl",
    "Salesforce/codegen-350M-multi",
    "Salesforce/codegen-350M-mono",
    "Salesforce/codegen-2B-nl",
    "Salesforce/codegen-2B-multi",
    "Salesforce/codegen-2B-mono",
    "Salesforce/codegen-6B-nl",
    "Salesforce/codegen-6B-multi",
    "Salesforce/codegen-6B-mono",
    "Salesforce/codegen-16B-nl",
    "Salesforce/codegen-16B-multi",
    "Salesforce/codegen-16B-mono",
]


def fixed_pos_embedding(x, seq_dim=1, seq_len=None):
    dim = x.shape[-1]
    if seq_len is None:
        seq_len = x.shape[seq_dim]
    inv_freq = 1.0 / (10000 ** (paddle.arange(0, dim, 2) / dim))
    sinusoid_inp = paddle.einsum("i,j->ij", paddle.arange(seq_len, dtype="float32"), inv_freq)
    return paddle.sin(sinusoid_inp), paddle.cos(sinusoid_inp)


def rotate_every_two(x):
    x1 = x[:, :, :, ::2]
    x2 = x[:, :, :, 1::2]
    x = paddle.stack((-x2, x1), axis=-1)
    # In einsum notation: rearrange(x, '... d j -> ... (d j)')
    return x.flatten(-2)


def duplicate_interleave(m):
    return paddle.repeat_interleave(m, 2, axis=1)


def apply_rotary_pos_emb(x, sincos, offset=0):
    sin, cos = map(lambda t: duplicate_interleave(t)[None, offset : x.shape[1] + offset, None, :], sincos)
    # einsum notation for lambda t: repeat(t[offset:x.shape[1]+offset,:], "n d -> () n () (d j)", j=2)
    return (x * cos) + (rotate_every_two(x) * sin)


class CodeGenAttention(Layer):
    def __init__(self, config: CodeGenConfig):
        super().__init__()

        self.causal_mask = paddle.tril(
            paddle.ones((config.max_positions, config.max_positions), dtype=paddle.get_default_dtype())
        ).reshape((1, 1, config.max_positions, config.max_positions))

        self.attn_dropout = nn.Dropout(config.attn_pdrop)
        self.resid_dropout = nn.Dropout(config.resid_pdrop)

        self.embed_dim = config.embed_dim
        self.num_attention_heads = config.num_attention_heads
        self.head_dim = self.embed_dim // self.num_attention_heads
        if self.head_dim * self.num_attention_heads != self.embed_dim:
            raise ValueError(
                f"embed_dim must be divisible by num_attention_heads (got `embed_dim`: {self.embed_dim} and"
                f" `num_attention_heads`: {self.num_attention_heads})."
            )
        self.scale_attn = paddle.sqrt(paddle.to_tensor(self.head_dim, dtype="float32"))
        self.qkv_proj = nn.Linear(self.embed_dim, self.embed_dim * 3, bias_attr=False)

        self.out_proj = nn.Linear(self.embed_dim, self.embed_dim, bias_attr=False)
        self.rotary_dim = config.rotary_dim

    def _split_heads(self, x, n_head, dim_head, mp_num):
        reshaped = x.reshape(x.shape[:-1] + [n_head // mp_num, dim_head])
        reshaped = reshaped.reshape(x.shape[:-2] + [-1] + reshaped.shape[-1:])
        return reshaped

    def _merge_heads(self, tensor, num_attention_heads, attn_head_size):
        """
        Merges attn_head_size dim and num_attn_heads dim into n_ctx
        """
        if len(tensor.shape) == 5:
            tensor = tensor.transpose([0, 1, 3, 2, 4])
        elif len(tensor.shape) == 4:
            tensor = tensor.transpose([0, 2, 1, 3])
        else:
            raise ValueError(f"Input tensor rank should be one of [4, 5], but is: {len(tensor.shape)}")
        new_shape = tensor.shape[:-2] + [num_attention_heads * attn_head_size]
        return tensor.reshape(new_shape)

    def _attn(self, query, key, value, attention_mask=None):

        # compute causal mask from causal mask buffer
        query_length, key_length = query.shape[-2], key.shape[-2]
        causal_mask = self.causal_mask[:, :, key_length - query_length : key_length, :key_length]

        # Keep the attention weights computation in fp32 to avoid overflow issues
        query = paddle.cast(query, "float32")
        key = paddle.cast(key, "float32")
        attn_weights = paddle.matmul(query, key, transpose_y=True)

        attn_weights = attn_weights / self.scale_attn
        mask_value = paddle.to_tensor(-1e4, dtype=attn_weights.dtype)
        # Need to be a tensor, otherwise we get error: `RuntimeError: expected scalar type float but found double`.
        attn_weights = paddle.where(causal_mask, attn_weights, mask_value)

        if attention_mask is not None:
            # Apply the attention mask
            attn_weights = attn_weights + attention_mask

        attn_weights = F.softmax(attn_weights, axis=-1, dtype=value.dtype)
        attn_weights = self.attn_dropout(attn_weights)

        attn_output = paddle.matmul(attn_weights, value)

        return attn_output, attn_weights

    def forward(
        self,
        hidden_states,
        attention_mask=None,
        use_cache=False,
        cache=None,
        output_attentions=False,
    ):
        qkv = self.qkv_proj(hidden_states)
        mp_num = 4
        qkv_split = qkv.reshape(qkv.shape[:-1] + [mp_num, -1])

        local_dim = qkv_split.shape[-1] // (self.head_dim * self.num_attention_heads // mp_num)
        query, value, key = paddle.split(qkv_split, local_dim, axis=-1)
        query = self._split_heads(query, self.num_attention_heads, self.head_dim, mp_num=mp_num)
        key = self._split_heads(key, self.num_attention_heads, self.head_dim, mp_num=mp_num)

        value = self._split_heads(value, self.num_attention_heads, self.head_dim, mp_num=mp_num)
        value = value.transpose([0, 2, 1, 3])

        seq_len = key.shape[1]
        offset = 0

        if cache is not None:
            offset = cache[0].shape[-2]
            seq_len += offset

        if self.rotary_dim is not None:
            k_rot = key[:, :, :, : self.rotary_dim]
            k_pass = key[:, :, :, self.rotary_dim :]

            q_rot = query[:, :, :, : self.rotary_dim]
            q_pass = query[:, :, :, self.rotary_dim :]

            sincos = fixed_pos_embedding(k_rot, 1, seq_len=seq_len)
            k_rot = apply_rotary_pos_emb(k_rot, sincos, offset=offset)
            q_rot = apply_rotary_pos_emb(q_rot, sincos, offset=offset)

            key = paddle.concat([k_rot, k_pass], axis=-1)
            query = paddle.concat([q_rot, q_pass], axis=-1)
        else:
            sincos = fixed_pos_embedding(key, 1, seq_len=seq_len)
            key = apply_rotary_pos_emb(key, sincos, offset=offset)
            query = apply_rotary_pos_emb(query, sincos, offset=offset)

        key = key.transpose([0, 2, 1, 3])
        query = query.transpose([0, 2, 1, 3])

        if cache is not None:
            past_key = cache[0]
            past_value = cache[1]
            key = paddle.concat((past_key, key), axis=-2)
            value = paddle.concat((past_value, value), axis=-2)

        if use_cache is True:
            present = (key, value)
        else:
            present = None

        # compute self-attention: V x Softmax(QK^T)
        attn_output, attn_weights = self._attn(query, key, value, attention_mask)

        attn_output = self._merge_heads(attn_output, self.num_attention_heads, self.head_dim)
        attn_output = self.out_proj(attn_output)
        attn_output = self.resid_dropout(attn_output)

        if output_attentions:
            return attn_output, present, attn_weights
        return attn_output, present


class CodeGenMLP(Layer):
    def __init__(self, inner_dim: int, config: CodeGenConfig):
        super().__init__()

        self.fc_in = nn.Linear(config.embed_dim, inner_dim)
        self.fc_out = nn.Linear(inner_dim, config.embed_dim)

        self.act = ACT2FN[config.activation_function]
        self.dropout = nn.Dropout(config.resid_pdrop)

    def forward(self, hidden_states):
        hidden_states = self.fc_in(hidden_states)
        hidden_states = self.act(hidden_states)
        hidden_states = self.fc_out(hidden_states)
        hidden_states = self.dropout(hidden_states)
        return hidden_states


class CodeGenBlock(Layer):
    def __init__(self, config: CodeGenConfig):
        super().__init__()
        inner_dim = config.n_inner if config.n_inner is not None else 4 * config.n_embd
        self.ln_1 = nn.LayerNorm(config.embed_dim, epsilon=config.layer_norm_epsilon)
        self.attn = CodeGenAttention(config)
        self.mlp = CodeGenMLP(inner_dim, config)

    def forward(
        self,
        hidden_states,
        attention_mask=None,
        use_cache=False,
        cache=None,
        output_attentions=False,
    ):
        residual = hidden_states
        hidden_states = self.ln_1(hidden_states)
        attn_outputs = self.attn(
            hidden_states,
            attention_mask=attention_mask,
            cache=cache,
            use_cache=use_cache,
            output_attentions=output_attentions,
        )
        attn_output = attn_outputs[0]  # output_attn: a, present, (attentions)
        outputs = attn_outputs[1:]

        feed_forward_hidden_states = self.mlp(hidden_states)
        hidden_states = attn_output + feed_forward_hidden_states + residual

        if use_cache:
            outputs = (hidden_states,) + outputs
        else:
            outputs = (hidden_states,) + outputs[1:]

        return outputs  # hidden_states, (present, attentions)  outputs is a tuple


class CodeGenPreTrainedModel(PretrainedModel):
    """
    An abstract class to handle weights initialization and a simple interface for downloading and loading pretrained
    models.
    """

    pretrained_init_configuration = {}
    pretrained_resource_files_map = {"model_state": {}}
    config_class = CodeGenConfig
    base_model_prefix = "transformer"

    def init_weights(self, layer):
        """Initialize the weights."""
        if isinstance(layer, (nn.Linear, nn.Embedding)):
            if isinstance(layer.weight, paddle.Tensor) and paddle.get_default_dtype() == "float32":
                layer.weight.set_value(
                    paddle.tensor.normal(
                        mean=0.0,
                        std=self.initializer_range
                        if hasattr(self, "initializer_range")
                        else self.transformer.config["initializer_range"],
                        shape=layer.weight.shape,
                    )
                )
        elif isinstance(layer, nn.LayerNorm):
            layer.bias.set_value(paddle.zeros_like(layer.bias))
            layer.weight.set_value(paddle.full_like(layer.weight, 1.0))
            layer._epsilon = getattr(self, "layer_norm_epsilon", 1e-05)
        if isinstance(layer, nn.Linear) and layer.bias is not None:
            layer.bias.set_value(paddle.zeros_like(layer.bias))


@register_base_model
class CodeGenModel(CodeGenPreTrainedModel):
    r"""
    The bare CodeGen Model outputting raw hidden-states.
    This model inherits from :class:`~paddlenlp.transformers.model_utils.PretrainedModel`.
    Refer to the superclass documentation for the generic methods.
    This model is also a Paddle `paddle.nn.Layer <https://www.paddlepaddle.org.cn/documentation
    /docs/en/api/paddle/fluid/dygraph/layers/Layer_en.html>`__ subclass. Use it as a regular Paddle Layer
    and refer to the Paddle documentation for all matter related to general usage and behavior.
    Args:
        config (:class:`CodeGenConfig`):
            An instance of CodeGenConfig used to construct CodeGenModel.
    """

    def __init__(self, config: CodeGenConfig):
        super().__init__(config)

        self.vocab_size = config.vocab_size
        self.bos_token_id = config.bos_token_id
        self.pad_token_id = config.pad_token_id
        self.eos_token_id = config.eos_token_id
        self.embed_dim = config.n_embd
        self.initializer_range = config.initializer_range
        self.wte = nn.Embedding(config.vocab_size, self.embed_dim)
        self.drop = nn.Dropout(config.embd_pdrop)
        self.h = nn.LayerList([CodeGenBlock(config) for _ in range(config.n_layer)])
        self.ln_f = nn.LayerNorm(self.embed_dim, epsilon=config.layer_norm_epsilon)
        self.rotary_dim = min(config.rotary_dim, config.n_ctx // config.n_head)

        # Initialize weights and apply final processing
        self.apply(self.init_weights)

    def get_input_embeddings(self):
        return self.wte

    def set_input_embeddings(self, new_embeddings):
        self.wte = new_embeddings

    def forward(
        self,
        input_ids=None,
        attention_mask=None,
        token_type_ids=None,
        use_cache=False,
        cache=None,
        output_attentions=False,
        output_hidden_states=False,
        return_dict=False,
    ):
        r"""
        The CodeGenModel forward method, overrides the `__call__()` special method.
        Args:
            input_ids (Tensor):
                Indices of input sequence tokens in the vocabulary. They are
                numerical representations of tokens that build the input sequence.
                Its data type should be `int64` and it has a shape of [batch_size, sequence_length].
            attention_mask (Tensor, optional):
                Mask used in multi-head attention to avoid performing attention to some unwanted positions,
                usually the paddings or the subsequent positions.
                Its data type can be int, float and bool.
                When the data type is bool, the `masked` tokens have `False` values and the others have `True` values.
                When the data type is int, the `masked` tokens have `0` values and the others have `1` values.
                When the data type is float, the `masked` tokens have `-INF` values and the others have `0` values.
                It is a tensor with shape broadcasted to `[batch_size, num_attention_heads, sequence_length, sequence_length]`.
                For example, its shape can be  [batch_size, sequence_length], [batch_size, sequence_length, sequence_length],
                [batch_size, num_attention_heads, sequence_length, sequence_length].
                Defaults to `None`, which means nothing needed to be prevented attention to.
            use_cache (bool, optional):
                 Whether or not to use cache. Defaults to `False`. If set to `True`, key value states will be returned and
                 can be used to speed up decoding.
            cache (list, optional):
                It is a list, and each element in the list is a tuple `(incremental_cache, static_cache)`.
                See `TransformerDecoder.gen_cache <https://github.com/PaddlePaddle/Paddle/blob/release/2.1/python/paddle/nn/layer/transformer.py#L1060>`__ for more details.
                It is only used for inference and should be None for training.
                Default to `None`.
            output_attentions (bool, optional):
                Whether or not to return the attentions tensors of all attention layers. See `attentions` under returned
                tensors for more detail. Defaults to `False`.
            output_hidden_states (bool, optional):
                Whether or not to return the hidden states of all layers. See `hidden_states` under returned tensors for
                more detail. Defaults to `False`.
            return_dict (bool, optional):
                Whether to return a :class:`~paddlenlp.transformers.model_outputs.BaseModelOutputWithPastAndCrossAttentions` object.
                If `False`, the output will be a tuple of tensors. Defaults to `False`.
        Returns:
            An instance of :class:`~paddlenlp.transformers.model_outputs.BaseModelOutputWithPastAndCrossAttentions` if
            `return_dict=True`. Otherwise it returns a tuple of tensors corresponding
            to ordered and not None (depending on the input arguments) fields of
            :class:`~paddlenlp.transformers.model_outputs.BaseModelOutputWithPastAndCrossAttentions`.
            Especially, When `return_dict=output_hidden_states=output_attentions=False` and `cache=None`,
            returns a tensor representing the output of :class:`CodeGenModel`.
            Its data type should be float32 and has a shape of [batch_size, sequence_length, hidden_size].
        Example:
            .. code-block::
                import paddle
                from paddlenlp.transformers import CodeGenModel, CodeGenTokenizer
                tokenizer = CodeGenTokenizer.from_pretrained('Salesforce/codegen-350M-mono')
                model = CodeGenModel.from_pretrained('Salesforce/codegen-350M-mono')
                inputs = tokenizer("def hello_world():", return_token_type_ids=False)
                inputs = {k:paddle.to_tensor([v]) for (k, v) in inputs.items()}
                output = model(**inputs)
        """
        output_attentions = output_attentions if output_attentions is not None else self.config.output_attentions
        output_hidden_states = (
            output_hidden_states if output_hidden_states is not None else self.config.output_hidden_states
        )
        use_cache = use_cache if use_cache is not None else self.config.use_cache
        return_dict = return_dict if return_dict is not None else self.config.use_return_dict

        if input_ids is not None:
            input_shape = input_ids.shape
            input_ids = input_ids.reshape(shape=(-1, input_shape[-1]))
            batch_size = input_ids.shape[0]
        else:
            raise ValueError("You have to specify input_ids")

        if cache is None:
            past_length = 0
            cache = tuple([None] * len(self.h))
        else:
            past_length = cache[0][0].shape[-2]

        # Attention mask.
        if attention_mask is None:
            assert input_ids is not None, "input_ids should be " "specified when generating attention_mask"
            if batch_size == 1 and past_length != 0:
                batch_size, seq_len = input_shape
                attention_mask = paddle.zeros(
                    [batch_size, 1, 1, seq_len + past_length], dtype=paddle.get_default_dtype()
                )
            else:
                attention_mask = (
                    paddle.cast(input_ids == self.pad_token_id, dtype=paddle.get_default_dtype()).unsqueeze([1, 2])
                    * -1e4
                )
        # For 2D attention_mask from tokenizer
        elif attention_mask.ndim == 2:
            attention_mask = paddle.unsqueeze(attention_mask, axis=[1, 2]).astype(paddle.get_default_dtype())
            attention_mask = (1.0 - attention_mask) * -1e4
        attention_mask.stop_gradient = True
        # TODO: CodeGen Attention Mask is TOO confusion.
        # When it's 2D, it must be int and it's denoted by 1/0.
        # When using model.generate() without providing attention mask
        # or using 4D attention mask,
        # the attention mask's dtype must be float and it's denoted by 0/-inf.
        # Moreover, cannot support 3D attention mask.

        inputs_embeds = self.wte(input_ids)
        if token_type_ids is not None:
            token_type_embeds = self.wte(token_type_ids)
            inputs_embeds = inputs_embeds + token_type_embeds

        hidden_states = self.drop(inputs_embeds)
        output_shape = input_shape[:] + [hidden_states.shape[-1]]

        presents = () if use_cache else None
        all_hidden_states = () if output_hidden_states else None
        all_self_attentions = () if output_attentions else None
        for i, (block, old_cache) in enumerate(zip(self.h, cache)):
            if output_hidden_states:
                all_hidden_states += (hidden_states,)
            outputs = block(
                hidden_states,
                attention_mask=attention_mask,
                use_cache=use_cache,
                cache=old_cache,
                output_attentions=output_attentions,
            )

            hidden_states = outputs[0]
            if use_cache:
                presents = presents + (outputs[1],)
            if output_attentions:
                all_self_attentions += (outputs[-1],)

        hidden_states = self.ln_f(hidden_states)
        hidden_states = hidden_states.reshape(shape=output_shape)

        if output_hidden_states:
            all_hidden_states += (hidden_states,)

        last_hidden_state = hidden_states
        new_cache = presents

        if not return_dict:
            temp_list = [
                last_hidden_state,
                new_cache,
                all_hidden_states,
                all_self_attentions,
            ]
            return tuple(v for v in temp_list if v is not None)

        return BaseModelOutputWithPastAndCrossAttentions(
            last_hidden_state=last_hidden_state,
            past_key_values=new_cache,
            hidden_states=all_hidden_states,
            attentions=all_self_attentions,
            cross_attentions=None,
        )


class CodeGenForCausalLM(CodeGenPreTrainedModel):
    r"""
    CodeGen Model with a `language modeling` head on top.
    Args:
        config (:class:`CodeGenConfig`):
            An instance of CodeGenConfig used to construct CodeGenForCausalLM.
    """
    _keys_to_ignore_on_load_missing = [r"h\.\d+\.attn\.masked_bias", r"h\.\d+\.attn\.bias"]

    def __init__(self, config: CodeGenConfig):
        super().__init__(config)
        self.transformer = CodeGenModel(config)
        self.lm_head = nn.Linear(config.n_embd, config.vocab_size)

        # Initialize weights and apply final processing
        self.apply(self.init_weights)

    def get_output_embeddings(self):
        return self.lm_head

    def set_output_embeddings(self, new_embeddings):
        self.lm_head = new_embeddings

    def prepare_faster_entry(self, kwargs):
        from paddlenlp.ops import FasterCodeGen

        use_fp16_decoding = kwargs.get("use_fp16_decoding", False)
        decoding_lib = kwargs.get("decoding_lib", None)
        decode_strategy = kwargs.get("decode_strategy")
        if decode_strategy == "beam_search":
            raise AttributeError("'beam_search' is not supported yet in the faster version of GPTJ")
        # Currently, FasterTransformer only support restricted size_per_head.
        size_per_head = self.transformer.config["n_embd"] // self.transformer.config["n_head"]
        if size_per_head not in [32, 64, 80, 96, 128, 160, 192, 224, 256]:
            raise AttributeError(
                "'size_per_head = %d' is not supported yet in the faster version of GPTJ" % size_per_head
            )
        if kwargs["forced_bos_token_id"] is not None:
            # not support for min_length yet in the faster version
            raise AttributeError("'forced_bos_token_id != None' is not supported yet in the faster version")
        self._faster_entry = FasterCodeGen(
            self, decoding_lib=decoding_lib, use_fp16_decoding=use_fp16_decoding
        ).forward
        return self._faster_entry

    def prepare_inputs_for_generation(self, input_ids, cache=None, **kwargs):
        # only last token for inputs_ids if past is defined in kwargs
        token_type_ids = kwargs.get("token_type_ids", None)

        if cache:
            input_ids = input_ids[:, -1].unsqueeze(-1)
            if token_type_ids is not None:
                token_type_ids = token_type_ids[:, -1].unsqueeze(-1)

        attention_mask = kwargs.get("attention_mask", None)
        if attention_mask is not None:
            if len(attention_mask.shape) == 4:
                attention_mask = attention_mask[:, :, -1:, :]

        return {
            "input_ids": input_ids,
            "cache": cache,
            "use_cache": kwargs.get("use_cache"),
            "attention_mask": attention_mask,
            "token_type_ids": token_type_ids,
        }

    def forward(
        self,
        input_ids=None,
        attention_mask=None,
        token_type_ids=None,
        use_cache=False,
        cache=None,
        labels=None,
        output_attentions=None,
        output_hidden_states=None,
        return_dict=None,
    ):
        r"""
        The CodeGenForCausalLM forward method, overrides the __call__() special method.
        Args:
            input_ids (Tensor):
                See :class:`CodeGenModel`.
            attention_mask (Tensor, optional):
                See :class:`CodeGenModel`.
            use_cache (bool, optional):
                See :class:`CodeGenModel`.
            cache (Tensor, optional):
                See :class:`CodeGenModel`.
            labels: (Tensor, optional):
                Labels for language modeling. Note that the labels are shifted inside the model, i.e. you can set
                `labels = input_ids` Indices are selected in `[-100, 0, ..., vocab_size]` All labels set to `-100`
                are ignored (masked), the loss is only computed for labels in `[0, ..., vocab_size]`
            output_attentions (bool, optional):
                See :class: `CodeGenModel`
            output_hidden_states (bool, optional):
                See :class: `CodeGenModel`
            return_dict (bool, optional):
                See :class: `CodeGenModel`
        Returns:
            An instance of :class:`~paddlenlp.transformers.model_outputs.CausalLMOutputWithPastAndCrossAttentions` if
            `return_dict=True`. Otherwise it returns a tuple of tensors corresponding
            to ordered and not None (depending on the input arguments) fields of
            :class:`~paddlenlp.transformers.model_outputs.CausalLMOutputWithPastAndCrossAttentions`.
            Especially, When `return_dict=output_hidden_states=output_attentions=False` and `cache=labels=None`,
            returns tensor `lm_logits` of shape [batch_size, sequence_length, vocab_size],

        Example:
            .. code-block::
                import paddle
                from paddlenlp.transformers import CodeGenForCausalLM, CodeGenTokenizer
                tokenizer = CodeGenTokenizer.from_pretrained('Salesforce/codegen-350M-mono')
                model = CodeGenForCausalLM.from_pretrained('Salesforce/codegen-350M-mono')
                inputs = tokenizer("def hello_world():", return_token_type_ids=False)
                inputs = {k:paddle.to_tensor([v]) for (k, v) in inputs.items()}
                outputs = model(**inputs)
        """
        return_dict = return_dict if return_dict is not None else self.config.use_return_dict
        transformer_outputs = self.transformer(
            input_ids,
            attention_mask=attention_mask,
            token_type_ids=token_type_ids,
            use_cache=use_cache,
            cache=cache,
            output_attentions=output_attentions,
            output_hidden_states=output_hidden_states,
            return_dict=return_dict,
        )

        hidden_states = transformer_outputs[0]

        # make sure sampling in fp16 works correctly and
        # compute loss in fp32 to match with mesh-tf version
        # https://github.com/EleutherAI/gpt-neo/blob/89ce74164da2fb16179106f54e2269b5da8db333/models/gpt2/gpt2.py#L179
        lm_logits = paddle.cast(self.lm_head(hidden_states), "float32")

        loss = None
        if labels is not None:
            # Shift so that tokens < n predict n
            shift_logits = lm_logits[:, :-1, :]
            shift_labels = labels[:, 1:]
            # Flatten the tokens
            loss_fct = nn.CrossEntropyLoss()
            loss = loss_fct(shift_logits.reshape((-1, shift_logits.shape[-1])), shift_labels.reshape((-1,)))

        if not return_dict:
            # if isinstance(transformer_outputs, type(input_ids)):
            #     return (loss, lm_logits) if loss is not None else lm_logits
            outputs = (lm_logits,) + transformer_outputs[1:]
            return ((loss,) + outputs) if loss is not None else outputs

        return CausalLMOutputWithCrossAttentions(
            loss=loss,
            logits=lm_logits,
            past_key_values=transformer_outputs.past_key_values,
            hidden_states=transformer_outputs.hidden_states,
            attentions=transformer_outputs.attentions,
        )

    def __getattr__(self, name):
        try:
            return super().__getattr__(name)
        except AttributeError:
            try:
                return getattr(getattr(self, self.base_model_prefix), name)
            except AttributeError:
                return getattr(getattr(self, self.base_model_prefix).config, name)<|MERGE_RESOLUTION|>--- conflicted
+++ resolved
@@ -25,10 +25,7 @@
     CausalLMOutputWithCrossAttentions,
 )
 from ..nezha.modeling import ACT2FN
-<<<<<<< HEAD
 from .configuration import CodeGenConfig
-=======
->>>>>>> db3bde14
 
 CODEGEN_PRETRAINED_MODEL_ARCHIVE_LIST = [
     "Salesforce/codegen-350M-nl",
