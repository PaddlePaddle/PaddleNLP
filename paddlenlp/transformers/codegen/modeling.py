--- conflicted
+++ resolved
@@ -18,17 +18,11 @@
 import paddle.nn.functional as F
 from paddle.nn import Layer
 
-from .. import PretrainedModel, register_base_model
-<<<<<<< HEAD
-from ..model_outputs import (
-    BaseModelOutputWithPastAndCrossAttentions,
-    CausalLMOutputWithCrossAttentions,
-)
 from ..nezha.modeling import ACT2FN
 from .configuration import CodeGenConfig
-=======
-from ..model_outputs import BaseModelOutputWithPastAndCrossAttentions, CausalLMOutputWithCrossAttentions
->>>>>>> ae60813a
+from .. import PretrainedModel, register_base_model
+from ..model_outputs import (BaseModelOutputWithPastAndCrossAttentions,
+                             CausalLMOutputWithCrossAttentions)
 
 CODEGEN_PRETRAINED_MODEL_ARCHIVE_LIST = [
     "Salesforce/codegen-350M-nl",
@@ -50,8 +44,10 @@
     dim = x.shape[-1]
     if seq_len is None:
         seq_len = x.shape[seq_dim]
-    inv_freq = 1.0 / (10000 ** (paddle.arange(0, dim, 2) / dim))
-    sinusoid_inp = paddle.einsum("i,j->ij", paddle.arange(seq_len, dtype="float32"), inv_freq)
+    inv_freq = 1.0 / (10000**(paddle.arange(0, dim, 2) / dim))
+    sinusoid_inp = (paddle.einsum("i,j->ij",
+                                  paddle.arange(seq_len, dtype="float32"),
+                                  inv_freq))
     return paddle.sin(sinusoid_inp), paddle.cos(sinusoid_inp)
 
 
@@ -68,27 +64,22 @@
 
 
 def apply_rotary_pos_emb(x, sincos, offset=0):
-    sin, cos = map(lambda t: duplicate_interleave(t)[None, offset : x.shape[1] + offset, None, :], sincos)
+    sin, cos = map(
+        lambda t: duplicate_interleave(t)[None, offset:x.shape[1] + offset,
+                                          None, :], sincos)
     # einsum notation for lambda t: repeat(t[offset:x.shape[1]+offset,:], "n d -> () n () (d j)", j=2)
     return (x * cos) + (rotate_every_two(x) * sin)
 
 
 class CodeGenAttention(Layer):
-<<<<<<< HEAD
+
     def __init__(self, config: CodeGenConfig):
         super().__init__()
 
         self.causal_mask = paddle.tril(
-            paddle.ones((config.max_positions, config.max_positions), dtype=paddle.get_default_dtype())
-        ).reshape((1, 1, config.max_positions, config.max_positions))
-=======
-    def __init__(self, embed_dim, rotary_dim, num_attention_heads, max_positions, attn_pdrop, resid_pdrop):
-        super().__init__()
-
-        self.causal_mask = paddle.tril(
-            paddle.ones((max_positions, max_positions), dtype=paddle.get_default_dtype())
-        ).reshape((1, 1, max_positions, max_positions))
->>>>>>> ae60813a
+            paddle.ones((config.max_positions, config.max_positions),
+                        dtype=paddle.get_default_dtype())).reshape(
+                            (1, 1, config.max_positions, config.max_positions))
 
         self.attn_dropout = nn.Dropout(config.attn_pdrop)
         self.resid_dropout = nn.Dropout(config.resid_pdrop)
@@ -99,17 +90,17 @@
         if self.head_dim * self.num_attention_heads != self.embed_dim:
             raise ValueError(
                 f"embed_dim must be divisible by num_attention_heads (got `embed_dim`: {self.embed_dim} and"
-                f" `num_attention_heads`: {self.num_attention_heads})."
-            )
-        self.scale_attn = paddle.sqrt(paddle.to_tensor(self.head_dim, dtype="float32"))
-        self.qkv_proj = nn.Linear(self.embed_dim, self.embed_dim * 3, bias_attr=False)
-
-        self.out_proj = nn.Linear(self.embed_dim, self.embed_dim, bias_attr=False)
-<<<<<<< HEAD
+                f" `num_attention_heads`: {self.num_attention_heads}).")
+        self.scale_attn = paddle.sqrt(
+            paddle.to_tensor(self.head_dim, dtype="float32"))
+        self.qkv_proj = nn.Linear(self.embed_dim,
+                                  self.embed_dim * 3,
+                                  bias_attr=False)
+
+        self.out_proj = nn.Linear(self.embed_dim,
+                                  self.embed_dim,
+                                  bias_attr=False)
         self.rotary_dim = config.rotary_dim
-=======
-        self.rotary_dim = rotary_dim
->>>>>>> ae60813a
 
     def _split_heads(self, x, n_head, dim_head, mp_num):
         reshaped = x.reshape(x.shape[:-1] + [n_head // mp_num, dim_head])
@@ -125,7 +116,9 @@
         elif len(tensor.shape) == 4:
             tensor = tensor.transpose([0, 2, 1, 3])
         else:
-            raise ValueError(f"Input tensor rank should be one of [4, 5], but is: {len(tensor.shape)}")
+            raise ValueError(
+                f"Input tensor rank should be one of [4, 5], but is: {len(tensor.shape)}"
+            )
         new_shape = tensor.shape[:-2] + [num_attention_heads * attn_head_size]
         return tensor.reshape(new_shape)
 
@@ -133,7 +126,8 @@
 
         # compute causal mask from causal mask buffer
         query_length, key_length = query.shape[-2], key.shape[-2]
-        causal_mask = self.causal_mask[:, :, key_length - query_length : key_length, :key_length]
+        causal_mask = self.causal_mask[:, :, key_length -
+                                       query_length:key_length, :key_length]
 
         # Keep the attention weights computation in fp32 to avoid overflow issues
         query = paddle.cast(query, "float32")
@@ -168,12 +162,22 @@
         mp_num = 4
         qkv_split = qkv.reshape(qkv.shape[:-1] + [mp_num, -1])
 
-        local_dim = qkv_split.shape[-1] // (self.head_dim * self.num_attention_heads // mp_num)
+        local_dim = qkv_split.shape[-1] // (self.head_dim *
+                                            self.num_attention_heads // mp_num)
         query, value, key = paddle.split(qkv_split, local_dim, axis=-1)
-        query = self._split_heads(query, self.num_attention_heads, self.head_dim, mp_num=mp_num)
-        key = self._split_heads(key, self.num_attention_heads, self.head_dim, mp_num=mp_num)
-
-        value = self._split_heads(value, self.num_attention_heads, self.head_dim, mp_num=mp_num)
+        query = self._split_heads(query,
+                                  self.num_attention_heads,
+                                  self.head_dim,
+                                  mp_num=mp_num)
+        key = self._split_heads(key,
+                                self.num_attention_heads,
+                                self.head_dim,
+                                mp_num=mp_num)
+
+        value = self._split_heads(value,
+                                  self.num_attention_heads,
+                                  self.head_dim,
+                                  mp_num=mp_num)
         value = value.transpose([0, 2, 1, 3])
 
         seq_len = key.shape[1]
@@ -184,11 +188,11 @@
             seq_len += offset
 
         if self.rotary_dim is not None:
-            k_rot = key[:, :, :, : self.rotary_dim]
-            k_pass = key[:, :, :, self.rotary_dim :]
-
-            q_rot = query[:, :, :, : self.rotary_dim]
-            q_pass = query[:, :, :, self.rotary_dim :]
+            k_rot = key[:, :, :, :self.rotary_dim]
+            k_pass = key[:, :, :, self.rotary_dim:]
+
+            q_rot = query[:, :, :, :self.rotary_dim]
+            q_pass = query[:, :, :, self.rotary_dim:]
 
             sincos = fixed_pos_embedding(k_rot, 1, seq_len=seq_len)
             k_rot = apply_rotary_pos_emb(k_rot, sincos, offset=offset)
@@ -216,9 +220,11 @@
             present = None
 
         # compute self-attention: V x Softmax(QK^T)
-        attn_output, attn_weights = self._attn(query, key, value, attention_mask)
-
-        attn_output = self._merge_heads(attn_output, self.num_attention_heads, self.head_dim)
+        attn_output, attn_weights = self._attn(query, key, value,
+                                               attention_mask)
+
+        attn_output = self._merge_heads(attn_output, self.num_attention_heads,
+                                        self.head_dim)
         attn_output = self.out_proj(attn_output)
         attn_output = self.resid_dropout(attn_output)
 
@@ -228,11 +234,8 @@
 
 
 class CodeGenMLP(Layer):
-<<<<<<< HEAD
+
     def __init__(self, inner_dim: int, config: CodeGenConfig):
-=======
-    def __init__(self, embed_dim, inner_dim, activation_function, resid_pdrop):
->>>>>>> ae60813a
         super().__init__()
 
         self.fc_in = nn.Linear(config.embed_dim, inner_dim)
@@ -250,23 +253,14 @@
 
 
 class CodeGenBlock(Layer):
-<<<<<<< HEAD
+
     def __init__(self, config):
         super().__init__()
         inner_dim = config.n_inner if config.n_inner is not None else 4 * config.n_embd
-        self.ln_1 = nn.LayerNorm(config.embed_dim, epsilon=config.layer_norm_epsilon)
+        self.ln_1 = nn.LayerNorm(config.embed_dim,
+                                 epsilon=config.layer_norm_epsilon)
         self.attn = CodeGenAttention(config)
         self.mlp = CodeGenMLP(inner_dim, config)
-=======
-    def __init__(
-        self, embed_dim, rotary_dim, n_head, n_ctx, attn_pdrop, resid_pdrop, activation_function, layer_norm_epsilon
-    ):
-        super().__init__()
-        inner_dim = 4 * embed_dim
-        self.ln_1 = nn.LayerNorm(embed_dim, epsilon=layer_norm_epsilon)
-        self.attn = CodeGenAttention(embed_dim, rotary_dim, n_head, n_ctx, attn_pdrop, resid_pdrop)
-        self.mlp = CodeGenMLP(embed_dim, inner_dim, activation_function, resid_pdrop)
->>>>>>> ae60813a
 
     def forward(
         self,
@@ -278,13 +272,11 @@
     ):
         residual = hidden_states
         hidden_states = self.ln_1(hidden_states)
-        attn_outputs = self.attn(
-            hidden_states,
-            attention_mask=attention_mask,
-            cache=cache,
-            use_cache=use_cache,
-            output_attentions=output_attentions,
-        )
+        attn_outputs = self.attn(hidden_states,
+                                 attention_mask=attention_mask,
+                                 cache=cache,
+                                 use_cache=use_cache,
+                                 output_attentions=output_attentions)
         attn_output = attn_outputs[0]  # output_attn: a, present, (attentions)
         outputs = attn_outputs[1:]
 
@@ -292,9 +284,9 @@
         hidden_states = attn_output + feed_forward_hidden_states + residual
 
         if use_cache:
-            outputs = (hidden_states,) + outputs
+            outputs = (hidden_states, ) + outputs
         else:
-            outputs = (hidden_states,) + outputs[1:]
+            outputs = (hidden_states, ) + outputs[1:]
 
         return outputs  # hidden_states, (present, attentions)  outputs is a tuple
 
@@ -304,7 +296,6 @@
     An abstract class to handle weights initialization and a simple interface for downloading and loading pretrained
     models.
     """
-
     pretrained_init_configuration = {}
     pretrained_resource_files_map = {"model_state": {}}
     config_class = CodeGenConfig
@@ -313,16 +304,16 @@
     def init_weights(self, layer):
         """Initialize the weights."""
         if isinstance(layer, (nn.Linear, nn.Embedding)):
-            if isinstance(layer.weight, paddle.Tensor) and paddle.get_default_dtype() == "float32":
+            if isinstance(
+                    layer.weight,
+                    paddle.Tensor) and paddle.get_default_dtype() == "float32":
                 layer.weight.set_value(
                     paddle.tensor.normal(
                         mean=0.0,
-                        std=self.initializer_range
-                        if hasattr(self, "initializer_range")
-                        else self.transformer.config["initializer_range"],
-                        shape=layer.weight.shape,
-                    )
-                )
+                        std=self.initializer_range if hasattr(
+                            self, "initializer_range") else
+                        self.transformer.config["initializer_range"],
+                        shape=layer.weight.shape))
         elif isinstance(layer, nn.LayerNorm):
             layer.bias.set_value(paddle.zeros_like(layer.bias))
             layer.weight.set_value(paddle.full_like(layer.weight, 1.0))
@@ -341,7 +332,6 @@
     /docs/en/api/paddle/fluid/dygraph/layers/Layer_en.html>`__ subclass. Use it as a regular Paddle Layer
     and refer to the Paddle documentation for all matter related to general usage and behavior.
     Args:
-<<<<<<< HEAD
         config (:class:`CodeGenConfig`):
             An instance of CodeGenConfig used to construct CodeGenModel.
     """
@@ -357,99 +347,11 @@
         self.initializer_range = config.initializer_range
         self.wte = nn.Embedding(config.vocab_size, self.embed_dim)
         self.drop = nn.Dropout(config.embd_pdrop)
-        self.h = nn.LayerList([CodeGenBlock(config) for _ in range(config.n_layer)])
-        self.ln_f = nn.LayerNorm(self.embed_dim, epsilon=config.layer_norm_epsilon)
+        self.h = nn.LayerList(
+            [CodeGenBlock(config) for _ in range(config.n_layer)])
+        self.ln_f = nn.LayerNorm(self.embed_dim,
+                                 epsilon=config.layer_norm_epsilon)
         self.rotary_dim = min(config.rotary_dim, config.n_ctx // config.n_head)
-=======
-        vocab_size (int):
-            Vocabulary size of `inputs_ids` in `CodeGenModel`. Also is the vocab size of token embedding matrix.
-            Defines the number of different tokens that can be represented by the `inputs_ids` passed when calling `CodeGenModel`.
-        bos_token_id (int, optional):
-            The beginning of sequence token that was used during pretraining. Can be
-            used a sequence classifier token.
-            Defaults to `0`.
-        pad_token_id(int, optional):
-            The index of padding token in the token vocabulary.
-            Defaults to `50256`.
-        eos_toke_idn (int, optional):
-            A special token representing the end of a sequence that was used during pretraining.
-            Defaults to `2`.
-        n_embed (int, optional):
-            Dimensionality of the embedding layer, decoder layer. Defaults to `1024`.
-        n_layer (int, optional):
-            Number of hidden layers. Defaults to `20`.
-        n_head (int, optional):
-            Number of attention heads for each attention layer in the Transformer decoder.
-            Defaults to `16`.
-        n_ctx (int, optional):
-            Dimensionality of the causal mask (usually same as n_positions).
-            Defaults to `2048`.
-        n_positions (int, optional):
-            The maximum sequence length that this model might ever be used with.
-            Defaults to `2048`.
-        attn_pdrop (float, optional):
-            The dropout probability used in MultiHeadAttention in all decoder layers to drop some attention target.
-            Defaults to `0.0`.
-        resid_pdrop (float, optional):
-            The dropout probability for all residual layers in the decoder.
-            Defaults to `0.0`.
-        embd_pdrop (float, optional):
-            The dropout probability used in embedding layers. Defaults to `0.0`.
-        rotary_dim (int, optional):
-            Dimensionality of rotay position embeddings.
-            Defaults to `32`.
-        activation_function (str, optional):
-            The non-linear activation function in the feed-forward layer.
-            ``"gelu"``, ``"relu"`` and any other paddle supported activation functions are supported.
-            Defaults to `"gelu_new"`.
-        layer_norm_epsilon (float, optional):
-            The epsilon to use in the layer normalization layers.
-            Defaults to `1e-05`.
-        initializer_range (float, optional):
-            The standard deviation of the truncated_normal_initializer for initializing all weight matrices.
-            Default to `0.02`.
-    """
-
-    def __init__(
-        self,
-        vocab_size,
-        bos_token_id=0,
-        pad_token_id=50256,
-        eos_token_id=2,
-        n_embd=1024,
-        n_layer=20,
-        n_head=16,
-        n_ctx=2048,
-        n_positions=2048,
-        attn_pdrop=0.0,
-        resid_pdrop=0.0,
-        embd_pdrop=0.0,
-        rotary_dim=32,
-        activation_function="gelu_new",
-        layer_norm_epsilon=1e-05,
-        initializer_range=0.02,
-    ):
-        super().__init__()
-
-        self.vocab_size = vocab_size
-        self.bos_token_id = bos_token_id
-        self.pad_token_id = pad_token_id
-        self.eos_token_id = eos_token_id
-        self.embed_dim = n_embd
-        self.initializer_range = initializer_range
-        self.wte = nn.Embedding(vocab_size, self.embed_dim)
-        self.drop = nn.Dropout(embd_pdrop)
-        self.h = nn.LayerList(
-            [
-                CodeGenBlock(
-                    n_embd, rotary_dim, n_head, n_ctx, attn_pdrop, resid_pdrop, activation_function, layer_norm_epsilon
-                )
-                for _ in range(n_layer)
-            ]
-        )
-        self.ln_f = nn.LayerNorm(self.embed_dim, epsilon=layer_norm_epsilon)
-        self.rotary_dim = min(rotary_dim, n_ctx // n_head)
->>>>>>> ae60813a
 
         # Initialize weights and apply final processing
         self.apply(self.init_weights)
@@ -471,7 +373,7 @@
         output_hidden_states=False,
         return_dict=False,
     ):
-        r"""
+        r'''
         The CodeGenModel forward method, overrides the `__call__()` special method.
         Args:
             input_ids (Tensor):
@@ -508,10 +410,10 @@
                 If `False`, the output will be a tuple of tensors. Defaults to `False`.
         Returns:
             An instance of :class:`~paddlenlp.transformers.model_outputs.BaseModelOutputWithPastAndCrossAttentions` if
-            `return_dict=True`. Otherwise it returns a tuple of tensors corresponding
+            `return_dict=True`. Otherwise it returns a tuple of tensors corresponding 
             to ordered and not None (depending on the input arguments) fields of
             :class:`~paddlenlp.transformers.model_outputs.BaseModelOutputWithPastAndCrossAttentions`.
-            Especially, When `return_dict=output_hidden_states=output_attentions=False` and `cache=None`,
+            Especially, When `return_dict=output_hidden_states=output_attentions=False` and `cache=None`, 
             returns a tensor representing the output of :class:`UnifiedTransformerModel`.
             Its data type should be float32 and has a shape of [batch_size, sequence_length, hidden_size].
         Example:
@@ -523,16 +425,13 @@
                 inputs = tokenizer("def hello_world():", return_token_type_ids=False)
                 inputs = {k:paddle.to_tensor([v]) for (k, v) in inputs.items()}
                 output = model(**inputs)
-        """
-<<<<<<< HEAD
+        '''
         output_attentions = output_attentions if output_attentions is not None else self.config.output_attentions
-        output_hidden_states = (
-            output_hidden_states if output_hidden_states is not None else self.config.output_hidden_states
-        )
+        output_hidden_states = (output_hidden_states
+                                if output_hidden_states is not None else
+                                self.config.output_hidden_states)
         use_cache = use_cache if use_cache is not None else self.config.use_cache
         return_dict = return_dict if return_dict is not None else self.config.use_return_dict
-=======
->>>>>>> ae60813a
 
         if input_ids is not None:
             input_shape = input_ids.shape
@@ -549,20 +448,21 @@
 
         # Attention mask.
         if attention_mask is None:
-            assert input_ids is not None, "input_ids should be " "specified when generating attention_mask"
+            assert input_ids is not None, "input_ids should be " \
+                                          "specified when generating attention_mask"
             if batch_size == 1 and past_length != 0:
                 batch_size, seq_len = input_shape
                 attention_mask = paddle.zeros(
-                    [batch_size, 1, 1, seq_len + past_length], dtype=paddle.get_default_dtype()
-                )
+                    [batch_size, 1, 1, seq_len + past_length],
+                    dtype=paddle.get_default_dtype())
             else:
-                attention_mask = (
-                    paddle.cast(input_ids == self.pad_token_id, dtype=paddle.get_default_dtype()).unsqueeze([1, 2])
-                    * -1e4
-                )
+                attention_mask = paddle.cast(
+                    input_ids == self.pad_token_id,
+                    dtype=paddle.get_default_dtype()).unsqueeze([1, 2]) * -1e4
         # For 2D attention_mask from tokenizer
         elif attention_mask.ndim == 2:
-            attention_mask = paddle.unsqueeze(attention_mask, axis=[1, 2]).astype(paddle.get_default_dtype())
+            attention_mask = paddle.unsqueeze(
+                attention_mask, axis=[1, 2]).astype(paddle.get_default_dtype())
             attention_mask = (1.0 - attention_mask) * -1e4
         attention_mask.stop_gradient = True
         # TODO: CodeGen Attention Mask is TOO confusion.
@@ -585,26 +485,24 @@
         all_self_attentions = () if output_attentions else None
         for i, (block, old_cache) in enumerate(zip(self.h, cache)):
             if output_hidden_states:
-                all_hidden_states += (hidden_states,)
-            outputs = block(
-                hidden_states,
-                attention_mask=attention_mask,
-                use_cache=use_cache,
-                cache=old_cache,
-                output_attentions=output_attentions,
-            )
+                all_hidden_states += (hidden_states, )
+            outputs = block(hidden_states,
+                            attention_mask=attention_mask,
+                            use_cache=use_cache,
+                            cache=old_cache,
+                            output_attentions=output_attentions)
 
             hidden_states = outputs[0]
             if use_cache:
-                presents = presents + (outputs[1],)
+                presents = presents + (outputs[1], )
             if output_attentions:
-                all_self_attentions += (outputs[-1],)
+                all_self_attentions += (outputs[-1], )
 
         hidden_states = self.ln_f(hidden_states)
         hidden_states = hidden_states.reshape(shape=output_shape)
 
         if output_hidden_states:
-            all_hidden_states += (hidden_states,)
+            all_hidden_states += (hidden_states, )
 
         last_hidden_state = hidden_states
         new_cache = presents
@@ -634,19 +532,14 @@
         config (:class:`CodeGenConfig`):
             An instance of CodeGenConfig used to construct CodeGenForCausalLM.
     """
-    _keys_to_ignore_on_load_missing = [r"h\.\d+\.attn\.masked_bias", r"h\.\d+\.attn\.bias"]
-
-<<<<<<< HEAD
+    _keys_to_ignore_on_load_missing = [
+        r"h\.\d+\.attn\.masked_bias", r"h\.\d+\.attn\.bias"
+    ]
+
     def __init__(self, config):
         super().__init__(config)
         self.transformer = CodeGenModel(config)
         self.lm_head = nn.Linear(config.n_embd, config.vocab_size)
-=======
-    def __init__(self, transformer):
-        super().__init__()
-        self.transformer = transformer
-        self.lm_head = nn.Linear(self.transformer.config["n_embd"], self.transformer.config["vocab_size"])
->>>>>>> ae60813a
 
         # Initialize weights and apply final processing
         self.apply(self.init_weights)
@@ -659,24 +552,29 @@
 
     def prepare_faster_entry(self, kwargs):
         from paddlenlp.ops import FasterCodeGen
-
-        use_fp16_decoding = kwargs.get("use_fp16_decoding", False)
-        decoding_lib = kwargs.get("decoding_lib", None)
-        decode_strategy = kwargs.get("decode_strategy")
+        use_fp16_decoding = kwargs.get('use_fp16_decoding', False)
+        decoding_lib = kwargs.get('decoding_lib', None)
+        decode_strategy = kwargs.get('decode_strategy')
         if decode_strategy == "beam_search":
-            raise AttributeError("'beam_search' is not supported yet in the faster version of GPTJ")
+            raise AttributeError(
+                "'beam_search' is not supported yet in the faster version of GPTJ"
+            )
         # Currently, FasterTransformer only support restricted size_per_head.
-        size_per_head = self.transformer.config["n_embd"] // self.transformer.config["n_head"]
+        size_per_head = self.transformer.config[
+            "n_embd"] // self.transformer.config["n_head"]
         if size_per_head not in [32, 64, 80, 96, 128, 160, 192, 224, 256]:
             raise AttributeError(
-                "'size_per_head = %d' is not supported yet in the faster version of GPTJ" % size_per_head
+                "'size_per_head = %d' is not supported yet in the faster version of GPTJ"
+                % size_per_head)
+        if kwargs['forced_bos_token_id'] is not None:
+            # not support for min_length yet in the faster version
+            raise AttributeError(
+                "'forced_bos_token_id != None' is not supported yet in the faster version"
             )
-        if kwargs["forced_bos_token_id"] is not None:
-            # not support for min_length yet in the faster version
-            raise AttributeError("'forced_bos_token_id != None' is not supported yet in the faster version")
         self._faster_entry = FasterCodeGen(
-            self, decoding_lib=decoding_lib, use_fp16_decoding=use_fp16_decoding
-        ).forward
+            self,
+            decoding_lib=decoding_lib,
+            use_fp16_decoding=use_fp16_decoding).forward
         return self._faster_entry
 
     def prepare_inputs_for_generation(self, input_ids, cache=None, **kwargs):
@@ -701,24 +599,16 @@
             "token_type_ids": token_type_ids,
         }
 
-    def forward(
-        self,
-        input_ids=None,
-        attention_mask=None,
-        token_type_ids=None,
-        use_cache=False,
-        cache=None,
-        labels=None,
-<<<<<<< HEAD
-        output_attentions=None,
-        output_hidden_states=None,
-        return_dict=None,
-=======
-        output_attentions=False,
-        output_hidden_states=False,
-        return_dict=False,
->>>>>>> ae60813a
-    ):
+    def forward(self,
+                input_ids=None,
+                attention_mask=None,
+                token_type_ids=None,
+                use_cache=False,
+                cache=None,
+                labels=None,
+                output_attentions=None,
+                output_hidden_states=None,
+                return_dict=None):
         r"""
         The CodeGenForCausalLM forward method, overrides the __call__() special method.
         Args:
@@ -742,10 +632,10 @@
                 See :class: `CodeGenModel`
         Returns:
             An instance of :class:`~paddlenlp.transformers.model_outputs.CausalLMOutputWithPastAndCrossAttentions` if
-            `return_dict=True`. Otherwise it returns a tuple of tensors corresponding
+            `return_dict=True`. Otherwise it returns a tuple of tensors corresponding 
             to ordered and not None (depending on the input arguments) fields of
             :class:`~paddlenlp.transformers.model_outputs.CausalLMOutputWithPastAndCrossAttentions`.
-            Especially, When `return_dict=output_hidden_states=output_attentions=False` and `cache=labels=None`,
+            Especially, When `return_dict=output_hidden_states=output_attentions=False` and `cache=labels=None`, 
             returns tensor `lm_logits` of shape [batch_size, sequence_length, vocab_size],
 
         Example:
@@ -767,8 +657,7 @@
             cache=cache,
             output_attentions=output_attentions,
             output_hidden_states=output_hidden_states,
-            return_dict=return_dict,
-        )
+            return_dict=return_dict)
 
         hidden_states = transformer_outputs[0]
 
@@ -784,13 +673,14 @@
             shift_labels = labels[:, 1:]
             # Flatten the tokens
             loss_fct = nn.CrossEntropyLoss()
-            loss = loss_fct(shift_logits.reshape((-1, shift_logits.shape[-1])), shift_labels.reshape((-1,)))
+            loss = loss_fct(shift_logits.reshape((-1, shift_logits.shape[-1])),
+                            shift_labels.reshape((-1, )))
 
         if not return_dict:
             # if isinstance(transformer_outputs, type(input_ids)):
             #     return (loss, lm_logits) if loss is not None else lm_logits
-            outputs = (lm_logits,) + transformer_outputs[1:]
-            return ((loss,) + outputs) if loss is not None else outputs
+            outputs = (lm_logits, ) + transformer_outputs[1:]
+            return ((loss, ) + outputs) if loss is not None else outputs
 
         return CausalLMOutputWithCrossAttentions(
             loss=loss,
@@ -803,8 +693,9 @@
     def __getattr__(self, name):
         try:
             return super().__getattr__(name)
-        except AttributeError:
+        except AttributeError as e:
             try:
                 return getattr(getattr(self, self.base_model_prefix), name)
             except AttributeError:
-                return getattr(getattr(self, self.base_model_prefix).config, name)+                return getattr(
+                    getattr(self, self.base_model_prefix).config, name)