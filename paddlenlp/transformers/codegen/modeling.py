# Copyright (c) 2022 PaddlePaddle Authors. All Rights Reserved.
# Copyright 2022 The Salesforce authors, The Open AI Team Authors and The HuggingFace Inc. team
#
# Licensed under the Apache License, Version 2.0 (the "License");
# you may not use this file except in compliance with the License.
# You may obtain a copy of the License at
#
#     http://www.apache.org/licenses/LICENSE-2.0
#
# Unless required by applicable law or agreed to in writing, software
# distributed under the License is distributed on an "AS IS" BASIS,
# WITHOUT WARRANTIES OR CONDITIONS OF ANY KIND, either express or implied.
# See the License for the specific language governing permissions and
# limitations under the License.

import paddle
import paddle.nn as nn
import paddle.nn.functional as F
from paddle.nn import Layer, Embedding
from ...utils.log import logger
from ..nezha.modeling import ACT2FN
from .. import PretrainedModel, register_base_model
from ..model_outputs import BaseModelOutputWithPastAndCrossAttentions, CausalLMOutputWithCrossAttentions

CODEGEN_PRETRAINED_MODEL_ARCHIVE_LIST = [
    "Salesforce/codegen-350M-nl",
    "Salesforce/codegen-350M-multi",
    "Salesforce/codegen-350M-mono",
    "Salesforce/codegen-2B-nl",
    "Salesforce/codegen-2B-multi",
    "Salesforce/codegen-2B-mono",
    "Salesforce/codegen-6B-nl",
    "Salesforce/codegen-6B-multi",
    "Salesforce/codegen-6B-mono",
    "Salesforce/codegen-16B-nl",
    "Salesforce/codegen-16B-multi",
    "Salesforce/codegen-16B-mono",
]


def fixed_pos_embedding(x, seq_dim=1, seq_len=None):
    dim = x.shape[-1]
    if seq_len is None:
        seq_len = x.shape[seq_dim]
    inv_freq = 1.0 / (10000 ** (paddle.arange(0, dim, 2) / dim))
    sinusoid_inp = paddle.einsum("i,j->ij", paddle.arange(seq_len, dtype="float32"), inv_freq)
    return paddle.sin(sinusoid_inp), paddle.cos(sinusoid_inp)


def rotate_every_two(x):
    x1 = x[:, :, :, ::2]
    x2 = x[:, :, :, 1::2]
    x = paddle.stack((-x2, x1), axis=-1)
    # In einsum notation: rearrange(x, '... d j -> ... (d j)')
    return x.flatten(-2)


def duplicate_interleave(m):
    return paddle.repeat_interleave(m, 2, axis=1)


def apply_rotary_pos_emb(x, sincos, offset=0):
    sin, cos = map(lambda t: duplicate_interleave(t)[None, offset : x.shape[1] + offset, None, :], sincos)
    # einsum notation for lambda t: repeat(t[offset:x.shape[1]+offset,:], "n d -> () n () (d j)", j=2)
    return (x * cos) + (rotate_every_two(x) * sin)


class CodeGenAttention(Layer):
    def __init__(self, embed_dim, rotary_dim, num_attention_heads, max_positions, attn_pdrop, resid_pdrop):
        super().__init__()

        self.causal_mask = paddle.tril(
            paddle.ones((max_positions, max_positions), dtype=paddle.get_default_dtype())
        ).reshape((1, 1, max_positions, max_positions))

        self.attn_dropout = nn.Dropout(attn_pdrop)
        self.resid_dropout = nn.Dropout(resid_pdrop)

        self.embed_dim = embed_dim
        self.num_attention_heads = num_attention_heads
        self.head_dim = self.embed_dim // self.num_attention_heads
        if self.head_dim * self.num_attention_heads != self.embed_dim:
            raise ValueError(
                f"embed_dim must be divisible by num_attention_heads (got `embed_dim`: {self.embed_dim} and"
                f" `num_attention_heads`: {self.num_attention_heads})."
            )
        self.scale_attn = paddle.sqrt(paddle.to_tensor(self.head_dim, dtype="float32"))
        self.qkv_proj = nn.Linear(self.embed_dim, self.embed_dim * 3, bias_attr=False)

        self.out_proj = nn.Linear(self.embed_dim, self.embed_dim, bias_attr=False)
        self.rotary_dim = rotary_dim

    def _split_heads(self, x, n_head, dim_head, mp_num):
        reshaped = x.reshape(x.shape[:-1] + [n_head // mp_num, dim_head])
        reshaped = reshaped.reshape(x.shape[:-2] + [-1] + reshaped.shape[-1:])
        return reshaped

    def _merge_heads(self, tensor, num_attention_heads, attn_head_size):
        """
        Merges attn_head_size dim and num_attn_heads dim into n_ctx
        """
        if len(tensor.shape) == 5:
            tensor = tensor.transpose([0, 1, 3, 2, 4])
        elif len(tensor.shape) == 4:
            tensor = tensor.transpose([0, 2, 1, 3])
        else:
            raise ValueError(f"Input tensor rank should be one of [4, 5], but is: {len(tensor.shape)}")
        new_shape = tensor.shape[:-2] + [num_attention_heads * attn_head_size]
        return tensor.reshape(new_shape)

    def _attn(self, query, key, value, attention_mask=None):

        # compute causal mask from causal mask buffer
        query_length, key_length = query.shape[-2], key.shape[-2]
        causal_mask = self.causal_mask[:, :, key_length - query_length : key_length, :key_length]

        # Keep the attention weights computation in fp32 to avoid overflow issues
        query = paddle.cast(query, "float32")
        key = paddle.cast(key, "float32")
        attn_weights = paddle.matmul(query, key, transpose_y=True)

        attn_weights = attn_weights / self.scale_attn
        mask_value = paddle.to_tensor(-1e4, dtype=attn_weights.dtype)
        # Need to be a tensor, otherwise we get error: `RuntimeError: expected scalar type float but found double`.
        attn_weights = paddle.where(causal_mask, attn_weights, mask_value)

        if attention_mask is not None:
            # Apply the attention mask
            attn_weights = attn_weights + attention_mask

        attn_weights = F.softmax(attn_weights, axis=-1, dtype=value.dtype)
        attn_weights = self.attn_dropout(attn_weights)

        attn_output = paddle.matmul(attn_weights, value)

        return attn_output, attn_weights

    def forward(
        self,
        hidden_states,
        attention_mask=None,
        use_cache=False,
        cache=None,
        output_attentions=False,
    ):
        qkv = self.qkv_proj(hidden_states)
        mp_num = 4
        qkv_split = qkv.reshape(qkv.shape[:-1] + [mp_num, -1])

        local_dim = qkv_split.shape[-1] // (self.head_dim * self.num_attention_heads // mp_num)
        query, value, key = paddle.split(qkv_split, local_dim, axis=-1)
        query = self._split_heads(query, self.num_attention_heads, self.head_dim, mp_num=mp_num)
        key = self._split_heads(key, self.num_attention_heads, self.head_dim, mp_num=mp_num)

        value = self._split_heads(value, self.num_attention_heads, self.head_dim, mp_num=mp_num)
        value = value.transpose([0, 2, 1, 3])

        seq_len = key.shape[1]
        offset = 0

        if cache is not None:
            offset = cache[0].shape[-2]
            seq_len += offset

        if self.rotary_dim is not None:
            k_rot = key[:, :, :, : self.rotary_dim]
            k_pass = key[:, :, :, self.rotary_dim :]

            q_rot = query[:, :, :, : self.rotary_dim]
            q_pass = query[:, :, :, self.rotary_dim :]

            sincos = fixed_pos_embedding(k_rot, 1, seq_len=seq_len)
            k_rot = apply_rotary_pos_emb(k_rot, sincos, offset=offset)
            q_rot = apply_rotary_pos_emb(q_rot, sincos, offset=offset)

            key = paddle.concat([k_rot, k_pass], axis=-1)
            query = paddle.concat([q_rot, q_pass], axis=-1)
        else:
            sincos = fixed_pos_embedding(key, 1, seq_len=seq_len)
            key = apply_rotary_pos_emb(key, sincos, offset=offset)
            query = apply_rotary_pos_emb(query, sincos, offset=offset)

        key = key.transpose([0, 2, 1, 3])
        query = query.transpose([0, 2, 1, 3])

        if cache is not None:
            past_key = cache[0]
            past_value = cache[1]
            key = paddle.concat((past_key, key), axis=-2)
            value = paddle.concat((past_value, value), axis=-2)

        if use_cache is True:
            present = (key, value)
        else:
            present = None

        # compute self-attention: V x Softmax(QK^T)
        attn_output, attn_weights = self._attn(query, key, value, attention_mask)

        attn_output = self._merge_heads(attn_output, self.num_attention_heads, self.head_dim)
        attn_output = self.out_proj(attn_output)
        attn_output = self.resid_dropout(attn_output)

        if output_attentions:
            return attn_output, present, attn_weights
        return attn_output, present


class CodeGenMLP(Layer):
    def __init__(self, embed_dim, inner_dim, activation_function, resid_pdrop):
        super().__init__()

        self.fc_in = nn.Linear(embed_dim, inner_dim)
        self.fc_out = nn.Linear(inner_dim, embed_dim)

        self.act = ACT2FN[activation_function]
        self.dropout = nn.Dropout(resid_pdrop)

    def forward(self, hidden_states):
        hidden_states = self.fc_in(hidden_states)
        hidden_states = self.act(hidden_states)
        hidden_states = self.fc_out(hidden_states)
        hidden_states = self.dropout(hidden_states)
        return hidden_states


class CodeGenBlock(Layer):
    def __init__(
        self, embed_dim, rotary_dim, n_head, n_ctx, attn_pdrop, resid_pdrop, activation_function, layer_norm_epsilon
    ):
        super().__init__()
        inner_dim = 4 * embed_dim
        self.ln_1 = nn.LayerNorm(embed_dim, epsilon=layer_norm_epsilon)
        self.attn = CodeGenAttention(embed_dim, rotary_dim, n_head, n_ctx, attn_pdrop, resid_pdrop)
        self.mlp = CodeGenMLP(embed_dim, inner_dim, activation_function, resid_pdrop)

    def forward(
        self,
        hidden_states,
        attention_mask=None,
        use_cache=False,
        cache=None,
        output_attentions=False,
    ):
        residual = hidden_states
        hidden_states = self.ln_1(hidden_states)
        attn_outputs = self.attn(
            hidden_states,
            attention_mask=attention_mask,
            cache=cache,
            use_cache=use_cache,
            output_attentions=output_attentions,
        )
        attn_output = attn_outputs[0]  # output_attn: a, present, (attentions)
        outputs = attn_outputs[1:]

        feed_forward_hidden_states = self.mlp(hidden_states)
        hidden_states = attn_output + feed_forward_hidden_states + residual

        if use_cache:
            outputs = (hidden_states,) + outputs
        else:
            outputs = (hidden_states,) + outputs[1:]

        return outputs  # hidden_states, (present, attentions)  outputs is a tuple


class CodeGenPreTrainedModel(PretrainedModel):
    """
    An abstract class to handle weights initialization and a simple interface for downloading and loading pretrained
    models.
    """

    pretrained_init_configuration = {}
    pretrained_resource_files_map = {"model_state": {}}

    base_model_prefix = "transformer"

    def init_weights(self, layer):
        """Initialize the weights."""
        if isinstance(layer, (nn.Linear, nn.Embedding)):
            if isinstance(layer.weight, paddle.Tensor) and paddle.get_default_dtype() == "float32":
                layer.weight.set_value(
                    paddle.tensor.normal(
                        mean=0.0,
                        std=self.initializer_range
                        if hasattr(self, "initializer_range")
                        else self.transformer.config["initializer_range"],
                        shape=layer.weight.shape,
                    )
                )
        elif isinstance(layer, nn.LayerNorm):
            layer.bias.set_value(paddle.zeros_like(layer.bias))
            layer.weight.set_value(paddle.full_like(layer.weight, 1.0))
            layer._epsilon = getattr(self, "layer_norm_epsilon", 1e-05)
        if isinstance(layer, nn.Linear) and layer.bias is not None:
            layer.bias.set_value(paddle.zeros_like(layer.bias))


@register_base_model
class CodeGenModel(CodeGenPreTrainedModel):
    r"""
    The bare CodeGen Model outputting raw hidden-states.
    This model inherits from :class:`~paddlenlp.transformers.model_utils.PretrainedModel`.
    Refer to the superclass documentation for the generic methods.
    This model is also a Paddle `paddle.nn.Layer <https://www.paddlepaddle.org.cn/documentation
    /docs/en/api/paddle/fluid/dygraph/layers/Layer_en.html>`__ subclass. Use it as a regular Paddle Layer
    and refer to the Paddle documentation for all matter related to general usage and behavior.
    Args:
        vocab_size (int):
            Vocabulary size of `inputs_ids` in `CodeGenModel`. Also is the vocab size of token embedding matrix.
            Defines the number of different tokens that can be represented by the `inputs_ids` passed when calling `CodeGenModel`.
        bos_token_id (int, optional):
            The beginning of sequence token that was used during pretraining. Can be
            used a sequence classifier token.
            Defaults to `0`.
        pad_token_id(int, optional):
            The index of padding token in the token vocabulary.
            Defaults to `50256`.
        eos_toke_idn (int, optional):
            A special token representing the end of a sequence that was used during pretraining.
            Defaults to `2`.
        n_embed (int, optional):
            Dimensionality of the embedding layer, decoder layer. Defaults to `1024`.
        n_layer (int, optional):
            Number of hidden layers. Defaults to `20`.
        n_head (int, optional):
            Number of attention heads for each attention layer in the Transformer decoder.
            Defaults to `16`.
        n_ctx (int, optional):
            Dimensionality of the causal mask (usually same as n_positions).
            Defaults to `2048`.
        n_positions (int, optional):
            The maximum sequence length that this model might ever be used with.
            Defaults to `2048`.
        attn_pdrop (float, optional):
            The dropout probability used in MultiHeadAttention in all decoder layers to drop some attention target.
            Defaults to `0.0`.
        resid_pdrop (float, optional):
            The dropout probability for all residual layers in the decoder.
            Defaults to `0.0`.
        embd_pdrop (float, optional):
            The dropout probability used in embedding layers. Defaults to `0.0`.
        rotary_dim (int, optional):
            Dimensionality of rotay position embeddings.
            Defaults to `32`.
        activation_function (str, optional):
            The non-linear activation function in the feed-forward layer.
            ``"gelu"``, ``"relu"`` and any other paddle supported activation functions are supported.
            Defaults to `"gelu_new"`.
        layer_norm_epsilon (float, optional):
            The epsilon to use in the layer normalization layers.
            Defaults to `1e-05`.
        initializer_range (float, optional):
            The standard deviation of the truncated_normal_initializer for initializing all weight matrices.
            Default to `0.02`.
    """

    def __init__(
        self,
        vocab_size,
        bos_token_id=0,
        pad_token_id=50256,
        eos_token_id=2,
        n_embd=1024,
        n_layer=20,
        n_head=16,
        n_ctx=2048,
        n_positions=2048,
        attn_pdrop=0.0,
        resid_pdrop=0.0,
        embd_pdrop=0.0,
        rotary_dim=32,
        activation_function="gelu_new",
        layer_norm_epsilon=1e-05,
        initializer_range=0.02,
    ):
        super().__init__()

        self.vocab_size = vocab_size
        self.bos_token_id = bos_token_id
        self.pad_token_id = pad_token_id
        self.eos_token_id = eos_token_id
        self.embed_dim = n_embd
        self.initializer_range = initializer_range
        self.wte = nn.Embedding(vocab_size, self.embed_dim)
        self.drop = nn.Dropout(embd_pdrop)
        self.h = nn.LayerList(
            [
                CodeGenBlock(
                    n_embd, rotary_dim, n_head, n_ctx, attn_pdrop, resid_pdrop, activation_function, layer_norm_epsilon
                )
                for _ in range(n_layer)
            ]
        )
        self.ln_f = nn.LayerNorm(self.embed_dim, epsilon=layer_norm_epsilon)
        self.rotary_dim = min(rotary_dim, n_ctx // n_head)

        # Initialize weights and apply final processing
        self.apply(self.init_weights)

    def get_input_embeddings(self):
        return self.wte

    def set_input_embeddings(self, new_embeddings):
        self.wte = new_embeddings

    def forward(
        self,
        input_ids=None,
        attention_mask=None,
        token_type_ids=None,
        use_cache=False,
        cache=None,
        inputs_embeds=None,
        output_attentions=False,
        output_hidden_states=False,
        return_dict=False,
    ):
        r"""
        The CodeGenModel forward method, overrides the `__call__()` special method.
        Args:
            input_ids (Tensor):
                Indices of input sequence tokens in the vocabulary. They are
                numerical representations of tokens that build the input sequence.
                Its data type should be `int64` and it has a shape of [batch_size, sequence_length].
            attention_mask (Tensor, optional):
                Mask used in multi-head attention to avoid performing attention to some unwanted positions,
                usually the paddings or the subsequent positions.
                Its data type can be int, float and bool.
                When the data type is bool, the `masked` tokens have `False` values and the others have `True` values.
                When the data type is int, the `masked` tokens have `0` values and the others have `1` values.
                When the data type is float, the `masked` tokens have `-INF` values and the others have `0` values.
                It is a tensor with shape broadcasted to `[batch_size, num_attention_heads, sequence_length, sequence_length]`.
                For example, its shape can be  [batch_size, sequence_length], [batch_size, sequence_length, sequence_length],
                [batch_size, num_attention_heads, sequence_length, sequence_length].
                Defaults to `None`, which means nothing needed to be prevented attention to.
            use_cache (bool, optional):
                 Whether or not to use cache. Defaults to `False`. If set to `True`, key value states will be returned and
                 can be used to speed up decoding.
            cache (list, optional):
                It is a list, and each element in the list is a tuple `(incremental_cache, static_cache)`.
                See `TransformerDecoder.gen_cache <https://github.com/PaddlePaddle/Paddle/blob/release/2.1/python/paddle/nn/layer/transformer.py#L1060>`__ for more details.
                It is only used for inference and should be None for training.
                Default to `None`.
            inputs_embeds (Tensor, optional):
                Optionally, instead of passing `input_ids` you can choose to directly pass an embedded representation 
                of shape `(batch_size, sequence_length, hidden_size)`. This is useful if you want more control over 
                how to convert `input_ids` indices into associated vectors than the model's internal embedding lookup matrix. 
                Default to None.
            output_attentions (bool, optional):
                Whether or not to return the attentions tensors of all attention layers. See `attentions` under returned
                tensors for more detail. Defaults to `False`.
            output_hidden_states (bool, optional):
                Whether or not to return the hidden states of all layers. See `hidden_states` under returned tensors for
                more detail. Defaults to `False`.
            return_dict (bool, optional):
                Whether to return a :class:`~paddlenlp.transformers.model_outputs.BaseModelOutputWithPastAndCrossAttentions` object.
                If `False`, the output will be a tuple of tensors. Defaults to `False`.
        Returns:
            An instance of :class:`~paddlenlp.transformers.model_outputs.BaseModelOutputWithPastAndCrossAttentions` if
            `return_dict=True`. Otherwise it returns a tuple of tensors corresponding
            to ordered and not None (depending on the input arguments) fields of
            :class:`~paddlenlp.transformers.model_outputs.BaseModelOutputWithPastAndCrossAttentions`.
            Especially, When `return_dict=output_hidden_states=output_attentions=False` and `cache=None`,
            returns a tensor representing the output of :class:`UnifiedTransformerModel`.
            Its data type should be float32 and has a shape of [batch_size, sequence_length, hidden_size].
        Example:
            .. code-block::
                import paddle
                from paddlenlp.transformers import CodeGenModel, CodeGenTokenizer
                tokenizer = CodeGenTokenizer.from_pretrained('Salesforce/codegen-350M-mono')
                model = CodeGenModel.from_pretrained('Salesforce/codegen-350M-mono')
                inputs = tokenizer("def hello_world():", return_token_type_ids=False)
                inputs = {k:paddle.to_tensor([v]) for (k, v) in inputs.items()}
                output = model(**inputs)
        """

        if input_ids is not None and inputs_embeds is not None:
            raise ValueError(
                "You cannot specify both input_ids and inputs_embeds at the same time"
            )
        elif input_ids is not None:
            input_shape = input_ids.shape
            input_ids = input_ids.reshape((-1, input_shape[-1]))
            batch_size = input_ids.shape[0]
        elif inputs_embeds is not None:
            input_shape = inputs_embeds.shape[:-1]
            batch_size = inputs_embeds.shape[0]
        else:
            raise ValueError(
                "You have to specify either input_ids or inputs_embeds")

        if cache is None:
            past_length = 0
            cache = tuple([None] * len(self.h))
        else:
            past_length = cache[0][0].shape[-2]

        # Attention mask.
        if attention_mask is None:
<<<<<<< HEAD
            if input_ids is not None:
                if batch_size == 1 and past_length != 0:
                    batch_size, seq_len = input_shape
                    attention_mask = paddle.zeros(
                        [batch_size, 1, 1, seq_len + past_length],
                        dtype=paddle.get_default_dtype())
                else:
                    attention_mask = paddle.cast(
                        input_ids == self.pad_token_id,
                        dtype=paddle.get_default_dtype()).unsqueeze([1, 2
                                                                     ]) * -1e4
            else:
                logger.warning("provided inputs_embeds without attention_mask")
=======
            assert input_ids is not None, "input_ids should be " "specified when generating attention_mask"
            if batch_size == 1 and past_length != 0:
                batch_size, seq_len = input_shape
                attention_mask = paddle.zeros(
                    [batch_size, 1, 1, seq_len + past_length], dtype=paddle.get_default_dtype()
                )
            else:
                attention_mask = (
                    paddle.cast(input_ids == self.pad_token_id, dtype=paddle.get_default_dtype()).unsqueeze([1, 2])
                    * -1e4
                )
>>>>>>> d73ec67d
        # For 2D attention_mask from tokenizer
        elif attention_mask.ndim == 2:
            attention_mask = paddle.unsqueeze(attention_mask, axis=[1, 2]).astype(paddle.get_default_dtype())
            attention_mask = (1.0 - attention_mask) * -1e4
        if attention_mask is not None:
            attention_mask.stop_gradient = True
        # TODO: CodeGen Attention Mask is TOO confusion.
        # When it's 2D, it must be int and it's denoted by 1/0.
        # When using model.generate() without providing attention mask
        # or using 4D attention mask,
        # the attention mask's dtype must be float and it's denoted by 0/-inf.
        # Moreover, cannot support 3D attention mask.

        if inputs_embeds is None:
            inputs_embeds = self.wte(input_ids)
        if token_type_ids is not None:
            token_type_embeds = self.wte(token_type_ids)
            inputs_embeds = inputs_embeds + token_type_embeds

        hidden_states = self.drop(inputs_embeds)
        output_shape = input_shape[:] + [hidden_states.shape[-1]]

        presents = () if use_cache else None
        all_hidden_states = () if output_hidden_states else None
        all_self_attentions = () if output_attentions else None
        for i, (block, old_cache) in enumerate(zip(self.h, cache)):
            if output_hidden_states:
                all_hidden_states += (hidden_states,)
            outputs = block(
                hidden_states,
                attention_mask=attention_mask,
                use_cache=use_cache,
                cache=old_cache,
                output_attentions=output_attentions,
            )

            hidden_states = outputs[0]
            if use_cache:
                presents = presents + (outputs[1],)
            if output_attentions:
                all_self_attentions += (outputs[-1],)

        hidden_states = self.ln_f(hidden_states)
        hidden_states = hidden_states.reshape(shape=output_shape)

        if output_hidden_states:
            all_hidden_states += (hidden_states,)

        last_hidden_state = hidden_states
        new_cache = presents

        if not return_dict:
            temp_list = [
                last_hidden_state,
                new_cache,
                all_hidden_states,
                all_self_attentions,
            ]
            return tuple(v for v in temp_list if v is not None)

        return BaseModelOutputWithPastAndCrossAttentions(
            last_hidden_state=last_hidden_state,
            past_key_values=new_cache,
            hidden_states=all_hidden_states,
            attentions=all_self_attentions,
            cross_attentions=None,
        )


class CodeGenForCausalLM(CodeGenPreTrainedModel):
    r"""
    CodeGen Model with a `language modeling` head on top.
    Args:
        transformer (:class:`CodeGenModel`):
            An instance of CodeGenModel.
    """
    _keys_to_ignore_on_load_missing = [r"h\.\d+\.attn\.masked_bias", r"h\.\d+\.attn\.bias"]

    def __init__(self, transformer):
        super().__init__()
        self.transformer = transformer
        self.lm_head = nn.Linear(self.transformer.config["n_embd"], self.transformer.config["vocab_size"])

        # Initialize weights and apply final processing
        self.apply(self.init_weights)

    def get_output_embeddings(self):
        return self.lm_head

    def set_output_embeddings(self, new_embeddings):
        self.lm_head = new_embeddings

    def prepare_faster_entry(self, kwargs):
        from paddlenlp.ops import FasterCodeGen

        use_fp16_decoding = kwargs.get("use_fp16_decoding", False)
        decoding_lib = kwargs.get("decoding_lib", None)
        decode_strategy = kwargs.get("decode_strategy")
        if decode_strategy == "beam_search":
            raise AttributeError("'beam_search' is not supported yet in the faster version of GPTJ")
        # Currently, FasterTransformer only support restricted size_per_head.
        size_per_head = self.transformer.config["n_embd"] // self.transformer.config["n_head"]
        if size_per_head not in [32, 64, 80, 96, 128, 160, 192, 224, 256]:
            raise AttributeError(
                "'size_per_head = %d' is not supported yet in the faster version of GPTJ" % size_per_head
            )
        if kwargs["forced_bos_token_id"] is not None:
            # not support for min_length yet in the faster version
            raise AttributeError("'forced_bos_token_id != None' is not supported yet in the faster version")
        self._faster_entry = FasterCodeGen(
            self, decoding_lib=decoding_lib, use_fp16_decoding=use_fp16_decoding
        ).forward
        return self._faster_entry

    def prepare_inputs_for_generation(self, input_ids, cache=None, **kwargs):
        # only last token for inputs_ids if past is defined in kwargs
        token_type_ids = kwargs.get("token_type_ids", None)

        if cache:
            input_ids = input_ids[:, -1].unsqueeze(-1)
            if token_type_ids is not None:
                token_type_ids = token_type_ids[:, -1].unsqueeze(-1)

        attention_mask = kwargs.get("attention_mask", None)
        if attention_mask is not None:
            if len(attention_mask.shape) == 4:
                attention_mask = attention_mask[:, :, -1:, :]

        return {
            "input_ids": input_ids,
            "cache": cache,
            "use_cache": kwargs.get("use_cache"),
            "attention_mask": attention_mask,
            "token_type_ids": token_type_ids,
        }

<<<<<<< HEAD
    def forward(self,
                input_ids=None,
                attention_mask=None,
                token_type_ids=None,
                use_cache=False,
                cache=None,
                labels=None,
                inputs_embeds=None,
                output_attentions=False,
                output_hidden_states=False,
                return_dict=False):
=======
    def forward(
        self,
        input_ids=None,
        attention_mask=None,
        token_type_ids=None,
        use_cache=False,
        cache=None,
        labels=None,
        output_attentions=False,
        output_hidden_states=False,
        return_dict=False,
    ):
>>>>>>> d73ec67d
        r"""
        The CodeGenForCausalLM forward method, overrides the __call__() special method.
        Args:
            input_ids (Tensor):
                See :class:`CodeGenModel`.
            attention_mask (Tensor, optional):
                See :class:`CodeGenModel`.
            use_cache (bool, optional):
                See :class:`CodeGenModel`.
            cache (Tensor, optional):
                See :class:`CodeGenModel`.
            labels: (Tensor, optional):
                Labels for language modeling. Note that the labels are shifted inside the model, i.e. you can set
                `labels = input_ids` Indices are selected in `[-100, 0, ..., vocab_size]` All labels set to `-100`
                are ignored (masked), the loss is only computed for labels in `[0, ..., vocab_size]`
            inputs_embeds (Tensor, optional):
                See :class:`CodeGenModel`.
            output_attentions (bool, optional):
                See :class: `CodeGenModel`.
            output_hidden_states (bool, optional):
                See :class: `CodeGenModel`.
            return_dict (bool, optional):
                See :class: `CodeGenModel`.
        Returns:
            An instance of :class:`~paddlenlp.transformers.model_outputs.CausalLMOutputWithPastAndCrossAttentions` if
            `return_dict=True`. Otherwise it returns a tuple of tensors corresponding
            to ordered and not None (depending on the input arguments) fields of
            :class:`~paddlenlp.transformers.model_outputs.CausalLMOutputWithPastAndCrossAttentions`.
            Especially, When `return_dict=output_hidden_states=output_attentions=False` and `cache=labels=None`,
            returns tensor `lm_logits` of shape [batch_size, sequence_length, vocab_size],

        Example:
            .. code-block::
                import paddle
                from paddlenlp.transformers import CodeGenForCausalLM, CodeGenTokenizer
                tokenizer = CodeGenTokenizer.from_pretrained('Salesforce/codegen-350M-mono')
                model = CodeGenForCausalLM.from_pretrained('Salesforce/codegen-350M-mono')
                inputs = tokenizer("def hello_world():", return_token_type_ids=False)
                inputs = {k:paddle.to_tensor([v]) for (k, v) in inputs.items()}
                outputs = model(**inputs)
        """

        transformer_outputs = self.transformer(
            input_ids,
            attention_mask=attention_mask,
            token_type_ids=token_type_ids,
            use_cache=use_cache,
            cache=cache,
            inputs_embeds=inputs_embeds,
            output_attentions=output_attentions,
            output_hidden_states=output_hidden_states,
            return_dict=return_dict,
        )

        hidden_states = transformer_outputs[0]

        # make sure sampling in fp16 works correctly and
        # compute loss in fp32 to match with mesh-tf version
        # https://github.com/EleutherAI/gpt-neo/blob/89ce74164da2fb16179106f54e2269b5da8db333/models/gpt2/gpt2.py#L179
        lm_logits = paddle.cast(self.lm_head(hidden_states), "float32")

        loss = None
        if labels is not None:
            # Shift so that tokens < n predict n
            shift_logits = lm_logits[:, :-1, :]
            shift_labels = labels[:, 1:]
            # Flatten the tokens
            loss_fct = nn.CrossEntropyLoss()
            loss = loss_fct(shift_logits.reshape((-1, shift_logits.shape[-1])), shift_labels.reshape((-1,)))

        if not return_dict:
            # if isinstance(transformer_outputs, type(input_ids)):
            #     return (loss, lm_logits) if loss is not None else lm_logits
            outputs = (lm_logits,) + transformer_outputs[1:]
            return ((loss,) + outputs) if loss is not None else outputs

        return CausalLMOutputWithCrossAttentions(
            loss=loss,
            logits=lm_logits,
            past_key_values=transformer_outputs.past_key_values,
            hidden_states=transformer_outputs.hidden_states,
            attentions=transformer_outputs.attentions,
        )

    def __getattr__(self, name):
        try:
            return super().__getattr__(name)
        except AttributeError as e:
            try:
                return getattr(getattr(self, self.base_model_prefix), name)
            except AttributeError:
                try:
                    return getattr(self, self.base_model_prefix).config[name]
                except KeyError:
                    raise e<|MERGE_RESOLUTION|>--- conflicted
+++ resolved
@@ -16,11 +16,15 @@
 import paddle
 import paddle.nn as nn
 import paddle.nn.functional as F
-from paddle.nn import Layer, Embedding
+from paddle.nn import Layer
+
 from ...utils.log import logger
+from .. import PretrainedModel, register_base_model
+from ..model_outputs import (
+    BaseModelOutputWithPastAndCrossAttentions,
+    CausalLMOutputWithCrossAttentions,
+)
 from ..nezha.modeling import ACT2FN
-from .. import PretrainedModel, register_base_model
-from ..model_outputs import BaseModelOutputWithPastAndCrossAttentions, CausalLMOutputWithCrossAttentions
 
 CODEGEN_PRETRAINED_MODEL_ARCHIVE_LIST = [
     "Salesforce/codegen-350M-nl",
@@ -444,9 +448,9 @@
                 It is only used for inference and should be None for training.
                 Default to `None`.
             inputs_embeds (Tensor, optional):
-                Optionally, instead of passing `input_ids` you can choose to directly pass an embedded representation 
-                of shape `(batch_size, sequence_length, hidden_size)`. This is useful if you want more control over 
-                how to convert `input_ids` indices into associated vectors than the model's internal embedding lookup matrix. 
+                Optionally, instead of passing `input_ids` you can choose to directly pass an embedded representation
+                of shape `(batch_size, sequence_length, hidden_size)`. This is useful if you want more control over
+                how to convert `input_ids` indices into associated vectors than the model's internal embedding lookup matrix.
                 Default to None.
             output_attentions (bool, optional):
                 Whether or not to return the attentions tensors of all attention layers. See `attentions` under returned
@@ -477,9 +481,7 @@
         """
 
         if input_ids is not None and inputs_embeds is not None:
-            raise ValueError(
-                "You cannot specify both input_ids and inputs_embeds at the same time"
-            )
+            raise ValueError("You cannot specify both input_ids and inputs_embeds at the same time")
         elif input_ids is not None:
             input_shape = input_ids.shape
             input_ids = input_ids.reshape((-1, input_shape[-1]))
@@ -488,8 +490,7 @@
             input_shape = inputs_embeds.shape[:-1]
             batch_size = inputs_embeds.shape[0]
         else:
-            raise ValueError(
-                "You have to specify either input_ids or inputs_embeds")
+            raise ValueError("You have to specify either input_ids or inputs_embeds")
 
         if cache is None:
             past_length = 0
@@ -499,33 +500,19 @@
 
         # Attention mask.
         if attention_mask is None:
-<<<<<<< HEAD
             if input_ids is not None:
                 if batch_size == 1 and past_length != 0:
                     batch_size, seq_len = input_shape
                     attention_mask = paddle.zeros(
-                        [batch_size, 1, 1, seq_len + past_length],
-                        dtype=paddle.get_default_dtype())
+                        [batch_size, 1, 1, seq_len + past_length], dtype=paddle.get_default_dtype()
+                    )
                 else:
-                    attention_mask = paddle.cast(
-                        input_ids == self.pad_token_id,
-                        dtype=paddle.get_default_dtype()).unsqueeze([1, 2
-                                                                     ]) * -1e4
+                    attention_mask = (
+                        paddle.cast(input_ids == self.pad_token_id, dtype=paddle.get_default_dtype()).unsqueeze([1, 2])
+                        * -1e4
+                    )
             else:
                 logger.warning("provided inputs_embeds without attention_mask")
-=======
-            assert input_ids is not None, "input_ids should be " "specified when generating attention_mask"
-            if batch_size == 1 and past_length != 0:
-                batch_size, seq_len = input_shape
-                attention_mask = paddle.zeros(
-                    [batch_size, 1, 1, seq_len + past_length], dtype=paddle.get_default_dtype()
-                )
-            else:
-                attention_mask = (
-                    paddle.cast(input_ids == self.pad_token_id, dtype=paddle.get_default_dtype()).unsqueeze([1, 2])
-                    * -1e4
-                )
->>>>>>> d73ec67d
         # For 2D attention_mask from tokenizer
         elif attention_mask.ndim == 2:
             attention_mask = paddle.unsqueeze(attention_mask, axis=[1, 2]).astype(paddle.get_default_dtype())
@@ -662,19 +649,6 @@
             "token_type_ids": token_type_ids,
         }
 
-<<<<<<< HEAD
-    def forward(self,
-                input_ids=None,
-                attention_mask=None,
-                token_type_ids=None,
-                use_cache=False,
-                cache=None,
-                labels=None,
-                inputs_embeds=None,
-                output_attentions=False,
-                output_hidden_states=False,
-                return_dict=False):
-=======
     def forward(
         self,
         input_ids=None,
@@ -683,11 +657,11 @@
         use_cache=False,
         cache=None,
         labels=None,
+        inputs_embeds=None,
         output_attentions=False,
         output_hidden_states=False,
         return_dict=False,
     ):
->>>>>>> d73ec67d
         r"""
         The CodeGenForCausalLM forward method, overrides the __call__() special method.
         Args:
