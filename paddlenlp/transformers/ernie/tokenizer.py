--- conflicted
+++ resolved
@@ -127,7 +127,6 @@
             "https://bj.bcebos.com/paddlenlp/models/transformers/ernie_3.0/ernie_3.0_micro_zh_vocab.txt",
             "ernie-3.0-nano-zh":
             "https://bj.bcebos.com/paddlenlp/models/transformers/ernie_3.0/ernie_3.0_nano_zh_vocab.txt",
-<<<<<<< HEAD
             "rocketqa-zh-base-query-encoder":
             "https://bj.bcebos.com/paddlenlp/models/transformers/ernie_3.0/ernie_3.0_base_zh_vocab.txt",
             "rocketqa-zh-base-para-encoder":
@@ -147,7 +146,7 @@
             "rocketqa-zh-nano-query-encoder":
             "https://bj.bcebos.com/paddlenlp/models/transformers/ernie_3.0/ernie_3.0_nano_zh_vocab.txt",
             "rocketqa-zh-nano-para-encoder":
-=======
+            "https://bj.bcebos.com/paddlenlp/models/transformers/ernie_3.0/ernie_3.0_nano_zh_vocab.txt",
             "rocketqa-base-cross-encoder":
             "https://bj.bcebos.com/paddlenlp/models/transformers/ernie_3.0/ernie_3.0_base_zh_vocab.txt",
             "rocketqa-medium-cross-encoder":
@@ -157,7 +156,6 @@
             "rocketqa-micro-cross-encoder":
             "https://bj.bcebos.com/paddlenlp/models/transformers/ernie_3.0/ernie_3.0_micro_zh_vocab.txt",
             "rocketqa-nano-cross-encoder":
->>>>>>> baa47b64
             "https://bj.bcebos.com/paddlenlp/models/transformers/ernie_3.0/ernie_3.0_nano_zh_vocab.txt",
         }
     }
@@ -234,7 +232,6 @@
         "ernie-3.0-nano-zh": {
             "do_lower_case": True
         },
-<<<<<<< HEAD
         "rocketqa-zh-base-query-encoder": {
             "do_lower_case": True
         },
@@ -263,7 +260,8 @@
             "do_lower_case": True
         },
         "rocketqa-zh-nano-para-encoder": {
-=======
+            "do_lower_case": True
+        },
         "rocketqa-base-cross-encoder": {
             "do_lower_case": True
         },
@@ -277,7 +275,6 @@
             "do_lower_case": True
         },
         "rocketqa-nano-cross-encoder": {
->>>>>>> baa47b64
             "do_lower_case": True
         },
     }
