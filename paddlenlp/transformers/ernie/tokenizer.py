# Copyright (c) 2020 PaddlePaddle Authors. All Rights Reserved.
# Copyright 2018 The Google AI Language Team Authors and The HuggingFace Inc. team.

# Licensed under the Apache License, Version 2.0 (the "License");
# you may not use this file except in compliance with the License.
# You may obtain a copy of the License at
#
#     http://www.apache.org/licenses/LICENSE-2.0
#
# Unless required by applicable law or agreed to in writing, software
# distributed under the License is distributed on an "AS IS" BASIS,
# WITHOUT WARRANTIES OR CONDITIONS OF ANY KIND, either express or implied.
# See the License for the specific language governing permissions and
# limitations under the License.

import os
import pickle
import six
import shutil

import sentencepiece as spm

from paddlenlp.utils.env import MODEL_HOME

from .. import BasicTokenizer, PretrainedTokenizer, WordpieceTokenizer

__all__ = ["ErnieTokenizer", "ErnieTinyTokenizer"]

PRETRAINED_POSITIONAL_EMBEDDINGS_SIZES = {
    "ernie-1.0": 513,
    "ernie-1.0-base-zh": 513,
    "ernie-1.0-base-zh-cw": 512,
    "ernie-1.0-large-zh-cw": 512,
    "ernie-tiny": 600,
    "ernie-2.0-base-zh": 513,
    "ernie-2.0-large-zh": 512,
    "ernie-2.0-base-en": 512,
    "ernie-2.0-base-en-finetuned-squad": 512,
    "ernie-2.0-large-en": 512,
    "ernie-gen-base-en": 1024,
    "ernie-gen-large-en": 1024,
    "ernie-gen-large-en-430g": 1024,
    "rocketqa-zh-dureader-query-encoder": 513,
    "rocketqa-zh-dureader-para-encoder": 513,
    "rocketqa-v1-marco-query-encoder": 512,
    "rocketqa-v1-marco-para-encoder": 512,
    "rocketqa-zh-dureader-cross-encoder": 513,
    "rocketqa-v1-marco-cross-encoder": 512,
    "ernie-3.0-base-zh": 2048,
    "ernie-3.0-xbase-zh": 2048,
    "ernie-3.0-medium-zh": 2048,
    "ernie-3.0-mini-zh": 2048,
    "ernie-3.0-micro-zh": 2048,
    "ernie-3.0-nano-zh": 2048,
    "rocketqa-zh-base-query-encoder": 2048,
    "rocketqa-zh-base-para-encoder": 2048,
    "rocketqa-zh-medium-query-encoder": 2048,
    "rocketqa-zh-medium-para-encoder": 2048,
    "rocketqa-zh-mini-query-encoder": 2048,
    "rocketqa-zh-mini-para-encoder": 2048,
    "rocketqa-zh-micro-query-encoder": 2048,
    "rocketqa-zh-micro-para-encoder": 2048,
    "rocketqa-zh-nano-query-encoder": 2048,
    "rocketqa-zh-nano-para-encoder": 2048,
    "rocketqa-base-cross-encoder": 2048,
    "rocketqa-medium-cross-encoder": 2048,
    "rocketqa-mini-cross-encoder": 2048,
    "rocketqa-micro-cross-encoder": 2048,
    "rocketqa-nano-cross-encoder": 2048,
    "rocketqav2-en-marco-cross-encoder": 512,
    "rocketqav2-en-marco-query-encoder": 512,
    "rocketqav2-en-marco-para-encoder": 512,
    "ernie-search-base-dual-encoder-marco-en": 512,
    "ernie-search-large-cross-encoder-marco-en": 512,
    "uie-base": 512,
    "uie-medium": 512,
    "uie-mini": 512,
    "uie-micro": 512,
    "uie-nano": 512,
    "uie-base-en": 512,
}


class ErnieTokenizer(PretrainedTokenizer):
    r"""
    Constructs an ERNIE tokenizer. It uses a basic tokenizer to do punctuation
    splitting, lower casing and so on, and follows a WordPiece tokenizer to
    tokenize as subwords.

    This tokenizer inherits from :class:`~paddlenlp.transformers.tokenizer_utils.PretrainedTokenizer`
    which contains most of the main methods. For more information regarding those methods,
    please refer to this superclass.

    Args:
        vocab_file (str):
            The vocabulary file path (ends with '.txt') required to instantiate
            a `WordpieceTokenizer`.
        do_lower_case (str, optional):
            Whether or not to lowercase the input when tokenizing.
            Defaults to`True`.
        unk_token (str, optional):
            A special token representing the *unknown (out-of-vocabulary)* token.
            An unknown token is set to be `unk_token` inorder to be converted to an ID.
            Defaults to "[UNK]".
        sep_token (str, optional):
            A special token separating two different sentences in the same input.
            Defaults to "[SEP]".
        pad_token (str, optional):
            A special token used to make arrays of tokens the same size for batching purposes.
            Defaults to "[PAD]".
        cls_token (str, optional):
            A special token used for sequence classification. It is the last token
            of the sequence when built with special tokens. Defaults to "[CLS]".
        mask_token (str, optional):
            A special token representing a masked token. This is the token used
            in the masked language modeling task which the model tries to predict the original unmasked ones.
            Defaults to "[MASK]".

    Examples:
        .. code-block::

            from paddlenlp.transformers import ErnieTokenizer
            tokenizer = ErnieTokenizer.from_pretrained('ernie-1.0')

            encoded_inputs = tokenizer('He was a puppeteer')
            # encoded_inputs:
            # { 'input_ids': [1, 4444, 4385, 1545, 6712, 10062, 9568, 9756, 9500, 2],
            #  'token_type_ids': [0, 0, 0, 0, 0, 0, 0, 0, 0, 0]}
            # }

    """
    resource_files_names = {"vocab_file": "vocab.txt"}  # for save_pretrained
    pretrained_resource_files_map = {
        "vocab_file": {
            # Deprecated, alias for ernie-1.0-base-zh
<<<<<<< HEAD
            "ernie-1.0":
            "https://bj.bcebos.com/paddlenlp/models/transformers/ernie/vocab.txt",
            "ernie-1.0-base-zh":
            "https://bj.bcebos.com/paddlenlp/models/transformers/ernie/vocab.txt",
            "ernie-1.0-base-zh-cw":
            "https://bj.bcebos.com/paddlenlp/models/transformers/ernie/ernie_1.0_base_zh_cw_vocab.txt",
            "ernie-1.0-large-zh-cw":
            "https://bj.bcebos.com/paddlenlp/models/transformers/ernie/vocab.txt",
            "ernie-tiny":
            "https://bj.bcebos.com/paddlenlp/models/transformers/ernie_tiny/vocab.txt",
            "ernie-2.0-base-zh":
            "https://bj.bcebos.com/paddlenlp/models/transformers/ernie_2.0/ernie_2.0_base_zh_vocab.txt",
            "ernie-2.0-large-zh":
            "https://bj.bcebos.com/paddlenlp/models/transformers/ernie_2.0/ernie_2.0_large_zh_vocab.txt",
            "ernie-2.0-base-en":
            "https://bj.bcebos.com/paddlenlp/models/transformers/ernie_v2_base/vocab.txt",
            "ernie-2.0-base-en-finetuned-squad":
            "https://bj.bcebos.com/paddlenlp/models/transformers/ernie_v2_base/vocab.txt",
            "ernie-2.0-large-en":
            "https://bj.bcebos.com/paddlenlp/models/transformers/ernie_v2_large/vocab.txt",
            "ernie-gen-base-en":
            "https://bj.bcebos.com/paddlenlp/models/transformers/ernie-gen-base-en/vocab.txt",
            "ernie-gen-large-en":
            "https://bj.bcebos.com/paddlenlp/models/transformers/ernie-gen-large/vocab.txt",
            "ernie-gen-large-en-430g":
            "https://bj.bcebos.com/paddlenlp/models/transformers/ernie-gen-large-430g/vocab.txt",
            "rocketqa-zh-dureader-query-encoder":
            "https://bj.bcebos.com/paddlenlp/models/transformers/rocketqa/rocketqa-zh-dureader-vocab.txt",
            "rocketqa-zh-dureader-para-encoder":
            "https://bj.bcebos.com/paddlenlp/models/transformers/rocketqa/rocketqa-zh-dureader-vocab.txt",
            "rocketqa-v1-marco-query-encoder":
            "https://bj.bcebos.com/paddlenlp/models/transformers/rocketqa/rocketqa-v1-marco-vocab.txt",
            "rocketqa-v1-marco-para-encoder":
            "https://bj.bcebos.com/paddlenlp/models/transformers/rocketqa/rocketqa-v1-marco-vocab.txt",
            "rocketqa-zh-dureader-cross-encoder":
            "https://bj.bcebos.com/paddlenlp/models/transformers/rocketqa/rocketqa-zh-dureader-vocab.txt",
            "rocketqa-v1-marco-cross-encoder":
            "https://bj.bcebos.com/paddlenlp/models/transformers/rocketqa/rocketqa-v1-marco-vocab.txt",
            "ernie-3.0-base-zh":
            "https://bj.bcebos.com/paddlenlp/models/transformers/ernie_3.0/ernie_3.0_base_zh_vocab.txt",
            "ernie-3.0-xbase-zh":
            "https://bj.bcebos.com/paddlenlp/models/transformers/ernie_3.0/ernie_3.0_xbase_zh_vocab.txt",
            "ernie-3.0-medium-zh":
            "https://bj.bcebos.com/paddlenlp/models/transformers/ernie_3.0/ernie_3.0_medium_zh_vocab.txt",
            "ernie-3.0-mini-zh":
            "https://bj.bcebos.com/paddlenlp/models/transformers/ernie_3.0/ernie_3.0_mini_zh_vocab.txt",
            "ernie-3.0-micro-zh":
            "https://bj.bcebos.com/paddlenlp/models/transformers/ernie_3.0/ernie_3.0_micro_zh_vocab.txt",
            "ernie-3.0-nano-zh":
            "https://bj.bcebos.com/paddlenlp/models/transformers/ernie_3.0/ernie_3.0_nano_zh_vocab.txt",
            "rocketqa-zh-base-query-encoder":
            "https://bj.bcebos.com/paddlenlp/models/transformers/ernie_3.0/ernie_3.0_base_zh_vocab.txt",
            "rocketqa-zh-base-para-encoder":
            "https://bj.bcebos.com/paddlenlp/models/transformers/ernie_3.0/ernie_3.0_base_zh_vocab.txt",
            "rocketqa-zh-medium-query-encoder":
            "https://bj.bcebos.com/paddlenlp/models/transformers/ernie_3.0/ernie_3.0_medium_zh_vocab.txt",
            "rocketqa-zh-medium-para-encoder":
            "https://bj.bcebos.com/paddlenlp/models/transformers/ernie_3.0/ernie_3.0_medium_zh_vocab.txt",
            "rocketqa-zh-mini-query-encoder":
            "https://bj.bcebos.com/paddlenlp/models/transformers/ernie_3.0/ernie_3.0_mini_zh_vocab.txt",
            "rocketqa-zh-mini-para-encoder":
            "https://bj.bcebos.com/paddlenlp/models/transformers/ernie_3.0/ernie_3.0_mini_zh_vocab.txt",
            "rocketqa-zh-micro-query-encoder":
            "https://bj.bcebos.com/paddlenlp/models/transformers/ernie_3.0/ernie_3.0_micro_zh_vocab.txt",
            "rocketqa-zh-micro-para-encoder":
            "https://bj.bcebos.com/paddlenlp/models/transformers/ernie_3.0/ernie_3.0_micro_zh_vocab.txt",
            "rocketqa-zh-nano-query-encoder":
            "https://bj.bcebos.com/paddlenlp/models/transformers/ernie_3.0/ernie_3.0_nano_zh_vocab.txt",
            "rocketqa-zh-nano-para-encoder":
            "https://bj.bcebos.com/paddlenlp/models/transformers/ernie_3.0/ernie_3.0_nano_zh_vocab.txt",
            "rocketqa-base-cross-encoder":
            "https://bj.bcebos.com/paddlenlp/models/transformers/ernie_3.0/ernie_3.0_base_zh_vocab.txt",
            "rocketqa-medium-cross-encoder":
            "https://bj.bcebos.com/paddlenlp/models/transformers/ernie_3.0/ernie_3.0_medium_zh_vocab.txt",
            "rocketqa-mini-cross-encoder":
            "https://bj.bcebos.com/paddlenlp/models/transformers/ernie_3.0/ernie_3.0_mini_zh_vocab.txt",
            "rocketqa-micro-cross-encoder":
            "https://bj.bcebos.com/paddlenlp/models/transformers/ernie_3.0/ernie_3.0_micro_zh_vocab.txt",
            "rocketqa-nano-cross-encoder":
            "https://bj.bcebos.com/paddlenlp/models/transformers/ernie_3.0/ernie_3.0_nano_zh_vocab.txt",
            "rocketqav2-en-marco-cross-encoder":
            "https://bj.bcebos.com/paddlenlp/models/transformers/ernie_v2_base/vocab.txt",
            "rocketqav2-en-marco-query-encoder":
            "https://bj.bcebos.com/paddlenlp/models/transformers/ernie_v2_base/vocab.txt",
            "rocketqav2-en-marco-para-encoder":
            "https://bj.bcebos.com/paddlenlp/models/transformers/ernie_v2_base/vocab.txt",
            "ernie-search-base-dual-encoder-marco-en":
            "https://bj.bcebos.com/paddlenlp/models/transformers/ernie_v2_base/vocab.txt",
            "ernie-search-large-cross-encoder-marco-en":
            "https://bj.bcebos.com/paddlenlp/models/transformers/ernie_v2_large/vocab.txt",
            "uie-base":
            "https://bj.bcebos.com/paddlenlp/models/transformers/ernie_3.0/ernie_3.0_base_zh_vocab.txt",
            "uie-medium":
            "https://bj.bcebos.com/paddlenlp/models/transformers/ernie_3.0/ernie_3.0_medium_zh_vocab.txt",
            "uie-mini":
            "https://bj.bcebos.com/paddlenlp/models/transformers/ernie_3.0/ernie_3.0_mini_zh_vocab.txt",
            "uie-micro":
            "https://bj.bcebos.com/paddlenlp/models/transformers/ernie_3.0/ernie_3.0_micro_zh_vocab.txt",
            "uie-nano":
            "https://bj.bcebos.com/paddlenlp/models/transformers/ernie_3.0/ernie_3.0_nano_zh_vocab.txt",
            "uie-base-en":
            "https://bj.bcebos.com/paddlenlp/models/transformers/ernie_v2_base/vocab.txt",
        }
    }
    pretrained_init_configuration = {
        "ernie-1.0": {
            "do_lower_case": True
        },
        "ernie-1.0-base-zh": {
            "do_lower_case": True
        },
        "ernie-1.0-base-zh-cw": {
            "do_lower_case": True
        },
        "ernie-1.0-large-zh-cw": {
            "do_lower_case": True
        },
        "ernie-tiny": {
            "do_lower_case": True
        },
        "ernie-2.0-base-zh": {
            "do_lower_case": True
        },
        "ernie-2.0-large-zh": {
            "do_lower_case": True
        },
        "ernie-2.0-base-en": {
            "do_lower_case": True
        },
        "ernie-2.0-base-en-finetuned-squad": {
            "do_lower_case": True
        },
        "ernie-2.0-large-en": {
            "do_lower_case": True
        },
        "ernie-gen-base-en": {
            "do_lower_case": True
        },
        "ernie-gen-large-en": {
            "do_lower_case": True
        },
        "ernie-gen-large-en-430g": {
            "do_lower_case": True
        },
        "rocketqa-zh-dureader-query-encoder": {
            "do_lower_case": True
        },
        "rocketqa-zh-dureader-para-encoder": {
            "do_lower_case": True
        },
        "rocketqa-v1-marco-query-encoder": {
            "do_lower_case": True
        },
        "rocketqa-v1-marco-para-encoder": {
            "do_lower_case": True
        },
        "rocketqa-zh-dureader-cross-encoder": {
            "do_lower_case": True
        },
        "rocketqa-v1-marco-cross-encoder": {
            "do_lower_case": True
        },
        "ernie-3.0-base-zh": {
            "do_lower_case": True
        },
        "ernie-3.0-xbase-zh": {
            "do_lower_case": True
        },
        "ernie-3.0-medium-zh": {
            "do_lower_case": True
        },
        "ernie-3.0-mini-zh": {
            "do_lower_case": True
        },
        "ernie-3.0-micro-zh": {
            "do_lower_case": True
        },
        "ernie-3.0-nano-zh": {
            "do_lower_case": True
        },
        "rocketqa-zh-base-query-encoder": {
            "do_lower_case": True
        },
        "rocketqa-zh-base-para-encoder": {
            "do_lower_case": True
        },
        "rocketqa-zh-medium-query-encoder": {
            "do_lower_case": True
        },
        "rocketqa-zh-medium-para-encoder": {
            "do_lower_case": True
        },
        "rocketqa-zh-mini-query-encoder": {
            "do_lower_case": True
        },
        "rocketqa-zh-mini-para-encoder": {
            "do_lower_case": True
        },
        "rocketqa-zh-micro-query-encoder": {
            "do_lower_case": True
        },
        "rocketqa-zh-micro-para-encoder": {
            "do_lower_case": True
        },
        "rocketqa-zh-nano-query-encoder": {
            "do_lower_case": True
        },
        "rocketqa-zh-nano-para-encoder": {
            "do_lower_case": True
        },
        "rocketqa-base-cross-encoder": {
            "do_lower_case": True
        },
        "rocketqa-medium-cross-encoder": {
            "do_lower_case": True
        },
        "rocketqa-mini-cross-encoder": {
            "do_lower_case": True
        },
        "rocketqa-micro-cross-encoder": {
            "do_lower_case": True
        },
        "rocketqa-nano-cross-encoder": {
            "do_lower_case": True
        },
        "rocketqav2-en-marco-cross-encoder": {
            "do_lower_case": True
        },
        "rocketqav2-en-marco-query-encoder": {
            "do_lower_case": True
        },
        "rocketqav2-en-marco-para-encoder": {
            "do_lower_case": True
        },
        "ernie-search-base-dual-encoder-marco-en": {
            "do_lower_case": True
        },
        "ernie-search-large-cross-encoder-marco-en": {
            "do_lower_case": True
        },
        "uie-base": {
            "do_lower_case": True
        },
        "uie-medium": {
            "do_lower_case": True
        },
        "uie-mini": {
            "do_lower_case": True
        },
        "uie-micro": {
            "do_lower_case": True
        },
        "uie-nano": {
            "do_lower_case": True
        },
        "uie-base-en": {
            "do_lower_case": True
        },
=======
            "ernie-1.0": "https://bj.bcebos.com/paddlenlp/models/transformers/ernie/vocab.txt",
            "ernie-1.0-base-zh": "https://bj.bcebos.com/paddlenlp/models/transformers/ernie/vocab.txt",
            "ernie-1.0-base-zh-cw": "https://bj.bcebos.com/paddlenlp/models/transformers/ernie/ernie_1.0_base_zh_cw_vocab.txt",
            "ernie-1.0-large-zh-cw": "https://bj.bcebos.com/paddlenlp/models/transformers/ernie/vocab.txt",
            "ernie-tiny": "https://bj.bcebos.com/paddlenlp/models/transformers/ernie_tiny/vocab.txt",
            "ernie-2.0-base-zh": "https://bj.bcebos.com/paddlenlp/models/transformers/ernie_2.0/ernie_2.0_base_zh_vocab.txt",
            "ernie-2.0-large-zh": "https://bj.bcebos.com/paddlenlp/models/transformers/ernie_2.0/ernie_2.0_large_zh_vocab.txt",
            "ernie-2.0-base-en": "https://bj.bcebos.com/paddlenlp/models/transformers/ernie_v2_base/vocab.txt",
            "ernie-2.0-base-en-finetuned-squad": "https://bj.bcebos.com/paddlenlp/models/transformers/ernie_v2_base/vocab.txt",
            "ernie-2.0-large-en": "https://bj.bcebos.com/paddlenlp/models/transformers/ernie_v2_large/vocab.txt",
            "ernie-gen-base-en": "https://bj.bcebos.com/paddlenlp/models/transformers/ernie-gen-base-en/vocab.txt",
            "ernie-gen-large-en": "https://bj.bcebos.com/paddlenlp/models/transformers/ernie-gen-large/vocab.txt",
            "ernie-gen-large-en-430g": "https://bj.bcebos.com/paddlenlp/models/transformers/ernie-gen-large-430g/vocab.txt",
            "rocketqa-zh-dureader-query-encoder": "https://bj.bcebos.com/paddlenlp/models/transformers/rocketqa/rocketqa-zh-dureader-vocab.txt",
            "rocketqa-zh-dureader-para-encoder": "https://bj.bcebos.com/paddlenlp/models/transformers/rocketqa/rocketqa-zh-dureader-vocab.txt",
            "rocketqa-v1-marco-query-encoder": "https://bj.bcebos.com/paddlenlp/models/transformers/rocketqa/rocketqa-v1-marco-vocab.txt",
            "rocketqa-v1-marco-para-encoder": "https://bj.bcebos.com/paddlenlp/models/transformers/rocketqa/rocketqa-v1-marco-vocab.txt",
            "rocketqa-zh-dureader-cross-encoder": "https://bj.bcebos.com/paddlenlp/models/transformers/rocketqa/rocketqa-zh-dureader-vocab.txt",
            "rocketqa-v1-marco-cross-encoder": "https://bj.bcebos.com/paddlenlp/models/transformers/rocketqa/rocketqa-v1-marco-vocab.txt",
            "ernie-3.0-base-zh": "https://bj.bcebos.com/paddlenlp/models/transformers/ernie_3.0/ernie_3.0_base_zh_vocab.txt",
            "ernie-3.0-xbase-zh": "https://bj.bcebos.com/paddlenlp/models/transformers/ernie_3.0/ernie_3.0_xbase_zh_vocab.txt",
            "ernie-3.0-medium-zh": "https://bj.bcebos.com/paddlenlp/models/transformers/ernie_3.0/ernie_3.0_medium_zh_vocab.txt",
            "ernie-3.0-mini-zh": "https://bj.bcebos.com/paddlenlp/models/transformers/ernie_3.0/ernie_3.0_mini_zh_vocab.txt",
            "ernie-3.0-micro-zh": "https://bj.bcebos.com/paddlenlp/models/transformers/ernie_3.0/ernie_3.0_micro_zh_vocab.txt",
            "ernie-3.0-nano-zh": "https://bj.bcebos.com/paddlenlp/models/transformers/ernie_3.0/ernie_3.0_nano_zh_vocab.txt",
            "rocketqa-zh-base-query-encoder": "https://bj.bcebos.com/paddlenlp/models/transformers/ernie_3.0/ernie_3.0_base_zh_vocab.txt",
            "rocketqa-zh-base-para-encoder": "https://bj.bcebos.com/paddlenlp/models/transformers/ernie_3.0/ernie_3.0_base_zh_vocab.txt",
            "rocketqa-zh-medium-query-encoder": "https://bj.bcebos.com/paddlenlp/models/transformers/ernie_3.0/ernie_3.0_medium_zh_vocab.txt",
            "rocketqa-zh-medium-para-encoder": "https://bj.bcebos.com/paddlenlp/models/transformers/ernie_3.0/ernie_3.0_medium_zh_vocab.txt",
            "rocketqa-zh-mini-query-encoder": "https://bj.bcebos.com/paddlenlp/models/transformers/ernie_3.0/ernie_3.0_mini_zh_vocab.txt",
            "rocketqa-zh-mini-para-encoder": "https://bj.bcebos.com/paddlenlp/models/transformers/ernie_3.0/ernie_3.0_mini_zh_vocab.txt",
            "rocketqa-zh-micro-query-encoder": "https://bj.bcebos.com/paddlenlp/models/transformers/ernie_3.0/ernie_3.0_micro_zh_vocab.txt",
            "rocketqa-zh-micro-para-encoder": "https://bj.bcebos.com/paddlenlp/models/transformers/ernie_3.0/ernie_3.0_micro_zh_vocab.txt",
            "rocketqa-zh-nano-query-encoder": "https://bj.bcebos.com/paddlenlp/models/transformers/ernie_3.0/ernie_3.0_nano_zh_vocab.txt",
            "rocketqa-zh-nano-para-encoder": "https://bj.bcebos.com/paddlenlp/models/transformers/ernie_3.0/ernie_3.0_nano_zh_vocab.txt",
            "rocketqa-base-cross-encoder": "https://bj.bcebos.com/paddlenlp/models/transformers/ernie_3.0/ernie_3.0_base_zh_vocab.txt",
            "rocketqa-medium-cross-encoder": "https://bj.bcebos.com/paddlenlp/models/transformers/ernie_3.0/ernie_3.0_medium_zh_vocab.txt",
            "rocketqa-mini-cross-encoder": "https://bj.bcebos.com/paddlenlp/models/transformers/ernie_3.0/ernie_3.0_mini_zh_vocab.txt",
            "rocketqa-micro-cross-encoder": "https://bj.bcebos.com/paddlenlp/models/transformers/ernie_3.0/ernie_3.0_micro_zh_vocab.txt",
            "rocketqa-nano-cross-encoder": "https://bj.bcebos.com/paddlenlp/models/transformers/ernie_3.0/ernie_3.0_nano_zh_vocab.txt",
            "rocketqav2-en-marco-cross-encoder": "https://bj.bcebos.com/paddlenlp/models/transformers/ernie_v2_base/vocab.txt",
            "rocketqav2-en-marco-query-encoder": "https://bj.bcebos.com/paddlenlp/models/transformers/ernie_v2_base/vocab.txt",
            "rocketqav2-en-marco-para-encoder": "https://bj.bcebos.com/paddlenlp/models/transformers/ernie_v2_base/vocab.txt",
            "ernie-search-base-dual-encoder-marco-en": "https://bj.bcebos.com/paddlenlp/models/transformers/ernie_v2_base/vocab.txt",
            "ernie-search-large-cross-encoder-marco-en": "https://bj.bcebos.com/paddlenlp/models/transformers/ernie_v2_large/vocab.txt",
        }
    }
    pretrained_init_configuration = {
        "ernie-1.0": {"do_lower_case": True},
        "ernie-1.0-base-zh": {"do_lower_case": True},
        "ernie-1.0-base-zh-cw": {"do_lower_case": True},
        "ernie-1.0-large-zh-cw": {"do_lower_case": True},
        "ernie-tiny": {"do_lower_case": True},
        "ernie-2.0-base-zh": {"do_lower_case": True},
        "ernie-2.0-large-zh": {"do_lower_case": True},
        "ernie-2.0-base-en": {"do_lower_case": True},
        "ernie-2.0-base-en-finetuned-squad": {"do_lower_case": True},
        "ernie-2.0-large-en": {"do_lower_case": True},
        "ernie-gen-base-en": {"do_lower_case": True},
        "ernie-gen-large-en": {"do_lower_case": True},
        "ernie-gen-large-en-430g": {"do_lower_case": True},
        "rocketqa-zh-dureader-query-encoder": {"do_lower_case": True},
        "rocketqa-zh-dureader-para-encoder": {"do_lower_case": True},
        "rocketqa-v1-marco-query-encoder": {"do_lower_case": True},
        "rocketqa-v1-marco-para-encoder": {"do_lower_case": True},
        "rocketqa-zh-dureader-cross-encoder": {"do_lower_case": True},
        "rocketqa-v1-marco-cross-encoder": {"do_lower_case": True},
        "ernie-3.0-base-zh": {"do_lower_case": True},
        "ernie-3.0-xbase-zh": {"do_lower_case": True},
        "ernie-3.0-medium-zh": {"do_lower_case": True},
        "ernie-3.0-mini-zh": {"do_lower_case": True},
        "ernie-3.0-micro-zh": {"do_lower_case": True},
        "ernie-3.0-nano-zh": {"do_lower_case": True},
        "rocketqa-zh-base-query-encoder": {"do_lower_case": True},
        "rocketqa-zh-base-para-encoder": {"do_lower_case": True},
        "rocketqa-zh-medium-query-encoder": {"do_lower_case": True},
        "rocketqa-zh-medium-para-encoder": {"do_lower_case": True},
        "rocketqa-zh-mini-query-encoder": {"do_lower_case": True},
        "rocketqa-zh-mini-para-encoder": {"do_lower_case": True},
        "rocketqa-zh-micro-query-encoder": {"do_lower_case": True},
        "rocketqa-zh-micro-para-encoder": {"do_lower_case": True},
        "rocketqa-zh-nano-query-encoder": {"do_lower_case": True},
        "rocketqa-zh-nano-para-encoder": {"do_lower_case": True},
        "rocketqa-base-cross-encoder": {"do_lower_case": True},
        "rocketqa-medium-cross-encoder": {"do_lower_case": True},
        "rocketqa-mini-cross-encoder": {"do_lower_case": True},
        "rocketqa-micro-cross-encoder": {"do_lower_case": True},
        "rocketqa-nano-cross-encoder": {"do_lower_case": True},
        "rocketqav2-en-marco-cross-encoder": {"do_lower_case": True},
        "rocketqav2-en-marco-query-encoder": {"do_lower_case": True},
        "rocketqav2-en-marco-para-encoder": {"do_lower_case": True},
        "ernie-search-base-dual-encoder-marco-en": {"do_lower_case": True},
        "ernie-search-large-cross-encoder-marco-en": {"do_lower_case": True},
>>>>>>> 0030717c
    }

    max_model_input_sizes = PRETRAINED_POSITIONAL_EMBEDDINGS_SIZES

    def __init__(
        self,
        vocab_file,
        do_lower_case=True,
        unk_token="[UNK]",
        sep_token="[SEP]",
        pad_token="[PAD]",
        cls_token="[CLS]",
        mask_token="[MASK]",
        **kwargs
    ):

        if not os.path.isfile(vocab_file):
            raise ValueError(
                "Can't find a vocabulary file at path '{}'. To load the "
                "vocabulary from a pretrained model please use "
                "`tokenizer = ErnieTokenizer.from_pretrained(PRETRAINED_MODEL_NAME)`".format(vocab_file)
            )
        self.do_lower_case = do_lower_case
        self.vocab = self.load_vocabulary(vocab_file, unk_token=unk_token)
        self.basic_tokenizer = BasicTokenizer(do_lower_case=do_lower_case)
        self.wordpiece_tokenizer = WordpieceTokenizer(vocab=self.vocab, unk_token=unk_token)

    @property
    def vocab_size(self):
        """
        Return the size of vocabulary.

        Returns:
            int: The size of vocabulary.
        """
        return len(self.vocab)

    def extend_chinese_char(self):
        """
        For, char level model such as ERNIE, we need add ## chinese token
        to demonstrate the segment information.
        """
        vocab_set = set(self.vocab.token_to_idx.keys())
        extend_list = []
        for i in range(len(self.vocab)):
            if i not in self.vocab.idx_to_token:
                continue
            w = self.vocab.idx_to_token[i]
            # Chose chinese char in [0x4E00, Ox9FA5], and try add  ## char to vocab.
            if len(w) == 1 and ord(w) >= 0x4E00 and ord(w) <= 0x9FA5:
                new_char = "##" + w
                if new_char not in vocab_set:
                    extend_list.append(new_char)
        if len(self.vocab) + len(extend_list) > 2**16:
            warnings.warn("The vocab size is larger than uint16")
        new_tokens = [str(tok) for tok in extend_list]

        tokens_to_add = []
        for token in new_tokens:
            if not isinstance(token, str):
                raise TypeError(f"Token {token} is not a string but a {type(token)}.")
            if hasattr(self, "do_lower_case") and self.do_lower_case:
                token = token.lower()
            if (
                token != self.unk_token
                and self.convert_tokens_to_ids(token) == self.convert_tokens_to_ids(self.unk_token)
                and token not in tokens_to_add
            ):
                tokens_to_add.append(token)

        if self.verbose:
            print(f"Adding {len(tokens_to_add)} ## chinese tokens to the vocabulary")

        added_tok_encoder = dict((tok, len(self) + i) for i, tok in enumerate(tokens_to_add))
        added_tok_decoder = {v: k for k, v in added_tok_encoder.items()}
        self.added_tokens_encoder.update(added_tok_encoder)
        self.added_tokens_decoder.update(added_tok_decoder)

    def get_vocab(self):
        return dict(self.vocab._token_to_idx, **self.added_tokens_encoder)

    def _tokenize(self, text):
        r"""
        End-to-end tokenization for ERNIE models.

        Args:
            text (str): The text to be tokenized.

        Returns:
            List[str]: A list of string representing converted tokens.
        """
        split_tokens = []
        for token in self.basic_tokenizer.tokenize(text):
            for sub_token in self.wordpiece_tokenizer.tokenize(token):
                split_tokens.append(sub_token)
        return split_tokens

    def convert_tokens_to_string(self, tokens):
        r"""
        Converts a sequence of tokens (list of string) in a single string. Since
        the usage of WordPiece introducing `##` to concat subwords, also remove
        `##` when converting.

        Args:
            tokens (List[str]): A list of string representing tokens to be converted.

        Returns:
            str: Converted string from tokens.

        Examples:
            .. code-block::

                from paddlenlp.transformers import ErnieTokenizer
                tokenizer = ErnieTokenizer.from_pretrained('ernie-1.0')

                tokens = tokenizer.tokenize('He was a puppeteer')
                strings = tokenizer.convert_tokens_to_string(tokens)
                #he was a puppeteer

        """
        out_string = " ".join(tokens).replace(" ##", "").strip()
        return out_string

    def num_special_tokens_to_add(self, pair=False):
        r"""
        Returns the number of added tokens when encoding a sequence with special tokens.

        Note:
            This encodes inputs and checks the number of added tokens, and is therefore not efficient.
            Do not put this inside your training loop.

        Args:
            pair (bool, optional):
                Whether the input is a sequence pair or a single sequence.
                Defaults to `False` and the input is a single sequence.

        Returns:
            int: Number of tokens added to sequences
        """
        token_ids_0 = []
        token_ids_1 = []
        return len(self.build_inputs_with_special_tokens(token_ids_0, token_ids_1 if pair else None))

    def build_inputs_with_special_tokens(self, token_ids_0, token_ids_1=None):
        r"""
        Build model inputs from a sequence or a pair of sequence for sequence classification tasks by concatenating and
        adding special tokens.

        An Ernie sequence has the following format:

        - single sequence:      ``[CLS] X [SEP]``
        - pair of sequences:        ``[CLS] A [SEP] B [SEP]``

        Args:
            token_ids_0 (List[int]):
                List of IDs to which the special tokens will be added.
            token_ids_1 (List[int], optional):
                Optional second list of IDs for sequence pairs.
                Defaults to `None`.

        Returns:
            List[int]: List of input_id with the appropriate special tokens.
        """
        if token_ids_1 is None:
            return [self.cls_token_id] + token_ids_0 + [self.sep_token_id]
        _cls = [self.cls_token_id]
        _sep = [self.sep_token_id]
        return _cls + token_ids_0 + _sep + token_ids_1 + _sep

    def get_special_tokens_mask(self, token_ids_0, token_ids_1=None, already_has_special_tokens=False):
        r"""
        Retrieves sequence ids from a token list that has no special tokens added. This method is called when adding
        special tokens using the tokenizer ``encode`` methods.

        Args:
            token_ids_0 (List[int]):
                List of ids of the first sequence.
            token_ids_1 (List[int], optinal):
                Optional second list of IDs for sequence pairs.
                Defaults to `None`.
            already_has_special_tokens (str, optional):
                Whether or not the token list is already formatted with special tokens for the model.
                Defaults to `False`.

        Returns:
            List[int]:
                The list of integers in the range [0, 1]: 1 for a special token, 0 for a sequence token.
        """

        if already_has_special_tokens:
            if token_ids_1 is not None:
                raise ValueError(
                    "You should not supply a second sequence if the provided sequence of "
                    "ids is already formatted with special tokens for the model."
                )
            return list(map(lambda x: 1 if x in [self.sep_token_id, self.cls_token_id] else 0, token_ids_0))

        if token_ids_1 is not None:
            return [1] + ([0] * len(token_ids_0)) + [1] + ([0] * len(token_ids_1)) + [1]
        return [1] + ([0] * len(token_ids_0)) + [1]

    def build_offset_mapping_with_special_tokens(self, offset_mapping_0, offset_mapping_1=None):
        r"""
        Build offset map from a pair of offset map by concatenating and adding offsets of special tokens.

        An ERNIE offset_mapping has the following format:

        - single sequence:      ``(0,0) X (0,0)``
        - pair of sequences:        ``(0,0) A (0,0) B (0,0)``

        Args:
            offset_mapping_ids_0 (List[tuple]):
                List of char offsets to which the special tokens will be added.
            offset_mapping_ids_1 (List[tuple], optional):
                Optional second list of wordpiece offsets for offset mapping pairs.
                Defaults to `None`.

        Returns:
            List[tuple]: A list of wordpiece offsets with the appropriate offsets of special tokens.
        """
        if offset_mapping_1 is None:
            return [(0, 0)] + offset_mapping_0 + [(0, 0)]

        return [(0, 0)] + offset_mapping_0 + [(0, 0)] + offset_mapping_1 + [(0, 0)]

    def create_token_type_ids_from_sequences(self, token_ids_0, token_ids_1=None):
        r"""
        Create a mask from the two sequences passed to be used in a sequence-pair classification task.

        A ERNIE sequence pair mask has the following format:
        ::

            0 0 0 0 0 0 0 0 0 0 0 1 1 1 1 1 1 1 1 1
            | first sequence    | second sequence |

        If `token_ids_1` is `None`, this method only returns the first portion of the mask (0s).

        Args:
            token_ids_0 (List[int]):
                A list of `inputs_ids` for the first sequence.
            token_ids_1 (List[int], optional):
                Optional second list of IDs for sequence pairs.
                Defaults to `None`.

        Returns:
            List[int]: List of token_type_id according to the given sequence(s).
        """
        _sep = [self.sep_token_id]
        _cls = [self.cls_token_id]
        if token_ids_1 is None:
            return len(_cls + token_ids_0 + _sep) * [0]
        return len(_cls + token_ids_0 + _sep) * [0] + len(token_ids_1 + _sep) * [1]

    def get_special_tokens_mask(self, token_ids_0, token_ids_1=None, already_has_special_tokens=False):
        r"""
        Retrieves sequence ids from a token list that has no special tokens added. This method is called when adding
        special tokens using the tokenizer ``encode`` methods.
        Args:
            token_ids_0 (List[int]):
                List of ids of the first sequence.
            token_ids_1 (List[int], optinal):
                Optional second list of IDs for sequence pairs.
                Defaults to `None`.
            already_has_special_tokens (str, optional):
                Whether or not the token list is already formatted with special tokens for the model.
                Defaults to `False`.
        Returns:
            List[int]:
                The list of integers in the range [0, 1]: 1 for a special token, 0 for a sequence token.
        """

        if already_has_special_tokens:
            if token_ids_1 is not None:
                raise ValueError(
                    "You should not supply a second sequence if the provided sequence of "
                    "ids is already formatted with special tokens for the model."
                )
            return list(map(lambda x: 1 if x in [self.sep_token_id, self.cls_token_id] else 0, token_ids_0))

        if token_ids_1 is not None:
            return [1] + ([0] * len(token_ids_0)) + [1] + ([0] * len(token_ids_1)) + [1]
        return [1] + ([0] * len(token_ids_0)) + [1]

    def get_vocab(self):
        vocab = {self.convert_ids_to_tokens(i): i for i in range(self.vocab_size)}
        vocab.update(self.added_tokens_encoder)
        return vocab


class ErnieTinyTokenizer(PretrainedTokenizer):
    r"""
    Constructs a ErnieTiny tokenizer. It uses the `dict.wordseg.pickle` cut the text to words, and
    use the `sentencepiece` tools to cut the words to sub-words.

    Examples:
        .. code-block::

            from paddlenlp.transformers import ErnieTokenizer
            tokenizer = ErnieTokenizer.from_pretrained('ernie-1.0')

            encoded_inputs = tokenizer('He was a puppeteer')
            # encoded_inputs:
            # { 'input_ids': [1, 4444, 4385, 1545, 6712, 10062, 9568, 9756, 9500, 2],
            #  'token_type_ids': [0, 0, 0, 0, 0, 0, 0, 0, 0, 0]}
            # }

    Args:
        vocab_file (str):
            The file path of the vocabulary.
        sentencepiece_model_file (str):
            The file path of sentencepiece model.
        word_dict(str):
            The file path of word vocabulary, which is used to do chinese word segmentation.
        do_lower_case (str, optional):
            Whether or not to lowercase the input when tokenizing.
            Defaults to`True`.
        unk_token (str, optional):
            A special token representing the *unknown (out-of-vocabulary)* token.
            An unknown token is set to be `unk_token` inorder to be converted to an ID.
            Defaults to "[UNK]".
        sep_token (str, optional):
            A special token separating two different sentences in the same input.
            Defaults to "[SEP]".
        pad_token (str, optional):
            A special token used to make arrays of tokens the same size for batching purposes.
            Defaults to "[PAD]".
        cls_token (str, optional):
            A special token used for sequence classification. It is the last token
            of the sequence when built with special tokens. Defaults to "[CLS]".
        mask_token (str, optional):
            A special token representing a masked token. This is the token used
            in the masked language modeling task which the model tries to predict the original unmasked ones.
            Defaults to "[MASK]".

    Examples:
        .. code-block::

            from paddlenlp.transformers import ErnieTinyTokenizer
            tokenizer = ErnieTinyTokenizer.from_pretrained('ernie-tiny')
            inputs = tokenizer('He was a puppeteer')
            '''
            {'input_ids': [3, 941, 977, 16690, 269, 11346, 11364, 1337, 13742, 1684, 5],
            'token_type_ids': [0, 0, 0, 0, 0, 0, 0, 0, 0, 0, 0]}
            '''
    """
    resource_files_names = {
        "sentencepiece_model_file": "spm_cased_simp_sampled.model",
        "vocab_file": "vocab.txt",
        "word_dict": "dict.wordseg.pickle",
    }  # for save_pretrained
    pretrained_resource_files_map = {
        "vocab_file": {"ernie-tiny": "https://bj.bcebos.com/paddlenlp/models/transformers/ernie_tiny/vocab.txt"},
        "sentencepiece_model_file": {
            "ernie-tiny": "https://bj.bcebos.com/paddlenlp/models/transformers/ernie_tiny/spm_cased_simp_sampled.model"
        },
        "word_dict": {
            "ernie-tiny": "https://bj.bcebos.com/paddlenlp/models/transformers/ernie_tiny/dict.wordseg.pickle"
        },
    }
    pretrained_init_configuration = {"ernie-tiny": {"do_lower_case": True}}

    def __init__(
        self,
        vocab_file,
        sentencepiece_model_file,
        word_dict,
        do_lower_case=True,
        encoding="utf8",
        unk_token="[UNK]",
        sep_token="[SEP]",
        pad_token="[PAD]",
        cls_token="[CLS]",
        mask_token="[MASK]",
        **kwargs
    ):
        self.sp_model = spm.SentencePieceProcessor()
        self.word_dict = word_dict

        self.do_lower_case = do_lower_case
        self.encoding = encoding
        if not os.path.isfile(vocab_file):
            raise ValueError(
                "Can't find a vocabulary file at path '{}'. To load the "
                "vocabulary from a pretrained model please use "
                "`tokenizer = ErnieTinyTokenizer.from_pretrained(PRETRAINED_MODEL_NAME)`".format(vocab_file)
            )
        if not os.path.isfile(word_dict):
            raise ValueError(
                "Can't find a file at path '{}'. To load the "
                "word dict from a pretrained model please use "
                "`tokenizer = ErnieTinyTokenizer.from_pretrained(PRETRAINED_MODEL_NAME)`".format(word_dict)
            )
        self.dict = pickle.load(open(word_dict, "rb"))
        self.vocab = self.load_vocabulary(vocab_file, unk_token=unk_token)

        # if the sentencepiece_model_file is not exists, just the default sentence-piece model
        if os.path.isfile(sentencepiece_model_file):
            self.sp_model.Load(sentencepiece_model_file)

    @property
    def vocab_size(self):
        r"""
        Return the size of vocabulary.

        Returns:
            int: The size of vocabulary.
        """
        return len(self.vocab)

    def cut(self, chars):
        words = []
        idx = 0
        window_size = 5
        while idx < len(chars):
            matched = False

            for i in range(window_size, 0, -1):
                cand = chars[idx : idx + i]
                if cand in self.dict:
                    words.append(cand)
                    matched = True
                    break
            if not matched:
                i = 1
                words.append(chars[idx])
            idx += i
        return words

    def _tokenize(self, text):
        r"""
        End-to-end tokenization for ErnieTiny models.

        Args:
            text (str):
                The text to be tokenized.

        Returns:
            List(str):
                A list of string representing converted tokens.
        """
        if len(text) == 0:
            return []
        if not isinstance(text, six.string_types):
            text = text.decode(self.encoding)

        text = [s for s in self.cut(text) if s != " "]
        text = " ".join(text)
        text = text.lower()

        tokens = self.sp_model.EncodeAsPieces(text)
        in_vocab_tokens = []
        unk_token = self.vocab.unk_token
        for token in tokens:
            if token in self.vocab:
                in_vocab_tokens.append(token)
            else:
                in_vocab_tokens.append(unk_token)
        return in_vocab_tokens

    def convert_tokens_to_string(self, tokens):
        r"""
        Converts a sequence of tokens (list of string) to a single string. Since
        the usage of WordPiece introducing `##` to concat subwords, also removes
        `##` when converting.

        Args:
            tokens (list): A list of string representing tokens to be converted.

        Returns:
            str: Converted string from tokens.

        Examples:
        .. code-block::

            from paddlenlp.transformers import ErnieTinyTokenizer
            tokenizer = ErnieTinyTokenizer.from_pretrained('ernie-tiny')
            inputs = tokenizer.tokenize('He was a puppeteer')
            #['▁h', '▁e', '▁was', '▁a', '▁pu', 'pp', 'e', '▁te', 'er']
            strings = tokenizer.convert_tokens_to_string(tokens)

        """
        out_string = " ".join(tokens).replace(" ##", "").strip()
        return out_string

    def save_resources(self, save_directory):
        r"""
        Save tokenizer related resources to files under `save_directory`.

        Args:
            save_directory (str): Directory to save files into.
        """
        for name, file_name in self.resource_files_names.items():
            ### TODO: make the name 'ernie-tiny' as a variable
            source_path = os.path.join(MODEL_HOME, "ernie-tiny", file_name)
            save_path = os.path.join(save_directory, self.resource_files_names[name])

            if os.path.abspath(source_path) != os.path.abspath(save_path):
                shutil.copyfile(source_path, save_path)

    def num_special_tokens_to_add(self, pair=False):
        r"""
        Returns the number of added tokens when encoding a sequence with special tokens.

        Note:
            This encodes inputs and checks the number of added tokens, and is therefore not efficient. Do not put this
            inside your training loop.

        Args:
            pair (bool, optional):
                Whether the input is a sequence pair or a single sequence.
                Defaults to `False` and the input is a single sequence.

        Returns:
            int: Number of tokens added to sequences
        """
        token_ids_0 = []
        token_ids_1 = []
        return len(self.build_inputs_with_special_tokens(token_ids_0, token_ids_1 if pair else None))

    def build_inputs_with_special_tokens(self, token_ids_0, token_ids_1=None):
        r"""
        Build model inputs from a sequence or a pair of sequence for sequence classification tasks by concatenating and
        adding special tokens.

        An ERNIE sequence has the following format:

        - single sequence:       ``[CLS] X [SEP]``
        - pair of sequences:        ``[CLS] A [SEP] B [SEP]``

        Args:
            token_ids_0 (List[int]):
                List of IDs to which the special tokens will be added.
            token_ids_1 (List[int], optional):
                Optional second list of IDs for sequence pairs.
                Defaults to `None`.

        Returns:
            List[int]: List of input_id with the appropriate special tokens.
        """
        if token_ids_1 is None:
            return [self.cls_token_id] + token_ids_0 + [self.sep_token_id]
        _cls = [self.cls_token_id]
        _sep = [self.sep_token_id]
        return _cls + token_ids_0 + _sep + token_ids_1 + _sep

    def build_offset_mapping_with_special_tokens(self, offset_mapping_0, offset_mapping_1=None):
        r"""
        Build offset map from a pair of offset map by concatenating and adding offsets of special tokens.

        An ERNIE offset_mapping has the following format:

        - single sequence:      ``(0,0) X (0,0)``
        - pair of sequences:        ``(0,0) A (0,0) B (0,0)``

        Args:
            offset_mapping_ids_0 (List[tuple]):
                List of char offsets to which the special tokens will be added.
            offset_mapping_ids_1 (List[tuple], optional):
                Optional second list of wordpiece offsets for offset mapping pairs.
                Defaults to `None`.

        Returns:
            List[tuple]: List of wordpiece offsets with the appropriate offsets of special tokens.
        """
        if offset_mapping_1 is None:
            return [(0, 0)] + offset_mapping_0 + [(0, 0)]

        return [(0, 0)] + offset_mapping_0 + [(0, 0)] + offset_mapping_1 + [(0, 0)]

    def create_token_type_ids_from_sequences(self, token_ids_0, token_ids_1=None):
        r"""
        Create a mask from the two sequences passed to be used in a sequence-pair classification task.

        A ERNIE sequence pair mask has the following format:
        ::

            0 0 0 0 0 0 0 0 0 0 0 1 1 1 1 1 1 1 1 1
            | first sequence    | second sequence |

        If `token_ids_1` is `None`, this method only returns the first portion of the mask (0s).

        Args:
            token_ids_0 (List[int]):
                A list of `inputs_ids` for the first sequence.
            token_ids_1 (List[int], optional):
                Optional second list of IDs for sequence pairs.
                Defaults to `None`.

        Returns:
            List[int]: List of token_type_id according to the given sequence(s).
        """
        _sep = [self.sep_token_id]
        _cls = [self.cls_token_id]
        if token_ids_1 is None:
            return len(_cls + token_ids_0 + _sep) * [0]
        return len(_cls + token_ids_0 + _sep) * [0] + len(token_ids_1 + _sep) * [1]

    def get_special_tokens_mask(self, token_ids_0, token_ids_1=None, already_has_special_tokens=False):
        r"""
        Retrieves sequence ids from a token list that has no special tokens added. This method is called when adding
        special tokens using the tokenizer ``encode`` methods.

        Args:
            token_ids_0 (List[int]):
                List of ids of the first sequence.
            token_ids_1 (List[int], optinal):
                Optional second list of IDs for sequence pairs.
                Defaults to `None`.
            already_has_special_tokens (str, optional):
                Whether or not the token list is already formatted with special tokens for the model.
                Defaults to `False`.

        Returns:
            List[int]:
                The list of integers in the range [0, 1]: 1 for a special token, 0 for a sequence token.
        """

        if already_has_special_tokens:
            if token_ids_1 is not None:
                raise ValueError(
                    "You should not supply a second sequence if the provided sequence of "
                    "ids is already formatted with special tokens for the model."
                )
            return list(map(lambda x: 1 if x in [self.sep_token_id, self.cls_token_id] else 0, token_ids_0))

        if token_ids_1 is not None:
            return [1] + ([0] * len(token_ids_0)) + [1] + ([0] * len(token_ids_1)) + [1]
        return [1] + ([0] * len(token_ids_0)) + [1]

    def get_vocab(self):
        vocab = {self.convert_ids_to_tokens(i): i for i in range(self.vocab_size)}
        vocab.update(self.added_tokens_encoder)
        return vocab<|MERGE_RESOLUTION|>--- conflicted
+++ resolved
@@ -15,12 +15,13 @@
 
 import os
 import pickle
+import shutil
+
+import sentencepiece as spm
 import six
-import shutil
-
-import sentencepiece as spm
 
 from paddlenlp.utils.env import MODEL_HOME
+from paddlenlp.utils.log import logger
 
 from .. import BasicTokenizer, PretrainedTokenizer, WordpieceTokenizer
 
@@ -133,266 +134,6 @@
     pretrained_resource_files_map = {
         "vocab_file": {
             # Deprecated, alias for ernie-1.0-base-zh
-<<<<<<< HEAD
-            "ernie-1.0":
-            "https://bj.bcebos.com/paddlenlp/models/transformers/ernie/vocab.txt",
-            "ernie-1.0-base-zh":
-            "https://bj.bcebos.com/paddlenlp/models/transformers/ernie/vocab.txt",
-            "ernie-1.0-base-zh-cw":
-            "https://bj.bcebos.com/paddlenlp/models/transformers/ernie/ernie_1.0_base_zh_cw_vocab.txt",
-            "ernie-1.0-large-zh-cw":
-            "https://bj.bcebos.com/paddlenlp/models/transformers/ernie/vocab.txt",
-            "ernie-tiny":
-            "https://bj.bcebos.com/paddlenlp/models/transformers/ernie_tiny/vocab.txt",
-            "ernie-2.0-base-zh":
-            "https://bj.bcebos.com/paddlenlp/models/transformers/ernie_2.0/ernie_2.0_base_zh_vocab.txt",
-            "ernie-2.0-large-zh":
-            "https://bj.bcebos.com/paddlenlp/models/transformers/ernie_2.0/ernie_2.0_large_zh_vocab.txt",
-            "ernie-2.0-base-en":
-            "https://bj.bcebos.com/paddlenlp/models/transformers/ernie_v2_base/vocab.txt",
-            "ernie-2.0-base-en-finetuned-squad":
-            "https://bj.bcebos.com/paddlenlp/models/transformers/ernie_v2_base/vocab.txt",
-            "ernie-2.0-large-en":
-            "https://bj.bcebos.com/paddlenlp/models/transformers/ernie_v2_large/vocab.txt",
-            "ernie-gen-base-en":
-            "https://bj.bcebos.com/paddlenlp/models/transformers/ernie-gen-base-en/vocab.txt",
-            "ernie-gen-large-en":
-            "https://bj.bcebos.com/paddlenlp/models/transformers/ernie-gen-large/vocab.txt",
-            "ernie-gen-large-en-430g":
-            "https://bj.bcebos.com/paddlenlp/models/transformers/ernie-gen-large-430g/vocab.txt",
-            "rocketqa-zh-dureader-query-encoder":
-            "https://bj.bcebos.com/paddlenlp/models/transformers/rocketqa/rocketqa-zh-dureader-vocab.txt",
-            "rocketqa-zh-dureader-para-encoder":
-            "https://bj.bcebos.com/paddlenlp/models/transformers/rocketqa/rocketqa-zh-dureader-vocab.txt",
-            "rocketqa-v1-marco-query-encoder":
-            "https://bj.bcebos.com/paddlenlp/models/transformers/rocketqa/rocketqa-v1-marco-vocab.txt",
-            "rocketqa-v1-marco-para-encoder":
-            "https://bj.bcebos.com/paddlenlp/models/transformers/rocketqa/rocketqa-v1-marco-vocab.txt",
-            "rocketqa-zh-dureader-cross-encoder":
-            "https://bj.bcebos.com/paddlenlp/models/transformers/rocketqa/rocketqa-zh-dureader-vocab.txt",
-            "rocketqa-v1-marco-cross-encoder":
-            "https://bj.bcebos.com/paddlenlp/models/transformers/rocketqa/rocketqa-v1-marco-vocab.txt",
-            "ernie-3.0-base-zh":
-            "https://bj.bcebos.com/paddlenlp/models/transformers/ernie_3.0/ernie_3.0_base_zh_vocab.txt",
-            "ernie-3.0-xbase-zh":
-            "https://bj.bcebos.com/paddlenlp/models/transformers/ernie_3.0/ernie_3.0_xbase_zh_vocab.txt",
-            "ernie-3.0-medium-zh":
-            "https://bj.bcebos.com/paddlenlp/models/transformers/ernie_3.0/ernie_3.0_medium_zh_vocab.txt",
-            "ernie-3.0-mini-zh":
-            "https://bj.bcebos.com/paddlenlp/models/transformers/ernie_3.0/ernie_3.0_mini_zh_vocab.txt",
-            "ernie-3.0-micro-zh":
-            "https://bj.bcebos.com/paddlenlp/models/transformers/ernie_3.0/ernie_3.0_micro_zh_vocab.txt",
-            "ernie-3.0-nano-zh":
-            "https://bj.bcebos.com/paddlenlp/models/transformers/ernie_3.0/ernie_3.0_nano_zh_vocab.txt",
-            "rocketqa-zh-base-query-encoder":
-            "https://bj.bcebos.com/paddlenlp/models/transformers/ernie_3.0/ernie_3.0_base_zh_vocab.txt",
-            "rocketqa-zh-base-para-encoder":
-            "https://bj.bcebos.com/paddlenlp/models/transformers/ernie_3.0/ernie_3.0_base_zh_vocab.txt",
-            "rocketqa-zh-medium-query-encoder":
-            "https://bj.bcebos.com/paddlenlp/models/transformers/ernie_3.0/ernie_3.0_medium_zh_vocab.txt",
-            "rocketqa-zh-medium-para-encoder":
-            "https://bj.bcebos.com/paddlenlp/models/transformers/ernie_3.0/ernie_3.0_medium_zh_vocab.txt",
-            "rocketqa-zh-mini-query-encoder":
-            "https://bj.bcebos.com/paddlenlp/models/transformers/ernie_3.0/ernie_3.0_mini_zh_vocab.txt",
-            "rocketqa-zh-mini-para-encoder":
-            "https://bj.bcebos.com/paddlenlp/models/transformers/ernie_3.0/ernie_3.0_mini_zh_vocab.txt",
-            "rocketqa-zh-micro-query-encoder":
-            "https://bj.bcebos.com/paddlenlp/models/transformers/ernie_3.0/ernie_3.0_micro_zh_vocab.txt",
-            "rocketqa-zh-micro-para-encoder":
-            "https://bj.bcebos.com/paddlenlp/models/transformers/ernie_3.0/ernie_3.0_micro_zh_vocab.txt",
-            "rocketqa-zh-nano-query-encoder":
-            "https://bj.bcebos.com/paddlenlp/models/transformers/ernie_3.0/ernie_3.0_nano_zh_vocab.txt",
-            "rocketqa-zh-nano-para-encoder":
-            "https://bj.bcebos.com/paddlenlp/models/transformers/ernie_3.0/ernie_3.0_nano_zh_vocab.txt",
-            "rocketqa-base-cross-encoder":
-            "https://bj.bcebos.com/paddlenlp/models/transformers/ernie_3.0/ernie_3.0_base_zh_vocab.txt",
-            "rocketqa-medium-cross-encoder":
-            "https://bj.bcebos.com/paddlenlp/models/transformers/ernie_3.0/ernie_3.0_medium_zh_vocab.txt",
-            "rocketqa-mini-cross-encoder":
-            "https://bj.bcebos.com/paddlenlp/models/transformers/ernie_3.0/ernie_3.0_mini_zh_vocab.txt",
-            "rocketqa-micro-cross-encoder":
-            "https://bj.bcebos.com/paddlenlp/models/transformers/ernie_3.0/ernie_3.0_micro_zh_vocab.txt",
-            "rocketqa-nano-cross-encoder":
-            "https://bj.bcebos.com/paddlenlp/models/transformers/ernie_3.0/ernie_3.0_nano_zh_vocab.txt",
-            "rocketqav2-en-marco-cross-encoder":
-            "https://bj.bcebos.com/paddlenlp/models/transformers/ernie_v2_base/vocab.txt",
-            "rocketqav2-en-marco-query-encoder":
-            "https://bj.bcebos.com/paddlenlp/models/transformers/ernie_v2_base/vocab.txt",
-            "rocketqav2-en-marco-para-encoder":
-            "https://bj.bcebos.com/paddlenlp/models/transformers/ernie_v2_base/vocab.txt",
-            "ernie-search-base-dual-encoder-marco-en":
-            "https://bj.bcebos.com/paddlenlp/models/transformers/ernie_v2_base/vocab.txt",
-            "ernie-search-large-cross-encoder-marco-en":
-            "https://bj.bcebos.com/paddlenlp/models/transformers/ernie_v2_large/vocab.txt",
-            "uie-base":
-            "https://bj.bcebos.com/paddlenlp/models/transformers/ernie_3.0/ernie_3.0_base_zh_vocab.txt",
-            "uie-medium":
-            "https://bj.bcebos.com/paddlenlp/models/transformers/ernie_3.0/ernie_3.0_medium_zh_vocab.txt",
-            "uie-mini":
-            "https://bj.bcebos.com/paddlenlp/models/transformers/ernie_3.0/ernie_3.0_mini_zh_vocab.txt",
-            "uie-micro":
-            "https://bj.bcebos.com/paddlenlp/models/transformers/ernie_3.0/ernie_3.0_micro_zh_vocab.txt",
-            "uie-nano":
-            "https://bj.bcebos.com/paddlenlp/models/transformers/ernie_3.0/ernie_3.0_nano_zh_vocab.txt",
-            "uie-base-en":
-            "https://bj.bcebos.com/paddlenlp/models/transformers/ernie_v2_base/vocab.txt",
-        }
-    }
-    pretrained_init_configuration = {
-        "ernie-1.0": {
-            "do_lower_case": True
-        },
-        "ernie-1.0-base-zh": {
-            "do_lower_case": True
-        },
-        "ernie-1.0-base-zh-cw": {
-            "do_lower_case": True
-        },
-        "ernie-1.0-large-zh-cw": {
-            "do_lower_case": True
-        },
-        "ernie-tiny": {
-            "do_lower_case": True
-        },
-        "ernie-2.0-base-zh": {
-            "do_lower_case": True
-        },
-        "ernie-2.0-large-zh": {
-            "do_lower_case": True
-        },
-        "ernie-2.0-base-en": {
-            "do_lower_case": True
-        },
-        "ernie-2.0-base-en-finetuned-squad": {
-            "do_lower_case": True
-        },
-        "ernie-2.0-large-en": {
-            "do_lower_case": True
-        },
-        "ernie-gen-base-en": {
-            "do_lower_case": True
-        },
-        "ernie-gen-large-en": {
-            "do_lower_case": True
-        },
-        "ernie-gen-large-en-430g": {
-            "do_lower_case": True
-        },
-        "rocketqa-zh-dureader-query-encoder": {
-            "do_lower_case": True
-        },
-        "rocketqa-zh-dureader-para-encoder": {
-            "do_lower_case": True
-        },
-        "rocketqa-v1-marco-query-encoder": {
-            "do_lower_case": True
-        },
-        "rocketqa-v1-marco-para-encoder": {
-            "do_lower_case": True
-        },
-        "rocketqa-zh-dureader-cross-encoder": {
-            "do_lower_case": True
-        },
-        "rocketqa-v1-marco-cross-encoder": {
-            "do_lower_case": True
-        },
-        "ernie-3.0-base-zh": {
-            "do_lower_case": True
-        },
-        "ernie-3.0-xbase-zh": {
-            "do_lower_case": True
-        },
-        "ernie-3.0-medium-zh": {
-            "do_lower_case": True
-        },
-        "ernie-3.0-mini-zh": {
-            "do_lower_case": True
-        },
-        "ernie-3.0-micro-zh": {
-            "do_lower_case": True
-        },
-        "ernie-3.0-nano-zh": {
-            "do_lower_case": True
-        },
-        "rocketqa-zh-base-query-encoder": {
-            "do_lower_case": True
-        },
-        "rocketqa-zh-base-para-encoder": {
-            "do_lower_case": True
-        },
-        "rocketqa-zh-medium-query-encoder": {
-            "do_lower_case": True
-        },
-        "rocketqa-zh-medium-para-encoder": {
-            "do_lower_case": True
-        },
-        "rocketqa-zh-mini-query-encoder": {
-            "do_lower_case": True
-        },
-        "rocketqa-zh-mini-para-encoder": {
-            "do_lower_case": True
-        },
-        "rocketqa-zh-micro-query-encoder": {
-            "do_lower_case": True
-        },
-        "rocketqa-zh-micro-para-encoder": {
-            "do_lower_case": True
-        },
-        "rocketqa-zh-nano-query-encoder": {
-            "do_lower_case": True
-        },
-        "rocketqa-zh-nano-para-encoder": {
-            "do_lower_case": True
-        },
-        "rocketqa-base-cross-encoder": {
-            "do_lower_case": True
-        },
-        "rocketqa-medium-cross-encoder": {
-            "do_lower_case": True
-        },
-        "rocketqa-mini-cross-encoder": {
-            "do_lower_case": True
-        },
-        "rocketqa-micro-cross-encoder": {
-            "do_lower_case": True
-        },
-        "rocketqa-nano-cross-encoder": {
-            "do_lower_case": True
-        },
-        "rocketqav2-en-marco-cross-encoder": {
-            "do_lower_case": True
-        },
-        "rocketqav2-en-marco-query-encoder": {
-            "do_lower_case": True
-        },
-        "rocketqav2-en-marco-para-encoder": {
-            "do_lower_case": True
-        },
-        "ernie-search-base-dual-encoder-marco-en": {
-            "do_lower_case": True
-        },
-        "ernie-search-large-cross-encoder-marco-en": {
-            "do_lower_case": True
-        },
-        "uie-base": {
-            "do_lower_case": True
-        },
-        "uie-medium": {
-            "do_lower_case": True
-        },
-        "uie-mini": {
-            "do_lower_case": True
-        },
-        "uie-micro": {
-            "do_lower_case": True
-        },
-        "uie-nano": {
-            "do_lower_case": True
-        },
-        "uie-base-en": {
-            "do_lower_case": True
-        },
-=======
             "ernie-1.0": "https://bj.bcebos.com/paddlenlp/models/transformers/ernie/vocab.txt",
             "ernie-1.0-base-zh": "https://bj.bcebos.com/paddlenlp/models/transformers/ernie/vocab.txt",
             "ernie-1.0-base-zh-cw": "https://bj.bcebos.com/paddlenlp/models/transformers/ernie/ernie_1.0_base_zh_cw_vocab.txt",
@@ -438,6 +179,12 @@
             "rocketqav2-en-marco-para-encoder": "https://bj.bcebos.com/paddlenlp/models/transformers/ernie_v2_base/vocab.txt",
             "ernie-search-base-dual-encoder-marco-en": "https://bj.bcebos.com/paddlenlp/models/transformers/ernie_v2_base/vocab.txt",
             "ernie-search-large-cross-encoder-marco-en": "https://bj.bcebos.com/paddlenlp/models/transformers/ernie_v2_large/vocab.txt",
+            "uie-base": "https://bj.bcebos.com/paddlenlp/models/transformers/ernie_3.0/ernie_3.0_base_zh_vocab.txt",
+            "uie-medium": "https://bj.bcebos.com/paddlenlp/models/transformers/ernie_3.0/ernie_3.0_medium_zh_vocab.txt",
+            "uie-mini": "https://bj.bcebos.com/paddlenlp/models/transformers/ernie_3.0/ernie_3.0_mini_zh_vocab.txt",
+            "uie-micro": "https://bj.bcebos.com/paddlenlp/models/transformers/ernie_3.0/ernie_3.0_micro_zh_vocab.txt",
+            "uie-nano": "https://bj.bcebos.com/paddlenlp/models/transformers/ernie_3.0/ernie_3.0_nano_zh_vocab.txt",
+            "uie-base-en": "https://bj.bcebos.com/paddlenlp/models/transformers/ernie_v2_base/vocab.txt",
         }
     }
     pretrained_init_configuration = {
@@ -486,7 +233,12 @@
         "rocketqav2-en-marco-para-encoder": {"do_lower_case": True},
         "ernie-search-base-dual-encoder-marco-en": {"do_lower_case": True},
         "ernie-search-large-cross-encoder-marco-en": {"do_lower_case": True},
->>>>>>> 0030717c
+        "uie-base": {"do_lower_case": True},
+        "uie-medium": {"do_lower_case": True},
+        "uie-mini": {"do_lower_case": True},
+        "uie-micro": {"do_lower_case": True},
+        "uie-nano": {"do_lower_case": True},
+        "uie-base-en": {"do_lower_case": True},
     }
 
     max_model_input_sizes = PRETRAINED_POSITIONAL_EMBEDDINGS_SIZES
@@ -541,7 +293,7 @@
                 if new_char not in vocab_set:
                     extend_list.append(new_char)
         if len(self.vocab) + len(extend_list) > 2**16:
-            warnings.warn("The vocab size is larger than uint16")
+            logger.warnings("The vocab size is larger than uint16")
         new_tokens = [str(tok) for tok in extend_list]
 
         tokens_to_add = []
@@ -739,41 +491,6 @@
         if token_ids_1 is None:
             return len(_cls + token_ids_0 + _sep) * [0]
         return len(_cls + token_ids_0 + _sep) * [0] + len(token_ids_1 + _sep) * [1]
-
-    def get_special_tokens_mask(self, token_ids_0, token_ids_1=None, already_has_special_tokens=False):
-        r"""
-        Retrieves sequence ids from a token list that has no special tokens added. This method is called when adding
-        special tokens using the tokenizer ``encode`` methods.
-        Args:
-            token_ids_0 (List[int]):
-                List of ids of the first sequence.
-            token_ids_1 (List[int], optinal):
-                Optional second list of IDs for sequence pairs.
-                Defaults to `None`.
-            already_has_special_tokens (str, optional):
-                Whether or not the token list is already formatted with special tokens for the model.
-                Defaults to `False`.
-        Returns:
-            List[int]:
-                The list of integers in the range [0, 1]: 1 for a special token, 0 for a sequence token.
-        """
-
-        if already_has_special_tokens:
-            if token_ids_1 is not None:
-                raise ValueError(
-                    "You should not supply a second sequence if the provided sequence of "
-                    "ids is already formatted with special tokens for the model."
-                )
-            return list(map(lambda x: 1 if x in [self.sep_token_id, self.cls_token_id] else 0, token_ids_0))
-
-        if token_ids_1 is not None:
-            return [1] + ([0] * len(token_ids_0)) + [1] + ([0] * len(token_ids_1)) + [1]
-        return [1] + ([0] * len(token_ids_0)) + [1]
-
-    def get_vocab(self):
-        vocab = {self.convert_ids_to_tokens(i): i for i in range(self.vocab_size)}
-        vocab.update(self.added_tokens_encoder)
-        return vocab
 
 
 class ErnieTinyTokenizer(PretrainedTokenizer):
@@ -979,7 +696,7 @@
             save_directory (str): Directory to save files into.
         """
         for name, file_name in self.resource_files_names.items():
-            ### TODO: make the name 'ernie-tiny' as a variable
+            # TODO: make the name 'ernie-tiny' as a variable
             source_path = os.path.join(MODEL_HOME, "ernie-tiny", file_name)
             save_path = os.path.join(save_directory, self.resource_files_names[name])
 
