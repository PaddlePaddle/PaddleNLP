# Copyright (c) 2020 PaddlePaddle Authors. All Rights Reserved.
# Copyright 2018 The Google AI Language Team Authors and The HuggingFace Inc. team.

# Licensed under the Apache License, Version 2.0 (the "License");
# you may not use this file except in compliance with the License.
# You may obtain a copy of the License at
#
#     http://www.apache.org/licenses/LICENSE-2.0
#
# Unless required by applicable law or agreed to in writing, software
# distributed under the License is distributed on an "AS IS" BASIS,
# WITHOUT WARRANTIES OR CONDITIONS OF ANY KIND, either express or implied.
# See the License for the specific language governing permissions and
# limitations under the License.

import os
import pickle
import six
import shutil

from paddle.utils import try_import
from paddlenlp.utils.env import MODEL_HOME

from .. import BasicTokenizer, PretrainedTokenizer, WordpieceTokenizer

__all__ = ['ErnieTokenizer', 'ErnieTinyTokenizer']


class ErnieTokenizer(PretrainedTokenizer):
    r"""
    Constructs an ERNIE tokenizer. It uses a basic tokenizer to do punctuation
    splitting, lower casing and so on, and follows a WordPiece tokenizer to
    tokenize as subwords.

    This tokenizer inherits from :class:`~paddlenlp.transformers.tokenizer_utils.PretrainedTokenizer`
    which contains most of the main methods. For more information regarding those methods,
    please refer to this superclass.

    Args:
        vocab_file (str): 
            The vocabulary file path (ends with '.txt') required to instantiate
            a `WordpieceTokenizer`.
        do_lower_case (str, optional): 
            Whether or not to lowercase the input when tokenizing.
            Defaults to`True`.
        unk_token (str, optional): 
            A special token representing the *unknown (out-of-vocabulary)* token.
            An unknown token is set to be `unk_token` inorder to be converted to an ID.
            Defaults to "[UNK]".
        sep_token (str, optional): 
            A special token separating two different sentences in the same input.
            Defaults to "[SEP]".
        pad_token (str, optional): 
            A special token used to make arrays of tokens the same size for batching purposes.
            Defaults to "[PAD]".
        cls_token (str, optional): 
            A special token used for sequence classification. It is the last token
            of the sequence when built with special tokens. Defaults to "[CLS]".
        mask_token (str, optional): 
            A special token representing a masked token. This is the token used
            in the masked language modeling task which the model tries to predict the original unmasked ones.
            Defaults to "[MASK]".
    
    Examples:
        .. code-block::

            from paddlenlp.transformers import ErnieTokenizer
            tokenizer = ErnieTokenizer.from_pretrained('ernie-1.0')

            encoded_inputs = tokenizer('He was a puppeteer')
            # encoded_inputs: 
            # { 'input_ids': [1, 4444, 4385, 1545, 6712, 10062, 9568, 9756, 9500, 2],
            #  'token_type_ids': [0, 0, 0, 0, 0, 0, 0, 0, 0, 0]}
            # }

    """
    resource_files_names = {"vocab_file": "vocab.txt"}  # for save_pretrained
    pretrained_resource_files_map = {
        "vocab_file": {
            "ernie-1.0":
            "https://bj.bcebos.com/paddlenlp/models/transformers/ernie/vocab.txt",
            "ernie-tiny":
            "https://bj.bcebos.com/paddlenlp/models/transformers/ernie_tiny/vocab.txt",
            "ernie-2.0-en":
            "https://bj.bcebos.com/paddlenlp/models/transformers/ernie_v2_base/vocab.txt",
            "ernie-2.0-en-finetuned-squad":
            "https://bj.bcebos.com/paddlenlp/models/transformers/ernie_v2_base/vocab.txt",
            "ernie-2.0-large-en":
            "https://bj.bcebos.com/paddlenlp/models/transformers/ernie_v2_large/vocab.txt",
            "ernie-gen-base-en":
            "https://bj.bcebos.com/paddlenlp/models/transformers/ernie-gen-base-en/vocab.txt",
            "ernie-gen-large-en":
            "https://bj.bcebos.com/paddlenlp/models/transformers/ernie-gen-large/vocab.txt",
            "ernie-gen-large-430g-en":
            "https://bj.bcebos.com/paddlenlp/models/transformers/ernie-gen-large-430g/vocab.txt",
<<<<<<< HEAD
            "ernie-3.0-base":
            "https://bj.bcebos.com/paddlenlp/models/transformers/ernie_3.0_base/vocab.txt",
=======
            "ernie-base-cn-query-encoder":
            "https://bj.bcebos.com/paddlenlp/models/transformers/ernie/vocab.txt",
            "ernie-base-cn-title-encoder":
            "https://bj.bcebos.com/paddlenlp/models/transformers/ernie/vocab.txt",
            "ernie-base-en-query-encoder":
            "https://bj.bcebos.com/paddlenlp/models/transformers/ernie_v2_base/vocab.txt",
            "ernie-base-en-title-encoder":
            "https://bj.bcebos.com/paddlenlp/models/transformers/ernie_v2_base/vocab.txt",
>>>>>>> 684e9074
        }
    }
    pretrained_init_configuration = {
        "ernie-1.0": {
            "do_lower_case": True
        },
        "ernie-tiny": {
            "do_lower_case": True
        },
        "ernie-2.0-en": {
            "do_lower_case": True
        },
        "ernie-2.0-en-finetuned-squad": {
            "do_lower_case": True
        },
        "ernie-2.0-large-en": {
            "do_lower_case": True
        },
        "ernie-gen-base-en": {
            "do_lower_case": True
        },
        "ernie-gen-large-en": {
            "do_lower_case": True
        },
        "ernie-gen-large-430g-en": {
            "do_lower_case": True
        },
        "ppminilm-6l-768h": {
            "do_lower_case": True
        },
<<<<<<< HEAD
        "ernie-3.0-base": {
=======
        "ernie-base-cn-query-encoder": {
            "do_lower_case": True
        },
        "ernie-base-cn-title-encoder": {
            "do_lower_case": True
        },
        "ernie-base-en-query-encoder": {
            "do_lower_case": True
        },
        "ernie-base-en-title-encoder": {
>>>>>>> 684e9074
            "do_lower_case": True
        },
    }

    def __init__(self,
                 vocab_file,
                 do_lower_case=True,
                 unk_token="[UNK]",
                 sep_token="[SEP]",
                 pad_token="[PAD]",
                 cls_token="[CLS]",
                 mask_token="[MASK]",
                 **kwargs):

        if not os.path.isfile(vocab_file):
            raise ValueError(
                "Can't find a vocabulary file at path '{}'. To load the "
                "vocabulary from a pretrained model please use "
                "`tokenizer = ErnieTokenizer.from_pretrained(PRETRAINED_MODEL_NAME)`"
                .format(vocab_file))
        self.do_lower_case = do_lower_case
        self.vocab = self.load_vocabulary(vocab_file, unk_token=unk_token)
        self.basic_tokenizer = BasicTokenizer(do_lower_case=do_lower_case)
        self.wordpiece_tokenizer = WordpieceTokenizer(
            vocab=self.vocab, unk_token=unk_token)

    @property
    def vocab_size(self):
        """
        Return the size of vocabulary.

        Returns:
            int: The size of vocabulary.
        """
        return len(self.vocab)

    def _tokenize(self, text):
        r"""
        End-to-end tokenization for ERNIE models.

        Args:
            text (str): The text to be tokenized.
        
        Returns:
            List[str]: A list of string representing converted tokens.
        """
        split_tokens = []
        for token in self.basic_tokenizer.tokenize(text):
            for sub_token in self.wordpiece_tokenizer.tokenize(token):
                split_tokens.append(sub_token)
        return split_tokens

    def convert_tokens_to_string(self, tokens):
        r"""
        Converts a sequence of tokens (list of string) in a single string. Since
        the usage of WordPiece introducing `##` to concat subwords, also remove
        `##` when converting.

        Args:
            tokens (List[str]): A list of string representing tokens to be converted.

        Returns:
            str: Converted string from tokens.

        Examples:
            .. code-block::

                from paddlenlp.transformers import ErnieTokenizer
                tokenizer = ErnieTokenizer.from_pretrained('ernie-1.0')

                tokens = tokenizer.tokenize('He was a puppeteer')
                strings = tokenizer.convert_tokens_to_string(tokens)
                #he was a puppeteer

        """
        out_string = " ".join(tokens).replace(" ##", "").strip()
        return out_string

    def num_special_tokens_to_add(self, pair=False):
        r"""
        Returns the number of added tokens when encoding a sequence with special tokens.

        Note:
            This encodes inputs and checks the number of added tokens, and is therefore not efficient. 
            Do not put this inside your training loop.

        Args:
            pair (bool, optional):
                Whether the input is a sequence pair or a single sequence.
                Defaults to `False` and the input is a single sequence.

        Returns:
            int: Number of tokens added to sequences
        """
        token_ids_0 = []
        token_ids_1 = []
        return len(
            self.build_inputs_with_special_tokens(token_ids_0, token_ids_1
                                                  if pair else None))

    def build_inputs_with_special_tokens(self, token_ids_0, token_ids_1=None):
        r"""
        Build model inputs from a sequence or a pair of sequence for sequence classification tasks by concatenating and
        adding special tokens.

        An Ernie sequence has the following format:

        - single sequence:      ``[CLS] X [SEP]``
        - pair of sequences:        ``[CLS] A [SEP] B [SEP]``

        Args:
            token_ids_0 (List[int]):
                List of IDs to which the special tokens will be added.
            token_ids_1 (List[int], optional):
                Optional second list of IDs for sequence pairs.
                Defaults to `None`.

        Returns:
            List[int]: List of input_id with the appropriate special tokens.
        """
        if token_ids_1 is None:
            return [self.cls_token_id] + token_ids_0 + [self.sep_token_id]
        _cls = [self.cls_token_id]
        _sep = [self.sep_token_id]
        return _cls + token_ids_0 + _sep + token_ids_1 + _sep

    def build_offset_mapping_with_special_tokens(self,
                                                 offset_mapping_0,
                                                 offset_mapping_1=None):
        r"""
        Build offset map from a pair of offset map by concatenating and adding offsets of special tokens. 
        
        An ERNIE offset_mapping has the following format:

        - single sequence:      ``(0,0) X (0,0)``
        - pair of sequences:        ``(0,0) A (0,0) B (0,0)``
        
        Args:
            offset_mapping_ids_0 (List[tuple]):
                List of char offsets to which the special tokens will be added.
            offset_mapping_ids_1 (List[tuple], optional):
                Optional second list of wordpiece offsets for offset mapping pairs.
                Defaults to `None`.

        Returns:
            List[tuple]: A list of wordpiece offsets with the appropriate offsets of special tokens.
        """
        if offset_mapping_1 is None:
            return [(0, 0)] + offset_mapping_0 + [(0, 0)]

        return [(0, 0)] + offset_mapping_0 + [(0, 0)
                                              ] + offset_mapping_1 + [(0, 0)]

    def create_token_type_ids_from_sequences(self,
                                             token_ids_0,
                                             token_ids_1=None):
        r"""
        Create a mask from the two sequences passed to be used in a sequence-pair classification task. 

        A ERNIE sequence pair mask has the following format:
        ::

            0 0 0 0 0 0 0 0 0 0 0 1 1 1 1 1 1 1 1 1
            | first sequence    | second sequence |

        If `token_ids_1` is `None`, this method only returns the first portion of the mask (0s).

        Args:
            token_ids_0 (List[int]):
                A list of `inputs_ids` for the first sequence.
            token_ids_1 (List[int], optional):
                Optional second list of IDs for sequence pairs. 
                Defaults to `None`.

        Returns:
            List[int]: List of token_type_id according to the given sequence(s).
        """
        _sep = [self.sep_token_id]
        _cls = [self.cls_token_id]
        if token_ids_1 is None:
            return len(_cls + token_ids_0 + _sep) * [0]
        return len(_cls + token_ids_0 + _sep) * [0] + len(token_ids_1 +
                                                          _sep) * [1]


class ErnieTinyTokenizer(PretrainedTokenizer):
    r"""
    Constructs a ErnieTiny tokenizer. It uses the `dict.wordseg.pickle` cut the text to words, and 
    use the `sentencepiece` tools to cut the words to sub-words.

    Examples:
        .. code-block::

            from paddlenlp.transformers import ErnieTokenizer
            tokenizer = ErnieTokenizer.from_pretrained('ernie-1.0')

            encoded_inputs = tokenizer('He was a puppeteer')
            # encoded_inputs:
            # { 'input_ids': [1, 4444, 4385, 1545, 6712, 10062, 9568, 9756, 9500, 2],
            #  'token_type_ids': [0, 0, 0, 0, 0, 0, 0, 0, 0, 0]}
            # }

    Args:
        vocab_file (str): 
            The file path of the vocabulary.
        sentencepiece_model_file (str):
            The file path of sentencepiece model.
        word_dict(str):
            The file path of word vocabulary, which is used to do chinese word segmentation.
        do_lower_case (str, optional): 
            Whether or not to lowercase the input when tokenizing.
            Defaults to`True`.
        unk_token (str, optional): 
            A special token representing the *unknown (out-of-vocabulary)* token.
            An unknown token is set to be `unk_token` inorder to be converted to an ID.
            Defaults to "[UNK]".
        sep_token (str, optional): 
            A special token separating two different sentences in the same input.
            Defaults to "[SEP]".
        pad_token (str, optional): 
            A special token used to make arrays of tokens the same size for batching purposes.
            Defaults to "[PAD]".
        cls_token (str, optional): 
            A special token used for sequence classification. It is the last token
            of the sequence when built with special tokens. Defaults to "[CLS]".
        mask_token (str, optional): 
            A special token representing a masked token. This is the token used
            in the masked language modeling task which the model tries to predict the original unmasked ones.
            Defaults to "[MASK]".

    Examples:
        .. code-block::

            from paddlenlp.transformers import ErnieTinyTokenizer
            tokenizer = ErnieTinyTokenizer.from_pretrained('ernie-tiny')
            inputs = tokenizer('He was a puppeteer')
            '''
            {'input_ids': [3, 941, 977, 16690, 269, 11346, 11364, 1337, 13742, 1684, 5],
            'token_type_ids': [0, 0, 0, 0, 0, 0, 0, 0, 0, 0, 0]}
            '''
    """
    resource_files_names = {
        "sentencepiece_model_file": "spm_cased_simp_sampled.model",
        "vocab_file": "vocab.txt",
        "word_dict": "dict.wordseg.pickle"
    }  # for save_pretrained
    pretrained_resource_files_map = {
        "vocab_file": {
            "ernie-tiny":
            "https://bj.bcebos.com/paddlenlp/models/transformers/ernie_tiny/vocab.txt"
        },
        "sentencepiece_model_file": {
            "ernie-tiny":
            "https://bj.bcebos.com/paddlenlp/models/transformers/ernie_tiny/spm_cased_simp_sampled.model"
        },
        "word_dict": {
            "ernie-tiny":
            "https://bj.bcebos.com/paddlenlp/models/transformers/ernie_tiny/dict.wordseg.pickle"
        },
    }
    pretrained_init_configuration = {"ernie-tiny": {"do_lower_case": True}}

    def __init__(self,
                 vocab_file,
                 sentencepiece_model_file,
                 word_dict,
                 do_lower_case=True,
                 encoding="utf8",
                 unk_token="[UNK]",
                 sep_token="[SEP]",
                 pad_token="[PAD]",
                 cls_token="[CLS]",
                 mask_token="[MASK]",
                 **kwargs):
        mod = try_import('sentencepiece')
        self.sp_model = mod.SentencePieceProcessor()
        self.word_dict = word_dict

        self.do_lower_case = do_lower_case
        self.encoding = encoding
        if not os.path.isfile(vocab_file):
            raise ValueError(
                "Can't find a vocabulary file at path '{}'. To load the "
                "vocabulary from a pretrained model please use "
                "`tokenizer = ErnieTinyTokenizer.from_pretrained(PRETRAINED_MODEL_NAME)`"
                .format(vocab_file))
        if not os.path.isfile(word_dict):
            raise ValueError(
                "Can't find a file at path '{}'. To load the "
                "word dict from a pretrained model please use "
                "`tokenizer = ErnieTinyTokenizer.from_pretrained(PRETRAINED_MODEL_NAME)`"
                .format(word_dict))
        self.dict = pickle.load(open(word_dict, 'rb'))
        self.vocab = self.load_vocabulary(vocab_file, unk_token=unk_token)

        # if the sentencepiece_model_file is not exists, just the default sentence-piece model 
        if os.path.isfile(sentencepiece_model_file):
            self.sp_model.Load(sentencepiece_model_file)

    @property
    def vocab_size(self):
        r"""
        Return the size of vocabulary.

        Returns:
            int: The size of vocabulary.
        """
        return len(self.vocab)

    def cut(self, chars):
        words = []
        idx = 0
        window_size = 5
        while idx < len(chars):
            matched = False

            for i in range(window_size, 0, -1):
                cand = chars[idx:idx + i]
                if cand in self.dict:
                    words.append(cand)
                    matched = True
                    break
            if not matched:
                i = 1
                words.append(chars[idx])
            idx += i
        return words

    def _tokenize(self, text):
        r"""
        End-to-end tokenization for ErnieTiny models.

        Args:
            text (str): 
                The text to be tokenized.
        
        Returns:
            List(str): 
                A list of string representing converted tokens.
        """
        if len(text) == 0:
            return []
        if not isinstance(text, six.string_types):
            text = text.decode(self.encoding)

        text = [s for s in self.cut(text) if s != ' ']
        text = ' '.join(text)
        text = text.lower()

        tokens = self.sp_model.EncodeAsPieces(text)
        in_vocab_tokens = []
        unk_token = self.vocab.unk_token
        for token in tokens:
            if token in self.vocab:
                in_vocab_tokens.append(token)
            else:
                in_vocab_tokens.append(unk_token)
        return in_vocab_tokens

    def convert_tokens_to_string(self, tokens):
        r"""
        Converts a sequence of tokens (list of string) to a single string. Since
        the usage of WordPiece introducing `##` to concat subwords, also removes
        `##` when converting.

        Args:
            tokens (list): A list of string representing tokens to be converted.

        Returns:
            str: Converted string from tokens.

        Examples:
        .. code-block::

            from paddlenlp.transformers import ErnieTinyTokenizer
            tokenizer = ErnieTinyTokenizer.from_pretrained('ernie-tiny')
            inputs = tokenizer.tokenize('He was a puppeteer')
            #['▁h', '▁e', '▁was', '▁a', '▁pu', 'pp', 'e', '▁te', 'er']
            strings = tokenizer.convert_tokens_to_string(tokens)

        """
        out_string = " ".join(tokens).replace(" ##", "").strip()
        return out_string

    def save_resources(self, save_directory):
        r"""
        Save tokenizer related resources to files under `save_directory`.

        Args:
            save_directory (str): Directory to save files into.
        """
        for name, file_name in self.resource_files_names.items():
            ### TODO: make the name 'ernie-tiny' as a variable
            source_path = os.path.join(MODEL_HOME, 'ernie-tiny', file_name)
            save_path = os.path.join(save_directory,
                                     self.resource_files_names[name])
            shutil.copyfile(source_path, save_path)

    def num_special_tokens_to_add(self, pair=False):
        r"""
        Returns the number of added tokens when encoding a sequence with special tokens.

        Note:
            This encodes inputs and checks the number of added tokens, and is therefore not efficient. Do not put this
            inside your training loop.

        Args:
            pair (bool, optional):
                Whether the input is a sequence pair or a single sequence.
                Defaults to `False` and the input is a single sequence.

        Returns:
            int: Number of tokens added to sequences
        """
        token_ids_0 = []
        token_ids_1 = []
        return len(
            self.build_inputs_with_special_tokens(token_ids_0, token_ids_1
                                                  if pair else None))

    def build_inputs_with_special_tokens(self, token_ids_0, token_ids_1=None):
        r"""
        Build model inputs from a sequence or a pair of sequence for sequence classification tasks by concatenating and
        adding special tokens. 
        
        An ERNIE sequence has the following format:

        - single sequence:       ``[CLS] X [SEP]``
        - pair of sequences:        ``[CLS] A [SEP] B [SEP]``

        Args:
            token_ids_0 (List[int]):
                List of IDs to which the special tokens will be added.
            token_ids_1 (List[int], optional):
                Optional second list of IDs for sequence pairs.
                Defaults to `None`.

        Returns:
            List[int]: List of input_id with the appropriate special tokens.
        """
        if token_ids_1 is None:
            return [self.cls_token_id] + token_ids_0 + [self.sep_token_id]
        _cls = [self.cls_token_id]
        _sep = [self.sep_token_id]
        return _cls + token_ids_0 + _sep + token_ids_1 + _sep

    def build_offset_mapping_with_special_tokens(self,
                                                 offset_mapping_0,
                                                 offset_mapping_1=None):
        r"""
        Build offset map from a pair of offset map by concatenating and adding offsets of special tokens. 
        
        An ERNIE offset_mapping has the following format:

        - single sequence:      ``(0,0) X (0,0)``
        - pair of sequences:        ``(0,0) A (0,0) B (0,0)``
        
        Args:
            offset_mapping_ids_0 (List[tuple]):
                List of char offsets to which the special tokens will be added.
            offset_mapping_ids_1 (List[tuple], optional):
                Optional second list of wordpiece offsets for offset mapping pairs.
                Defaults to `None`.

        Returns:
            List[tuple]: List of wordpiece offsets with the appropriate offsets of special tokens.
        """
        if offset_mapping_1 is None:
            return [(0, 0)] + offset_mapping_0 + [(0, 0)]

        return [(0, 0)] + offset_mapping_0 + [(0, 0)
                                              ] + offset_mapping_1 + [(0, 0)]

    def create_token_type_ids_from_sequences(self,
                                             token_ids_0,
                                             token_ids_1=None):
        r"""
        Create a mask from the two sequences passed to be used in a sequence-pair classification task. 

        A ERNIE sequence pair mask has the following format:
        ::

            0 0 0 0 0 0 0 0 0 0 0 1 1 1 1 1 1 1 1 1
            | first sequence    | second sequence |

        If `token_ids_1` is `None`, this method only returns the first portion of the mask (0s).

        Args:
            token_ids_0 (List[int]):
                A list of `inputs_ids` for the first sequence.
            token_ids_1 (List[int], optional):
                Optional second list of IDs for sequence pairs.
                Defaults to `None`.

        Returns:
            List[int]: List of token_type_id according to the given sequence(s).
        """
        _sep = [self.sep_token_id]
        _cls = [self.cls_token_id]
        if token_ids_1 is None:
            return len(_cls + token_ids_0 + _sep) * [0]
        return len(_cls + token_ids_0 + _sep) * [0] + len(token_ids_1 +
                                                          _sep) * [1]

    def get_special_tokens_mask(self,
                                token_ids_0,
                                token_ids_1=None,
                                already_has_special_tokens=False):
        r"""
        Retrieves sequence ids from a token list that has no special tokens added. This method is called when adding
        special tokens using the tokenizer ``encode`` methods.

        Args:
            token_ids_0 (List[int]): 
                List of ids of the first sequence.
            token_ids_1 (List[int], optinal): 
                Optional second list of IDs for sequence pairs.
                Defaults to `None`.
            already_has_special_tokens (str, optional): 
                Whether or not the token list is already formatted with special tokens for the model. 
                Defaults to `False`.

        Returns:
            List[int]: 
                The list of integers in the range [0, 1]: 1 for a special token, 0 for a sequence token.
        """

        if already_has_special_tokens:
            if token_ids_1 is not None:
                raise ValueError(
                    "You should not supply a second sequence if the provided sequence of "
                    "ids is already formatted with special tokens for the model."
                )
            return list(
                map(lambda x: 1 if x in [self.sep_token_id, self.cls_token_id] else 0,
                    token_ids_0))

        if token_ids_1 is not None:
            return [1] + ([0] * len(token_ids_0)) + [1] + (
                [0] * len(token_ids_1)) + [1]
        return [1] + ([0] * len(token_ids_0)) + [1]<|MERGE_RESOLUTION|>--- conflicted
+++ resolved
@@ -93,10 +93,8 @@
             "https://bj.bcebos.com/paddlenlp/models/transformers/ernie-gen-large/vocab.txt",
             "ernie-gen-large-430g-en":
             "https://bj.bcebos.com/paddlenlp/models/transformers/ernie-gen-large-430g/vocab.txt",
-<<<<<<< HEAD
             "ernie-3.0-base":
             "https://bj.bcebos.com/paddlenlp/models/transformers/ernie_3.0_base/vocab.txt",
-=======
             "ernie-base-cn-query-encoder":
             "https://bj.bcebos.com/paddlenlp/models/transformers/ernie/vocab.txt",
             "ernie-base-cn-title-encoder":
@@ -105,7 +103,6 @@
             "https://bj.bcebos.com/paddlenlp/models/transformers/ernie_v2_base/vocab.txt",
             "ernie-base-en-title-encoder":
             "https://bj.bcebos.com/paddlenlp/models/transformers/ernie_v2_base/vocab.txt",
->>>>>>> 684e9074
         }
     }
     pretrained_init_configuration = {
@@ -136,9 +133,9 @@
         "ppminilm-6l-768h": {
             "do_lower_case": True
         },
-<<<<<<< HEAD
         "ernie-3.0-base": {
-=======
+            "do_lower_case": True
+        },
         "ernie-base-cn-query-encoder": {
             "do_lower_case": True
         },
@@ -149,7 +146,6 @@
             "do_lower_case": True
         },
         "ernie-base-en-title-encoder": {
->>>>>>> 684e9074
             "do_lower_case": True
         },
     }
