# Copyright (c) 2020 PaddlePaddle Authors. All Rights Reserved.
#
# Licensed under the Apache License, Version 2.0 (the "License");
# you may not use this file except in compliance with the License.
# You may obtain a copy of the License at
#
#     http://www.apache.org/licenses/LICENSE-2.0
#
# Unless required by applicable law or agreed to in writing, software
# distributed under the License is distributed on an "AS IS" BASIS,
# WITHOUT WARRANTIES OR CONDITIONS OF ANY KIND, either express or implied.
# See the License for the specific language governing permissions and
# limitations under the License.

import paddle
import paddle.nn as nn
import paddle.nn.functional as F

from dataclasses import dataclass
from typing import List, Optional, Tuple, Union
from .. import PretrainedModel, register_base_model
from ..model_outputs import (
    BaseModelOutputWithPastAndCrossAttentions,
    BaseModelOutputWithPoolingAndCrossAttentions,
    SequenceClassifierOutput,
    TokenClassifierOutput,
    QuestionAnsweringModelOutput,
    MultipleChoiceModelOutput,
    MaskedLMOutput,
    ModelOutput,
)

__all__ = [
    'ErnieModel', 'ErniePretrainedModel', 'ErnieForSequenceClassification',
    'ErnieForTokenClassification', 'ErnieForQuestionAnswering',
    'ErnieForPretraining', 'ErniePretrainingCriterion', 'ErnieForMaskedLM',
    'ErnieForMultipleChoice'
]


class ErnieEmbeddings(nn.Layer):
    r"""
    Include embeddings from word, position and token_type embeddings.
    """

    def __init__(self,
                 vocab_size,
                 hidden_size=768,
                 hidden_dropout_prob=0.1,
                 max_position_embeddings=512,
                 type_vocab_size=2,
                 pad_token_id=0,
                 weight_attr=None,
                 task_type_vocab_size=3,
                 task_id=0,
                 use_task_id=False):
        super(ErnieEmbeddings, self).__init__()

        self.word_embeddings = nn.Embedding(vocab_size,
                                            hidden_size,
                                            padding_idx=pad_token_id,
                                            weight_attr=weight_attr)
        self.position_embeddings = nn.Embedding(max_position_embeddings,
                                                hidden_size,
                                                weight_attr=weight_attr)
        self.token_type_embeddings = nn.Embedding(type_vocab_size,
                                                  hidden_size,
                                                  weight_attr=weight_attr)
        self.use_task_id = use_task_id
        self.task_id = task_id
        if self.use_task_id:
            self.task_type_embeddings = nn.Embedding(task_type_vocab_size,
                                                     hidden_size,
                                                     weight_attr=weight_attr)
        self.layer_norm = nn.LayerNorm(hidden_size)
        self.dropout = nn.Dropout(hidden_dropout_prob)

    def forward(self,
                input_ids,
                token_type_ids=None,
                position_ids=None,
                task_type_ids=None,
                inputs_embeds=None,
                past_key_values_length=None):
        if input_ids is not None:
            input_shape = input_ids.shape
            input_embeddings = self.word_embeddings(input_ids)
        else:
            input_shape = inputs_embeds.shape[:-1]
            input_embeddings = inputs_embeds

        if position_ids is None:
            # maybe need use shape op to unify static graph and dynamic graph
            #seq_length = input_ids.shape[1]
            ones = paddle.ones(input_shape, dtype="int64")
            seq_length = paddle.cumsum(ones, axis=1)
            position_ids = seq_length - ones
            if past_key_values_length is not None:
                position_ids += past_key_values_length
            position_ids.stop_gradient = True
        if token_type_ids is None:
            token_type_ids = paddle.zeros(input_shape, dtype="int64")
        position_embeddings = self.position_embeddings(position_ids)
        token_type_embeddings = self.token_type_embeddings(token_type_ids)

        embeddings = input_embeddings + position_embeddings + token_type_embeddings
        if self.use_task_id:
            if task_type_ids is None:
                task_type_ids = paddle.ones(input_shape,
                                            dtype="int64") * self.task_id
            task_type_embeddings = self.task_type_embeddings(task_type_ids)
            embeddings = embeddings + task_type_embeddings
        embeddings = self.layer_norm(embeddings)
        embeddings = self.dropout(embeddings)
        return embeddings


class ErniePooler(nn.Layer):

    def __init__(self, hidden_size, weight_attr=None):
        super(ErniePooler, self).__init__()
        self.dense = nn.Linear(hidden_size,
                               hidden_size,
                               weight_attr=weight_attr)
        self.activation = nn.Tanh()

    def forward(self, hidden_states):
        # We "pool" the model by simply taking the hidden state corresponding
        # to the first token.
        first_token_tensor = hidden_states[:, 0]
        pooled_output = self.dense(first_token_tensor)
        pooled_output = self.activation(pooled_output)
        return pooled_output


class ErniePretrainedModel(PretrainedModel):
    r"""
    An abstract class for pretrained ERNIE models. It provides ERNIE related
    `model_config_file`, `pretrained_init_configuration`, `resource_files_names`,
    `pretrained_resource_files_map`, `base_model_prefix` for downloading and
    loading pretrained models. 
    Refer to :class:`~paddlenlp.transformers.model_utils.PretrainedModel` for more details.

    """

    model_config_file = "model_config.json"
    pretrained_init_configuration = {
        # Deprecated, alias for ernie-1.0-base-zh
        "ernie-1.0": {
            "attention_probs_dropout_prob": 0.1,
            "hidden_act": "relu",
            "hidden_dropout_prob": 0.1,
            "hidden_size": 768,
            "initializer_range": 0.02,
            "max_position_embeddings": 513,
            "num_attention_heads": 12,
            "num_hidden_layers": 12,
            "type_vocab_size": 2,
            "vocab_size": 18000,
            "pad_token_id": 0,
        },
        "ernie-1.0-base-zh": {
            "attention_probs_dropout_prob": 0.1,
            "hidden_act": "relu",
            "hidden_dropout_prob": 0.1,
            "hidden_size": 768,
            "initializer_range": 0.02,
            "max_position_embeddings": 513,
            "num_attention_heads": 12,
            "num_hidden_layers": 12,
            "type_vocab_size": 2,
            "vocab_size": 18000,
            "pad_token_id": 0,
        },
        "ernie-1.0-large-zh-cw": {
            "attention_probs_dropout_prob": 0.1,
            "hidden_act": "relu",
            "hidden_dropout_prob": 0.1,
            "hidden_size": 1024,
            "initializer_range": 0.02,
            "intermediate_size": 3072,  # it is 3072 instead of 4096
            "max_position_embeddings": 512,
            "num_attention_heads": 16,
            "num_hidden_layers": 24,
            "type_vocab_size": 2,
            "vocab_size": 18000,
            "pad_token_id": 0,
        },
        "ernie-tiny": {
            "attention_probs_dropout_prob": 0.1,
            "hidden_act": "relu",
            "hidden_dropout_prob": 0.1,
            "hidden_size": 1024,
            "initializer_range": 0.02,
            "intermediate_size": 4096,
            "max_position_embeddings": 600,
            "num_attention_heads": 16,
            "num_hidden_layers": 3,
            "type_vocab_size": 2,
            "vocab_size": 50006,
            "pad_token_id": 0,
        },
        "ernie-2.0-base-zh": {
            "attention_probs_dropout_prob": 0.1,
            "hidden_act": "relu",
            "hidden_dropout_prob": 0.1,
            "hidden_size": 768,
            "initializer_range": 0.02,
            "max_position_embeddings": 513,
            "num_attention_heads": 12,
            "num_hidden_layers": 12,
            "type_vocab_size": 4,
            "vocab_size": 18000,
        },
        "ernie-2.0-large-zh": {
            "attention_probs_dropout_prob": 0.1,
            "hidden_act": "relu",
            "hidden_dropout_prob": 0.1,
            "hidden_size": 1024,
            "intermediate_size": 4096,  # special for large model
            "initializer_range": 0.02,
            "max_position_embeddings": 512,
            "num_attention_heads": 16,
            "num_hidden_layers": 24,
            "type_vocab_size": 4,
            "vocab_size": 12800,
        },
        "ernie-2.0-base-en": {
            "attention_probs_dropout_prob": 0.1,
            "hidden_act": "gelu",
            "hidden_dropout_prob": 0.1,
            "hidden_size": 768,
            "initializer_range": 0.02,
            "max_position_embeddings": 512,
            "num_attention_heads": 12,
            "num_hidden_layers": 12,
            "type_vocab_size": 4,
            "vocab_size": 30522,
            "pad_token_id": 0,
        },
        "ernie-2.0-base-en-finetuned-squad": {
            "attention_probs_dropout_prob": 0.1,
            "hidden_act": "gelu",
            "hidden_dropout_prob": 0.1,
            "hidden_size": 768,
            "initializer_range": 0.02,
            "max_position_embeddings": 512,
            "num_attention_heads": 12,
            "num_hidden_layers": 12,
            "type_vocab_size": 4,
            "vocab_size": 30522,
            "pad_token_id": 0,
        },
        "ernie-2.0-large-en": {
            "attention_probs_dropout_prob": 0.1,
            "intermediate_size": 4096,  # special for ernie-2.0-large-en
            "hidden_act": "gelu",
            "hidden_dropout_prob": 0.1,
            "hidden_size": 1024,
            "initializer_range": 0.02,
            "max_position_embeddings": 512,
            "num_attention_heads": 16,
            "num_hidden_layers": 24,
            "type_vocab_size": 4,
            "vocab_size": 30522,
            "pad_token_id": 0,
        },
        "rocketqa-zh-dureader-query-encoder": {
            "attention_probs_dropout_prob": 0.1,
            "hidden_act": "relu",
            "hidden_dropout_prob": 0.1,
            "hidden_size": 768,
            "initializer_range": 0.02,
            "max_position_embeddings": 513,
            "num_attention_heads": 12,
            "num_hidden_layers": 12,
            "type_vocab_size": 2,
            "vocab_size": 18000,
            "pad_token_id": 0,
        },
        "rocketqa-zh-dureader-para-encoder": {
            "attention_probs_dropout_prob": 0.1,
            "hidden_act": "relu",
            "hidden_dropout_prob": 0.1,
            "hidden_size": 768,
            "initializer_range": 0.02,
            "max_position_embeddings": 513,
            "num_attention_heads": 12,
            "num_hidden_layers": 12,
            "type_vocab_size": 2,
            "vocab_size": 18000,
            "pad_token_id": 0,
        },
        "rocketqa-v1-marco-query-encoder": {
            "attention_probs_dropout_prob": 0.1,
            "hidden_act": "gelu",
            "hidden_dropout_prob": 0.1,
            "hidden_size": 768,
            "initializer_range": 0.02,
            "max_position_embeddings": 512,
            "num_attention_heads": 12,
            "num_hidden_layers": 12,
            "type_vocab_size": 4,
            "vocab_size": 30522,
            "pad_token_id": 0,
        },
        "rocketqa-v1-marco-para-encoder": {
            "attention_probs_dropout_prob": 0.1,
            "hidden_act": "gelu",
            "hidden_dropout_prob": 0.1,
            "hidden_size": 768,
            "initializer_range": 0.02,
            "max_position_embeddings": 512,
            "num_attention_heads": 12,
            "num_hidden_layers": 12,
            "type_vocab_size": 4,
            "vocab_size": 30522,
            "pad_token_id": 0,
        },
        "rocketqa-zh-dureader-cross-encoder": {
            "attention_probs_dropout_prob": 0.1,
            "hidden_act": "relu",
            "hidden_dropout_prob": 0.1,
            "hidden_size": 768,
            "initializer_range": 0.02,
            "max_position_embeddings": 513,
            "num_attention_heads": 12,
            "num_hidden_layers": 12,
            "type_vocab_size": 2,
            "vocab_size": 18000,
            "pad_token_id": 0,
        },
        "rocketqa-v1-marco-cross-encoder": {
            "attention_probs_dropout_prob": 0.1,
            "hidden_act": "gelu",
            "hidden_dropout_prob": 0.1,
            "hidden_size": 768,
            "initializer_range": 0.02,
            "max_position_embeddings": 512,
            "num_attention_heads": 12,
            "num_hidden_layers": 12,
            "type_vocab_size": 4,
            "vocab_size": 30522,
            "pad_token_id": 0,
        },
        "ernie-3.0-xbase-zh": {
            "attention_probs_dropout_prob": 0.1,
            "hidden_act": "gelu",
            "hidden_dropout_prob": 0.1,
            "intermediate_size": 4096,  # special for large model
            "hidden_size": 1024,
            "initializer_range": 0.02,
            "max_position_embeddings": 2048,
            "num_attention_heads": 16,
            "num_hidden_layers": 20,
            "task_type_vocab_size": 16,
            "type_vocab_size": 4,
            "use_task_id": True,
            "vocab_size": 40000
        },
        "ernie-3.0-base-zh": {
            "attention_probs_dropout_prob": 0.1,
            "hidden_act": "gelu",
            "hidden_dropout_prob": 0.1,
            "hidden_size": 768,
            "initializer_range": 0.02,
            "max_position_embeddings": 2048,
            "num_attention_heads": 12,
            "num_hidden_layers": 12,
            "task_type_vocab_size": 3,
            "type_vocab_size": 4,
            "use_task_id": True,
            "vocab_size": 40000
        },
        "ernie-3.0-medium-zh": {
            "attention_probs_dropout_prob": 0.1,
            "hidden_act": "gelu",
            "hidden_dropout_prob": 0.1,
            "hidden_size": 768,
            "intermediate_size": 3072,
            "initializer_range": 0.02,
            "max_position_embeddings": 2048,
            "num_attention_heads": 12,
            "num_hidden_layers": 6,
            "task_type_vocab_size": 16,
            "type_vocab_size": 4,
            "use_task_id": True,
            "vocab_size": 40000
        },
        "ernie-3.0-mini-zh": {
            "attention_probs_dropout_prob": 0.1,
            "hidden_act": "gelu",
            "hidden_dropout_prob": 0.1,
            "hidden_size": 384,
            "intermediate_size": 1536,
            "initializer_range": 0.02,
            "max_position_embeddings": 2048,
            "num_attention_heads": 12,
            "num_hidden_layers": 6,
            "task_type_vocab_size": 16,
            "type_vocab_size": 4,
            "use_task_id": True,
            "vocab_size": 40000
        },
        "ernie-3.0-micro-zh": {
            "attention_probs_dropout_prob": 0.1,
            "hidden_act": "gelu",
            "hidden_dropout_prob": 0.1,
            "hidden_size": 384,
            "intermediate_size": 1536,
            "initializer_range": 0.02,
            "max_position_embeddings": 2048,
            "num_attention_heads": 12,
            "num_hidden_layers": 4,
            "task_type_vocab_size": 16,
            "type_vocab_size": 4,
            "use_task_id": True,
            "vocab_size": 40000
        },
        "ernie-3.0-nano-zh": {
            "attention_probs_dropout_prob": 0.1,
            "hidden_act": "gelu",
            "hidden_dropout_prob": 0.1,
            "hidden_size": 312,
            "intermediate_size": 1248,
            "initializer_range": 0.02,
            "max_position_embeddings": 2048,
            "num_attention_heads": 12,
            "num_hidden_layers": 4,
            "task_type_vocab_size": 16,
            "type_vocab_size": 4,
            "use_task_id": True,
            "vocab_size": 40000
        },
    }
    resource_files_names = {"model_state": "model_state.pdparams"}
    pretrained_resource_files_map = {
        "model_state": {
            # Deprecated, alias for ernie-1.0-base-zh
            "ernie-1.0":
            "https://bj.bcebos.com/paddlenlp/models/transformers/ernie/ernie_v1_chn_base.pdparams",
            "ernie-1.0-base-zh":
            "https://bj.bcebos.com/paddlenlp/models/transformers/ernie/ernie_v1_chn_base.pdparams",
            "ernie-1.0-large-zh-cw":
            "https://bj.bcebos.com/paddlenlp/models/transformers/ernie/ernie_1.0_large_zh_cw.pdparams",
            "ernie-tiny":
            "https://bj.bcebos.com/paddlenlp/models/transformers/ernie_tiny/ernie_tiny.pdparams",
            "ernie-2.0-base-zh":
            "https://bj.bcebos.com/paddlenlp/models/transformers/ernie_2.0/ernie_2.0_base_zh.pdparams",
            "ernie-2.0-large-zh":
            "https://bj.bcebos.com/paddlenlp/models/transformers/ernie_2.0/ernie_2.0_large_zh.pdparams",
            "ernie-2.0-base-en":
            "https://bj.bcebos.com/paddlenlp/models/transformers/ernie_v2_base/ernie_v2_eng_base.pdparams",
            "ernie-2.0-base-en-finetuned-squad":
            "https://bj.bcebos.com/paddlenlp/models/transformers/ernie_v2_base/ernie_v2_eng_base_finetuned_squad.pdparams",
            "ernie-2.0-large-en":
            "https://bj.bcebos.com/paddlenlp/models/transformers/ernie_v2_large/ernie_v2_eng_large.pdparams",
            "rocketqa-zh-dureader-query-encoder":
            "https://bj.bcebos.com/paddlenlp/models/transformers/rocketqa/rocketqa_zh_dureader_query_encoder.pdparams",
            "rocketqa-zh-dureader-para-encoder":
            "https://bj.bcebos.com/paddlenlp/models/transformers/rocketqa/rocketqa_zh_dureader_para_encoder.pdparams",
            "rocketqa-v1-marco-query-encoder":
            "https://bj.bcebos.com/paddlenlp/models/transformers/rocketqa/rocketqa_v1_marco_query_encoder.pdparams",
            "rocketqa-v1-marco-para-encoder":
            "https://bj.bcebos.com/paddlenlp/models/transformers/rocketqa/rocketqa_v1_marco_para_encoder.pdparams",
            "rocketqa-zh-dureader-cross-encoder":
            "https://bj.bcebos.com/paddlenlp/models/transformers/rocketqa/rocketqa_zh_dureader_cross_encoder.pdparams",
            "rocketqa-v1-marco-cross-encoder":
            "https://bj.bcebos.com/paddlenlp/models/transformers/rocketqa/rocketqa_v1_marco_cross_encoder.pdparams",
            "ernie-3.0-base-zh":
            "https://bj.bcebos.com/paddlenlp/models/transformers/ernie_3.0/ernie_3.0_base_zh.pdparams",
            "ernie-3.0-xbase-zh":
            "https://bj.bcebos.com/paddlenlp/models/transformers/ernie_3.0/ernie_3.0_xbase_zh.pdparams",
            "ernie-3.0-medium-zh":
            "https://bj.bcebos.com/paddlenlp/models/transformers/ernie_3.0/ernie_3.0_medium_zh.pdparams",
            "ernie-3.0-mini-zh":
            "https://bj.bcebos.com/paddlenlp/models/transformers/ernie_3.0/ernie_3.0_mini_zh.pdparams",
            "ernie-3.0-micro-zh":
            "https://bj.bcebos.com/paddlenlp/models/transformers/ernie_3.0/ernie_3.0_micro_zh.pdparams",
            "ernie-3.0-nano-zh":
            "https://bj.bcebos.com/paddlenlp/models/transformers/ernie_3.0/ernie_3.0_nano_zh.pdparams",
        }
    }
    base_model_prefix = "ernie"

    def init_weights(self, layer):
        """ Initialization hook """
        if isinstance(layer, (nn.Linear, nn.Embedding)):
            # only support dygraph, use truncated_normal and make it inplace
            # and configurable later
            if isinstance(layer.weight, paddle.Tensor):
                layer.weight.set_value(
                    paddle.tensor.normal(mean=0.0,
                                         std=self.initializer_range if hasattr(
                                             self, "initializer_range") else
                                         self.ernie.config["initializer_range"],
                                         shape=layer.weight.shape))
        elif isinstance(layer, nn.LayerNorm):
            layer._epsilon = 1e-12


@register_base_model
class ErnieModel(ErniePretrainedModel):
    r"""
    The bare ERNIE Model transformer outputting raw hidden-states.

    This model inherits from :class:`~paddlenlp.transformers.model_utils.PretrainedModel`.
    Refer to the superclass documentation for the generic methods.

    This model is also a Paddle `paddle.nn.Layer <https://www.paddlepaddle.org.cn/documentation
    /docs/en/api/paddle/fluid/dygraph/layers/Layer_en.html>`__ subclass. Use it as a regular Paddle Layer
    and refer to the Paddle documentation for all matter related to general usage and behavior.

    Args:
        vocab_size (int):
            Vocabulary size of `inputs_ids` in `ErnieModel`. Also is the vocab size of token embedding matrix.
            Defines the number of different tokens that can be represented by the `inputs_ids` passed when calling `ErnieModel`.
        hidden_size (int, optional):
            Dimensionality of the embedding layer, encoder layers and pooler layer. Defaults to `768`.
        num_hidden_layers (int, optional):
            Number of hidden layers in the Transformer encoder. Defaults to `12`.
        num_attention_heads (int, optional):
            Number of attention heads for each attention layer in the Transformer encoder.
            Defaults to `12`.
        intermediate_size (int, optional):
            Dimensionality of the feed-forward (ff) layer in the encoder. Input tensors
            to ff layers are firstly projected from `hidden_size` to `intermediate_size`,
            and then projected back to `hidden_size`. Typically `intermediate_size` is larger than `hidden_size`.
            Defaults to `3072`.
        hidden_act (str, optional):
            The non-linear activation function in the feed-forward layer.
            ``"gelu"``, ``"relu"`` and any other paddle supported activation functions
            are supported. Defaults to `"gelu"`.
        hidden_dropout_prob (float, optional):
            The dropout probability for all fully connected layers in the embeddings and encoder.
            Defaults to `0.1`.
        attention_probs_dropout_prob (float, optional):
            The dropout probability used in MultiHeadAttention in all encoder layers to drop some attention target.
            Defaults to `0.1`.
        max_position_embeddings (int, optional):
            The maximum value of the dimensionality of position encoding, which dictates the maximum supported length of an input
            sequence. Defaults to `512`.
        type_vocab_size (int, optional):
            The vocabulary size of the `token_type_ids`.
            Defaults to `2`.
        initializer_range (float, optional):
            The standard deviation of the normal initializer for initializing all weight matrices.
            Defaults to `0.02`.
            
            .. note::
                A normal_initializer initializes weight matrices as normal distributions.
                See :meth:`ErniePretrainedModel._init_weights()` for how weights are initialized in `ErnieModel`.

        pad_token_id(int, optional):
            The index of padding token in the token vocabulary.
            Defaults to `0`.

    """

    def __init__(self,
                 vocab_size,
                 hidden_size=768,
                 num_hidden_layers=12,
                 num_attention_heads=12,
                 intermediate_size=3072,
                 hidden_act="gelu",
                 hidden_dropout_prob=0.1,
                 attention_probs_dropout_prob=0.1,
                 max_position_embeddings=512,
                 type_vocab_size=2,
                 initializer_range=0.02,
                 pad_token_id=0,
                 task_type_vocab_size=3,
                 task_id=0,
                 use_task_id=False,
                 enable_recompute=False):
        super(ErnieModel, self).__init__()
        self.pad_token_id = pad_token_id
        self.initializer_range = initializer_range
        weight_attr = paddle.ParamAttr(
            initializer=nn.initializer.TruncatedNormal(
                mean=0.0, std=self.initializer_range))
        self.embeddings = ErnieEmbeddings(vocab_size, hidden_size,
                                          hidden_dropout_prob,
                                          max_position_embeddings,
                                          type_vocab_size, pad_token_id,
                                          weight_attr, task_type_vocab_size,
                                          task_id, use_task_id)
        encoder_layer = nn.TransformerEncoderLayer(
            hidden_size,
            num_attention_heads,
            intermediate_size,
            dropout=hidden_dropout_prob,
            activation=hidden_act,
            attn_dropout=attention_probs_dropout_prob,
            act_dropout=0,
            weight_attr=weight_attr,
            normalize_before=False)
        self.encoder = nn.TransformerEncoder(encoder_layer,
                                             num_hidden_layers,
                                             enable_recompute=enable_recompute)
        self.pooler = ErniePooler(hidden_size, weight_attr)
        self.apply(self.init_weights)

    def forward(self,
                input_ids,
                token_type_ids=None,
                position_ids=None,
                attention_mask=None,
                task_type_ids=None,
                past_key_values=None,
                inputs_embeds=None,
                use_cache=None,
                output_hidden_states=False,
                output_attentions=False,
                return_dict=False):
        r"""
        Args:
            input_ids (Tensor):
                Indices of input sequence tokens in the vocabulary. They are
                numerical representations of tokens that build the input sequence.
                It's data type should be `int64` and has a shape of [batch_size, sequence_length].
            token_type_ids (Tensor, optional):
                Segment token indices to indicate different portions of the inputs.
                Selected in the range ``[0, type_vocab_size - 1]``.
                If `type_vocab_size` is 2, which means the inputs have two portions.
                Indices can either be 0 or 1:

                - 0 corresponds to a *sentence A* token,
                - 1 corresponds to a *sentence B* token.

                Its data type should be `int64` and it has a shape of [batch_size, sequence_length].
                Defaults to `None`, which means we don't add segment embeddings.
            position_ids (Tensor, optional):
                Indices of positions of each input sequence tokens in the position embeddings. Selected in the range ``[0,
                max_position_embeddings - 1]``.
                Shape as `[batch_size, num_tokens]` and dtype as int64. Defaults to `None`.
            attention_mask (Tensor, optional):
                Mask used in multi-head attention to avoid performing attention on to some unwanted positions,
                usually the paddings or the subsequent positions.
                Its data type can be int, float and bool.
                When the data type is bool, the `masked` tokens have `False` values and the others have `True` values.
                When the data type is int, the `masked` tokens have `0` values and the others have `1` values.
                When the data type is float, the `masked` tokens have `-INF` values and the others have `0` values.
                It is a tensor with shape broadcasted to `[batch_size, num_attention_heads, sequence_length, sequence_length]`.
                For example, its shape can be  [batch_size, sequence_length], [batch_size, sequence_length, sequence_length],
                [batch_size, num_attention_heads, sequence_length, sequence_length].
                We use whole-word-mask in ERNIE, so the whole word will have the same value. For example, "使用" as a word,
                "使" and "用" will have the same value.
                Defaults to `None`, which means nothing needed to be prevented attention to.
             inputs_embeds (Tensor, optional):
                If you want to control how to convert `inputs_ids` indices into associated vectors, you can
                pass an embedded representation directly instead of passing `inputs_ids`.
            past_key_values (tuple(tuple(Tensor)), optional):
                The length of tuple equals to the number of layers, and each inner
                tuple haves 4 tensors of shape `(batch_size, num_heads, sequence_length - 1, embed_size_per_head)`)
                which contains precomputed key and value hidden states of the attention blocks.
                If `past_key_values` are used, the user can optionally input only the last `input_ids` (those that
                don't have their past key value states given to this model) of shape `(batch_size, 1)` instead of all
                `input_ids` of shape `(batch_size, sequence_length)`.
            use_cache (`bool`, optional):
                If set to `True`, `past_key_values` key value states are returned.
                Defaults to `None`.
            output_hidden_states (bool, optional):
                Whether to return the hidden states of all layers.
                Defaults to `False`.
            output_attentions (bool, optional):
                Whether to return the attentions tensors of all attention layers.
                Defaults to `False`.
            return_dict (bool, optional):
                Whether to return a :class:`~paddlenlp.transformers.model_outputs.ModelOutput` object. If `False`, the output
                will be a tuple of tensors. Defaults to `False`.

        Returns:
            An instance of :class:`~paddlenlp.transformers.model_outputs.BaseModelOutputWithPoolingAndCrossAttentions` if
            `return_dict=True`. Otherwise it returns a tuple of tensors corresponding
            to ordered and not None (depending on the input arguments) fields of
            :class:`~paddlenlp.transformers.model_outputs.BaseModelOutputWithPoolingAndCrossAttentions`.

        Example:
            .. code-block::

                import paddle
                from paddlenlp.transformers import ErnieModel, ErnieTokenizer

                tokenizer = ErnieTokenizer.from_pretrained('ernie-1.0')
                model = ErnieModel.from_pretrained('ernie-1.0')

                inputs = tokenizer("Welcome to use PaddlePaddle and PaddleNLP!")
                inputs = {k:paddle.to_tensor([v]) for (k, v) in inputs.items()}
                sequence_output, pooled_output = model(**inputs)

        """
        if input_ids is not None and inputs_embeds is not None:
            raise ValueError(
                "You cannot specify both input_ids and inputs_embeds at the same time."
            )
        elif input_ids is not None:
            input_shape = input_ids.shape
        elif inputs_embeds is not None:
            input_shape = inputs_embeds.shape[:-1]
        else:
            raise ValueError(
                "You have to specify either input_ids or inputs_embeds")

        past_key_values_length = None
        if past_key_values is not None:
            past_key_values_length = past_key_values[0][0].shape[2]

        if attention_mask is None:
            attention_mask = paddle.unsqueeze(
                (input_ids == self.pad_token_id).astype(
                    self.pooler.dense.weight.dtype) * -1e4,
                axis=[1, 2])
            if past_key_values is not None:
                batch_size = past_key_values[0][0].shape[0]
                past_mask = paddle.zeros(
                    [batch_size, 1, 1, past_key_values_length],
                    dtype=attention_mask.dtype)
                attention_mask = paddle.concat([past_mask, attention_mask],
                                               axis=-1)
        # For 2D attention_mask from tokenizer
        elif attention_mask.ndim == 2:
            attention_mask = paddle.unsqueeze(
                attention_mask, axis=[1, 2]).astype(paddle.get_default_dtype())
            attention_mask = (1.0 - attention_mask) * -1e4
        attention_mask.stop_gradient = True

        embedding_output = self.embeddings(
            input_ids=input_ids,
            position_ids=position_ids,
            token_type_ids=token_type_ids,
            task_type_ids=task_type_ids,
            inputs_embeds=inputs_embeds,
            past_key_values_length=past_key_values_length)

        self.encoder._use_cache = use_cache  # To be consistent with HF
        encoder_outputs = self.encoder(
            embedding_output,
            src_mask=attention_mask,
            cache=past_key_values,
            output_attentions=output_attentions,
            output_hidden_states=output_hidden_states,
            return_dict=return_dict)
        if isinstance(encoder_outputs, type(embedding_output)):
            sequence_output = encoder_outputs
            pooled_output = self.pooler(sequence_output)
            return (sequence_output, pooled_output)
        else:
            sequence_output = encoder_outputs[0]
            pooled_output = self.pooler(sequence_output)
            if not return_dict:
                return (sequence_output, pooled_output) + encoder_outputs[1:]
            return BaseModelOutputWithPoolingAndCrossAttentions(
                last_hidden_state=sequence_output,
                pooler_output=pooled_output,
                past_key_values=encoder_outputs.past_key_values,
                hidden_states=encoder_outputs.hidden_states,
                attentions=encoder_outputs.attentions)


class ErnieForSequenceClassification(ErniePretrainedModel):
    r"""
    Ernie Model with a linear layer on top of the output layer,
    designed for sequence classification/regression tasks like GLUE tasks.

    Args:
        ernie (ErnieModel): 
            An instance of `paddlenlp.transformers.ErnieModel`.
        num_classes (int, optional): 
            The number of classes. Default to `2`.
        dropout (float, optional): 
            The dropout probability for output of ERNIE. 
            If None, use the same value as `hidden_dropout_prob` 
            of `paddlenlp.transformers.ErnieModel` instance. Defaults to `None`.
    """

    def __init__(self, ernie, num_classes=2, dropout=None):
        super(ErnieForSequenceClassification, self).__init__()
        self.num_classes = num_classes
        self.ernie = ernie  # allow ernie to be config
        self.dropout = nn.Dropout(dropout if dropout is not None else self.
                                  ernie.config["hidden_dropout_prob"])
        self.classifier = nn.Linear(self.ernie.config["hidden_size"],
                                    num_classes)
        self.apply(self.init_weights)

    def forward(self,
                input_ids,
                token_type_ids=None,
                position_ids=None,
                attention_mask=None,
<<<<<<< HEAD
                inputs_embeds=None,
=======
                labels=None,
>>>>>>> 8980d64f
                output_hidden_states=False,
                output_attentions=False,
                return_dict=False):
        r"""
        Args:
            input_ids (Tensor):
                See :class:`ErnieModel`.
            token_type_ids (Tensor, optional):
                See :class:`ErnieModel`.
            position_ids (Tensor, optional):
                See :class:`ErnieModel`.
            attention_mask (Tensor, optional):
                See :class:`ErnieModel`.
<<<<<<< HEAD
            inputs_embeds(Tensor, optional):
                See :class:`ErnieModel`.
=======
            labels (Tensor of shape `(batch_size,)`, optional):
                Labels for computing the sequence classification/regression loss.
                Indices should be in `[0, ..., num_classes - 1]`. If `num_classes == 1`
                a regression loss is computed (Mean-Square loss), If `num_classes > 1`
                a classification loss is computed (Cross-Entropy).
            output_hidden_states (bool, optional):
                Whether to return the hidden states of all layers.
                Defaults to `False`.
            output_attentions (bool, optional):
                Whether to return the attentions tensors of all attention layers.
                Defaults to `False`.
            return_dict (bool, optional):
                Whether to return a :class:`~paddlenlp.transformers.model_outputs.SequenceClassifierOutput` object. If
                `False`, the output will be a tuple of tensors. Defaults to `False`.
>>>>>>> 8980d64f

        Returns:
            An instance of :class:`~paddlenlp.transformers.model_outputs.SequenceClassifierOutput` if `return_dict=True`.
            Otherwise it returns a tuple of tensors corresponding to ordered and
            not None (depending on the input arguments) fields of :class:`~paddlenlp.transformers.model_outputs.SequenceClassifierOutput`.


        Example:
            .. code-block::

                import paddle
                from paddlenlp.transformers import ErnieForSequenceClassification, ErnieTokenizer

                tokenizer = ErnieTokenizer.from_pretrained('ernie-1.0')
                model = ErnieForSequenceClassification.from_pretrained('ernie-1.0')

                inputs = tokenizer("Welcome to use PaddlePaddle and PaddleNLP!")
                inputs = {k:paddle.to_tensor([v]) for (k, v) in inputs.items()}
                logits = model(**inputs)

        """
        outputs = self.ernie(input_ids,
                             token_type_ids=token_type_ids,
                             position_ids=position_ids,
                             attention_mask=attention_mask,
                             inputs_embeds=inputs_embeds,
                             output_attentions=output_attentions,
                             output_hidden_states=output_hidden_states,
                             return_dict=return_dict)
        pooled_output = outputs[1]

        pooled_output = self.dropout(pooled_output)
        logits = self.classifier(pooled_output)

        loss = None
        if labels is not None:
            if self.num_classes == 1:
                loss_fct = paddle.nn.MSELoss()
                loss = loss_fct(logits, labels)
            elif labels.dtype == paddle.int64 or labels.dtype == paddle.int32:
                loss_fct = paddle.nn.CrossEntropyLoss()
                loss = loss_fct(logits.reshape((-1, self.num_classes)),
                                labels.reshape((-1, )))
            else:
                loss_fct = paddle.nn.BCEWithLogitsLoss()
                loss = loss_fct(logits, labels)
        if not return_dict:
            output = (logits, ) + outputs[2:]
            return ((loss, ) + output) if loss is not None else (
                output[0] if len(output) == 1 else output)

        return SequenceClassifierOutput(
            loss=loss,
            logits=logits,
            hidden_states=outputs.hidden_states,
            attentions=outputs.attentions,
        )


class ErnieForQuestionAnswering(ErniePretrainedModel):
    """
    Ernie Model with a linear layer on top of the hidden-states
    output to compute `span_start_logits` and `span_end_logits`,
    designed for question-answering tasks like SQuAD.

    Args:
        ernie (`ErnieModel`): 
            An instance of `ErnieModel`.
    """

    def __init__(self, ernie):
        super(ErnieForQuestionAnswering, self).__init__()
        self.ernie = ernie  # allow ernie to be config
        self.classifier = nn.Linear(self.ernie.config["hidden_size"], 2)
        self.apply(self.init_weights)

    def forward(self,
                input_ids,
                token_type_ids=None,
                position_ids=None,
                attention_mask=None,
<<<<<<< HEAD
                inputs_embeds=None,
=======
                start_positions=None,
                end_positions=None,
>>>>>>> 8980d64f
                output_hidden_states=False,
                output_attentions=False,
                return_dict=False):
        r"""
        Args:
            input_ids (Tensor):
                See :class:`ErnieModel`.
            token_type_ids (Tensor, optional):
                See :class:`ErnieModel`.
            position_ids (Tensor, optional):
                See :class:`ErnieModel`.
            attention_mask (Tensor, optional):
                See :class:`ErnieModel`.
<<<<<<< HEAD
            inputs_embeds(Tensor, optional):
                See :class:`ErnieModel`.
=======
            start_positions (Tensor of shape `(batch_size,)`, optional):
                Labels for position (index) of the start of the labelled span for computing the token classification loss.
                Positions are clamped to the length of the sequence (`sequence_length`). Position outside of the sequence
                are not taken into account for computing the loss.
            end_positions (Tensor of shape `(batch_size,)`, optional):
                Labels for position (index) of the end of the labelled span for computing the token classification loss.
                Positions are clamped to the length of the sequence (`sequence_length`). Position outside of the sequence
                are not taken into account for computing the loss.
            output_hidden_states (bool, optional):
                Whether to return the hidden states of all layers.
                Defaults to `False`.
            output_attentions (bool, optional):
                Whether to return the attentions tensors of all attention layers.
                Defaults to `False`.
            return_dict (bool, optional):
                Whether to return a :class:`~paddlenlp.transformers.model_outputs.QuestionAnsweringModelOutput` object. If
                `False`, the output will be a tuple of tensors. Defaults to `False`.
>>>>>>> 8980d64f

        Returns:
            An instance of :class:`~paddlenlp.transformers.model_outputs.QuestionAnsweringModelOutput` if `return_dict=True`.
            Otherwise it returns a tuple of tensors corresponding to ordered and
            not None (depending on the input arguments) fields of :class:`~paddlenlp.transformers.model_outputs.QuestionAnsweringModelOutput`.

        Example:
            .. code-block::

                import paddle
                from paddlenlp.transformers import ErnieForQuestionAnswering, ErnieTokenizer

                tokenizer = ErnieTokenizer.from_pretrained('ernie-1.0')
                model = ErnieForQuestionAnswering.from_pretrained('ernie-1.0')

                inputs = tokenizer("Welcome to use PaddlePaddle and PaddleNLP!")
                inputs = {k:paddle.to_tensor([v]) for (k, v) in inputs.items()}
                logits = model(**inputs)
        """

        outputs = self.ernie(input_ids,
                             token_type_ids=token_type_ids,
                             position_ids=position_ids,
                             attention_mask=attention_mask,
                             inputs_embeds=inputs_embeds,
                             output_attentions=output_attentions,
                             output_hidden_states=output_hidden_states,
                             return_dict=return_dict)

        sequence_output = outputs[0]

        logits = self.classifier(sequence_output)
        logits = paddle.transpose(logits, perm=[2, 0, 1])
        start_logits, end_logits = paddle.unstack(x=logits, axis=0)

        total_loss = None
        if start_positions is not None and end_positions is not None:
            # If we are on multi-GPU, split add a dimension
            if start_positions.ndim > 1:
                start_positions = start_positions.squeeze(-1)
            if start_positions.ndim > 1:
                end_positions = end_positions.squeeze(-1)
            # sometimes the start/end positions are outside our model inputs, we ignore these terms
            ignored_index = paddle.shape(start_logits)[1]
            start_positions = start_positions.clip(0, ignored_index)
            end_positions = end_positions.clip(0, ignored_index)

            loss_fct = paddle.nn.CrossEntropyLoss(ignore_index=ignored_index)
            start_loss = loss_fct(start_logits, start_positions)
            end_loss = loss_fct(end_logits, end_positions)
            total_loss = (start_loss + end_loss) / 2
        if not return_dict:
            output = (start_logits, end_logits) + outputs[2:]
            return ((total_loss, ) +
                    output) if total_loss is not None else output

        return QuestionAnsweringModelOutput(
            loss=total_loss,
            start_logits=start_logits,
            end_logits=end_logits,
            hidden_states=outputs.hidden_states,
            attentions=outputs.attentions,
        )


class ErnieForTokenClassification(ErniePretrainedModel):
    r"""
    ERNIE Model with a linear layer on top of the hidden-states output layer,
    designed for token classification tasks like NER tasks.

    Args:
        ernie (`ErnieModel`): 
            An instance of `ErnieModel`.
        num_classes (int, optional): 
            The number of classes. Defaults to `2`.
        dropout (float, optional): 
            The dropout probability for output of ERNIE. 
            If None, use the same value as `hidden_dropout_prob` 
            of `ErnieModel` instance `ernie`. Defaults to `None`.
    """

    def __init__(self, ernie, num_classes=2, dropout=None):
        super(ErnieForTokenClassification, self).__init__()
        self.num_classes = num_classes
        self.ernie = ernie  # allow ernie to be config
        self.dropout = nn.Dropout(dropout if dropout is not None else self.
                                  ernie.config["hidden_dropout_prob"])
        self.classifier = nn.Linear(self.ernie.config["hidden_size"],
                                    num_classes)
        self.apply(self.init_weights)

    def forward(self,
                input_ids,
                token_type_ids=None,
                position_ids=None,
                attention_mask=None,
<<<<<<< HEAD
                inputs_embeds=None,
=======
                labels=None,
>>>>>>> 8980d64f
                output_hidden_states=False,
                output_attentions=False,
                return_dict=False):
        r"""
        Args:
            input_ids (Tensor):
                See :class:`ErnieModel`.
            token_type_ids (Tensor, optional):
                See :class:`ErnieModel`.
            position_ids (Tensor, optional):
                See :class:`ErnieModel`.
            attention_mask (Tensor, optional):
                See :class:`ErnieModel`.
<<<<<<< HEAD
            inputs_embeds(Tensor, optional):
                See :class:`ErnieModel`.
=======
            labels (Tensor of shape `(batch_size, sequence_length)`, optional):
                Labels for computing the token classification loss. Indices should be in `[0, ..., num_classes - 1]`.
            output_hidden_states (bool, optional):
                Whether to return the hidden states of all layers.
                Defaults to `False`.
            output_attentions (bool, optional):
                Whether to return the attentions tensors of all attention layers.
                Defaults to `False`.
            return_dict (bool, optional):
                Whether to return a :class:`~paddlenlp.transformers.model_outputs.TokenClassifierOutput` object. If
                `False`, the output will be a tuple of tensors. Defaults to `False`.
>>>>>>> 8980d64f

        Returns:
            An instance of :class:`~paddlenlp.transformers.model_outputs.TokenClassifierOutput` if `return_dict=True`.
            Otherwise it returns a tuple of tensors corresponding to ordered and
            not None (depending on the input arguments) fields of :class:`~paddlenlp.transformers.model_outputs.TokenClassifierOutput`.

        Example:
            .. code-block::

                import paddle
                from paddlenlp.transformers import ErnieForTokenClassification, ErnieTokenizer

                tokenizer = ErnieTokenizer.from_pretrained('ernie-1.0')
                model = ErnieForTokenClassification.from_pretrained('ernie-1.0')

                inputs = tokenizer("Welcome to use PaddlePaddle and PaddleNLP!")
                inputs = {k:paddle.to_tensor([v]) for (k, v) in inputs.items()}
                logits = model(**inputs)
        """
        outputs = self.ernie(input_ids,
                             token_type_ids=token_type_ids,
                             position_ids=position_ids,
                             attention_mask=attention_mask,
                             inputs_embeds=inputs_embeds,
                             output_attentions=output_attentions,
                             output_hidden_states=output_hidden_states,
                             return_dict=return_dict)

        sequence_output = outputs[0]

        sequence_output = self.dropout(sequence_output)
        logits = self.classifier(sequence_output)

        loss = None
        if labels is not None:
            loss_fct = paddle.nn.CrossEntropyLoss()
            loss = loss_fct(logits.reshape((-1, self.num_classes)),
                            labels.reshape((-1, )))
        if not return_dict:
            output = (logits, ) + outputs[2:]
            return ((loss, ) + output) if loss is not None else (
                output[0] if len(output) == 1 else output)

        return TokenClassifierOutput(
            loss=loss,
            logits=logits,
            hidden_states=outputs.hidden_states,
            attentions=outputs.attentions,
        )


class ErnieLMPredictionHead(nn.Layer):
    r"""
    Ernie Model with a `language modeling` head on top.
    """

    def __init__(
        self,
        hidden_size,
        vocab_size,
        activation,
        embedding_weights=None,
        weight_attr=None,
    ):
        super(ErnieLMPredictionHead, self).__init__()

        self.transform = nn.Linear(hidden_size,
                                   hidden_size,
                                   weight_attr=weight_attr)
        self.activation = getattr(nn.functional, activation)
        self.layer_norm = nn.LayerNorm(hidden_size)
        self.decoder_weight = self.create_parameter(
            shape=[vocab_size, hidden_size],
            dtype=self.transform.weight.dtype,
            attr=weight_attr,
            is_bias=False) if embedding_weights is None else embedding_weights
        self.decoder_bias = self.create_parameter(
            shape=[vocab_size], dtype=self.decoder_weight.dtype, is_bias=True)

    def forward(self, hidden_states, masked_positions=None):
        if masked_positions is not None:
            hidden_states = paddle.reshape(hidden_states,
                                           [-1, hidden_states.shape[-1]])
            hidden_states = paddle.tensor.gather(hidden_states,
                                                 masked_positions)
        # gather masked tokens might be more quick
        hidden_states = self.transform(hidden_states)
        hidden_states = self.activation(hidden_states)
        hidden_states = self.layer_norm(hidden_states)
        hidden_states = paddle.tensor.matmul(
            hidden_states, self.decoder_weight,
            transpose_y=True) + self.decoder_bias
        return hidden_states


class ErniePretrainingHeads(nn.Layer):

    def __init__(
        self,
        hidden_size,
        vocab_size,
        activation,
        embedding_weights=None,
        weight_attr=None,
    ):
        super(ErniePretrainingHeads, self).__init__()
        self.predictions = ErnieLMPredictionHead(hidden_size, vocab_size,
                                                 activation, embedding_weights,
                                                 weight_attr)
        self.seq_relationship = nn.Linear(hidden_size,
                                          2,
                                          weight_attr=weight_attr)

    def forward(self, sequence_output, pooled_output, masked_positions=None):
        prediction_scores = self.predictions(sequence_output, masked_positions)
        seq_relationship_score = self.seq_relationship(pooled_output)
        return prediction_scores, seq_relationship_score


@dataclass
class ErnieForPreTrainingOutput(ModelOutput):
    """
    Output type of [`ErnieForPreTraining`].
    Args:
        loss (*optional*, returned when `labels` is provided, `paddle.Tensor` of shape `(1,)`):
            Total loss as the sum of the masked language modeling loss and the next sequence prediction
            (classification) loss.
        prediction_logits (`paddle.Tensor` of shape `(batch_size, sequence_length, config.vocab_size)`):
            Prediction scores of the language modeling head (scores for each vocabulary token before SoftMax).
        seq_relationship_logits (`paddle.Tensor` of shape `(batch_size, 2)`):
            Prediction scores of the next sequence prediction (classification) head (scores of True/False continuation
            before SoftMax).
        hidden_states (`tuple(paddle.Tensor)`, *optional*, returned when `output_hidden_states=True` is passed or when `config.output_hidden_states=True`):
            Tuple of `paddle.Tensor` (one for the output of the embeddings + one for the output of each layer) of
            shape `(batch_size, sequence_length, hidden_size)`.
            Hidden-states of the model at the output of each layer plus the initial embedding outputs.
        attentions (`tuple(paddle.Tensor)`, *optional*, returned when `output_attentions=True` is passed or when `config.output_attentions=True`):
            Tuple of `paddle.Tensor` (one for each layer) of shape `(batch_size, num_heads, sequence_length,
            sequence_length)`.
            Attentions weights after the attention softmax, used to compute the weighted average in the self-attention
            heads.
    """

    loss: Optional[paddle.Tensor] = None
    prediction_logits: paddle.Tensor = None
    seq_relationship_logits: paddle.Tensor = None
    hidden_states: Optional[Tuple[paddle.Tensor]] = None
    attentions: Optional[Tuple[paddle.Tensor]] = None


class ErnieForPretraining(ErniePretrainedModel):
    r"""
    Ernie Model with a `masked language modeling` head and a `sentence order prediction` head
    on top.

    """

    def __init__(self, ernie):
        super(ErnieForPretraining, self).__init__()
        self.ernie = ernie
        weight_attr = paddle.ParamAttr(
            initializer=nn.initializer.TruncatedNormal(
                mean=0.0, std=self.ernie.initializer_range))
        self.cls = ErniePretrainingHeads(
            self.ernie.config["hidden_size"],
            self.ernie.config["vocab_size"],
            self.ernie.config["hidden_act"],
            embedding_weights=self.ernie.embeddings.word_embeddings.weight,
            weight_attr=weight_attr,
        )

        self.apply(self.init_weights)

    def forward(self,
                input_ids,
                token_type_ids=None,
                position_ids=None,
                attention_mask=None,
                masked_positions=None,
<<<<<<< HEAD
                inputs_embeds=None,
=======
                labels=None,
                next_sentence_label=None,
>>>>>>> 8980d64f
                output_hidden_states=False,
                output_attentions=False,
                return_dict=False):
        r"""
        Args:
            input_ids (Tensor):
                See :class:`ErnieModel`.
            token_type_ids (Tensor, optional):
                See :class:`ErnieModel`.
            position_ids (Tensor, optional):
                See :class:`ErnieModel`.
            attention_mask (Tensor, optional):
                See :class:`ErnieModel`.
<<<<<<< HEAD
            inputs_embeds(Tensor, optional):
                See :class:`ErnieModel`.
=======
            labels (Tensor of shape `(batch_size, sequence_length)`, optional):
                Labels for computing the masked language modeling loss. Indices should be in `[-100, 0, ...,
                vocab_size]` (see `input_ids` docstring) Tokens with indices set to `-100` are ignored (masked),
                the loss is only computed for the tokens with labels in `[0, ..., vocab_size]`.
            next_sentence_label (Tensor of shape `(batch_size,)`, optional):
                Labels for computing the next sequence prediction (classification) loss. Input should be a sequence
                pair (see `input_ids` docstring) Indices should be in `[0, 1]`:

                - 0 indicates sequence B is a continuation of sequence A,
                - 1 indicates sequence B is a random sequence.
            output_hidden_states (bool, optional):
                Whether to return the hidden states of all layers.
                Defaults to `False`.
            output_attentions (bool, optional):
                Whether to return the attentions tensors of all attention layers.
                Defaults to `False`.
            return_dict (bool, optional):
                Whether to return a :class:`~paddlenlp.transformers.bert.ErnieForPreTrainingOutput` object. If
                `False`, the output will be a tuple of tensors. Defaults to `False`.
>>>>>>> 8980d64f

        Returns:
            An instance of :class:`~paddlenlp.transformers.bert.ErnieForPreTrainingOutput` if `return_dict=True`.
            Otherwise it returns a tuple of tensors corresponding to ordered and
            not None (depending on the input arguments) fields of :class:`~paddlenlp.transformers.bert.ErnieForPreTrainingOutput`.

        """
        with paddle.static.amp.fp16_guard():
            outputs = self.ernie(input_ids,
                                 token_type_ids=token_type_ids,
                                 position_ids=position_ids,
                                 attention_mask=attention_mask,
                                 inputs_embeds=inputs_embeds,
                                 output_attentions=output_attentions,
                                 output_hidden_states=output_hidden_states,
                                 return_dict=return_dict)
            sequence_output, pooled_output = outputs[:2]
            prediction_scores, seq_relationship_score = self.cls(
                sequence_output, pooled_output, masked_positions)

            total_loss = None
            if labels is not None and next_sentence_label is not None:
                loss_fct = paddle.nn.CrossEntropyLoss()
                masked_lm_loss = loss_fct(
                    prediction_scores.reshape(
                        (-1, prediction_scores.shape[-1])),
                    labels.reshape((-1, )))
                next_sentence_loss = loss_fct(
                    seq_relationship_score.reshape((-1, 2)),
                    next_sentence_label.reshape((-1, )))
                total_loss = masked_lm_loss + next_sentence_loss
            if not return_dict:
                output = (prediction_scores,
                          seq_relationship_score) + outputs[2:]
                return ((total_loss, ) +
                        output) if total_loss is not None else output

            return ErnieForPreTrainingOutput(
                loss=total_loss,
                prediction_logits=prediction_scores,
                seq_relationship_logits=seq_relationship_score,
                hidden_states=outputs.hidden_states,
                attentions=outputs.attentions,
            )


class ErniePretrainingCriterion(paddle.nn.Layer):
    r"""
    The loss output of Ernie Model during the pretraining:
    a `masked language modeling` head and a `next sentence prediction (classification)` head.

    """

    def __init__(self, with_nsp_loss=True):
        super(ErniePretrainingCriterion, self).__init__()
        self.with_nsp_loss = with_nsp_loss
        #self.loss_fn = paddle.nn.loss.CrossEntropyLoss(ignore_index=-1)

    def forward(self,
                prediction_scores,
                seq_relationship_score,
                masked_lm_labels,
                next_sentence_labels=None):
        """
        Args:
            prediction_scores(Tensor):
                The scores of masked token prediction. Its data type should be float32.
                If `masked_positions` is None, its shape is [batch_size, sequence_length, vocab_size].
                Otherwise, its shape is [batch_size, mask_token_num, vocab_size]
            seq_relationship_score(Tensor):
                The scores of next sentence prediction. Its data type should be float32 and
                its shape is [batch_size, 2]
            masked_lm_labels(Tensor):
                The labels of the masked language modeling, its dimensionality is equal to `prediction_scores`.
                Its data type should be int64. If `masked_positions` is None, its shape is [batch_size, sequence_length, 1].
                Otherwise, its shape is [batch_size, mask_token_num, 1]
            next_sentence_labels(Tensor):
                The labels of the next sentence prediction task, the dimensionality of `next_sentence_labels`
                is equal to `seq_relation_labels`. Its data type should be int64 and
                its shape is [batch_size, 1]

        Returns:
            Tensor: The pretraining loss, equals to the sum of `masked_lm_loss` plus the mean of `next_sentence_loss`.
            Its data type should be float32 and its shape is [1].

        """

        with paddle.static.amp.fp16_guard():
            masked_lm_loss = F.cross_entropy(prediction_scores,
                                             masked_lm_labels,
                                             ignore_index=-1,
                                             reduction='none')

            if not self.with_nsp_loss:
                return paddle.mean(masked_lm_loss)

            next_sentence_loss = F.cross_entropy(seq_relationship_score,
                                                 next_sentence_labels,
                                                 reduction='none')
            return paddle.mean(masked_lm_loss), paddle.mean(next_sentence_loss)


class ErnieOnlyMLMHead(nn.Layer):

    def __init__(self, hidden_size, vocab_size, activation, embedding_weights):
        super().__init__()
        self.predictions = ErnieLMPredictionHead(
            hidden_size=hidden_size,
            vocab_size=vocab_size,
            activation=activation,
            embedding_weights=embedding_weights)

    def forward(self, sequence_output, masked_positions=None):
        prediction_scores = self.predictions(sequence_output, masked_positions)
        return prediction_scores


class ErnieForMaskedLM(ErniePretrainedModel):
    """
    Ernie Model with a `masked language modeling` head on top.

    Args:
        ernie (:class:`ErnieModel`):
            An instance of :class:`ErnieModel`.

    """

    def __init__(self, ernie):
        super(ErnieForMaskedLM, self).__init__()
        self.ernie = ernie
        self.cls = ErnieOnlyMLMHead(
            self.ernie.config["hidden_size"],
            self.ernie.config["vocab_size"],
            self.ernie.config["hidden_act"],
            embedding_weights=self.ernie.embeddings.word_embeddings.weight)

        self.apply(self.init_weights)

    def forward(self,
                input_ids,
                token_type_ids=None,
                position_ids=None,
                attention_mask=None,
<<<<<<< HEAD
                inputs_embeds=None,
=======
                labels=None,
>>>>>>> 8980d64f
                output_hidden_states=False,
                output_attentions=False,
                return_dict=False):
        r"""

        Args:
            input_ids (Tensor):
                See :class:`ErnieModel`.
            token_type_ids (Tensor, optional):
                See :class:`ErnieModel`.
            position_ids (Tensor, optional):
                See :class:`ErnieModel`.
            attention_mask (Tensor, optional):
                See :class:`ErnieModel`.
<<<<<<< HEAD
            inputs_embeds(Tensor, optional):
                See :class:`ErnieModel`.
=======
            labels (Tensor of shape `(batch_size, sequence_length)`, optional):
                Labels for computing the masked language modeling loss. Indices should be in `[-100, 0, ...,
                vocab_size]` (see `input_ids` docstring) Tokens with indices set to `-100` are ignored (masked), the
                loss is only computed for the tokens with labels in `[0, ..., vocab_size]`
            output_hidden_states (bool, optional):
                Whether to return the hidden states of all layers.
                Defaults to `False`.
            output_attentions (bool, optional):
                Whether to return the attentions tensors of all attention layers.
                Defaults to `False`.
            return_dict (bool, optional):
                Whether to return a :class:`~paddlenlp.transformers.model_outputs.MaskedLMOutput` object. If
                `False`, the output will be a tuple of tensors. Defaults to `False`.
>>>>>>> 8980d64f

        Returns:
            An instance of :class:`~paddlenlp.transformers.model_outputs.MaskedLMOutput` if `return_dict=True`.
            Otherwise it returns a tuple of tensors corresponding to ordered and
            not None (depending on the input arguments) fields of :class:`~paddlenlp.transformers.model_outputs.MaskedLMOutput`.

        Example:
            .. code-block::

                import paddle
                from paddlenlp.transformers import ErnieForMaskedLM, ErnieTokenizer

                tokenizer = ErnieTokenizer.from_pretrained('ernie-1.0')
                model = ErnieForMaskedLM.from_pretrained('ernie-1.0')
                
                inputs = tokenizer("Welcome to use PaddlePaddle and PaddleNLP!")
                inputs = {k:paddle.to_tensor([v]) for (k, v) in inputs.items()}

                logits = model(**inputs)
                print(logits.shape)
                # [1, 17, 18000]

        """

        outputs = self.ernie(input_ids,
                             token_type_ids=token_type_ids,
                             position_ids=position_ids,
                             attention_mask=attention_mask,
                             inputs_embeds=inputs_embeds,
                             output_attentions=output_attentions,
                             output_hidden_states=output_hidden_states,
                             return_dict=return_dict)
        sequence_output = outputs[0]
        prediction_scores = self.cls(sequence_output, masked_positions=None)

        masked_lm_loss = None
        if labels is not None:
            loss_fct = paddle.nn.CrossEntropyLoss(
            )  # -100 index = padding token
            masked_lm_loss = loss_fct(
                prediction_scores.reshape((-1, prediction_scores.shape[-1])),
                labels.reshape((-1, )))
        if not return_dict:
            output = (prediction_scores, ) + outputs[2:]
            return ((masked_lm_loss, ) +
                    output) if masked_lm_loss is not None else (
                        output[0] if len(output) == 1 else output)

        return MaskedLMOutput(
            loss=masked_lm_loss,
            logits=prediction_scores,
            hidden_states=outputs.hidden_states,
            attentions=outputs.attentions,
        )


class ErnieForMultipleChoice(ErniePretrainedModel):
    """
    Ernie Model with a linear layer on top of the hidden-states output layer,
    designed for multiple choice tasks like RocStories/SWAG tasks.
    
    Args:
        ernie (:class:`ErnieModel`):
            An instance of ErnieModel.
        num_choices (int, optional):
            The number of choices. Defaults to `2`.
        dropout (float, optional):
            The dropout probability for output of Ernie.
            If None, use the same value as `hidden_dropout_prob` of `ErnieModel`
            instance `ernie`. Defaults to None.
    """

    def __init__(self, ernie, num_choices=2, dropout=None):
        super(ErnieForMultipleChoice, self).__init__()
        self.num_choices = num_choices
        self.ernie = ernie
        self.dropout = nn.Dropout(dropout if dropout is not None else self.
                                  ernie.config["hidden_dropout_prob"])
        self.classifier = nn.Linear(self.ernie.config["hidden_size"], 1)
        self.apply(self.init_weights)

    def forward(self,
                input_ids,
                token_type_ids=None,
                position_ids=None,
                attention_mask=None,
<<<<<<< HEAD
                inputs_embeds=None,
=======
                labels=None,
>>>>>>> 8980d64f
                output_hidden_states=False,
                output_attentions=False,
                return_dict=False):
        r"""
        The ErnieForMultipleChoice forward method, overrides the __call__() special method.

        Args:
            input_ids (Tensor):
                See :class:`ErnieModel` and shape as [batch_size, num_choice, sequence_length].
            token_type_ids(Tensor, optional):
                See :class:`ErnieModel` and shape as [batch_size, num_choice, sequence_length].
            position_ids(Tensor, optional):
                See :class:`ErnieModel` and shape as [batch_size, num_choice, sequence_length].
            attention_mask (list, optional):
                See :class:`ErnieModel` and shape as [batch_size, num_choice, sequence_length].
<<<<<<< HEAD
            inputs_embeds(Tensor, optional):
                See :class:`ErnieModel` and shape as [batch_size, num_choice, sequence_length, hidden_size].
=======
            labels (Tensor of shape `(batch_size, )`, optional):
                Labels for computing the multiple choice classification loss. Indices should be in `[0, ...,
                num_choices-1]` where `num_choices` is the size of the second dimension of the input tensors. (See
                `input_ids` above)
            output_hidden_states (bool, optional):
                Whether to return the hidden states of all layers.
                Defaults to `False`.
            output_attentions (bool, optional):
                Whether to return the attentions tensors of all attention layers.
                Defaults to `False`.
            return_dict (bool, optional):
                Whether to return a :class:`~paddlenlp.transformers.model_outputs.MultipleChoiceModelOutput` object. If
                `False`, the output will be a tuple of tensors. Defaults to `False`.
>>>>>>> 8980d64f

        Returns:
            An instance of :class:`~paddlenlp.transformers.model_outputs.MultipleChoiceModelOutput` if `return_dict=True`.
            Otherwise it returns a tuple of tensors corresponding to ordered and
            not None (depending on the input arguments) fields of :class:`~paddlenlp.transformers.model_outputs.MultipleChoiceModelOutput`.

        """
        # input_ids: [bs, num_choice, seq_l]
        input_ids = input_ids.reshape(shape=(
            -1, input_ids.shape[-1]))  # flat_input_ids: [bs*num_choice,seq_l]

        if position_ids is not None:
            position_ids = position_ids.reshape(shape=(-1,
                                                       position_ids.shape[-1]))
        if token_type_ids is not None:
            token_type_ids = token_type_ids.reshape(
                shape=(-1, token_type_ids.shape[-1]))

        if attention_mask is not None:
            attention_mask = attention_mask.reshape(
                shape=(-1, attention_mask.shape[-1]))

        if inputs_embeds is not None:
            inputs_embeds = inputs_embeds.reshape(
                shape=(-1, inputs_embeds.shape[-2], inputs_embeds.shape[-1]))

        outputs = self.ernie(input_ids,
                             token_type_ids=token_type_ids,
                             position_ids=position_ids,
                             attention_mask=attention_mask,
                             inputs_embeds=inputs_embeds,
                             output_attentions=output_attentions,
                             output_hidden_states=output_hidden_states,
                             return_dict=return_dict)
        pooled_output = outputs[1]
        pooled_output = self.dropout(pooled_output)

        logits = self.classifier(pooled_output)  # logits: (bs*num_choice,1)
        reshaped_logits = logits.reshape(
            shape=(-1, self.num_choices))  # logits: (bs, num_choice)

        loss = None
        if labels is not None:
            loss_fct = paddle.nn.CrossEntropyLoss()
            loss = loss_fct(reshaped_logits, labels)
        if not return_dict:
            output = (reshaped_logits, ) + outputs[2:]
            return ((loss, ) + output) if loss is not None else (
                output[0] if len(output) == 1 else output)

        return MultipleChoiceModelOutput(
            loss=loss,
            logits=reshaped_logits,
            hidden_states=outputs.hidden_states,
            attentions=outputs.attentions,
        )<|MERGE_RESOLUTION|>--- conflicted
+++ resolved
@@ -790,11 +790,8 @@
                 token_type_ids=None,
                 position_ids=None,
                 attention_mask=None,
-<<<<<<< HEAD
                 inputs_embeds=None,
-=======
                 labels=None,
->>>>>>> 8980d64f
                 output_hidden_states=False,
                 output_attentions=False,
                 return_dict=False):
@@ -808,10 +805,8 @@
                 See :class:`ErnieModel`.
             attention_mask (Tensor, optional):
                 See :class:`ErnieModel`.
-<<<<<<< HEAD
             inputs_embeds(Tensor, optional):
                 See :class:`ErnieModel`.
-=======
             labels (Tensor of shape `(batch_size,)`, optional):
                 Labels for computing the sequence classification/regression loss.
                 Indices should be in `[0, ..., num_classes - 1]`. If `num_classes == 1`
@@ -826,7 +821,6 @@
             return_dict (bool, optional):
                 Whether to return a :class:`~paddlenlp.transformers.model_outputs.SequenceClassifierOutput` object. If
                 `False`, the output will be a tuple of tensors. Defaults to `False`.
->>>>>>> 8980d64f
 
         Returns:
             An instance of :class:`~paddlenlp.transformers.model_outputs.SequenceClassifierOutput` if `return_dict=True`.
@@ -908,12 +902,9 @@
                 token_type_ids=None,
                 position_ids=None,
                 attention_mask=None,
-<<<<<<< HEAD
                 inputs_embeds=None,
-=======
                 start_positions=None,
                 end_positions=None,
->>>>>>> 8980d64f
                 output_hidden_states=False,
                 output_attentions=False,
                 return_dict=False):
@@ -927,10 +918,8 @@
                 See :class:`ErnieModel`.
             attention_mask (Tensor, optional):
                 See :class:`ErnieModel`.
-<<<<<<< HEAD
             inputs_embeds(Tensor, optional):
                 See :class:`ErnieModel`.
-=======
             start_positions (Tensor of shape `(batch_size,)`, optional):
                 Labels for position (index) of the start of the labelled span for computing the token classification loss.
                 Positions are clamped to the length of the sequence (`sequence_length`). Position outside of the sequence
@@ -948,7 +937,6 @@
             return_dict (bool, optional):
                 Whether to return a :class:`~paddlenlp.transformers.model_outputs.QuestionAnsweringModelOutput` object. If
                 `False`, the output will be a tuple of tensors. Defaults to `False`.
->>>>>>> 8980d64f
 
         Returns:
             An instance of :class:`~paddlenlp.transformers.model_outputs.QuestionAnsweringModelOutput` if `return_dict=True`.
@@ -1045,11 +1033,8 @@
                 token_type_ids=None,
                 position_ids=None,
                 attention_mask=None,
-<<<<<<< HEAD
                 inputs_embeds=None,
-=======
                 labels=None,
->>>>>>> 8980d64f
                 output_hidden_states=False,
                 output_attentions=False,
                 return_dict=False):
@@ -1063,10 +1048,8 @@
                 See :class:`ErnieModel`.
             attention_mask (Tensor, optional):
                 See :class:`ErnieModel`.
-<<<<<<< HEAD
             inputs_embeds(Tensor, optional):
                 See :class:`ErnieModel`.
-=======
             labels (Tensor of shape `(batch_size, sequence_length)`, optional):
                 Labels for computing the token classification loss. Indices should be in `[0, ..., num_classes - 1]`.
             output_hidden_states (bool, optional):
@@ -1078,7 +1061,6 @@
             return_dict (bool, optional):
                 Whether to return a :class:`~paddlenlp.transformers.model_outputs.TokenClassifierOutput` object. If
                 `False`, the output will be a tuple of tensors. Defaults to `False`.
->>>>>>> 8980d64f
 
         Returns:
             An instance of :class:`~paddlenlp.transformers.model_outputs.TokenClassifierOutput` if `return_dict=True`.
@@ -1258,12 +1240,9 @@
                 position_ids=None,
                 attention_mask=None,
                 masked_positions=None,
-<<<<<<< HEAD
                 inputs_embeds=None,
-=======
                 labels=None,
                 next_sentence_label=None,
->>>>>>> 8980d64f
                 output_hidden_states=False,
                 output_attentions=False,
                 return_dict=False):
@@ -1277,10 +1256,8 @@
                 See :class:`ErnieModel`.
             attention_mask (Tensor, optional):
                 See :class:`ErnieModel`.
-<<<<<<< HEAD
             inputs_embeds(Tensor, optional):
                 See :class:`ErnieModel`.
-=======
             labels (Tensor of shape `(batch_size, sequence_length)`, optional):
                 Labels for computing the masked language modeling loss. Indices should be in `[-100, 0, ...,
                 vocab_size]` (see `input_ids` docstring) Tokens with indices set to `-100` are ignored (masked),
@@ -1300,7 +1277,6 @@
             return_dict (bool, optional):
                 Whether to return a :class:`~paddlenlp.transformers.bert.ErnieForPreTrainingOutput` object. If
                 `False`, the output will be a tuple of tensors. Defaults to `False`.
->>>>>>> 8980d64f
 
         Returns:
             An instance of :class:`~paddlenlp.transformers.bert.ErnieForPreTrainingOutput` if `return_dict=True`.
@@ -1444,11 +1420,8 @@
                 token_type_ids=None,
                 position_ids=None,
                 attention_mask=None,
-<<<<<<< HEAD
                 inputs_embeds=None,
-=======
                 labels=None,
->>>>>>> 8980d64f
                 output_hidden_states=False,
                 output_attentions=False,
                 return_dict=False):
@@ -1463,10 +1436,8 @@
                 See :class:`ErnieModel`.
             attention_mask (Tensor, optional):
                 See :class:`ErnieModel`.
-<<<<<<< HEAD
             inputs_embeds(Tensor, optional):
                 See :class:`ErnieModel`.
-=======
             labels (Tensor of shape `(batch_size, sequence_length)`, optional):
                 Labels for computing the masked language modeling loss. Indices should be in `[-100, 0, ...,
                 vocab_size]` (see `input_ids` docstring) Tokens with indices set to `-100` are ignored (masked), the
@@ -1480,7 +1451,6 @@
             return_dict (bool, optional):
                 Whether to return a :class:`~paddlenlp.transformers.model_outputs.MaskedLMOutput` object. If
                 `False`, the output will be a tuple of tensors. Defaults to `False`.
->>>>>>> 8980d64f
 
         Returns:
             An instance of :class:`~paddlenlp.transformers.model_outputs.MaskedLMOutput` if `return_dict=True`.
@@ -1567,11 +1537,8 @@
                 token_type_ids=None,
                 position_ids=None,
                 attention_mask=None,
-<<<<<<< HEAD
                 inputs_embeds=None,
-=======
                 labels=None,
->>>>>>> 8980d64f
                 output_hidden_states=False,
                 output_attentions=False,
                 return_dict=False):
@@ -1587,10 +1554,8 @@
                 See :class:`ErnieModel` and shape as [batch_size, num_choice, sequence_length].
             attention_mask (list, optional):
                 See :class:`ErnieModel` and shape as [batch_size, num_choice, sequence_length].
-<<<<<<< HEAD
             inputs_embeds(Tensor, optional):
                 See :class:`ErnieModel` and shape as [batch_size, num_choice, sequence_length, hidden_size].
-=======
             labels (Tensor of shape `(batch_size, )`, optional):
                 Labels for computing the multiple choice classification loss. Indices should be in `[0, ...,
                 num_choices-1]` where `num_choices` is the size of the second dimension of the input tensors. (See
@@ -1604,7 +1569,6 @@
             return_dict (bool, optional):
                 Whether to return a :class:`~paddlenlp.transformers.model_outputs.MultipleChoiceModelOutput` object. If
                 `False`, the output will be a tuple of tensors. Defaults to `False`.
->>>>>>> 8980d64f
 
         Returns:
             An instance of :class:`~paddlenlp.transformers.model_outputs.MultipleChoiceModelOutput` if `return_dict=True`.
