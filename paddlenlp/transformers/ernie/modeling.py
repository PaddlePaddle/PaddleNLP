--- conflicted
+++ resolved
@@ -425,11 +425,7 @@
             "use_task_id": True,
             "vocab_size": 40000
         },
-<<<<<<< HEAD
-        "rocketqa-zh-base-query-encoder": {
-=======
         "rocketqa-base-cross-encoder": {
->>>>>>> baa47b64
             "attention_probs_dropout_prob": 0.1,
             "hidden_act": "gelu",
             "hidden_dropout_prob": 0.1,
@@ -443,8 +439,67 @@
             "use_task_id": True,
             "vocab_size": 40000
         },
-<<<<<<< HEAD
-        "rocketqa-zh-base-para-encoder": {
+        "rocketqa-medium-cross-encoder": {
+            "attention_probs_dropout_prob": 0.1,
+            "hidden_act": "gelu",
+            "hidden_dropout_prob": 0.1,
+            "hidden_size": 768,
+            "intermediate_size": 3072,
+            "initializer_range": 0.02,
+            "max_position_embeddings": 2048,
+            "num_attention_heads": 12,
+            "num_hidden_layers": 6,
+            "task_type_vocab_size": 16,
+            "type_vocab_size": 4,
+            "use_task_id": True,
+            "vocab_size": 40000
+        },
+        "rocketqa-mini-cross-encoder": {
+            "attention_probs_dropout_prob": 0.1,
+            "hidden_act": "gelu",
+            "hidden_dropout_prob": 0.1,
+            "hidden_size": 384,
+            "intermediate_size": 1536,
+            "initializer_range": 0.02,
+            "max_position_embeddings": 2048,
+            "num_attention_heads": 12,
+            "num_hidden_layers": 6,
+            "task_type_vocab_size": 16,
+            "type_vocab_size": 4,
+            "use_task_id": True,
+            "vocab_size": 40000
+        },
+        "rocketqa-micro-cross-encoder": {
+            "attention_probs_dropout_prob": 0.1,
+            "hidden_act": "gelu",
+            "hidden_dropout_prob": 0.1,
+            "hidden_size": 384,
+            "intermediate_size": 1536,
+            "initializer_range": 0.02,
+            "max_position_embeddings": 2048,
+            "num_attention_heads": 12,
+            "num_hidden_layers": 4,
+            "task_type_vocab_size": 16,
+            "type_vocab_size": 4,
+            "use_task_id": True,
+            "vocab_size": 40000
+        },
+        "rocketqa-nano-cross-encoder": {
+            "attention_probs_dropout_prob": 0.1,
+            "hidden_act": "gelu",
+            "hidden_dropout_prob": 0.1,
+            "hidden_size": 312,
+            "intermediate_size": 1248,
+            "initializer_range": 0.02,
+            "max_position_embeddings": 2048,
+            "num_attention_heads": 12,
+            "num_hidden_layers": 4,
+            "task_type_vocab_size": 16,
+            "type_vocab_size": 4,
+            "use_task_id": True,
+            "vocab_size": 40000
+        },
+        "rocketqa-zh-base-query-encoder": {
             "attention_probs_dropout_prob": 0.1,
             "hidden_act": "gelu",
             "hidden_dropout_prob": 0.1,
@@ -458,10 +513,21 @@
             "use_task_id": True,
             "vocab_size": 40000
         },
+        "rocketqa-zh-base-para-encoder": {
+            "attention_probs_dropout_prob": 0.1,
+            "hidden_act": "gelu",
+            "hidden_dropout_prob": 0.1,
+            "hidden_size": 768,
+            "initializer_range": 0.02,
+            "max_position_embeddings": 2048,
+            "num_attention_heads": 12,
+            "num_hidden_layers": 12,
+            "task_type_vocab_size": 3,
+            "type_vocab_size": 4,
+            "use_task_id": True,
+            "vocab_size": 40000
+        },
         "rocketqa-zh-medium-query-encoder": {
-=======
-        "rocketqa-medium-cross-encoder": {
->>>>>>> baa47b64
             "attention_probs_dropout_prob": 0.1,
             "hidden_act": "gelu",
             "hidden_dropout_prob": 0.1,
@@ -476,7 +542,6 @@
             "use_task_id": True,
             "vocab_size": 40000
         },
-<<<<<<< HEAD
         "rocketqa-zh-medium-para-encoder": {
             "attention_probs_dropout_prob": 0.1,
             "hidden_act": "gelu",
@@ -493,9 +558,6 @@
             "vocab_size": 40000
         },
         "rocketqa-zh-mini-query-encoder": {
-=======
-        "rocketqa-mini-cross-encoder": {
->>>>>>> baa47b64
             "attention_probs_dropout_prob": 0.1,
             "hidden_act": "gelu",
             "hidden_dropout_prob": 0.1,
@@ -510,11 +572,7 @@
             "use_task_id": True,
             "vocab_size": 40000
         },
-<<<<<<< HEAD
         "rocketqa-zh-mini-para-encoder": {
-=======
-        "rocketqa-micro-cross-encoder": {
->>>>>>> baa47b64
             "attention_probs_dropout_prob": 0.1,
             "hidden_act": "gelu",
             "hidden_dropout_prob": 0.1,
@@ -523,7 +581,6 @@
             "initializer_range": 0.02,
             "max_position_embeddings": 2048,
             "num_attention_heads": 12,
-<<<<<<< HEAD
             "num_hidden_layers": 6,
             "task_type_vocab_size": 16,
             "type_vocab_size": 4,
@@ -569,19 +626,13 @@
             "initializer_range": 0.02,
             "max_position_embeddings": 2048,
             "num_attention_heads": 12,
-=======
->>>>>>> baa47b64
             "num_hidden_layers": 4,
             "task_type_vocab_size": 16,
             "type_vocab_size": 4,
             "use_task_id": True,
             "vocab_size": 40000
         },
-<<<<<<< HEAD
         "rocketqa-zh-nano-para-encoder": {
-=======
-        "rocketqa-nano-cross-encoder": {
->>>>>>> baa47b64
             "attention_probs_dropout_prob": 0.1,
             "hidden_act": "gelu",
             "hidden_dropout_prob": 0.1,
@@ -643,7 +694,6 @@
             "https://bj.bcebos.com/paddlenlp/models/transformers/ernie_3.0/ernie_3.0_micro_zh.pdparams",
             "ernie-3.0-nano-zh":
             "https://bj.bcebos.com/paddlenlp/models/transformers/ernie_3.0/ernie_3.0_nano_zh.pdparams",
-<<<<<<< HEAD
             "rocketqa-zh-base-query-encoder":
             "https://paddlenlp.bj.bcebos.com/models/transformers/rocketqa/rocketqa-zh-base-query-encoder.pdparams",
             "rocketqa-zh-base-para-encoder":
@@ -664,7 +714,6 @@
             "https://paddlenlp.bj.bcebos.com/models/transformers/rocketqa/rocketqa-zh-nano-query-encoder.pdparams",
             "rocketqa-zh-nano-para-encoder":
             "https://paddlenlp.bj.bcebos.com/models/transformers/rocketqa/rocketqa-zh-nano-para-encoder.pdparams",
-=======
             "rocketqa-base-cross-encoder":
             "https://paddlenlp.bj.bcebos.com/models/transformers/rocketqa/rocketqa-base-cross-encoder.pdparams",
             "rocketqa-medium-cross-encoder":
@@ -675,7 +724,6 @@
             "https://paddlenlp.bj.bcebos.com/models/transformers/rocketqa/rocketqa-micro-cross-encoder.pdparams",
             "rocketqa-nano-cross-encoder":
             "https://paddlenlp.bj.bcebos.com/models/transformers/rocketqa/rocketqa-nano-cross-encoder.pdparams",
->>>>>>> baa47b64
         }
     }
     base_model_prefix = "ernie"
