--- conflicted
+++ resolved
@@ -682,17 +682,51 @@
             "use_task_id": True,
             "vocab_size": 40000
         },
-<<<<<<< HEAD
+        "rocketqav2-en-marco-cross-encoder": {
+            "attention_probs_dropout_prob": 0.1,
+            "hidden_act": "gelu",
+            "hidden_dropout_prob": 0.1,
+            "hidden_size": 768,
+            "initializer_range": 0.02,
+            "max_position_embeddings": 512,
+            "num_attention_heads": 12,
+            "num_hidden_layers": 12,
+            "type_vocab_size": 4,
+            "vocab_size": 30522,
+            "pad_token_id": 0,
+        },
+        "rocketqav2-en-marco-query-encoder": {
+            "attention_probs_dropout_prob": 0.1,
+            "hidden_act": "gelu",
+            "hidden_dropout_prob": 0.1,
+            "hidden_size": 768,
+            "initializer_range": 0.02,
+            "max_position_embeddings": 512,
+            "num_attention_heads": 12,
+            "num_hidden_layers": 12,
+            "type_vocab_size": 4,
+            "vocab_size": 30522,
+            "pad_token_id": 0,
+        },
+        "rocketqav2-en-marco-para-encoder": {
+            "attention_probs_dropout_prob": 0.1,
+            "hidden_act": "gelu",
+            "hidden_dropout_prob": 0.1,
+            "hidden_size": 768,
+            "initializer_range": 0.02,
+            "max_position_embeddings": 512,
+            "num_attention_heads": 12,
+            "num_hidden_layers": 12,
+            "type_vocab_size": 4,
+            "vocab_size": 30522,
+            "pad_token_id": 0,
+        },
         "uie-base": {
-=======
-        "rocketqav2-en-marco-cross-encoder": {
->>>>>>> 34a5b6d3
-            "attention_probs_dropout_prob": 0.1,
-            "hidden_act": "gelu",
-            "hidden_dropout_prob": 0.1,
-            "hidden_size": 768,
-            "initializer_range": 0.02,
-<<<<<<< HEAD
+            "attention_probs_dropout_prob": 0.1,
+            "hidden_act": "gelu",
+            "hidden_dropout_prob": 0.1,
+            "hidden_size": 768,
+            "initializer_range": 0.02,
             "max_position_embeddings": 2048,
             "num_attention_heads": 12,
             "num_hidden_layers": 12,
@@ -702,21 +736,10 @@
             "vocab_size": 40000
         },
         "uie-medium": {
-=======
-            "max_position_embeddings": 512,
-            "num_attention_heads": 12,
-            "num_hidden_layers": 12,
-            "type_vocab_size": 4,
-            "vocab_size": 30522,
-            "pad_token_id": 0,
-        },
-        "rocketqav2-en-marco-query-encoder": {
->>>>>>> 34a5b6d3
-            "attention_probs_dropout_prob": 0.1,
-            "hidden_act": "gelu",
-            "hidden_dropout_prob": 0.1,
-            "hidden_size": 768,
-<<<<<<< HEAD
+            "attention_probs_dropout_prob": 0.1,
+            "hidden_act": "gelu",
+            "hidden_dropout_prob": 0.1,
+            "hidden_size": 768,
             "intermediate_size": 3072,
             "initializer_range": 0.02,
             "max_position_embeddings": 2048,
@@ -773,32 +796,17 @@
             "vocab_size": 40000
         },
         "uie-base-en": {
-=======
+            "attention_probs_dropout_prob": 0.1,
+            "hidden_act": "gelu",
+            "hidden_dropout_prob": 0.1,
+            "hidden_size": 768,
             "initializer_range": 0.02,
             "max_position_embeddings": 512,
             "num_attention_heads": 12,
             "num_hidden_layers": 12,
             "type_vocab_size": 4,
             "vocab_size": 30522,
-            "pad_token_id": 0,
-        },
-        "rocketqav2-en-marco-para-encoder": {
->>>>>>> 34a5b6d3
-            "attention_probs_dropout_prob": 0.1,
-            "hidden_act": "gelu",
-            "hidden_dropout_prob": 0.1,
-            "hidden_size": 768,
-            "initializer_range": 0.02,
-            "max_position_embeddings": 512,
-            "num_attention_heads": 12,
-            "num_hidden_layers": 12,
-            "type_vocab_size": 4,
-            "vocab_size": 30522,
-<<<<<<< HEAD
             "pad_token_id": 0
-=======
-            "pad_token_id": 0,
->>>>>>> 34a5b6d3
         },
     }
     resource_files_names = {"model_state": "model_state.pdparams"}
@@ -879,7 +887,12 @@
             "https://paddlenlp.bj.bcebos.com/models/transformers/rocketqa/rocketqa-micro-cross-encoder.pdparams",
             "rocketqa-nano-cross-encoder":
             "https://paddlenlp.bj.bcebos.com/models/transformers/rocketqa/rocketqa-nano-cross-encoder.pdparams",
-<<<<<<< HEAD
+            "rocketqav2-en-marco-cross-encoder":
+            "https://paddlenlp.bj.bcebos.com/models/transformers/rocketqa/rocketqav2_en_marco_cross_encoder.pdparams",
+            "rocketqav2-en-marco-query-encoder":
+            "https://paddlenlp.bj.bcebos.com/models/transformers/rocketqa/rocketqav2_en_marco_query_encoder.pdparams",
+            "rocketqav2-en-marco-para-encoder":
+            "https://paddlenlp.bj.bcebos.com/models/transformers/rocketqa/rocketqav2_en_marco_para_encoder.pdparams",
             "uie-base":
             "https://bj.bcebos.com/paddlenlp/models/transformers/uie/uie_base.pdparams",
             "uie-medium":
@@ -892,14 +905,6 @@
             "https://bj.bcebos.com/paddlenlp/models/transformers/uie/uie_nano.pdparams",
             "uie-base-en":
             "https://bj.bcebos.com/paddlenlp/models/transformers/uie/uie_base_en.pdparams",
-=======
-            "rocketqav2-en-marco-cross-encoder":
-            "https://paddlenlp.bj.bcebos.com/models/transformers/rocketqa/rocketqav2_en_marco_cross_encoder.pdparams",
-            "rocketqav2-en-marco-query-encoder":
-            "https://paddlenlp.bj.bcebos.com/models/transformers/rocketqa/rocketqav2_en_marco_query_encoder.pdparams",
-            "rocketqav2-en-marco-para-encoder":
-            "https://paddlenlp.bj.bcebos.com/models/transformers/rocketqa/rocketqav2_en_marco_para_encoder.pdparams",
->>>>>>> 34a5b6d3
         }
     }
     base_model_prefix = "ernie"
