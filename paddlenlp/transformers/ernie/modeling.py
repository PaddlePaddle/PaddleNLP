# Copyright (c) 2020 PaddlePaddle Authors. All Rights Reserved.
#
# Licensed under the Apache License, Version 2.0 (the "License");
# you may not use this file except in compliance with the License.
# You may obtain a copy of the License at
#
#     http://www.apache.org/licenses/LICENSE-2.0
#
# Unless required by applicable law or agreed to in writing, software
# distributed under the License is distributed on an "AS IS" BASIS,
# WITHOUT WARRANTIES OR CONDITIONS OF ANY KIND, either express or implied.
# See the License for the specific language governing permissions and
# limitations under the License.

from typing import Optional, Tuple
from paddle import Tensor

import paddle
import paddle.nn as nn
import paddle.nn.functional as F

from dataclasses import dataclass
from typing import List, Optional, Tuple, Union
from .. import PretrainedModel, register_base_model
from ..model_outputs import (
    BaseModelOutputWithPastAndCrossAttentions,
    BaseModelOutputWithPoolingAndCrossAttentions,
    SequenceClassifierOutput,
    TokenClassifierOutput,
    QuestionAnsweringModelOutput,
    MultipleChoiceModelOutput,
    MaskedLMOutput,
    ModelOutput,
)

__all__ = [
<<<<<<< HEAD
    'ErnieModel',
    'ErniePretrainedModel',
    'ErnieForSequenceClassification',
    'ErnieForTokenClassification',
    'ErnieForQuestionAnswering',
    'ErnieForPretraining',
    'ErniePretrainingCriterion',
    'ErnieForMaskedLM',
    'ErnieForMultipleChoice',
    'UIE',
=======
    "ErnieModel",
    "ErniePretrainedModel",
    "ErnieForSequenceClassification",
    "ErnieForTokenClassification",
    "ErnieForQuestionAnswering",
    "ErnieForPretraining",
    "ErniePretrainingCriterion",
    "ErnieForMaskedLM",
    "ErnieForMultipleChoice",
>>>>>>> 0030717c
]


class ErnieEmbeddings(nn.Layer):
    r"""
    Include embeddings from word, position and token_type embeddings.
    """

    def __init__(
        self,
        vocab_size,
        hidden_size=768,
        hidden_dropout_prob=0.1,
        max_position_embeddings=512,
        type_vocab_size=2,
        pad_token_id=0,
        weight_attr=None,
        task_type_vocab_size=3,
        task_id=0,
        use_task_id=False,
    ):
        super(ErnieEmbeddings, self).__init__()

        self.word_embeddings = nn.Embedding(vocab_size, hidden_size, padding_idx=pad_token_id, weight_attr=weight_attr)
        self.position_embeddings = nn.Embedding(max_position_embeddings, hidden_size, weight_attr=weight_attr)
        self.type_vocab_size = type_vocab_size
        if self.type_vocab_size > 0:
            self.token_type_embeddings = nn.Embedding(type_vocab_size, hidden_size, weight_attr=weight_attr)
        self.use_task_id = use_task_id
        self.task_id = task_id
        if self.use_task_id:
            self.task_type_embeddings = nn.Embedding(task_type_vocab_size, hidden_size, weight_attr=weight_attr)
        self.layer_norm = nn.LayerNorm(hidden_size)
        self.dropout = nn.Dropout(hidden_dropout_prob)

    def forward(
        self,
        input_ids: Optional[Tensor] = None,
        token_type_ids: Optional[Tensor] = None,
        position_ids: Optional[Tensor] = None,
        task_type_ids: Optional[Tensor] = None,
        inputs_embeds: Optional[Tensor] = None,
        past_key_values_length: int = 0,
    ):

        if input_ids is not None:
            inputs_embeds = self.word_embeddings(input_ids)

        input_shape = paddle.shape(inputs_embeds)[:-1]

        if position_ids is None:
            # maybe need use shape op to unify static graph and dynamic graph
            ones = paddle.ones(input_shape, dtype="int64")
            seq_length = paddle.cumsum(ones, axis=1)
            position_ids = seq_length - ones

            if past_key_values_length > 0:
                position_ids = position_ids + past_key_values_length

            position_ids.stop_gradient = True

        position_embeddings = self.position_embeddings(position_ids)
        embeddings = inputs_embeds + position_embeddings

        if self.type_vocab_size > 0:
            if token_type_ids is None:
                token_type_ids = paddle.zeros(input_shape, dtype="int64")
            token_type_embeddings = self.token_type_embeddings(token_type_ids)
            embeddings = embeddings + token_type_embeddings

        if self.use_task_id:
            if task_type_ids is None:
                task_type_ids = paddle.ones(input_shape, dtype="int64") * self.task_id
            task_type_embeddings = self.task_type_embeddings(task_type_ids)
            embeddings = embeddings + task_type_embeddings
        embeddings = self.layer_norm(embeddings)
        embeddings = self.dropout(embeddings)
        return embeddings


class ErniePooler(nn.Layer):
    def __init__(self, hidden_size, weight_attr=None):
        super(ErniePooler, self).__init__()
        self.dense = nn.Linear(hidden_size, hidden_size, weight_attr=weight_attr)
        self.activation = nn.Tanh()

    def forward(self, hidden_states):
        # We "pool" the model by simply taking the hidden state corresponding
        # to the first token.
        first_token_tensor = hidden_states[:, 0]
        pooled_output = self.dense(first_token_tensor)
        pooled_output = self.activation(pooled_output)
        return pooled_output


class ErniePretrainedModel(PretrainedModel):
    r"""
    An abstract class for pretrained ERNIE models. It provides ERNIE related
    `model_config_file`, `pretrained_init_configuration`, `resource_files_names`,
    `pretrained_resource_files_map`, `base_model_prefix` for downloading and
    loading pretrained models.
    Refer to :class:`~paddlenlp.transformers.model_utils.PretrainedModel` for more details.

    """

    pretrained_init_configuration = {
        # Deprecated, alias for ernie-1.0-base-zh
        "ernie-1.0": {
            "attention_probs_dropout_prob": 0.1,
            "hidden_act": "relu",
            "hidden_dropout_prob": 0.1,
            "hidden_size": 768,
            "initializer_range": 0.02,
            "max_position_embeddings": 513,
            "num_attention_heads": 12,
            "num_hidden_layers": 12,
            "type_vocab_size": 2,
            "vocab_size": 18000,
            "pad_token_id": 0,
        },
        "ernie-1.0-base-zh": {
            "attention_probs_dropout_prob": 0.1,
            "hidden_act": "relu",
            "hidden_dropout_prob": 0.1,
            "hidden_size": 768,
            "initializer_range": 0.02,
            "max_position_embeddings": 513,
            "num_attention_heads": 12,
            "num_hidden_layers": 12,
            "type_vocab_size": 2,
            "vocab_size": 18000,
            "pad_token_id": 0,
        },
        "ernie-1.0-base-zh-cw": {
            "attention_probs_dropout_prob": 0.1,
            "hidden_act": "gelu",
            "hidden_dropout_prob": 0.1,
            "hidden_size": 768,
            "initializer_range": 0.02,
            "max_position_embeddings": 512,
            "num_attention_heads": 12,
            "num_hidden_layers": 12,
            "task_type_vocab_size": 3,
            "type_vocab_size": 4,
            "use_task_id": True,
            "vocab_size": 40000,
        },
        "ernie-1.0-large-zh-cw": {
            "attention_probs_dropout_prob": 0.1,
            "hidden_act": "relu",
            "hidden_dropout_prob": 0.1,
            "hidden_size": 1024,
            "initializer_range": 0.02,
            "intermediate_size": 3072,  # it is 3072 instead of 4096
            "max_position_embeddings": 512,
            "num_attention_heads": 16,
            "num_hidden_layers": 24,
            "type_vocab_size": 2,
            "vocab_size": 18000,
            "pad_token_id": 0,
        },
        "ernie-tiny": {
            "attention_probs_dropout_prob": 0.1,
            "hidden_act": "relu",
            "hidden_dropout_prob": 0.1,
            "hidden_size": 1024,
            "initializer_range": 0.02,
            "intermediate_size": 4096,
            "max_position_embeddings": 600,
            "num_attention_heads": 16,
            "num_hidden_layers": 3,
            "type_vocab_size": 2,
            "vocab_size": 50006,
            "pad_token_id": 0,
        },
        "ernie-2.0-base-zh": {
            "attention_probs_dropout_prob": 0.1,
            "hidden_act": "relu",
            "hidden_dropout_prob": 0.1,
            "hidden_size": 768,
            "initializer_range": 0.02,
            "max_position_embeddings": 513,
            "num_attention_heads": 12,
            "num_hidden_layers": 12,
            "type_vocab_size": 4,
            "vocab_size": 18000,
        },
        "ernie-2.0-large-zh": {
            "attention_probs_dropout_prob": 0.1,
            "hidden_act": "relu",
            "hidden_dropout_prob": 0.1,
            "hidden_size": 1024,
            "intermediate_size": 4096,  # special for large model
            "initializer_range": 0.02,
            "max_position_embeddings": 512,
            "num_attention_heads": 16,
            "num_hidden_layers": 24,
            "type_vocab_size": 4,
            "vocab_size": 12800,
        },
        "ernie-2.0-base-en": {
            "attention_probs_dropout_prob": 0.1,
            "hidden_act": "gelu",
            "hidden_dropout_prob": 0.1,
            "hidden_size": 768,
            "initializer_range": 0.02,
            "max_position_embeddings": 512,
            "num_attention_heads": 12,
            "num_hidden_layers": 12,
            "type_vocab_size": 4,
            "vocab_size": 30522,
            "pad_token_id": 0,
        },
        "ernie-2.0-base-en-finetuned-squad": {
            "attention_probs_dropout_prob": 0.1,
            "hidden_act": "gelu",
            "hidden_dropout_prob": 0.1,
            "hidden_size": 768,
            "initializer_range": 0.02,
            "max_position_embeddings": 512,
            "num_attention_heads": 12,
            "num_hidden_layers": 12,
            "type_vocab_size": 4,
            "vocab_size": 30522,
            "pad_token_id": 0,
        },
        "ernie-2.0-large-en": {
            "attention_probs_dropout_prob": 0.1,
            "intermediate_size": 4096,  # special for ernie-2.0-large-en
            "hidden_act": "gelu",
            "hidden_dropout_prob": 0.1,
            "hidden_size": 1024,
            "initializer_range": 0.02,
            "max_position_embeddings": 512,
            "num_attention_heads": 16,
            "num_hidden_layers": 24,
            "type_vocab_size": 4,
            "vocab_size": 30522,
            "pad_token_id": 0,
        },
        "rocketqa-zh-dureader-query-encoder": {
            "attention_probs_dropout_prob": 0.1,
            "hidden_act": "relu",
            "hidden_dropout_prob": 0.1,
            "hidden_size": 768,
            "initializer_range": 0.02,
            "max_position_embeddings": 513,
            "num_attention_heads": 12,
            "num_hidden_layers": 12,
            "type_vocab_size": 2,
            "vocab_size": 18000,
            "pad_token_id": 0,
        },
        "rocketqa-zh-dureader-para-encoder": {
            "attention_probs_dropout_prob": 0.1,
            "hidden_act": "relu",
            "hidden_dropout_prob": 0.1,
            "hidden_size": 768,
            "initializer_range": 0.02,
            "max_position_embeddings": 513,
            "num_attention_heads": 12,
            "num_hidden_layers": 12,
            "type_vocab_size": 2,
            "vocab_size": 18000,
            "pad_token_id": 0,
        },
        "rocketqa-v1-marco-query-encoder": {
            "attention_probs_dropout_prob": 0.1,
            "hidden_act": "gelu",
            "hidden_dropout_prob": 0.1,
            "hidden_size": 768,
            "initializer_range": 0.02,
            "max_position_embeddings": 512,
            "num_attention_heads": 12,
            "num_hidden_layers": 12,
            "type_vocab_size": 4,
            "vocab_size": 30522,
            "pad_token_id": 0,
        },
        "rocketqa-v1-marco-para-encoder": {
            "attention_probs_dropout_prob": 0.1,
            "hidden_act": "gelu",
            "hidden_dropout_prob": 0.1,
            "hidden_size": 768,
            "initializer_range": 0.02,
            "max_position_embeddings": 512,
            "num_attention_heads": 12,
            "num_hidden_layers": 12,
            "type_vocab_size": 4,
            "vocab_size": 30522,
            "pad_token_id": 0,
        },
        "rocketqa-zh-dureader-cross-encoder": {
            "attention_probs_dropout_prob": 0.1,
            "hidden_act": "relu",
            "hidden_dropout_prob": 0.1,
            "hidden_size": 768,
            "initializer_range": 0.02,
            "max_position_embeddings": 513,
            "num_attention_heads": 12,
            "num_hidden_layers": 12,
            "type_vocab_size": 2,
            "vocab_size": 18000,
            "pad_token_id": 0,
        },
        "rocketqa-v1-marco-cross-encoder": {
            "attention_probs_dropout_prob": 0.1,
            "hidden_act": "gelu",
            "hidden_dropout_prob": 0.1,
            "hidden_size": 768,
            "initializer_range": 0.02,
            "max_position_embeddings": 512,
            "num_attention_heads": 12,
            "num_hidden_layers": 12,
            "type_vocab_size": 4,
            "vocab_size": 30522,
            "pad_token_id": 0,
        },
        "ernie-3.0-xbase-zh": {
            "attention_probs_dropout_prob": 0.1,
            "hidden_act": "gelu",
            "hidden_dropout_prob": 0.1,
            "intermediate_size": 4096,  # special for large model
            "hidden_size": 1024,
            "initializer_range": 0.02,
            "max_position_embeddings": 2048,
            "num_attention_heads": 16,
            "num_hidden_layers": 20,
            "task_type_vocab_size": 16,
            "type_vocab_size": 4,
            "use_task_id": True,
            "vocab_size": 40000,
        },
        "ernie-3.0-base-zh": {
            "attention_probs_dropout_prob": 0.1,
            "hidden_act": "gelu",
            "hidden_dropout_prob": 0.1,
            "hidden_size": 768,
            "initializer_range": 0.02,
            "max_position_embeddings": 2048,
            "num_attention_heads": 12,
            "num_hidden_layers": 12,
            "task_type_vocab_size": 3,
            "type_vocab_size": 4,
            "use_task_id": True,
            "vocab_size": 40000,
        },
        "ernie-3.0-medium-zh": {
            "attention_probs_dropout_prob": 0.1,
            "hidden_act": "gelu",
            "hidden_dropout_prob": 0.1,
            "hidden_size": 768,
            "intermediate_size": 3072,
            "initializer_range": 0.02,
            "max_position_embeddings": 2048,
            "num_attention_heads": 12,
            "num_hidden_layers": 6,
            "task_type_vocab_size": 16,
            "type_vocab_size": 4,
            "use_task_id": True,
            "vocab_size": 40000,
        },
        "ernie-3.0-mini-zh": {
            "attention_probs_dropout_prob": 0.1,
            "hidden_act": "gelu",
            "hidden_dropout_prob": 0.1,
            "hidden_size": 384,
            "intermediate_size": 1536,
            "initializer_range": 0.02,
            "max_position_embeddings": 2048,
            "num_attention_heads": 12,
            "num_hidden_layers": 6,
            "task_type_vocab_size": 16,
            "type_vocab_size": 4,
            "use_task_id": True,
            "vocab_size": 40000,
        },
        "ernie-3.0-micro-zh": {
            "attention_probs_dropout_prob": 0.1,
            "hidden_act": "gelu",
            "hidden_dropout_prob": 0.1,
            "hidden_size": 384,
            "intermediate_size": 1536,
            "initializer_range": 0.02,
            "max_position_embeddings": 2048,
            "num_attention_heads": 12,
            "num_hidden_layers": 4,
            "task_type_vocab_size": 16,
            "type_vocab_size": 4,
            "use_task_id": True,
            "vocab_size": 40000,
        },
        "ernie-3.0-nano-zh": {
            "attention_probs_dropout_prob": 0.1,
            "hidden_act": "gelu",
            "hidden_dropout_prob": 0.1,
            "hidden_size": 312,
            "intermediate_size": 1248,
            "initializer_range": 0.02,
            "max_position_embeddings": 2048,
            "num_attention_heads": 12,
            "num_hidden_layers": 4,
            "task_type_vocab_size": 16,
            "type_vocab_size": 4,
            "use_task_id": True,
            "vocab_size": 40000,
        },
        "rocketqa-base-cross-encoder": {
            "attention_probs_dropout_prob": 0.1,
            "hidden_act": "gelu",
            "hidden_dropout_prob": 0.1,
            "hidden_size": 768,
            "initializer_range": 0.02,
            "max_position_embeddings": 2048,
            "num_attention_heads": 12,
            "num_hidden_layers": 12,
            "task_type_vocab_size": 3,
            "type_vocab_size": 4,
            "use_task_id": True,
            "vocab_size": 40000,
        },
        "rocketqa-medium-cross-encoder": {
            "attention_probs_dropout_prob": 0.1,
            "hidden_act": "gelu",
            "hidden_dropout_prob": 0.1,
            "hidden_size": 768,
            "intermediate_size": 3072,
            "initializer_range": 0.02,
            "max_position_embeddings": 2048,
            "num_attention_heads": 12,
            "num_hidden_layers": 6,
            "task_type_vocab_size": 16,
            "type_vocab_size": 4,
            "use_task_id": True,
            "vocab_size": 40000,
        },
        "rocketqa-mini-cross-encoder": {
            "attention_probs_dropout_prob": 0.1,
            "hidden_act": "gelu",
            "hidden_dropout_prob": 0.1,
            "hidden_size": 384,
            "intermediate_size": 1536,
            "initializer_range": 0.02,
            "max_position_embeddings": 2048,
            "num_attention_heads": 12,
            "num_hidden_layers": 6,
            "task_type_vocab_size": 16,
            "type_vocab_size": 4,
            "use_task_id": True,
            "vocab_size": 40000,
        },
        "rocketqa-micro-cross-encoder": {
            "attention_probs_dropout_prob": 0.1,
            "hidden_act": "gelu",
            "hidden_dropout_prob": 0.1,
            "hidden_size": 384,
            "intermediate_size": 1536,
            "initializer_range": 0.02,
            "max_position_embeddings": 2048,
            "num_attention_heads": 12,
            "num_hidden_layers": 4,
            "task_type_vocab_size": 16,
            "type_vocab_size": 4,
            "use_task_id": True,
            "vocab_size": 40000,
        },
        "rocketqa-nano-cross-encoder": {
            "attention_probs_dropout_prob": 0.1,
            "hidden_act": "gelu",
            "hidden_dropout_prob": 0.1,
            "hidden_size": 312,
            "intermediate_size": 1248,
            "initializer_range": 0.02,
            "max_position_embeddings": 2048,
            "num_attention_heads": 12,
            "num_hidden_layers": 4,
            "task_type_vocab_size": 16,
            "type_vocab_size": 4,
            "use_task_id": True,
            "vocab_size": 40000,
        },
        "rocketqa-zh-base-query-encoder": {
            "attention_probs_dropout_prob": 0.1,
            "hidden_act": "gelu",
            "hidden_dropout_prob": 0.1,
            "hidden_size": 768,
            "initializer_range": 0.02,
            "max_position_embeddings": 2048,
            "num_attention_heads": 12,
            "num_hidden_layers": 12,
            "task_type_vocab_size": 3,
            "type_vocab_size": 4,
            "use_task_id": True,
            "vocab_size": 40000,
        },
        "rocketqa-zh-base-para-encoder": {
            "attention_probs_dropout_prob": 0.1,
            "hidden_act": "gelu",
            "hidden_dropout_prob": 0.1,
            "hidden_size": 768,
            "initializer_range": 0.02,
            "max_position_embeddings": 2048,
            "num_attention_heads": 12,
            "num_hidden_layers": 12,
            "task_type_vocab_size": 3,
            "type_vocab_size": 4,
            "use_task_id": True,
            "vocab_size": 40000,
        },
        "rocketqa-zh-medium-query-encoder": {
            "attention_probs_dropout_prob": 0.1,
            "hidden_act": "gelu",
            "hidden_dropout_prob": 0.1,
            "hidden_size": 768,
            "intermediate_size": 3072,
            "initializer_range": 0.02,
            "max_position_embeddings": 2048,
            "num_attention_heads": 12,
            "num_hidden_layers": 6,
            "task_type_vocab_size": 16,
            "type_vocab_size": 4,
            "use_task_id": True,
            "vocab_size": 40000,
        },
        "rocketqa-zh-medium-para-encoder": {
            "attention_probs_dropout_prob": 0.1,
            "hidden_act": "gelu",
            "hidden_dropout_prob": 0.1,
            "hidden_size": 768,
            "intermediate_size": 3072,
            "initializer_range": 0.02,
            "max_position_embeddings": 2048,
            "num_attention_heads": 12,
            "num_hidden_layers": 6,
            "task_type_vocab_size": 16,
            "type_vocab_size": 4,
            "use_task_id": True,
            "vocab_size": 40000,
        },
        "rocketqa-zh-mini-query-encoder": {
            "attention_probs_dropout_prob": 0.1,
            "hidden_act": "gelu",
            "hidden_dropout_prob": 0.1,
            "hidden_size": 384,
            "intermediate_size": 1536,
            "initializer_range": 0.02,
            "max_position_embeddings": 2048,
            "num_attention_heads": 12,
            "num_hidden_layers": 6,
            "task_type_vocab_size": 16,
            "type_vocab_size": 4,
            "use_task_id": True,
            "vocab_size": 40000,
        },
        "rocketqa-zh-mini-para-encoder": {
            "attention_probs_dropout_prob": 0.1,
            "hidden_act": "gelu",
            "hidden_dropout_prob": 0.1,
            "hidden_size": 384,
            "intermediate_size": 1536,
            "initializer_range": 0.02,
            "max_position_embeddings": 2048,
            "num_attention_heads": 12,
            "num_hidden_layers": 6,
            "task_type_vocab_size": 16,
            "type_vocab_size": 4,
            "use_task_id": True,
            "vocab_size": 40000,
        },
        "rocketqa-zh-micro-query-encoder": {
            "attention_probs_dropout_prob": 0.1,
            "hidden_act": "gelu",
            "hidden_dropout_prob": 0.1,
            "hidden_size": 384,
            "intermediate_size": 1536,
            "initializer_range": 0.02,
            "max_position_embeddings": 2048,
            "num_attention_heads": 12,
            "num_hidden_layers": 4,
            "task_type_vocab_size": 16,
            "type_vocab_size": 4,
            "use_task_id": True,
            "vocab_size": 40000,
        },
        "rocketqa-zh-micro-para-encoder": {
            "attention_probs_dropout_prob": 0.1,
            "hidden_act": "gelu",
            "hidden_dropout_prob": 0.1,
            "hidden_size": 384,
            "intermediate_size": 1536,
            "initializer_range": 0.02,
            "max_position_embeddings": 2048,
            "num_attention_heads": 12,
            "num_hidden_layers": 4,
            "task_type_vocab_size": 16,
            "type_vocab_size": 4,
            "use_task_id": True,
            "vocab_size": 40000,
        },
        "rocketqa-zh-nano-query-encoder": {
            "attention_probs_dropout_prob": 0.1,
            "hidden_act": "gelu",
            "hidden_dropout_prob": 0.1,
            "hidden_size": 312,
            "intermediate_size": 1248,
            "initializer_range": 0.02,
            "max_position_embeddings": 2048,
            "num_attention_heads": 12,
            "num_hidden_layers": 4,
            "task_type_vocab_size": 16,
            "type_vocab_size": 4,
            "use_task_id": True,
            "vocab_size": 40000,
        },
        "rocketqa-zh-nano-para-encoder": {
            "attention_probs_dropout_prob": 0.1,
            "hidden_act": "gelu",
            "hidden_dropout_prob": 0.1,
            "hidden_size": 312,
            "intermediate_size": 1248,
            "initializer_range": 0.02,
            "max_position_embeddings": 2048,
            "num_attention_heads": 12,
            "num_hidden_layers": 4,
            "task_type_vocab_size": 16,
            "type_vocab_size": 4,
            "use_task_id": True,
            "vocab_size": 40000,
        },
        "rocketqav2-en-marco-cross-encoder": {
            "attention_probs_dropout_prob": 0.1,
            "hidden_act": "gelu",
            "hidden_dropout_prob": 0.1,
            "hidden_size": 768,
            "initializer_range": 0.02,
            "max_position_embeddings": 512,
            "num_attention_heads": 12,
            "num_hidden_layers": 12,
            "type_vocab_size": 4,
            "vocab_size": 30522,
            "pad_token_id": 0,
        },
        "rocketqav2-en-marco-query-encoder": {
            "attention_probs_dropout_prob": 0.1,
            "hidden_act": "gelu",
            "hidden_dropout_prob": 0.1,
            "hidden_size": 768,
            "initializer_range": 0.02,
            "max_position_embeddings": 512,
            "num_attention_heads": 12,
            "num_hidden_layers": 12,
            "type_vocab_size": 4,
            "vocab_size": 30522,
            "pad_token_id": 0,
        },
        "rocketqav2-en-marco-para-encoder": {
            "attention_probs_dropout_prob": 0.1,
            "hidden_act": "gelu",
            "hidden_dropout_prob": 0.1,
            "hidden_size": 768,
            "initializer_range": 0.02,
            "max_position_embeddings": 512,
            "num_attention_heads": 12,
            "num_hidden_layers": 12,
            "type_vocab_size": 4,
            "vocab_size": 30522,
            "pad_token_id": 0,
        },
        "ernie-search-base-dual-encoder-marco-en": {
            "attention_probs_dropout_prob": 0.1,
            "hidden_act": "gelu",
            "hidden_dropout_prob": 0.1,
            "hidden_size": 768,
            "initializer_range": 0.02,
            "max_position_embeddings": 512,
            "num_attention_heads": 12,
            "num_hidden_layers": 12,
            "type_vocab_size": 4,
            "vocab_size": 30522,
            "pad_token_id": 0,
        },
        "ernie-search-large-cross-encoder-marco-en": {
            "attention_probs_dropout_prob": 0.1,
            "intermediate_size": 4096,
            "hidden_act": "gelu",
            "hidden_dropout_prob": 0.1,
            "hidden_size": 1024,
            "initializer_range": 0.02,
            "max_position_embeddings": 512,
            "num_attention_heads": 16,
            "num_hidden_layers": 24,
            "type_vocab_size": 4,
            "vocab_size": 30522,
            "pad_token_id": 0,
        },
        "uie-base": {
            "attention_probs_dropout_prob": 0.1,
            "hidden_act": "gelu",
            "hidden_dropout_prob": 0.1,
            "hidden_size": 768,
            "initializer_range": 0.02,
            "max_position_embeddings": 2048,
            "num_attention_heads": 12,
            "num_hidden_layers": 12,
            "task_type_vocab_size": 3,
            "type_vocab_size": 4,
            "use_task_id": True,
            "vocab_size": 40000
        },
        "uie-medium": {
            "attention_probs_dropout_prob": 0.1,
            "hidden_act": "gelu",
            "hidden_dropout_prob": 0.1,
            "hidden_size": 768,
            "intermediate_size": 3072,
            "initializer_range": 0.02,
            "max_position_embeddings": 2048,
            "num_attention_heads": 12,
            "num_hidden_layers": 6,
            "task_type_vocab_size": 16,
            "type_vocab_size": 4,
            "use_task_id": True,
            "vocab_size": 40000
        },
        "uie-mini": {
            "attention_probs_dropout_prob": 0.1,
            "hidden_act": "gelu",
            "hidden_dropout_prob": 0.1,
            "hidden_size": 384,
            "intermediate_size": 1536,
            "initializer_range": 0.02,
            "max_position_embeddings": 2048,
            "num_attention_heads": 12,
            "num_hidden_layers": 6,
            "task_type_vocab_size": 16,
            "type_vocab_size": 4,
            "use_task_id": True,
            "vocab_size": 40000
        },
        "uie-micro": {
            "attention_probs_dropout_prob": 0.1,
            "hidden_act": "gelu",
            "hidden_dropout_prob": 0.1,
            "hidden_size": 384,
            "intermediate_size": 1536,
            "initializer_range": 0.02,
            "max_position_embeddings": 2048,
            "num_attention_heads": 12,
            "num_hidden_layers": 4,
            "task_type_vocab_size": 16,
            "type_vocab_size": 4,
            "use_task_id": True,
            "vocab_size": 40000
        },
        "uie-nano": {
            "attention_probs_dropout_prob": 0.1,
            "hidden_act": "gelu",
            "hidden_dropout_prob": 0.1,
            "hidden_size": 312,
            "intermediate_size": 1248,
            "initializer_range": 0.02,
            "max_position_embeddings": 2048,
            "num_attention_heads": 12,
            "num_hidden_layers": 4,
            "task_type_vocab_size": 16,
            "type_vocab_size": 4,
            "use_task_id": True,
            "vocab_size": 40000
        },
        "uie-base-en": {
            "attention_probs_dropout_prob": 0.1,
            "hidden_act": "gelu",
            "hidden_dropout_prob": 0.1,
            "hidden_size": 768,
            "initializer_range": 0.02,
            "max_position_embeddings": 512,
            "num_attention_heads": 12,
            "num_hidden_layers": 12,
            "type_vocab_size": 4,
            "vocab_size": 30522,
            "pad_token_id": 0
        },
    }
    resource_files_names = {"model_state": "model_state.pdparams"}
    pretrained_resource_files_map = {
        "model_state": {
            # Deprecated, alias for ernie-1.0-base-zh
<<<<<<< HEAD
            "ernie-1.0":
            "https://bj.bcebos.com/paddlenlp/models/transformers/ernie/ernie_v1_chn_base.pdparams",
            "ernie-1.0-base-zh":
            "https://bj.bcebos.com/paddlenlp/models/transformers/ernie/ernie_v1_chn_base.pdparams",
            "ernie-1.0-base-zh-cw":
            "https://bj.bcebos.com/paddlenlp/models/transformers/ernie/ernie_1.0_base_zh_cw.pdparams",
            "ernie-1.0-large-zh-cw":
            "https://bj.bcebos.com/paddlenlp/models/transformers/ernie/ernie_1.0_large_zh_cw.pdparams",
            "ernie-tiny":
            "https://bj.bcebos.com/paddlenlp/models/transformers/ernie_tiny/ernie_tiny.pdparams",
            "ernie-2.0-base-zh":
            "https://bj.bcebos.com/paddlenlp/models/transformers/ernie_2.0/ernie_2.0_base_zh.pdparams",
            "ernie-2.0-large-zh":
            "https://bj.bcebos.com/paddlenlp/models/transformers/ernie_2.0/ernie_2.0_large_zh.pdparams",
            "ernie-2.0-base-en":
            "https://bj.bcebos.com/paddlenlp/models/transformers/ernie_v2_base/ernie_v2_eng_base.pdparams",
            "ernie-2.0-base-en-finetuned-squad":
            "https://bj.bcebos.com/paddlenlp/models/transformers/ernie_v2_base/ernie_v2_eng_base_finetuned_squad.pdparams",
            "ernie-2.0-large-en":
            "https://bj.bcebos.com/paddlenlp/models/transformers/ernie_v2_large/ernie_v2_eng_large.pdparams",
            "rocketqa-zh-dureader-query-encoder":
            "https://bj.bcebos.com/paddlenlp/models/transformers/rocketqa/rocketqa_zh_dureader_query_encoder.pdparams",
            "rocketqa-zh-dureader-para-encoder":
            "https://bj.bcebos.com/paddlenlp/models/transformers/rocketqa/rocketqa_zh_dureader_para_encoder.pdparams",
            "rocketqa-v1-marco-query-encoder":
            "https://bj.bcebos.com/paddlenlp/models/transformers/rocketqa/rocketqa_v1_marco_query_encoder.pdparams",
            "rocketqa-v1-marco-para-encoder":
            "https://bj.bcebos.com/paddlenlp/models/transformers/rocketqa/rocketqa_v1_marco_para_encoder.pdparams",
            "rocketqa-zh-dureader-cross-encoder":
            "https://bj.bcebos.com/paddlenlp/models/transformers/rocketqa/rocketqa_zh_dureader_cross_encoder.pdparams",
            "rocketqa-v1-marco-cross-encoder":
            "https://bj.bcebos.com/paddlenlp/models/transformers/rocketqa/rocketqa_v1_marco_cross_encoder.pdparams",
            "ernie-3.0-base-zh":
            "https://bj.bcebos.com/paddlenlp/models/transformers/ernie_3.0/ernie_3.0_base_zh.pdparams",
            "ernie-3.0-xbase-zh":
            "https://bj.bcebos.com/paddlenlp/models/transformers/ernie_3.0/ernie_3.0_xbase_zh.pdparams",
            "ernie-3.0-medium-zh":
            "https://bj.bcebos.com/paddlenlp/models/transformers/ernie_3.0/ernie_3.0_medium_zh.pdparams",
            "ernie-3.0-mini-zh":
            "https://bj.bcebos.com/paddlenlp/models/transformers/ernie_3.0/ernie_3.0_mini_zh.pdparams",
            "ernie-3.0-micro-zh":
            "https://bj.bcebos.com/paddlenlp/models/transformers/ernie_3.0/ernie_3.0_micro_zh.pdparams",
            "ernie-3.0-nano-zh":
            "https://bj.bcebos.com/paddlenlp/models/transformers/ernie_3.0/ernie_3.0_nano_zh.pdparams",
            "rocketqa-zh-base-query-encoder":
            "https://paddlenlp.bj.bcebos.com/models/transformers/rocketqa/rocketqa-zh-base-query-encoder.pdparams",
            "rocketqa-zh-base-para-encoder":
            "https://paddlenlp.bj.bcebos.com/models/transformers/rocketqa/rocketqa-zh-base-para-encoder.pdparams",
            "rocketqa-zh-medium-query-encoder":
            "https://paddlenlp.bj.bcebos.com/models/transformers/rocketqa/rocketqa-zh-medium-query-encoder.pdparams",
            "rocketqa-zh-medium-para-encoder":
            "https://paddlenlp.bj.bcebos.com/models/transformers/rocketqa/rocketqa-zh-medium-para-encoder.pdparams",
            "rocketqa-zh-mini-query-encoder":
            "https://paddlenlp.bj.bcebos.com/models/transformers/rocketqa/rocketqa-zh-mini-query-encoder.pdparams",
            "rocketqa-zh-mini-para-encoder":
            "https://paddlenlp.bj.bcebos.com/models/transformers/rocketqa/rocketqa-zh-mini-para-encoder.pdparams",
            "rocketqa-zh-micro-query-encoder":
            "https://paddlenlp.bj.bcebos.com/models/transformers/rocketqa/rocketqa-zh-micro-query-encoder.pdparams",
            "rocketqa-zh-micro-para-encoder":
            "https://paddlenlp.bj.bcebos.com/models/transformers/rocketqa/rocketqa-zh-micro-para-encoder.pdparams",
            "rocketqa-zh-nano-query-encoder":
            "https://paddlenlp.bj.bcebos.com/models/transformers/rocketqa/rocketqa-zh-nano-query-encoder.pdparams",
            "rocketqa-zh-nano-para-encoder":
            "https://paddlenlp.bj.bcebos.com/models/transformers/rocketqa/rocketqa-zh-nano-para-encoder.pdparams",
            "rocketqa-base-cross-encoder":
            "https://paddlenlp.bj.bcebos.com/models/transformers/rocketqa/rocketqa-base-cross-encoder.pdparams",
            "rocketqa-medium-cross-encoder":
            "https://paddlenlp.bj.bcebos.com/models/transformers/rocketqa/rocketqa-medium-cross-encoder.pdparams",
            "rocketqa-mini-cross-encoder":
            "https://paddlenlp.bj.bcebos.com/models/transformers/rocketqa/rocketqa-mini-cross-encoder.pdparams",
            "rocketqa-micro-cross-encoder":
            "https://paddlenlp.bj.bcebos.com/models/transformers/rocketqa/rocketqa-micro-cross-encoder.pdparams",
            "rocketqa-nano-cross-encoder":
            "https://paddlenlp.bj.bcebos.com/models/transformers/rocketqa/rocketqa-nano-cross-encoder.pdparams",
            "rocketqav2-en-marco-cross-encoder":
            "https://paddlenlp.bj.bcebos.com/models/transformers/rocketqa/rocketqav2_en_marco_cross_encoder.pdparams",
            "rocketqav2-en-marco-query-encoder":
            "https://paddlenlp.bj.bcebos.com/models/transformers/rocketqa/rocketqav2_en_marco_query_encoder.pdparams",
            "rocketqav2-en-marco-para-encoder":
            "https://paddlenlp.bj.bcebos.com/models/transformers/rocketqa/rocketqav2_en_marco_para_encoder.pdparams",
            "ernie-search-base-dual-encoder-marco-en":
            "https://paddlenlp.bj.bcebos.com/models/transformers/ernie_search/ernie_search_base_dual_encoder_marco_en.pdparams",
            "ernie-search-large-cross-encoder-marco-en":
            "https://paddlenlp.bj.bcebos.com/models/transformers/ernie_search/ernie_search_large_cross_encoder_marco_en.pdparams",
            "uie-base":
            "https://bj.bcebos.com/paddlenlp/models/transformers/uie/uie_base.pdparams",
            "uie-medium":
            "https://bj.bcebos.com/paddlenlp/models/transformers/uie/uie_medium.pdparams",
            "uie-mini":
            "https://bj.bcebos.com/paddlenlp/models/transformers/uie/uie_mini.pdparams",
            "uie-micro":
            "https://bj.bcebos.com/paddlenlp/models/transformers/uie/uie_micro.pdparams",
            "uie-nano":
            "https://bj.bcebos.com/paddlenlp/models/transformers/uie/uie_nano.pdparams",
            "uie-base-en":
            "https://bj.bcebos.com/paddlenlp/models/transformers/uie/uie_base_en.pdparams",
=======
            "ernie-1.0": "https://bj.bcebos.com/paddlenlp/models/transformers/ernie/ernie_v1_chn_base.pdparams",
            "ernie-1.0-base-zh": "https://bj.bcebos.com/paddlenlp/models/transformers/ernie/ernie_v1_chn_base.pdparams",
            "ernie-1.0-base-zh-cw": "https://bj.bcebos.com/paddlenlp/models/transformers/ernie/ernie_1.0_base_zh_cw.pdparams",
            "ernie-1.0-large-zh-cw": "https://bj.bcebos.com/paddlenlp/models/transformers/ernie/ernie_1.0_large_zh_cw.pdparams",
            "ernie-tiny": "https://bj.bcebos.com/paddlenlp/models/transformers/ernie_tiny/ernie_tiny.pdparams",
            "ernie-2.0-base-zh": "https://bj.bcebos.com/paddlenlp/models/transformers/ernie_2.0/ernie_2.0_base_zh.pdparams",
            "ernie-2.0-large-zh": "https://bj.bcebos.com/paddlenlp/models/transformers/ernie_2.0/ernie_2.0_large_zh.pdparams",
            "ernie-2.0-base-en": "https://bj.bcebos.com/paddlenlp/models/transformers/ernie_v2_base/ernie_v2_eng_base.pdparams",
            "ernie-2.0-base-en-finetuned-squad": "https://bj.bcebos.com/paddlenlp/models/transformers/ernie_v2_base/ernie_v2_eng_base_finetuned_squad.pdparams",
            "ernie-2.0-large-en": "https://bj.bcebos.com/paddlenlp/models/transformers/ernie_v2_large/ernie_v2_eng_large.pdparams",
            "rocketqa-zh-dureader-query-encoder": "https://bj.bcebos.com/paddlenlp/models/transformers/rocketqa/rocketqa_zh_dureader_query_encoder.pdparams",
            "rocketqa-zh-dureader-para-encoder": "https://bj.bcebos.com/paddlenlp/models/transformers/rocketqa/rocketqa_zh_dureader_para_encoder.pdparams",
            "rocketqa-v1-marco-query-encoder": "https://bj.bcebos.com/paddlenlp/models/transformers/rocketqa/rocketqa_v1_marco_query_encoder.pdparams",
            "rocketqa-v1-marco-para-encoder": "https://bj.bcebos.com/paddlenlp/models/transformers/rocketqa/rocketqa_v1_marco_para_encoder.pdparams",
            "rocketqa-zh-dureader-cross-encoder": "https://bj.bcebos.com/paddlenlp/models/transformers/rocketqa/rocketqa_zh_dureader_cross_encoder.pdparams",
            "rocketqa-v1-marco-cross-encoder": "https://bj.bcebos.com/paddlenlp/models/transformers/rocketqa/rocketqa_v1_marco_cross_encoder.pdparams",
            "ernie-3.0-base-zh": "https://bj.bcebos.com/paddlenlp/models/transformers/ernie_3.0/ernie_3.0_base_zh.pdparams",
            "ernie-3.0-xbase-zh": "https://bj.bcebos.com/paddlenlp/models/transformers/ernie_3.0/ernie_3.0_xbase_zh.pdparams",
            "ernie-3.0-medium-zh": "https://bj.bcebos.com/paddlenlp/models/transformers/ernie_3.0/ernie_3.0_medium_zh.pdparams",
            "ernie-3.0-mini-zh": "https://bj.bcebos.com/paddlenlp/models/transformers/ernie_3.0/ernie_3.0_mini_zh.pdparams",
            "ernie-3.0-micro-zh": "https://bj.bcebos.com/paddlenlp/models/transformers/ernie_3.0/ernie_3.0_micro_zh.pdparams",
            "ernie-3.0-nano-zh": "https://bj.bcebos.com/paddlenlp/models/transformers/ernie_3.0/ernie_3.0_nano_zh.pdparams",
            "rocketqa-zh-base-query-encoder": "https://paddlenlp.bj.bcebos.com/models/transformers/rocketqa/rocketqa-zh-base-query-encoder.pdparams",
            "rocketqa-zh-base-para-encoder": "https://paddlenlp.bj.bcebos.com/models/transformers/rocketqa/rocketqa-zh-base-para-encoder.pdparams",
            "rocketqa-zh-medium-query-encoder": "https://paddlenlp.bj.bcebos.com/models/transformers/rocketqa/rocketqa-zh-medium-query-encoder.pdparams",
            "rocketqa-zh-medium-para-encoder": "https://paddlenlp.bj.bcebos.com/models/transformers/rocketqa/rocketqa-zh-medium-para-encoder.pdparams",
            "rocketqa-zh-mini-query-encoder": "https://paddlenlp.bj.bcebos.com/models/transformers/rocketqa/rocketqa-zh-mini-query-encoder.pdparams",
            "rocketqa-zh-mini-para-encoder": "https://paddlenlp.bj.bcebos.com/models/transformers/rocketqa/rocketqa-zh-mini-para-encoder.pdparams",
            "rocketqa-zh-micro-query-encoder": "https://paddlenlp.bj.bcebos.com/models/transformers/rocketqa/rocketqa-zh-micro-query-encoder.pdparams",
            "rocketqa-zh-micro-para-encoder": "https://paddlenlp.bj.bcebos.com/models/transformers/rocketqa/rocketqa-zh-micro-para-encoder.pdparams",
            "rocketqa-zh-nano-query-encoder": "https://paddlenlp.bj.bcebos.com/models/transformers/rocketqa/rocketqa-zh-nano-query-encoder.pdparams",
            "rocketqa-zh-nano-para-encoder": "https://paddlenlp.bj.bcebos.com/models/transformers/rocketqa/rocketqa-zh-nano-para-encoder.pdparams",
            "rocketqa-base-cross-encoder": "https://paddlenlp.bj.bcebos.com/models/transformers/rocketqa/rocketqa-base-cross-encoder.pdparams",
            "rocketqa-medium-cross-encoder": "https://paddlenlp.bj.bcebos.com/models/transformers/rocketqa/rocketqa-medium-cross-encoder.pdparams",
            "rocketqa-mini-cross-encoder": "https://paddlenlp.bj.bcebos.com/models/transformers/rocketqa/rocketqa-mini-cross-encoder.pdparams",
            "rocketqa-micro-cross-encoder": "https://paddlenlp.bj.bcebos.com/models/transformers/rocketqa/rocketqa-micro-cross-encoder.pdparams",
            "rocketqa-nano-cross-encoder": "https://paddlenlp.bj.bcebos.com/models/transformers/rocketqa/rocketqa-nano-cross-encoder.pdparams",
            "rocketqav2-en-marco-cross-encoder": "https://paddlenlp.bj.bcebos.com/models/transformers/rocketqa/rocketqav2_en_marco_cross_encoder.pdparams",
            "rocketqav2-en-marco-query-encoder": "https://paddlenlp.bj.bcebos.com/models/transformers/rocketqa/rocketqav2_en_marco_query_encoder.pdparams",
            "rocketqav2-en-marco-para-encoder": "https://paddlenlp.bj.bcebos.com/models/transformers/rocketqa/rocketqav2_en_marco_para_encoder.pdparams",
            "ernie-search-base-dual-encoder-marco-en": "https://paddlenlp.bj.bcebos.com/models/transformers/ernie_search/ernie_search_base_dual_encoder_marco_en.pdparams",
            "ernie-search-large-cross-encoder-marco-en": "https://paddlenlp.bj.bcebos.com/models/transformers/ernie_search/ernie_search_large_cross_encoder_marco_en.pdparams",
>>>>>>> 0030717c
        }
    }
    base_model_prefix = "ernie"

    def init_weights(self, layer):
        """Initialization hook"""
        if isinstance(layer, (nn.Linear, nn.Embedding)):
            # only support dygraph, use truncated_normal and make it inplace
            # and configurable later
            if isinstance(layer.weight, paddle.Tensor):
                layer.weight.set_value(
                    paddle.tensor.normal(
                        mean=0.0,
                        std=self.initializer_range
                        if hasattr(self, "initializer_range")
                        else self.ernie.config["initializer_range"],
                        shape=layer.weight.shape,
                    )
                )
        elif isinstance(layer, nn.LayerNorm):
            layer._epsilon = 1e-12


@register_base_model
class ErnieModel(ErniePretrainedModel):
    r"""
    The bare ERNIE Model transformer outputting raw hidden-states.

    This model inherits from :class:`~paddlenlp.transformers.model_utils.PretrainedModel`.
    Refer to the superclass documentation for the generic methods.

    This model is also a Paddle `paddle.nn.Layer <https://www.paddlepaddle.org.cn/documentation
    /docs/en/api/paddle/fluid/dygraph/layers/Layer_en.html>`__ subclass. Use it as a regular Paddle Layer
    and refer to the Paddle documentation for all matter related to general usage and behavior.

    Args:
        vocab_size (int):
            Vocabulary size of `inputs_ids` in `ErnieModel`. Also is the vocab size of token embedding matrix.
            Defines the number of different tokens that can be represented by the `inputs_ids` passed when calling `ErnieModel`.
        hidden_size (int, optional):
            Dimensionality of the embedding layer, encoder layers and pooler layer. Defaults to `768`.
        num_hidden_layers (int, optional):
            Number of hidden layers in the Transformer encoder. Defaults to `12`.
        num_attention_heads (int, optional):
            Number of attention heads for each attention layer in the Transformer encoder.
            Defaults to `12`.
        intermediate_size (int, optional):
            Dimensionality of the feed-forward (ff) layer in the encoder. Input tensors
            to ff layers are firstly projected from `hidden_size` to `intermediate_size`,
            and then projected back to `hidden_size`. Typically `intermediate_size` is larger than `hidden_size`.
            Defaults to `3072`.
        hidden_act (str, optional):
            The non-linear activation function in the feed-forward layer.
            ``"gelu"``, ``"relu"`` and any other paddle supported activation functions
            are supported. Defaults to `"gelu"`.
        hidden_dropout_prob (float, optional):
            The dropout probability for all fully connected layers in the embeddings and encoder.
            Defaults to `0.1`.
        attention_probs_dropout_prob (float, optional):
            The dropout probability used in MultiHeadAttention in all encoder layers to drop some attention target.
            Defaults to `0.1`.
        max_position_embeddings (int, optional):
            The maximum value of the dimensionality of position encoding, which dictates the maximum supported length of an input
            sequence. Defaults to `512`.
        type_vocab_size (int, optional):
            The vocabulary size of the `token_type_ids`.
            Defaults to `2`.
        initializer_range (float, optional):
            The standard deviation of the normal initializer for initializing all weight matrices.
            Defaults to `0.02`.

            .. note::
                A normal_initializer initializes weight matrices as normal distributions.
                See :meth:`ErniePretrainedModel._init_weights()` for how weights are initialized in `ErnieModel`.

        pad_token_id(int, optional):
            The index of padding token in the token vocabulary.
            Defaults to `0`.

    """

    def __init__(
        self,
        vocab_size,
        hidden_size=768,
        num_hidden_layers=12,
        num_attention_heads=12,
        intermediate_size=3072,
        hidden_act="gelu",
        hidden_dropout_prob=0.1,
        attention_probs_dropout_prob=0.1,
        max_position_embeddings=512,
        type_vocab_size=2,
        initializer_range=0.02,
        pad_token_id=0,
        task_type_vocab_size=3,
        task_id=0,
        use_task_id=False,
        enable_recompute=False,
    ):
        super(ErnieModel, self).__init__()
        self.pad_token_id = pad_token_id
        self.initializer_range = initializer_range
        weight_attr = paddle.ParamAttr(
            initializer=nn.initializer.TruncatedNormal(mean=0.0, std=self.initializer_range)
        )
        self.embeddings = ErnieEmbeddings(
            vocab_size,
            hidden_size,
            hidden_dropout_prob,
            max_position_embeddings,
            type_vocab_size,
            pad_token_id,
            weight_attr,
            task_type_vocab_size,
            task_id,
            use_task_id,
        )
        encoder_layer = nn.TransformerEncoderLayer(
            hidden_size,
            num_attention_heads,
            intermediate_size,
            dropout=hidden_dropout_prob,
            activation=hidden_act,
            attn_dropout=attention_probs_dropout_prob,
            act_dropout=0,
            weight_attr=weight_attr,
            normalize_before=False,
        )
        self.encoder = nn.TransformerEncoder(encoder_layer, num_hidden_layers, enable_recompute=enable_recompute)
        self.pooler = ErniePooler(hidden_size, weight_attr)
        self.apply(self.init_weights)

    def get_input_embeddings(self):
        return self.embeddings.word_embeddings

    def set_input_embeddings(self, value):
        self.embeddings.word_embeddings = value

    def forward(
        self,
        input_ids: Optional[Tensor] = None,
        token_type_ids: Optional[Tensor] = None,
        position_ids: Optional[Tensor] = None,
        attention_mask: Optional[Tensor] = None,
        task_type_ids: Optional[Tensor] = None,
        past_key_values: Optional[Tuple[Tuple[Tensor]]] = None,
        inputs_embeds: Optional[Tensor] = None,
        use_cache: Optional[bool] = None,
        output_hidden_states: Optional[bool] = None,
        output_attentions: Optional[bool] = None,
        return_dict: Optional[bool] = None,
    ):
        r"""
        Args:
            input_ids (Tensor):
                Indices of input sequence tokens in the vocabulary. They are
                numerical representations of tokens that build the input sequence.
                It's data type should be `int64` and has a shape of [batch_size, sequence_length].
            token_type_ids (Tensor, optional):
                Segment token indices to indicate different portions of the inputs.
                Selected in the range ``[0, type_vocab_size - 1]``.
                If `type_vocab_size` is 2, which means the inputs have two portions.
                Indices can either be 0 or 1:

                - 0 corresponds to a *sentence A* token,
                - 1 corresponds to a *sentence B* token.

                Its data type should be `int64` and it has a shape of [batch_size, sequence_length].
                Defaults to `None`, which means we don't add segment embeddings.
            position_ids (Tensor, optional):
                Indices of positions of each input sequence tokens in the position embeddings. Selected in the range ``[0,
                max_position_embeddings - 1]``.
                Shape as `[batch_size, num_tokens]` and dtype as int64. Defaults to `None`.
            attention_mask (Tensor, optional):
                Mask used in multi-head attention to avoid performing attention on to some unwanted positions,
                usually the paddings or the subsequent positions.
                Its data type can be int, float and bool.
                When the data type is bool, the `masked` tokens have `False` values and the others have `True` values.
                When the data type is int, the `masked` tokens have `0` values and the others have `1` values.
                When the data type is float, the `masked` tokens have `-INF` values and the others have `0` values.
                It is a tensor with shape broadcasted to `[batch_size, num_attention_heads, sequence_length, sequence_length]`.
                For example, its shape can be  [batch_size, sequence_length], [batch_size, sequence_length, sequence_length],
                [batch_size, num_attention_heads, sequence_length, sequence_length].
                We use whole-word-mask in ERNIE, so the whole word will have the same value. For example, "使用" as a word,
                "使" and "用" will have the same value.
                Defaults to `None`, which means nothing needed to be prevented attention to.
             inputs_embeds (Tensor, optional):
                If you want to control how to convert `inputs_ids` indices into associated vectors, you can
                pass an embedded representation directly instead of passing `inputs_ids`.
            past_key_values (tuple(tuple(Tensor)), optional):
                The length of tuple equals to the number of layers, and each inner
                tuple haves 4 tensors of shape `(batch_size, num_heads, sequence_length - 1, embed_size_per_head)`)
                which contains precomputed key and value hidden states of the attention blocks.
                If `past_key_values` are used, the user can optionally input only the last `input_ids` (those that
                don't have their past key value states given to this model) of shape `(batch_size, 1)` instead of all
                `input_ids` of shape `(batch_size, sequence_length)`.
            use_cache (`bool`, optional):
                If set to `True`, `past_key_values` key value states are returned.
                Defaults to `None`.
            output_hidden_states (bool, optional):
                Whether to return the hidden states of all layers.
                Defaults to `False`.
            output_attentions (bool, optional):
                Whether to return the attentions tensors of all attention layers.
                Defaults to `False`.
            return_dict (bool, optional):
                Whether to return a :class:`~paddlenlp.transformers.model_outputs.ModelOutput` object. If `False`, the output
                will be a tuple of tensors. Defaults to `False`.

        Returns:
            An instance of :class:`~paddlenlp.transformers.model_outputs.BaseModelOutputWithPoolingAndCrossAttentions` if
            `return_dict=True`. Otherwise it returns a tuple of tensors corresponding
            to ordered and not None (depending on the input arguments) fields of
            :class:`~paddlenlp.transformers.model_outputs.BaseModelOutputWithPoolingAndCrossAttentions`.

        Example:
            .. code-block::

                import paddle
                from paddlenlp.transformers import ErnieModel, ErnieTokenizer

                tokenizer = ErnieTokenizer.from_pretrained('ernie-1.0')
                model = ErnieModel.from_pretrained('ernie-1.0')

                inputs = tokenizer("Welcome to use PaddlePaddle and PaddleNLP!")
                inputs = {k:paddle.to_tensor([v]) for (k, v) in inputs.items()}
                sequence_output, pooled_output = model(**inputs)

        """
        if input_ids is not None and inputs_embeds is not None:
            raise ValueError("You cannot specify both input_ids and inputs_embeds at the same time.")

        # init the default bool value
        output_attentions = output_attentions if output_attentions is not None else False
        output_hidden_states = output_hidden_states if output_hidden_states is not None else False
        return_dict = return_dict if return_dict is not None else False
        use_cache = use_cache if use_cache is not None else False
        past_key_values_length = 0
        if past_key_values is not None:
            past_key_values_length = past_key_values[0][0].shape[2]

        if attention_mask is None:
            attention_mask = paddle.unsqueeze(
                (input_ids == self.pad_token_id).astype(self.pooler.dense.weight.dtype) * -1e4, axis=[1, 2]
            )
            if past_key_values is not None:
                batch_size = past_key_values[0][0].shape[0]
                past_mask = paddle.zeros([batch_size, 1, 1, past_key_values_length], dtype=attention_mask.dtype)
                attention_mask = paddle.concat([past_mask, attention_mask], axis=-1)

        # For 2D attention_mask from tokenizer
        elif attention_mask.ndim == 2:
            attention_mask = paddle.unsqueeze(attention_mask, axis=[1, 2]).astype(paddle.get_default_dtype())
            attention_mask = (1.0 - attention_mask) * -1e4

        attention_mask.stop_gradient = True

        embedding_output = self.embeddings(
            input_ids=input_ids,
            position_ids=position_ids,
            token_type_ids=token_type_ids,
            task_type_ids=task_type_ids,
            inputs_embeds=inputs_embeds,
            past_key_values_length=past_key_values_length,
        )

        self.encoder._use_cache = use_cache  # To be consistent with HF
        encoder_outputs = self.encoder(
            embedding_output,
            src_mask=attention_mask,
            cache=past_key_values,
            output_attentions=output_attentions,
            output_hidden_states=output_hidden_states,
            return_dict=return_dict,
        )
        if isinstance(encoder_outputs, type(embedding_output)):
            sequence_output = encoder_outputs
            pooled_output = self.pooler(sequence_output)
            return (sequence_output, pooled_output)
        else:
            sequence_output = encoder_outputs[0]
            pooled_output = self.pooler(sequence_output)
            if not return_dict:
                return (sequence_output, pooled_output) + encoder_outputs[1:]
            return BaseModelOutputWithPoolingAndCrossAttentions(
                last_hidden_state=sequence_output,
                pooler_output=pooled_output,
                past_key_values=encoder_outputs.past_key_values,
                hidden_states=encoder_outputs.hidden_states,
                attentions=encoder_outputs.attentions,
            )


class ErnieForSequenceClassification(ErniePretrainedModel):
    r"""
    Ernie Model with a linear layer on top of the output layer,
    designed for sequence classification/regression tasks like GLUE tasks.

    Args:
        ernie (ErnieModel):
            An instance of `paddlenlp.transformers.ErnieModel`.
        num_classes (int, optional):
            The number of classes. Default to `2`.
        dropout (float, optional):
            The dropout probability for output of ERNIE.
            If None, use the same value as `hidden_dropout_prob`
            of `paddlenlp.transformers.ErnieModel` instance. Defaults to `None`.
    """

    def __init__(self, ernie, num_classes=2, dropout=None):
        super(ErnieForSequenceClassification, self).__init__()
        self.num_classes = num_classes
        self.ernie = ernie  # allow ernie to be config
        self.dropout = nn.Dropout(dropout if dropout is not None else self.ernie.config["hidden_dropout_prob"])
        self.classifier = nn.Linear(self.ernie.config["hidden_size"], num_classes)
        self.apply(self.init_weights)

    def forward(
        self,
        input_ids: Optional[Tensor] = None,
        token_type_ids: Optional[Tensor] = None,
        position_ids: Optional[Tensor] = None,
        attention_mask: Optional[Tensor] = None,
        inputs_embeds: Optional[Tensor] = None,
        labels: Optional[Tensor] = None,
        output_hidden_states: Optional[bool] = None,
        output_attentions: Optional[bool] = None,
        return_dict: Optional[bool] = None,
    ):
        r"""
        Args:
            input_ids (Tensor):
                See :class:`ErnieModel`.
            token_type_ids (Tensor, optional):
                See :class:`ErnieModel`.
            position_ids (Tensor, optional):
                See :class:`ErnieModel`.
            attention_mask (Tensor, optional):
                See :class:`ErnieModel`.
            inputs_embeds(Tensor, optional):
                See :class:`ErnieModel`.
            labels (Tensor of shape `(batch_size,)`, optional):
                Labels for computing the sequence classification/regression loss.
                Indices should be in `[0, ..., num_classes - 1]`. If `num_classes == 1`
                a regression loss is computed (Mean-Square loss), If `num_classes > 1`
                a classification loss is computed (Cross-Entropy).
            output_hidden_states (bool, optional):
                Whether to return the hidden states of all layers.
                Defaults to `False`.
            output_attentions (bool, optional):
                Whether to return the attentions tensors of all attention layers.
                Defaults to `False`.
            return_dict (bool, optional):
                Whether to return a :class:`~paddlenlp.transformers.model_outputs.SequenceClassifierOutput` object. If
                `False`, the output will be a tuple of tensors. Defaults to `False`.

        Returns:
            An instance of :class:`~paddlenlp.transformers.model_outputs.SequenceClassifierOutput` if `return_dict=True`.
            Otherwise it returns a tuple of tensors corresponding to ordered and
            not None (depending on the input arguments) fields of :class:`~paddlenlp.transformers.model_outputs.SequenceClassifierOutput`.


        Example:
            .. code-block::

                import paddle
                from paddlenlp.transformers import ErnieForSequenceClassification, ErnieTokenizer

                tokenizer = ErnieTokenizer.from_pretrained('ernie-1.0')
                model = ErnieForSequenceClassification.from_pretrained('ernie-1.0')

                inputs = tokenizer("Welcome to use PaddlePaddle and PaddleNLP!")
                inputs = {k:paddle.to_tensor([v]) for (k, v) in inputs.items()}
                logits = model(**inputs)

        """
        outputs = self.ernie(
            input_ids,
            token_type_ids=token_type_ids,
            position_ids=position_ids,
            attention_mask=attention_mask,
            inputs_embeds=inputs_embeds,
            output_attentions=output_attentions,
            output_hidden_states=output_hidden_states,
            return_dict=return_dict,
        )
        pooled_output = outputs[1]

        pooled_output = self.dropout(pooled_output)
        logits = self.classifier(pooled_output)

        loss = None
        if labels is not None:
            if self.num_classes == 1:
                loss_fct = paddle.nn.MSELoss()
                loss = loss_fct(logits, labels)
            elif labels.dtype == paddle.int64 or labels.dtype == paddle.int32:
                loss_fct = paddle.nn.CrossEntropyLoss()
                loss = loss_fct(logits.reshape((-1, self.num_classes)), labels.reshape((-1,)))
            else:
                loss_fct = paddle.nn.BCEWithLogitsLoss()
                loss = loss_fct(logits, labels)
        if not return_dict:
            output = (logits,) + outputs[2:]
            return ((loss,) + output) if loss is not None else (output[0] if len(output) == 1 else output)

        return SequenceClassifierOutput(
            loss=loss,
            logits=logits,
            hidden_states=outputs.hidden_states,
            attentions=outputs.attentions,
        )


class ErnieForQuestionAnswering(ErniePretrainedModel):
    """
    Ernie Model with a linear layer on top of the hidden-states
    output to compute `span_start_logits` and `span_end_logits`,
    designed for question-answering tasks like SQuAD.

    Args:
        ernie (`ErnieModel`):
            An instance of `ErnieModel`.
    """

    def __init__(self, ernie):
        super(ErnieForQuestionAnswering, self).__init__()
        self.ernie = ernie  # allow ernie to be config
        self.classifier = nn.Linear(self.ernie.config["hidden_size"], 2)
        self.apply(self.init_weights)

    def forward(
        self,
        input_ids: Optional[Tensor] = None,
        token_type_ids: Optional[Tensor] = None,
        position_ids: Optional[Tensor] = None,
        attention_mask: Optional[Tensor] = None,
        inputs_embeds: Optional[Tensor] = None,
        start_positions: Optional[Tensor] = None,
        end_positions: Optional[Tensor] = None,
        output_hidden_states: Optional[bool] = None,
        output_attentions: Optional[bool] = None,
        return_dict: Optional[bool] = None,
    ):
        r"""
        Args:
            input_ids (Tensor):
                See :class:`ErnieModel`.
            token_type_ids (Tensor, optional):
                See :class:`ErnieModel`.
            position_ids (Tensor, optional):
                See :class:`ErnieModel`.
            attention_mask (Tensor, optional):
                See :class:`ErnieModel`.
            inputs_embeds(Tensor, optional):
                See :class:`ErnieModel`.
            start_positions (Tensor of shape `(batch_size,)`, optional):
                Labels for position (index) of the start of the labelled span for computing the token classification loss.
                Positions are clamped to the length of the sequence (`sequence_length`). Position outside of the sequence
                are not taken into account for computing the loss.
            end_positions (Tensor of shape `(batch_size,)`, optional):
                Labels for position (index) of the end of the labelled span for computing the token classification loss.
                Positions are clamped to the length of the sequence (`sequence_length`). Position outside of the sequence
                are not taken into account for computing the loss.
            output_hidden_states (bool, optional):
                Whether to return the hidden states of all layers.
                Defaults to `False`.
            output_attentions (bool, optional):
                Whether to return the attentions tensors of all attention layers.
                Defaults to `False`.
            return_dict (bool, optional):
                Whether to return a :class:`~paddlenlp.transformers.model_outputs.QuestionAnsweringModelOutput` object. If
                `False`, the output will be a tuple of tensors. Defaults to `False`.

        Returns:
            An instance of :class:`~paddlenlp.transformers.model_outputs.QuestionAnsweringModelOutput` if `return_dict=True`.
            Otherwise it returns a tuple of tensors corresponding to ordered and
            not None (depending on the input arguments) fields of :class:`~paddlenlp.transformers.model_outputs.QuestionAnsweringModelOutput`.

        Example:
            .. code-block::

                import paddle
                from paddlenlp.transformers import ErnieForQuestionAnswering, ErnieTokenizer

                tokenizer = ErnieTokenizer.from_pretrained('ernie-1.0')
                model = ErnieForQuestionAnswering.from_pretrained('ernie-1.0')

                inputs = tokenizer("Welcome to use PaddlePaddle and PaddleNLP!")
                inputs = {k:paddle.to_tensor([v]) for (k, v) in inputs.items()}
                logits = model(**inputs)
        """

        outputs = self.ernie(
            input_ids,
            token_type_ids=token_type_ids,
            position_ids=position_ids,
            attention_mask=attention_mask,
            inputs_embeds=inputs_embeds,
            output_attentions=output_attentions,
            output_hidden_states=output_hidden_states,
            return_dict=return_dict,
        )

        sequence_output = outputs[0]

        logits = self.classifier(sequence_output)
        logits = paddle.transpose(logits, perm=[2, 0, 1])
        start_logits, end_logits = paddle.unstack(x=logits, axis=0)

        total_loss = None
        if start_positions is not None and end_positions is not None:
            # If we are on multi-GPU, split add a dimension
            if start_positions.ndim > 1:
                start_positions = start_positions.squeeze(-1)
            if start_positions.ndim > 1:
                end_positions = end_positions.squeeze(-1)
            # sometimes the start/end positions are outside our model inputs, we ignore these terms
            ignored_index = paddle.shape(start_logits)[1]
            start_positions = start_positions.clip(0, ignored_index)
            end_positions = end_positions.clip(0, ignored_index)

            loss_fct = paddle.nn.CrossEntropyLoss(ignore_index=ignored_index)
            start_loss = loss_fct(start_logits, start_positions)
            end_loss = loss_fct(end_logits, end_positions)
            total_loss = (start_loss + end_loss) / 2
        if not return_dict:
            output = (start_logits, end_logits) + outputs[2:]
            return ((total_loss,) + output) if total_loss is not None else output

        return QuestionAnsweringModelOutput(
            loss=total_loss,
            start_logits=start_logits,
            end_logits=end_logits,
            hidden_states=outputs.hidden_states,
            attentions=outputs.attentions,
        )


class ErnieForTokenClassification(ErniePretrainedModel):
    r"""
    ERNIE Model with a linear layer on top of the hidden-states output layer,
    designed for token classification tasks like NER tasks.

    Args:
        ernie (`ErnieModel`):
            An instance of `ErnieModel`.
        num_classes (int, optional):
            The number of classes. Defaults to `2`.
        dropout (float, optional):
            The dropout probability for output of ERNIE.
            If None, use the same value as `hidden_dropout_prob`
            of `ErnieModel` instance `ernie`. Defaults to `None`.
    """

    def __init__(self, ernie, num_classes=2, dropout=None):
        super(ErnieForTokenClassification, self).__init__()
        self.num_classes = num_classes
        self.ernie = ernie  # allow ernie to be config
        self.dropout = nn.Dropout(dropout if dropout is not None else self.ernie.config["hidden_dropout_prob"])
        self.classifier = nn.Linear(self.ernie.config["hidden_size"], num_classes)
        self.apply(self.init_weights)

    def forward(
        self,
        input_ids: Optional[Tensor] = None,
        token_type_ids: Optional[Tensor] = None,
        position_ids: Optional[Tensor] = None,
        attention_mask: Optional[Tensor] = None,
        inputs_embeds: Optional[Tensor] = None,
        labels: Optional[Tensor] = None,
        output_hidden_states: Optional[bool] = None,
        output_attentions: Optional[bool] = None,
        return_dict: Optional[bool] = None,
    ):
        r"""
        Args:
            input_ids (Tensor):
                See :class:`ErnieModel`.
            token_type_ids (Tensor, optional):
                See :class:`ErnieModel`.
            position_ids (Tensor, optional):
                See :class:`ErnieModel`.
            attention_mask (Tensor, optional):
                See :class:`ErnieModel`.
            inputs_embeds(Tensor, optional):
                See :class:`ErnieModel`.
            labels (Tensor of shape `(batch_size, sequence_length)`, optional):
                Labels for computing the token classification loss. Indices should be in `[0, ..., num_classes - 1]`.
            output_hidden_states (bool, optional):
                Whether to return the hidden states of all layers.
                Defaults to `False`.
            output_attentions (bool, optional):
                Whether to return the attentions tensors of all attention layers.
                Defaults to `False`.
            return_dict (bool, optional):
                Whether to return a :class:`~paddlenlp.transformers.model_outputs.TokenClassifierOutput` object. If
                `False`, the output will be a tuple of tensors. Defaults to `False`.

        Returns:
            An instance of :class:`~paddlenlp.transformers.model_outputs.TokenClassifierOutput` if `return_dict=True`.
            Otherwise it returns a tuple of tensors corresponding to ordered and
            not None (depending on the input arguments) fields of :class:`~paddlenlp.transformers.model_outputs.TokenClassifierOutput`.

        Example:
            .. code-block::

                import paddle
                from paddlenlp.transformers import ErnieForTokenClassification, ErnieTokenizer

                tokenizer = ErnieTokenizer.from_pretrained('ernie-1.0')
                model = ErnieForTokenClassification.from_pretrained('ernie-1.0')

                inputs = tokenizer("Welcome to use PaddlePaddle and PaddleNLP!")
                inputs = {k:paddle.to_tensor([v]) for (k, v) in inputs.items()}
                logits = model(**inputs)
        """
        outputs = self.ernie(
            input_ids,
            token_type_ids=token_type_ids,
            position_ids=position_ids,
            attention_mask=attention_mask,
            inputs_embeds=inputs_embeds,
            output_attentions=output_attentions,
            output_hidden_states=output_hidden_states,
            return_dict=return_dict,
        )

        sequence_output = outputs[0]

        sequence_output = self.dropout(sequence_output)
        logits = self.classifier(sequence_output)

        loss = None
        if labels is not None:
            loss_fct = paddle.nn.CrossEntropyLoss()
            loss = loss_fct(logits.reshape((-1, self.num_classes)), labels.reshape((-1,)))
        if not return_dict:
            output = (logits,) + outputs[2:]
            return ((loss,) + output) if loss is not None else (output[0] if len(output) == 1 else output)

        return TokenClassifierOutput(
            loss=loss,
            logits=logits,
            hidden_states=outputs.hidden_states,
            attentions=outputs.attentions,
        )


class ErnieLMPredictionHead(nn.Layer):
    r"""
    Ernie Model with a `language modeling` head on top.
    """

    def __init__(
        self,
        hidden_size,
        vocab_size,
        activation,
        embedding_weights=None,
        weight_attr=None,
    ):
        super(ErnieLMPredictionHead, self).__init__()

        self.transform = nn.Linear(hidden_size, hidden_size, weight_attr=weight_attr)
        self.activation = getattr(nn.functional, activation)
        self.layer_norm = nn.LayerNorm(hidden_size)
        self.decoder_weight = (
            self.create_parameter(
                shape=[vocab_size, hidden_size], dtype=self.transform.weight.dtype, attr=weight_attr, is_bias=False
            )
            if embedding_weights is None
            else embedding_weights
        )
        self.decoder_bias = self.create_parameter(shape=[vocab_size], dtype=self.decoder_weight.dtype, is_bias=True)

    def forward(self, hidden_states, masked_positions=None):
        if masked_positions is not None:
            hidden_states = paddle.reshape(hidden_states, [-1, hidden_states.shape[-1]])
            hidden_states = paddle.tensor.gather(hidden_states, masked_positions)
        # gather masked tokens might be more quick
        hidden_states = self.transform(hidden_states)
        hidden_states = self.activation(hidden_states)
        hidden_states = self.layer_norm(hidden_states)
        hidden_states = paddle.tensor.matmul(hidden_states, self.decoder_weight, transpose_y=True) + self.decoder_bias
        return hidden_states


class ErniePretrainingHeads(nn.Layer):
    def __init__(
        self,
        hidden_size,
        vocab_size,
        activation,
        embedding_weights=None,
        weight_attr=None,
    ):
        super(ErniePretrainingHeads, self).__init__()
        self.predictions = ErnieLMPredictionHead(hidden_size, vocab_size, activation, embedding_weights, weight_attr)
        self.seq_relationship = nn.Linear(hidden_size, 2, weight_attr=weight_attr)

    def forward(self, sequence_output, pooled_output, masked_positions=None):
        prediction_scores = self.predictions(sequence_output, masked_positions)
        seq_relationship_score = self.seq_relationship(pooled_output)
        return prediction_scores, seq_relationship_score


@dataclass
class ErnieForPreTrainingOutput(ModelOutput):
    """
    Output type of [`ErnieForPreTraining`].
    Args:
        loss (*optional*, returned when `labels` is provided, `paddle.Tensor` of shape `(1,)`):
            Total loss as the sum of the masked language modeling loss and the next sequence prediction
            (classification) loss.
        prediction_logits (`paddle.Tensor` of shape `(batch_size, sequence_length, config.vocab_size)`):
            Prediction scores of the language modeling head (scores for each vocabulary token before SoftMax).
        seq_relationship_logits (`paddle.Tensor` of shape `(batch_size, 2)`):
            Prediction scores of the next sequence prediction (classification) head (scores of True/False continuation
            before SoftMax).
        hidden_states (`tuple(paddle.Tensor)`, *optional*, returned when `output_hidden_states=True` is passed or when `config.output_hidden_states=True`):
            Tuple of `paddle.Tensor` (one for the output of the embeddings + one for the output of each layer) of
            shape `(batch_size, sequence_length, hidden_size)`.
            Hidden-states of the model at the output of each layer plus the initial embedding outputs.
        attentions (`tuple(paddle.Tensor)`, *optional*, returned when `output_attentions=True` is passed or when `config.output_attentions=True`):
            Tuple of `paddle.Tensor` (one for each layer) of shape `(batch_size, num_heads, sequence_length,
            sequence_length)`.
            Attentions weights after the attention softmax, used to compute the weighted average in the self-attention
            heads.
    """

    loss: Optional[paddle.Tensor] = None
    prediction_logits: paddle.Tensor = None
    seq_relationship_logits: paddle.Tensor = None
    hidden_states: Optional[Tuple[paddle.Tensor]] = None
    attentions: Optional[Tuple[paddle.Tensor]] = None


class ErnieForPretraining(ErniePretrainedModel):
    r"""
    Ernie Model with a `masked language modeling` head and a `sentence order prediction` head
    on top.

    """

    def __init__(self, ernie):
        super(ErnieForPretraining, self).__init__()
        self.ernie = ernie
        weight_attr = paddle.ParamAttr(
            initializer=nn.initializer.TruncatedNormal(mean=0.0, std=self.ernie.initializer_range)
        )
        self.cls = ErniePretrainingHeads(
            self.ernie.config["hidden_size"],
            self.ernie.config["vocab_size"],
            self.ernie.config["hidden_act"],
            embedding_weights=self.ernie.embeddings.word_embeddings.weight,
            weight_attr=weight_attr,
        )

        self.apply(self.init_weights)

    def forward(
        self,
        input_ids: Optional[Tensor] = None,
        token_type_ids: Optional[Tensor] = None,
        position_ids: Optional[Tensor] = None,
        attention_mask: Optional[Tensor] = None,
        masked_positions: Optional[Tensor] = None,
        inputs_embeds: Optional[Tensor] = None,
        labels: Optional[Tensor] = None,
        next_sentence_label: Optional[Tensor] = None,
        output_hidden_states: Optional[bool] = None,
        output_attentions: Optional[bool] = None,
        return_dict: Optional[bool] = None,
    ):
        r"""
        Args:
            input_ids (Tensor):
                See :class:`ErnieModel`.
            token_type_ids (Tensor, optional):
                See :class:`ErnieModel`.
            position_ids (Tensor, optional):
                See :class:`ErnieModel`.
            attention_mask (Tensor, optional):
                See :class:`ErnieModel`.
            inputs_embeds(Tensor, optional):
                See :class:`ErnieModel`.
            labels (Tensor of shape `(batch_size, sequence_length)`, optional):
                Labels for computing the masked language modeling loss. Indices should be in `[-100, 0, ...,
                vocab_size]` (see `input_ids` docstring) Tokens with indices set to `-100` are ignored (masked),
                the loss is only computed for the tokens with labels in `[0, ..., vocab_size]`.
            next_sentence_label (Tensor of shape `(batch_size,)`, optional):
                Labels for computing the next sequence prediction (classification) loss. Input should be a sequence
                pair (see `input_ids` docstring) Indices should be in `[0, 1]`:

                - 0 indicates sequence B is a continuation of sequence A,
                - 1 indicates sequence B is a random sequence.
            output_hidden_states (bool, optional):
                Whether to return the hidden states of all layers.
                Defaults to `False`.
            output_attentions (bool, optional):
                Whether to return the attentions tensors of all attention layers.
                Defaults to `False`.
            return_dict (bool, optional):
                Whether to return a :class:`~paddlenlp.transformers.bert.ErnieForPreTrainingOutput` object. If
                `False`, the output will be a tuple of tensors. Defaults to `False`.

        Returns:
            An instance of :class:`~paddlenlp.transformers.bert.ErnieForPreTrainingOutput` if `return_dict=True`.
            Otherwise it returns a tuple of tensors corresponding to ordered and
            not None (depending on the input arguments) fields of :class:`~paddlenlp.transformers.bert.ErnieForPreTrainingOutput`.

        """
        with paddle.static.amp.fp16_guard():
            outputs = self.ernie(
                input_ids,
                token_type_ids=token_type_ids,
                position_ids=position_ids,
                attention_mask=attention_mask,
                inputs_embeds=inputs_embeds,
                output_attentions=output_attentions,
                output_hidden_states=output_hidden_states,
                return_dict=return_dict,
            )
            sequence_output, pooled_output = outputs[:2]
            prediction_scores, seq_relationship_score = self.cls(sequence_output, pooled_output, masked_positions)

            total_loss = None
            if labels is not None and next_sentence_label is not None:
                loss_fct = paddle.nn.CrossEntropyLoss()
                masked_lm_loss = loss_fct(
                    prediction_scores.reshape((-1, paddle.shape(prediction_scores)[-1])), labels.reshape((-1,))
                )
                next_sentence_loss = loss_fct(
                    seq_relationship_score.reshape((-1, 2)), next_sentence_label.reshape((-1,))
                )
                total_loss = masked_lm_loss + next_sentence_loss
            if not return_dict:
                output = (prediction_scores, seq_relationship_score) + outputs[2:]
                return ((total_loss,) + output) if total_loss is not None else output

            return ErnieForPreTrainingOutput(
                loss=total_loss,
                prediction_logits=prediction_scores,
                seq_relationship_logits=seq_relationship_score,
                hidden_states=outputs.hidden_states,
                attentions=outputs.attentions,
            )


class ErniePretrainingCriterion(paddle.nn.Layer):
    r"""
    The loss output of Ernie Model during the pretraining:
    a `masked language modeling` head and a `next sentence prediction (classification)` head.

    """

    def __init__(self, with_nsp_loss=True):
        super(ErniePretrainingCriterion, self).__init__()
        self.with_nsp_loss = with_nsp_loss
        # self.loss_fn = paddle.nn.loss.CrossEntropyLoss(ignore_index=-1)

    def forward(self, prediction_scores, seq_relationship_score, masked_lm_labels, next_sentence_labels=None):
        """
        Args:
            prediction_scores(Tensor):
                The scores of masked token prediction. Its data type should be float32.
                If `masked_positions` is None, its shape is [batch_size, sequence_length, vocab_size].
                Otherwise, its shape is [batch_size, mask_token_num, vocab_size]
            seq_relationship_score(Tensor):
                The scores of next sentence prediction. Its data type should be float32 and
                its shape is [batch_size, 2]
            masked_lm_labels(Tensor):
                The labels of the masked language modeling, its dimensionality is equal to `prediction_scores`.
                Its data type should be int64. If `masked_positions` is None, its shape is [batch_size, sequence_length, 1].
                Otherwise, its shape is [batch_size, mask_token_num, 1]
            next_sentence_labels(Tensor):
                The labels of the next sentence prediction task, the dimensionality of `next_sentence_labels`
                is equal to `seq_relation_labels`. Its data type should be int64 and
                its shape is [batch_size, 1]

        Returns:
            Tensor: The pretraining loss, equals to the sum of `masked_lm_loss` plus the mean of `next_sentence_loss`.
            Its data type should be float32 and its shape is [1].

        """

        with paddle.static.amp.fp16_guard():
            masked_lm_loss = F.cross_entropy(prediction_scores, masked_lm_labels, ignore_index=-1, reduction="none")

            if not self.with_nsp_loss:
                return paddle.mean(masked_lm_loss)

            next_sentence_loss = F.cross_entropy(seq_relationship_score, next_sentence_labels, reduction="none")
            return paddle.mean(masked_lm_loss), paddle.mean(next_sentence_loss)


class ErnieOnlyMLMHead(nn.Layer):
    def __init__(self, hidden_size, vocab_size, activation, embedding_weights):
        super().__init__()
        self.predictions = ErnieLMPredictionHead(
            hidden_size=hidden_size, vocab_size=vocab_size, activation=activation, embedding_weights=embedding_weights
        )

    def forward(self, sequence_output, masked_positions=None):
        prediction_scores = self.predictions(sequence_output, masked_positions)
        return prediction_scores


class ErnieForMaskedLM(ErniePretrainedModel):
    """
    Ernie Model with a `masked language modeling` head on top.

    Args:
        ernie (:class:`ErnieModel`):
            An instance of :class:`ErnieModel`.

    """

    def __init__(self, ernie):
        super(ErnieForMaskedLM, self).__init__()
        self.ernie = ernie
        self.cls = ErnieOnlyMLMHead(
            self.ernie.config["hidden_size"],
            self.ernie.config["vocab_size"],
            self.ernie.config["hidden_act"],
            embedding_weights=self.ernie.embeddings.word_embeddings.weight,
        )

        self.apply(self.init_weights)

    def forward(
        self,
        input_ids: Optional[Tensor] = None,
        token_type_ids: Optional[Tensor] = None,
        position_ids: Optional[Tensor] = None,
        attention_mask: Optional[Tensor] = None,
        masked_positions: Optional[Tensor] = None,
        inputs_embeds: Optional[Tensor] = None,
        labels: Optional[Tensor] = None,
        output_hidden_states: Optional[bool] = None,
        output_attentions: Optional[bool] = None,
        return_dict: Optional[bool] = None,
    ):
        r"""

        Args:
            input_ids (Tensor):
                See :class:`ErnieModel`.
            token_type_ids (Tensor, optional):
                See :class:`ErnieModel`.
            position_ids (Tensor, optional):
                See :class:`ErnieModel`.
            attention_mask (Tensor, optional):
                See :class:`ErnieModel`.
            masked_positions:
                masked positions of output.
            inputs_embeds(Tensor, optional):
                See :class:`ErnieModel`.
            labels (Tensor of shape `(batch_size, sequence_length)`, optional):
                Labels for computing the masked language modeling loss. Indices should be in `[-100, 0, ...,
                vocab_size]` (see `input_ids` docstring) Tokens with indices set to `-100` are ignored (masked), the
                loss is only computed for the tokens with labels in `[0, ..., vocab_size]`
            output_hidden_states (bool, optional):
                Whether to return the hidden states of all layers.
                Defaults to `False`.
            output_attentions (bool, optional):
                Whether to return the attentions tensors of all attention layers.
                Defaults to `False`.
            return_dict (bool, optional):
                Whether to return a :class:`~paddlenlp.transformers.model_outputs.MaskedLMOutput` object. If
                `False`, the output will be a tuple of tensors. Defaults to `False`.

        Returns:
            An instance of :class:`~paddlenlp.transformers.model_outputs.MaskedLMOutput` if `return_dict=True`.
            Otherwise it returns a tuple of tensors corresponding to ordered and
            not None (depending on the input arguments) fields of :class:`~paddlenlp.transformers.model_outputs.MaskedLMOutput`.

        Example:
            .. code-block::

                import paddle
                from paddlenlp.transformers import ErnieForMaskedLM, ErnieTokenizer

                tokenizer = ErnieTokenizer.from_pretrained('ernie-1.0')
                model = ErnieForMaskedLM.from_pretrained('ernie-1.0')

                inputs = tokenizer("Welcome to use PaddlePaddle and PaddleNLP!")
                inputs = {k:paddle.to_tensor([v]) for (k, v) in inputs.items()}

                logits = model(**inputs)
                print(logits.shape)
                # [1, 17, 18000]

        """

        outputs = self.ernie(
            input_ids,
            token_type_ids=token_type_ids,
            position_ids=position_ids,
            attention_mask=attention_mask,
            inputs_embeds=inputs_embeds,
            output_attentions=output_attentions,
            output_hidden_states=output_hidden_states,
            return_dict=return_dict,
        )
        sequence_output = outputs[0]
        prediction_scores = self.cls(sequence_output, masked_positions=masked_positions)

        masked_lm_loss = None
        if labels is not None:
            loss_fct = paddle.nn.CrossEntropyLoss()  # -100 index = padding token
            masked_lm_loss = loss_fct(
                prediction_scores.reshape((-1, paddle.shape(prediction_scores)[-1])), labels.reshape((-1,))
            )
        if not return_dict:
            output = (prediction_scores,) + outputs[2:]
            return (
                ((masked_lm_loss,) + output)
                if masked_lm_loss is not None
                else (output[0] if len(output) == 1 else output)
            )

        return MaskedLMOutput(
            loss=masked_lm_loss,
            logits=prediction_scores,
            hidden_states=outputs.hidden_states,
            attentions=outputs.attentions,
        )


class ErnieForMultipleChoice(ErniePretrainedModel):
    """
    Ernie Model with a linear layer on top of the hidden-states output layer,
    designed for multiple choice tasks like RocStories/SWAG tasks.

    Args:
        ernie (:class:`ErnieModel`):
            An instance of ErnieModel.
        num_choices (int, optional):
            The number of choices. Defaults to `2`.
        dropout (float, optional):
            The dropout probability for output of Ernie.
            If None, use the same value as `hidden_dropout_prob` of `ErnieModel`
            instance `ernie`. Defaults to None.
    """

    def __init__(self, ernie, num_choices=2, dropout=None):
        super(ErnieForMultipleChoice, self).__init__()
        self.num_choices = num_choices
        self.ernie = ernie
        self.dropout = nn.Dropout(dropout if dropout is not None else self.ernie.config["hidden_dropout_prob"])
        self.classifier = nn.Linear(self.ernie.config["hidden_size"], 1)
        self.apply(self.init_weights)

    def forward(
        self,
        input_ids: Optional[Tensor] = None,
        token_type_ids: Optional[Tensor] = None,
        position_ids: Optional[Tensor] = None,
        attention_mask: Optional[Tensor] = None,
        inputs_embeds: Optional[Tensor] = None,
        labels: Optional[Tensor] = None,
        output_hidden_states: Optional[bool] = None,
        output_attentions: Optional[bool] = None,
        return_dict: Optional[bool] = None,
    ):
        r"""
        The ErnieForMultipleChoice forward method, overrides the __call__() special method.

        Args:
            input_ids (Tensor):
                See :class:`ErnieModel` and shape as [batch_size, num_choice, sequence_length].
            token_type_ids(Tensor, optional):
                See :class:`ErnieModel` and shape as [batch_size, num_choice, sequence_length].
            position_ids(Tensor, optional):
                See :class:`ErnieModel` and shape as [batch_size, num_choice, sequence_length].
            attention_mask (list, optional):
                See :class:`ErnieModel` and shape as [batch_size, num_choice, sequence_length].
            inputs_embeds(Tensor, optional):
                See :class:`ErnieModel` and shape as [batch_size, num_choice, sequence_length, hidden_size].
            labels (Tensor of shape `(batch_size, )`, optional):
                Labels for computing the multiple choice classification loss. Indices should be in `[0, ...,
                num_choices-1]` where `num_choices` is the size of the second dimension of the input tensors. (See
                `input_ids` above)
            output_hidden_states (bool, optional):
                Whether to return the hidden states of all layers.
                Defaults to `False`.
            output_attentions (bool, optional):
                Whether to return the attentions tensors of all attention layers.
                Defaults to `False`.
            return_dict (bool, optional):
                Whether to return a :class:`~paddlenlp.transformers.model_outputs.MultipleChoiceModelOutput` object. If
                `False`, the output will be a tuple of tensors. Defaults to `False`.

        Returns:
            An instance of :class:`~paddlenlp.transformers.model_outputs.MultipleChoiceModelOutput` if `return_dict=True`.
            Otherwise it returns a tuple of tensors corresponding to ordered and
            not None (depending on the input arguments) fields of :class:`~paddlenlp.transformers.model_outputs.MultipleChoiceModelOutput`.

        """
        # input_ids: [bs, num_choice, seq_l]
        input_ids = input_ids.reshape(shape=(-1, input_ids.shape[-1]))  # flat_input_ids: [bs*num_choice,seq_l]

        if position_ids is not None:
            position_ids = position_ids.reshape(shape=(-1, position_ids.shape[-1]))
        if token_type_ids is not None:
            token_type_ids = token_type_ids.reshape(shape=(-1, token_type_ids.shape[-1]))

        if attention_mask is not None:
            attention_mask = attention_mask.reshape(shape=(-1, attention_mask.shape[-1]))

        if inputs_embeds is not None:
            inputs_embeds = inputs_embeds.reshape(shape=(-1, inputs_embeds.shape[-2], inputs_embeds.shape[-1]))

        outputs = self.ernie(
            input_ids,
            token_type_ids=token_type_ids,
            position_ids=position_ids,
            attention_mask=attention_mask,
            inputs_embeds=inputs_embeds,
            output_attentions=output_attentions,
            output_hidden_states=output_hidden_states,
            return_dict=return_dict,
        )
        pooled_output = outputs[1]
        pooled_output = self.dropout(pooled_output)

        logits = self.classifier(pooled_output)  # logits: (bs*num_choice,1)
        reshaped_logits = logits.reshape(shape=(-1, self.num_choices))  # logits: (bs, num_choice)

        loss = None
        if labels is not None:
            loss_fct = paddle.nn.CrossEntropyLoss()
            loss = loss_fct(reshaped_logits, labels)
        if not return_dict:
            output = (reshaped_logits,) + outputs[2:]
            return ((loss,) + output) if loss is not None else (output[0] if len(output) == 1 else output)

        return MultipleChoiceModelOutput(
            loss=loss,
            logits=reshaped_logits,
            hidden_states=outputs.hidden_states,
            attentions=outputs.attentions,
        )


class UIE(ErniePretrainedModel):
    """
    Ernie Model with two linear layer on top of the hidden-states
    output to compute `start_prob` and `end_prob`,
    designed for Universal Information Extraction.

    Args:
        ernie (`ErnieModel`): 
            An instance of `ErnieModel`.
    """

    def __init__(self, ernie):
        super(UIE, self).__init__()
        self.ernie = ernie
        hidden_size = self.ernie.config["hidden_size"]
        self.linear_start = paddle.nn.Linear(hidden_size, 1)
        self.linear_end = paddle.nn.Linear(hidden_size, 1)
        self.sigmoid = nn.Sigmoid()
        self.apply(self.init_weights)

    def forward(self,
                input_ids,
                token_type_ids,
                position_ids=None,
                attention_mask=None):
        r"""
        Args:
            input_ids (Tensor):
                See :class:`ErnieModel`.
            token_type_ids (Tensor, optional):
                See :class:`ErnieModel`.
            position_ids (Tensor, optional):
                See :class:`ErnieModel`.
            attention_mask (Tensor, optional):
                See :class:`ErnieModel`.

        Example:
            .. code-block::

                import paddle
                from paddlenlp.transformers import UIE, ErnieTokenizer

                tokenizer = ErnieTokenizer.from_pretrained('uie-base')
                model = UIE.from_pretrained('uie-base')

                inputs = tokenizer("Welcome to use PaddlePaddle and PaddleNLP!")
                inputs = {k:paddle.to_tensor([v]) for (k, v) in inputs.items()}
                start_prob, end_prob = model(**inputs)
        """
        sequence_output, _ = self.ernie(input_ids=input_ids,
                                        token_type_ids=token_type_ids,
                                        position_ids=position_ids,
                                        attention_mask=attention_mask)
        start_logits = self.linear_start(sequence_output)
        start_logits = paddle.squeeze(start_logits, -1)
        start_prob = self.sigmoid(start_logits)
        end_logits = self.linear_end(sequence_output)
        end_logits = paddle.squeeze(end_logits, -1)
        end_prob = self.sigmoid(end_logits)
        return start_prob, end_prob<|MERGE_RESOLUTION|>--- conflicted
+++ resolved
@@ -12,40 +12,26 @@
 # See the License for the specific language governing permissions and
 # limitations under the License.
 
+from dataclasses import dataclass
 from typing import Optional, Tuple
-from paddle import Tensor
 
 import paddle
 import paddle.nn as nn
 import paddle.nn.functional as F
-
-from dataclasses import dataclass
-from typing import List, Optional, Tuple, Union
+from paddle import Tensor
+
 from .. import PretrainedModel, register_base_model
 from ..model_outputs import (
-    BaseModelOutputWithPastAndCrossAttentions,
     BaseModelOutputWithPoolingAndCrossAttentions,
+    MaskedLMOutput,
+    ModelOutput,
+    MultipleChoiceModelOutput,
+    QuestionAnsweringModelOutput,
     SequenceClassifierOutput,
     TokenClassifierOutput,
-    QuestionAnsweringModelOutput,
-    MultipleChoiceModelOutput,
-    MaskedLMOutput,
-    ModelOutput,
 )
 
 __all__ = [
-<<<<<<< HEAD
-    'ErnieModel',
-    'ErniePretrainedModel',
-    'ErnieForSequenceClassification',
-    'ErnieForTokenClassification',
-    'ErnieForQuestionAnswering',
-    'ErnieForPretraining',
-    'ErniePretrainingCriterion',
-    'ErnieForMaskedLM',
-    'ErnieForMultipleChoice',
-    'UIE',
-=======
     "ErnieModel",
     "ErniePretrainedModel",
     "ErnieForSequenceClassification",
@@ -55,7 +41,7 @@
     "ErniePretrainingCriterion",
     "ErnieForMaskedLM",
     "ErnieForMultipleChoice",
->>>>>>> 0030717c
+    "UIE",
 ]
 
 
@@ -763,7 +749,7 @@
             "task_type_vocab_size": 3,
             "type_vocab_size": 4,
             "use_task_id": True,
-            "vocab_size": 40000
+            "vocab_size": 40000,
         },
         "uie-medium": {
             "attention_probs_dropout_prob": 0.1,
@@ -778,7 +764,7 @@
             "task_type_vocab_size": 16,
             "type_vocab_size": 4,
             "use_task_id": True,
-            "vocab_size": 40000
+            "vocab_size": 40000,
         },
         "uie-mini": {
             "attention_probs_dropout_prob": 0.1,
@@ -793,7 +779,7 @@
             "task_type_vocab_size": 16,
             "type_vocab_size": 4,
             "use_task_id": True,
-            "vocab_size": 40000
+            "vocab_size": 40000,
         },
         "uie-micro": {
             "attention_probs_dropout_prob": 0.1,
@@ -808,7 +794,7 @@
             "task_type_vocab_size": 16,
             "type_vocab_size": 4,
             "use_task_id": True,
-            "vocab_size": 40000
+            "vocab_size": 40000,
         },
         "uie-nano": {
             "attention_probs_dropout_prob": 0.1,
@@ -823,7 +809,7 @@
             "task_type_vocab_size": 16,
             "type_vocab_size": 4,
             "use_task_id": True,
-            "vocab_size": 40000
+            "vocab_size": 40000,
         },
         "uie-base-en": {
             "attention_probs_dropout_prob": 0.1,
@@ -836,111 +822,13 @@
             "num_hidden_layers": 12,
             "type_vocab_size": 4,
             "vocab_size": 30522,
-            "pad_token_id": 0
+            "pad_token_id": 0,
         },
     }
     resource_files_names = {"model_state": "model_state.pdparams"}
     pretrained_resource_files_map = {
         "model_state": {
             # Deprecated, alias for ernie-1.0-base-zh
-<<<<<<< HEAD
-            "ernie-1.0":
-            "https://bj.bcebos.com/paddlenlp/models/transformers/ernie/ernie_v1_chn_base.pdparams",
-            "ernie-1.0-base-zh":
-            "https://bj.bcebos.com/paddlenlp/models/transformers/ernie/ernie_v1_chn_base.pdparams",
-            "ernie-1.0-base-zh-cw":
-            "https://bj.bcebos.com/paddlenlp/models/transformers/ernie/ernie_1.0_base_zh_cw.pdparams",
-            "ernie-1.0-large-zh-cw":
-            "https://bj.bcebos.com/paddlenlp/models/transformers/ernie/ernie_1.0_large_zh_cw.pdparams",
-            "ernie-tiny":
-            "https://bj.bcebos.com/paddlenlp/models/transformers/ernie_tiny/ernie_tiny.pdparams",
-            "ernie-2.0-base-zh":
-            "https://bj.bcebos.com/paddlenlp/models/transformers/ernie_2.0/ernie_2.0_base_zh.pdparams",
-            "ernie-2.0-large-zh":
-            "https://bj.bcebos.com/paddlenlp/models/transformers/ernie_2.0/ernie_2.0_large_zh.pdparams",
-            "ernie-2.0-base-en":
-            "https://bj.bcebos.com/paddlenlp/models/transformers/ernie_v2_base/ernie_v2_eng_base.pdparams",
-            "ernie-2.0-base-en-finetuned-squad":
-            "https://bj.bcebos.com/paddlenlp/models/transformers/ernie_v2_base/ernie_v2_eng_base_finetuned_squad.pdparams",
-            "ernie-2.0-large-en":
-            "https://bj.bcebos.com/paddlenlp/models/transformers/ernie_v2_large/ernie_v2_eng_large.pdparams",
-            "rocketqa-zh-dureader-query-encoder":
-            "https://bj.bcebos.com/paddlenlp/models/transformers/rocketqa/rocketqa_zh_dureader_query_encoder.pdparams",
-            "rocketqa-zh-dureader-para-encoder":
-            "https://bj.bcebos.com/paddlenlp/models/transformers/rocketqa/rocketqa_zh_dureader_para_encoder.pdparams",
-            "rocketqa-v1-marco-query-encoder":
-            "https://bj.bcebos.com/paddlenlp/models/transformers/rocketqa/rocketqa_v1_marco_query_encoder.pdparams",
-            "rocketqa-v1-marco-para-encoder":
-            "https://bj.bcebos.com/paddlenlp/models/transformers/rocketqa/rocketqa_v1_marco_para_encoder.pdparams",
-            "rocketqa-zh-dureader-cross-encoder":
-            "https://bj.bcebos.com/paddlenlp/models/transformers/rocketqa/rocketqa_zh_dureader_cross_encoder.pdparams",
-            "rocketqa-v1-marco-cross-encoder":
-            "https://bj.bcebos.com/paddlenlp/models/transformers/rocketqa/rocketqa_v1_marco_cross_encoder.pdparams",
-            "ernie-3.0-base-zh":
-            "https://bj.bcebos.com/paddlenlp/models/transformers/ernie_3.0/ernie_3.0_base_zh.pdparams",
-            "ernie-3.0-xbase-zh":
-            "https://bj.bcebos.com/paddlenlp/models/transformers/ernie_3.0/ernie_3.0_xbase_zh.pdparams",
-            "ernie-3.0-medium-zh":
-            "https://bj.bcebos.com/paddlenlp/models/transformers/ernie_3.0/ernie_3.0_medium_zh.pdparams",
-            "ernie-3.0-mini-zh":
-            "https://bj.bcebos.com/paddlenlp/models/transformers/ernie_3.0/ernie_3.0_mini_zh.pdparams",
-            "ernie-3.0-micro-zh":
-            "https://bj.bcebos.com/paddlenlp/models/transformers/ernie_3.0/ernie_3.0_micro_zh.pdparams",
-            "ernie-3.0-nano-zh":
-            "https://bj.bcebos.com/paddlenlp/models/transformers/ernie_3.0/ernie_3.0_nano_zh.pdparams",
-            "rocketqa-zh-base-query-encoder":
-            "https://paddlenlp.bj.bcebos.com/models/transformers/rocketqa/rocketqa-zh-base-query-encoder.pdparams",
-            "rocketqa-zh-base-para-encoder":
-            "https://paddlenlp.bj.bcebos.com/models/transformers/rocketqa/rocketqa-zh-base-para-encoder.pdparams",
-            "rocketqa-zh-medium-query-encoder":
-            "https://paddlenlp.bj.bcebos.com/models/transformers/rocketqa/rocketqa-zh-medium-query-encoder.pdparams",
-            "rocketqa-zh-medium-para-encoder":
-            "https://paddlenlp.bj.bcebos.com/models/transformers/rocketqa/rocketqa-zh-medium-para-encoder.pdparams",
-            "rocketqa-zh-mini-query-encoder":
-            "https://paddlenlp.bj.bcebos.com/models/transformers/rocketqa/rocketqa-zh-mini-query-encoder.pdparams",
-            "rocketqa-zh-mini-para-encoder":
-            "https://paddlenlp.bj.bcebos.com/models/transformers/rocketqa/rocketqa-zh-mini-para-encoder.pdparams",
-            "rocketqa-zh-micro-query-encoder":
-            "https://paddlenlp.bj.bcebos.com/models/transformers/rocketqa/rocketqa-zh-micro-query-encoder.pdparams",
-            "rocketqa-zh-micro-para-encoder":
-            "https://paddlenlp.bj.bcebos.com/models/transformers/rocketqa/rocketqa-zh-micro-para-encoder.pdparams",
-            "rocketqa-zh-nano-query-encoder":
-            "https://paddlenlp.bj.bcebos.com/models/transformers/rocketqa/rocketqa-zh-nano-query-encoder.pdparams",
-            "rocketqa-zh-nano-para-encoder":
-            "https://paddlenlp.bj.bcebos.com/models/transformers/rocketqa/rocketqa-zh-nano-para-encoder.pdparams",
-            "rocketqa-base-cross-encoder":
-            "https://paddlenlp.bj.bcebos.com/models/transformers/rocketqa/rocketqa-base-cross-encoder.pdparams",
-            "rocketqa-medium-cross-encoder":
-            "https://paddlenlp.bj.bcebos.com/models/transformers/rocketqa/rocketqa-medium-cross-encoder.pdparams",
-            "rocketqa-mini-cross-encoder":
-            "https://paddlenlp.bj.bcebos.com/models/transformers/rocketqa/rocketqa-mini-cross-encoder.pdparams",
-            "rocketqa-micro-cross-encoder":
-            "https://paddlenlp.bj.bcebos.com/models/transformers/rocketqa/rocketqa-micro-cross-encoder.pdparams",
-            "rocketqa-nano-cross-encoder":
-            "https://paddlenlp.bj.bcebos.com/models/transformers/rocketqa/rocketqa-nano-cross-encoder.pdparams",
-            "rocketqav2-en-marco-cross-encoder":
-            "https://paddlenlp.bj.bcebos.com/models/transformers/rocketqa/rocketqav2_en_marco_cross_encoder.pdparams",
-            "rocketqav2-en-marco-query-encoder":
-            "https://paddlenlp.bj.bcebos.com/models/transformers/rocketqa/rocketqav2_en_marco_query_encoder.pdparams",
-            "rocketqav2-en-marco-para-encoder":
-            "https://paddlenlp.bj.bcebos.com/models/transformers/rocketqa/rocketqav2_en_marco_para_encoder.pdparams",
-            "ernie-search-base-dual-encoder-marco-en":
-            "https://paddlenlp.bj.bcebos.com/models/transformers/ernie_search/ernie_search_base_dual_encoder_marco_en.pdparams",
-            "ernie-search-large-cross-encoder-marco-en":
-            "https://paddlenlp.bj.bcebos.com/models/transformers/ernie_search/ernie_search_large_cross_encoder_marco_en.pdparams",
-            "uie-base":
-            "https://bj.bcebos.com/paddlenlp/models/transformers/uie/uie_base.pdparams",
-            "uie-medium":
-            "https://bj.bcebos.com/paddlenlp/models/transformers/uie/uie_medium.pdparams",
-            "uie-mini":
-            "https://bj.bcebos.com/paddlenlp/models/transformers/uie/uie_mini.pdparams",
-            "uie-micro":
-            "https://bj.bcebos.com/paddlenlp/models/transformers/uie/uie_micro.pdparams",
-            "uie-nano":
-            "https://bj.bcebos.com/paddlenlp/models/transformers/uie/uie_nano.pdparams",
-            "uie-base-en":
-            "https://bj.bcebos.com/paddlenlp/models/transformers/uie/uie_base_en.pdparams",
-=======
             "ernie-1.0": "https://bj.bcebos.com/paddlenlp/models/transformers/ernie/ernie_v1_chn_base.pdparams",
             "ernie-1.0-base-zh": "https://bj.bcebos.com/paddlenlp/models/transformers/ernie/ernie_v1_chn_base.pdparams",
             "ernie-1.0-base-zh-cw": "https://bj.bcebos.com/paddlenlp/models/transformers/ernie/ernie_1.0_base_zh_cw.pdparams",
@@ -983,7 +871,12 @@
             "rocketqav2-en-marco-para-encoder": "https://paddlenlp.bj.bcebos.com/models/transformers/rocketqa/rocketqav2_en_marco_para_encoder.pdparams",
             "ernie-search-base-dual-encoder-marco-en": "https://paddlenlp.bj.bcebos.com/models/transformers/ernie_search/ernie_search_base_dual_encoder_marco_en.pdparams",
             "ernie-search-large-cross-encoder-marco-en": "https://paddlenlp.bj.bcebos.com/models/transformers/ernie_search/ernie_search_large_cross_encoder_marco_en.pdparams",
->>>>>>> 0030717c
+            "uie-base": "https://bj.bcebos.com/paddlenlp/models/transformers/uie/uie_base.pdparams",
+            "uie-medium": "https://bj.bcebos.com/paddlenlp/models/transformers/uie/uie_medium.pdparams",
+            "uie-mini": "https://bj.bcebos.com/paddlenlp/models/transformers/uie/uie_mini.pdparams",
+            "uie-micro": "https://bj.bcebos.com/paddlenlp/models/transformers/uie/uie_micro.pdparams",
+            "uie-nano": "https://bj.bcebos.com/paddlenlp/models/transformers/uie/uie_nano.pdparams",
+            "uie-base-en": "https://bj.bcebos.com/paddlenlp/models/transformers/uie/uie_base_en.pdparams",
         }
     }
     base_model_prefix = "ernie"
@@ -2139,7 +2032,7 @@
     designed for Universal Information Extraction.
 
     Args:
-        ernie (`ErnieModel`): 
+        ernie (`ErnieModel`):
             An instance of `ErnieModel`.
     """
 
@@ -2152,11 +2045,7 @@
         self.sigmoid = nn.Sigmoid()
         self.apply(self.init_weights)
 
-    def forward(self,
-                input_ids,
-                token_type_ids,
-                position_ids=None,
-                attention_mask=None):
+    def forward(self, input_ids, token_type_ids, position_ids=None, attention_mask=None):
         r"""
         Args:
             input_ids (Tensor):
@@ -2181,10 +2070,12 @@
                 inputs = {k:paddle.to_tensor([v]) for (k, v) in inputs.items()}
                 start_prob, end_prob = model(**inputs)
         """
-        sequence_output, _ = self.ernie(input_ids=input_ids,
-                                        token_type_ids=token_type_ids,
-                                        position_ids=position_ids,
-                                        attention_mask=attention_mask)
+        sequence_output, _ = self.ernie(
+            input_ids=input_ids,
+            token_type_ids=token_type_ids,
+            position_ids=position_ids,
+            attention_mask=attention_mask,
+        )
         start_logits = self.linear_start(sequence_output)
         start_logits = paddle.squeeze(start_logits, -1)
         start_prob = self.sigmoid(start_logits)
