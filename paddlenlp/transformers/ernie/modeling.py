--- conflicted
+++ resolved
@@ -417,15 +417,10 @@
             # Deprecated, alias for ernie-1.0-base-zh
             "ernie-1.0":
             "https://bj.bcebos.com/paddlenlp/models/transformers/ernie/ernie_v1_chn_base.pdparams",
-<<<<<<< HEAD
             "ernie-1.0-base-zh":
             "https://bj.bcebos.com/paddlenlp/models/transformers/ernie/ernie_v1_chn_base.pdparams",
             "ernie-1.0-large-zh-cw":
             "https://bj.bcebos.com/paddlenlp/models/transformers/ernie/ernie_1.0_large_zh_cw.pdparams",
-=======
-            "ernie-1.0-large-zh":
-            "https://bj.bcebos.com/paddlenlp/models/transformers/ernie/ernie_1.0_large_zh.pdparams",
->>>>>>> c6f406d5
             "ernie-tiny":
             "https://bj.bcebos.com/paddlenlp/models/transformers/ernie_tiny/ernie_tiny.pdparams",
             "ernie-2.0-base-zh":
