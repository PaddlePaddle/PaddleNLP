--- conflicted
+++ resolved
@@ -186,26 +186,6 @@
             "vocab_size": 30522,
             "pad_token_id": 0,
         },
-        "ernie-3.0-base": {
-            "attention_probs_dropout_prob": 0.1,
-            "hidden_act": "gelu",
-            "hidden_dropout_prob": 0.1,
-            "hidden_size": 768,
-            "initializer_range": 0.02,
-            "max_position_embeddings": 512,
-            "num_attention_heads": 12,
-            "num_hidden_layers": 12,
-            "type_vocab_size": 2,
-<<<<<<< HEAD
-            "use_task_id": True,
-=======
->>>>>>> aa63b689
-            "task_type_vocab_size": 3,
-            "vocab_size": 40000,
-            "pad_token_id": 0,
-        },
-<<<<<<< HEAD
-=======
         "ernie-base-cn-query-encoder": {
             "attention_probs_dropout_prob": 0.1,
             "hidden_act": "relu",
@@ -258,7 +238,6 @@
             "vocab_size": 30522,
             "pad_token_id": 0,
         },
->>>>>>> aa63b689
     }
     resource_files_names = {"model_state": "model_state.pdparams"}
     pretrained_resource_files_map = {
@@ -273,10 +252,6 @@
             "https://bj.bcebos.com/paddlenlp/models/transformers/ernie_v2_base/ernie_v2_eng_base_finetuned_squad.pdparams",
             "ernie-2.0-large-en":
             "https://bj.bcebos.com/paddlenlp/models/transformers/ernie_v2_large/ernie_v2_eng_large.pdparams",
-            "ernie-3.0-base":
-            "https://bj.bcebos.com/paddlenlp/models/transformers/ernie_3.0_base/ernie_3.0_base.pdparams",
-<<<<<<< HEAD
-=======
             "ernie-base-cn-query-encoder":
             "https://bj.bcebos.com/paddlenlp/models/transformers/semantic_indexing/ernie_base_cn_query_encoder.pdparams",
             "ernie-base-cn-title-encoder":
@@ -285,7 +260,6 @@
             "https://bj.bcebos.com/paddlenlp/models/transformers/semantic_indexing/ernie_base_en_query_encoder.pdparams",
             "ernie-base-en-title-encoder":
             "https://bj.bcebos.com/paddlenlp/models/transformers/semantic_indexing/ernie_base_en_title_encoder.pdparams",
->>>>>>> aa63b689
         }
     }
     base_model_prefix = "ernie"
