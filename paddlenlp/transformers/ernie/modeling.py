--- conflicted
+++ resolved
@@ -1561,9 +1561,6 @@
             prediction_scores, seq_relationship_score = self.cls(
                 sequence_output, pooled_output, masked_positions)
 
-<<<<<<< HEAD
-            return prediction_scores, seq_relationship_score
-=======
             total_loss = None
             if labels is not None and next_sentence_label is not None:
                 loss_fct = paddle.nn.CrossEntropyLoss()
@@ -1588,7 +1585,6 @@
                 hidden_states=outputs.hidden_states,
                 attentions=outputs.attentions,
             )
->>>>>>> 70bc0b06
 
 
 class ErniePretrainingCriterion(paddle.nn.Layer):
@@ -1688,16 +1684,12 @@
                 token_type_ids=None,
                 position_ids=None,
                 attention_mask=None,
-<<<<<<< HEAD
-                masked_positions=None):
-=======
                 masked_positions=None,
                 inputs_embeds=None,
                 labels=None,
                 output_hidden_states=False,
                 output_attentions=False,
                 return_dict=False):
->>>>>>> 70bc0b06
         r"""
 
         Args:
@@ -1711,8 +1703,6 @@
                 See :class:`ErnieModel`.
             masked_positions:
                 masked positions of output. 
-<<<<<<< HEAD
-=======
             inputs_embeds(Tensor, optional):
                 See :class:`ErnieModel`.
             labels (Tensor of shape `(batch_size, sequence_length)`, optional):
@@ -1728,7 +1718,6 @@
             return_dict (bool, optional):
                 Whether to return a :class:`~paddlenlp.transformers.model_outputs.MaskedLMOutput` object. If
                 `False`, the output will be a tuple of tensors. Defaults to `False`.
->>>>>>> 70bc0b06
 
         Returns:
             An instance of :class:`~paddlenlp.transformers.model_outputs.MaskedLMOutput` if `return_dict=True`.
@@ -1764,9 +1753,6 @@
         sequence_output = outputs[0]
         prediction_scores = self.cls(sequence_output,
                                      masked_positions=masked_positions)
-<<<<<<< HEAD
-        return prediction_scores
-=======
 
         masked_lm_loss = None
         if labels is not None:
@@ -1788,7 +1774,6 @@
             hidden_states=outputs.hidden_states,
             attentions=outputs.attentions,
         )
->>>>>>> 70bc0b06
 
 
 class ErnieForMultipleChoice(ErniePretrainedModel):
