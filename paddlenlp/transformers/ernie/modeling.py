# Copyright (c) 2020 PaddlePaddle Authors. All Rights Reserved.
#
# Licensed under the Apache License, Version 2.0 (the "License");
# you may not use this file except in compliance with the License.
# You may obtain a copy of the License at
#
#     http://www.apache.org/licenses/LICENSE-2.0
#
# Unless required by applicable law or agreed to in writing, software
# distributed under the License is distributed on an "AS IS" BASIS,
# WITHOUT WARRANTIES OR CONDITIONS OF ANY KIND, either express or implied.
# See the License for the specific language governing permissions and
# limitations under the License.

from typing import Optional, Tuple
from paddle import Tensor

import paddle
import paddle.nn as nn
import paddle.nn.functional as F

from dataclasses import dataclass
from typing import List, Optional, Tuple, Union
from .. import PretrainedModel, register_base_model
from ..model_outputs import (
    BaseModelOutputWithPastAndCrossAttentions,
    BaseModelOutputWithPoolingAndCrossAttentions,
    SequenceClassifierOutput,
    TokenClassifierOutput,
    QuestionAnsweringModelOutput,
    MultipleChoiceModelOutput,
    MaskedLMOutput,
    ModelOutput,
)

__all__ = [
    'ErnieModel',
    'ErniePretrainedModel',
    'ErnieForSequenceClassification',
    'ErnieForTokenClassification',
    'ErnieForQuestionAnswering',
    'ErnieForPretraining',
    'ErniePretrainingCriterion',
    'ErnieForMaskedLM',
    'ErnieForMultipleChoice',
    'UIE',
]


class ErnieEmbeddings(nn.Layer):
    r"""
    Include embeddings from word, position and token_type embeddings.
    """

    def __init__(self,
                 vocab_size,
                 hidden_size=768,
                 hidden_dropout_prob=0.1,
                 max_position_embeddings=512,
                 type_vocab_size=2,
                 pad_token_id=0,
                 weight_attr=None,
                 task_type_vocab_size=3,
                 task_id=0,
                 use_task_id=False):
        super(ErnieEmbeddings, self).__init__()

        self.word_embeddings = nn.Embedding(vocab_size,
                                            hidden_size,
                                            padding_idx=pad_token_id,
                                            weight_attr=weight_attr)
        self.position_embeddings = nn.Embedding(max_position_embeddings,
                                                hidden_size,
                                                weight_attr=weight_attr)
        self.type_vocab_size = type_vocab_size
        if self.type_vocab_size > 0:
            self.token_type_embeddings = nn.Embedding(type_vocab_size,
                                                      hidden_size,
                                                      weight_attr=weight_attr)
        self.use_task_id = use_task_id
        self.task_id = task_id
        if self.use_task_id:
            self.task_type_embeddings = nn.Embedding(task_type_vocab_size,
                                                     hidden_size,
                                                     weight_attr=weight_attr)
        self.layer_norm = nn.LayerNorm(hidden_size)
        self.dropout = nn.Dropout(hidden_dropout_prob)

    def forward(self,
                input_ids: Optional[Tensor] = None,
                token_type_ids: Optional[Tensor] = None,
                position_ids: Optional[Tensor] = None,
                task_type_ids: Optional[Tensor] = None,
                inputs_embeds: Optional[Tensor] = None,
                past_key_values_length: int = 0):

        if input_ids is not None:
            inputs_embeds = self.word_embeddings(input_ids)

        input_shape = paddle.shape(inputs_embeds)[:-1]

        if position_ids is None:
            # maybe need use shape op to unify static graph and dynamic graph
            ones = paddle.ones(input_shape, dtype="int64")
            seq_length = paddle.cumsum(ones, axis=1)
            position_ids = seq_length - ones

            if past_key_values_length > 0:
                position_ids = position_ids + past_key_values_length

            position_ids.stop_gradient = True

        position_embeddings = self.position_embeddings(position_ids)
        embeddings = inputs_embeds + position_embeddings

        if self.type_vocab_size > 0:
            if token_type_ids is None:
                token_type_ids = paddle.zeros(input_shape, dtype="int64")
            token_type_embeddings = self.token_type_embeddings(token_type_ids)
            embeddings = embeddings + token_type_embeddings

        if self.use_task_id:
            if task_type_ids is None:
                task_type_ids = paddle.ones(input_shape,
                                            dtype="int64") * self.task_id
            task_type_embeddings = self.task_type_embeddings(task_type_ids)
            embeddings = embeddings + task_type_embeddings
        embeddings = self.layer_norm(embeddings)
        embeddings = self.dropout(embeddings)
        return embeddings


class ErniePooler(nn.Layer):

    def __init__(self, hidden_size, weight_attr=None):
        super(ErniePooler, self).__init__()
        self.dense = nn.Linear(hidden_size,
                               hidden_size,
                               weight_attr=weight_attr)
        self.activation = nn.Tanh()

    def forward(self, hidden_states):
        # We "pool" the model by simply taking the hidden state corresponding
        # to the first token.
        first_token_tensor = hidden_states[:, 0]
        pooled_output = self.dense(first_token_tensor)
        pooled_output = self.activation(pooled_output)
        return pooled_output


class ErniePretrainedModel(PretrainedModel):
    r"""
    An abstract class for pretrained ERNIE models. It provides ERNIE related
    `model_config_file`, `pretrained_init_configuration`, `resource_files_names`,
    `pretrained_resource_files_map`, `base_model_prefix` for downloading and
    loading pretrained models. 
    Refer to :class:`~paddlenlp.transformers.model_utils.PretrainedModel` for more details.

    """

    pretrained_init_configuration = {
        # Deprecated, alias for ernie-1.0-base-zh
        "ernie-1.0": {
            "attention_probs_dropout_prob": 0.1,
            "hidden_act": "relu",
            "hidden_dropout_prob": 0.1,
            "hidden_size": 768,
            "initializer_range": 0.02,
            "max_position_embeddings": 513,
            "num_attention_heads": 12,
            "num_hidden_layers": 12,
            "type_vocab_size": 2,
            "vocab_size": 18000,
            "pad_token_id": 0,
        },
        "ernie-1.0-base-zh": {
            "attention_probs_dropout_prob": 0.1,
            "hidden_act": "relu",
            "hidden_dropout_prob": 0.1,
            "hidden_size": 768,
            "initializer_range": 0.02,
            "max_position_embeddings": 513,
            "num_attention_heads": 12,
            "num_hidden_layers": 12,
            "type_vocab_size": 2,
            "vocab_size": 18000,
            "pad_token_id": 0,
        },
        "ernie-1.0-base-zh-cw": {
            "attention_probs_dropout_prob": 0.1,
            "hidden_act": "gelu",
            "hidden_dropout_prob": 0.1,
            "hidden_size": 768,
            "initializer_range": 0.02,
            "max_position_embeddings": 512,
            "num_attention_heads": 12,
            "num_hidden_layers": 12,
            "task_type_vocab_size": 3,
            "type_vocab_size": 4,
            "use_task_id": True,
            "vocab_size": 40000
        },
        "ernie-1.0-large-zh-cw": {
            "attention_probs_dropout_prob": 0.1,
            "hidden_act": "relu",
            "hidden_dropout_prob": 0.1,
            "hidden_size": 1024,
            "initializer_range": 0.02,
            "intermediate_size": 3072,  # it is 3072 instead of 4096
            "max_position_embeddings": 512,
            "num_attention_heads": 16,
            "num_hidden_layers": 24,
            "type_vocab_size": 2,
            "vocab_size": 18000,
            "pad_token_id": 0,
        },
        "ernie-tiny": {
            "attention_probs_dropout_prob": 0.1,
            "hidden_act": "relu",
            "hidden_dropout_prob": 0.1,
            "hidden_size": 1024,
            "initializer_range": 0.02,
            "intermediate_size": 4096,
            "max_position_embeddings": 600,
            "num_attention_heads": 16,
            "num_hidden_layers": 3,
            "type_vocab_size": 2,
            "vocab_size": 50006,
            "pad_token_id": 0,
        },
        "ernie-2.0-base-zh": {
            "attention_probs_dropout_prob": 0.1,
            "hidden_act": "relu",
            "hidden_dropout_prob": 0.1,
            "hidden_size": 768,
            "initializer_range": 0.02,
            "max_position_embeddings": 513,
            "num_attention_heads": 12,
            "num_hidden_layers": 12,
            "type_vocab_size": 4,
            "vocab_size": 18000,
        },
        "ernie-2.0-large-zh": {
            "attention_probs_dropout_prob": 0.1,
            "hidden_act": "relu",
            "hidden_dropout_prob": 0.1,
            "hidden_size": 1024,
            "intermediate_size": 4096,  # special for large model
            "initializer_range": 0.02,
            "max_position_embeddings": 512,
            "num_attention_heads": 16,
            "num_hidden_layers": 24,
            "type_vocab_size": 4,
            "vocab_size": 12800,
        },
        "ernie-2.0-base-en": {
            "attention_probs_dropout_prob": 0.1,
            "hidden_act": "gelu",
            "hidden_dropout_prob": 0.1,
            "hidden_size": 768,
            "initializer_range": 0.02,
            "max_position_embeddings": 512,
            "num_attention_heads": 12,
            "num_hidden_layers": 12,
            "type_vocab_size": 4,
            "vocab_size": 30522,
            "pad_token_id": 0,
        },
        "ernie-2.0-base-en-finetuned-squad": {
            "attention_probs_dropout_prob": 0.1,
            "hidden_act": "gelu",
            "hidden_dropout_prob": 0.1,
            "hidden_size": 768,
            "initializer_range": 0.02,
            "max_position_embeddings": 512,
            "num_attention_heads": 12,
            "num_hidden_layers": 12,
            "type_vocab_size": 4,
            "vocab_size": 30522,
            "pad_token_id": 0,
        },
        "ernie-2.0-large-en": {
            "attention_probs_dropout_prob": 0.1,
            "intermediate_size": 4096,  # special for ernie-2.0-large-en
            "hidden_act": "gelu",
            "hidden_dropout_prob": 0.1,
            "hidden_size": 1024,
            "initializer_range": 0.02,
            "max_position_embeddings": 512,
            "num_attention_heads": 16,
            "num_hidden_layers": 24,
            "type_vocab_size": 4,
            "vocab_size": 30522,
            "pad_token_id": 0,
        },
        "rocketqa-zh-dureader-query-encoder": {
            "attention_probs_dropout_prob": 0.1,
            "hidden_act": "relu",
            "hidden_dropout_prob": 0.1,
            "hidden_size": 768,
            "initializer_range": 0.02,
            "max_position_embeddings": 513,
            "num_attention_heads": 12,
            "num_hidden_layers": 12,
            "type_vocab_size": 2,
            "vocab_size": 18000,
            "pad_token_id": 0,
        },
        "rocketqa-zh-dureader-para-encoder": {
            "attention_probs_dropout_prob": 0.1,
            "hidden_act": "relu",
            "hidden_dropout_prob": 0.1,
            "hidden_size": 768,
            "initializer_range": 0.02,
            "max_position_embeddings": 513,
            "num_attention_heads": 12,
            "num_hidden_layers": 12,
            "type_vocab_size": 2,
            "vocab_size": 18000,
            "pad_token_id": 0,
        },
        "rocketqa-v1-marco-query-encoder": {
            "attention_probs_dropout_prob": 0.1,
            "hidden_act": "gelu",
            "hidden_dropout_prob": 0.1,
            "hidden_size": 768,
            "initializer_range": 0.02,
            "max_position_embeddings": 512,
            "num_attention_heads": 12,
            "num_hidden_layers": 12,
            "type_vocab_size": 4,
            "vocab_size": 30522,
            "pad_token_id": 0,
        },
        "rocketqa-v1-marco-para-encoder": {
            "attention_probs_dropout_prob": 0.1,
            "hidden_act": "gelu",
            "hidden_dropout_prob": 0.1,
            "hidden_size": 768,
            "initializer_range": 0.02,
            "max_position_embeddings": 512,
            "num_attention_heads": 12,
            "num_hidden_layers": 12,
            "type_vocab_size": 4,
            "vocab_size": 30522,
            "pad_token_id": 0,
        },
        "rocketqa-zh-dureader-cross-encoder": {
            "attention_probs_dropout_prob": 0.1,
            "hidden_act": "relu",
            "hidden_dropout_prob": 0.1,
            "hidden_size": 768,
            "initializer_range": 0.02,
            "max_position_embeddings": 513,
            "num_attention_heads": 12,
            "num_hidden_layers": 12,
            "type_vocab_size": 2,
            "vocab_size": 18000,
            "pad_token_id": 0,
        },
        "rocketqa-v1-marco-cross-encoder": {
            "attention_probs_dropout_prob": 0.1,
            "hidden_act": "gelu",
            "hidden_dropout_prob": 0.1,
            "hidden_size": 768,
            "initializer_range": 0.02,
            "max_position_embeddings": 512,
            "num_attention_heads": 12,
            "num_hidden_layers": 12,
            "type_vocab_size": 4,
            "vocab_size": 30522,
            "pad_token_id": 0,
        },
        "ernie-3.0-xbase-zh": {
            "attention_probs_dropout_prob": 0.1,
            "hidden_act": "gelu",
            "hidden_dropout_prob": 0.1,
            "intermediate_size": 4096,  # special for large model
            "hidden_size": 1024,
            "initializer_range": 0.02,
            "max_position_embeddings": 2048,
            "num_attention_heads": 16,
            "num_hidden_layers": 20,
            "task_type_vocab_size": 16,
            "type_vocab_size": 4,
            "use_task_id": True,
            "vocab_size": 40000
        },
        "ernie-3.0-base-zh": {
            "attention_probs_dropout_prob": 0.1,
            "hidden_act": "gelu",
            "hidden_dropout_prob": 0.1,
            "hidden_size": 768,
            "initializer_range": 0.02,
            "max_position_embeddings": 2048,
            "num_attention_heads": 12,
            "num_hidden_layers": 12,
            "task_type_vocab_size": 3,
            "type_vocab_size": 4,
            "use_task_id": True,
            "vocab_size": 40000
        },
        "ernie-3.0-medium-zh": {
            "attention_probs_dropout_prob": 0.1,
            "hidden_act": "gelu",
            "hidden_dropout_prob": 0.1,
            "hidden_size": 768,
            "intermediate_size": 3072,
            "initializer_range": 0.02,
            "max_position_embeddings": 2048,
            "num_attention_heads": 12,
            "num_hidden_layers": 6,
            "task_type_vocab_size": 16,
            "type_vocab_size": 4,
            "use_task_id": True,
            "vocab_size": 40000
        },
        "ernie-3.0-mini-zh": {
            "attention_probs_dropout_prob": 0.1,
            "hidden_act": "gelu",
            "hidden_dropout_prob": 0.1,
            "hidden_size": 384,
            "intermediate_size": 1536,
            "initializer_range": 0.02,
            "max_position_embeddings": 2048,
            "num_attention_heads": 12,
            "num_hidden_layers": 6,
            "task_type_vocab_size": 16,
            "type_vocab_size": 4,
            "use_task_id": True,
            "vocab_size": 40000
        },
        "ernie-3.0-micro-zh": {
            "attention_probs_dropout_prob": 0.1,
            "hidden_act": "gelu",
            "hidden_dropout_prob": 0.1,
            "hidden_size": 384,
            "intermediate_size": 1536,
            "initializer_range": 0.02,
            "max_position_embeddings": 2048,
            "num_attention_heads": 12,
            "num_hidden_layers": 4,
            "task_type_vocab_size": 16,
            "type_vocab_size": 4,
            "use_task_id": True,
            "vocab_size": 40000
        },
        "ernie-3.0-nano-zh": {
            "attention_probs_dropout_prob": 0.1,
            "hidden_act": "gelu",
            "hidden_dropout_prob": 0.1,
            "hidden_size": 312,
            "intermediate_size": 1248,
            "initializer_range": 0.02,
            "max_position_embeddings": 2048,
            "num_attention_heads": 12,
            "num_hidden_layers": 4,
            "task_type_vocab_size": 16,
            "type_vocab_size": 4,
            "use_task_id": True,
            "vocab_size": 40000
        },
        "rocketqa-base-cross-encoder": {
            "attention_probs_dropout_prob": 0.1,
            "hidden_act": "gelu",
            "hidden_dropout_prob": 0.1,
            "hidden_size": 768,
            "initializer_range": 0.02,
            "max_position_embeddings": 2048,
            "num_attention_heads": 12,
            "num_hidden_layers": 12,
            "task_type_vocab_size": 3,
            "type_vocab_size": 4,
            "use_task_id": True,
            "vocab_size": 40000
        },
        "rocketqa-medium-cross-encoder": {
            "attention_probs_dropout_prob": 0.1,
            "hidden_act": "gelu",
            "hidden_dropout_prob": 0.1,
            "hidden_size": 768,
            "intermediate_size": 3072,
            "initializer_range": 0.02,
            "max_position_embeddings": 2048,
            "num_attention_heads": 12,
            "num_hidden_layers": 6,
            "task_type_vocab_size": 16,
            "type_vocab_size": 4,
            "use_task_id": True,
            "vocab_size": 40000
        },
        "rocketqa-mini-cross-encoder": {
            "attention_probs_dropout_prob": 0.1,
            "hidden_act": "gelu",
            "hidden_dropout_prob": 0.1,
            "hidden_size": 384,
            "intermediate_size": 1536,
            "initializer_range": 0.02,
            "max_position_embeddings": 2048,
            "num_attention_heads": 12,
            "num_hidden_layers": 6,
            "task_type_vocab_size": 16,
            "type_vocab_size": 4,
            "use_task_id": True,
            "vocab_size": 40000
        },
        "rocketqa-micro-cross-encoder": {
            "attention_probs_dropout_prob": 0.1,
            "hidden_act": "gelu",
            "hidden_dropout_prob": 0.1,
            "hidden_size": 384,
            "intermediate_size": 1536,
            "initializer_range": 0.02,
            "max_position_embeddings": 2048,
            "num_attention_heads": 12,
            "num_hidden_layers": 4,
            "task_type_vocab_size": 16,
            "type_vocab_size": 4,
            "use_task_id": True,
            "vocab_size": 40000
        },
        "rocketqa-nano-cross-encoder": {
            "attention_probs_dropout_prob": 0.1,
            "hidden_act": "gelu",
            "hidden_dropout_prob": 0.1,
            "hidden_size": 312,
            "intermediate_size": 1248,
            "initializer_range": 0.02,
            "max_position_embeddings": 2048,
            "num_attention_heads": 12,
            "num_hidden_layers": 4,
            "task_type_vocab_size": 16,
            "type_vocab_size": 4,
            "use_task_id": True,
            "vocab_size": 40000
        },
        "rocketqa-zh-base-query-encoder": {
            "attention_probs_dropout_prob": 0.1,
            "hidden_act": "gelu",
            "hidden_dropout_prob": 0.1,
            "hidden_size": 768,
            "initializer_range": 0.02,
            "max_position_embeddings": 2048,
            "num_attention_heads": 12,
            "num_hidden_layers": 12,
            "task_type_vocab_size": 3,
            "type_vocab_size": 4,
            "use_task_id": True,
            "vocab_size": 40000
        },
        "rocketqa-zh-base-para-encoder": {
            "attention_probs_dropout_prob": 0.1,
            "hidden_act": "gelu",
            "hidden_dropout_prob": 0.1,
            "hidden_size": 768,
            "initializer_range": 0.02,
            "max_position_embeddings": 2048,
            "num_attention_heads": 12,
            "num_hidden_layers": 12,
            "task_type_vocab_size": 3,
            "type_vocab_size": 4,
            "use_task_id": True,
            "vocab_size": 40000
        },
        "rocketqa-zh-medium-query-encoder": {
            "attention_probs_dropout_prob": 0.1,
            "hidden_act": "gelu",
            "hidden_dropout_prob": 0.1,
            "hidden_size": 768,
            "intermediate_size": 3072,
            "initializer_range": 0.02,
            "max_position_embeddings": 2048,
            "num_attention_heads": 12,
            "num_hidden_layers": 6,
            "task_type_vocab_size": 16,
            "type_vocab_size": 4,
            "use_task_id": True,
            "vocab_size": 40000
        },
        "rocketqa-zh-medium-para-encoder": {
            "attention_probs_dropout_prob": 0.1,
            "hidden_act": "gelu",
            "hidden_dropout_prob": 0.1,
            "hidden_size": 768,
            "intermediate_size": 3072,
            "initializer_range": 0.02,
            "max_position_embeddings": 2048,
            "num_attention_heads": 12,
            "num_hidden_layers": 6,
            "task_type_vocab_size": 16,
            "type_vocab_size": 4,
            "use_task_id": True,
            "vocab_size": 40000
        },
        "rocketqa-zh-mini-query-encoder": {
            "attention_probs_dropout_prob": 0.1,
            "hidden_act": "gelu",
            "hidden_dropout_prob": 0.1,
            "hidden_size": 384,
            "intermediate_size": 1536,
            "initializer_range": 0.02,
            "max_position_embeddings": 2048,
            "num_attention_heads": 12,
            "num_hidden_layers": 6,
            "task_type_vocab_size": 16,
            "type_vocab_size": 4,
            "use_task_id": True,
            "vocab_size": 40000
        },
        "rocketqa-zh-mini-para-encoder": {
            "attention_probs_dropout_prob": 0.1,
            "hidden_act": "gelu",
            "hidden_dropout_prob": 0.1,
            "hidden_size": 384,
            "intermediate_size": 1536,
            "initializer_range": 0.02,
            "max_position_embeddings": 2048,
            "num_attention_heads": 12,
            "num_hidden_layers": 6,
            "task_type_vocab_size": 16,
            "type_vocab_size": 4,
            "use_task_id": True,
            "vocab_size": 40000
        },
        "rocketqa-zh-micro-query-encoder": {
            "attention_probs_dropout_prob": 0.1,
            "hidden_act": "gelu",
            "hidden_dropout_prob": 0.1,
            "hidden_size": 384,
            "intermediate_size": 1536,
            "initializer_range": 0.02,
            "max_position_embeddings": 2048,
            "num_attention_heads": 12,
            "num_hidden_layers": 4,
            "task_type_vocab_size": 16,
            "type_vocab_size": 4,
            "use_task_id": True,
            "vocab_size": 40000
        },
        "rocketqa-zh-micro-para-encoder": {
            "attention_probs_dropout_prob": 0.1,
            "hidden_act": "gelu",
            "hidden_dropout_prob": 0.1,
            "hidden_size": 384,
            "intermediate_size": 1536,
            "initializer_range": 0.02,
            "max_position_embeddings": 2048,
            "num_attention_heads": 12,
            "num_hidden_layers": 4,
            "task_type_vocab_size": 16,
            "type_vocab_size": 4,
            "use_task_id": True,
            "vocab_size": 40000
        },
        "rocketqa-zh-nano-query-encoder": {
            "attention_probs_dropout_prob": 0.1,
            "hidden_act": "gelu",
            "hidden_dropout_prob": 0.1,
            "hidden_size": 312,
            "intermediate_size": 1248,
            "initializer_range": 0.02,
            "max_position_embeddings": 2048,
            "num_attention_heads": 12,
            "num_hidden_layers": 4,
            "task_type_vocab_size": 16,
            "type_vocab_size": 4,
            "use_task_id": True,
            "vocab_size": 40000
        },
        "rocketqa-zh-nano-para-encoder": {
            "attention_probs_dropout_prob": 0.1,
            "hidden_act": "gelu",
            "hidden_dropout_prob": 0.1,
            "hidden_size": 312,
            "intermediate_size": 1248,
            "initializer_range": 0.02,
            "max_position_embeddings": 2048,
            "num_attention_heads": 12,
            "num_hidden_layers": 4,
            "task_type_vocab_size": 16,
            "type_vocab_size": 4,
            "use_task_id": True,
            "vocab_size": 40000
        },
        "rocketqav2-en-marco-cross-encoder": {
            "attention_probs_dropout_prob": 0.1,
            "hidden_act": "gelu",
            "hidden_dropout_prob": 0.1,
            "hidden_size": 768,
            "initializer_range": 0.02,
            "max_position_embeddings": 512,
            "num_attention_heads": 12,
            "num_hidden_layers": 12,
            "type_vocab_size": 4,
            "vocab_size": 30522,
            "pad_token_id": 0,
        },
        "rocketqav2-en-marco-query-encoder": {
            "attention_probs_dropout_prob": 0.1,
            "hidden_act": "gelu",
            "hidden_dropout_prob": 0.1,
            "hidden_size": 768,
            "initializer_range": 0.02,
            "max_position_embeddings": 512,
            "num_attention_heads": 12,
            "num_hidden_layers": 12,
            "type_vocab_size": 4,
            "vocab_size": 30522,
            "pad_token_id": 0,
        },
        "rocketqav2-en-marco-para-encoder": {
            "attention_probs_dropout_prob": 0.1,
            "hidden_act": "gelu",
            "hidden_dropout_prob": 0.1,
            "hidden_size": 768,
            "initializer_range": 0.02,
            "max_position_embeddings": 512,
            "num_attention_heads": 12,
            "num_hidden_layers": 12,
            "type_vocab_size": 4,
            "vocab_size": 30522,
            "pad_token_id": 0,
        },
<<<<<<< HEAD
        "uie-base": {
=======
        "ernie-search-base-dual-encoder-marco-en": {
>>>>>>> 08978b23
            "attention_probs_dropout_prob": 0.1,
            "hidden_act": "gelu",
            "hidden_dropout_prob": 0.1,
            "hidden_size": 768,
            "initializer_range": 0.02,
<<<<<<< HEAD
            "max_position_embeddings": 2048,
            "num_attention_heads": 12,
            "num_hidden_layers": 12,
            "task_type_vocab_size": 3,
            "type_vocab_size": 4,
            "use_task_id": True,
            "vocab_size": 40000
        },
        "uie-medium": {
            "attention_probs_dropout_prob": 0.1,
            "hidden_act": "gelu",
            "hidden_dropout_prob": 0.1,
            "hidden_size": 768,
            "intermediate_size": 3072,
            "initializer_range": 0.02,
            "max_position_embeddings": 2048,
            "num_attention_heads": 12,
            "num_hidden_layers": 6,
            "task_type_vocab_size": 16,
            "type_vocab_size": 4,
            "use_task_id": True,
            "vocab_size": 40000
        },
        "uie-mini": {
            "attention_probs_dropout_prob": 0.1,
            "hidden_act": "gelu",
            "hidden_dropout_prob": 0.1,
            "hidden_size": 384,
            "intermediate_size": 1536,
            "initializer_range": 0.02,
            "max_position_embeddings": 2048,
            "num_attention_heads": 12,
            "num_hidden_layers": 6,
            "task_type_vocab_size": 16,
            "type_vocab_size": 4,
            "use_task_id": True,
            "vocab_size": 40000
        },
        "uie-micro": {
            "attention_probs_dropout_prob": 0.1,
            "hidden_act": "gelu",
            "hidden_dropout_prob": 0.1,
            "hidden_size": 384,
            "intermediate_size": 1536,
            "initializer_range": 0.02,
            "max_position_embeddings": 2048,
            "num_attention_heads": 12,
            "num_hidden_layers": 4,
            "task_type_vocab_size": 16,
            "type_vocab_size": 4,
            "use_task_id": True,
            "vocab_size": 40000
        },
        "uie-nano": {
            "attention_probs_dropout_prob": 0.1,
            "hidden_act": "gelu",
            "hidden_dropout_prob": 0.1,
            "hidden_size": 312,
            "intermediate_size": 1248,
            "initializer_range": 0.02,
            "max_position_embeddings": 2048,
            "num_attention_heads": 12,
            "num_hidden_layers": 4,
            "task_type_vocab_size": 16,
            "type_vocab_size": 4,
            "use_task_id": True,
            "vocab_size": 40000
        },
        "uie-base-en": {
            "attention_probs_dropout_prob": 0.1,
            "hidden_act": "gelu",
            "hidden_dropout_prob": 0.1,
            "hidden_size": 768,
            "initializer_range": 0.02,
            "max_position_embeddings": 512,
            "num_attention_heads": 12,
            "num_hidden_layers": 12,
            "type_vocab_size": 4,
            "vocab_size": 30522,
            "pad_token_id": 0
        }
=======
            "max_position_embeddings": 512,
            "num_attention_heads": 12,
            "num_hidden_layers": 12,
            "type_vocab_size": 4,
            "vocab_size": 30522,
            "pad_token_id": 0,
        },
        "ernie-search-large-cross-encoder-marco-en": {
            "attention_probs_dropout_prob": 0.1,
            "intermediate_size": 4096,
            "hidden_act": "gelu",
            "hidden_dropout_prob": 0.1,
            "hidden_size": 1024,
            "initializer_range": 0.02,
            "max_position_embeddings": 512,
            "num_attention_heads": 16,
            "num_hidden_layers": 24,
            "type_vocab_size": 4,
            "vocab_size": 30522,
            "pad_token_id": 0,
        },
>>>>>>> 08978b23
    }
    resource_files_names = {"model_state": "model_state.pdparams"}
    pretrained_resource_files_map = {
        "model_state": {
            # Deprecated, alias for ernie-1.0-base-zh
            "ernie-1.0":
            "https://bj.bcebos.com/paddlenlp/models/transformers/ernie/ernie_v1_chn_base.pdparams",
            "ernie-1.0-base-zh":
            "https://bj.bcebos.com/paddlenlp/models/transformers/ernie/ernie_v1_chn_base.pdparams",
            "ernie-1.0-base-zh-cw":
            "https://bj.bcebos.com/paddlenlp/models/transformers/ernie/ernie_1.0_base_zh_cw.pdparams",
            "ernie-1.0-large-zh-cw":
            "https://bj.bcebos.com/paddlenlp/models/transformers/ernie/ernie_1.0_large_zh_cw.pdparams",
            "ernie-tiny":
            "https://bj.bcebos.com/paddlenlp/models/transformers/ernie_tiny/ernie_tiny.pdparams",
            "ernie-2.0-base-zh":
            "https://bj.bcebos.com/paddlenlp/models/transformers/ernie_2.0/ernie_2.0_base_zh.pdparams",
            "ernie-2.0-large-zh":
            "https://bj.bcebos.com/paddlenlp/models/transformers/ernie_2.0/ernie_2.0_large_zh.pdparams",
            "ernie-2.0-base-en":
            "https://bj.bcebos.com/paddlenlp/models/transformers/ernie_v2_base/ernie_v2_eng_base.pdparams",
            "ernie-2.0-base-en-finetuned-squad":
            "https://bj.bcebos.com/paddlenlp/models/transformers/ernie_v2_base/ernie_v2_eng_base_finetuned_squad.pdparams",
            "ernie-2.0-large-en":
            "https://bj.bcebos.com/paddlenlp/models/transformers/ernie_v2_large/ernie_v2_eng_large.pdparams",
            "rocketqa-zh-dureader-query-encoder":
            "https://bj.bcebos.com/paddlenlp/models/transformers/rocketqa/rocketqa_zh_dureader_query_encoder.pdparams",
            "rocketqa-zh-dureader-para-encoder":
            "https://bj.bcebos.com/paddlenlp/models/transformers/rocketqa/rocketqa_zh_dureader_para_encoder.pdparams",
            "rocketqa-v1-marco-query-encoder":
            "https://bj.bcebos.com/paddlenlp/models/transformers/rocketqa/rocketqa_v1_marco_query_encoder.pdparams",
            "rocketqa-v1-marco-para-encoder":
            "https://bj.bcebos.com/paddlenlp/models/transformers/rocketqa/rocketqa_v1_marco_para_encoder.pdparams",
            "rocketqa-zh-dureader-cross-encoder":
            "https://bj.bcebos.com/paddlenlp/models/transformers/rocketqa/rocketqa_zh_dureader_cross_encoder.pdparams",
            "rocketqa-v1-marco-cross-encoder":
            "https://bj.bcebos.com/paddlenlp/models/transformers/rocketqa/rocketqa_v1_marco_cross_encoder.pdparams",
            "ernie-3.0-base-zh":
            "https://bj.bcebos.com/paddlenlp/models/transformers/ernie_3.0/ernie_3.0_base_zh.pdparams",
            "ernie-3.0-xbase-zh":
            "https://bj.bcebos.com/paddlenlp/models/transformers/ernie_3.0/ernie_3.0_xbase_zh.pdparams",
            "ernie-3.0-medium-zh":
            "https://bj.bcebos.com/paddlenlp/models/transformers/ernie_3.0/ernie_3.0_medium_zh.pdparams",
            "ernie-3.0-mini-zh":
            "https://bj.bcebos.com/paddlenlp/models/transformers/ernie_3.0/ernie_3.0_mini_zh.pdparams",
            "ernie-3.0-micro-zh":
            "https://bj.bcebos.com/paddlenlp/models/transformers/ernie_3.0/ernie_3.0_micro_zh.pdparams",
            "ernie-3.0-nano-zh":
            "https://bj.bcebos.com/paddlenlp/models/transformers/ernie_3.0/ernie_3.0_nano_zh.pdparams",
            "rocketqa-zh-base-query-encoder":
            "https://paddlenlp.bj.bcebos.com/models/transformers/rocketqa/rocketqa-zh-base-query-encoder.pdparams",
            "rocketqa-zh-base-para-encoder":
            "https://paddlenlp.bj.bcebos.com/models/transformers/rocketqa/rocketqa-zh-base-para-encoder.pdparams",
            "rocketqa-zh-medium-query-encoder":
            "https://paddlenlp.bj.bcebos.com/models/transformers/rocketqa/rocketqa-zh-medium-query-encoder.pdparams",
            "rocketqa-zh-medium-para-encoder":
            "https://paddlenlp.bj.bcebos.com/models/transformers/rocketqa/rocketqa-zh-medium-para-encoder.pdparams",
            "rocketqa-zh-mini-query-encoder":
            "https://paddlenlp.bj.bcebos.com/models/transformers/rocketqa/rocketqa-zh-mini-query-encoder.pdparams",
            "rocketqa-zh-mini-para-encoder":
            "https://paddlenlp.bj.bcebos.com/models/transformers/rocketqa/rocketqa-zh-mini-para-encoder.pdparams",
            "rocketqa-zh-micro-query-encoder":
            "https://paddlenlp.bj.bcebos.com/models/transformers/rocketqa/rocketqa-zh-micro-query-encoder.pdparams",
            "rocketqa-zh-micro-para-encoder":
            "https://paddlenlp.bj.bcebos.com/models/transformers/rocketqa/rocketqa-zh-micro-para-encoder.pdparams",
            "rocketqa-zh-nano-query-encoder":
            "https://paddlenlp.bj.bcebos.com/models/transformers/rocketqa/rocketqa-zh-nano-query-encoder.pdparams",
            "rocketqa-zh-nano-para-encoder":
            "https://paddlenlp.bj.bcebos.com/models/transformers/rocketqa/rocketqa-zh-nano-para-encoder.pdparams",
            "rocketqa-base-cross-encoder":
            "https://paddlenlp.bj.bcebos.com/models/transformers/rocketqa/rocketqa-base-cross-encoder.pdparams",
            "rocketqa-medium-cross-encoder":
            "https://paddlenlp.bj.bcebos.com/models/transformers/rocketqa/rocketqa-medium-cross-encoder.pdparams",
            "rocketqa-mini-cross-encoder":
            "https://paddlenlp.bj.bcebos.com/models/transformers/rocketqa/rocketqa-mini-cross-encoder.pdparams",
            "rocketqa-micro-cross-encoder":
            "https://paddlenlp.bj.bcebos.com/models/transformers/rocketqa/rocketqa-micro-cross-encoder.pdparams",
            "rocketqa-nano-cross-encoder":
            "https://paddlenlp.bj.bcebos.com/models/transformers/rocketqa/rocketqa-nano-cross-encoder.pdparams",
            "rocketqav2-en-marco-cross-encoder":
            "https://paddlenlp.bj.bcebos.com/models/transformers/rocketqa/rocketqav2_en_marco_cross_encoder.pdparams",
            "rocketqav2-en-marco-query-encoder":
            "https://paddlenlp.bj.bcebos.com/models/transformers/rocketqa/rocketqav2_en_marco_query_encoder.pdparams",
            "rocketqav2-en-marco-para-encoder":
            "https://paddlenlp.bj.bcebos.com/models/transformers/rocketqa/rocketqav2_en_marco_para_encoder.pdparams",
<<<<<<< HEAD
            "uie-base":
            "https://bj.bcebos.com/paddlenlp/models/transformers/uie/uie_base.pdparams",
            "uie-medium":
            "https://bj.bcebos.com/paddlenlp/models/transformers/uie/uie_medium.pdparams",
            "uie-mini":
            "https://bj.bcebos.com/paddlenlp/models/transformers/uie/uie_mini.pdparams",
            "uie-micro":
            "https://bj.bcebos.com/paddlenlp/models/transformers/uie/uie_micro.pdparams",
            "uie-nano":
            "https://bj.bcebos.com/paddlenlp/models/transformers/uie/uie_nano.pdparams",
            "uie-base-en":
            "https://bj.bcebos.com/paddlenlp/models/transformers/uie/uie_base_en.pdparams",
=======
            "ernie-search-base-dual-encoder-marco-en":
            "https://paddlenlp.bj.bcebos.com/models/transformers/ernie_search/ernie_search_base_dual_encoder_marco_en.pdparams",
            "ernie-search-large-cross-encoder-marco-en":
            "https://paddlenlp.bj.bcebos.com/models/transformers/ernie_search/ernie_search_large_cross_encoder_marco_en.pdparams",
>>>>>>> 08978b23
        }
    }
    base_model_prefix = "ernie"

    def init_weights(self, layer):
        """ Initialization hook """
        if isinstance(layer, (nn.Linear, nn.Embedding)):
            # only support dygraph, use truncated_normal and make it inplace
            # and configurable later
            if isinstance(layer.weight, paddle.Tensor):
                layer.weight.set_value(
                    paddle.tensor.normal(mean=0.0,
                                         std=self.initializer_range if hasattr(
                                             self, "initializer_range") else
                                         self.ernie.config["initializer_range"],
                                         shape=layer.weight.shape))
        elif isinstance(layer, nn.LayerNorm):
            layer._epsilon = 1e-12


@register_base_model
class ErnieModel(ErniePretrainedModel):
    r"""
    The bare ERNIE Model transformer outputting raw hidden-states.

    This model inherits from :class:`~paddlenlp.transformers.model_utils.PretrainedModel`.
    Refer to the superclass documentation for the generic methods.

    This model is also a Paddle `paddle.nn.Layer <https://www.paddlepaddle.org.cn/documentation
    /docs/en/api/paddle/fluid/dygraph/layers/Layer_en.html>`__ subclass. Use it as a regular Paddle Layer
    and refer to the Paddle documentation for all matter related to general usage and behavior.

    Args:
        vocab_size (int):
            Vocabulary size of `inputs_ids` in `ErnieModel`. Also is the vocab size of token embedding matrix.
            Defines the number of different tokens that can be represented by the `inputs_ids` passed when calling `ErnieModel`.
        hidden_size (int, optional):
            Dimensionality of the embedding layer, encoder layers and pooler layer. Defaults to `768`.
        num_hidden_layers (int, optional):
            Number of hidden layers in the Transformer encoder. Defaults to `12`.
        num_attention_heads (int, optional):
            Number of attention heads for each attention layer in the Transformer encoder.
            Defaults to `12`.
        intermediate_size (int, optional):
            Dimensionality of the feed-forward (ff) layer in the encoder. Input tensors
            to ff layers are firstly projected from `hidden_size` to `intermediate_size`,
            and then projected back to `hidden_size`. Typically `intermediate_size` is larger than `hidden_size`.
            Defaults to `3072`.
        hidden_act (str, optional):
            The non-linear activation function in the feed-forward layer.
            ``"gelu"``, ``"relu"`` and any other paddle supported activation functions
            are supported. Defaults to `"gelu"`.
        hidden_dropout_prob (float, optional):
            The dropout probability for all fully connected layers in the embeddings and encoder.
            Defaults to `0.1`.
        attention_probs_dropout_prob (float, optional):
            The dropout probability used in MultiHeadAttention in all encoder layers to drop some attention target.
            Defaults to `0.1`.
        max_position_embeddings (int, optional):
            The maximum value of the dimensionality of position encoding, which dictates the maximum supported length of an input
            sequence. Defaults to `512`.
        type_vocab_size (int, optional):
            The vocabulary size of the `token_type_ids`.
            Defaults to `2`.
        initializer_range (float, optional):
            The standard deviation of the normal initializer for initializing all weight matrices.
            Defaults to `0.02`.
            
            .. note::
                A normal_initializer initializes weight matrices as normal distributions.
                See :meth:`ErniePretrainedModel._init_weights()` for how weights are initialized in `ErnieModel`.

        pad_token_id(int, optional):
            The index of padding token in the token vocabulary.
            Defaults to `0`.

    """

    def __init__(self,
                 vocab_size,
                 hidden_size=768,
                 num_hidden_layers=12,
                 num_attention_heads=12,
                 intermediate_size=3072,
                 hidden_act="gelu",
                 hidden_dropout_prob=0.1,
                 attention_probs_dropout_prob=0.1,
                 max_position_embeddings=512,
                 type_vocab_size=2,
                 initializer_range=0.02,
                 pad_token_id=0,
                 task_type_vocab_size=3,
                 task_id=0,
                 use_task_id=False,
                 enable_recompute=False):
        super(ErnieModel, self).__init__()
        self.pad_token_id = pad_token_id
        self.initializer_range = initializer_range
        weight_attr = paddle.ParamAttr(
            initializer=nn.initializer.TruncatedNormal(
                mean=0.0, std=self.initializer_range))
        self.embeddings = ErnieEmbeddings(vocab_size, hidden_size,
                                          hidden_dropout_prob,
                                          max_position_embeddings,
                                          type_vocab_size, pad_token_id,
                                          weight_attr, task_type_vocab_size,
                                          task_id, use_task_id)
        encoder_layer = nn.TransformerEncoderLayer(
            hidden_size,
            num_attention_heads,
            intermediate_size,
            dropout=hidden_dropout_prob,
            activation=hidden_act,
            attn_dropout=attention_probs_dropout_prob,
            act_dropout=0,
            weight_attr=weight_attr,
            normalize_before=False)
        self.encoder = nn.TransformerEncoder(encoder_layer,
                                             num_hidden_layers,
                                             enable_recompute=enable_recompute)
        self.pooler = ErniePooler(hidden_size, weight_attr)
        self.apply(self.init_weights)

    def get_input_embeddings(self):
        return self.embeddings.word_embeddings

    def set_input_embeddings(self, value):
        self.embeddings.word_embeddings = value

    def forward(self,
                input_ids: Optional[Tensor] = None,
                token_type_ids: Optional[Tensor] = None,
                position_ids: Optional[Tensor] = None,
                attention_mask: Optional[Tensor] = None,
                task_type_ids: Optional[Tensor] = None,
                past_key_values: Optional[Tuple[Tuple[Tensor]]] = None,
                inputs_embeds: Optional[Tensor] = None,
                use_cache: Optional[bool] = None,
                output_hidden_states: Optional[bool] = None,
                output_attentions: Optional[bool] = None,
                return_dict: Optional[bool] = None):
        r"""
        Args:
            input_ids (Tensor):
                Indices of input sequence tokens in the vocabulary. They are
                numerical representations of tokens that build the input sequence.
                It's data type should be `int64` and has a shape of [batch_size, sequence_length].
            token_type_ids (Tensor, optional):
                Segment token indices to indicate different portions of the inputs.
                Selected in the range ``[0, type_vocab_size - 1]``.
                If `type_vocab_size` is 2, which means the inputs have two portions.
                Indices can either be 0 or 1:

                - 0 corresponds to a *sentence A* token,
                - 1 corresponds to a *sentence B* token.

                Its data type should be `int64` and it has a shape of [batch_size, sequence_length].
                Defaults to `None`, which means we don't add segment embeddings.
            position_ids (Tensor, optional):
                Indices of positions of each input sequence tokens in the position embeddings. Selected in the range ``[0,
                max_position_embeddings - 1]``.
                Shape as `[batch_size, num_tokens]` and dtype as int64. Defaults to `None`.
            attention_mask (Tensor, optional):
                Mask used in multi-head attention to avoid performing attention on to some unwanted positions,
                usually the paddings or the subsequent positions.
                Its data type can be int, float and bool.
                When the data type is bool, the `masked` tokens have `False` values and the others have `True` values.
                When the data type is int, the `masked` tokens have `0` values and the others have `1` values.
                When the data type is float, the `masked` tokens have `-INF` values and the others have `0` values.
                It is a tensor with shape broadcasted to `[batch_size, num_attention_heads, sequence_length, sequence_length]`.
                For example, its shape can be  [batch_size, sequence_length], [batch_size, sequence_length, sequence_length],
                [batch_size, num_attention_heads, sequence_length, sequence_length].
                We use whole-word-mask in ERNIE, so the whole word will have the same value. For example, "使用" as a word,
                "使" and "用" will have the same value.
                Defaults to `None`, which means nothing needed to be prevented attention to.
             inputs_embeds (Tensor, optional):
                If you want to control how to convert `inputs_ids` indices into associated vectors, you can
                pass an embedded representation directly instead of passing `inputs_ids`.
            past_key_values (tuple(tuple(Tensor)), optional):
                The length of tuple equals to the number of layers, and each inner
                tuple haves 4 tensors of shape `(batch_size, num_heads, sequence_length - 1, embed_size_per_head)`)
                which contains precomputed key and value hidden states of the attention blocks.
                If `past_key_values` are used, the user can optionally input only the last `input_ids` (those that
                don't have their past key value states given to this model) of shape `(batch_size, 1)` instead of all
                `input_ids` of shape `(batch_size, sequence_length)`.
            use_cache (`bool`, optional):
                If set to `True`, `past_key_values` key value states are returned.
                Defaults to `None`.
            output_hidden_states (bool, optional):
                Whether to return the hidden states of all layers.
                Defaults to `False`.
            output_attentions (bool, optional):
                Whether to return the attentions tensors of all attention layers.
                Defaults to `False`.
            return_dict (bool, optional):
                Whether to return a :class:`~paddlenlp.transformers.model_outputs.ModelOutput` object. If `False`, the output
                will be a tuple of tensors. Defaults to `False`.

        Returns:
            An instance of :class:`~paddlenlp.transformers.model_outputs.BaseModelOutputWithPoolingAndCrossAttentions` if
            `return_dict=True`. Otherwise it returns a tuple of tensors corresponding
            to ordered and not None (depending on the input arguments) fields of
            :class:`~paddlenlp.transformers.model_outputs.BaseModelOutputWithPoolingAndCrossAttentions`.

        Example:
            .. code-block::

                import paddle
                from paddlenlp.transformers import ErnieModel, ErnieTokenizer

                tokenizer = ErnieTokenizer.from_pretrained('ernie-1.0')
                model = ErnieModel.from_pretrained('ernie-1.0')

                inputs = tokenizer("Welcome to use PaddlePaddle and PaddleNLP!")
                inputs = {k:paddle.to_tensor([v]) for (k, v) in inputs.items()}
                sequence_output, pooled_output = model(**inputs)

        """
        if input_ids is not None and inputs_embeds is not None:
            raise ValueError(
                "You cannot specify both input_ids and inputs_embeds at the same time."
            )

        # init the default bool value
        output_attentions = output_attentions if output_attentions is not None else False
        output_hidden_states = output_hidden_states if output_hidden_states is not None else False
        return_dict = return_dict if return_dict is not None else False
        use_cache = use_cache if use_cache is not None else False
        past_key_values_length = 0
        if past_key_values is not None:
            past_key_values_length = past_key_values[0][0].shape[2]

        if attention_mask is None:
            attention_mask = paddle.unsqueeze(
                (input_ids == self.pad_token_id).astype(
                    self.pooler.dense.weight.dtype) * -1e4,
                axis=[1, 2])
            if past_key_values is not None:
                batch_size = past_key_values[0][0].shape[0]
                past_mask = paddle.zeros(
                    [batch_size, 1, 1, past_key_values_length],
                    dtype=attention_mask.dtype)
                attention_mask = paddle.concat([past_mask, attention_mask],
                                               axis=-1)

        # For 2D attention_mask from tokenizer
        elif attention_mask.ndim == 2:
            attention_mask = paddle.unsqueeze(
                attention_mask, axis=[1, 2]).astype(paddle.get_default_dtype())
            attention_mask = (1.0 - attention_mask) * -1e4

        attention_mask.stop_gradient = True

        embedding_output = self.embeddings(
            input_ids=input_ids,
            position_ids=position_ids,
            token_type_ids=token_type_ids,
            task_type_ids=task_type_ids,
            inputs_embeds=inputs_embeds,
            past_key_values_length=past_key_values_length)

        self.encoder._use_cache = use_cache  # To be consistent with HF
        encoder_outputs = self.encoder(
            embedding_output,
            src_mask=attention_mask,
            cache=past_key_values,
            output_attentions=output_attentions,
            output_hidden_states=output_hidden_states,
            return_dict=return_dict)
        if isinstance(encoder_outputs, type(embedding_output)):
            sequence_output = encoder_outputs
            pooled_output = self.pooler(sequence_output)
            return (sequence_output, pooled_output)
        else:
            sequence_output = encoder_outputs[0]
            pooled_output = self.pooler(sequence_output)
            if not return_dict:
                return (sequence_output, pooled_output) + encoder_outputs[1:]
            return BaseModelOutputWithPoolingAndCrossAttentions(
                last_hidden_state=sequence_output,
                pooler_output=pooled_output,
                past_key_values=encoder_outputs.past_key_values,
                hidden_states=encoder_outputs.hidden_states,
                attentions=encoder_outputs.attentions)


class ErnieForSequenceClassification(ErniePretrainedModel):
    r"""
    Ernie Model with a linear layer on top of the output layer,
    designed for sequence classification/regression tasks like GLUE tasks.

    Args:
        ernie (ErnieModel): 
            An instance of `paddlenlp.transformers.ErnieModel`.
        num_classes (int, optional): 
            The number of classes. Default to `2`.
        dropout (float, optional): 
            The dropout probability for output of ERNIE. 
            If None, use the same value as `hidden_dropout_prob` 
            of `paddlenlp.transformers.ErnieModel` instance. Defaults to `None`.
    """

    def __init__(self, ernie, num_classes=2, dropout=None):
        super(ErnieForSequenceClassification, self).__init__()
        self.num_classes = num_classes
        self.ernie = ernie  # allow ernie to be config
        self.dropout = nn.Dropout(dropout if dropout is not None else self.
                                  ernie.config["hidden_dropout_prob"])
        self.classifier = nn.Linear(self.ernie.config["hidden_size"],
                                    num_classes)
        self.apply(self.init_weights)

    def forward(self,
                input_ids: Optional[Tensor] = None,
                token_type_ids: Optional[Tensor] = None,
                position_ids: Optional[Tensor] = None,
                attention_mask: Optional[Tensor] = None,
                inputs_embeds: Optional[Tensor] = None,
                labels: Optional[Tensor] = None,
                output_hidden_states: Optional[bool] = None,
                output_attentions: Optional[bool] = None,
                return_dict: Optional[bool] = None):
        r"""
        Args:
            input_ids (Tensor):
                See :class:`ErnieModel`.
            token_type_ids (Tensor, optional):
                See :class:`ErnieModel`.
            position_ids (Tensor, optional):
                See :class:`ErnieModel`.
            attention_mask (Tensor, optional):
                See :class:`ErnieModel`.
            inputs_embeds(Tensor, optional):
                See :class:`ErnieModel`.
            labels (Tensor of shape `(batch_size,)`, optional):
                Labels for computing the sequence classification/regression loss.
                Indices should be in `[0, ..., num_classes - 1]`. If `num_classes == 1`
                a regression loss is computed (Mean-Square loss), If `num_classes > 1`
                a classification loss is computed (Cross-Entropy).
            output_hidden_states (bool, optional):
                Whether to return the hidden states of all layers.
                Defaults to `False`.
            output_attentions (bool, optional):
                Whether to return the attentions tensors of all attention layers.
                Defaults to `False`.
            return_dict (bool, optional):
                Whether to return a :class:`~paddlenlp.transformers.model_outputs.SequenceClassifierOutput` object. If
                `False`, the output will be a tuple of tensors. Defaults to `False`.

        Returns:
            An instance of :class:`~paddlenlp.transformers.model_outputs.SequenceClassifierOutput` if `return_dict=True`.
            Otherwise it returns a tuple of tensors corresponding to ordered and
            not None (depending on the input arguments) fields of :class:`~paddlenlp.transformers.model_outputs.SequenceClassifierOutput`.


        Example:
            .. code-block::

                import paddle
                from paddlenlp.transformers import ErnieForSequenceClassification, ErnieTokenizer

                tokenizer = ErnieTokenizer.from_pretrained('ernie-1.0')
                model = ErnieForSequenceClassification.from_pretrained('ernie-1.0')

                inputs = tokenizer("Welcome to use PaddlePaddle and PaddleNLP!")
                inputs = {k:paddle.to_tensor([v]) for (k, v) in inputs.items()}
                logits = model(**inputs)

        """
        outputs = self.ernie(input_ids,
                             token_type_ids=token_type_ids,
                             position_ids=position_ids,
                             attention_mask=attention_mask,
                             inputs_embeds=inputs_embeds,
                             output_attentions=output_attentions,
                             output_hidden_states=output_hidden_states,
                             return_dict=return_dict)
        pooled_output = outputs[1]

        pooled_output = self.dropout(pooled_output)
        logits = self.classifier(pooled_output)

        loss = None
        if labels is not None:
            if self.num_classes == 1:
                loss_fct = paddle.nn.MSELoss()
                loss = loss_fct(logits, labels)
            elif labels.dtype == paddle.int64 or labels.dtype == paddle.int32:
                loss_fct = paddle.nn.CrossEntropyLoss()
                loss = loss_fct(logits.reshape((-1, self.num_classes)),
                                labels.reshape((-1, )))
            else:
                loss_fct = paddle.nn.BCEWithLogitsLoss()
                loss = loss_fct(logits, labels)
        if not return_dict:
            output = (logits, ) + outputs[2:]
            return ((loss, ) + output) if loss is not None else (
                output[0] if len(output) == 1 else output)

        return SequenceClassifierOutput(
            loss=loss,
            logits=logits,
            hidden_states=outputs.hidden_states,
            attentions=outputs.attentions,
        )


class ErnieForQuestionAnswering(ErniePretrainedModel):
    """
    Ernie Model with a linear layer on top of the hidden-states
    output to compute `span_start_logits` and `span_end_logits`,
    designed for question-answering tasks like SQuAD.

    Args:
        ernie (`ErnieModel`): 
            An instance of `ErnieModel`.
    """

    def __init__(self, ernie):
        super(ErnieForQuestionAnswering, self).__init__()
        self.ernie = ernie  # allow ernie to be config
        self.classifier = nn.Linear(self.ernie.config["hidden_size"], 2)
        self.apply(self.init_weights)

    def forward(self,
                input_ids: Optional[Tensor] = None,
                token_type_ids: Optional[Tensor] = None,
                position_ids: Optional[Tensor] = None,
                attention_mask: Optional[Tensor] = None,
                inputs_embeds: Optional[Tensor] = None,
                start_positions: Optional[Tensor] = None,
                end_positions: Optional[Tensor] = None,
                output_hidden_states: Optional[bool] = None,
                output_attentions: Optional[bool] = None,
                return_dict: Optional[bool] = None):
        r"""
        Args:
            input_ids (Tensor):
                See :class:`ErnieModel`.
            token_type_ids (Tensor, optional):
                See :class:`ErnieModel`.
            position_ids (Tensor, optional):
                See :class:`ErnieModel`.
            attention_mask (Tensor, optional):
                See :class:`ErnieModel`.
            inputs_embeds(Tensor, optional):
                See :class:`ErnieModel`.
            start_positions (Tensor of shape `(batch_size,)`, optional):
                Labels for position (index) of the start of the labelled span for computing the token classification loss.
                Positions are clamped to the length of the sequence (`sequence_length`). Position outside of the sequence
                are not taken into account for computing the loss.
            end_positions (Tensor of shape `(batch_size,)`, optional):
                Labels for position (index) of the end of the labelled span for computing the token classification loss.
                Positions are clamped to the length of the sequence (`sequence_length`). Position outside of the sequence
                are not taken into account for computing the loss.
            output_hidden_states (bool, optional):
                Whether to return the hidden states of all layers.
                Defaults to `False`.
            output_attentions (bool, optional):
                Whether to return the attentions tensors of all attention layers.
                Defaults to `False`.
            return_dict (bool, optional):
                Whether to return a :class:`~paddlenlp.transformers.model_outputs.QuestionAnsweringModelOutput` object. If
                `False`, the output will be a tuple of tensors. Defaults to `False`.

        Returns:
            An instance of :class:`~paddlenlp.transformers.model_outputs.QuestionAnsweringModelOutput` if `return_dict=True`.
            Otherwise it returns a tuple of tensors corresponding to ordered and
            not None (depending on the input arguments) fields of :class:`~paddlenlp.transformers.model_outputs.QuestionAnsweringModelOutput`.

        Example:
            .. code-block::

                import paddle
                from paddlenlp.transformers import ErnieForQuestionAnswering, ErnieTokenizer

                tokenizer = ErnieTokenizer.from_pretrained('ernie-1.0')
                model = ErnieForQuestionAnswering.from_pretrained('ernie-1.0')

                inputs = tokenizer("Welcome to use PaddlePaddle and PaddleNLP!")
                inputs = {k:paddle.to_tensor([v]) for (k, v) in inputs.items()}
                logits = model(**inputs)
        """

        outputs = self.ernie(input_ids,
                             token_type_ids=token_type_ids,
                             position_ids=position_ids,
                             attention_mask=attention_mask,
                             inputs_embeds=inputs_embeds,
                             output_attentions=output_attentions,
                             output_hidden_states=output_hidden_states,
                             return_dict=return_dict)

        sequence_output = outputs[0]

        logits = self.classifier(sequence_output)
        logits = paddle.transpose(logits, perm=[2, 0, 1])
        start_logits, end_logits = paddle.unstack(x=logits, axis=0)

        total_loss = None
        if start_positions is not None and end_positions is not None:
            # If we are on multi-GPU, split add a dimension
            if start_positions.ndim > 1:
                start_positions = start_positions.squeeze(-1)
            if start_positions.ndim > 1:
                end_positions = end_positions.squeeze(-1)
            # sometimes the start/end positions are outside our model inputs, we ignore these terms
            ignored_index = paddle.shape(start_logits)[1]
            start_positions = start_positions.clip(0, ignored_index)
            end_positions = end_positions.clip(0, ignored_index)

            loss_fct = paddle.nn.CrossEntropyLoss(ignore_index=ignored_index)
            start_loss = loss_fct(start_logits, start_positions)
            end_loss = loss_fct(end_logits, end_positions)
            total_loss = (start_loss + end_loss) / 2
        if not return_dict:
            output = (start_logits, end_logits) + outputs[2:]
            return ((total_loss, ) +
                    output) if total_loss is not None else output

        return QuestionAnsweringModelOutput(
            loss=total_loss,
            start_logits=start_logits,
            end_logits=end_logits,
            hidden_states=outputs.hidden_states,
            attentions=outputs.attentions,
        )


class ErnieForTokenClassification(ErniePretrainedModel):
    r"""
    ERNIE Model with a linear layer on top of the hidden-states output layer,
    designed for token classification tasks like NER tasks.

    Args:
        ernie (`ErnieModel`): 
            An instance of `ErnieModel`.
        num_classes (int, optional): 
            The number of classes. Defaults to `2`.
        dropout (float, optional): 
            The dropout probability for output of ERNIE. 
            If None, use the same value as `hidden_dropout_prob` 
            of `ErnieModel` instance `ernie`. Defaults to `None`.
    """

    def __init__(self, ernie, num_classes=2, dropout=None):
        super(ErnieForTokenClassification, self).__init__()
        self.num_classes = num_classes
        self.ernie = ernie  # allow ernie to be config
        self.dropout = nn.Dropout(dropout if dropout is not None else self.
                                  ernie.config["hidden_dropout_prob"])
        self.classifier = nn.Linear(self.ernie.config["hidden_size"],
                                    num_classes)
        self.apply(self.init_weights)

    def forward(self,
                input_ids: Optional[Tensor] = None,
                token_type_ids: Optional[Tensor] = None,
                position_ids: Optional[Tensor] = None,
                attention_mask: Optional[Tensor] = None,
                inputs_embeds: Optional[Tensor] = None,
                labels: Optional[Tensor] = None,
                output_hidden_states: Optional[bool] = None,
                output_attentions: Optional[bool] = None,
                return_dict: Optional[bool] = None):
        r"""
        Args:
            input_ids (Tensor):
                See :class:`ErnieModel`.
            token_type_ids (Tensor, optional):
                See :class:`ErnieModel`.
            position_ids (Tensor, optional):
                See :class:`ErnieModel`.
            attention_mask (Tensor, optional):
                See :class:`ErnieModel`.
            inputs_embeds(Tensor, optional):
                See :class:`ErnieModel`.
            labels (Tensor of shape `(batch_size, sequence_length)`, optional):
                Labels for computing the token classification loss. Indices should be in `[0, ..., num_classes - 1]`.
            output_hidden_states (bool, optional):
                Whether to return the hidden states of all layers.
                Defaults to `False`.
            output_attentions (bool, optional):
                Whether to return the attentions tensors of all attention layers.
                Defaults to `False`.
            return_dict (bool, optional):
                Whether to return a :class:`~paddlenlp.transformers.model_outputs.TokenClassifierOutput` object. If
                `False`, the output will be a tuple of tensors. Defaults to `False`.

        Returns:
            An instance of :class:`~paddlenlp.transformers.model_outputs.TokenClassifierOutput` if `return_dict=True`.
            Otherwise it returns a tuple of tensors corresponding to ordered and
            not None (depending on the input arguments) fields of :class:`~paddlenlp.transformers.model_outputs.TokenClassifierOutput`.

        Example:
            .. code-block::

                import paddle
                from paddlenlp.transformers import ErnieForTokenClassification, ErnieTokenizer

                tokenizer = ErnieTokenizer.from_pretrained('ernie-1.0')
                model = ErnieForTokenClassification.from_pretrained('ernie-1.0')

                inputs = tokenizer("Welcome to use PaddlePaddle and PaddleNLP!")
                inputs = {k:paddle.to_tensor([v]) for (k, v) in inputs.items()}
                logits = model(**inputs)
        """
        outputs = self.ernie(input_ids,
                             token_type_ids=token_type_ids,
                             position_ids=position_ids,
                             attention_mask=attention_mask,
                             inputs_embeds=inputs_embeds,
                             output_attentions=output_attentions,
                             output_hidden_states=output_hidden_states,
                             return_dict=return_dict)

        sequence_output = outputs[0]

        sequence_output = self.dropout(sequence_output)
        logits = self.classifier(sequence_output)

        loss = None
        if labels is not None:
            loss_fct = paddle.nn.CrossEntropyLoss()
            loss = loss_fct(logits.reshape((-1, self.num_classes)),
                            labels.reshape((-1, )))
        if not return_dict:
            output = (logits, ) + outputs[2:]
            return ((loss, ) + output) if loss is not None else (
                output[0] if len(output) == 1 else output)

        return TokenClassifierOutput(
            loss=loss,
            logits=logits,
            hidden_states=outputs.hidden_states,
            attentions=outputs.attentions,
        )


class ErnieLMPredictionHead(nn.Layer):
    r"""
    Ernie Model with a `language modeling` head on top.
    """

    def __init__(
        self,
        hidden_size,
        vocab_size,
        activation,
        embedding_weights=None,
        weight_attr=None,
    ):
        super(ErnieLMPredictionHead, self).__init__()

        self.transform = nn.Linear(hidden_size,
                                   hidden_size,
                                   weight_attr=weight_attr)
        self.activation = getattr(nn.functional, activation)
        self.layer_norm = nn.LayerNorm(hidden_size)
        self.decoder_weight = self.create_parameter(
            shape=[vocab_size, hidden_size],
            dtype=self.transform.weight.dtype,
            attr=weight_attr,
            is_bias=False) if embedding_weights is None else embedding_weights
        self.decoder_bias = self.create_parameter(
            shape=[vocab_size], dtype=self.decoder_weight.dtype, is_bias=True)

    def forward(self, hidden_states, masked_positions=None):
        if masked_positions is not None:
            hidden_states = paddle.reshape(hidden_states,
                                           [-1, hidden_states.shape[-1]])
            hidden_states = paddle.tensor.gather(hidden_states,
                                                 masked_positions)
        # gather masked tokens might be more quick
        hidden_states = self.transform(hidden_states)
        hidden_states = self.activation(hidden_states)
        hidden_states = self.layer_norm(hidden_states)
        hidden_states = paddle.tensor.matmul(
            hidden_states, self.decoder_weight,
            transpose_y=True) + self.decoder_bias
        return hidden_states


class ErniePretrainingHeads(nn.Layer):

    def __init__(
        self,
        hidden_size,
        vocab_size,
        activation,
        embedding_weights=None,
        weight_attr=None,
    ):
        super(ErniePretrainingHeads, self).__init__()
        self.predictions = ErnieLMPredictionHead(hidden_size, vocab_size,
                                                 activation, embedding_weights,
                                                 weight_attr)
        self.seq_relationship = nn.Linear(hidden_size,
                                          2,
                                          weight_attr=weight_attr)

    def forward(self, sequence_output, pooled_output, masked_positions=None):
        prediction_scores = self.predictions(sequence_output, masked_positions)
        seq_relationship_score = self.seq_relationship(pooled_output)
        return prediction_scores, seq_relationship_score


@dataclass
class ErnieForPreTrainingOutput(ModelOutput):
    """
    Output type of [`ErnieForPreTraining`].
    Args:
        loss (*optional*, returned when `labels` is provided, `paddle.Tensor` of shape `(1,)`):
            Total loss as the sum of the masked language modeling loss and the next sequence prediction
            (classification) loss.
        prediction_logits (`paddle.Tensor` of shape `(batch_size, sequence_length, config.vocab_size)`):
            Prediction scores of the language modeling head (scores for each vocabulary token before SoftMax).
        seq_relationship_logits (`paddle.Tensor` of shape `(batch_size, 2)`):
            Prediction scores of the next sequence prediction (classification) head (scores of True/False continuation
            before SoftMax).
        hidden_states (`tuple(paddle.Tensor)`, *optional*, returned when `output_hidden_states=True` is passed or when `config.output_hidden_states=True`):
            Tuple of `paddle.Tensor` (one for the output of the embeddings + one for the output of each layer) of
            shape `(batch_size, sequence_length, hidden_size)`.
            Hidden-states of the model at the output of each layer plus the initial embedding outputs.
        attentions (`tuple(paddle.Tensor)`, *optional*, returned when `output_attentions=True` is passed or when `config.output_attentions=True`):
            Tuple of `paddle.Tensor` (one for each layer) of shape `(batch_size, num_heads, sequence_length,
            sequence_length)`.
            Attentions weights after the attention softmax, used to compute the weighted average in the self-attention
            heads.
    """

    loss: Optional[paddle.Tensor] = None
    prediction_logits: paddle.Tensor = None
    seq_relationship_logits: paddle.Tensor = None
    hidden_states: Optional[Tuple[paddle.Tensor]] = None
    attentions: Optional[Tuple[paddle.Tensor]] = None


class ErnieForPretraining(ErniePretrainedModel):
    r"""
    Ernie Model with a `masked language modeling` head and a `sentence order prediction` head
    on top.

    """

    def __init__(self, ernie):
        super(ErnieForPretraining, self).__init__()
        self.ernie = ernie
        weight_attr = paddle.ParamAttr(
            initializer=nn.initializer.TruncatedNormal(
                mean=0.0, std=self.ernie.initializer_range))
        self.cls = ErniePretrainingHeads(
            self.ernie.config["hidden_size"],
            self.ernie.config["vocab_size"],
            self.ernie.config["hidden_act"],
            embedding_weights=self.ernie.embeddings.word_embeddings.weight,
            weight_attr=weight_attr,
        )

        self.apply(self.init_weights)

    def forward(self,
                input_ids: Optional[Tensor] = None,
                token_type_ids: Optional[Tensor] = None,
                position_ids: Optional[Tensor] = None,
                attention_mask: Optional[Tensor] = None,
                masked_positions: Optional[Tensor] = None,
                inputs_embeds: Optional[Tensor] = None,
                labels: Optional[Tensor] = None,
                next_sentence_label: Optional[Tensor] = None,
                output_hidden_states: Optional[bool] = None,
                output_attentions: Optional[bool] = None,
                return_dict: Optional[bool] = None):
        r"""
        Args:
            input_ids (Tensor):
                See :class:`ErnieModel`.
            token_type_ids (Tensor, optional):
                See :class:`ErnieModel`.
            position_ids (Tensor, optional):
                See :class:`ErnieModel`.
            attention_mask (Tensor, optional):
                See :class:`ErnieModel`.
            inputs_embeds(Tensor, optional):
                See :class:`ErnieModel`.
            labels (Tensor of shape `(batch_size, sequence_length)`, optional):
                Labels for computing the masked language modeling loss. Indices should be in `[-100, 0, ...,
                vocab_size]` (see `input_ids` docstring) Tokens with indices set to `-100` are ignored (masked),
                the loss is only computed for the tokens with labels in `[0, ..., vocab_size]`.
            next_sentence_label (Tensor of shape `(batch_size,)`, optional):
                Labels for computing the next sequence prediction (classification) loss. Input should be a sequence
                pair (see `input_ids` docstring) Indices should be in `[0, 1]`:

                - 0 indicates sequence B is a continuation of sequence A,
                - 1 indicates sequence B is a random sequence.
            output_hidden_states (bool, optional):
                Whether to return the hidden states of all layers.
                Defaults to `False`.
            output_attentions (bool, optional):
                Whether to return the attentions tensors of all attention layers.
                Defaults to `False`.
            return_dict (bool, optional):
                Whether to return a :class:`~paddlenlp.transformers.bert.ErnieForPreTrainingOutput` object. If
                `False`, the output will be a tuple of tensors. Defaults to `False`.

        Returns:
            An instance of :class:`~paddlenlp.transformers.bert.ErnieForPreTrainingOutput` if `return_dict=True`.
            Otherwise it returns a tuple of tensors corresponding to ordered and
            not None (depending on the input arguments) fields of :class:`~paddlenlp.transformers.bert.ErnieForPreTrainingOutput`.

        """
        with paddle.static.amp.fp16_guard():
            outputs = self.ernie(input_ids,
                                 token_type_ids=token_type_ids,
                                 position_ids=position_ids,
                                 attention_mask=attention_mask,
                                 inputs_embeds=inputs_embeds,
                                 output_attentions=output_attentions,
                                 output_hidden_states=output_hidden_states,
                                 return_dict=return_dict)
            sequence_output, pooled_output = outputs[:2]
            prediction_scores, seq_relationship_score = self.cls(
                sequence_output, pooled_output, masked_positions)

            total_loss = None
            if labels is not None and next_sentence_label is not None:
                loss_fct = paddle.nn.CrossEntropyLoss()
                masked_lm_loss = loss_fct(
                    prediction_scores.reshape(
                        (-1, paddle.shape(prediction_scores)[-1])),
                    labels.reshape((-1, )))
                next_sentence_loss = loss_fct(
                    seq_relationship_score.reshape((-1, 2)),
                    next_sentence_label.reshape((-1, )))
                total_loss = masked_lm_loss + next_sentence_loss
            if not return_dict:
                output = (prediction_scores,
                          seq_relationship_score) + outputs[2:]
                return ((total_loss, ) +
                        output) if total_loss is not None else output

            return ErnieForPreTrainingOutput(
                loss=total_loss,
                prediction_logits=prediction_scores,
                seq_relationship_logits=seq_relationship_score,
                hidden_states=outputs.hidden_states,
                attentions=outputs.attentions,
            )


class ErniePretrainingCriterion(paddle.nn.Layer):
    r"""
    The loss output of Ernie Model during the pretraining:
    a `masked language modeling` head and a `next sentence prediction (classification)` head.

    """

    def __init__(self, with_nsp_loss=True):
        super(ErniePretrainingCriterion, self).__init__()
        self.with_nsp_loss = with_nsp_loss
        #self.loss_fn = paddle.nn.loss.CrossEntropyLoss(ignore_index=-1)

    def forward(self,
                prediction_scores,
                seq_relationship_score,
                masked_lm_labels,
                next_sentence_labels=None):
        """
        Args:
            prediction_scores(Tensor):
                The scores of masked token prediction. Its data type should be float32.
                If `masked_positions` is None, its shape is [batch_size, sequence_length, vocab_size].
                Otherwise, its shape is [batch_size, mask_token_num, vocab_size]
            seq_relationship_score(Tensor):
                The scores of next sentence prediction. Its data type should be float32 and
                its shape is [batch_size, 2]
            masked_lm_labels(Tensor):
                The labels of the masked language modeling, its dimensionality is equal to `prediction_scores`.
                Its data type should be int64. If `masked_positions` is None, its shape is [batch_size, sequence_length, 1].
                Otherwise, its shape is [batch_size, mask_token_num, 1]
            next_sentence_labels(Tensor):
                The labels of the next sentence prediction task, the dimensionality of `next_sentence_labels`
                is equal to `seq_relation_labels`. Its data type should be int64 and
                its shape is [batch_size, 1]

        Returns:
            Tensor: The pretraining loss, equals to the sum of `masked_lm_loss` plus the mean of `next_sentence_loss`.
            Its data type should be float32 and its shape is [1].

        """

        with paddle.static.amp.fp16_guard():
            masked_lm_loss = F.cross_entropy(prediction_scores,
                                             masked_lm_labels,
                                             ignore_index=-1,
                                             reduction='none')

            if not self.with_nsp_loss:
                return paddle.mean(masked_lm_loss)

            next_sentence_loss = F.cross_entropy(seq_relationship_score,
                                                 next_sentence_labels,
                                                 reduction='none')
            return paddle.mean(masked_lm_loss), paddle.mean(next_sentence_loss)


class ErnieOnlyMLMHead(nn.Layer):

    def __init__(self, hidden_size, vocab_size, activation, embedding_weights):
        super().__init__()
        self.predictions = ErnieLMPredictionHead(
            hidden_size=hidden_size,
            vocab_size=vocab_size,
            activation=activation,
            embedding_weights=embedding_weights)

    def forward(self, sequence_output, masked_positions=None):
        prediction_scores = self.predictions(sequence_output, masked_positions)
        return prediction_scores


class ErnieForMaskedLM(ErniePretrainedModel):
    """
    Ernie Model with a `masked language modeling` head on top.

    Args:
        ernie (:class:`ErnieModel`):
            An instance of :class:`ErnieModel`.

    """

    def __init__(self, ernie):
        super(ErnieForMaskedLM, self).__init__()
        self.ernie = ernie
        self.cls = ErnieOnlyMLMHead(
            self.ernie.config["hidden_size"],
            self.ernie.config["vocab_size"],
            self.ernie.config["hidden_act"],
            embedding_weights=self.ernie.embeddings.word_embeddings.weight)

        self.apply(self.init_weights)

    def forward(self,
                input_ids: Optional[Tensor] = None,
                token_type_ids: Optional[Tensor] = None,
                position_ids: Optional[Tensor] = None,
                attention_mask: Optional[Tensor] = None,
                masked_positions: Optional[Tensor] = None,
                inputs_embeds: Optional[Tensor] = None,
                labels: Optional[Tensor] = None,
                output_hidden_states: Optional[bool] = None,
                output_attentions: Optional[bool] = None,
                return_dict: Optional[bool] = None):
        r"""

        Args:
            input_ids (Tensor):
                See :class:`ErnieModel`.
            token_type_ids (Tensor, optional):
                See :class:`ErnieModel`.
            position_ids (Tensor, optional):
                See :class:`ErnieModel`.
            attention_mask (Tensor, optional):
                See :class:`ErnieModel`.
            masked_positions:
                masked positions of output. 
            inputs_embeds(Tensor, optional):
                See :class:`ErnieModel`.
            labels (Tensor of shape `(batch_size, sequence_length)`, optional):
                Labels for computing the masked language modeling loss. Indices should be in `[-100, 0, ...,
                vocab_size]` (see `input_ids` docstring) Tokens with indices set to `-100` are ignored (masked), the
                loss is only computed for the tokens with labels in `[0, ..., vocab_size]`
            output_hidden_states (bool, optional):
                Whether to return the hidden states of all layers.
                Defaults to `False`.
            output_attentions (bool, optional):
                Whether to return the attentions tensors of all attention layers.
                Defaults to `False`.
            return_dict (bool, optional):
                Whether to return a :class:`~paddlenlp.transformers.model_outputs.MaskedLMOutput` object. If
                `False`, the output will be a tuple of tensors. Defaults to `False`.

        Returns:
            An instance of :class:`~paddlenlp.transformers.model_outputs.MaskedLMOutput` if `return_dict=True`.
            Otherwise it returns a tuple of tensors corresponding to ordered and
            not None (depending on the input arguments) fields of :class:`~paddlenlp.transformers.model_outputs.MaskedLMOutput`.

        Example:
            .. code-block::

                import paddle
                from paddlenlp.transformers import ErnieForMaskedLM, ErnieTokenizer

                tokenizer = ErnieTokenizer.from_pretrained('ernie-1.0')
                model = ErnieForMaskedLM.from_pretrained('ernie-1.0')
                
                inputs = tokenizer("Welcome to use PaddlePaddle and PaddleNLP!")
                inputs = {k:paddle.to_tensor([v]) for (k, v) in inputs.items()}

                logits = model(**inputs)
                print(logits.shape)
                # [1, 17, 18000]

        """

        outputs = self.ernie(input_ids,
                             token_type_ids=token_type_ids,
                             position_ids=position_ids,
                             attention_mask=attention_mask,
                             inputs_embeds=inputs_embeds,
                             output_attentions=output_attentions,
                             output_hidden_states=output_hidden_states,
                             return_dict=return_dict)
        sequence_output = outputs[0]
        prediction_scores = self.cls(sequence_output,
                                     masked_positions=masked_positions)

        masked_lm_loss = None
        if labels is not None:
            loss_fct = paddle.nn.CrossEntropyLoss(
            )  # -100 index = padding token
            masked_lm_loss = loss_fct(
                prediction_scores.reshape(
                    (-1, paddle.shape(prediction_scores)[-1])),
                labels.reshape((-1, )))
        if not return_dict:
            output = (prediction_scores, ) + outputs[2:]
            return ((masked_lm_loss, ) +
                    output) if masked_lm_loss is not None else (
                        output[0] if len(output) == 1 else output)

        return MaskedLMOutput(
            loss=masked_lm_loss,
            logits=prediction_scores,
            hidden_states=outputs.hidden_states,
            attentions=outputs.attentions,
        )


class ErnieForMultipleChoice(ErniePretrainedModel):
    """
    Ernie Model with a linear layer on top of the hidden-states output layer,
    designed for multiple choice tasks like RocStories/SWAG tasks.
    
    Args:
        ernie (:class:`ErnieModel`):
            An instance of ErnieModel.
        num_choices (int, optional):
            The number of choices. Defaults to `2`.
        dropout (float, optional):
            The dropout probability for output of Ernie.
            If None, use the same value as `hidden_dropout_prob` of `ErnieModel`
            instance `ernie`. Defaults to None.
    """

    def __init__(self, ernie, num_choices=2, dropout=None):
        super(ErnieForMultipleChoice, self).__init__()
        self.num_choices = num_choices
        self.ernie = ernie
        self.dropout = nn.Dropout(dropout if dropout is not None else self.
                                  ernie.config["hidden_dropout_prob"])
        self.classifier = nn.Linear(self.ernie.config["hidden_size"], 1)
        self.apply(self.init_weights)

    def forward(self,
                input_ids: Optional[Tensor] = None,
                token_type_ids: Optional[Tensor] = None,
                position_ids: Optional[Tensor] = None,
                attention_mask: Optional[Tensor] = None,
                inputs_embeds: Optional[Tensor] = None,
                labels: Optional[Tensor] = None,
                output_hidden_states: Optional[bool] = None,
                output_attentions: Optional[bool] = None,
                return_dict: Optional[bool] = None):
        r"""
        The ErnieForMultipleChoice forward method, overrides the __call__() special method.

        Args:
            input_ids (Tensor):
                See :class:`ErnieModel` and shape as [batch_size, num_choice, sequence_length].
            token_type_ids(Tensor, optional):
                See :class:`ErnieModel` and shape as [batch_size, num_choice, sequence_length].
            position_ids(Tensor, optional):
                See :class:`ErnieModel` and shape as [batch_size, num_choice, sequence_length].
            attention_mask (list, optional):
                See :class:`ErnieModel` and shape as [batch_size, num_choice, sequence_length].
            inputs_embeds(Tensor, optional):
                See :class:`ErnieModel` and shape as [batch_size, num_choice, sequence_length, hidden_size].
            labels (Tensor of shape `(batch_size, )`, optional):
                Labels for computing the multiple choice classification loss. Indices should be in `[0, ...,
                num_choices-1]` where `num_choices` is the size of the second dimension of the input tensors. (See
                `input_ids` above)
            output_hidden_states (bool, optional):
                Whether to return the hidden states of all layers.
                Defaults to `False`.
            output_attentions (bool, optional):
                Whether to return the attentions tensors of all attention layers.
                Defaults to `False`.
            return_dict (bool, optional):
                Whether to return a :class:`~paddlenlp.transformers.model_outputs.MultipleChoiceModelOutput` object. If
                `False`, the output will be a tuple of tensors. Defaults to `False`.

        Returns:
            An instance of :class:`~paddlenlp.transformers.model_outputs.MultipleChoiceModelOutput` if `return_dict=True`.
            Otherwise it returns a tuple of tensors corresponding to ordered and
            not None (depending on the input arguments) fields of :class:`~paddlenlp.transformers.model_outputs.MultipleChoiceModelOutput`.

        """
        # input_ids: [bs, num_choice, seq_l]
        input_ids = input_ids.reshape(shape=(
            -1, input_ids.shape[-1]))  # flat_input_ids: [bs*num_choice,seq_l]

        if position_ids is not None:
            position_ids = position_ids.reshape(shape=(-1,
                                                       position_ids.shape[-1]))
        if token_type_ids is not None:
            token_type_ids = token_type_ids.reshape(
                shape=(-1, token_type_ids.shape[-1]))

        if attention_mask is not None:
            attention_mask = attention_mask.reshape(
                shape=(-1, attention_mask.shape[-1]))

        if inputs_embeds is not None:
            inputs_embeds = inputs_embeds.reshape(
                shape=(-1, inputs_embeds.shape[-2], inputs_embeds.shape[-1]))

        outputs = self.ernie(input_ids,
                             token_type_ids=token_type_ids,
                             position_ids=position_ids,
                             attention_mask=attention_mask,
                             inputs_embeds=inputs_embeds,
                             output_attentions=output_attentions,
                             output_hidden_states=output_hidden_states,
                             return_dict=return_dict)
        pooled_output = outputs[1]
        pooled_output = self.dropout(pooled_output)

        logits = self.classifier(pooled_output)  # logits: (bs*num_choice,1)
        reshaped_logits = logits.reshape(
            shape=(-1, self.num_choices))  # logits: (bs, num_choice)

        loss = None
        if labels is not None:
            loss_fct = paddle.nn.CrossEntropyLoss()
            loss = loss_fct(reshaped_logits, labels)
        if not return_dict:
            output = (reshaped_logits, ) + outputs[2:]
            return ((loss, ) + output) if loss is not None else (
                output[0] if len(output) == 1 else output)

        return MultipleChoiceModelOutput(
            loss=loss,
            logits=reshaped_logits,
            hidden_states=outputs.hidden_states,
            attentions=outputs.attentions,
        )


class UIE(ErniePretrainedModel):
    """
    Ernie Model with two linear layer on top of the hidden-states
    output to compute `start_prob` and `end_prob`,
    designed for Universal Information Extraction.

    Args:
        ernie (`ErnieModel`): 
            An instance of `ErnieModel`.
    """

    def __init__(self, ernie):
        super(UIE, self).__init__()
        self.ernie = ernie
        hidden_size = self.ernie.config["hidden_size"]
        self.linear_start = paddle.nn.Linear(hidden_size, 1)
        self.linear_end = paddle.nn.Linear(hidden_size, 1)
        self.sigmoid = nn.Sigmoid()
        self.apply(self.init_weights)

    def forward(self,
                input_ids,
                token_type_ids,
                position_ids=None,
                attention_mask=None):
        r"""
        Args:
            input_ids (Tensor):
                See :class:`ErnieModel`.
            token_type_ids (Tensor, optional):
                See :class:`ErnieModel`.
            position_ids (Tensor, optional):
                See :class:`ErnieModel`.
            attention_mask (Tensor, optional):
                See :class:`ErnieModel`.

        Example:
            .. code-block::

                import paddle
                from paddlenlp.transformers import UIE, ErnieTokenizer

                tokenizer = ErnieTokenizer.from_pretrained('uie-base')
                model = UIE.from_pretrained('uie-base')

                inputs = tokenizer("Welcome to use PaddlePaddle and PaddleNLP!")
                inputs = {k:paddle.to_tensor([v]) for (k, v) in inputs.items()}
                start_prob, end_prob = model(**inputs)
        """
        sequence_output, _ = self.ernie(input_ids=input_ids,
                                        token_type_ids=token_type_ids,
                                        position_ids=position_ids,
                                        attention_mask=attention_mask)
        start_logits = self.linear_start(sequence_output)
        start_logits = paddle.squeeze(start_logits, -1)
        start_prob = self.sigmoid(start_logits)
        end_logits = self.linear_end(sequence_output)
        end_logits = paddle.squeeze(end_logits, -1)
        end_prob = self.sigmoid(end_logits)
        return start_prob, end_prob<|MERGE_RESOLUTION|>--- conflicted
+++ resolved
@@ -721,99 +721,12 @@
             "vocab_size": 30522,
             "pad_token_id": 0,
         },
-<<<<<<< HEAD
-        "uie-base": {
-=======
         "ernie-search-base-dual-encoder-marco-en": {
->>>>>>> 08978b23
-            "attention_probs_dropout_prob": 0.1,
-            "hidden_act": "gelu",
-            "hidden_dropout_prob": 0.1,
-            "hidden_size": 768,
-            "initializer_range": 0.02,
-<<<<<<< HEAD
-            "max_position_embeddings": 2048,
-            "num_attention_heads": 12,
-            "num_hidden_layers": 12,
-            "task_type_vocab_size": 3,
-            "type_vocab_size": 4,
-            "use_task_id": True,
-            "vocab_size": 40000
-        },
-        "uie-medium": {
-            "attention_probs_dropout_prob": 0.1,
-            "hidden_act": "gelu",
-            "hidden_dropout_prob": 0.1,
-            "hidden_size": 768,
-            "intermediate_size": 3072,
-            "initializer_range": 0.02,
-            "max_position_embeddings": 2048,
-            "num_attention_heads": 12,
-            "num_hidden_layers": 6,
-            "task_type_vocab_size": 16,
-            "type_vocab_size": 4,
-            "use_task_id": True,
-            "vocab_size": 40000
-        },
-        "uie-mini": {
-            "attention_probs_dropout_prob": 0.1,
-            "hidden_act": "gelu",
-            "hidden_dropout_prob": 0.1,
-            "hidden_size": 384,
-            "intermediate_size": 1536,
-            "initializer_range": 0.02,
-            "max_position_embeddings": 2048,
-            "num_attention_heads": 12,
-            "num_hidden_layers": 6,
-            "task_type_vocab_size": 16,
-            "type_vocab_size": 4,
-            "use_task_id": True,
-            "vocab_size": 40000
-        },
-        "uie-micro": {
-            "attention_probs_dropout_prob": 0.1,
-            "hidden_act": "gelu",
-            "hidden_dropout_prob": 0.1,
-            "hidden_size": 384,
-            "intermediate_size": 1536,
-            "initializer_range": 0.02,
-            "max_position_embeddings": 2048,
-            "num_attention_heads": 12,
-            "num_hidden_layers": 4,
-            "task_type_vocab_size": 16,
-            "type_vocab_size": 4,
-            "use_task_id": True,
-            "vocab_size": 40000
-        },
-        "uie-nano": {
-            "attention_probs_dropout_prob": 0.1,
-            "hidden_act": "gelu",
-            "hidden_dropout_prob": 0.1,
-            "hidden_size": 312,
-            "intermediate_size": 1248,
-            "initializer_range": 0.02,
-            "max_position_embeddings": 2048,
-            "num_attention_heads": 12,
-            "num_hidden_layers": 4,
-            "task_type_vocab_size": 16,
-            "type_vocab_size": 4,
-            "use_task_id": True,
-            "vocab_size": 40000
-        },
-        "uie-base-en": {
-            "attention_probs_dropout_prob": 0.1,
-            "hidden_act": "gelu",
-            "hidden_dropout_prob": 0.1,
-            "hidden_size": 768,
-            "initializer_range": 0.02,
-            "max_position_embeddings": 512,
-            "num_attention_heads": 12,
-            "num_hidden_layers": 12,
-            "type_vocab_size": 4,
-            "vocab_size": 30522,
-            "pad_token_id": 0
-        }
-=======
+            "attention_probs_dropout_prob": 0.1,
+            "hidden_act": "gelu",
+            "hidden_dropout_prob": 0.1,
+            "hidden_size": 768,
+            "initializer_range": 0.02,
             "max_position_embeddings": 512,
             "num_attention_heads": 12,
             "num_hidden_layers": 12,
@@ -835,7 +748,93 @@
             "vocab_size": 30522,
             "pad_token_id": 0,
         },
->>>>>>> 08978b23
+        "uie-base": {
+            "attention_probs_dropout_prob": 0.1,
+            "hidden_act": "gelu",
+            "hidden_dropout_prob": 0.1,
+            "hidden_size": 768,
+            "initializer_range": 0.02,
+            "max_position_embeddings": 2048,
+            "num_attention_heads": 12,
+            "num_hidden_layers": 12,
+            "task_type_vocab_size": 3,
+            "type_vocab_size": 4,
+            "use_task_id": True,
+            "vocab_size": 40000
+        },
+        "uie-medium": {
+            "attention_probs_dropout_prob": 0.1,
+            "hidden_act": "gelu",
+            "hidden_dropout_prob": 0.1,
+            "hidden_size": 768,
+            "intermediate_size": 3072,
+            "initializer_range": 0.02,
+            "max_position_embeddings": 2048,
+            "num_attention_heads": 12,
+            "num_hidden_layers": 6,
+            "task_type_vocab_size": 16,
+            "type_vocab_size": 4,
+            "use_task_id": True,
+            "vocab_size": 40000
+        },
+        "uie-mini": {
+            "attention_probs_dropout_prob": 0.1,
+            "hidden_act": "gelu",
+            "hidden_dropout_prob": 0.1,
+            "hidden_size": 384,
+            "intermediate_size": 1536,
+            "initializer_range": 0.02,
+            "max_position_embeddings": 2048,
+            "num_attention_heads": 12,
+            "num_hidden_layers": 6,
+            "task_type_vocab_size": 16,
+            "type_vocab_size": 4,
+            "use_task_id": True,
+            "vocab_size": 40000
+        },
+        "uie-micro": {
+            "attention_probs_dropout_prob": 0.1,
+            "hidden_act": "gelu",
+            "hidden_dropout_prob": 0.1,
+            "hidden_size": 384,
+            "intermediate_size": 1536,
+            "initializer_range": 0.02,
+            "max_position_embeddings": 2048,
+            "num_attention_heads": 12,
+            "num_hidden_layers": 4,
+            "task_type_vocab_size": 16,
+            "type_vocab_size": 4,
+            "use_task_id": True,
+            "vocab_size": 40000
+        },
+        "uie-nano": {
+            "attention_probs_dropout_prob": 0.1,
+            "hidden_act": "gelu",
+            "hidden_dropout_prob": 0.1,
+            "hidden_size": 312,
+            "intermediate_size": 1248,
+            "initializer_range": 0.02,
+            "max_position_embeddings": 2048,
+            "num_attention_heads": 12,
+            "num_hidden_layers": 4,
+            "task_type_vocab_size": 16,
+            "type_vocab_size": 4,
+            "use_task_id": True,
+            "vocab_size": 40000
+        },
+        "uie-base-en": {
+            "attention_probs_dropout_prob": 0.1,
+            "hidden_act": "gelu",
+            "hidden_dropout_prob": 0.1,
+            "hidden_size": 768,
+            "initializer_range": 0.02,
+            "max_position_embeddings": 512,
+            "num_attention_heads": 12,
+            "num_hidden_layers": 12,
+            "type_vocab_size": 4,
+            "vocab_size": 30522,
+            "pad_token_id": 0
+        },
     }
     resource_files_names = {"model_state": "model_state.pdparams"}
     pretrained_resource_files_map = {
@@ -921,7 +920,10 @@
             "https://paddlenlp.bj.bcebos.com/models/transformers/rocketqa/rocketqav2_en_marco_query_encoder.pdparams",
             "rocketqav2-en-marco-para-encoder":
             "https://paddlenlp.bj.bcebos.com/models/transformers/rocketqa/rocketqav2_en_marco_para_encoder.pdparams",
-<<<<<<< HEAD
+            "ernie-search-base-dual-encoder-marco-en":
+            "https://paddlenlp.bj.bcebos.com/models/transformers/ernie_search/ernie_search_base_dual_encoder_marco_en.pdparams",
+            "ernie-search-large-cross-encoder-marco-en":
+            "https://paddlenlp.bj.bcebos.com/models/transformers/ernie_search/ernie_search_large_cross_encoder_marco_en.pdparams",
             "uie-base":
             "https://bj.bcebos.com/paddlenlp/models/transformers/uie/uie_base.pdparams",
             "uie-medium":
@@ -934,12 +936,6 @@
             "https://bj.bcebos.com/paddlenlp/models/transformers/uie/uie_nano.pdparams",
             "uie-base-en":
             "https://bj.bcebos.com/paddlenlp/models/transformers/uie/uie_base_en.pdparams",
-=======
-            "ernie-search-base-dual-encoder-marco-en":
-            "https://paddlenlp.bj.bcebos.com/models/transformers/ernie_search/ernie_search_base_dual_encoder_marco_en.pdparams",
-            "ernie-search-large-cross-encoder-marco-en":
-            "https://paddlenlp.bj.bcebos.com/models/transformers/ernie_search/ernie_search_large_cross_encoder_marco_en.pdparams",
->>>>>>> 08978b23
         }
     }
     base_model_prefix = "ernie"
