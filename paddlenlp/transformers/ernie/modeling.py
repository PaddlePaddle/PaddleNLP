--- conflicted
+++ resolved
@@ -199,11 +199,7 @@
             "vocab_size": 18000,
             "pad_token_id": 0,
         },
-<<<<<<< HEAD
-        "ernie-base-cn-para-encoder": {
-=======
         "rocketqa-zh-dureader-para-encoder": {
->>>>>>> 6ff5eabb
             "attention_probs_dropout_prob": 0.1,
             "hidden_act": "relu",
             "hidden_dropout_prob": 0.1,
@@ -229,8 +225,7 @@
             "vocab_size": 30522,
             "pad_token_id": 0,
         },
-<<<<<<< HEAD
-        "ernie-base-en-para-encoder": {
+        "rocketqa-v1-marco-para-encoder": {
             "attention_probs_dropout_prob": 0.1,
             "hidden_act": "gelu",
             "hidden_dropout_prob": 0.1,
@@ -243,7 +238,7 @@
             "vocab_size": 30522,
             "pad_token_id": 0,
         },
-        "ernie-base-cn-cross-encoder": {
+        "rocketqa-zh-dureader-cross-encoder": {
             "attention_probs_dropout_prob": 0.1,
             "hidden_act": "relu",
             "hidden_dropout_prob": 0.1,
@@ -256,10 +251,7 @@
             "vocab_size": 18000,
             "pad_token_id": 0,
         },
-        "ernie-base-en-cross-encoder": {
-=======
-        "rocketqa-v1-marco-para-encoder": {
->>>>>>> 6ff5eabb
+        "rocketqa-v1-marco-cross-encoder": {
             "attention_probs_dropout_prob": 0.1,
             "hidden_act": "gelu",
             "hidden_dropout_prob": 0.1,
@@ -286,20 +278,6 @@
             "https://bj.bcebos.com/paddlenlp/models/transformers/ernie_v2_base/ernie_v2_eng_base_finetuned_squad.pdparams",
             "ernie-2.0-large-en":
             "https://bj.bcebos.com/paddlenlp/models/transformers/ernie_v2_large/ernie_v2_eng_large.pdparams",
-<<<<<<< HEAD
-            "ernie-base-cn-query-encoder":
-            "https://bj.bcebos.com/paddlenlp/models/transformers/semantic_indexing/ernie_base_cn_query_encoder.pdparams",
-            "ernie-base-cn-para-encoder":
-            "https://bj.bcebos.com/paddlenlp/models/transformers/semantic_indexing/ernie_base_cn_para_encoder.pdparams",
-            "ernie-base-en-query-encoder":
-            "https://bj.bcebos.com/paddlenlp/models/transformers/semantic_indexing/ernie_base_en_query_encoder.pdparams",
-            "ernie-base-en-para-encoder":
-            "https://bj.bcebos.com/paddlenlp/models/transformers/semantic_indexing/ernie_base_en_para_encoder.pdparams",
-            "rocketqa-zh-dureader-cross-encoder":
-            "https://bj.bcebos.com/paddlenlp/models/transformers/rocketqa/rocketqa-zh-dureader-cross-encoder.pdparams",
-            "rocketqa-v1-marco-cross-encoder":
-            "https://bj.bcebos.com/paddlenlp/models/transformers/rocketqa/rocketqa-v1-marco-cross-encoder.pdparams",
-=======
             "rocketqa-zh-dureader-query-encoder":
             "https://bj.bcebos.com/paddlenlp/models/transformers/rocketqa/rocketqa_zh_dureader_query_encoder.pdparams",
             "rocketqa-zh-dureader-para-encoder":
@@ -308,7 +286,10 @@
             "https://bj.bcebos.com/paddlenlp/models/transformers/rocketqa/rocketqa_v1_marco_query_encoder.pdparams",
             "rocketqa-v1-marco-para-encoder":
             "https://bj.bcebos.com/paddlenlp/models/transformers/rocketqa/rocketqa_v1_marco_para_encoder.pdparams",
->>>>>>> 6ff5eabb
+            "rocketqa-zh-dureader-cross-encoder":
+            "https://bj.bcebos.com/paddlenlp/models/transformers/rocketqa/rocketqa-zh-dureader-cross-encoder.pdparams",
+            "rocketqa-v1-marco-cross-encoder":
+            "https://bj.bcebos.com/paddlenlp/models/transformers/rocketqa/rocketqa-v1-marco-cross-encoder.pdparams",
         }
     }
     base_model_prefix = "ernie"
