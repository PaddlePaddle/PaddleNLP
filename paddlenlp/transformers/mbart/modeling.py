--- conflicted
+++ resolved
@@ -12,14 +12,14 @@
 # See the License for the specific language governing permissions and
 # limitations under the License.
 
-from typing import Optional
-
 import numpy as np
+
 import paddle
 import paddle.nn as nn
 import paddle.nn.functional as F
-from paddle.nn import Embedding, Layer
-
+from paddle.nn import Layer, Embedding
+from typing import Optional
+from .configuration import MBART_PRETRAINED_INIT_CONFIGURATION, MBART_PRETRAINED_RESOURCE_FILES_MAP, MBartConfig
 from .. import PretrainedModel, register_base_model
 from ..model_outputs import (
     ModelOutput,
@@ -29,21 +29,11 @@
     Seq2SeqSequenceClassifierOutput,
     convert_encoder_output,
 )
-from .configuration import (
-    MBART_PRETRAINED_INIT_CONFIGURATION,
-    MBART_PRETRAINED_RESOURCE_FILES_MAP,
-    MBartConfig,
-)
 
 __all__ = [
-    "MBartModel",
-    "MBartPretrainedModel",
-    "MBartEncoder",
-    "MBartDecoder",
-    "MBartClassificationHead",
-    "MBartForSequenceClassification",
-    "MBartForQuestionAnswering",
-    "MBartForConditionalGeneration",
+    'MBartModel', 'MBartPretrainedModel', 'MBartEncoder', 'MBartDecoder',
+    'MBartClassificationHead', 'MBartForSequenceClassification',
+    'MBartForQuestionAnswering', 'MBartForConditionalGeneration'
 ]
 
 
@@ -54,8 +44,9 @@
     shifted_input_ids = input_ids.clone()
     input_flat = paddle.flatten(shifted_input_ids)
     batch_size, seq_length = paddle.shape(shifted_input_ids)
-    index = paddle.arange(0, batch_size, 1, dtype="int32") * seq_length
-    index_of_eos = paddle.cast(shifted_input_ids != pad_token_id, dtype="int32").sum(axis=-1) - 1
+    index = paddle.arange(0, batch_size, 1, dtype='int32') * seq_length
+    index_of_eos = paddle.cast(shifted_input_ids != pad_token_id,
+                               dtype='int32').sum(axis=-1) - 1
     decoder_start_tokens = paddle.gather(input_flat, index + index_of_eos)
     shifted_input_ids[:, 1:] = shifted_input_ids[:, :-1].clone()
     shifted_input_ids[:, 0] = decoder_start_tokens
@@ -70,128 +61,13 @@
     loading pretrained models.
     See :class:`~paddlenlp.transformers.model_utils.PretrainedModel` for more details.
     """
-
-<<<<<<< HEAD
     pretrained_init_configuration = MBART_PRETRAINED_INIT_CONFIGURATION
     pretrained_resource_files_map = MBART_PRETRAINED_RESOURCE_FILES_MAP
-=======
-    pretrained_init_configuration = {
-        "mbart-large-cc25": {
-            "vocab_size": 250027,
-            "bos_token_id": 0,
-            "pad_token_id": 1,
-            "eos_token_id": 2,
-            "d_model": 1024,
-            "num_encoder_layers": 12,
-            "num_decoder_layers": 12,
-            "encoder_attention_heads": 16,
-            "decoder_attention_heads": 16,
-            "encoder_ffn_dim": 4096,
-            "decoder_ffn_dim": 4096,
-            "dropout": 0.1,
-            "activation_function": "gelu",
-            "attention_dropout": 0.0,
-            "activation_dropout": 0.0,
-            "max_position_embeddings": 1024,
-            "init_std": 0.02,
-        },
-        "mbart-large-en-ro": {
-            "vocab_size": 250027,
-            "bos_token_id": 0,
-            "pad_token_id": 1,
-            "eos_token_id": 2,
-            "decoder_start_token_id": 250020,
-            "d_model": 1024,
-            "num_encoder_layers": 12,
-            "num_decoder_layers": 12,
-            "encoder_attention_heads": 16,
-            "decoder_attention_heads": 16,
-            "encoder_ffn_dim": 4096,
-            "decoder_ffn_dim": 4096,
-            "dropout": 0.1,
-            "activation_function": "gelu",
-            "attention_dropout": 0.1,
-            "activation_dropout": 0.0,
-            "max_position_embeddings": 1024,
-            "init_std": 0.02,
-        },
-        "mbart-large-50-one-to-many-mmt": {
-            "vocab_size": 250054,
-            "bos_token_id": 0,
-            "pad_token_id": 1,
-            "eos_token_id": 2,
-            "decoder_start_token_id": 2,
-            "d_model": 1024,
-            "num_encoder_layers": 12,
-            "num_decoder_layers": 12,
-            "encoder_attention_heads": 16,
-            "decoder_attention_heads": 16,
-            "encoder_ffn_dim": 4096,
-            "decoder_ffn_dim": 4096,
-            "dropout": 0.1,
-            "activation_function": "relu",
-            "attention_dropout": 0.0,
-            "activation_dropout": 0.0,
-            "max_position_embeddings": 1024,
-            "init_std": 0.02,
-        },
-        "mbart-large-50-many-to-one-mmt": {
-            "vocab_size": 250054,
-            "bos_token_id": 0,
-            "pad_token_id": 1,
-            "eos_token_id": 2,
-            "decoder_start_token_id": 2,
-            "forced_bos_token_id": 250004,
-            "d_model": 1024,
-            "num_encoder_layers": 12,
-            "num_decoder_layers": 12,
-            "encoder_attention_heads": 16,
-            "decoder_attention_heads": 16,
-            "encoder_ffn_dim": 4096,
-            "decoder_ffn_dim": 4096,
-            "dropout": 0.1,
-            "activation_function": "relu",
-            "attention_dropout": 0.0,
-            "activation_dropout": 0.0,
-            "max_position_embeddings": 1024,
-            "init_std": 0.02,
-        },
-        "mbart-large-50-many-to-many-mmt": {
-            "vocab_size": 250054,
-            "bos_token_id": 0,
-            "pad_token_id": 1,
-            "eos_token_id": 2,
-            "decoder_start_token_id": 2,
-            "d_model": 1024,
-            "num_encoder_layers": 12,
-            "num_decoder_layers": 12,
-            "encoder_attention_heads": 16,
-            "decoder_attention_heads": 16,
-            "encoder_ffn_dim": 4096,
-            "decoder_ffn_dim": 4096,
-            "dropout": 0.1,
-            "activation_function": "relu",
-            "attention_dropout": 0.0,
-            "activation_dropout": 0.0,
-            "max_position_embeddings": 1024,
-            "init_std": 0.02,
-        },
-    }
-    pretrained_resource_files_map = {
-        "model_state": {
-            "mbart-large-cc25": "https://bj.bcebos.com/paddlenlp/models/transformers/mbart/mbart-large-cc25.pdparams",
-            "mbart-large-en-ro": "https://bj.bcebos.com/paddlenlp/models/transformers/mbart/mbart-large-en-ro.pdparams",
-            "mbart-large-50-one-to-many-mmt": "https://bj.bcebos.com/paddlenlp/models/transformers/mbart50/mbart-large-50-one-to-many-mmt.pdparams",
-            "mbart-large-50-many-to-one-mmt": "https://bj.bcebos.com/paddlenlp/models/transformers/mbart50/mbart-large-50-many-to-one-mmt.pdparams",
-            "mbart-large-50-many-to-many-mmt": "https://bj.bcebos.com/paddlenlp/models/transformers/mbart50/mbart-large-50-many-to-many-mmt.pdparams",
-        }
-    }
->>>>>>> ae60813a
     base_model_prefix = "mbart"
     config_class = MBartConfig
 
     def init_weights(self, layer):
-        """Initialization hook"""
+        """ Initialization hook """
         if isinstance(layer, (nn.Linear, nn.Embedding)):
             # In the dygraph mode, use the `set_value` to reset the parameter directly,
             # and reset the `state_dict` to update parameter in static mode.
@@ -199,10 +75,9 @@
                 layer.weight.set_value(
                     paddle.tensor.normal(
                         mean=0.0,
-                        std=self.init_std if hasattr(self, "init_std") else self.mbart.config["init_std"],
-                        shape=layer.weight.shape,
-                    )
-                )
+                        std=self.init_std if hasattr(self, "init_std") else
+                        self.mbart.config["init_std"],
+                        shape=layer.weight.shape))
 
 
 class MBartLearnedPositionalEmbedding(Embedding):
@@ -219,7 +94,9 @@
     def forward(self, input_ids_shape, past_key_values_length=0):
         """`input_ids_shape` is expected to be [bsz x seqlen]."""
         bsz, seq_len = input_ids_shape[:2]
-        positions = paddle.arange(past_key_values_length, past_key_values_length + seq_len, dtype="int64")
+        positions = paddle.arange(past_key_values_length,
+                                  past_key_values_length + seq_len,
+                                  dtype="int64")
         return Embedding.forward(self, positions + self.offset)
 
 
@@ -228,49 +105,24 @@
     The Transformer Encoder of MBartModel. The arguments of MBartEncoder can see :class:`MBartModel`.
     """
 
-<<<<<<< HEAD
-    def __init__(self, config: MBartConfig, embed_tokens: Optional[nn.Embedding] = None):
+    def __init__(self,
+                 config: MBartConfig,
+                 embed_tokens: Optional[nn.Embedding] = None):
         super().__init__(config)
         self.d_model = config.d_model
         self.init_std = config.init_std
         self.pad_token_id = config.pad_token_id
-=======
-    def __init__(
-        self,
-        embed_tokens,
-        vocab_size,
-        pad_token_id=1,
-        d_model=768,
-        num_encoder_layers=6,
-        encoder_attention_heads=12,
-        encoder_ffn_dim=3072,
-        dropout=0.1,
-        activation_function="gelu",
-        attention_dropout=0.1,
-        activation_dropout=0.1,
-        max_position_embeddings=1024,
-        init_std=0.02,
-    ):
-        super().__init__()
-        self.d_model = d_model
-        self.init_std = init_std
-        self.pad_token_id = pad_token_id
->>>>>>> ae60813a
         if embed_tokens is not None:
             self.embed_tokens = embed_tokens
         else:
             self.embed_tokens = nn.Embedding(config.vocab_size, config.d_model)
 
-<<<<<<< HEAD
-        self.encoder_embed_positions = MBartLearnedPositionalEmbedding(config.max_position_embeddings, config.d_model)
-=======
-        self.encoder_embed_positions = MBartLearnedPositionalEmbedding(max_position_embeddings, d_model)
->>>>>>> ae60813a
+        self.encoder_embed_positions = MBartLearnedPositionalEmbedding(
+            config.max_position_embeddings, config.d_model)
 
         self.encoder_dropout = nn.Dropout(config.dropout)
         self.encoder_layernorm_embedding = nn.LayerNorm(config.d_model)
         encoder_layer = nn.TransformerEncoderLayer(
-<<<<<<< HEAD
             d_model=config.d_model,
             nhead=config.encoder_attention_heads,
             dim_feedforward=config.encoder_ffn_dim,
@@ -278,38 +130,19 @@
             activation=config.activation_function,
             attn_dropout=config.attention_dropout,
             act_dropout=config.activation_dropout,
-            normalize_before=True,
-        )
-        self.encoder = nn.TransformerEncoder(encoder_layer, config.encoder_layers, nn.LayerNorm(config.d_model))
-=======
-            d_model=d_model,
-            nhead=encoder_attention_heads,
-            dim_feedforward=encoder_ffn_dim,
-            dropout=dropout,
-            activation=activation_function,
-            attn_dropout=attention_dropout,
-            act_dropout=activation_dropout,
-            normalize_before=True,
-        )
-        self.encoder = nn.TransformerEncoder(encoder_layer, num_encoder_layers, nn.LayerNorm(d_model))
->>>>>>> ae60813a
+            normalize_before=True)
+        self.encoder = nn.TransformerEncoder(encoder_layer,
+                                             config.encoder_layers,
+                                             nn.LayerNorm(config.d_model))
         self.apply(self.init_weights)
 
-    def forward(
-        self,
-        input_ids=None,
-        attention_mask=None,
-<<<<<<< HEAD
-        output_attentions=None,
-        output_hidden_states=None,
-        return_dict=None,
-=======
-        output_attentions=False,
-        output_hidden_states=False,
-        return_dict=False,
->>>>>>> ae60813a
-        **kwargs
-    ):
+    def forward(self,
+                input_ids=None,
+                attention_mask=None,
+                output_attentions=None,
+                output_hidden_states=None,
+                return_dict=None,
+                **kwargs):
         """
         The MBartEncoder forward method, overrides the `__call__()` special method.
 
@@ -325,9 +158,9 @@
 
         """
         output_attentions = output_attentions if output_attentions is not None else self.config.output_attentions
-        output_hidden_states = (
-            output_hidden_states if output_hidden_states is not None else self.config.output_hidden_states
-        )
+        output_hidden_states = (output_hidden_states
+                                if output_hidden_states is not None else
+                                self.config.output_hidden_states)
         return_dict = return_dict if return_dict is not None else self.config.use_return_dict
 
         if input_ids is None:
@@ -339,22 +172,21 @@
         encoder_input = self.encoder_dropout(hidden_states)
 
         if attention_mask is None:
-            attention_mask = (
-                paddle.cast(input_ids == self.pad_token_id, dtype=paddle.get_default_dtype()).unsqueeze([1, 2]) * -1e4
-            )
+            attention_mask = paddle.cast(
+                input_ids == self.pad_token_id,
+                dtype=paddle.get_default_dtype()).unsqueeze([1, 2]) * -1e4
         # For 2D attention_mask from tokenizer
         elif attention_mask.ndim == 2:
-            attention_mask = paddle.unsqueeze(attention_mask, axis=[1, 2]).astype(paddle.get_default_dtype())
+            attention_mask = paddle.unsqueeze(
+                attention_mask, axis=[1, 2]).astype(paddle.get_default_dtype())
             attention_mask = (1.0 - attention_mask) * -1e4
         attention_mask.stop_gradient = True
 
-        encoder_output = self.encoder(
-            encoder_input,
-            src_mask=attention_mask,
-            output_attentions=output_attentions,
-            output_hidden_states=output_hidden_states,
-            return_dict=return_dict,
-        )
+        encoder_output = self.encoder(encoder_input,
+                                      src_mask=attention_mask,
+                                      output_attentions=output_attentions,
+                                      output_hidden_states=output_hidden_states,
+                                      return_dict=return_dict)
         return encoder_output
 
 
@@ -363,39 +195,19 @@
     The Transformer Decoder of MBartModel. The arguments of MBartDecoder can see :class:`MBartModel`.
     """
 
-<<<<<<< HEAD
-    def __init__(self, config: MBartConfig, embed_tokens: Optional[nn.Embedding] = None):
+    def __init__(self,
+                 config: MBartConfig,
+                 embed_tokens: Optional[nn.Embedding] = None):
         super().__init__(config)
         self.d_model = config.d_model
         self.init_std = config.init_std
-=======
-    def __init__(
-        self,
-        embed_tokens,
-        vocab_size,
-        pad_token_id=1,
-        d_model=768,
-        num_decoder_layers=6,
-        decoder_attention_heads=12,
-        decoder_ffn_dim=3072,
-        dropout=0.1,
-        activation_function="gelu",
-        attention_dropout=0.1,
-        activation_dropout=0.1,
-        max_position_embeddings=1024,
-        init_std=0.02,
-    ):
-        super().__init__()
-        self.d_model = d_model
-        self.init_std = init_std
->>>>>>> ae60813a
         if embed_tokens is not None:
             self.embed_tokens = embed_tokens
         else:
             self.embed_tokens = nn.Embedding(config.vocab_size, config.d_model)
 
-<<<<<<< HEAD
-        self.decoder_embed_positions = MBartLearnedPositionalEmbedding(config.max_position_embeddings, config.d_model)
+        self.decoder_embed_positions = MBartLearnedPositionalEmbedding(
+            config.max_position_embeddings, config.d_model)
         self.decoder_dropout = nn.Dropout(config.dropout)
         self.decoder_layernorm_embedding = nn.LayerNorm(config.d_model)
 
@@ -407,26 +219,10 @@
             activation=config.activation_function,
             attn_dropout=config.attention_dropout,
             act_dropout=config.activation_dropout,
-            normalize_before=True,
-        )
-        self.decoder = nn.TransformerDecoder(decoder_layer, config.decoder_layers, nn.LayerNorm(config.d_model))
-=======
-        self.decoder_embed_positions = MBartLearnedPositionalEmbedding(max_position_embeddings, d_model)
-        self.decoder_dropout = nn.Dropout(dropout)
-        self.decoder_layernorm_embedding = nn.LayerNorm(d_model)
-
-        decoder_layer = nn.TransformerDecoderLayer(
-            d_model=d_model,
-            nhead=decoder_attention_heads,
-            dim_feedforward=decoder_ffn_dim,
-            dropout=dropout,
-            activation=activation_function,
-            attn_dropout=attention_dropout,
-            act_dropout=activation_dropout,
-            normalize_before=True,
-        )
-        self.decoder = nn.TransformerDecoder(decoder_layer, num_decoder_layers, nn.LayerNorm(d_model))
->>>>>>> ae60813a
+            normalize_before=True)
+        self.decoder = nn.TransformerDecoder(decoder_layer,
+                                             config.decoder_layers,
+                                             nn.LayerNorm(config.d_model))
         self.apply(self.init_weights)
 
     def forward(
@@ -461,33 +257,35 @@
 
         """
         output_attentions = output_attentions if output_attentions is not None else self.config.output_attentions
-        output_hidden_states = (
-            output_hidden_states if output_hidden_states is not None else self.config.output_hidden_states
-        )
+        output_hidden_states = (output_hidden_states
+                                if output_hidden_states is not None else
+                                self.config.output_hidden_states)
         return_dict = return_dict if return_dict is not None else self.config.use_return_dict
 
         if decoder_attention_mask is None:
             decoder_length = paddle.shape(decoder_input_ids)[-1]
-            decoder_attention_mask = paddle.tensor.triu(
-                (paddle.full((decoder_length, decoder_length), -np.inf, dtype=paddle.get_default_dtype())), 1
-            )
-        decoder_inputs_embeds = self.d_model**0.5 * self.embed_tokens(decoder_input_ids)
-        past_key_values_length = paddle.shape(cache[0][0].k)[2] if cache is not None else 0
-        decoder_inputs_embed_pos = self.decoder_embed_positions(decoder_input_ids.shape, past_key_values_length)
+            decoder_attention_mask = paddle.tensor.triu((paddle.full(
+                (decoder_length, decoder_length),
+                -np.inf,
+                dtype=paddle.get_default_dtype())), 1)
+        decoder_inputs_embeds = self.d_model**0.5 * self.embed_tokens(
+            decoder_input_ids)
+        past_key_values_length = paddle.shape(
+            cache[0][0].k)[2] if cache is not None else 0
+        decoder_inputs_embed_pos = self.decoder_embed_positions(
+            decoder_input_ids.shape, past_key_values_length)
         hidden_states = decoder_inputs_embeds + decoder_inputs_embed_pos
         hidden_states = self.decoder_layernorm_embedding(hidden_states)
         decoder_input = self.decoder_dropout(hidden_states)
 
-        decoder_output = self.decoder(
-            tgt=decoder_input,
-            memory=encoder_output,
-            tgt_mask=decoder_attention_mask,
-            memory_mask=memory_mask,
-            cache=cache,
-            output_attentions=output_attentions,
-            output_hidden_states=output_hidden_states,
-            return_dict=return_dict,
-        )
+        decoder_output = self.decoder(tgt=decoder_input,
+                                      memory=encoder_output,
+                                      tgt_mask=decoder_attention_mask,
+                                      memory_mask=memory_mask,
+                                      cache=cache,
+                                      output_attentions=output_attentions,
+                                      output_hidden_states=output_hidden_states,
+                                      return_dict=return_dict)
         return decoder_output
 
 
@@ -509,7 +307,6 @@
             An instance of MBartConfig used to construct MBartModel.
     """
 
-<<<<<<< HEAD
     def __init__(self, config: MBartConfig):
         super().__init__(config)
         self.init_std = config.init_std
@@ -519,66 +316,6 @@
         self.encoder = MBartEncoder(config, self.shared)
 
         self.decoder = MBartDecoder(config, self.shared)
-=======
-    def __init__(
-        self,
-        vocab_size,
-        bos_token_id=0,
-        pad_token_id=1,
-        eos_token_id=2,
-        decoder_start_token_id=2,
-        forced_bos_token_id=250004,
-        d_model=768,
-        num_encoder_layers=6,
-        num_decoder_layers=6,
-        encoder_attention_heads=12,
-        decoder_attention_heads=12,
-        encoder_ffn_dim=3072,
-        decoder_ffn_dim=3072,
-        dropout=0.1,
-        activation_function="gelu",
-        attention_dropout=0.1,
-        activation_dropout=0.1,
-        max_position_embeddings=1024,
-        init_std=0.02,
-    ):
-        super().__init__()
-        self.init_std = init_std
-        self.pad_token_id = pad_token_id
-        self.decoder_start_token_id = decoder_start_token_id
-        self.shared = nn.Embedding(vocab_size, d_model)
-        self.encoder = MBartEncoder(
-            self.shared,
-            vocab_size,
-            pad_token_id,
-            d_model,
-            num_encoder_layers,
-            encoder_attention_heads,
-            encoder_ffn_dim,
-            dropout,
-            activation_function,
-            attention_dropout,
-            activation_dropout,
-            max_position_embeddings,
-            init_std,
-        )
-
-        self.decoder = MBartDecoder(
-            self.shared,
-            vocab_size,
-            pad_token_id,
-            d_model,
-            num_decoder_layers,
-            decoder_attention_heads,
-            decoder_ffn_dim,
-            dropout,
-            activation_function,
-            attention_dropout,
-            activation_dropout,
-            max_position_embeddings,
-            init_std,
-        )
->>>>>>> ae60813a
         self.apply(self.init_weights)
 
     def get_encoder(self):
@@ -593,26 +330,18 @@
     def set_input_embeddings(self, value):
         self.shared = value
 
-    def forward(
-        self,
-        input_ids,
-        attention_mask=None,
-        decoder_input_ids=None,
-        decoder_attention_mask=None,
-        encoder_output=None,
-        use_cache=False,
-        cache=None,
-<<<<<<< HEAD
-        output_attentions=None,
-        output_hidden_states=None,
-        return_dict=None,
-=======
-        output_attentions=False,
-        output_hidden_states=False,
-        return_dict=False,
->>>>>>> ae60813a
-    ):
-        r"""
+    def forward(self,
+                input_ids,
+                attention_mask=None,
+                decoder_input_ids=None,
+                decoder_attention_mask=None,
+                encoder_output=None,
+                use_cache=False,
+                cache=None,
+                output_attentions=None,
+                output_hidden_states=None,
+                return_dict=None):
+        r'''
         The MBartModel forward method, overrides the `__call__()` special method.
 
         Args:
@@ -666,10 +395,10 @@
 
         Returns:
             An instance of :class:`~paddlenlp.transformers.model_outputs.BaseModelOutputWithPastAndCrossAttentions` if
-            `return_dict=True`. Otherwise it returns a tuple of tensors corresponding
+            `return_dict=True`. Otherwise it returns a tuple of tensors corresponding 
             to ordered and not None (depending on the input arguments) fields of
             :class:`~paddlenlp.transformers.model_outputs.BaseModelOutputWithPastAndCrossAttentions`.
-            Especially, When `return_dict=output_hidden_states=output_attentions=False`,
+            Especially, When `return_dict=output_hidden_states=output_attentions=False`, 
             returns tensor `decoder_output`, which is the output at the last layer of the model.
             Its data type should be float32 and has a shape of [batch_size, sequence_length, hidden_size].
 
@@ -685,31 +414,32 @@
                 inputs = tokenizer("Welcome to use PaddlePaddle and PaddleNLP!")
                 inputs = {k:paddle.to_tensor([v]) for (k, v) in inputs.items()}
                 output = model(**inputs)
-        """
-<<<<<<< HEAD
+        '''
         output_attentions = output_attentions if output_attentions is not None else self.config.output_attentions
-        output_hidden_states = (
-            output_hidden_states if output_hidden_states is not None else self.config.output_hidden_states
-        )
+        output_hidden_states = (output_hidden_states
+                                if output_hidden_states is not None else
+                                self.config.output_hidden_states)
         use_cache = use_cache if use_cache is not None else self.config.use_cache
         return_dict = return_dict if return_dict is not None else self.config.use_return_dict
-=======
->>>>>>> ae60813a
         # different to other models, MBart automatically creates decoder_input_ids from
         # input MBartForSequenceClassification_ids if no decoder_input_ids are provided
         if input_ids is None and encoder_output is None:
-            raise ValueError("You have to specify either input_ids or encoder_output")
+            raise ValueError(
+                "You have to specify either input_ids or encoder_output")
         if decoder_input_ids is None:
-            assert input_ids is not None, "input_ids should be " "specified when generating decoder_input_ids"
+            assert input_ids is not None, "input_ids should be " \
+                                          "specified when generating decoder_input_ids"
             decoder_input_ids = shift_tokens_right(input_ids, self.pad_token_id)
         if attention_mask is None:
-            assert input_ids is not None, "input_ids should be " "specified when generating attention_mask"
-            attention_mask = (
-                paddle.cast(input_ids == self.pad_token_id, dtype=paddle.get_default_dtype()).unsqueeze([1, 2]) * -1e4
-            )
+            assert input_ids is not None, "input_ids should be " \
+                                          "specified when generating attention_mask"
+            attention_mask = paddle.cast(
+                input_ids == self.pad_token_id,
+                dtype=paddle.get_default_dtype()).unsqueeze([1, 2]) * -1e4
         # For 2D attention_mask from tokenizer
         elif attention_mask.ndim == 2:
-            attention_mask = paddle.unsqueeze(attention_mask, axis=[1, 2]).astype(paddle.get_default_dtype())
+            attention_mask = paddle.unsqueeze(
+                attention_mask, axis=[1, 2]).astype(paddle.get_default_dtype())
             attention_mask = (1.0 - attention_mask) * -1e4
             attention_mask.stop_gradient = True
         if encoder_output is None:
@@ -723,7 +453,7 @@
         # If the user passed a tuple for encoder_outputs, we wrap it in a BaseModelOutput when return_dict=True
         elif return_dict and not isinstance(encoder_output, ModelOutput):
             if isinstance(encoder_output, type(decoder_input_ids)):
-                encoder_output = (encoder_output,)
+                encoder_output = (encoder_output, )
             encoder_output = convert_encoder_output(encoder_output)
         if isinstance(encoder_output, type(decoder_input_ids)):
             encoder_last_hidden_state = encoder_output
@@ -748,9 +478,9 @@
 
         if not return_dict:
             if isinstance(decoder_output, type(decoder_input_ids)):
-                decoder_output = (decoder_output,)
+                decoder_output = (decoder_output, )
             if isinstance(encoder_output, type(decoder_input_ids)):
-                encoder_output = (encoder_output,)
+                encoder_output = (encoder_output, )
             return decoder_output + encoder_output
 
         return Seq2SeqModelOutput(
@@ -770,7 +500,8 @@
     Head for sentence-level classification tasks.
     """
 
-    def __init__(self, input_dim: int, inner_dim: int, num_classes: int, pooler_dropout: float):
+    def __init__(self, input_dim: int, inner_dim: int, num_classes: int,
+                 pooler_dropout: float):
         super().__init__()
         self.dense = nn.Linear(input_dim, inner_dim)
         self.dropout = nn.Dropout(p=pooler_dropout)
@@ -803,38 +534,24 @@
     def __init__(self, config: MBartConfig):
         super().__init__(config)
         self.mbart = MBartModel(config)
-        self.classifier = MBartClassificationHead(
-<<<<<<< HEAD
-            config.d_model, config.d_model, config.num_labels, config.classifier_dropout
-=======
-            self.mbart.config["d_model"],
-            self.mbart.config["d_model"],
-            num_labels,
-            dropout if dropout else self.mbart.config["dropout"],
->>>>>>> ae60813a
-        )
+        self.classifier = MBartClassificationHead(config.d_model,
+                                                  config.d_model,
+                                                  config.num_labels,
+                                                  config.classifier_dropout)
         self.apply(self.init_weights)
 
-    def forward(
-        self,
-        input_ids,
-        attention_mask=None,
-        decoder_input_ids=None,
-        decoder_attention_mask=None,
-        encoder_output=None,
-        use_cache=False,
-        cache=None,
-        labels=None,
-<<<<<<< HEAD
-        output_attentions=None,
-        output_hidden_states=None,
-        return_dict=None,
-=======
-        output_attentions=False,
-        output_hidden_states=False,
-        return_dict=False,
->>>>>>> ae60813a
-    ):
+    def forward(self,
+                input_ids,
+                attention_mask=None,
+                decoder_input_ids=None,
+                decoder_attention_mask=None,
+                encoder_output=None,
+                use_cache=False,
+                cache=None,
+                labels=None,
+                output_attentions=None,
+                output_hidden_states=None,
+                return_dict=None):
         r"""
         The MBartForSequenceClassification forward method, overrides the __call__() special method.
 
@@ -866,7 +583,7 @@
 
         Returns:
             `An instance of :class:`~paddlenlp.transformers.model_outputs.Seq2SeqSequenceClassifierOutput` if
-            `return_dict=True`. Otherwise it returns a tuple of tensors corresponding
+            `return_dict=True`. Otherwise it returns a tuple of tensors corresponding 
             to ordered and not None (depending on the input arguments) fields of
             :class:`~paddlenlp.transformers.model_outputs.Seq2SeqSequenceClassifierOutput`.
             Especially, When `return_dict=output_hidden_states=output_attentions=False` and labels=None,
@@ -900,14 +617,19 @@
             return_dict=return_dict,
         )
         output = outputs[0]
-        eos_mask = paddle.cast(input_ids == self.mbart.config["eos_token_id"], dtype="int64")
+        eos_mask = paddle.cast(input_ids == self.mbart.config['eos_token_id'],
+                               dtype='int64')
         if len(paddle.unique(paddle.sum(eos_mask, axis=1))) > 1:
-            raise ValueError("All examples must have the same number of <eos> tokens.")
+            raise ValueError(
+                'All examples must have the same number of <eos> tokens.')
 
         output_shape = paddle.shape(output)
         # TODO(gongenlei): support bool tensor index
-        output = output.masked_select(eos_mask.unsqueeze(-1).astype("bool").tile([1, 1, output_shape[-1]]))
-        sentence_representation = output.reshape([output_shape[0], -1, output_shape[-1]])[:, -1, :]
+        output = output.masked_select(
+            eos_mask.unsqueeze(-1).astype('bool').tile([1, 1,
+                                                        output_shape[-1]]))
+        sentence_representation = output.reshape(
+            [output_shape[0], -1, output_shape[-1]])[:, -1, :]
         logits = self.classifier(sentence_representation)
 
         loss = None
@@ -917,7 +639,8 @@
                 loss = loss_fct(logits, labels)
             elif labels.dtype == paddle.int64 or labels.dtype == paddle.int32:
                 loss_fct = nn.CrossEntropyLoss()
-                loss = loss_fct(logits.reshape((-1, self.num_labels)), labels.reshape((-1,)))
+                loss = loss_fct(logits.reshape((-1, self.num_labels)),
+                                labels.reshape((-1, )))
             else:
                 loss_fct = nn.BCEWithLogitsLoss()
                 loss = loss_fct(logits, labels)
@@ -925,8 +648,8 @@
         if not return_dict:
             if len(outputs) == 2:
                 return (loss, logits) if loss is not None else logits
-            output = (logits,) + outputs[1:]
-            return ((loss,) + output) if loss is not None else output
+            output = (logits, ) + outputs[1:]
+            return ((loss, ) + output) if loss is not None else output
 
         return Seq2SeqSequenceClassifierOutput(
             loss=loss,
@@ -951,40 +674,25 @@
             An instance of MBartConfig used to construct MBartForQuestionAnswering.
     """
 
-<<<<<<< HEAD
     def __init__(self, config: MBartConfig):
         super().__init__(config)
         self.mbart = MBartModel(config)
         self.classifier = nn.Linear(config.d_model, 2)
-=======
-    def __init__(self, mbart):
-        super().__init__()
-        self.mbart = mbart
-        self.classifier = nn.Linear(self.mbart.config["d_model"], 2)
->>>>>>> ae60813a
         self.apply(self.init_weights)
 
-    def forward(
-        self,
-        input_ids,
-        attention_mask=None,
-        decoder_input_ids=None,
-        decoder_attention_mask=None,
-        encoder_output=None,
-        use_cache=False,
-        cache=None,
-        start_positions=None,
-        end_positions=None,
-<<<<<<< HEAD
-        output_attentions=None,
-        output_hidden_states=None,
-        return_dict=None,
-=======
-        output_attentions=False,
-        output_hidden_states=False,
-        return_dict=False,
->>>>>>> ae60813a
-    ):
+    def forward(self,
+                input_ids,
+                attention_mask=None,
+                decoder_input_ids=None,
+                decoder_attention_mask=None,
+                encoder_output=None,
+                use_cache=False,
+                cache=None,
+                start_positions=None,
+                end_positions=None,
+                output_attentions=None,
+                output_hidden_states=None,
+                return_dict=None):
         r"""
         The MBartForQuestionAnswering forward method, overrides the __call__() special method.
 
@@ -1022,7 +730,7 @@
 
         Returns:
             An instance of :class:`~paddlenlp.transformers.model_outputs.Seq2SeqQuestionAnsweringModelOutput` if
-            `return_dict=True`. Otherwise it returns a tuple of tensors corresponding
+            `return_dict=True`. Otherwise it returns a tuple of tensors corresponding 
             to ordered and not None (depending on the input arguments) fields of
             :class:`~paddlenlp.transformers.model_outputs.Seq2SeqQuestionAnsweringModelOutput`.
             Especially, When `return_dict=output_hidden_states=output_attentions=False` and `start_positions=end_positions=None`,
@@ -1088,8 +796,9 @@
             total_loss = (start_loss + end_loss) / 2
 
         if not return_dict:
-            outputs = (start_logits, end_logits) + (outputs[1:] if len(outputs) > 2 else ())
-            return ((total_loss,) + outputs) if total_loss else outputs
+            outputs = (start_logits,
+                       end_logits) + (outputs[1:] if len(outputs) > 2 else ())
+            return ((total_loss, ) + outputs) if total_loss else outputs
 
         return Seq2SeqQuestionAnsweringModelOutput(
             loss=total_loss,
@@ -1107,31 +816,24 @@
 
 class MBartForConditionalGeneration(MBartPretrainedModel):
     r"""
-     MBart Model with a `language modeling` head on top.
-
-    Args:
-         config (:class:`MBartConfig`):
-             An instance of MBartConfig used to construct MBartForConditionalGeneration.
+    MBart Model with a `language modeling` head on top.
+
+   Args:
+        config (:class:`MBartConfig`):
+            An instance of MBartConfig used to construct MBartForConditionalGeneration.
     """
 
     def __init__(self, config: MBartConfig):
         super().__init__(config)
         self.mbart = MBartModel(config)
         self.lm_head_weight = self.create_parameter(
-<<<<<<< HEAD
-            shape=[config.vocab_size, config.d_model], dtype=self.mbart.shared.weight.dtype, is_bias=False
-        )
+            shape=[config.vocab_size, config.d_model],
+            dtype=self.mbart.shared.weight.dtype,
+            is_bias=False)
         self.register_buffer(
-            "final_logits_bias", paddle.zeros((1, config.vocab_size), dtype=paddle.get_default_dtype())
-=======
-            shape=[self.mbart.config["vocab_size"], self.mbart.config["d_model"]],
-            dtype=self.mbart.shared.weight.dtype,
-            is_bias=False,
-        )
-        self.register_buffer(
-            "final_logits_bias", paddle.zeros((1, self.mbart.config["vocab_size"]), dtype=paddle.get_default_dtype())
->>>>>>> ae60813a
-        )
+            "final_logits_bias",
+            paddle.zeros((1, config.vocab_size),
+                         dtype=paddle.get_default_dtype()))
         self.apply(self.init_weights)
 
     def get_encoder(self):
@@ -1142,43 +844,38 @@
 
     def prepare_faster_entry(self, kwargs):
         from paddlenlp.ops import FasterMBART
-
-        decode_strategy = kwargs.get("decode_strategy")
-        use_fp16_decoding = kwargs.get("use_fp16_decoding", False)
-        if decode_strategy == "sampling" and kwargs.get("top_k") != 0 and kwargs.get("top_p") != 1:
+        decode_strategy = kwargs.get('decode_strategy')
+        use_fp16_decoding = kwargs.get('use_fp16_decoding', False)
+        if decode_strategy == 'sampling' and kwargs.get(
+                'top_k') != 0 and kwargs.get('top_p') != 1:
             raise AttributeError(
-                "Only topk sampling or topp sampling are supported. "
-                "Topk sampling and topp sampling cannot be both applied in the faster version."
+                    "Only topk sampling or topp sampling are supported. " \
+                    "Topk sampling and topp sampling cannot be both applied in the faster version.")
+        if kwargs['repetition_penalty'] != 1.0:
+            # not support for repetition_penalty yet in the faster version
+            raise AttributeError(
+                "'repetition_penalty != 1' is not supported yet in the faster version"
             )
-        if kwargs["repetition_penalty"] != 1.0:
-            # not support for repetition_penalty yet in the faster version
-            raise AttributeError("'repetition_penalty != 1' is not supported yet in the faster version")
-        if kwargs["min_length"] != 0:
+        if kwargs['min_length'] != 0:
             # not support for min_length yet in the faster version
-            raise AttributeError("'min_length != 0' is not supported yet in the faster version")
-        self._faster_entry = FasterMBART(self, use_fp16_decoding=use_fp16_decoding).forward
+            raise AttributeError(
+                "'min_length != 0' is not supported yet in the faster version")
+        self._faster_entry = FasterMBART(
+            self, use_fp16_decoding=use_fp16_decoding).forward
         return self._faster_entry
 
-    def forward(
-        self,
-        input_ids,
-        attention_mask=None,
-        decoder_input_ids=None,
-        decoder_attention_mask=None,
-        encoder_output=None,
-        use_cache=False,
-        cache=None,
-        labels=None,
-<<<<<<< HEAD
-        output_attentions=None,
-        output_hidden_states=None,
-        return_dict=None,
-=======
-        output_attentions=False,
-        output_hidden_states=False,
-        return_dict=False,
->>>>>>> ae60813a
-    ):
+    def forward(self,
+                input_ids,
+                attention_mask=None,
+                decoder_input_ids=None,
+                decoder_attention_mask=None,
+                encoder_output=None,
+                use_cache=False,
+                cache=None,
+                labels=None,
+                output_attentions=None,
+                output_hidden_states=None,
+                return_dict=None):
         r"""
         The MBartForConditionalGeneration forward method, overrides the __call__() special method.
 
@@ -1211,7 +908,7 @@
 
         Returns:
             An instance of :class:`~paddlenlp.transformers.model_outputs.Seq2SeqLMOutput` if
-            `return_dict=True`. Otherwise it returns a tuple of tensors corresponding
+            `return_dict=True`. Otherwise it returns a tuple of tensors corresponding 
             to ordered and not None (depending on the input arguments) fields of
             :class:`~paddlenlp.transformers.model_outputs.Seq2SeqLMOutput`.
             Especially, When `use_cache=return_dict=output_hidden_states=output_attentions=False` and labels=None,
@@ -1254,19 +951,25 @@
             return_dict=return_dict,
         )
 
-        lm_logits = paddle.tensor.matmul(outputs[0], self.lm_head_weight, transpose_y=True) + self.final_logits_bias
+        lm_logits = paddle.tensor.matmul(
+            outputs[0], self.lm_head_weight,
+            transpose_y=True) + self.final_logits_bias
 
         masked_lm_loss = None
         if labels is not None:
             loss_fct = nn.CrossEntropyLoss()
-            masked_lm_loss = loss_fct(lm_logits.reshape((-1, self.mbart.config["vocab_size"])), labels.reshape((-1,)))
+            masked_lm_loss = loss_fct(
+                lm_logits.reshape((-1, self.mbart.config['vocab_size'])),
+                labels.reshape((-1, )))
 
         if not return_dict:
             if len(outputs) == 2:
-                return (masked_lm_loss, lm_logits) if masked_lm_loss is not None else lm_logits
+                return (masked_lm_loss,
+                        lm_logits) if masked_lm_loss is not None else lm_logits
             else:
-                outputs = (lm_logits,) + outputs[1:]
-                return ((masked_lm_loss,) + outputs) if masked_lm_loss is not None else outputs
+                outputs = (lm_logits, ) + outputs[1:]
+                return ((masked_lm_loss, ) +
+                        outputs) if masked_lm_loss is not None else outputs
 
         return Seq2SeqLMOutput(
             loss=masked_lm_loss,
@@ -1280,21 +983,21 @@
             encoder_attentions=outputs.encoder_attentions,
         )
 
-    def prepare_inputs_for_generation(
-        self,
-        decoder_input_ids,
-        attention_mask=None,
-        decoder_attention_mask=None,
-        cache=None,
-        use_cache=False,
-        encoder_output=None,
-        **kwargs
-    ):
+    def prepare_inputs_for_generation(self,
+                                      decoder_input_ids,
+                                      attention_mask=None,
+                                      decoder_attention_mask=None,
+                                      cache=None,
+                                      use_cache=False,
+                                      encoder_output=None,
+                                      **kwargs):
         # cut decoder_input_ids if past is used
         if cache is not None:
             decoder_input_ids = decoder_input_ids[:, -1].unsqueeze(-1)
             if decoder_attention_mask is not None:
-                decoder_attention_mask = decoder_attention_mask[:, :, -1, :].unsqueeze(2)
+                decoder_attention_mask = decoder_attention_mask[:, :,
+                                                                -1, :].unsqueeze(
+                                                                    2)
 
         return {
             "input_ids": None,
@@ -1303,7 +1006,7 @@
             "decoder_attention_mask": decoder_attention_mask,
             "attention_mask": attention_mask,
             "use_cache": use_cache,
-            "cache": cache,
+            "cache": cache
         }
 
     def __getattr__(self, name):
@@ -1313,4 +1016,5 @@
             try:
                 return getattr(getattr(self, self.base_model_prefix), name)
             except AttributeError:
-                return getattr(getattr(self, self.base_model_prefix).config, name)+                return getattr(
+                    getattr(self, self.base_model_prefix).config, name)