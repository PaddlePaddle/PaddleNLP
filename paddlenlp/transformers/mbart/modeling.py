--- conflicted
+++ resolved
@@ -12,21 +12,17 @@
 # See the License for the specific language governing permissions and
 # limitations under the License.
 
-from functools import partial
+
 import numpy as np
-
 import paddle
 import paddle.nn as nn
 import paddle.nn.functional as F
-import paddle.tensor as tensor
-from paddle.nn import Layer, Embedding
-from yarl import cache_configure
+from paddle.nn import Embedding, Layer
 
 from ...utils.log import logger
 from .. import PretrainedModel, register_base_model
 from ..model_outputs import (
     ModelOutput,
-    BaseModelOutputWithPastAndCrossAttentions,
     Seq2SeqLMOutput,
     Seq2SeqModelOutput,
     Seq2SeqQuestionAnsweringModelOutput,
@@ -263,26 +259,16 @@
         self.encoder = nn.TransformerEncoder(encoder_layer, num_encoder_layers, nn.LayerNorm(d_model))
         self.apply(self.init_weights)
 
-<<<<<<< HEAD
-    def forward(self,
-                input_ids=None,
-                attention_mask=None,
-                inputs_embeds=None,
-                output_attentions=False,
-                output_hidden_states=False,
-                return_dict=False,
-                **kwargs):
-=======
     def forward(
         self,
         input_ids=None,
         attention_mask=None,
+        inputs_embeds=None,
         output_attentions=False,
         output_hidden_states=False,
         return_dict=False,
         **kwargs
     ):
->>>>>>> d73ec67d
         """
         The MBartEncoder forward method, overrides the `__call__()` special method.
 
@@ -302,24 +288,21 @@
 
         Returns:
             An instance of :class:`~paddlenlp.transformers.model_outputs.BaseModelOutputWithPastAndCrossAttentions` if
-            `return_dict=True`. Otherwise it returns a tuple of tensors corresponding 
+            `return_dict=True`. Otherwise it returns a tuple of tensors corresponding
             to ordered and not None (depending on the input arguments) fields of
             :class:`~paddlenlp.transformers.model_outputs.BaseModelOutputWithPastAndCrossAttentions`.
-            Especially, When `return_dict=output_hidden_states=output_attentions=False`, 
+            Especially, When `return_dict=output_hidden_states=output_attentions=False`,
             returns tensor `encoder_outputs` which is the output at the last layer of the model.
             Its data type should be float32 and has a shape of [batch_size, sequence_length, hidden_size].
         """
         if input_ids is not None and inputs_embeds is not None:
-            raise ValueError(
-                "You cannot specify both input_ids and inputs_embeds at the same time"
-            )
+            raise ValueError("You cannot specify both input_ids and inputs_embeds at the same time")
         elif input_ids is not None:
             input_shape = input_ids.shape
         elif inputs_embeds is not None:
             input_shape = inputs_embeds.shape[:-1]
         else:
-            raise ValueError(
-                "You have to specify either input_ids or inputs_embeds")
+            raise ValueError("You have to specify either input_ids or inputs_embeds")
 
         if inputs_embeds is None:
             inputs_embeds = self.d_model**0.5 * self.embed_tokens(input_ids)
@@ -329,17 +312,10 @@
         hidden_states = self.encoder_layernorm_embedding(hidden_states)
         encoder_input = self.encoder_dropout(hidden_states)
 
-<<<<<<< HEAD
         if attention_mask is None and input_ids is not None:
-            attention_mask = paddle.cast(
-                input_ids == self.pad_token_id,
-                dtype=paddle.get_default_dtype()).unsqueeze([1, 2]) * -1e4
-=======
-        if attention_mask is None:
             attention_mask = (
                 paddle.cast(input_ids == self.pad_token_id, dtype=paddle.get_default_dtype()).unsqueeze([1, 2]) * -1e4
             )
->>>>>>> d73ec67d
         # For 2D attention_mask from tokenizer
         elif attention_mask.ndim == 2:
             attention_mask = paddle.unsqueeze(attention_mask, axis=[1, 2]).astype(paddle.get_default_dtype())
@@ -439,54 +415,37 @@
 
         Returns:
             An instance of :class:`~paddlenlp.transformers.model_outputs.BaseModelOutputWithPastAndCrossAttentions` if
-            `return_dict=True`. Otherwise it returns a tuple of tensors corresponding 
+            `return_dict=True`. Otherwise it returns a tuple of tensors corresponding
             to ordered and not None (depending on the input arguments) fields of
             :class:`~paddlenlp.transformers.model_outputs.BaseModelOutputWithPastAndCrossAttentions`.
-            Especially, When `return_dict=output_hidden_states=output_attentions=False`, 
+            Especially, When `return_dict=output_hidden_states=output_attentions=False`,
             returns tensor `decoder_outputs` which is the output at the last layer of the model.
             Its data type should be float32 and has a shape of [batch_size, sequence_length, hidden_size].
 
         """
         # retrieve input_ids and inputs_embeds
         if decoder_input_ids is not None and decoder_inputs_embeds is not None:
-            raise ValueError(
-                "You cannot specify both decoder_input_ids and decoder_inputs_embeds at the same time"
-            )
+            raise ValueError("You cannot specify both decoder_input_ids and decoder_inputs_embeds at the same time")
         elif decoder_input_ids is not None:
             decoder_input_shape = decoder_input_ids.shape
-            decoder_input_ids = decoder_input_ids.reshape(
-                (-1, decoder_input_shape[-1]))
+            decoder_input_ids = decoder_input_ids.reshape((-1, decoder_input_shape[-1]))
         elif decoder_inputs_embeds is not None:
             decoder_input_shape = decoder_inputs_embeds.shape[:-1]
         else:
-            raise ValueError(
-                "You have to specify either decoder_input_ids or decoder_inputs_embeds"
-            )
+            raise ValueError("You have to specify either decoder_input_ids or decoder_inputs_embeds")
 
         if decoder_attention_mask is None:
-<<<<<<< HEAD
+
             decoder_length = decoder_input_shape[-1]
-            decoder_attention_mask = paddle.tensor.triu((paddle.full(
-                (decoder_length, decoder_length),
-                -np.inf,
-                dtype=paddle.get_default_dtype())), 1)
-        if decoder_inputs_embeds is None:
-            decoder_inputs_embeds = self.d_model**0.5 * self.embed_tokens(
-                decoder_input_ids)
-
-        past_key_values_length = paddle.shape(
-            cache[0][0].k)[2] if cache is not None else 0
-        decoder_inputs_embed_pos = self.decoder_embed_positions(
-            decoder_input_shape, past_key_values_length)
-=======
-            decoder_length = paddle.shape(decoder_input_ids)[-1]
             decoder_attention_mask = paddle.tensor.triu(
                 (paddle.full((decoder_length, decoder_length), -np.inf, dtype=paddle.get_default_dtype())), 1
             )
-        decoder_inputs_embeds = self.d_model**0.5 * self.embed_tokens(decoder_input_ids)
+        if decoder_inputs_embeds is None:
+            decoder_inputs_embeds = self.d_model**0.5 * self.embed_tokens(decoder_input_ids)
+
         past_key_values_length = paddle.shape(cache[0][0].k)[2] if cache is not None else 0
-        decoder_inputs_embed_pos = self.decoder_embed_positions(decoder_input_ids.shape, past_key_values_length)
->>>>>>> d73ec67d
+        decoder_inputs_embed_pos = self.decoder_embed_positions(decoder_input_shape, past_key_values_length)
+
         hidden_states = decoder_inputs_embeds + decoder_inputs_embed_pos
         hidden_states = self.decoder_layernorm_embedding(hidden_states)
         decoder_input = self.decoder_dropout(hidden_states)
@@ -646,37 +605,22 @@
     def set_input_embeddings(self, value):
         self.shared = value
 
-<<<<<<< HEAD
-    def forward(self,
-                input_ids=None,
-                attention_mask=None,
-                decoder_input_ids=None,
-                decoder_attention_mask=None,
-                encoder_output=None,
-                use_cache=False,
-                cache=None,
-                inputs_embeds=None,
-                decoder_inputs_embeds=None,
-                output_attentions=False,
-                output_hidden_states=False,
-                return_dict=False):
-        r'''
-=======
     def forward(
         self,
-        input_ids,
+        input_ids=None,
         attention_mask=None,
         decoder_input_ids=None,
         decoder_attention_mask=None,
         encoder_output=None,
         use_cache=False,
         cache=None,
+        inputs_embeds=None,
+        decoder_inputs_embeds=None,
         output_attentions=False,
         output_hidden_states=False,
         return_dict=False,
     ):
         r"""
->>>>>>> d73ec67d
         The MBartModel forward method, overrides the `__call__()` special method.
 
         Args:
@@ -711,15 +655,15 @@
                 `attentions` is attentions of all layers of in the Transformer encoder. The length of `attentions` is `num_hidden_layers`.
                 For all element in the tuple, its data type should be float32 and its shape is [`batch_size, num_attention_heads, sequence_length, sequence_length`].
             inputs_embeds (Tensor, optional):
-                Optionally, instead of passing `input_ids` you can choose to directly pass an embedded representation 
-                of shape `(batch_size, sequence_length, hidden_size)`. This is useful if you want more control over 
-                how to convert `input_ids` indices into associated vectors than the model's internal embedding lookup matrix. 
+                Optionally, instead of passing `input_ids` you can choose to directly pass an embedded representation
+                of shape `(batch_size, sequence_length, hidden_size)`. This is useful if you want more control over
+                how to convert `input_ids` indices into associated vectors than the model's internal embedding lookup matrix.
                 Default to None.
             decoder_inputs_embeds (Tensor, optional):
                 Optionally, instead of passing `decoder_input_ids` you can choose to directly pass an embedded
-                representation  of shape `(batch_size, target_sequence_length, hidden_size)`. If `cache` is used, 
-                optionally only the last `decoder_inputs_embeds` have to be input (see `past_key_values`). 
-                This is useful if you want more control over how to convert `decoder_input_ids` indices 
+                representation  of shape `(batch_size, target_sequence_length, hidden_size)`. If `cache` is used,
+                optionally only the last `decoder_inputs_embeds` have to be input (see `past_key_values`).
+                This is useful if you want more control over how to convert `decoder_input_ids` indices
                 into associated vectors than the model's internal embedding lookup matrix. Default to None.
                 If `decoder_input_ids` and `decoder_inputs_embeds` are both unset, `decoder_inputs_embeds` takes the value
                 of `inputs_embeds`.
@@ -765,11 +709,8 @@
         """
         # different to other models, MBart automatically creates decoder_input_ids from
         # input MBartForSequenceClassification_ids if no decoder_input_ids are provided
-<<<<<<< HEAD
         if input_ids is None and inputs_embeds is None and encoder_output is None:
-            raise ValueError(
-                "You have to specify one of input_ids, inputs_embeds and encoder_output"
-            )
+            raise ValueError("You have to specify one of input_ids, inputs_embeds and encoder_output")
         if decoder_input_ids is None and decoder_inputs_embeds is None:
             if input_ids is None:
                 raise ValueError(
@@ -781,30 +722,16 @@
         if attention_mask is None and input_ids is not None:
             # assert input_ids is not None, "input_ids should be " \
             #                               "specified when generating attention_mask"
-            attention_mask = paddle.cast(
-                input_ids == self.pad_token_id,
-                dtype=paddle.get_default_dtype()).unsqueeze([1, 2]) * -1e4
-=======
-        if input_ids is None and encoder_output is None:
-            raise ValueError("You have to specify either input_ids or encoder_output")
-        if decoder_input_ids is None:
-            assert input_ids is not None, "input_ids should be " "specified when generating decoder_input_ids"
-            decoder_input_ids = shift_tokens_right(input_ids, self.pad_token_id)
-        if attention_mask is None:
-            assert input_ids is not None, "input_ids should be " "specified when generating attention_mask"
             attention_mask = (
                 paddle.cast(input_ids == self.pad_token_id, dtype=paddle.get_default_dtype()).unsqueeze([1, 2]) * -1e4
             )
->>>>>>> d73ec67d
         # For 2D attention_mask from tokenizer
         elif attention_mask.ndim == 2:
             attention_mask = paddle.unsqueeze(attention_mask, axis=[1, 2]).astype(paddle.get_default_dtype())
             attention_mask = (1.0 - attention_mask) * -1e4
             attention_mask.stop_gradient = True
 
-        input_type = type(
-            decoder_input_ids) if decoder_input_ids is not None else type(
-                decoder_inputs_embeds)
+        input_type = type(decoder_input_ids) if decoder_input_ids is not None else type(decoder_inputs_embeds)
 
         if encoder_output is None:
             encoder_output = self.encoder(
@@ -817,13 +744,8 @@
             )
         # If the user passed a tuple for encoder_outputs, we wrap it in a BaseModelOutput when return_dict=True
         elif return_dict and not isinstance(encoder_output, ModelOutput):
-<<<<<<< HEAD
             if isinstance(encoder_output, input_type):
-                encoder_output = (encoder_output, )
-=======
-            if isinstance(encoder_output, type(decoder_input_ids)):
                 encoder_output = (encoder_output,)
->>>>>>> d73ec67d
             encoder_output = convert_encoder_output(encoder_output)
         if isinstance(encoder_output, input_type):
             encoder_last_hidden_state = encoder_output
@@ -848,17 +770,10 @@
         )
 
         if not return_dict:
-<<<<<<< HEAD
             if isinstance(decoder_output, input_type):
-                decoder_output = (decoder_output, )
+                decoder_output = (decoder_output,)
             if isinstance(encoder_output, input_type):
-                encoder_output = (encoder_output, )
-=======
-            if isinstance(decoder_output, type(decoder_input_ids)):
-                decoder_output = (decoder_output,)
-            if isinstance(encoder_output, type(decoder_input_ids)):
                 encoder_output = (encoder_output,)
->>>>>>> d73ec67d
             return decoder_output + encoder_output
 
         return Seq2SeqModelOutput(
@@ -925,37 +840,22 @@
         )
         self.apply(self.init_weights)
 
-<<<<<<< HEAD
-    def forward(self,
-                input_ids=None,
-                attention_mask=None,
-                decoder_input_ids=None,
-                decoder_attention_mask=None,
-                encoder_output=None,
-                use_cache=False,
-                cache=None,
-                inputs_embeds=None,
-                decoder_inputs_embeds=None,
-                labels=None,
-                output_attentions=False,
-                output_hidden_states=False,
-                return_dict=False):
-=======
     def forward(
         self,
-        input_ids,
+        input_ids=None,
         attention_mask=None,
         decoder_input_ids=None,
         decoder_attention_mask=None,
         encoder_output=None,
         use_cache=False,
         cache=None,
+        inputs_embeds=None,
+        decoder_inputs_embeds=None,
         labels=None,
         output_attentions=False,
         output_hidden_states=False,
         return_dict=False,
     ):
->>>>>>> d73ec67d
         r"""
         The MBartForSequenceClassification forward method, overrides the __call__() special method.
 
@@ -1012,9 +912,7 @@
                 logits = model(**inputs)
         """
         if labels is not None:
-            logger.warning(
-                "The `use_cache` argument is changed to `False` since `labels` is provided."
-            )
+            logger.warning("The `use_cache` argument is changed to `False` since `labels` is provided.")
             use_cache = False
 
         if input_ids is None and inputs_embeds is not None:
@@ -1038,31 +936,15 @@
             return_dict=return_dict,
         )
         output = outputs[0]
-<<<<<<< HEAD
         output_shape = paddle.shape(output)
         if input_ids is not None:
-            eos_mask = paddle.cast(
-                input_ids == self.mbart.config['eos_token_id'], dtype='int64')
+            eos_mask = paddle.cast(input_ids == self.mbart.config["eos_token_id"], dtype="int64")
             if len(paddle.unique(paddle.sum(eos_mask, axis=1))) > 1:
-                raise ValueError(
-                    'All examples must have the same number of <eos> tokens.')
+                raise ValueError("All examples must have the same number of <eos> tokens.")
 
             # TODO(gongenlei): support bool tensor index
-            output = output.masked_select(
-                eos_mask.unsqueeze(-1).astype('bool').tile(
-                    [1, 1, output_shape[-1]]))
-        sentence_representation = output.reshape(
-            [output_shape[0], -1, output_shape[-1]])[:, -1, :]
-=======
-        eos_mask = paddle.cast(input_ids == self.mbart.config["eos_token_id"], dtype="int64")
-        if len(paddle.unique(paddle.sum(eos_mask, axis=1))) > 1:
-            raise ValueError("All examples must have the same number of <eos> tokens.")
-
-        output_shape = paddle.shape(output)
-        # TODO(gongenlei): support bool tensor index
-        output = output.masked_select(eos_mask.unsqueeze(-1).astype("bool").tile([1, 1, output_shape[-1]]))
+            output = output.masked_select(eos_mask.unsqueeze(-1).astype("bool").tile([1, 1, output_shape[-1]]))
         sentence_representation = output.reshape([output_shape[0], -1, output_shape[-1]])[:, -1, :]
->>>>>>> d73ec67d
         logits = self.classifier(sentence_representation)
 
         loss = None
@@ -1112,39 +994,23 @@
         self.classifier = nn.Linear(self.mbart.config["d_model"], 2)
         self.apply(self.init_weights)
 
-<<<<<<< HEAD
-    def forward(self,
-                input_ids=None,
-                attention_mask=None,
-                decoder_input_ids=None,
-                decoder_attention_mask=None,
-                encoder_output=None,
-                use_cache=False,
-                cache=None,
-                inputs_embeds=None,
-                decoder_inputs_embeds=None,
-                start_positions=None,
-                end_positions=None,
-                output_attentions=False,
-                output_hidden_states=False,
-                return_dict=False):
-=======
     def forward(
         self,
-        input_ids,
+        input_ids=None,
         attention_mask=None,
         decoder_input_ids=None,
         decoder_attention_mask=None,
         encoder_output=None,
         use_cache=False,
         cache=None,
+        inputs_embeds=None,
+        decoder_inputs_embeds=None,
         start_positions=None,
         end_positions=None,
         output_attentions=False,
         output_hidden_states=False,
         return_dict=False,
     ):
->>>>>>> d73ec67d
         r"""
         The MBartForQuestionAnswering forward method, overrides the __call__() special method.
 
@@ -1322,37 +1188,22 @@
         self._faster_entry = FasterMBART(self, use_fp16_decoding=use_fp16_decoding).forward
         return self._faster_entry
 
-<<<<<<< HEAD
-    def forward(self,
-                input_ids=None,
-                attention_mask=None,
-                decoder_input_ids=None,
-                decoder_attention_mask=None,
-                encoder_output=None,
-                use_cache=False,
-                cache=None,
-                inputs_embeds=None,
-                decoder_inputs_embeds=None,
-                labels=None,
-                output_attentions=False,
-                output_hidden_states=False,
-                return_dict=False):
-=======
     def forward(
         self,
-        input_ids,
+        input_ids=None,
         attention_mask=None,
         decoder_input_ids=None,
         decoder_attention_mask=None,
         encoder_output=None,
         use_cache=False,
         cache=None,
+        inputs_embeds=None,
+        decoder_inputs_embeds=None,
         labels=None,
         output_attentions=False,
         output_hidden_states=False,
         return_dict=False,
     ):
->>>>>>> d73ec67d
         r"""
         The MBartForConditionalGeneration forward method, overrides the __call__() special method.
 
@@ -1420,9 +1271,7 @@
         """
         if labels is not None:
             if use_cache:
-                logger.warning(
-                    "The `use_cache` argument is changed to `False` since `labels` is provided."
-                )
+                logger.warning("The `use_cache` argument is changed to `False` since `labels` is provided.")
             use_cache = False
 
         outputs = self.mbart(
