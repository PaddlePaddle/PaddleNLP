--- conflicted
+++ resolved
@@ -358,8 +358,6 @@
     supports_gradient_checkpointing = True
     _keys_to_ignore_on_load_missing = [r"position_ids"]
 
-<<<<<<< HEAD
-=======
     @classmethod
     def _get_name_mappings(cls, config: CLIPConfig) -> List[StateDictNameMapping]:
         mappings: List[StateDictNameMapping] = []
@@ -592,14 +590,6 @@
         mappings = [StateDictNameMapping(*mapping, index=index) for index, mapping in enumerate(hard_mappings)]
         return mappings
 
-    def init_weights(self):
-        """
-        A method executed at the end of each Transformer model initialization, to execute code that needs the model's
-        modules properly initialized (such as weight initialization).
-        """
-        self.apply(self._init_weights)
-
->>>>>>> fa4d9610
     def _set_gradient_checkpointing(self, module, value=False):
         if isinstance(module, nn.TransformerEncoder):
             module.enable_recompute = value
