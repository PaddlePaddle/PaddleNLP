--- conflicted
+++ resolved
@@ -55,10 +55,7 @@
 from .bart.tokenizer import *
 from .roformer.modeling import *
 from .roformer.tokenizer import *
-<<<<<<< HEAD
-from .mpnet.modeling import *
-from .mpnet.tokenizer import *
-=======
 from .unimo.modeling import *
 from .unimo.tokenizer import *
->>>>>>> af82e03b
+from .mpnet.modeling import *
+from .mpnet.tokenizer import *