# Copyright (c) 2020 PaddlePaddle Authors. All Rights Reserved.
#
# Licensed under the Apache License, Version 2.0 (the "License");
# you may not use this file except in compliance with the License.
# You may obtain a copy of the License at
#
#     http://www.apache.org/licenses/LICENSE-2.0
#
# Unless required by applicable law or agreed to in writing, software
# distributed under the License is distributed on an "AS IS" BASIS,
# WITHOUT WARRANTIES OR CONDITIONS OF ANY KIND, either express or implied.
# See the License for the specific language governing permissions and
# limitations under the License.

from .model_utils import PretrainedModel, register_base_model
from .tokenizer_utils import PretrainedTokenizer, BPETokenizer, tokenize_chinese_chars, is_chinese_char
from .attention_utils import create_bigbird_rand_mask_idx_list

from .bert.modeling import *
from .bert.tokenizer import *
from .ernie.modeling import *
from .ernie.tokenizer import *
from .gpt.modeling import *
from .gpt.tokenizer import *
from .roberta.modeling import *
from .roberta.tokenizer import *
from .electra.modeling import *
from .electra.tokenizer import *
from .transformer.modeling import *
from .ernie_gen.modeling import ErnieForGeneration
from .optimization import *
from .bigbird.modeling import *
from .bigbird.tokenizer import *
from .unified_transformer.modeling import *
from .unified_transformer.tokenizer import *
from .ernie_ctm.modeling import *
from .ernie_ctm.tokenizer import *
from .tinybert.modeling import *
from .tinybert.tokenizer import *
from .distilbert.modeling import *
from .distilbert.tokenizer import *
from .skep.modeling import *
from .skep.tokenizer import *
from .xlnet.modeling import *
from .xlnet.tokenizer import *
from .albert.modeling import *
from .albert.tokenizer import *
from .ernie_gram.modeling import *
from .ernie_gram.tokenizer import *
from .nezha.modeling import *
from .nezha.tokenizer import *
from .ernie_doc.modeling import *
from .ernie_doc.tokenizer import *
from .bart.modeling import *
from .bart.tokenizer import *
from .roformer.modeling import *
from .roformer.tokenizer import *
from .blenderbot.modeling import *
from .blenderbot.tokenizer import *
from .blenderbot_small.modeling import *
from .blenderbot_small.tokenizer import *
from .unimo.modeling import *
from .unimo.tokenizer import *
<<<<<<< HEAD
from .ctrl.modeling import *
from .ctrl.tokenizer import *
=======
from .convbert.modeling import *
from .convbert.tokenizer import *
from .mpnet.modeling import *
from .mpnet.tokenizer import *
>>>>>>> f59de0f1
<|MERGE_RESOLUTION|>--- conflicted
+++ resolved
@@ -61,12 +61,9 @@
 from .blenderbot_small.tokenizer import *
 from .unimo.modeling import *
 from .unimo.tokenizer import *
-<<<<<<< HEAD
-from .ctrl.modeling import *
-from .ctrl.tokenizer import *
-=======
 from .convbert.modeling import *
 from .convbert.tokenizer import *
 from .mpnet.modeling import *
 from .mpnet.tokenizer import *
->>>>>>> f59de0f1
+from .ctrl.modeling import *
+from .ctrl.tokenizer import *