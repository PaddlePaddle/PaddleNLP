--- conflicted
+++ resolved
@@ -218,11 +218,9 @@
 from .nystromformer.configuration import *
 from .nystromformer.modeling import *
 from .nystromformer.tokenizer import *
-<<<<<<< HEAD
 from .bloom.configuration import *
 from .bloom.modeling import *
 from .bloom.tokenizer import *
-=======
 from .clipseg.configuration import *
 from .clipseg.modeling import *
 from .clipseg.processing import *
@@ -230,7 +228,6 @@
 from .blip_2.modeling import *
 from .blip_2.configuration import *
 from .blip_2.processing import *
->>>>>>> a6f5129c
 
 # For faster tokenizer
 from ..utils.import_utils import is_fast_tokenizer_available
