--- conflicted
+++ resolved
@@ -49,10 +49,7 @@
 from .ernie_gram.tokenizer import *
 from .nezha.modeling import *
 from .nezha.tokenizer import *
-<<<<<<< HEAD
 from .ernie_doc.modeling import *
 from .ernie_doc.tokenizer import *
-=======
 from .bart.modeling import *
-from .bart.tokenizer import *
->>>>>>> 1ddc5bbe
+from .bart.tokenizer import *