--- conflicted
+++ resolved
@@ -70,11 +70,8 @@
 from .mbart.tokenizer import *
 from .megatronbert.modeling import *
 from .megatronbert.tokenizer import *
-<<<<<<< HEAD
 from .prophetnet.modeling import *
 from .prophetnet.tokenizer import *
-from .semantic_search.modeling import *
-=======
 from .mobilebert.modeling import *
 from .mobilebert.tokenizer import *
 from .mpnet.modeling import *
@@ -109,5 +106,4 @@
 from .xlnet.tokenizer import *
 from .optimization import *
 from .auto.modeling import *
-from .auto.tokenizer import *
->>>>>>> e18121c5
+from .auto.tokenizer import *