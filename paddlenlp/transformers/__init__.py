--- conflicted
+++ resolved
@@ -70,10 +70,7 @@
 from .mpnet.tokenizer import *
 from .ctrl.modeling import *
 from .ctrl.tokenizer import *
-<<<<<<< HEAD
-from .t5.modeling import *
-from .t5.tokenizer import *
-=======
 from .layoutxlm.modeling import *
 from .layoutxlm.tokenizer import *
->>>>>>> 3f275675
+from .t5.modeling import *
+from .t5.tokenizer import *