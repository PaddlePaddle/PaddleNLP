# Copyright (c) 2020 PaddlePaddle Authors. All Rights Reserved.
#
# Licensed under the Apache License, Version 2.0 (the "License");
# you may not use this file except in compliance with the License.
# You may obtain a copy of the License at
#
#     http://www.apache.org/licenses/LICENSE-2.0
#
# Unless required by applicable law or agreed to in writing, software
# distributed under the License is distributed on an "AS IS" BASIS,
# WITHOUT WARRANTIES OR CONDITIONS OF ANY KIND, either express or implied.
# See the License for the specific language governing permissions and
# limitations under the License.

from .model_utils import PretrainedModel, register_base_model
from .tokenizer_utils import PretrainedTokenizer, BPETokenizer, tokenize_chinese_chars, is_chinese_char, AddedToken
from .attention_utils import create_bigbird_rand_mask_idx_list

from .bert.modeling import *
from .bert.tokenizer import *
from .bert_japanese.tokenizer import *
from .ernie.modeling import *
from .ernie.tokenizer import *
from .gpt.modeling import *
from .gpt.tokenizer import *
from .roberta.modeling import *
from .roberta.tokenizer import *
from .electra.modeling import *
from .electra.tokenizer import *
from .transformer.modeling import *
from .ernie_gen.modeling import ErnieForGeneration
from .optimization import *
from .ppminilm.modeling import *
from .ppminilm.tokenizer import *
from .bigbird.modeling import *
from .bigbird.tokenizer import *
from .unified_transformer.modeling import *
from .unified_transformer.tokenizer import *
from .ernie_ctm.modeling import *
from .ernie_ctm.tokenizer import *
from .tinybert.modeling import *
from .tinybert.tokenizer import *
from .distilbert.modeling import *
from .distilbert.tokenizer import *
from .skep.modeling import *
from .skep.tokenizer import *
from .xlnet.modeling import *
from .xlnet.tokenizer import *
from .albert.modeling import *
from .albert.tokenizer import *
from .ernie_gram.modeling import *
from .ernie_gram.tokenizer import *
from .nezha.modeling import *
from .nezha.tokenizer import *
from .ernie_doc.modeling import *
from .ernie_doc.tokenizer import *
from .bart.modeling import *
from .bart.tokenizer import *
from .roformer.modeling import *
from .roformer.tokenizer import *
from .blenderbot.modeling import *
from .blenderbot.tokenizer import *
from .blenderbot_small.modeling import *
from .blenderbot_small.tokenizer import *
from .unimo.modeling import *
from .unimo.tokenizer import *
from .squeezebert.modeling import *
from .squeezebert.tokenizer import *
from .convbert.modeling import *
from .convbert.tokenizer import *
from .mpnet.modeling import *
from .mpnet.tokenizer import *
from .auto.modeling import *
from .auto.tokenizer import *
from .ctrl.modeling import *
from .ctrl.tokenizer import *
from .layoutlmv2.modeling import *
from .layoutlmv2.tokenizer import *
from .layoutxlm.modeling import *
from .layoutxlm.tokenizer import *
from .layoutlm.modeling import *
from .layoutlm.tokenizer import *
from .t5.modeling import *
from .t5.tokenizer import *
from .mbart.modeling import *
from .mbart.tokenizer import *
from .reformer.modeling import *
from .reformer.tokenizer import *
from .mobilebert.modeling import *
from .mobilebert.tokenizer import *
from .chinesebert.modeling import *
from .chinesebert.tokenizer import *
from .funnel.modeling import *
from .funnel.tokenizer import *
from .ernie_m.modeling import *
from .ernie_m.tokenizer import *
<<<<<<< HEAD
from .megatronbert.modeling import *
from .megatronbert.tokenizer import *
=======
from .luke.modeling import *
from .luke.tokenizer import *
>>>>>>> 7ff22597
<|MERGE_RESOLUTION|>--- conflicted
+++ resolved
@@ -94,10 +94,7 @@
 from .funnel.tokenizer import *
 from .ernie_m.modeling import *
 from .ernie_m.tokenizer import *
-<<<<<<< HEAD
-from .megatronbert.modeling import *
-from .megatronbert.tokenizer import *
-=======
 from .luke.modeling import *
 from .luke.tokenizer import *
->>>>>>> 7ff22597
+from .megatronbert.modeling import *
+from .megatronbert.tokenizer import *