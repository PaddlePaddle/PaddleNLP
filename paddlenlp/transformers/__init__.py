--- conflicted
+++ resolved
@@ -117,15 +117,12 @@
 from .auto.tokenizer import *
 from .codegen.modeling import *
 from .codegen.tokenizer import *
-<<<<<<< HEAD
-from .infoxlm.modeling import *
-from .infoxlm.tokenizer import *
-=======
 from .artist.modeling import *
 from .artist.tokenizer import *
 from .dallebart.modeling import *
 from .dallebart.tokenizer import *
->>>>>>> e8f8eca1
+from .infoxlm.modeling import *
+from .infoxlm.tokenizer import *
 
 # For faster tokenizer
 from ..utils.import_utils import is_faster_tokenizer_available
