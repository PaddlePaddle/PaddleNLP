--- conflicted
+++ resolved
@@ -247,18 +247,15 @@
 from .chatglm.configuration import *
 from .chatglm.modeling import *
 from .chatglm.tokenizer import *
-<<<<<<< HEAD
 from .speecht5.configuration import *
 from .speecht5.modeling import *
 from .speecht5.tokenizer import *
 from .speecht5.processing import *
 from .speecht5.feature_extraction import *
-=======
 from .minigpt4.modeling import *
 from .minigpt4.configuration import *
 from .minigpt4.processing import *
 from .minigpt4.image_processing import *
->>>>>>> 3f5737a1
 from .clap.configuration import *
 from .clap.feature_extraction import *
 from .clap.modeling import *
