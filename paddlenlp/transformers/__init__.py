--- conflicted
+++ resolved
@@ -72,10 +72,7 @@
 from .ctrl.tokenizer import *
 from .layoutxlm.modeling import *
 from .layoutxlm.tokenizer import *
-<<<<<<< HEAD
 from .t5.modeling import *
 from .t5.tokenizer import *
-=======
 from .mbart.modeling import *
-from .mbart.tokenizer import *
->>>>>>> 74b1bb8d
+from .mbart.tokenizer import *