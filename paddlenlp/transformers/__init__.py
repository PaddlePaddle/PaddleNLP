--- conflicted
+++ resolved
@@ -105,13 +105,10 @@
 from .unimo.tokenizer import *
 from .xlnet.modeling import *
 from .xlnet.tokenizer import *
-<<<<<<< HEAD
 from .xlm.modeling import *
 from .xlm.tokenizer import *
-=======
 from .gau_alpha.modeling import *
 from .gau_alpha.tokenizer import *
->>>>>>> f982df89
 from .roformerv2.modeling import *
 from .roformerv2.tokenizer import *
 from .optimization import *
