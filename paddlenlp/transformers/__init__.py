--- conflicted
+++ resolved
@@ -88,10 +88,7 @@
 from .mobilebert.tokenizer import *
 from .chinesebert.modeling import *
 from .chinesebert.tokenizer import *
-<<<<<<< HEAD
-from .ernie_m.modeling import *
-from .ernie_m.tokenizer import *
-=======
 from .funnel.modeling import *
 from .funnel.tokenizer import *
->>>>>>> 74f9fae1
+from .ernie_m.modeling import *
+from .ernie_m.tokenizer import *