# Copyright (c) 2020 PaddlePaddle Authors. All Rights Reserved.
#
# Licensed under the Apache License, Version 2.0 (the "License");
# you may not use this file except in compliance with the License.
# You may obtain a copy of the License at
#
#     http://www.apache.org/licenses/LICENSE-2.0
#
# Unless required by applicable law or agreed to in writing, software
# distributed under the License is distributed on an "AS IS" BASIS,
# WITHOUT WARRANTIES OR CONDITIONS OF ANY KIND, either express or implied.
# See the License for the specific language governing permissions and
# limitations under the License.

from .model_utils import PretrainedModel, register_base_model
from .tokenizer_utils import PretrainedTokenizer, BPETokenizer, tokenize_chinese_chars, is_chinese_char, AddedToken
from .attention_utils import create_bigbird_rand_mask_idx_list

from .bert.modeling import *
from .bert.tokenizer import *
from .bert_japanese.tokenizer import *
from .ernie.modeling import *
from .ernie.tokenizer import *
from .gpt.modeling import *
from .gpt.tokenizer import *
from .roberta.modeling import *
from .roberta.tokenizer import *
from .electra.modeling import *
from .electra.tokenizer import *
from .transformer.modeling import *
from .ernie_gen.modeling import ErnieForGeneration
from .optimization import *
from .ppminilm.modeling import *
from .ppminilm.tokenizer import *
from .bigbird.modeling import *
from .bigbird.tokenizer import *
from .unified_transformer.modeling import *
from .unified_transformer.tokenizer import *
from .ernie_ctm.modeling import *
from .ernie_ctm.tokenizer import *
from .tinybert.modeling import *
from .tinybert.tokenizer import *
from .distilbert.modeling import *
from .distilbert.tokenizer import *
from .skep.modeling import *
from .skep.tokenizer import *
from .xlnet.modeling import *
from .xlnet.tokenizer import *
from .albert.modeling import *
from .albert.tokenizer import *
from .ernie_gram.modeling import *
from .ernie_gram.tokenizer import *
from .nezha.modeling import *
from .nezha.tokenizer import *
from .ernie_doc.modeling import *
from .ernie_doc.tokenizer import *
from .bart.modeling import *
from .bart.tokenizer import *
from .roformer.modeling import *
from .roformer.tokenizer import *
from .blenderbot.modeling import *
from .blenderbot.tokenizer import *
from .blenderbot_small.modeling import *
from .blenderbot_small.tokenizer import *
from .unimo.modeling import *
from .unimo.tokenizer import *
from .squeezebert.modeling import *
from .squeezebert.tokenizer import *
from .convbert.modeling import *
from .convbert.tokenizer import *
from .mpnet.modeling import *
from .mpnet.tokenizer import *
from .auto.modeling import *
from .auto.tokenizer import *
from .ctrl.modeling import *
from .ctrl.tokenizer import *
from .layoutlmv2.modeling import *
from .layoutlmv2.tokenizer import *
from .layoutxlm.modeling import *
from .layoutxlm.tokenizer import *
from .layoutlm.modeling import *
from .layoutlm.tokenizer import *
from .t5.modeling import *
from .t5.tokenizer import *
from .mbart.modeling import *
from .mbart.tokenizer import *
from .reformer.modeling import *
from .reformer.tokenizer import *
from .mobilebert.modeling import *
from .mobilebert.tokenizer import *
from .chinesebert.modeling import *
from .chinesebert.tokenizer import *
from .funnel.modeling import *
from .funnel.tokenizer import *
from .ernie_m.modeling import *
from .ernie_m.tokenizer import *
<<<<<<< HEAD
from .byt5.tokenizer import *
=======
from .luke.modeling import *
from .luke.tokenizer import *
>>>>>>> 30ab2533
<|MERGE_RESOLUTION|>--- conflicted
+++ resolved
@@ -94,9 +94,6 @@
 from .funnel.tokenizer import *
 from .ernie_m.modeling import *
 from .ernie_m.tokenizer import *
-<<<<<<< HEAD
 from .byt5.tokenizer import *
-=======
 from .luke.modeling import *
-from .luke.tokenizer import *
->>>>>>> 30ab2533
+from .luke.tokenizer import *