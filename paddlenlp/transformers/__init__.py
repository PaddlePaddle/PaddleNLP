# Copyright (c) 2020 PaddlePaddle Authors. All Rights Reserved.
#
# Licensed under the Apache License, Version 2.0 (the "License");
# you may not use this file except in compliance with the License.
# You may obtain a copy of the License at
#
#     http://www.apache.org/licenses/LICENSE-2.0
#
# Unless required by applicable law or agreed to in writing, software
# distributed under the License is distributed on an "AS IS" BASIS,
# WITHOUT WARRANTIES OR CONDITIONS OF ANY KIND, either express or implied.
# See the License for the specific language governing permissions and
# limitations under the License.

from .model_utils import PretrainedModel, register_base_model
from .tokenizer_utils import PretrainedTokenizer
from .attention_utils import create_bigbird_rand_mask_idx_list

from .bert.modeling import *
from .bert.tokenizer import *
from .ernie.modeling import *
from .ernie.tokenizer import *
from .gpt.modeling import *
from .gpt.tokenizer import *
from .roberta.modeling import *
from .roberta.tokenizer import *
from .electra.modeling import *
from .electra.tokenizer import *
from .transformer.modeling import *
from .ernie_gen.modeling import ErnieForGeneration
from .optimization import *
from .bigbird.modeling import *
from .bigbird.tokenizer import *
from .unified_transformer.modeling import *
from .unified_transformer.tokenizer import *
from .ernie_ctm.modeling import *
from .ernie_ctm.tokenizer import *
from .tinybert.modeling import *
from .tinybert.tokenizer import *
from .distilbert.modeling import *
from .distilbert.tokenizer import *
from .skep.modeling import *
from .skep.tokenizer import *
from .xlnet.modeling import *
from .xlnet.tokenizer import *
from .albert.modeling import *
from .albert.tokenizer import *
from .ernie_gram.modeling import *
from .ernie_gram.tokenizer import *
from .nezha.modeling import *
from .nezha.tokenizer import *
from .bart.modeling import *
from .bart.tokenizer import *
<<<<<<< HEAD
from .convbert.modeling import *
from .convbert.tokenizer import *
=======
from .roformer.modeling import *
from .roformer.tokenizer import *
>>>>>>> b9058c0a
<|MERGE_RESOLUTION|>--- conflicted
+++ resolved
@@ -51,10 +51,7 @@
 from .nezha.tokenizer import *
 from .bart.modeling import *
 from .bart.tokenizer import *
-<<<<<<< HEAD
-from .convbert.modeling import *
-from .convbert.tokenizer import *
-=======
 from .roformer.modeling import *
 from .roformer.tokenizer import *
->>>>>>> b9058c0a
+from .convbert.modeling import *
+from .convbert.tokenizer import *