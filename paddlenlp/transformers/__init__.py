--- conflicted
+++ resolved
@@ -201,13 +201,9 @@
 from .gptj.tokenizer import *
 from .pegasus.modeling import *
 from .pegasus.tokenizer import *
-<<<<<<< HEAD
-=======
 from .glm.configuration import *
 from .glm.modeling import *
 from .glm.tokenizer import *
-from .auto.configuration import *
->>>>>>> 586755ba
 from .nystromformer.configuration import *
 from .nystromformer.modeling import *
 from .nystromformer.tokenizer import *
