--- conflicted
+++ resolved
@@ -37,6 +37,7 @@
 from .ernie_ctm.tokenizer import *
 from .tinybert.modeling import *
 from .tinybert.tokenizer import *
+from .distiller import *
 from .distilbert.modeling import *
 from .distilbert.tokenizer import *
 from .skep.modeling import *
@@ -45,11 +46,7 @@
 from .xlnet.tokenizer import *
 from .albert.modeling import *
 from .albert.tokenizer import *
-<<<<<<< HEAD
-from .distiller import *
-=======
 from .ernie_gram.modeling import *
 from .ernie_gram.tokenizer import *
 from .nezha.modeling import *
-from .nezha.tokenizer import *
->>>>>>> ec400d87
+from .nezha.tokenizer import *