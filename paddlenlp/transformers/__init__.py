# Copyright (c) 2023 PaddlePaddle Authors. All Rights Reserved.
#
# Licensed under the Apache License, Version 2.0 (the "License");
# you may not use this file except in compliance with the License.
# You may obtain a copy of the License at
#
#     http://www.apache.org/licenses/LICENSE-2.0
#
# Unless required by applicable law or agreed to in writing, software
# distributed under the License is distributed on an "AS IS" BASIS,
# WITHOUT WARRANTIES OR CONDITIONS OF ANY KIND, either express or implied.
# See the License for the specific language governing permissions and
# limitations under the License.


from .configuration_utils import PretrainedConfig
from .model_utils import PretrainedModel, register_base_model
from .tokenizer_utils import (
    PretrainedTokenizer,
    BPETokenizer,
    tokenize_chinese_chars,
    is_chinese_char,
    AddedToken,
    normalize_chars,
    tokenize_special_chars,
    convert_to_unicode,
)
from .processing_utils import ProcessorMixin
from .feature_extraction_utils import BatchFeature, FeatureExtractionMixin
from .image_processing_utils import ImageProcessingMixin
from .attention_utils import create_bigbird_rand_mask_idx_list
from .export import export_model

# isort: split
from .bert.modeling import *
from .bert.tokenizer import *
from .bert.configuration import *

# isort: split
from .gpt.modeling import *
from .gpt.tokenizer import *
from .gpt.configuration import *
from .roberta.modeling import *
from .roberta.tokenizer import *
from .roberta.configuration import *
from .electra.modeling import *
from .electra.tokenizer import *
from .electra.configuration import *
from .albert.configuration import *
from .albert.modeling import *
from .albert.tokenizer import *
from .bit.modeling import *
from .bit.configuration import *
from .bit.image_processing import *
from .bart.modeling import *
from .bart.tokenizer import *
from .bart.configuration import *
from .bert_japanese.tokenizer import *
from .bigbird.modeling import *
from .bigbird.configuration import *
from .bigbird.tokenizer import *
from .blenderbot.modeling import *
from .blenderbot.tokenizer import *
from .blenderbot.configuration import *
from .blenderbot_small.modeling import *
from .blenderbot_small.tokenizer import *
from .blenderbot_small.configuration import *
from .blip.modeling import *
from .blip.modeling_text import *
from .blip.configuration import *
from .blip.processing import *
from .blip.image_processing import *
from .chinesebert.configuration import *
from .chinesebert.modeling import *
from .chinesebert.tokenizer import *
from .convbert.configuration import *
from .convbert.modeling import *
from .convbert.tokenizer import *
from .ctrl.modeling import *
from .ctrl.tokenizer import *
from .ctrl.configuration import *
from .dpt.modeling import *
from .dpt.configuration import *
from .dpt.image_processing import *
from .distilbert.configuration import *
from .distilbert.modeling import *
from .distilbert.tokenizer import *
from .ernie.configuration import *
from .ernie.modeling import *
from .ernie.tokenizer import *
from .ernie_ctm.modeling import *
from .ernie_ctm.tokenizer import *
from .ernie_ctm.configuration import *
from .ernie_doc.modeling import *
from .ernie_doc.tokenizer import *
from .ernie_doc.configuration import *
from .ernie_gen.modeling import ErnieForGeneration
from .ernie_gram.modeling import *
from .ernie_gram.tokenizer import *
from .ernie_gram.configuration import *
from .ernie_layout.modeling import *
from .ernie_layout.tokenizer import *
from .ernie_layout.configuration import *
from .ernie_m.configuration import *
from .ernie_m.modeling import *
from .ernie_m.tokenizer import *
from .fnet.modeling import *
from .fnet.tokenizer import *
from .fnet.configuration import *
from .funnel.modeling import *
from .funnel.tokenizer import *
from .funnel.configuration import *
from .llama.configuration import *
from .llama.modeling import *
from .llama.tokenizer import *
from .layoutlm.configuration import *
from .layoutlm.modeling import *
from .layoutlm.tokenizer import *
from .layoutlmv2.modeling import *
from .layoutlmv2.tokenizer import *
from .layoutlmv2.configuration import *
from .layoutxlm.modeling import *
from .layoutxlm.tokenizer import *
from .layoutxlm.configuration import *
from .luke.modeling import *
from .luke.tokenizer import *
from .luke.configuration import *
from .mbart.modeling import *
from .mbart.tokenizer import *
from .mbart.configuration import *
from .megatronbert.modeling import *
from .megatronbert.tokenizer import *
from .megatronbert.configuration import *
from .prophetnet.modeling import *
from .prophetnet.tokenizer import *
from .prophetnet.configuration import *
from .mobilebert.configuration import *
from .mobilebert.modeling import *
from .mobilebert.tokenizer import *
from .mpnet.configuration import *
from .mpnet.modeling import *
from .mpnet.tokenizer import *
from .mt5.configuration import *
from .mt5.modeling import *
from .nezha.configuration import *
from .nezha.modeling import *
from .nezha.tokenizer import *
from .ppminilm.modeling import *
from .ppminilm.tokenizer import *
from .reformer.modeling import *
from .reformer.tokenizer import *
from .reformer.configuration import *
from .rembert.modeling import *
from .rembert.tokenizer import *
from .rembert.configuration import *
from .roformer.modeling import *
from .roformer.configuration import *
from .roformer.tokenizer import *
from .semantic_search.modeling import *
from .skep.configuration import *
from .skep.modeling import *
from .skep.tokenizer import *
from .squeezebert.modeling import *
from .squeezebert.tokenizer import *
from .squeezebert.configuration import *
from .t5.modeling import *
from .t5.tokenizer import *
from .t5.configuration import *
from .tinybert.configuration import *
from .tinybert.modeling import *
from .tinybert.tokenizer import *
from .transformer.modeling import *
from .unified_transformer.modeling import *
from .unified_transformer.tokenizer import *
from .unified_transformer.configuration import *
from .ernie_vil.configuration import *
from .ernie_vil.modeling import *
from .ernie_vil.feature_extraction import *
from .ernie_vil.tokenizer import *
from .ernie_vil.processing import *
from .ernie_vil.image_processing import *
from .unimo.modeling import *
from .unimo.tokenizer import *
from .unimo.configuration import *
from .xlnet.modeling import *
from .xlnet.tokenizer import *
from .xlnet.configuration import *
from .xlm.modeling import *
from .xlm.tokenizer import *
from .xlm.configuration import *
from .gau_alpha.modeling import *
from .gau_alpha.tokenizer import *
from .gau_alpha.configuration import *
from .roformerv2.modeling import *
from .roformerv2.tokenizer import *
from .roformerv2.configuration import *
from .optimization import *
from .opt.configuration import *
from .opt.modeling import *
from .auto.modeling import *
from .auto.tokenizer import *
from .auto.processing import *
from .auto.configuration import *
from .codegen.modeling import *
from .codegen.tokenizer import *
from .codegen.configuration import *
from .artist.modeling import *
from .artist.tokenizer import *
from .artist.configuration import *
from .dallebart.modeling import *
from .dallebart.tokenizer import *
from .dallebart.configuration import *
from .clip.modeling import *
from .clip.configuration import *
from .clip.feature_extraction import *
from .clip.tokenizer import *
from .clip.processing import *
from .clip.image_processing import *
from .chineseclip.modeling import *
from .chineseclip.configuration import *
from .chineseclip.feature_extraction import *
from .chineseclip.processing import *
from .chineseclip.image_processing import *
from .chineseclip.tokenizer import *
from .gptj.modeling import *
from .gptj.tokenizer import *
from .gptj.configuration import *
from .pegasus.modeling import *
from .pegasus.tokenizer import *
from .pegasus.configuration import *
from .glm.configuration import *
from .glm.modeling import *
from .glm.tokenizer import *
from .nystromformer.configuration import *
from .nystromformer.modeling import *
from .nystromformer.tokenizer import *
from .bloom.configuration import *
from .bloom.modeling import *
from .bloom.tokenizer import *
from .clipseg.configuration import *
from .clipseg.modeling import *
from .clipseg.processing import *
from .clipseg.image_processing import *
from .blip_2.modeling import *
from .blip_2.configuration import *
from .blip_2.processing import *
from .chatglm.configuration import *
from .chatglm.modeling import *
from .chatglm.tokenizer import *
<<<<<<< HEAD
=======
from .speecht5.configuration import *
from .speecht5.modeling import *
from .speecht5.tokenizer import *
from .speecht5.processing import *
from .speecht5.feature_extraction import *
>>>>>>> eef98b6a
from .minigpt4.modeling import *
from .minigpt4.configuration import *
from .minigpt4.processing import *
from .minigpt4.image_processing import *
from .clap.configuration import *
from .clap.feature_extraction import *
from .clap.modeling import *
from .clap.processing import *

# For faster tokenizer
from ..utils.import_utils import is_fast_tokenizer_available

if is_fast_tokenizer_available():
    from .tokenizer_utils_fast import PretrainedFastTokenizer
    from .bert.fast_tokenizer import *
    from .ernie.fast_tokenizer import *
    from .tinybert.fast_tokenizer import *
    from .ernie_m.fast_tokenizer import *
    from .nystromformer.fast_tokenizer import *<|MERGE_RESOLUTION|>--- conflicted
+++ resolved
@@ -247,14 +247,11 @@
 from .chatglm.configuration import *
 from .chatglm.modeling import *
 from .chatglm.tokenizer import *
-<<<<<<< HEAD
-=======
 from .speecht5.configuration import *
 from .speecht5.modeling import *
 from .speecht5.tokenizer import *
 from .speecht5.processing import *
 from .speecht5.feature_extraction import *
->>>>>>> eef98b6a
 from .minigpt4.modeling import *
 from .minigpt4.configuration import *
 from .minigpt4.processing import *
