--- conflicted
+++ resolved
@@ -35,10 +35,7 @@
 from .unified_transformer.tokenizer import *
 from .ernie_ctm.modeling import *
 from .ernie_ctm.tokenizer import *
-<<<<<<< HEAD
 from .skep.modeling import *
 from .skep.tokenizer import *
-=======
 from .distilbert.modeling import *
-from .distilbert.tokenizer import *
->>>>>>> 9585ea2f
+from .distilbert.tokenizer import *