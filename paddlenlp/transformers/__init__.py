# Copyright (c) 2020 PaddlePaddle Authors. All Rights Reserved.
#
# Licensed under the Apache License, Version 2.0 (the "License");
# you may not use this file except in compliance with the License.
# You may obtain a copy of the License at
#
#     http://www.apache.org/licenses/LICENSE-2.0
#
# Unless required by applicable law or agreed to in writing, software
# distributed under the License is distributed on an "AS IS" BASIS,
# WITHOUT WARRANTIES OR CONDITIONS OF ANY KIND, either express or implied.
# See the License for the specific language governing permissions and
# limitations under the License.

from .model_utils import PretrainedModel, register_base_model
from .tokenizer_utils import PretrainedTokenizer, BPETokenizer, tokenize_chinese_chars, is_chinese_char
from .attention_utils import create_bigbird_rand_mask_idx_list

from .bert.modeling import *
from .bert.tokenizer import *
from .ernie.modeling import *
from .ernie.tokenizer import *
from .gpt.modeling import *
from .gpt.tokenizer import *
from .roberta.modeling import *
from .roberta.tokenizer import *
from .electra.modeling import *
from .electra.tokenizer import *
from .transformer.modeling import *
from .ernie_gen.modeling import ErnieForGeneration
from .optimization import *
from .bigbird.modeling import *
from .bigbird.tokenizer import *
from .unified_transformer.modeling import *
from .unified_transformer.tokenizer import *
from .ernie_ctm.modeling import *
from .ernie_ctm.tokenizer import *
from .tinybert.modeling import *
from .tinybert.tokenizer import *
from .distilbert.modeling import *
from .distilbert.tokenizer import *
from .skep.modeling import *
from .skep.tokenizer import *
from .xlnet.modeling import *
from .xlnet.tokenizer import *
from .albert.modeling import *
from .albert.tokenizer import *
from .ernie_gram.modeling import *
from .ernie_gram.tokenizer import *
from .nezha.modeling import *
from .nezha.tokenizer import *
from .ernie_doc.modeling import *
from .ernie_doc.tokenizer import *
from .bart.modeling import *
from .bart.tokenizer import *
from .roformer.modeling import *
from .roformer.tokenizer import *
from .unimo.modeling import *
from .unimo.tokenizer import *
<<<<<<< HEAD
from .mpnet.modeling import *
from .mpnet.tokenizer import *
=======
from .convbert.modeling import *
from .convbert.tokenizer import *
>>>>>>> c5fb88c1
<|MERGE_RESOLUTION|>--- conflicted
+++ resolved
@@ -57,10 +57,7 @@
 from .roformer.tokenizer import *
 from .unimo.modeling import *
 from .unimo.tokenizer import *
-<<<<<<< HEAD
-from .mpnet.modeling import *
-from .mpnet.tokenizer import *
-=======
 from .convbert.modeling import *
 from .convbert.tokenizer import *
->>>>>>> c5fb88c1
+from .mpnet.modeling import *
+from .mpnet.tokenizer import *