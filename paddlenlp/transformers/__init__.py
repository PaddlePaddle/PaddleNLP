# Copyright (c) 2020 PaddlePaddle Authors. All Rights Reserved.
#
# Licensed under the Apache License, Version 2.0 (the "License");
# you may not use this file except in compliance with the License.
# You may obtain a copy of the License at
#
#     http://www.apache.org/licenses/LICENSE-2.0
#
# Unless required by applicable law or agreed to in writing, software
# distributed under the License is distributed on an "AS IS" BASIS,
# WITHOUT WARRANTIES OR CONDITIONS OF ANY KIND, either express or implied.
# See the License for the specific language governing permissions and
# limitations under the License.

from .model_utils import PretrainedModel, register_base_model
from .tokenizer_utils import PretrainedTokenizer, BPETokenizer, tokenize_chinese_chars, is_chinese_char
from .attention_utils import create_bigbird_rand_mask_idx_list

from .bert.modeling import *
from .bert.tokenizer import *
from .bert_japanese.tokenizer import *
from .ernie.modeling import *
from .ernie.tokenizer import *
from .gpt.modeling import *
from .gpt.tokenizer import *
from .roberta.modeling import *
from .roberta.tokenizer import *
from .electra.modeling import *
from .electra.tokenizer import *
from .transformer.modeling import *
from .ernie_gen.modeling import ErnieForGeneration
from .optimization import *
from .bigbird.modeling import *
from .bigbird.tokenizer import *
from .unified_transformer.modeling import *
from .unified_transformer.tokenizer import *
from .ernie_ctm.modeling import *
from .ernie_ctm.tokenizer import *
from .tinybert.modeling import *
from .tinybert.tokenizer import *
from .distilbert.modeling import *
from .distilbert.tokenizer import *
from .skep.modeling import *
from .skep.tokenizer import *
from .xlnet.modeling import *
from .xlnet.tokenizer import *
from .albert.modeling import *
from .albert.tokenizer import *
from .ernie_gram.modeling import *
from .ernie_gram.tokenizer import *
from .nezha.modeling import *
from .nezha.tokenizer import *
from .ernie_doc.modeling import *
from .ernie_doc.tokenizer import *
from .bart.modeling import *
from .bart.tokenizer import *
from .roformer.modeling import *
from .roformer.tokenizer import *
from .blenderbot.modeling import *
from .blenderbot.tokenizer import *
from .blenderbot_small.modeling import *
from .blenderbot_small.tokenizer import *
from .unimo.modeling import *
from .unimo.tokenizer import *
from .squeezebert.modeling import *
from .squeezebert.tokenizer import *
from .convbert.modeling import *
from .convbert.tokenizer import *
from .mpnet.modeling import *
from .mpnet.tokenizer import *
from .auto.modeling import *
from .auto.tokenizer import *
from .ctrl.modeling import *
from .ctrl.tokenizer import *
from .layoutxlm.modeling import *
from .layoutxlm.tokenizer import *
from .t5.modeling import *
from .t5.tokenizer import *
from .mbart.modeling import *
from .mbart.tokenizer import *
<<<<<<< HEAD
from .mobilebert.modeling import *
from .mobilebert.tokenizer import *
=======
from .reformer.modeling import *
from .reformer.tokenizer import *
>>>>>>> 2fbd04f7
<|MERGE_RESOLUTION|>--- conflicted
+++ resolved
@@ -78,10 +78,7 @@
 from .t5.tokenizer import *
 from .mbart.modeling import *
 from .mbart.tokenizer import *
-<<<<<<< HEAD
-from .mobilebert.modeling import *
-from .mobilebert.tokenizer import *
-=======
 from .reformer.modeling import *
 from .reformer.tokenizer import *
->>>>>>> 2fbd04f7
+from .mobilebert.modeling import *
+from .mobilebert.tokenizer import *