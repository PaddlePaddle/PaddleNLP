--- conflicted
+++ resolved
@@ -35,14 +35,11 @@
 from .unified_transformer.tokenizer import *
 from .ernie_ctm.modeling import *
 from .ernie_ctm.tokenizer import *
-<<<<<<< HEAD
 from .tinybert.modeling import *
 from .tinybert.tokenizer import *
-=======
+from .distilbert.modeling import *
+from .distilbert.tokenizer import *
 from .skep.modeling import *
 from .skep.tokenizer import *
->>>>>>> e020ec9b
-from .distilbert.modeling import *
-from .distilbert.tokenizer import *
 from .xlnet.modeling import *
 from .xlnet.tokenizer import *