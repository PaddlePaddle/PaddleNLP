--- conflicted
+++ resolved
@@ -296,10 +296,8 @@
 from .deberta_v2.modeling import *
 from .deberta_v2.tokenizer import *
 from .deberta_v2.configuration import *
-<<<<<<< HEAD
 from .qwen2 import *
 from .qwen2_moe import *
-=======
 
 # For faster tokenizer
 from ..utils.import_utils import is_fast_tokenizer_available
@@ -310,5 +308,4 @@
     from .ernie.fast_tokenizer import *
     from .tinybert.fast_tokenizer import *
     from .ernie_m.fast_tokenizer import *
-    from .nystromformer.fast_tokenizer import *
->>>>>>> 66575bb6
+    from .nystromformer.fast_tokenizer import *