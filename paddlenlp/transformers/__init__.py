--- conflicted
+++ resolved
@@ -279,15 +279,9 @@
 from .rw.modeling import *
 from .rw.configuration import *
 from .rw.tokenizer import *
-<<<<<<< HEAD
-from .qwen.modeling import *
-from .qwen.configuration import *
-from .qwen.tokenizer import *
 from .mistral.modeling import *
 from .mistral.configuration import *
-=======
 from .qwen import *
->>>>>>> 8d5abb60
 
 # For faster tokenizer
 from ..utils.import_utils import is_fast_tokenizer_available
