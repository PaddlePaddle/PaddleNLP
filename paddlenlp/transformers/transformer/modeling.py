from __future__ import print_function

import numpy as np

import paddle
import paddle.nn as nn
import paddle.nn.functional as F
from paddle.fluid.framework import in_dygraph_mode
from paddle.fluid.layers.utils import map_structure

__all__ = [
    "position_encoding_init", "WordEmbedding", "PositionalEmbedding",
    "CrossEntropyCriterion", "TransformerDecodeCell",
    "TransformerBeamSearchDecoder", "TransformerModel", "InferTransformerModel"
]


def position_encoding_init(n_position, d_pos_vec, dtype="float32"):
    """
    Generates the initial values for the sinusoidal position encoding table.
    This method follows the implementation in tensor2tensor, but is slightly
    different from the description in "Attention Is All You Need".

    Args:
        n_position (int): 
            The largest position for sequences, that is, the maximum length
            of source or target sequences.
        d_pos_vec (int): 
            The size of positional embedding vector. 
        dtype (str, optional): 
            The output `numpy.array`'s data type. Defaults to "float32".

    Returns:
        numpy.array: 
            The embedding table of sinusoidal position encoding with shape
            `[n_position, d_pos_vec]`.

    Example:
        .. code-block::

            from paddlenlp.transformers import position_encoding_init

            max_length = 256
            emb_dim = 512
            pos_table = position_encoding_init(max_length, emb_dim)
    """
    channels = d_pos_vec
    position = np.arange(n_position)
    num_timescales = channels // 2
    log_timescale_increment = (np.log(float(1e4) / float(1)) /
                               (num_timescales - 1))
    inv_timescales = np.exp(
        np.arange(num_timescales) * -log_timescale_increment)
    scaled_time = np.expand_dims(position, 1) * np.expand_dims(inv_timescales,
                                                               0)
    signal = np.concatenate([np.sin(scaled_time), np.cos(scaled_time)], axis=1)
    signal = np.pad(signal, [[0, 0], [0, np.mod(channels, 2)]], 'constant')
    position_enc = signal
    return position_enc.astype(dtype)


class WordEmbedding(nn.Layer):
    """
    Word Embedding layer of Transformer. 

    This layer automatically constructs a 2D embedding matrix based on the
    input the size of vocabulary (`vocab_size`) and the size of each embedding
    vector (`emb_dim`). This layer lookups embeddings vector of ids provided
    by input `word`. 

    After the embedding, those weights are multiplied by `sqrt(d_model)` which is
    `sqrt(emb_dim)` in the interface. 

    .. math::

        Out = embedding(word) * sqrt(emb\_dim)

    Args:
        vocab_size (int):
            The size of vocabulary. 
        emb_dim (int):
            Dimensionality of each embedding vector.
        bos_id (int, optional):
            The start token id and also is used as padding id. Defaults to 0.
    """

    def __init__(self, vocab_size, emb_dim, bos_id=0):
        super(WordEmbedding, self).__init__()
        self.emb_dim = emb_dim

        self.word_embedding = nn.Embedding(
            num_embeddings=vocab_size,
            embedding_dim=emb_dim,
            padding_idx=bos_id,
            weight_attr=paddle.ParamAttr(
                initializer=nn.initializer.Normal(0., emb_dim**-0.5)))

    def forward(self, word):
        r"""
        Computes word embedding.

        Args:
            word (Tensor):
                The input ids which indicates the sequences' words with shape
                `[batch_size, sequence_length]` whose data type can be
                int or int64.

        Returns:
            Tensor:
                The (scaled) embedding tensor of shape
                `(batch_size, sequence_length, emb_dim)` whose data type can be
                float32 or float64.

        Example:
            .. code-block::

                import paddle
                from paddlenlp.transformers import WordEmbedding

                word_embedding = WordEmbedding(
                    vocab_size=30000,
                    emb_dim=512,
                    bos_id=0)

                batch_size = 5
                sequence_length = 10
                src_words = paddle.randint(low=3, high=30000, shape=[batch_size, sequence_length])
                src_emb = word_embedding(src_words)
        """
        word_emb = self.emb_dim**0.5 * self.word_embedding(word)
        return word_emb


class PositionalEmbedding(nn.Layer):
    """
    This layer produces sinusoidal positional embeddings of any length.
    While in `forward()` method, this layer lookups embeddings vector of
    ids provided by input `pos`.

    Args:
        emb_dim (int):
            The size of each embedding vector.
        max_length (int):
            The maximum length of sequences.
    """

    def __init__(self, emb_dim, max_length):
        super(PositionalEmbedding, self).__init__()
        self.emb_dim = emb_dim

        self.pos_encoder = nn.Embedding(
            num_embeddings=max_length,
            embedding_dim=self.emb_dim,
            weight_attr=paddle.ParamAttr(
                initializer=paddle.nn.initializer.Assign(
                    position_encoding_init(max_length, self.emb_dim))))

    def forward(self, pos):
        r"""
        Computes positional embedding.

        Args:
            pos (Tensor):
                The input position ids with shape `[batch_size, sequence_length]` whose
                data type can be int or int64.

        Returns:
            Tensor:
                The positional embedding tensor of shape
                `(batch_size, sequence_length, emb_dim)` whose data type can be
                float32 or float64.
        
        Example:
            .. code-block::

                import paddle
                from paddlenlp.transformers import PositionalEmbedding

                pos_embedding = PositionalEmbedding(
                    emb_dim=512,
                    max_length=256)

                batch_size = 5
                pos = paddle.tile(paddle.arange(start=0, end=50), repeat_times=[batch_size, 1])
                pos_emb = pos_embedding(pos)
        """
        pos_emb = self.pos_encoder(pos)
        pos_emb.stop_gradient = True
        return pos_emb


class CrossEntropyCriterion(nn.Layer):
    """
    Computes the cross entropy loss for given input with or without label smoothing.

    Args:
        label_smooth_eps (float, optional):
            The weight used to mix up the original ground-truth distribution
            and the fixed distribution. Defaults to None. If given, label smoothing
            will be applied on `label`.
        pad_idx (int, optional):
            The token id used to pad variant sequence. Defaults to 0. 
    """

    def __init__(self, label_smooth_eps=None, pad_idx=0):
        super(CrossEntropyCriterion, self).__init__()
        self.label_smooth_eps = label_smooth_eps
        self.pad_idx = pad_idx

    def forward(self, predict, label):
        r"""
        Computes cross entropy loss with or without label smoothing. 

        Args:
            predict (Tensor):
                The predict results of `TransformerModel` with shape
                `[batch_size, sequence_length, vocab_size]` whose data type can
                be float32 or float64.
            label (Tensor):
                The label for correspoding results with shape
                `[batch_size, sequence_length, 1]`.

        Returns:
            tuple:
                A tuple with items: (`sum_cost`, `avg_cost`, `token_num`).

                With the corresponding fields:

                - `sum_cost` (Tensor):
                    The sum of loss of current batch whose data type can be float32, float64.
                - `avg_cost` (Tensor):
                    The average loss of current batch whose data type can be float32, float64.
                    The relation between `sum_cost` and `avg_cost` can be described as:

                    .. math:

                        avg_cost = sum_cost / token_num

                - `token_num` (Tensor):
                    The number of tokens of current batch. 

        Example:
            .. code-block::

                import paddle
                from paddlenlp.transformers import CrossEntropyCriterion

                criterion = CrossEntropyCriterion(label_smooth_eps=0.1, pad_idx=0)
                batch_size = 1
                seq_len = 2
                vocab_size = 30000
                predict = paddle.rand(shape=[batch_size, seq_len, vocab_size])
                label = paddle.randint(
                    low=3,
                    high=vocab_size,
                    shape=[batch_size, seq_len, 1])

                criterion(predict, label)
        """
        weights = paddle.cast(
            label != self.pad_idx, dtype=paddle.get_default_dtype())
        if self.label_smooth_eps:
            label = paddle.squeeze(label, axis=[2])
            label = F.label_smooth(
                label=F.one_hot(
                    x=label, num_classes=predict.shape[-1]),
                epsilon=self.label_smooth_eps)

        cost = F.cross_entropy(
            input=predict,
            label=label,
            reduction='none',
            soft_label=True if self.label_smooth_eps else False)
        weighted_cost = cost * weights
        sum_cost = paddle.sum(weighted_cost)
        token_num = paddle.sum(weights)
        token_num.stop_gradient = True
        avg_cost = sum_cost / token_num
        return sum_cost, avg_cost, token_num


class TransformerDecodeCell(nn.Layer):
    """
    This layer wraps a Transformer decoder combined with embedding
    layer and output layer to produce logits from ids and position.

    Args:
        decoder (callable):
            Can be a `paddle.nn.TransformerDecoder` instance. Or a wrapper that includes an
            embedding layer accepting ids and positions and includes an
            output layer transforming decoder output to logits.
        word_embedding (callable, optional):
            Can be a `WordEmbedding` instance or a callable that accepts ids as
            arguments and return embeddings. It can be None if `decoder`
            includes a embedding layer. Defaults to None.
        pos_embedding (callable, optional):
            Can be a `PositionalEmbedding` instance or a callable that accepts position
            as arguments and return embeddings. It can be None if `decoder`
            includes a positional embedding layer. Defaults to None.
        linear (callable, optional):
            Can be a `paddle.nn.Linear` instance or a callable to transform decoder
            output to logits.
        dropout (float, optional):
            The dropout rate for the results of `word_embedding` and `pos_embedding`.
            Defaults to 0.1.
    """

    def __init__(self,
                 decoder,
                 word_embedding=None,
                 pos_embedding=None,
                 linear=None,
                 dropout=0.1):
        super(TransformerDecodeCell, self).__init__()
        self.decoder = decoder
        self.word_embedding = word_embedding
        self.pos_embedding = pos_embedding
        self.linear = linear
        self.dropout = dropout

    def forward(self, inputs, states, static_cache, trg_src_attn_bias, memory,
                **kwargs):
        r"""
        Produces logits.

        Args:
            inputs (Tensor|tuple|list):
                A tuple/list includes target ids and positions. If `word_embedding` is None,
                then it should be a Tensor which means the input for decoder.
            states (list):
                It is a list and each element of the list is an instance
                of `paddle.nn.MultiheadAttention.Cache` for corresponding decoder
                layer. It can be produced by `paddle.nn.TransformerDecoder.gen_cache`.
            static_cache (list):
                It is a list and each element of the list is an instance of
                `paddle.nn.MultiheadAttention.StaticCache` for corresponding
                decoder layer. It can be produced by `paddle.nn.TransformerDecoder.gen_cache`.
            trg_src_attn_bias (Tensor):
                A tensor used in self attention to prevents attention to some unwanted
                positions, usually the subsequent positions. It is a tensor with shape
                broadcasted to `[batch_size, n_head, target_length, target_length]`,
                where the unwanted positions have `-INF` values and the others
                have 0 values. The data type should be float32 or float64. It can
                be None when nothing wanted or needed to be prevented attention to.
            memory (Tensor):
                The output of Transformer encoder. It is a tensor with shape
                `[batch_size, source_length, d_model]` and its data type can be
                float32 or float64.

        Returns:
            tuple: 
                A tuple with items: `(outputs, new_states)`
                
                With the corresponding fields:

                - `outputs` (Tensor):
                    A float32 or float64 3D tensor representing logits shaped
                    `[batch_size, sequence_length, vocab_size]`.
                - `new_states` (Tensor):
                    This output has the same structure and data type with `states`
                    while the length is one larger since concatanating the
                    intermediate results of current step.

        Example:
            .. code-block::

                import paddle
                from paddlenlp.transformers import TransformerDecodeCell
                from paddlenlp.transformers import TransformerBeamSearchDecoder

                def decoder():
                    # do decoder
                    pass

                cell = TransformerDecodeCell(decoder())

                self.decode = TransformerBeamSearchDecoder(
                    cell, start_token=0, end_token=1, beam_size=4,
                    var_dim_in_state=2)
        """

        if states and static_cache:
            states = list(zip(states, static_cache))

        if self.word_embedding:
            if not isinstance(inputs, (list, tuple)):
                inputs = (inputs)

            word_emb = self.word_embedding(inputs[0])
            pos_emb = self.pos_embedding(inputs[1])
            word_emb = word_emb + pos_emb
            inputs = F.dropout(
                word_emb, p=self.dropout,
                training=False) if self.dropout else word_emb

            cell_outputs, new_states = self.decoder(inputs, memory, None,
                                                    trg_src_attn_bias, states)
        else:
            cell_outputs, new_states = self.decoder(inputs, memory, None,
                                                    trg_src_attn_bias, states)

        if self.linear:
            cell_outputs = self.linear(cell_outputs)

        new_states = [cache[0] for cache in new_states]

        return cell_outputs, new_states


class TransformerBeamSearchDecoder(nn.decode.BeamSearchDecoder):
    """
    This layer is a subclass of `BeamSearchDecoder` to make
    beam search adapt to Transformer decoder.

    Args:
        cell (`TransformerDecodeCell`):
            An instance of `TransformerDecoderCell`.
        start_token (int):
            The start token id.
        end_token (int):
            The end token id.
        beam_size (int):
            The beam width used in beam search.
        var_dim_in_state (int):
            Indicate which dimension of states is variant.
    """

    def __init__(self, cell, start_token, end_token, beam_size,
                 var_dim_in_state):
        super(TransformerBeamSearchDecoder,
              self).__init__(cell, start_token, end_token, beam_size)
        self.cell = cell
        self.var_dim_in_state = var_dim_in_state

    def _merge_batch_beams_with_var_dim(self, c):
        # Init length of cache is 0, and it increases with decoding carrying on,
        # thus need to reshape elaborately
        var_dim_in_state = self.var_dim_in_state + 1  # count in beam dim
        c = paddle.transpose(c,
                             list(range(var_dim_in_state, len(c.shape))) +
                             list(range(0, var_dim_in_state)))
        c = paddle.reshape(
            c, [0] * (len(c.shape) - var_dim_in_state
                      ) + [self.batch_size * self.beam_size] +
            [int(size) for size in c.shape[-var_dim_in_state + 2:]])
        c = paddle.transpose(
            c,
            list(range((len(c.shape) + 1 - var_dim_in_state), len(c.shape))) +
            list(range(0, (len(c.shape) + 1 - var_dim_in_state))))
        return c

    def _split_batch_beams_with_var_dim(self, c):
        var_dim_size = paddle.shape(c)[self.var_dim_in_state]
        c = paddle.reshape(
            c, [-1, self.beam_size] +
            [int(size)
             for size in c.shape[1:self.var_dim_in_state]] + [var_dim_size] +
            [int(size) for size in c.shape[self.var_dim_in_state + 1:]])
        return c

    @staticmethod
    def tile_beam_merge_with_batch(t, beam_size):
        r"""
        Tiles the batch dimension of a tensor. Specifically, this function takes
        a tensor t shaped `[batch_size, s0, s1, ...]` composed of minibatch 
        entries `t[0], ..., t[batch_size - 1]` and tiles it to have a shape
        `[batch_size * beam_size, s0, s1, ...]` composed of minibatch entries
        `t[0], t[0], ..., t[1], t[1], ...` where each minibatch entry is repeated
        `beam_size` times.

        Args:
            t (list|tuple):
                A list of tensor with shape `[batch_size, ...]`.
            beam_size (int):
                The beam width used in beam search.

        Returns:
            Tensor:
                A tensor with shape `[batch_size * beam_size, ...]`, whose
                data type is same as `t`.

        Example:
            .. code-block::

                import paddle
                from paddlenlp.transformers import TransformerBeamSearchDecoder

                t = paddle.rand(shape=[10, 10])
                TransformerBeamSearchDecoder.tile_beam_merge_with_batch(t, beam_size=4)
        """
        return map_structure(
            lambda x: nn.decode.BeamSearchDecoder.tile_beam_merge_with_batch(x, beam_size),
            t)

    def step(self, time, inputs, states, **kwargs):
        # Steps for decoding.
        # Compared to RNN, Transformer has 3D data at every decoding step
        inputs = paddle.reshape(inputs, [-1, 1])  # token
        pos = paddle.ones_like(inputs) * time  # pos

        cell_states = map_structure(self._merge_batch_beams_with_var_dim,
                                    states.cell_states)

        cell_outputs, next_cell_states = self.cell((inputs, pos), cell_states,
                                                   **kwargs)

        # Squeeze to adapt to BeamSearchDecoder which use 2D logits
        cell_outputs = map_structure(
            lambda x: paddle.squeeze(x, [1]) if len(x.shape) == 3 else x,
            cell_outputs)
        cell_outputs = map_structure(self._split_batch_beams, cell_outputs)
        next_cell_states = map_structure(self._split_batch_beams_with_var_dim,
                                         next_cell_states)

        beam_search_output, beam_search_state = self._beam_search_step(
            time=time,
            logits=cell_outputs,
            next_cell_states=next_cell_states,
            beam_state=states)

        if kwargs.get("trg_word", None) is not None:
            if in_dygraph_mode():
                if paddle.shape(kwargs.get("trg_word"))[1] > time:
                    beam_search_output, beam_search_state = self.force_decoding(
                        beam_search_output, beam_search_state,
                        kwargs.get("trg_word"), kwargs.get("trg_length"), time)
            else:

                def condition(trg_word, time):
                    return paddle.shape(trg_word)[1] > time

                def default_fn(beam_search_output, beam_search_state):
                    return beam_search_output, beam_search_state

                from functools import partial
                beam_search_output, beam_search_state = paddle.static.nn.case(
                    [(condition(kwargs.get("trg_word"), time), partial(
                        self.force_decoding,
                        beam_search_output=beam_search_output,
                        beam_search_state=beam_search_state,
                        trg_word=kwargs.get("trg_word"),
                        trg_length=kwargs.get("trg_length"),
                        time=time))],
                    default=partial(
                        default_fn,
                        beam_search_output=beam_search_output,
                        beam_search_state=beam_search_state))

        next_inputs, finished = (beam_search_output.predicted_ids,
                                 beam_search_state.finished)

        return (beam_search_output, beam_search_state, next_inputs, finished)

    def force_decoding(self, beam_search_output, beam_search_state, trg_word,
                       trg_length, time):
        batch_size = paddle.shape(beam_search_output.predicted_ids)[0]
        beam_size = paddle.shape(beam_search_output.predicted_ids)[1]

        ids_dtype = beam_search_output.predicted_ids.dtype
        scores_dtype = beam_search_output.scores.dtype
        parent_ids = paddle.zeros(shape=[batch_size, 1], dtype=ids_dtype)
        scores = paddle.ones(
            shape=[batch_size, beam_size], dtype=scores_dtype) * -10e9
        scores = paddle.scatter(
            scores.flatten(),
            paddle.arange(
                0, batch_size * beam_size, step=beam_size, dtype=scores_dtype),
            paddle.zeros([batch_size])).reshape([batch_size, beam_size])

        force_position = paddle.unsqueeze(trg_length > time, [1])
        # NOTE: When the date type of the input of paddle.tile is bool
        # and enable static mode, its stop_gradient must be True .
        force_position.stop_gradient = True
        force_position = paddle.tile(force_position, [1, beam_size])
        crt_trg_word = paddle.slice(
            trg_word, axes=[1], starts=[time], ends=[time + 1])
        crt_trg_word = paddle.tile(crt_trg_word, [1, beam_size])

        predicted_ids = paddle.where(force_position, crt_trg_word,
                                     beam_search_output.predicted_ids)
        scores = paddle.where(force_position, scores, beam_search_output.scores)
        parent_ids = paddle.where(force_position, parent_ids,
                                  beam_search_output.parent_ids)

        cell_states = beam_search_state.cell_states
        log_probs = paddle.where(force_position, scores,
                                 beam_search_state.log_probs)
        finished = beam_search_state.finished
        lengths = beam_search_state.lengths

        return self.OutputWrapper(scores, predicted_ids,
                                  parent_ids), self.StateWrapper(
                                      cell_states, log_probs, finished, lengths)


class TransformerModel(nn.Layer):
    """
    The Transformer model.

    This model is a Paddle `paddle.nn.Layer <https://www.paddlepaddle.org.cn/documentation
    /docs/en/api/paddle/fluid/dygraph/layers/Layer_en.html>`__ subclass. Use it as a regular Paddle Layer
    and refer to the Paddle documentation for all matter related to general usage and behavior.

    Args:
        src_vocab_size (int):
            The size of source vocabulary.
        trg_vocab_size (int):
            The size of target vocabulary.
        max_length (int):
            The maximum length of input sequences.
        num_encoder_layers (int):
            The number of sub-layers to be stacked in the encoder.
        num_decoder_layers (int):
            The number of sub-layers to be stacked in the decoder.
        n_head (int):
            The number of head used in multi-head attention.
        d_model (int):
            The dimension for word embeddings, which is also the last dimension of
            the input and output of multi-head attention, position-wise feed-forward
            networks, encoder and decoder.
        d_inner_hid (int):
            Size of the hidden layer in position-wise feed-forward networks.
        dropout (float):
            Dropout rates. Used for pre-process, activation and inside attention.
        weight_sharing (bool):
            Whether to use weight sharing. 
        attn_dropout (float):
            The dropout probability used in MHA to drop some attention target.
            If None, use the value of dropout. Defaults to None.
        act_dropout (float):
            The dropout probability used after FFN activition. If None, use
            the value of dropout. Defaults to None.
        bos_id (int, optional):
            The start token id and also be used as padding id. Defaults to 0.
        eos_id (int, optional):
            The end token id. Defaults to 1.
    """

    def __init__(self,
                 src_vocab_size,
                 trg_vocab_size,
                 max_length,
                 num_encoder_layers,
                 num_decoder_layers,
                 n_head,
                 d_model,
                 d_inner_hid,
                 dropout,
                 weight_sharing,
                 attn_dropout=None,
                 act_dropout=None,
                 bos_id=0,
                 eos_id=1):
        super(TransformerModel, self).__init__()
        self.trg_vocab_size = trg_vocab_size
        self.emb_dim = d_model
        self.bos_id = bos_id
        self.eos_id = eos_id
        self.dropout = dropout

        self.src_word_embedding = WordEmbedding(
            vocab_size=src_vocab_size, emb_dim=d_model, bos_id=self.bos_id)
        self.src_pos_embedding = PositionalEmbedding(
            emb_dim=d_model, max_length=max_length)
        if weight_sharing:
            assert src_vocab_size == trg_vocab_size, (
                "Vocabularies in source and target should be same for weight sharing."
            )
            self.trg_word_embedding = self.src_word_embedding
            self.trg_pos_embedding = self.src_pos_embedding
        else:
            self.trg_word_embedding = WordEmbedding(
                vocab_size=trg_vocab_size, emb_dim=d_model, bos_id=self.bos_id)
            self.trg_pos_embedding = PositionalEmbedding(
                emb_dim=d_model, max_length=max_length)

        self.transformer = paddle.nn.Transformer(
            d_model=d_model,
            nhead=n_head,
            num_encoder_layers=num_encoder_layers,
            num_decoder_layers=num_decoder_layers,
            dim_feedforward=d_inner_hid,
            dropout=dropout,
            attn_dropout=attn_dropout,
            act_dropout=act_dropout,
            activation="relu",
            normalize_before=True)

        if weight_sharing:
            self.linear = lambda x: paddle.matmul(x=x,
                                                  y=self.trg_word_embedding.word_embedding.weight,
                                                  transpose_y=True)
        else:
            self.linear = nn.Linear(
                in_features=d_model,
                out_features=trg_vocab_size,
                bias_attr=False)

    def forward(self, src_word, trg_word):
        r"""
        The Transformer forward methods. The input are source/target sequences, and
        returns logits.

        Args:
            src_word (Tensor):
                The ids of source sequences words. It is a tensor with shape
                `[batch_size, source_sequence_length]` and its data type can be
                int or int64.
            trg_word (Tensor):
                The ids of target sequences words. It is a tensor with shape
                `[batch_size, target_sequence_length]` and its data type can be
                int or int64.

        Returns:
            Tensor:
                Output tensor of the final layer of the model whose data
                type can be float32 or float64 with shape
                `[batch_size, sequence_length, vocab_size]`.

        Example:
            .. code-block::

                import paddle
                from paddlenlp.transformers import TransformerModel

                transformer = TransformerModel(
                    src_vocab_size=30000,
                    trg_vocab_size=30000,
                    max_length=257,
                    num_encoder_layers=6,
                    num_decoder_layers=6,
                    n_head=8,
                    d_model=512,
                    d_inner_hid=2048,
                    dropout=0.1,
                    weight_sharing=True,
                    bos_id=0,
                    eos_id=1)

                batch_size = 5
                seq_len = 10
                predict = transformer(
                    src_word=paddle.randint(low=3, high=30000, shape=[batch_size, seq_len]),
                    trg_word=paddle.randint(low=3, high=30000, shape=[batch_size, seq_len]))
        """
        src_max_len = paddle.shape(src_word)[-1]
        trg_max_len = paddle.shape(trg_word)[-1]
        src_slf_attn_bias = paddle.cast(
            src_word == self.bos_id,
            dtype=paddle.get_default_dtype()).unsqueeze([1, 2]) * -1e9
        src_slf_attn_bias.stop_gradient = True
        trg_slf_attn_bias = self.transformer.generate_square_subsequent_mask(
            trg_max_len)
        trg_slf_attn_bias.stop_gradient = True
        trg_src_attn_bias = src_slf_attn_bias
        src_pos = paddle.cast(
            src_word != self.bos_id, dtype=src_word.dtype) * paddle.arange(
                start=0, end=src_max_len, dtype=src_word.dtype)
        trg_pos = paddle.cast(
            trg_word != self.bos_id, dtype=src_word.dtype) * paddle.arange(
                start=0, end=trg_max_len, dtype=trg_word.dtype)
        with paddle.static.amp.fp16_guard():
            src_emb = self.src_word_embedding(src_word)
            src_pos_emb = self.src_pos_embedding(src_pos)
            src_emb = src_emb + src_pos_emb
            enc_input = F.dropout(
                src_emb, p=self.dropout,
                training=self.training) if self.dropout else src_emb

            trg_emb = self.trg_word_embedding(trg_word)
            trg_pos_emb = self.trg_pos_embedding(trg_pos)
            trg_emb = trg_emb + trg_pos_emb
            dec_input = F.dropout(
                trg_emb, p=self.dropout,
                training=self.training) if self.dropout else trg_emb

            dec_output = self.transformer(
                enc_input,
                dec_input,
                src_mask=src_slf_attn_bias,
                tgt_mask=trg_slf_attn_bias,
                memory_mask=trg_src_attn_bias)

            predict = self.linear(dec_output)

        return predict


class InferTransformerModel(TransformerModel):
    """
    The Transformer model for auto-regressive generation.

    Args:
        src_vocab_size (int):
            The size of source vocabulary.
        trg_vocab_size (int):
            The size of target vocabulary.
        max_length (int):
            The maximum length of input sequences.
        num_encoder_layers (int):
            The number of sub-layers to be stacked in the encoder.
        num_decoder_layers (int):
            The number of sub-layers to be stacked in the decoder.
        n_head (int):
            The number of head used in multi-head attention.
        d_model (int):
            The dimension for word embeddings, which is also the last dimension of
            the input and output of multi-head attention, position-wise feed-forward
            networks, encoder and decoder.
        d_inner_hid (int):
            Size of the hidden layer in position-wise feed-forward networks.
        dropout (float):
            Dropout rates. Used for pre-process, activation and inside attention.
        weight_sharing (bool):
            Whether to use weight sharing. 
        attn_dropout (float):
            The dropout probability used in MHA to drop some attention target.
            If None, use the value of dropout. Defaults to None.
        act_dropout (float):
            The dropout probability used after FFN activition. If None, use
            the value of dropout. Defaults to None.
        bos_id (int, optional):
            The start token id and also is used as padding id. Defaults to 0.
        eos_id (int, optional):
            The end token id. Defaults to 1.
        beam_size (int, optional):
            The beam width for beam search. Defaults to 4. 
        max_out_len (int, optional):
            The maximum output length. Defaults to 256.
        output_time_major(bool, optional):
            Indicate the data layout of predicted
            Tensor. If `False`, the data layout would be batch major with shape
            `[batch_size, seq_len, beam_size]`. If  `True`, the data layout would
            be time major with shape `[seq_len, batch_size, beam_size]`. Default
            to `False`.
        beam_search_version (str):
            Specify beam search version. It should be in one
            of [`v1`, `v2`]. If `v2`, need to set `alpha`(default to 0.6) for length
            penalty. Default to `v1`.
        kwargs:
            The key word arguments can be `rel_len` and `alpha`:

            - `rel_len(bool, optional)`: Indicating whether `max_out_len` in
            is the length relative to that of source text. Only works in `v2`
            temporarily. It is suggest to set a small `max_out_len` and use
            `rel_len=True`. Default to False if not set.

            - `alpha(float, optional)`: The power number in length penalty
            calculation. Refer to `GNMT <https://arxiv.org/pdf/1609.08144.pdf>`_.
            Only works in `v2` temporarily. Default to 0.6 if not set.
    """

    def __init__(self,
                 src_vocab_size,
                 trg_vocab_size,
                 max_length,
                 num_encoder_layers,
                 num_decoder_layers,
                 n_head,
                 d_model,
                 d_inner_hid,
                 dropout,
                 weight_sharing,
                 attn_dropout=None,
                 act_dropout=None,
                 bos_id=0,
                 eos_id=1,
                 beam_size=4,
                 max_out_len=256,
                 output_time_major=False,
                 beam_search_version='v1',
                 **kwargs):
        args = dict(locals())
        args.pop("self")
        args.pop("__class__", None)
        self.beam_size = args.pop("beam_size")
        self.max_out_len = args.pop("max_out_len")
        self.output_time_major = args.pop("output_time_major")
        self.dropout = dropout
        self.beam_search_version = args.pop('beam_search_version')
        kwargs = args.pop("kwargs")
        if self.beam_search_version == 'v2':
            self.alpha = kwargs.get("alpha", 0.6)
            self.rel_len = kwargs.get("rel_len", False)
        super(InferTransformerModel, self).__init__(**args)

        cell = TransformerDecodeCell(
            self.transformer.decoder, self.trg_word_embedding,
            self.trg_pos_embedding, self.linear, self.dropout)

        self.decode = TransformerBeamSearchDecoder(
            cell, bos_id, eos_id, beam_size, var_dim_in_state=2)

    def forward(self, src_word, trg_word=None):
        r"""
        The Transformer forward method.

        Args:
            src_word (Tensor):
                The ids of source sequence words. It is a tensor with shape
                `[batch_size, source_sequence_length]` and its data type can be
                int or int64.
            trg_word (Tensor):
                The ids of target sequence words. Normally, it should NOT be
                given. If it's given, force decoding with previous output token
                will be trigger. Defaults to None. 
        
        Returns:
            Tensor:
                An int64 tensor shaped indicating the predicted ids. Its shape is
                `[batch_size, seq_len, beam_size]` or `[seq_len, batch_size, beam_size]`
                according to `output_time_major`.
        
        Example:
            .. code-block::

                import paddle
                from paddlenlp.transformers import InferTransformerModel

                transformer = InferTransformerModel(
                    src_vocab_size=30000,
                    trg_vocab_size=30000,
                    max_length=256,
                    num_encoder_layers=6,
                    num_decoder_layers=6,
                    n_head=8,
                    d_model=512,
                    d_inner_hid=2048,
                    dropout=0.1,
                    weight_sharing=True,
                    bos_id=0,
                    eos_id=1,
                    beam_size=4,
                    max_out_len=256)

                batch_size = 5
                seq_len = 10
                transformer(
                    src_word=paddle.randint(low=3, high=30000, shape=[batch_size, seq_len]))
        """
        if self.beam_search_version == 'v1':
            src_max_len = paddle.shape(src_word)[-1]
            src_slf_attn_bias = paddle.cast(
                src_word == self.bos_id,
                dtype=paddle.get_default_dtype()).unsqueeze([1, 2]) * -1e9
            trg_src_attn_bias = src_slf_attn_bias
            src_pos = paddle.cast(
                src_word != self.bos_id, dtype=src_word.dtype) * paddle.arange(
                    start=0, end=src_max_len, dtype=src_word.dtype)

            # Run encoder
            src_emb = self.src_word_embedding(src_word)
            src_pos_emb = self.src_pos_embedding(src_pos)
            src_emb = src_emb + src_pos_emb
            enc_input = F.dropout(
                src_emb, p=self.dropout,
                training=False) if self.dropout else src_emb
            enc_output = self.transformer.encoder(enc_input, src_slf_attn_bias)

            # Init states (caches) for transformer, need to be updated according to selected beam
            incremental_cache, static_cache = self.transformer.decoder.gen_cache(
                enc_output, do_zip=True)

            static_cache, enc_output, trg_src_attn_bias = TransformerBeamSearchDecoder.tile_beam_merge_with_batch(
                (static_cache, enc_output, trg_src_attn_bias), self.beam_size)

            if trg_word is not None:
                trg_length = paddle.sum(paddle.cast(
                    trg_word != self.bos_id, dtype="int32"),
                                        axis=-1)
            else:
                trg_length = None

            rs, _ = nn.decode.dynamic_decode(
                decoder=self.decode,
                inits=incremental_cache,
                max_step_num=self.max_out_len,
                memory=enc_output,
                trg_src_attn_bias=trg_src_attn_bias,
                static_cache=static_cache,
                is_test=True,
                output_time_major=self.output_time_major,
                trg_word=trg_word,
                trg_length=trg_length)

            return rs

        elif self.beam_search_version == 'v2':
            finished_seq, finished_scores = self.beam_search_v2(
                src_word, self.beam_size, self.max_out_len, self.alpha)
            if self.output_time_major:
                finished_seq = finished_seq.transpose([2, 0, 1])
            else:
                finished_seq = finished_seq.transpose([0, 2, 1])

            return finished_seq

    def beam_search_v2(self, src_word, beam_size=4, max_len=None, alpha=0.6):
        """
        Beam search with the alive and finished two queues, both have a beam size
        capicity separately. It includes `grow_topk` `grow_alive` `grow_finish` as
        steps.
        1. `grow_topk` selects the top `2*beam_size` candidates to avoid all getting
        EOS.
        2. `grow_alive` selects the top `beam_size` non-EOS candidates as the inputs
        of next decoding step.
        3. `grow_finish` compares the already finished candidates in the finished queue
        and newly added finished candidates from `grow_topk`, and selects the top
        `beam_size` finished candidates.
        """

        def expand_to_beam_size(tensor, beam_size):
            tensor = paddle.unsqueeze(tensor, axis=1)
            tile_dims = [1] * len(tensor.shape)
            tile_dims[1] = beam_size
            return paddle.tile(tensor, tile_dims)

        def merge_beam_dim(tensor):
            shape = tensor.shape
            return paddle.reshape(tensor,
                                  [shape[0] * shape[1]] + list(shape[2:]))

        # run encoder
        src_max_len = paddle.shape(src_word)[-1]
        src_slf_attn_bias = paddle.cast(
            src_word == self.bos_id,
            dtype=paddle.get_default_dtype()).unsqueeze([1, 2]) * -1e9
        src_slf_attn_bias.stop_gradient = True
        src_pos = paddle.cast(
            src_word != self.bos_id, dtype=src_word.dtype) * paddle.arange(
                start=0, end=src_max_len, dtype=src_word.dtype)
        src_emb = self.src_word_embedding(src_word)
        src_pos_emb = self.src_pos_embedding(src_pos)
        src_emb = src_emb + src_pos_emb
        enc_input = F.dropout(
            src_emb, p=self.dropout,
            training=self.training) if self.dropout else src_emb

        enc_output = self.transformer.encoder(enc_input, src_slf_attn_bias)

        # constant number
        inf = float(1. * 1e7)
<<<<<<< HEAD
        batch_size = paddle.shape(enc_output)[0]
        max_len = (
            paddle.shape(enc_output)[1] + 20) if max_len is None else max_len
=======
        batch_size = enc_output.shape[0]
        max_len = (enc_output.shape[1] + 20) if max_len is None else (
            enc_output.shape[1] + max_len if self.rel_len else max_len)
>>>>>>> 034cd53b

        ### initialize states of beam search ###
        ## init for the alive ##
        initial_log_probs = paddle.assign(
            np.array(
                [[0.] + [-inf] * (beam_size - 1)], dtype="float32"))
        alive_log_probs = paddle.tile(initial_log_probs, [batch_size, 1])

        alive_seq = paddle.tile(
            paddle.cast(
                paddle.assign(np.array([[[self.bos_id]]])), src_word.dtype),
            [batch_size, beam_size, 1])

        ## init for the finished ##
        finished_scores = paddle.assign(
            np.array(
                [[-inf] * beam_size], dtype="float32"))
        finished_scores = paddle.tile(finished_scores, [batch_size, 1])

        finished_seq = paddle.tile(
            paddle.cast(
                paddle.assign(np.array([[[self.bos_id]]])), src_word.dtype),
            [batch_size, beam_size, 1])
        finished_flags = paddle.zeros_like(finished_scores)

        ### initialize inputs and states of transformer decoder ###
        ## init inputs for decoder, shaped `[batch_size*beam_size, ...]`
        trg_word = paddle.reshape(alive_seq[:, :, -1],
                                  [batch_size * beam_size, 1])
        trg_src_attn_bias = src_slf_attn_bias
        trg_src_attn_bias = merge_beam_dim(
            expand_to_beam_size(trg_src_attn_bias, beam_size))
        enc_output = merge_beam_dim(expand_to_beam_size(enc_output, beam_size))

        ## init states (caches) for transformer, need to be updated according to selected beam
        caches = self.transformer.decoder.gen_cache(enc_output, do_zip=False)

        def update_states(caches, topk_coordinates, beam_size, batch_size):
            new_caches = []
            for cache in caches:
                k = gather_2d(
                    cache[0].k,
                    topk_coordinates,
                    beam_size,
                    batch_size,
                    need_unmerge=True)
                v = gather_2d(
                    cache[0].v,
                    topk_coordinates,
                    beam_size,
                    batch_size,
                    need_unmerge=True)
                new_caches.append((nn.MultiHeadAttention.Cache(k, v), cache[1]))
            return new_caches

        def get_topk_coordinates(beam_idx, beam_size, batch_size,
                                 dtype="int64"):
            batch_pos = paddle.arange(
                batch_size * beam_size, dtype=dtype) // beam_size
            batch_pos = paddle.reshape(batch_pos, [batch_size, beam_size])
            topk_coordinates = paddle.stack([batch_pos, beam_idx], axis=2)
            return topk_coordinates

        def gather_2d(tensor_nd,
                      topk_coordinates,
                      beam_size,
                      batch_size,
                      need_unmerge=False):

            new_tensor_nd = paddle.reshape(
                tensor_nd,
                shape=[batch_size, beam_size] +
                list(tensor_nd.shape[1:])) if need_unmerge else tensor_nd
            topk_seq = paddle.gather_nd(new_tensor_nd, topk_coordinates)
            return merge_beam_dim(topk_seq) if need_unmerge else topk_seq

        def early_finish(alive_log_probs, finished_scores,
                         finished_in_finished):
            max_length_penalty = np.power(((5. + max_len) / 6.), alpha)
            lower_bound_alive_scores = alive_log_probs[:,
                                                       0] / max_length_penalty
            lowest_score_of_fininshed_in_finished = paddle.min(
                finished_scores * finished_in_finished, 1)
            lowest_score_of_fininshed_in_finished += (
                1. - paddle.max(finished_in_finished, 1)) * -inf
            bound_is_met = paddle.all(
                paddle.greater_than(lowest_score_of_fininshed_in_finished,
                                    lower_bound_alive_scores))

            return bound_is_met

        def grow_topk(i, logits, alive_seq, alive_log_probs, states):
            """
            This function takes the current alive sequences, and grows them to topk
            sequences where k = 2*beam.
            """
            logits = paddle.reshape(logits, [batch_size, beam_size, -1])
            candidate_log_probs = paddle.log(F.softmax(logits, axis=2))
            log_probs = paddle.add(candidate_log_probs,
                                   alive_log_probs.unsqueeze(-1))

            # Length penalty is given by = (5+len(decode)/6) ^ -\alpha. Pls refer to
            # https://arxiv.org/abs/1609.08144.
            length_penalty = paddle.pow(5.0 + (i + 1.0) / 6.0, alpha)
            curr_scores = log_probs / length_penalty
            flat_curr_scores = paddle.reshape(curr_scores, [batch_size, -1])

            topk_scores, topk_ids = paddle.topk(
                flat_curr_scores, k=beam_size * 2)
            if topk_ids.dtype != alive_seq.dtype:
                topk_ids = paddle.cast(topk_ids, dtype=alive_seq.dtype)

            topk_log_probs = topk_scores * length_penalty

            topk_beam_index = topk_ids // self.trg_vocab_size
            topk_ids = topk_ids % self.trg_vocab_size

            topk_coordinates = get_topk_coordinates(
                topk_beam_index,
                beam_size * 2,
                batch_size,
                dtype=alive_seq.dtype)
            topk_seq = gather_2d(alive_seq, topk_coordinates, beam_size,
                                 batch_size)
            topk_seq = paddle.concat(
                [
                    topk_seq, paddle.reshape(topk_ids,
                                             list(topk_ids.shape[:]) + [1])
                ],
                axis=2)
            states = update_states(states, topk_coordinates, beam_size,
                                   batch_size)
            eos = paddle.full(
                shape=paddle.shape(topk_ids),
                dtype=alive_seq.dtype,
                fill_value=self.eos_id)
            topk_finished = paddle.cast(paddle.equal(topk_ids, eos), "float32")

            # topk_seq: [batch_size, 2*beam_size, i+1]
            # topk_log_probs, topk_scores, topk_finished: [batch_size, 2*beam_size]
            return topk_seq, topk_log_probs, topk_scores, topk_finished, states

        def grow_alive(curr_seq, curr_scores, curr_log_probs, curr_finished,
                       states):
            """
            Given sequences and scores, will gather the top k=beam size sequences
            """
            curr_scores += curr_finished * -inf
            _, topk_indexes = paddle.topk(curr_scores, k=beam_size)
            if topk_indexes.dtype != curr_seq.dtype:
                topk_indexes = paddle.cast(topk_indexes, dtype=curr_seq.dtype)

            topk_coordinates = get_topk_coordinates(
                topk_indexes, beam_size, batch_size, dtype=curr_seq.dtype)
            alive_seq = gather_2d(curr_seq, topk_coordinates, beam_size,
                                  batch_size)

            alive_log_probs = gather_2d(curr_log_probs, topk_coordinates,
                                        beam_size, batch_size)
            states = update_states(states, topk_coordinates, beam_size * 2,
                                   batch_size)

            return alive_seq, alive_log_probs, states

        def grow_finished(finished_seq, finished_scores, finished_flags,
                          curr_seq, curr_scores, curr_finished):
            """
            Given sequences and scores, will gather the top k=beam size sequences.
            """
            # finished scores
            finished_seq = paddle.concat(
                [
                    finished_seq, paddle.full(
                        shape=[batch_size, beam_size, 1],
                        dtype=finished_seq.dtype,
                        fill_value=self.eos_id)
                ],
                axis=2)
            curr_scores += (1. - curr_finished) * -inf
            curr_finished_seq = paddle.concat([finished_seq, curr_seq], axis=1)
            curr_finished_scores = paddle.concat(
                [finished_scores, curr_scores], axis=1)
            curr_finished_flags = paddle.concat(
                [finished_flags, curr_finished], axis=1)
            _, topk_indexes = paddle.topk(curr_finished_scores, k=beam_size)
            if topk_indexes.dtype != curr_seq.dtype:
                topk_indexes = paddle.cast(topk_indexes, dtype=curr_seq.dtype)

            topk_coordinates = get_topk_coordinates(
                topk_indexes, beam_size, batch_size, dtype=curr_seq.dtype)
            finished_seq = gather_2d(curr_finished_seq, topk_coordinates,
                                     beam_size, batch_size)
            finished_scores = gather_2d(curr_finished_scores, topk_coordinates,
                                        beam_size, batch_size)
            finished_flags = gather_2d(curr_finished_flags, topk_coordinates,
                                       beam_size, batch_size)

            return finished_seq, finished_scores, finished_flags

        def inner_loop(i, trg_word, alive_seq, alive_log_probs, finished_seq,
                       finished_scores, finished_flags, caches):
            trg_pos = paddle.full(
                shape=paddle.shape(trg_word),
                dtype=alive_seq.dtype,
                fill_value=i)
            trg_emb = self.trg_word_embedding(trg_word)
            trg_pos_emb = self.trg_pos_embedding(trg_pos)
            trg_emb = trg_emb + trg_pos_emb
            dec_input = F.dropout(
                trg_emb, p=self.dropout,
                training=self.training) if self.dropout else trg_emb

            logits, caches = self.transformer.decoder(
                dec_input, enc_output, None, trg_src_attn_bias, caches)
            logits = self.linear(logits)
            topk_seq, topk_log_probs, topk_scores, topk_finished, states = grow_topk(
                i, logits, alive_seq, alive_log_probs, caches)
            alive_seq, alive_log_probs, states = grow_alive(
                topk_seq, topk_scores, topk_log_probs, topk_finished, states)
            caches = states
            finished_seq, finished_scores, finished_flags = grow_finished(
                finished_seq, finished_scores, finished_flags, topk_seq,
                topk_scores, topk_finished)
            trg_word = paddle.reshape(alive_seq[:, :, -1],
                                      [batch_size * beam_size, 1])
            return (i + 1, trg_word, alive_seq, alive_log_probs, finished_seq,
                    finished_scores, finished_flags, caches)

        def is_not_finish(i, trg_word, alive_seq, alive_log_probs, finished_seq,
                          finished_scores, finished_flags, caches):
            return paddle.greater_than(
                i < max_len,
                early_finish(alive_log_probs, finished_scores, finished_flags))

        _, trg_word, alive_seq, alive_log_probs, finished_seq, finished_scores, finished_flags, caches = paddle.static.nn.while_loop(
            is_not_finish,
            inner_loop, [
                paddle.zeros(shape=[1]), trg_word, alive_seq, alive_log_probs,
                finished_seq, finished_scores, finished_flags, caches
            ])

        finished_flags = paddle.cast(finished_flags, dtype=finished_seq.dtype)
        neg_finished_flags = 1 - finished_flags
        finished_seq = paddle.multiply(
            finished_seq, finished_flags.unsqueeze(-1)) + paddle.multiply(
                alive_seq, neg_finished_flags.unsqueeze(-1))
        finished_scores = paddle.multiply(
            finished_scores,
            paddle.cast(
                finished_flags, dtype=finished_scores.dtype)) + paddle.multiply(
                    alive_log_probs,
                    paddle.cast(
                        neg_finished_flags, dtype=alive_log_probs.dtype))
        return finished_seq, finished_scores<|MERGE_RESOLUTION|>--- conflicted
+++ resolved
@@ -1040,15 +1040,9 @@
 
         # constant number
         inf = float(1. * 1e7)
-<<<<<<< HEAD
-        batch_size = paddle.shape(enc_output)[0]
-        max_len = (
-            paddle.shape(enc_output)[1] + 20) if max_len is None else max_len
-=======
         batch_size = enc_output.shape[0]
         max_len = (enc_output.shape[1] + 20) if max_len is None else (
             enc_output.shape[1] + max_len if self.rel_len else max_len)
->>>>>>> 034cd53b
 
         ### initialize states of beam search ###
         ## init for the alive ##
