# coding=utf-8
# Copyright 2018 The Google AI Language Team Authors and The HuggingFace Inc. team.
# Copyright (c) 2018, NVIDIA CORPORATION.  All rights reserved.
# Copyright (c) 2020 PaddlePaddle Authors. All Rights Reserved.
#
# Licensed under the Apache License, Version 2.0 (the "License");
# you may not use this file except in compliance with the License.
# You may obtain a copy of the License at
#
#     http://www.apache.org/licenses/LICENSE-2.0
#
# Unless required by applicable law or agreed to in writing, software
# distributed under the License is distributed on an "AS IS" BASIS,
# WITHOUT WARRANTIES OR CONDITIONS OF ANY KIND, either express or implied.
# See the License for the specific language governing permissions and
# limitations under the License.

import copy
import io
import json
import os
import six
import unicodedata
from typing import Iterable, Iterator, Optional, List, Any, Callable, Union

from paddlenlp.utils.downloader import get_path_from_url
from paddlenlp.utils.env import MODEL_HOME

from ..data.vocab import Vocab
from .utils import InitTrackerMeta, fn_args_to_dict

__all__ = ['PretrainedTokenizer']


def convert_to_unicode(text):
    """
    Converts `text` to Unicode (if it's not already), assuming utf-8 input.
    Args:
        text (str|bytes): Text to be converted to unicode.
    Returns:
        str: converted text.
    """
    if isinstance(text, str):
        return text
    elif isinstance(text, bytes):
        return text.decode("utf-8", "ignore")
    else:
        raise ValueError("Unsupported string type: %s" % (type(text)))


def whitespace_tokenize(text):
    """
    Runs basic whitespace cleaning and splitting on a peice of text.
    Args:
        text (str): Text to be tokened.
    Returns:
        list(str): Token list.
    """
    text = text.strip()
    if not text:
        return []
    tokens = text.split()
    return tokens


def _is_whitespace(char):
    """
    Checks whether `chars` is a whitespace character.
    """
    # \t, \n, and \r are technically contorl characters but we treat them
    # as whitespace since they are generally considered as such.
    if char == " " or char == "\t" or char == "\n" or char == "\r":
        return True
    cat = unicodedata.category(char)
    if cat == "Zs":
        return True
    return False


def _is_control(char):
    """Checks whether `chars` is a control character."""
    # These are technically control characters but we count them as whitespace
    # characters.
    if char == "\t" or char == "\n" or char == "\r":
        return False
    cat = unicodedata.category(char)
    if cat.startswith("C"):
        return True
    return False


def _is_punctuation(char):
    """Checks whether `chars` is a punctuation character."""
    cp = ord(char)
    # We treat all non-letter/number ASCII as punctuation.
    # Characters such as "^", "$", and "`" are not in the Unicode
    # Punctuation class but we treat them as punctuation anyways, for
    # consistency.
    if ((cp >= 33 and cp <= 47) or (cp >= 58 and cp <= 64) or
        (cp >= 91 and cp <= 96) or (cp >= 123 and cp <= 126)):
        return True
    cat = unicodedata.category(char)
    if cat.startswith("P"):
        return True
    return False


@six.add_metaclass(InitTrackerMeta)
class PretrainedTokenizer(object):
    """
    The base class for all pretrained tokenizers. It mainly provides common methods
    for pretrained tokenizers loading (construction and loading) and saving. Loading
    and saving also rely on the following class attributes which should be overridden
    by derived classes accordingly:

    - `tokenizer_config_file` (`str`): Represents the file name of tokenizer
      configuration for configuration saving and loading in local file system.
      The value is `tokenizer_config.json`.
    - `resource_files_names` (`dict`): Represents resources to specific file
      names mapping for resource saving and loading in local file system. The
      keys of dict representing resource items should be argument names in
      tokenizer's `__init__` method, and the values are file names for saving
      and loading corresponding resources. The mostly used resources here are
      vocabulary file and sentence-piece model file.
    - `pretrained_init_configuration` (`dict`): Provides the tokenizer configurations
      of built-in pretrained tokenizers (constract to tokenizers in local file
      system). It has pretrained tokenizer names as keys (the same as pretrained
      model names, such as `bert-base-uncased`), and the values are dict preserving
      corresponding configuration for tokenizer initialization.
    - `pretrained_resource_files_map` (`dict`): Provides resource URLs of built-in
      pretrained tokenizers (constract to tokenizers in local file system). It
      has the same keys as `resource_files_names`, and the values are also `dict`
      mapping specific pretrained tokenizer names (such as `bert-base-uncased`)
      to corresponding resource URLs.

    Moreover, methods common to tokenizers for tokenization, token/id conversion
    and encoding as model inputs are also provided here.

    Besides, metaclass `InitTrackerMeta` is used to create `PretrainedModel`,
    by which subclasses can track arguments for initialization automatically
    and expose special tokens initialization used as attributes.
    """
    tokenizer_config_file = "tokenizer_config.json"
    pretrained_init_configuration = {}
    resource_files_names = {}  # keys are arguments of __init__
    pretrained_resource_files_map = {}
    padding_side = 'right'
    pad_token_type_id = 0

    def _wrap_init(self, original_init, *args, **kwargs):
        """
        It would be hooked after `__init__` to add specials tokens (arguments of
        `__init__` whose name ends with `_token`) as attributes of the tokenizer
        instance.
        """
        # expose tokens as attributes
        self.padding_side = kwargs.pop("padding_side", self.padding_side)
        assert self.padding_side in [
            "right", "left"
        ], "Padding side must be either left or right"

        init_dict = fn_args_to_dict(original_init, *args, **kwargs)
        # TODO(guosheng): Use OrderedDict, otherwise `all_special_tokens` returns
        # a list without order.
        special_tokens_map = {}
        for identifier, token in init_dict.items():
            if identifier.endswith('_token'):
                # setattr(self, identifier, token)
                special_tokens_map[identifier] = token
        self.special_tokens_map = special_tokens_map

    def __call__(self,
                 text,
                 text_pair=None,
                 max_seq_len: Optional[int]=None,
                 stride=0,
                 is_split_into_words=False,
                 pad_to_max_seq_len=False,
                 truncation_strategy="longest_first",
                 return_position_ids=False,
                 return_token_type_ids=True,
                 return_attention_mask=False,
                 return_length=False,
                 return_overflowing_tokens=False,
                 return_special_tokens_mask=False):
        """
<<<<<<< HEAD
        Performs tokenization and uses the tokenized tokens to prepare model
        inputs. It supports sequence or sequence pair as input, and batch input
        is allowed. `self.encode()` or `self.batch_encode()` would be called
        separately for single or batch input depending on input format and
=======
        Main method to tokenize and prepare for the model one or several sequence(s) or one or several pair(s) of
        sequences. This method will call `self.encode()` or `self.batch_encode()` depending on input format and
>>>>>>> 0f6951cf
        `is_split_into_words` argument.

        Args:
            text (`str`, `List[str]` or `List[List[str]]`):
                The sequence or batch of sequences to be processed. One sequence
                is a string or a list of strings depending on whether it has been
                pretokenized. If each sequence is provided as a list of strings
                (pretokenized), you must set `is_split_into_words` as `True` to
                disambiguate with a batch of sequences.
            text_pair (`str`, `List[str]` or `List[List[str]]`):
                Same as `text` argument, while it represents for the latter
                sequence of the sequence pair.
            max_seq_len (`int`, optional):
                If set to a number, will limit the total sequence returned so
                that it has a maximum length. If there are overflowing tokens,
                those overflowing tokens will be added to the returned dictionary
                when `return_overflowing_tokens` is `True`. Defaults to `None`.
            stride (`int`, optional):
                Only available for batch input of sequence pair and mainly for
                question answering usage. When for QA, `text` represents questions
                and `text_pair` represents contexts. If `stride` is set to a
                positive number, the context will be split into multiple spans
                where `stride` defines the number of (tokenized) tokens to skip
                from the start of one span to get the next span, thus will produce
                a bigger batch than inputs to include all spans. Moreover, 'overflow_to_sample'
                and 'offset_mapping' preserving the original example and position
                information will be added to the returned dictionary. Defaults to 0.
            pad_to_max_seq_len (`bool`, optional):
                If set to `True`, the returned sequences would be padded up to
                `max_seq_len` specified length according to padding side
                (`self.padding_side`) and padding token id. Defaults to `False`.
            truncation_strategy (`str`, optional):
                String selected in the following options:

                - 'longest_first' (default) Iteratively reduce the inputs sequence
                until the input is under `max_seq_len` starting from the longest
                one at each token (when there is a pair of input sequences).
                - 'only_first': Only truncate the first sequence.
                - 'only_second': Only truncate the second sequence.
                - 'do_not_truncate': Do not truncate (raise an error if the input
                sequence is longer than `max_seq_len`).

                Defaults to 'longest_first'.
            return_position_ids (`bool`, optional):
                Whether to include tokens position ids in the returned dictionary.
                Defaults to `False`.
            return_token_type_ids (`bool`, optional):
                Whether to include token type ids in the returned dictionary.
                Defaults to `True`.
            return_attention_mask (`bool`, optional):
                Whether to include the attention mask in the returned dictionary.
                Defaults to `False`.
            return_length (`bool`, optional):
                Whether to include the length of each encoded inputs in the
                returned dictionary. Defaults to `False`.
            return_overflowing_tokens (`bool`, optional):
                Whether to include overflowing token information in the returned
                dictionary. Defaults to `False`.
            return_special_tokens_mask (`bool`, optional):
                Whether to include special tokens mask information in the returned
                dictionary. Defaults to `False`.

        Returns:
            `dict` or `list[dict]` (for batch input): 
                The dict has the following optional items:

                - 'input_ids' (`list[int]`): List of token ids to be fed to a model. 
                - 'position_ids' (`list[int]`): List of token position ids to be
                  fed to a model. Included when `return_position_ids` is `True`
                - 'token_type_ids' (`list[int]`): List of token type ids to be
                  fed to a model. Included when `return_token_type_ids` is `True`.
                - 'attention_mask' (`list[int]`): List of integers valued 0 or 1,
                  where 0 specifies paddings and should not be attended to by the
                  model. Included when `return_attention_mask` is `True`.
                - 'seq_len' (`int`): The input_ids length. Included when `return_length`
                  is `True`.
                - 'overflowing_tokens' (`list[int]`): List of overflowing tokens.
                  Included when if `max_seq_len` is specified and `return_overflowing_tokens`
                  is True.
                - 'num_truncated_tokens' (`int`): The number of overflowing tokens.
                  Included when if `max_seq_len` is specified and `return_overflowing_tokens`
                  is True.
                - 'special_tokens_mask' (`list[int]`): List of integers valued 0 or 1,
                  with 0 specifying special added tokens and 1 specifying sequence tokens.
                  Included when `return_special_tokens_mask` is `True`.
                - 'offset_mapping' (`list[int]`): list of pair preserving the
                  index of start and end char in original input for each token.
                  For a sqecial token, the index pair is `(0, 0)`. Included when
                  `stride` works.
                - 'overflow_to_sample' (`int`): Index of example from which this
                  feature is generated. Included when `stride` works.
        """
        # Input type checking for clearer error
        assert isinstance(text, str) or (
            isinstance(text, (list, tuple)) and (len(text) == 0 or (
                isinstance(text[0], str) or
                (isinstance(text[0], (list, tuple)) and
                 (len(text[0]) == 0 or isinstance(text[0][0], str)))))
        ), ("text input must of type `str` (single example), `List[str]` (batch or single pretokenized example) "
            "or `List[List[str]]` (batch of pretokenized examples).")

        assert (text_pair is None or isinstance(text_pair, str) or (
            isinstance(text_pair, (list, tuple)) and (len(text_pair) == 0 or (
                isinstance(text_pair[0], str) or
                (isinstance(text_pair[0], (list, tuple)) and
                 (len(text_pair[0]) == 0 or isinstance(text_pair[0][0], str)))))
        )), (
            "text_pair input must of type `str` (single example), `List[str]` (batch or single pretokenized example) "
            "or `List[List[str]]` (batch of pretokenized examples).")

        is_batched = bool(
            (not is_split_into_words and isinstance(text, (list, tuple))) or
            (is_split_into_words and isinstance(text, (list, tuple)) and
             text and isinstance(text[0], (list, tuple))))

        if is_batched:
            batch_text_or_text_pairs = list(zip(
                text, text_pair)) if text_pair is not None else text
            return self.batch_encode(
                batch_text_or_text_pairs=batch_text_or_text_pairs,
                max_seq_len=max_seq_len,
                stride=stride,
                is_split_into_words=is_split_into_words,
                pad_to_max_seq_len=pad_to_max_seq_len,
                truncation_strategy="longest_first",
                return_position_ids=return_position_ids,
                return_token_type_ids=return_token_type_ids,
                return_attention_mask=return_attention_mask,
                return_length=return_length,
                return_overflowing_tokens=return_overflowing_tokens,
                return_special_tokens_mask=return_special_tokens_mask)
        else:
            return self.encode(
                text=text,
                text_pair=text_pair,
                max_seq_len=max_seq_len,
                pad_to_max_seq_len=pad_to_max_seq_len,
                truncation_strategy="longest_first",
                return_position_ids=return_position_ids,
                return_token_type_ids=return_token_type_ids,
                return_attention_mask=return_attention_mask,
                return_length=return_length,
                return_overflowing_tokens=return_overflowing_tokens,
                return_special_tokens_mask=return_special_tokens_mask)

    @property
    def all_special_tokens(self):
<<<<<<< HEAD
        """ 
        `list`: All the special tokens ('<unk>', '<cls>'...) corresponding to
            special token arguments in `__init__` (arguments end with '_end').
=======
        """
        List all the special tokens ('<unk>', '<cls>'...) mapped to class attributes
        (cls_token, unk_token...).
>>>>>>> 0f6951cf
        """
        all_toks = []
        set_attr = self.special_tokens_map
        for attr_value in set_attr.values():
            all_toks = all_toks + (list(attr_value) if isinstance(attr_value, (
                list, tuple)) else [attr_value])
        all_toks = list(set(all_toks))
        return all_toks

    @property
    def all_special_ids(self):
<<<<<<< HEAD
        """ 
        `list`: All the token ids corresponding to all the special tokens.
=======
        """
        List the vocabulary indices of the special tokens ('<unk>', '<cls>'...) mapped to
        class attributes (cls_token, unk_token...).
>>>>>>> 0f6951cf
        """
        all_toks = self.all_special_tokens
        all_ids = self.convert_tokens_to_ids(all_toks)
        return all_ids

    def convert_tokens_to_ids(self, tokens):
        """
        Converts a sequence of tokens into ids using the `vocab` attribute (an
        instance of `Vocab`). Override it if needed.

        Args：
            tokens (`list[int]`): List of token ids.

        Returns:
            `list`: Converted id list.
        """
        return self.vocab.to_indices(tokens)

    def convert_tokens_to_string(self, tokens):
        """
        Converts a sequence of tokens (list of string) to a single string by
        using `' '.join(tokens)` .

        Args:
            tokens (`list[str]`): A sequence of tokens.

        Returns:
            `str`: Converted string.
        """
        return " ".join(tokens)

    def convert_ids_to_tokens(self, ids, skip_special_tokens=False):
        """
        Converts a token id or a sequence of token ids (interger) to a token or
        a sequence of tokens (str) by using the `vocab` attribute (an instance
        of `Vocab`).

        Args:
            ids (`int` or `list[int]`): A token id or a sequence of token ids.
            skip_special_tokens (`bool`, optional): Whether to skip and not
                decode special tokens when converting. Defaults to `False`.
        
        Returns:
            `str`: Converted token or token sequence.
        """
        tokens = self.vocab.to_tokens(ids)
        if skip_special_tokens and isinstance(tokens, list):
            tokens = [
                token for token in tokens
                if token not in self.all_special_tokens
            ]
        return tokens

    @classmethod
    def from_pretrained(cls, pretrained_model_name_or_path, *args, **kwargs):
        """
        Create an instance of `PretrainedTokenizer` and load related resources
        (such as vocabulary file) for it according to a specific model name
        (such as `bert-base-uncased`) or a local file directory path.

        Args:
            pretrained_model_name_or_path (`str`): A name of pretrained model
                for built-in tokenizers loading, such as `bert-base-uncased`.
                Or a local file directory path for local tokenizers loading.
            *args (tuple): position arguments for model `__init__`. If provided,
                use these as position argument values for tokenizer initialization.
            **kwargs (dict): keyword arguments for model `__init__`. If provided,
                use these to update pre-defined keyword argument values for tokenizer
                initialization.

        Returns:
            `PretrainedTokenizer`: An instance of `PretrainedTokenizer`.

        Example:
            .. code-block::

                from paddlenlp.transformers import BertTokenizer

                tokenizer = BertTokenizer.from_pretrained('bert-base-uncased')
        """
        pretrained_models = list(cls.pretrained_init_configuration.keys())
        vocab_files = {}
        init_configuration = {}
        if pretrained_model_name_or_path in pretrained_models:
            for file_id, map_list in cls.pretrained_resource_files_map.items():
                vocab_files[file_id] = map_list[pretrained_model_name_or_path]
            init_configuration = copy.deepcopy(
                cls.pretrained_init_configuration[
                    pretrained_model_name_or_path])
        else:
            if os.path.isdir(pretrained_model_name_or_path):
                for file_id, file_name in cls.resource_files_names.items():
                    full_file_name = os.path.join(pretrained_model_name_or_path,
                                                  file_name)
                    vocab_files[file_id] = full_file_name
                vocab_files["tokenizer_config_file"] = os.path.join(
                    pretrained_model_name_or_path, cls.tokenizer_config_file)
            else:
                raise ValueError(
                    "Calling {}.from_pretrained() with a model identifier or the "
                    "path to a directory instead. The supported model "
                    "identifiers are as follows: {}".format(
                        cls.__name__, cls.pretrained_init_configuration.keys()))

        default_root = os.path.join(MODEL_HOME, pretrained_model_name_or_path)
        resolved_vocab_files = {}
        for file_id, file_path in vocab_files.items():
            resolved_vocab_files[
                file_id] = file_path if file_path is None or os.path.isfile(
                    file_path) else get_path_from_url(file_path, default_root,
                                                      None)

        # Prepare tokenizer initialization kwargs
        # Did we saved some inputs and kwargs to reload ?
        tokenizer_config_file = resolved_vocab_files.pop(
            "tokenizer_config_file", None)
        if tokenizer_config_file is not None:
            with io.open(tokenizer_config_file, encoding="utf-8") as f:
                init_kwargs = json.load(f)
        else:
            init_kwargs = init_configuration
        # position args are stored in kwargs, maybe better not include
        init_args = init_kwargs.pop("init_args", ())
        init_kwargs.pop("init_class", None)

        # Update with newly provided args and kwargs
        init_args = init_args if not args else args
        init_kwargs.update(kwargs)

        # Merge resolved_vocab_files arguments in init_kwargs if not including.
        # Maybe need more ways to load resources.
        for args_name, file_path in resolved_vocab_files.items():
            # when `pretrained_model_name_or_path` is a pretrained model name,
            # use pretrained_init_configuration as `init_kwargs` to init which
            # does not include the vocab file in it, thus add vocab file into
            # args.
            if args_name not in init_kwargs:
                init_kwargs[args_name] = file_path
            # when `pretrained_model_name_or_path` is a pretrained model dir,
            # use tokenizer_config_file.json as `init_kwargs` to init which
            # does include a vocab file path in it. However, if the vocab file
            # path included in json does not exist, such as was deleted, to make
            # it still work, use the vocab file under this dir.
            elif not os.path.isfile(init_kwargs[args_name]) and os.path.isfile(
                    file_path):
                init_kwargs[args_name] = file_path
        # TODO(guosheng): avoid reduplication of position args and key word args
        tokenizer = cls(*init_args, **init_kwargs)
        return tokenizer

    def save_pretrained(self, save_directory):
        """
        Save tokenizer configuration and related resources to files under
        `save_directory`. The tokenizer configuration would be saved into
        `tokenizer_config_file` indicating file (thus `tokenizer_config.json`),
        and resources would be saved into `resource_files_names` indicating files
        by using `self.save_resources(save_directory)`.
        
        The `save_directory` can be used in `from_pretrained` as argument value
        of `pretrained_model_name_or_path` to re-load the tokenizer.

        Args:
            save_directory (str): Directory to save files into.

        Example:
            .. code-block::

                from paddlenlp.transformers import BertTokenizer

                tokenizer = BertTokenizer.from_pretrained('bert-base-uncased')
                tokenizer.save_pretrained('trained_model')
                # reload from save_directory
                tokenizer = BertTokenizer.from_pretrained('trained_model')
        """
        assert os.path.isdir(
            save_directory
        ), "Saving directory ({}) should be a directory".format(save_directory)
        tokenizer_config_file = os.path.join(save_directory,
                                             self.tokenizer_config_file)
        # init_config is set in metaclass created `__init__`,
        tokenizer_config = self.init_config
        with io.open(tokenizer_config_file, "w", encoding="utf-8") as f:
            f.write(json.dumps(tokenizer_config, ensure_ascii=False))

        self.save_resources(save_directory)

    def save_resources(self, save_directory):
        """
        Save tokenizer related resources to `resource_files_names` indicating
        files under `save_directory`.
        
        Currently, it only can support saving `vocab` of tokenizer by using
        `self.save_vocabulary(file_name, self.vocab)`. Override it if necessary.

        Args:
            save_directory (`str`): Directory to save files into.
        """
        assert hasattr(self, 'vocab') and len(
            self.resource_files_names) == 1, "Must overwrite `save_resources`"
        file_name = os.path.join(save_directory,
                                 list(self.resource_files_names.values())[0])
        self.save_vocabulary(file_name, self.vocab)

    @staticmethod
    def load_vocabulary(filepath,
                        unk_token=None,
                        pad_token=None,
                        bos_token=None,
                        eos_token=None,
                        **kwargs):
        """
        Instantiate an instance of `Vocab` from a file reserving all tokens
        by using `Vocab.from_dict`. The file contains a token per line, and the
        line number would be the index of corresponding token.

        Args:
            filepath (`str`): path of file to construct vocabulary.
            unk_token (`str`): special token for unknown token. If no need, it also
                could be `None`. Defaults to `None`.
            pad_token (`str`): special token for padding token. If no need, it also
                could be `None`. Defaults to `None`.
            bos_token (`str`): special token for bos token. If no need, it also
                could be `None`. Defaults to `None`.
            eos_token (`str`): special token for eos token. If no need, it also
                could be `None`. Defaults to `None`.
            **kwargs (dict): keyword arguments for `Vocab.from_dict`.

        Returns:
            `Vocab`: An instance of `Vocab`.
        """
        token_to_idx = {}
        with io.open(filepath, 'r', encoding='utf-8') as f:
            for index, line in enumerate(f):
                token = line.rstrip('\n')
                token_to_idx[token] = int(index)
        vocab = Vocab.from_dict(
            token_to_idx,
            unk_token=unk_token,
            pad_token=pad_token,
            bos_token=bos_token,
            eos_token=eos_token,
            **kwargs)
        return vocab

    @staticmethod
    def save_vocabulary(filepath, vocab):
        """
        Save all tokens to a vocabulary file. The file contains a token per line,
        and the line number would be the index of corresponding token.

        Agrs:
            filepath (`str`): File path to be saved to.
            vocab (`Vocab`|`dict`): The `Vocab` or `dict` instance to be saved.
        """
        if isinstance(vocab, Vocab):
            tokens = vocab.idx_to_token
        else:
            tokens = sorted(vocab.keys(), key=lambda token: vocab[token])
        with io.open(filepath, 'w', encoding='utf-8') as f:
            for token in tokens:
                f.write(token + '\n')

    def __getattr__(self, name):
        if name.endswith('_token'):
            return self.special_tokens_map[name]
        elif name.endswith('_token_id'):
            return self.convert_tokens_to_ids(self.special_tokens_map[name[:
                                                                           -3]])
        raise AttributeError("'{}' object has no attribute '{}'".format(
            type(self).__name__, name))

    def truncate_sequences(self,
                           ids,
                           pair_ids=None,
                           num_tokens_to_remove=0,
                           truncation_strategy='longest_first',
                           stride=0):
        """
        Truncates a sequence pair in place to the maximum length.

        Args:
            ids: list of tokenized input ids. Can be obtained from a string by chaining the
                `tokenize` and `convert_tokens_to_ids` methods.
            pair_ids: Optional second list of input ids. Can be obtained from a string by chaining the
                `tokenize` and `convert_tokens_to_ids` methods.
            num_tokens_to_remove (:obj:`int`, `optional`, defaults to ``0``):
                number of tokens to remove using the truncation strategy
            truncation_strategy: string selected in the following options:
                - 'longest_first' (default) Iteratively reduce the inputs sequence until the input is under max_seq_len
                    starting from the longest one at each token (when there is a pair of input sequences).
                    Overflowing tokens only contains overflow from the first sequence.
                - 'only_first': Only truncate the first sequence. raise an error if the first sequence is shorter or equal to than num_tokens_to_remove.
                - 'only_second': Only truncate the second sequence
                - 'do_not_truncate': Does not truncate (raise an error if the input sequence is longer than max_seq_len)
            stride (:obj:`int`, `optional`, defaults to ``0``):
                If set to a number along with max_seq_len, the overflowing tokens returned will contain some tokens
                from the main sequence returned. The value of this argument defines the number of additional tokens.
        """
        if num_tokens_to_remove <= 0:
            return ids, pair_ids, []

        if truncation_strategy == 'longest_first':
            overflowing_tokens = []
            for _ in range(num_tokens_to_remove):
                if pair_ids is None or len(ids) > len(pair_ids):
                    overflowing_tokens = [ids[-1]] + overflowing_tokens
                    ids = ids[:-1]
                else:
                    pair_ids = pair_ids[:-1]
            window_len = min(len(ids), stride)
            if window_len > 0:
                overflowing_tokens = ids[-window_len:] + overflowing_tokens
        elif truncation_strategy == 'only_first':
            assert len(ids) > num_tokens_to_remove
            window_len = min(len(ids), stride + num_tokens_to_remove)
            overflowing_tokens = ids[-window_len:]
            ids = ids[:-num_tokens_to_remove]
        elif truncation_strategy == 'only_second':
            assert pair_ids is not None and len(pair_ids) > num_tokens_to_remove
            window_len = min(len(pair_ids), stride + num_tokens_to_remove)
            overflowing_tokens = pair_ids[-window_len:]
            pair_ids = pair_ids[:-num_tokens_to_remove]
        elif truncation_strategy == 'do_not_truncate':
            raise ValueError(
                "Input sequence are too long for max_length. Please select a truncation strategy."
            )
        else:
            raise ValueError(
                "Truncation_strategy should be selected in ['longest_first', 'only_first', 'only_second', 'do_not_truncate']"
            )
        return (ids, pair_ids, overflowing_tokens)

    def build_inputs_with_special_tokens(self, token_ids_0, token_ids_1=None):
        """
        Build model inputs from a sequence or a pair of sequence for sequence classification tasks by concatenating and
        adding special tokens.

        Should be overridden in a subclass if the model has a special way of building those.

        Args:
            token_ids_0 (:obj:`List[int]`):
                List of IDs to which the special tokens will be added.
            token_ids_1 (:obj:`List[int]`, `optional`):
                Optional second list of IDs for sequence pairs.

        Returns:
            :obj:`List[int]`: List of input_id with the appropriate special tokens.
        """
        if token_ids_1 is None:
            return token_ids_0

        return token_ids_0 + token_ids_1

    def build_offset_mapping_with_special_tokens(self,
                                                 offset_mapping_0,
                                                 offset_mapping_1=None):
        """
        Build offset map from a pair of offset map by concatenating and adding offsets of special tokens.

        Should be overridden in a subclass if the model has a special way of building those.

        Args:
            offset_mapping_ids_0 (:obj:`List[tuple]`):
                List of char offsets to which the special tokens will be added.
            offset_mapping_ids_1 (:obj:`List[tuple]`, `optional`):
                Optional second list of char offsets for offset mapping pairs.

        Returns:
            :obj:`List[tuple]`: List of char offsets with the appropriate offsets of special tokens.
        """
        if offset_mapping_1 is None:
            return offset_mapping_0

        return offset_mapping_0 + offset_mapping_1

    def get_special_tokens_mask(self,
                                token_ids_0,
                                token_ids_1=None,
                                already_has_special_tokens=False):
        """
        Retrieves sequence ids from a token list that has no special tokens added. This method is called when adding
        special tokens using the tokenizer ``encode`` methods.

        Args:
            token_ids_0 (List[int]): List of ids of the first sequence.
            token_ids_1 (List[int], optinal): List of ids of the second sequence.
            already_has_special_tokens (bool, optional): Whether or not the token list is already
                formatted with special tokens for the model. Defaults to None.

        Returns:
            results (List[int]): The list of integers in the range [0, 1]: 1 for a special token, 0 for a sequence token.
        """
        return [0] * ((len(token_ids_1)
                       if token_ids_1 else 0) + len(token_ids_0))

    def create_token_type_ids_from_sequences(self,
                                             token_ids_0,
                                             token_ids_1=None):
        """
        Create a mask from the two sequences passed to be used in a sequence-pair classification task.

        Should be overridden in a subclass if the model has a special way of building those.


        If :obj:`token_ids_1` is :obj:`None`, this method only returns the first portion of the mask (0s).

        Args:
            token_ids_0 (:obj:`List[int]`):
                List of IDs.
            token_ids_1 (:obj:`List[int]`, `optional`):
                Optional second list of IDs for sequence pairs.

        Returns:
            :obj:`List[int]`: List of token_type_id according to the given sequence(s).
        """
        if token_ids_1 is None:
            return len(token_ids_0) * [0]
        return [0] * len(token_ids_0) + [1] * len(token_ids_1)

    def num_special_tokens_to_add(self, pair):
        """
        Returns the number of added tokens when encoding a sequence with special tokens.

        Args:
            pair (:obj:`bool`, `optional`, defaults to :obj:`False`):
                Whether the number of added tokens should be computed in the case of a sequence pair or a single
                sequence.
        Returns:
            :obj:`int`: Number of special tokens added to sequences.
        """
        token_ids_0 = []
        token_ids_1 = []
        return len(
            self.build_inputs_with_special_tokens(token_ids_0, token_ids_1
                                                  if pair else None))

    def encode(self,
               text,
               text_pair=None,
               max_seq_len=512,
               pad_to_max_seq_len=False,
               truncation_strategy="longest_first",
               return_position_ids=False,
               return_token_type_ids=True,
               return_attention_mask=False,
               return_length=False,
               return_overflowing_tokens=False,
               return_special_tokens_mask=False):
        """
        Performs tokenization and uses the tokenized tokens to prepare model
        inputs. It supports sequence or sequence pair as input, and batch input
        is not allowed.

        Args:
            text (`str`, `List[str]` or `List[int]`):
                The sequence to be processed. One sequence is a string, a list
                of strings, or a list of integers depending on whether it has
                been pretokenized and converted to ids. 
            text_pair (`str`, `List[str]` or `List[List[str]]`):
                Same as `text` argument, while it represents for the latter
                sequence of the sequence pair.
            max_seq_len (`int`, optional):
                If set to a number, will limit the total sequence returned so
                that it has a maximum length. If there are overflowing tokens,
                those overflowing tokens will be added to the returned dictionary
                when `return_overflowing_tokens` is `True`. Defaults to `None`.
            stride (`int`, optional):
                Only available for batch input of sequence pair and mainly for
                question answering usage. When for QA, `text` represents questions
                and `text_pair` represents contexts. If `stride` is set to a
                positive number, the context will be split into multiple spans
                where `stride` defines the number of (tokenized) tokens to skip
                from the start of one span to get the next span, thus will produce
                a bigger batch than inputs to include all spans. Moreover, 'overflow_to_sample'
                and 'offset_mapping' preserving the original example and position
                information will be added to the returned dictionary. Defaults to 0.
            pad_to_max_seq_len (`bool`, optional):
                If set to `True`, the returned sequences would be padded up to
                `max_seq_len` specified length according to padding side
                (`self.padding_side`) and padding token id. Defaults to `False`.
            truncation_strategy (`str`, optional):
                String selected in the following options:

<<<<<<< HEAD
                - 'longest_first' (default) Iteratively reduce the inputs sequence
                until the input is under `max_seq_len` starting from the longest
                one at each token (when there is a pair of input sequences).
                - 'only_first': Only truncate the first sequence.
                - 'only_second': Only truncate the second sequence.
                - 'do_not_truncate': Do not truncate (raise an error if the input
                sequence is longer than `max_seq_len`).

                Defaults to 'longest_first'.
            return_position_ids (`bool`, optional):
                Whether to include tokens position ids in the returned dictionary.
                Defaults to `False`.
            return_token_type_ids (`bool`, optional):
                Whether to include token type ids in the returned dictionary.
                Defaults to `True`.
            return_attention_mask (`bool`, optional):
                Whether to include the attention mask in the returned dictionary.
                Defaults to `False`.
            return_length (`bool`, optional):
                Whether to include the length of each encoded inputs in the
                returned dictionary. Defaults to `False`.
            return_overflowing_tokens (`bool`, optional):
                Whether to include overflowing token information in the returned
                dictionary. Defaults to `False`.
            return_special_tokens_mask (`bool`, optional):
                Whether to include special tokens mask information in the returned
                dictionary. Defaults to `False`.

        Returns:
            `dict`: 
                The dict has the following optional items:

                - 'input_ids' (`list[int]`): List of token ids to be fed to a model. 
                - 'position_ids' (`list[int]`): List of token position ids to be
                  fed to a model. Included when `return_position_ids` is `True`
                - 'token_type_ids' (`list[int]`): List of token type ids to be
                  fed to a model. Included when `return_token_type_ids` is `True`.
                - 'attention_mask' (`list[int]`): List of integers valued 0 or 1,
                  where 0 specifies paddings and should not be attended to by the
                  model. Included when `return_attention_mask` is `True`.
                - 'seq_len' (`int`): The input_ids length. Included when `return_length`
                  is `True`.
                - 'overflowing_tokens' (`list[int]`): List of overflowing tokens.
                  Included when if `max_seq_len` is specified and `return_overflowing_tokens`
                  is True.
                - 'num_truncated_tokens' (`int`): The number of overflowing tokens.
                  Included when if `max_seq_len` is specified and `return_overflowing_tokens`
                  is True.
                - 'special_tokens_mask' (`list[int]`): List of integers valued 0 or 1,
                  with 0 specifying special added tokens and 1 specifying sequence tokens.
                  Included when `return_special_tokens_mask` is `True`.
=======
                - 'longest_first' (default) Iteratively reduce the inputs sequence until the input is under max_seq_len
                  starting from the longest one at each token (when there is a pair of input sequences)
                - 'only_first': Only truncate the first sequence
                - 'only_second': Only truncate the second sequence
                - 'do_not_truncate': Does not truncate (raise an error if the input sequence is longer than max_seq_len)
            return_position_ids (:obj:`bool`, `optional`, defaults to :obj:`False`):
                Set to True to return tokens position ids (default True).
            return_token_type_ids (:obj:`bool`, `optional`, defaults to :obj:`True`):
                Whether to return token type IDs.
            return_attention_mask (:obj:`bool`, `optional`, defaults to :obj:`False`):
                Whether to return the attention mask.
            return_length (:obj:`int`, defaults to :obj:`False`):
                If set the resulting dictionary will include the length of each encoded inputs
            return_overflowing_tokens (:obj:`bool`, `optional`, defaults to :obj:`False`):
                Set to True to return overflowing token information (default False).
            return_special_tokens_mask (:obj:`bool`, `optional`, defaults to :obj:`False`):
                Set to True to return special tokens mask information (default False).

        Return:
            A Dictionary of shape::

                {
                    input_ids: list[int],
                    position_ids: list[int] if return_position_ids is True
                    token_type_ids: list[int] if return_token_type_ids is True (default)
                    attention_mask: list[int] if return_attention_mask is True
                    seq_len: int if return_length is True
                    overflowing_tokens: list[int] if a ``max_seq_len`` is specified and return_overflowing_tokens is True
                    num_truncated_tokens: int if a ``max_seq_len`` is specified and return_overflowing_tokens is True
                    special_tokens_mask: list[int] if return_special_tokens_mask is True
                }

            With the fields:

            - ``input_ids``: list of token ids to be fed to a model
            - ``position_ids``: list of token position ids to be fed to a model
            - ``token_type_ids``: list of token type ids to be fed to a model
            - ``attention_mask``: list of indices specifying which tokens should be attended to by the model
            - ``length``: the input_ids length
            - ``overflowing_tokens``: list of overflowing tokens if a max length is specified.
            - ``num_truncated_tokens``: number of overflowing tokens a ``max_seq_len`` is specified
            - ``special_tokens_mask``: list of [0, 1], with 0 specifying special added
              tokens and 1 specifying sequence tokens.
>>>>>>> 0f6951cf
        """

        def get_input_ids(text):
            if isinstance(text, str):
                tokens = self._tokenize(text)
                return self.convert_tokens_to_ids(tokens)
            elif isinstance(text,
                            (list, tuple)) and len(text) > 0 and isinstance(
                                text[0], str):
                return self.convert_tokens_to_ids(text)
            elif isinstance(text,
                            (list, tuple)) and len(text) > 0 and isinstance(
                                text[0], int):
                return text
            else:
                raise ValueError(
                    "Input is not valid. Should be a string, a list/tuple of strings or a list/tuple of integers."
                )

        ids = get_input_ids(text)
        pair_ids = get_input_ids(text_pair) if text_pair is not None else None

        pair = bool(pair_ids is not None)
        len_ids = len(ids)
        len_pair_ids = len(pair_ids) if pair else 0

        encoded_inputs = {}

        # Truncation: Handle max sequence length
        total_len = len_ids + len_pair_ids + (self.num_special_tokens_to_add(
            pair=pair))
        if max_seq_len and total_len > max_seq_len:

            ids, pair_ids, overflowing_tokens = self.truncate_sequences(
                ids,
                pair_ids=pair_ids,
                num_tokens_to_remove=total_len - max_seq_len,
                truncation_strategy=truncation_strategy, )
            if return_overflowing_tokens:
                encoded_inputs["overflowing_tokens"] = overflowing_tokens
                encoded_inputs["num_truncated_tokens"] = total_len - max_seq_len

        # Add special tokens

        sequence = self.build_inputs_with_special_tokens(ids, pair_ids)
        token_type_ids = self.create_token_type_ids_from_sequences(ids,
                                                                   pair_ids)

        # Build output dictionnary
        encoded_inputs["input_ids"] = sequence
        if return_token_type_ids:
            encoded_inputs["token_type_ids"] = token_type_ids
        if return_special_tokens_mask:
            encoded_inputs[
                "special_tokens_mask"] = self.get_special_tokens_mask(ids,
                                                                      pair_ids)
        if return_length:
            encoded_inputs["seq_len"] = len(encoded_inputs["input_ids"])

        # Check lengths
        assert max_seq_len is None or len(encoded_inputs[
            "input_ids"]) <= max_seq_len

        # Padding
        needs_to_be_padded = pad_to_max_seq_len and \
                             max_seq_len and len(encoded_inputs["input_ids"]) < max_seq_len

        if needs_to_be_padded:
            difference = max_seq_len - len(encoded_inputs["input_ids"])
            if self.padding_side == 'right':
                if return_attention_mask:
                    encoded_inputs["attention_mask"] = [1] * len(encoded_inputs[
                        "input_ids"]) + [0] * difference
                if return_token_type_ids:
                    encoded_inputs["token_type_ids"] = (
                        encoded_inputs["token_type_ids"] +
                        [self.pad_token_type_id] * difference)
                if return_special_tokens_mask:
                    encoded_inputs["special_tokens_mask"] = encoded_inputs[
                        "special_tokens_mask"] + [1] * difference
                encoded_inputs["input_ids"] = encoded_inputs[
                    "input_ids"] + [self.pad_token_id] * difference
            elif self.padding_side == 'left':
                if return_attention_mask:
                    encoded_inputs["attention_mask"] = [0] * difference + [
                        1
                    ] * len(encoded_inputs["input_ids"])
                if return_token_type_ids:
                    encoded_inputs["token_type_ids"] = (
                        [self.pad_token_type_id] * difference +
                        encoded_inputs["token_type_ids"])
                if return_special_tokens_mask:
                    encoded_inputs["special_tokens_mask"] = [
                        1
                    ] * difference + encoded_inputs["special_tokens_mask"]
                encoded_inputs["input_ids"] = [
                    self.pad_token_id
                ] * difference + encoded_inputs["input_ids"]
        else:
            if return_attention_mask:
                encoded_inputs["attention_mask"] = [1] * len(encoded_inputs[
                    "input_ids"])

        if return_position_ids:
            encoded_inputs["position_ids"] = list(
                range(len(encoded_inputs["input_ids"])))

        return encoded_inputs

    def batch_encode(self,
                     batch_text_or_text_pairs,
                     max_seq_len=512,
                     pad_to_max_seq_len=False,
                     stride=0,
                     is_split_into_words=False,
                     truncation_strategy="longest_first",
                     return_position_ids=False,
                     return_token_type_ids=True,
                     return_attention_mask=False,
                     return_length=False,
                     return_overflowing_tokens=False,
                     return_special_tokens_mask=False):
        """
        Performs tokenization and uses the tokenized tokens to prepare model
        inputs. It supports batch inputs of sequence or sequence pair.

        Args:
<<<<<<< HEAD
            batch_text_or_text_pairs (`list`):
                The element of list can be sequence or sequence pair, and the
                sequence is a string or a list of strings depending on whether
                it has been pretokenized. If each sequence is provided as a list
                of strings (pretokenized), you must set `is_split_into_words` as
                `True` to disambiguate with a sequence pair.
            max_seq_len (`int`, optional):
                If set to a number, will limit the total sequence returned so
                that it has a maximum length. If there are overflowing tokens,
                those overflowing tokens will be added to the returned dictionary
                when `return_overflowing_tokens` is `True`. Defaults to `None`.
            stride (`int`, optional):
                Only available for batch input of sequence pair and mainly for
                question answering usage. When for QA, `text` represents questions
                and `text_pair` represents contexts. If `stride` is set to a
                positive number, the context will be split into multiple spans
                where `stride` defines the number of (tokenized) tokens to skip
                from the start of one span to get the next span, thus will produce
                a bigger batch than inputs to include all spans. Moreover, 'overflow_to_sample'
                and 'offset_mapping' preserving the original example and position
                information will be added to the returned dictionary. Defaults to 0.
            pad_to_max_seq_len (`bool`, optional):
                If set to `True`, the returned sequences would be padded up to
                `max_seq_len` specified length according to padding side
                (`self.padding_side`) and padding token id. Defaults to `False`.
            truncation_strategy (`str`, optional):
                String selected in the following options:

                - 'longest_first' (default) Iteratively reduce the inputs sequence
                until the input is under `max_seq_len` starting from the longest
                one at each token (when there is a pair of input sequences).
                - 'only_first': Only truncate the first sequence.
                - 'only_second': Only truncate the second sequence.
                - 'do_not_truncate': Do not truncate (raise an error if the input
                sequence is longer than `max_seq_len`).

                Defaults to 'longest_first'.
            return_position_ids (`bool`, optional):
                Whether to include tokens position ids in the returned dictionary.
                Defaults to `False`.
            return_token_type_ids (`bool`, optional):
                Whether to include token type ids in the returned dictionary.
                Defaults to `True`.
            return_attention_mask (`bool`, optional):
                Whether to include the attention mask in the returned dictionary.
                Defaults to `False`.
            return_length (`bool`, optional):
                Whether to include the length of each encoded inputs in the
                returned dictionary. Defaults to `False`.
            return_overflowing_tokens (`bool`, optional):
                Whether to include overflowing token information in the returned
                dictionary. Defaults to `False`.
            return_special_tokens_mask (`bool`, optional):
                Whether to include special tokens mask information in the returned
                dictionary. Defaults to `False`.

        Returns:
            `list[dict]`: 
                The dict has the following optional items:

                - 'input_ids' (`list[int]`): List of token ids to be fed to a model. 
                - 'position_ids' (`list[int]`): List of token position ids to be
                  fed to a model. Included when `return_position_ids` is `True`
                - 'token_type_ids' (`list[int]`): List of token type ids to be
                  fed to a model. Included when `return_token_type_ids` is `True`.
                - 'attention_mask' (`list[int]`): List of integers valued 0 or 1,
                  where 0 specifies paddings and should not be attended to by the
                  model. Included when `return_attention_mask` is `True`.
                - 'seq_len' (`int`): The input_ids length. Included when `return_length`
                  is `True`.
                - 'overflowing_tokens' (`list[int]`): List of overflowing tokens.
                  Included when if `max_seq_len` is specified and `return_overflowing_tokens`
                  is True.
                - 'num_truncated_tokens' (`int`): The number of overflowing tokens.
                  Included when if `max_seq_len` is specified and `return_overflowing_tokens`
                  is True.
                - 'special_tokens_mask' (`list[int]`): List of integers valued 0 or 1,
                  with 0 specifying special added tokens and 1 specifying sequence tokens.
                  Included when `return_special_tokens_mask` is `True`.
                - 'offset_mapping' (`list[int]`): list of pair preserving the
                  index of start and end char in original input for each token.
                  For a sqecial token, the index pair is `(0, 0)`. Included when
                  `stride` works.
                - 'overflow_to_sample' (`int`): Index of example from which this
                  feature is generated. Included when `stride` works.
=======
            batch_text_or_text_pairs (:obj:`List[str]`, :obj:`List[Tuple[str, str]]`, :obj:`List[List[str]]`, :obj:`List[Tuple[List[str], List[str]]]`, :obj:`List[List[int]]`, :obj:`List[Tuple[List[int], List[int]]]`):
                Batch of sequences or pair of sequences to be encoded. This can be a list of
                string/string-sequences/int-sequences or a list of pair of string/string-sequences/int-sequence
            max_seq_len (:obj:`int`, `optional`, defaults to :int:`512`):
                If set to a number, will limit the total sequence returned so that it has a maximum length.
                If there are overflowing tokens, those will be added to the returned dictionary
            pad_to_max_seq_len (:obj:`bool`, `optional`, defaults to :obj:`False`):
                If set to True, the returned sequences will be padded according to the model's padding side and
                padding index, up to their max length. If no max length is specified, the padding is done up to the
                model's max length.
            stride (:obj:`int`, `optional`, defaults to 0):
                If set to a positive number and batch_text_or_text_pairs is a list of pair sequences, the overflowing
                tokens which contain some tokens from the end of the truncated second sequence will be concatenated with
                the first sequence to generate new features. And The overflowing tokens would not be returned in dictionary.
                The value of this argument defines the number of overlapping tokens.
            is_split_into_words (:obj:`bool`, `optional`, defaults to :obj:`False`):
                Whether or not the text has been pretokenized.
            truncation_strategy (:obj:`str`, `optional`, defaults to `longest_first`):
                String selected in the following options:

                - 'longest_first' (default) Iteratively reduce the inputs sequence until the input is under max_seq_len
                  starting from the longest one at each token (when there is a pair of input sequences)
                - 'only_first': Only truncate the first sequence
                - 'only_second': Only truncate the second sequence
                - 'do_not_truncate': Does not truncate (raise an error if the input sequence is longer than max_seq_len)
            return_position_ids (:obj:`bool`, `optional`, defaults to :obj:`False`):
                Set to True to return tokens position ids (default True).
            return_token_type_ids (:obj:`bool`, `optional`, defaults to :obj:`True`):
                Whether to return token type IDs.
            return_attention_mask (:obj:`bool`, `optional`, defaults to :obj:`False`):
                Whether to return the attention mask.
            return_length (:obj:`int`, defaults to :obj:`False`):
                If set the resulting dictionary will include the length of each encoded inputs
            return_overflowing_tokens (:obj:`bool`, `optional`, defaults to :obj:`False`):
                Set to True to return overflowing token information (default False).
            return_special_tokens_mask (:obj:`bool`, `optional`, defaults to :obj:`False`):
                Set to True to return special tokens mask information (default False).

        Return:
            A List of dictionary of shape::

                {
                    input_ids: list[int],
                    position_ids: list[int] if return_position_ids is True
                    token_type_ids: list[int] if return_token_type_ids is True (default)
                    attention_mask: list[int] if return_attention_mask is True
                    seq_len: int if return_length is True
                    overflowing_tokens: list[int] if a ``max_seq_len`` is specified and return_overflowing_tokens is True and stride is 0
                    num_truncated_tokens: int if a ``max_seq_len`` is specified and return_overflowing_tokens is True and stride is 0
                    special_tokens_mask: list[int] if return_special_tokens_mask is True
                    offset_mapping: list[Tuple] if stride is a positive number and batch_text_or_text_pairs is a list of pair sequences
                    overflow_to_sample: int if stride is a positive number and batch_text_or_text_pairs is a list of pair sequences
                }

            With the fields:

            - ``input_ids``: list of token ids to be fed to a model
            - ``position_ids``: list of token position ids to be fed to a model
            - ``token_type_ids``: list of token type ids to be fed to a model
            - ``attention_mask``: list of indices specifying which tokens should be attended to by the model
            - ``length``: the input_ids length
            - ``overflowing_tokens``: list of overflowing tokens if a max length is specified.
            - ``num_truncated_tokens``: number of overflowing tokens a ``max_seq_len`` is specified
            - ``special_tokens_mask``: if adding special tokens, this is a list of [0, 1], with 0 specifying special added
              tokens and 1 specifying sequence tokens.
            - ``offset_mapping``: list of (index of start char in text,index of end char in text) of token. (0,0) if token is a sqecial token
            - ``overflow_to_sample``: index of example from which this feature is generated
>>>>>>> 0f6951cf
        """

        def get_input_ids(text):
            if isinstance(text, str):
                tokens = self._tokenize(text)
                return self.convert_tokens_to_ids(tokens)
            elif isinstance(text,
                            (list, tuple)) and len(text) > 0 and isinstance(
                                text[0], str):
                return self.convert_tokens_to_ids(text)
            elif isinstance(text,
                            (list, tuple)) and len(text) > 0 and isinstance(
                                text[0], int):
                return text
            else:
                raise ValueError(
                    "Input is not valid. Should be a string, a list/tuple of strings or a list/tuple of integers."
                )

        batch_encode_inputs = []
        for example_id, tokens_or_pair_tokens in enumerate(
                batch_text_or_text_pairs):
            if not isinstance(tokens_or_pair_tokens, (list, tuple)):
                text, text_pair = tokens_or_pair_tokens, None
            elif is_split_into_words and not isinstance(
                    tokens_or_pair_tokens[0], (list, tuple)):
                text, text_pair = tokens_or_pair_tokens, None
            else:
                text, text_pair = tokens_or_pair_tokens

            first_ids = get_input_ids(text)
            second_ids = get_input_ids(
                text_pair) if text_pair is not None else None

            if stride > 0 and second_ids is not None:

                max_len_for_pair = max_seq_len - len(first_ids) - 3

                tokens = text.split()
                token_pair = text_pair.split()

                token_offset_mapping = []
                token_pair_offset_mapping = []

                token_start_offset = 0
                for token in tokens:
                    sub_tokens = []
                    for basic_token in self.basic_tokenizer.tokenize(token):
                        for sub_token in self.wordpiece_tokenizer.tokenize(
                                basic_token):
                            sub_tokens.append(sub_token if sub_token !=
                                              self.unk_token else basic_token)
                    for i in range(len(sub_tokens)):
                        if i == len(sub_tokens) - 1:
                            token_offset_mapping.append(
                                (token_start_offset, token_start_offset +
                                 len(sub_tokens[i].strip("##"))))
                            token_start_offset += (
                                len(sub_tokens[i].strip("##")) + 1)
                        else:
                            token_offset_mapping.append(
                                (token_start_offset, token_start_offset +
                                 len(sub_tokens[i].strip("##"))))
                            token_start_offset += (
                                len(sub_tokens[i].strip("##")))

                token_start_offset = 0
                for token in token_pair:
                    sub_tokens = []
                    for basic_token in self.basic_tokenizer.tokenize(token):
                        for sub_token in self.wordpiece_tokenizer.tokenize(
                                basic_token):
                            sub_tokens.append(sub_token if sub_token !=
                                              self.unk_token else basic_token)
                    for i in range(len(sub_tokens)):
                        if i == len(sub_tokens) - 1:
                            token_pair_offset_mapping.append(
                                (token_start_offset, token_start_offset +
                                 len(sub_tokens[i].strip("##"))))
                            token_start_offset += (
                                len(sub_tokens[i].strip("##")) + 1)
                        else:
                            token_pair_offset_mapping.append(
                                (token_start_offset, token_start_offset +
                                 len(sub_tokens[i].strip("##"))))
                            token_start_offset += (
                                len(sub_tokens[i].strip("##")))

                offset = 0
                while offset < len(second_ids):
                    encoded_inputs = {}
                    length = len(second_ids) - offset
                    if length > max_len_for_pair:
                        length = max_len_for_pair

                    ids = first_ids
                    pair_ids = second_ids[offset:offset + length]

                    mapping = token_offset_mapping
                    pair_mapping = token_pair_offset_mapping[offset:offset +
                                                             length]

                    offset_mapping = self.build_offset_mapping_with_special_tokens(
                        mapping, pair_mapping)
                    sequence = self.build_inputs_with_special_tokens(ids,
                                                                     pair_ids)
                    token_type_ids = self.create_token_type_ids_from_sequences(
                        ids, pair_ids)

                    # Build output dictionnary
                    encoded_inputs["input_ids"] = sequence
                    if return_token_type_ids:
                        encoded_inputs["token_type_ids"] = token_type_ids
                    if return_special_tokens_mask:
                        encoded_inputs[
                            "special_tokens_mask"] = self.get_special_tokens_mask(
                                ids, pair_ids)
                    if return_length:
                        encoded_inputs["seq_len"] = len(encoded_inputs[
                            "input_ids"])

                    # Check lengths
                    assert max_seq_len is None or len(encoded_inputs[
                        "input_ids"]) <= max_seq_len

                    # Padding
                    needs_to_be_padded = pad_to_max_seq_len and \
                                        max_seq_len and len(encoded_inputs["input_ids"]) < max_seq_len

                    encoded_inputs['offset_mapping'] = offset_mapping

                    if needs_to_be_padded:
                        difference = max_seq_len - len(encoded_inputs[
                            "input_ids"])
                        if self.padding_side == 'right':
                            if return_attention_mask:
                                encoded_inputs["attention_mask"] = [1] * len(
                                    encoded_inputs[
                                        "input_ids"]) + [0] * difference
                            if return_token_type_ids:
                                # 0 for padding token mask
                                encoded_inputs["token_type_ids"] = (
                                    encoded_inputs["token_type_ids"] +
                                    [self.pad_token_type_id] * difference)
                            if return_special_tokens_mask:
                                encoded_inputs[
                                    "special_tokens_mask"] = encoded_inputs[
                                        "special_tokens_mask"] + [1
                                                                  ] * difference
                            encoded_inputs["input_ids"] = encoded_inputs[
                                "input_ids"] + [self.pad_token_id] * difference
                            encoded_inputs['offset_mapping'] = encoded_inputs[
                                'offset_mapping'] + [(0, 0)] * difference
                        elif self.padding_side == 'left':
                            if return_attention_mask:
                                encoded_inputs["attention_mask"] = [
                                    0
                                ] * difference + [1] * len(encoded_inputs[
                                    "input_ids"])
                            if return_token_type_ids:
                                # 0 for padding token mask
                                encoded_inputs["token_type_ids"] = (
                                    [self.pad_token_type_id] * difference +
                                    encoded_inputs["token_type_ids"])
                            if return_special_tokens_mask:
                                encoded_inputs["special_tokens_mask"] = [
                                    1
                                ] * difference + encoded_inputs[
                                    "special_tokens_mask"]
                            encoded_inputs["input_ids"] = [
                                self.pad_token_id
                            ] * difference + encoded_inputs["input_ids"]
                            encoded_inputs['offset_mapping'] = [
                                (0, 0)
                            ] * difference + encoded_inputs['offset_mapping']
                    else:
                        if return_attention_mask:
                            encoded_inputs["attention_mask"] = [1] * len(
                                encoded_inputs["input_ids"])

                    if return_position_ids:
                        encoded_inputs["position_ids"] = list(
                            range(len(encoded_inputs["input_ids"])))

                    encoded_inputs['overflow_to_sample'] = example_id
                    batch_encode_inputs.append(encoded_inputs)
                    if offset + length == len(second_ids):
                        break
                    offset += min(length, stride)

            else:
                batch_encode_inputs.append(
                    self.encode(
                        first_ids,
                        second_ids,
                        max_seq_len=max_seq_len,
                        pad_to_max_seq_len=pad_to_max_seq_len,
                        truncation_strategy=truncation_strategy,
                        return_position_ids=return_position_ids,
                        return_token_type_ids=return_token_type_ids,
                        return_attention_mask=return_attention_mask,
                        return_length=return_length,
                        return_overflowing_tokens=return_overflowing_tokens,
                        return_special_tokens_mask=return_special_tokens_mask))

        return batch_encode_inputs<|MERGE_RESOLUTION|>--- conflicted
+++ resolved
@@ -184,15 +184,10 @@
                  return_overflowing_tokens=False,
                  return_special_tokens_mask=False):
         """
-<<<<<<< HEAD
         Performs tokenization and uses the tokenized tokens to prepare model
         inputs. It supports sequence or sequence pair as input, and batch input
         is allowed. `self.encode()` or `self.batch_encode()` would be called
         separately for single or batch input depending on input format and
-=======
-        Main method to tokenize and prepare for the model one or several sequence(s) or one or several pair(s) of
-        sequences. This method will call `self.encode()` or `self.batch_encode()` depending on input format and
->>>>>>> 0f6951cf
         `is_split_into_words` argument.
 
         Args:
@@ -340,15 +335,9 @@
 
     @property
     def all_special_tokens(self):
-<<<<<<< HEAD
         """ 
         `list`: All the special tokens ('<unk>', '<cls>'...) corresponding to
             special token arguments in `__init__` (arguments end with '_end').
-=======
-        """
-        List all the special tokens ('<unk>', '<cls>'...) mapped to class attributes
-        (cls_token, unk_token...).
->>>>>>> 0f6951cf
         """
         all_toks = []
         set_attr = self.special_tokens_map
@@ -360,14 +349,8 @@
 
     @property
     def all_special_ids(self):
-<<<<<<< HEAD
         """ 
         `list`: All the token ids corresponding to all the special tokens.
-=======
-        """
-        List the vocabulary indices of the special tokens ('<unk>', '<cls>'...) mapped to
-        class attributes (cls_token, unk_token...).
->>>>>>> 0f6951cf
         """
         all_toks = self.all_special_tokens
         all_ids = self.convert_tokens_to_ids(all_toks)
@@ -851,7 +834,6 @@
             truncation_strategy (`str`, optional):
                 String selected in the following options:
 
-<<<<<<< HEAD
                 - 'longest_first' (default) Iteratively reduce the inputs sequence
                 until the input is under `max_seq_len` starting from the longest
                 one at each token (when there is a pair of input sequences).
@@ -903,51 +885,6 @@
                 - 'special_tokens_mask' (`list[int]`): List of integers valued 0 or 1,
                   with 0 specifying special added tokens and 1 specifying sequence tokens.
                   Included when `return_special_tokens_mask` is `True`.
-=======
-                - 'longest_first' (default) Iteratively reduce the inputs sequence until the input is under max_seq_len
-                  starting from the longest one at each token (when there is a pair of input sequences)
-                - 'only_first': Only truncate the first sequence
-                - 'only_second': Only truncate the second sequence
-                - 'do_not_truncate': Does not truncate (raise an error if the input sequence is longer than max_seq_len)
-            return_position_ids (:obj:`bool`, `optional`, defaults to :obj:`False`):
-                Set to True to return tokens position ids (default True).
-            return_token_type_ids (:obj:`bool`, `optional`, defaults to :obj:`True`):
-                Whether to return token type IDs.
-            return_attention_mask (:obj:`bool`, `optional`, defaults to :obj:`False`):
-                Whether to return the attention mask.
-            return_length (:obj:`int`, defaults to :obj:`False`):
-                If set the resulting dictionary will include the length of each encoded inputs
-            return_overflowing_tokens (:obj:`bool`, `optional`, defaults to :obj:`False`):
-                Set to True to return overflowing token information (default False).
-            return_special_tokens_mask (:obj:`bool`, `optional`, defaults to :obj:`False`):
-                Set to True to return special tokens mask information (default False).
-
-        Return:
-            A Dictionary of shape::
-
-                {
-                    input_ids: list[int],
-                    position_ids: list[int] if return_position_ids is True
-                    token_type_ids: list[int] if return_token_type_ids is True (default)
-                    attention_mask: list[int] if return_attention_mask is True
-                    seq_len: int if return_length is True
-                    overflowing_tokens: list[int] if a ``max_seq_len`` is specified and return_overflowing_tokens is True
-                    num_truncated_tokens: int if a ``max_seq_len`` is specified and return_overflowing_tokens is True
-                    special_tokens_mask: list[int] if return_special_tokens_mask is True
-                }
-
-            With the fields:
-
-            - ``input_ids``: list of token ids to be fed to a model
-            - ``position_ids``: list of token position ids to be fed to a model
-            - ``token_type_ids``: list of token type ids to be fed to a model
-            - ``attention_mask``: list of indices specifying which tokens should be attended to by the model
-            - ``length``: the input_ids length
-            - ``overflowing_tokens``: list of overflowing tokens if a max length is specified.
-            - ``num_truncated_tokens``: number of overflowing tokens a ``max_seq_len`` is specified
-            - ``special_tokens_mask``: list of [0, 1], with 0 specifying special added
-              tokens and 1 specifying sequence tokens.
->>>>>>> 0f6951cf
         """
 
         def get_input_ids(text):
@@ -1075,7 +1012,6 @@
         inputs. It supports batch inputs of sequence or sequence pair.
 
         Args:
-<<<<<<< HEAD
             batch_text_or_text_pairs (`list`):
                 The element of list can be sequence or sequence pair, and the
                 sequence is a string or a list of strings depending on whether
@@ -1161,75 +1097,6 @@
                   `stride` works.
                 - 'overflow_to_sample' (`int`): Index of example from which this
                   feature is generated. Included when `stride` works.
-=======
-            batch_text_or_text_pairs (:obj:`List[str]`, :obj:`List[Tuple[str, str]]`, :obj:`List[List[str]]`, :obj:`List[Tuple[List[str], List[str]]]`, :obj:`List[List[int]]`, :obj:`List[Tuple[List[int], List[int]]]`):
-                Batch of sequences or pair of sequences to be encoded. This can be a list of
-                string/string-sequences/int-sequences or a list of pair of string/string-sequences/int-sequence
-            max_seq_len (:obj:`int`, `optional`, defaults to :int:`512`):
-                If set to a number, will limit the total sequence returned so that it has a maximum length.
-                If there are overflowing tokens, those will be added to the returned dictionary
-            pad_to_max_seq_len (:obj:`bool`, `optional`, defaults to :obj:`False`):
-                If set to True, the returned sequences will be padded according to the model's padding side and
-                padding index, up to their max length. If no max length is specified, the padding is done up to the
-                model's max length.
-            stride (:obj:`int`, `optional`, defaults to 0):
-                If set to a positive number and batch_text_or_text_pairs is a list of pair sequences, the overflowing
-                tokens which contain some tokens from the end of the truncated second sequence will be concatenated with
-                the first sequence to generate new features. And The overflowing tokens would not be returned in dictionary.
-                The value of this argument defines the number of overlapping tokens.
-            is_split_into_words (:obj:`bool`, `optional`, defaults to :obj:`False`):
-                Whether or not the text has been pretokenized.
-            truncation_strategy (:obj:`str`, `optional`, defaults to `longest_first`):
-                String selected in the following options:
-
-                - 'longest_first' (default) Iteratively reduce the inputs sequence until the input is under max_seq_len
-                  starting from the longest one at each token (when there is a pair of input sequences)
-                - 'only_first': Only truncate the first sequence
-                - 'only_second': Only truncate the second sequence
-                - 'do_not_truncate': Does not truncate (raise an error if the input sequence is longer than max_seq_len)
-            return_position_ids (:obj:`bool`, `optional`, defaults to :obj:`False`):
-                Set to True to return tokens position ids (default True).
-            return_token_type_ids (:obj:`bool`, `optional`, defaults to :obj:`True`):
-                Whether to return token type IDs.
-            return_attention_mask (:obj:`bool`, `optional`, defaults to :obj:`False`):
-                Whether to return the attention mask.
-            return_length (:obj:`int`, defaults to :obj:`False`):
-                If set the resulting dictionary will include the length of each encoded inputs
-            return_overflowing_tokens (:obj:`bool`, `optional`, defaults to :obj:`False`):
-                Set to True to return overflowing token information (default False).
-            return_special_tokens_mask (:obj:`bool`, `optional`, defaults to :obj:`False`):
-                Set to True to return special tokens mask information (default False).
-
-        Return:
-            A List of dictionary of shape::
-
-                {
-                    input_ids: list[int],
-                    position_ids: list[int] if return_position_ids is True
-                    token_type_ids: list[int] if return_token_type_ids is True (default)
-                    attention_mask: list[int] if return_attention_mask is True
-                    seq_len: int if return_length is True
-                    overflowing_tokens: list[int] if a ``max_seq_len`` is specified and return_overflowing_tokens is True and stride is 0
-                    num_truncated_tokens: int if a ``max_seq_len`` is specified and return_overflowing_tokens is True and stride is 0
-                    special_tokens_mask: list[int] if return_special_tokens_mask is True
-                    offset_mapping: list[Tuple] if stride is a positive number and batch_text_or_text_pairs is a list of pair sequences
-                    overflow_to_sample: int if stride is a positive number and batch_text_or_text_pairs is a list of pair sequences
-                }
-
-            With the fields:
-
-            - ``input_ids``: list of token ids to be fed to a model
-            - ``position_ids``: list of token position ids to be fed to a model
-            - ``token_type_ids``: list of token type ids to be fed to a model
-            - ``attention_mask``: list of indices specifying which tokens should be attended to by the model
-            - ``length``: the input_ids length
-            - ``overflowing_tokens``: list of overflowing tokens if a max length is specified.
-            - ``num_truncated_tokens``: number of overflowing tokens a ``max_seq_len`` is specified
-            - ``special_tokens_mask``: if adding special tokens, this is a list of [0, 1], with 0 specifying special added
-              tokens and 1 specifying sequence tokens.
-            - ``offset_mapping``: list of (index of start char in text,index of end char in text) of token. (0,0) if token is a sqecial token
-            - ``overflow_to_sample``: index of example from which this feature is generated
->>>>>>> 0f6951cf
         """
 
         def get_input_ids(text):
