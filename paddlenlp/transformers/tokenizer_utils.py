--- conflicted
+++ resolved
@@ -24,12 +24,8 @@
 from shutil import copyfile
 from typing import Iterable, Iterator, Optional, List, Any, Callable, Union
 
-<<<<<<< HEAD
 from paddle.utils import try_import
-from paddlenlp.utils.downloader import get_path_from_url
-=======
 from paddlenlp.utils.downloader import get_path_from_url, COMMUNITY_MODEL_PREFIX
->>>>>>> b9058c0a
 from paddlenlp.utils.env import MODEL_HOME
 from paddlenlp.utils.log import logger
 
