--- conflicted
+++ resolved
@@ -56,7 +56,7 @@
     paddle.int32: "int32",
     paddle.float32: "float32",
     paddle.float64: "float64",
-    paddle.float16: "float16"
+    paddle.float16: "float16",
 }
 
 
@@ -287,21 +287,10 @@
         real_seq_length = seq_length
 
         if cache is not None:
-<<<<<<< HEAD
-            assert (
-                len(cache) == 2
-            ), f"cache should have 2 past states: keys and values. Got { len(cache)} past states"
-            real_seq_length += (paddle.shape(cache[0])[2]
-                                if query_length is None else query_length)
-
-        key_length = (real_seq_length if key_value_states is None else
-                      paddle.shape(key_value_states)[1])
-=======
             assert len(cache) == 2, f"cache should have 2 past states: keys and values. Got { len(cache)} past states"
-            real_seq_length += cache[0].shape[2] if query_length is None else query_length
-
-        key_length = real_seq_length if key_value_states is None else key_value_states.shape[1]
->>>>>>> 18584165
+            real_seq_length += paddle.shape(cache[0])[2] if query_length is None else query_length
+
+        key_length = real_seq_length if key_value_states is None else paddle.shape(key_value_states)[1]
 
         def shape(states):
             """projection"""
@@ -368,12 +357,7 @@
             # if key and values are already calculated
             # we want only the last query position bias
             if cache is not None:
-<<<<<<< HEAD
-                position_bias = position_bias[:, :, -paddle.shape(hidden_states
-                                                                  )[1]:, :]
-=======
-                position_bias = position_bias[:, :, -hidden_states.shape[1] :, :]
->>>>>>> 18584165
+                position_bias = position_bias[:, :, -paddle.shape(hidden_states)[1] :, :]
 
             if mask is not None:
                 position_bias = position_bias + mask  # (batch_size, n_heads, seq_length, key_length)
@@ -386,13 +370,8 @@
             attn_weights, p=self.dropout, training=self.training
         )  # (batch_size, n_heads, seq_length, key_length)
 
-<<<<<<< HEAD
-        attn_output = unshape(paddle.matmul(
-            attn_weights, value_states))  # (batch_size, seq_length, dim)
-
-=======
         attn_output = unshape(paddle.matmul(attn_weights, value_states))  # (batch_size, seq_length, dim)
->>>>>>> 18584165
+
         attn_output = self.o(attn_output)
 
         present_key_value_state = (key_states, value_states) if (self.is_decoder and use_cache) else None
@@ -717,16 +696,10 @@
         assert pad_token_id is not None, "pad_token_id has to be defined."
         # replace possible -100 values in labels by `pad_token_id`
         shifted_input_ids = paddle.where(
-<<<<<<< HEAD
             shifted_input_ids == -100,
-            paddle.assign(
-                np.asndarray(pad_token_id,
-                             dtype=data_type_converter(shifted_input_ids))),
-            shifted_input_ids)
-=======
-            shifted_input_ids == -100, paddle.to_tensor(pad_token_id, dtype=shifted_input_ids.dtype), shifted_input_ids
+            paddle.assign(np.asndarray(pad_token_id, dtype=data_type_converter(shifted_input_ids))),
+            shifted_input_ids,
         )
->>>>>>> 18584165
 
         assert paddle.all(shifted_input_ids >= 0), "Verify that `shifted_input_ids` has only positive values"
 
@@ -755,42 +728,38 @@
     def dtype(self):
         return self.embed_tokens.weight.dtype
 
-<<<<<<< HEAD
     @paddle.jit.not_to_static
-    def recompute_training(self, layer_module, hidden_states,
-                           extended_attention_mask, position_bias,
-                           encoder_hidden_states,
-                           encoder_extended_attention_mask,
-                           encoder_decoder_position_bias, use_cache):
-
+    def recompute_training(
+        self,
+        layer_module,
+        hidden_states,
+        extended_attention_mask,
+        position_bias,
+        encoder_hidden_states,
+        encoder_extended_attention_mask,
+        encoder_decoder_position_bias,
+        use_cache,
+        output_attentions,
+    ):
         def create_custom_forward(module):
-
             def custom_forward(*inputs):
                 return tuple(module(*inputs, use_cache, output_attentions))
 
             return custom_forward
 
-        layer_outputs = recompute(create_custom_forward(layer_module),
-                                  hidden_states, extended_attention_mask,
-                                  position_bias, encoder_hidden_states,
-                                  encoder_extended_attention_mask,
-                                  encoder_decoder_position_bias, None)
+        layer_outputs = recompute(
+            create_custom_forward(layer_module),
+            hidden_states,
+            extended_attention_mask,
+            position_bias,
+            encoder_hidden_states,
+            encoder_extended_attention_mask,
+            encoder_decoder_position_bias,
+            None,
+        )
 
         return layer_outputs
 
-    def forward(self,
-                input_ids=None,
-                attention_mask=None,
-                encoder_hidden_states=None,
-                encoder_attention_mask=None,
-                inputs_embeds=None,
-                cache=None,
-                use_cache=False,
-                output_attentions=False,
-                output_hidden_states=False,
-                return_dict=False,
-                **model_kwargs):
-=======
     def forward(
         self,
         input_ids=None,
@@ -803,8 +772,8 @@
         output_attentions=False,
         output_hidden_states=False,
         return_dict=False,
+        **model_kwargs
     ):
->>>>>>> 18584165
 
         if input_ids is not None and inputs_embeds is not None:
             err_msg_prefix = "decoder_" if self.is_decoder else ""
@@ -827,34 +796,16 @@
         batch_size, seq_length = input_shape
 
         # required mask seq length can be calculated via length of past
-<<<<<<< HEAD
-        mask_seq_length = (paddle.shape(cache[0][0])[2] +
-                           seq_length if cache is not None else seq_length)
+        mask_seq_length = paddle.shape(cache[0][0])[2] + seq_length if cache is not None else seq_length
 
         if use_cache is True:
-            assert (
-                self.is_decoder
-            ), f"`use_cache` can only be set to `True` if {self.__class__} is used as a decoder"
-
-        if attention_mask is None:
-            attention_mask = paddle.ones(shape=[batch_size, mask_seq_length])
-        if (self.is_decoder and encoder_attention_mask is None
-                and encoder_hidden_states is not None):
-            encoder_seq_length = paddle.shape(encoder_hidden_states)[1]
-            encoder_attention_mask = paddle.ones(
-                [batch_size, encoder_seq_length], dtype=paddle.int64)
-=======
-        mask_seq_length = cache[0][0].shape[2] + seq_length if cache is not None else seq_length
-
-        if use_cache is True:
-            assert self.is_decoder, f"`use_cache` can only be set to `True` if {self} is used as a decoder"
+            assert self.is_decoder, f"`use_cache` can only be set to `True` if {self.__class__} is used as a decoder"
 
         if attention_mask is None:
             attention_mask = paddle.ones(shape=[batch_size, mask_seq_length])
         if self.is_decoder and encoder_attention_mask is None and encoder_hidden_states is not None:
-            encoder_seq_length = encoder_hidden_states.shape[1]
+            encoder_seq_length = paddle.shape(encoder_hidden_states)[1]
             encoder_attention_mask = paddle.ones([batch_size, encoder_seq_length], dtype=paddle.int64)
->>>>>>> 18584165
 
         # initialize caches with `None` if past does not exist
         if cache is None:
@@ -867,8 +818,7 @@
         # If a 2D or 3D attention mask is provided for the cross-attention
         # we need to make broadcastable to [batch_size, num_heads, seq_length, seq_length]
         if self.is_decoder and encoder_hidden_states is not None:
-            encoder_batch_size, encoder_sequence_length, _ = paddle.shape(
-                encoder_hidden_states)
+            encoder_batch_size, encoder_sequence_length, _ = paddle.shape(encoder_hidden_states)
             encoder_hidden_shape = (encoder_batch_size, encoder_sequence_length)
             if encoder_attention_mask is None:
                 encoder_attention_mask = paddle.ones(shape=encoder_hidden_shape)
@@ -898,30 +848,17 @@
                     )
                     use_cache = False
 
-<<<<<<< HEAD
                 layer_outputs = self.recompute_training(
-                    layer_module, hidden_states, extended_attention_mask,
-                    position_bias, encoder_hidden_states,
-                    encoder_extended_attention_mask,
-                    encoder_decoder_position_bias, use_cache)
-=======
-                def create_custom_forward(module):
-                    def custom_forward(*inputs):
-                        return tuple(module(*inputs, use_cache, output_attentions))
-
-                    return custom_forward
-
-                layer_outputs = recompute(
-                    create_custom_forward(layer_module),
+                    layer_module,
                     hidden_states,
                     extended_attention_mask,
                     position_bias,
                     encoder_hidden_states,
                     encoder_extended_attention_mask,
                     encoder_decoder_position_bias,
-                    None,
+                    use_cache,
+                    output_attentions,
                 )
->>>>>>> 18584165
             else:
                 layer_outputs = layer_module(
                     hidden_states,
@@ -1574,25 +1511,21 @@
 
     def prepare_faster_entry(self, kwargs):
         from paddlenlp.ops import FasterT5
-        use_fp16_decoding = kwargs.get('use_fp16_decoding', False)
-        decode_strategy = kwargs.get('decode_strategy')
-        if decode_strategy == 'sampling' and kwargs.get(
-                'top_k') != 0 and kwargs.get('top_p') != 1:
+
+        use_fp16_decoding = kwargs.get("use_fp16_decoding", False)
+        decode_strategy = kwargs.get("decode_strategy")
+        if decode_strategy == "sampling" and kwargs.get("top_k") != 0 and kwargs.get("top_p") != 1:
             raise AttributeError(
-                    "Only topk sampling or topp sampling are supported. " \
-                    "Topk sampling and topp sampling cannot be both applied in the faster version.")
-        if kwargs['repetition_penalty'] != 1.0:
+                "Only topk sampling or topp sampling are supported. "
+                "Topk sampling and topp sampling cannot be both applied in the faster version."
+            )
+        if kwargs["repetition_penalty"] != 1.0:
             # not support for repetition_penalty yet in the faster version
-            raise AttributeError(
-                "'repetition_penalty != 1' is not supported yet in the faster version"
-            )
-        if kwargs['forced_bos_token_id'] is not None:
+            raise AttributeError("'repetition_penalty != 1' is not supported yet in the faster version")
+        if kwargs["forced_bos_token_id"] is not None:
             # not support for min_length yet in the faster version
-            raise AttributeError(
-                "'forced_bos_token_id != None' is not supported yet in the faster version"
-            )
-        self._faster_entry = FasterT5(
-            self, use_fp16_decoding=use_fp16_decoding).forward
+            raise AttributeError("'forced_bos_token_id != None' is not supported yet in the faster version")
+        self._faster_entry = FasterT5(self, use_fp16_decoding=use_fp16_decoding).forward
         return self._faster_entry
 
     @staticmethod
