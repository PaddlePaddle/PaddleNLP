# Copyright (c) 2021 PaddlePaddle Authors. All Rights Reserved.
# Copyright 2018 Mesh TensorFlow authors, T5 Authors and HuggingFace Inc. team.
#
# Licensed under the Apache License, Version 2.0 (the "License");
# you may not use this file except in compliance with the License.
# You may obtain a copy of the License at
#
#     http://www.apache.org/licenses/LICENSE-2.0
#
# Unless required by applicable law or agreed to in writing, software
# distributed under the License is distributed on an "AS IS" BASIS,
# WITHOUT WARRANTIES OR CONDITIONS OF ANY KIND, either express or implied.
# See the License for the specific language governing permissions and
# limitations under the License.
from __future__ import annotations

import math
from typing import Optional, Tuple, Union, List

import numpy as np
import paddle
from paddle import Tensor

import paddle.nn as nn
import paddle.nn.functional as F
from paddle.distributed.fleet.utils import recompute

from ..model_utils import PretrainedModel, register_base_model
from ...utils.log import logger
from ..nezha.modeling import ACT2FN
from ..model_outputs import (
    BaseModelOutputWithPastAndCrossAttentions,
    Seq2SeqModelOutput,
    Seq2SeqLMOutput,
    BaseModelOutput,
    ModelOutput,
    convert_encoder_output,
)

__all__ = [
    'T5Model', "T5PretrainedModel", 'T5ForConditionalGeneration',
    'T5EncoderModel'
]

T5_PRETRAINED_MODEL_ARCHIVE_LIST = [
    "t5-small",
    "t5-base",
    "t5-large",
    "t5-3b",
    "t5-11b",
]


def finfo(dtype):
    if dtype == paddle.float32:
        return np.finfo(np.float32)
    if dtype == paddle.float16:
        return np.finfo(np.float16)
    if dtype == paddle.float64:
        return np.finfo(np.float64)


class T5LayerNorm(nn.Layer):
    """
    Construct a layernorm module in the T5 style No bias and no subtraction of mean.
    """

    def __init__(self, hidden_size, eps=1e-6):
        super().__init__()
        self.weight = self.create_parameter(
            shape=[hidden_size],
            default_initializer=nn.initializer.Constant(1.0))
        self.variance_epsilon = eps

    def forward(self, hidden_states):
        # layer norm should always be calculated in float32
        variance = paddle.pow(hidden_states.astype(paddle.float32),
                              2).mean(axis=-1, keepdim=True)
        hidden_states = hidden_states * paddle.rsqrt(variance +
                                                     self.variance_epsilon)

        # convert into float16 if necessary
        if self.weight.dtype == paddle.float16:
            hidden_states = hidden_states.astype(paddle.float16)
        return self.weight * hidden_states


class T5DenseReluDense(nn.Layer):
    """
    Construct a dense-relu-dense module.
    """

    def __init__(self, d_model, d_ff, dropout_rate):
        super().__init__()
        self.wi = nn.Linear(d_model, d_ff, bias_attr=False)
        self.wo = nn.Linear(d_ff, d_model, bias_attr=False)
        self.dropout = nn.Dropout(dropout_rate)

    def forward(self, hidden_states):
        hidden_states = self.wi(hidden_states)
        hidden_states = F.relu(hidden_states)
        hidden_states = self.dropout(hidden_states)
        hidden_states = self.wo(hidden_states)
        return hidden_states


class T5DenseGatedGeluDense(nn.Layer):
    """
    Construct a dense-gated_gelu-dense module.
    """

    def __init__(self, d_model, d_ff, dropout_rate):
        super().__init__()
        self.wi_0 = nn.Linear(d_model, d_ff, bias_attr=False)
        self.wi_1 = nn.Linear(d_model, d_ff, bias_attr=False)
        self.wo = nn.Linear(d_ff, d_model, bias_attr=False)
        self.dropout = nn.Dropout(dropout_rate)
        self.gelu_act = ACT2FN["gelu_new"]

    def forward(self, hidden_states):
        hidden_gelu = self.gelu_act(self.wi_0(hidden_states))
        hidden_linear = self.wi_1(hidden_states)
        hidden_states = hidden_gelu * hidden_linear
        hidden_states = self.dropout(hidden_states)
        hidden_states = self.wo(hidden_states)
        return hidden_states


class T5DenseGatedSiluDense(nn.Layer):
    """
    Construct a dense-gated_gelu-dense module.
    """

    def __init__(self, d_model, d_ff, dropout_rate):
        super().__init__()
        self.wi_0 = nn.Linear(d_model, d_ff, bias_attr=False)
        self.wi_1 = nn.Linear(d_model, d_ff, bias_attr=False)
        self.wo = nn.Linear(d_ff, d_model, bias_attr=False)
        self.dropout = nn.Dropout(dropout_rate)

    def forward(self, hidden_states):
        hidden_silu = F.silu(self.wi_0(hidden_states))
        hidden_linear = self.wi_1(hidden_states)
        hidden_states = hidden_silu * hidden_linear
        hidden_states = self.dropout(hidden_states)
        hidden_states = self.wo(hidden_states)
        return hidden_states


class T5LayerFF(nn.Layer):

    def __init__(self, feed_forward_proj, d_model, d_ff, layer_norm_epsilon,
                 dropout_rate):
        super().__init__()
        if feed_forward_proj == "relu":
            self.DenseReluDense = T5DenseReluDense(d_model, d_ff, dropout_rate)
        elif feed_forward_proj == "gated-gelu":
            self.DenseReluDense = T5DenseGatedGeluDense(d_model, d_ff,
                                                        dropout_rate)
        elif feed_forward_proj == "gated-silu":
            self.DenseReluDense = T5DenseGatedSiluDense(d_model, d_ff,
                                                        dropout_rate)
        else:
            raise ValueError(
                f"{feed_forward_proj} is not supported. Choose between `relu` and `gated-gelu`"
            )

        self.layer_norm = T5LayerNorm(d_model, eps=layer_norm_epsilon)
        self.dropout = nn.Dropout(dropout_rate)

    def forward(self, hidden_states):
        forwarded_states = self.layer_norm(hidden_states)
        forwarded_states = self.DenseReluDense(forwarded_states)
        hidden_states = hidden_states + self.dropout(forwarded_states)
        return hidden_states


class T5Attention(nn.Layer):

    def __init__(self,
                 is_decoder,
                 relative_attention_num_buckets,
                 d_model,
                 d_kv,
                 num_heads,
                 dropout_rate,
                 has_relative_attention_bias=False):
        super().__init__()
        self.is_decoder = is_decoder
        self.has_relative_attention_bias = has_relative_attention_bias

        self.relative_attention_num_buckets = relative_attention_num_buckets
        self.d_model = d_model
        self.key_value_proj_dim = d_kv
        self.n_heads = num_heads
        self.dropout = dropout_rate
        self.inner_dim = self.n_heads * self.key_value_proj_dim
        self.enable_recompute = False

        # Mesh TensorFlow initialization to avoid scaling before softmax
        self.q = nn.Linear(self.d_model, self.inner_dim, bias_attr=False)
        self.k = nn.Linear(self.d_model, self.inner_dim, bias_attr=False)
        self.v = nn.Linear(self.d_model, self.inner_dim, bias_attr=False)
        self.o = nn.Linear(self.inner_dim, self.d_model, bias_attr=False)

        if self.has_relative_attention_bias:
            self.relative_attention_bias = nn.Embedding(
                self.relative_attention_num_buckets, self.n_heads)

    @staticmethod
    def _relative_position_bucket(relative_position,
                                  bidirectional=True,
                                  num_buckets=32,
                                  max_distance=128):
        """
        Adapted from Mesh Tensorflow:
        https://github.com/tensorflow/mesh/blob/0cb87fe07da627bf0b7e60475d59f95ed6b5be3d/mesh_tensorflow/transformer/transformer_layers.py#L593

        Translate relative position to a bucket number for relative attention. The relative position is defined as
        memory_position - query_position, i.e. the distance in tokens from the attending position to the attended-to
        position. If bidirectional=False, then positive relative positions are invalid. We use smaller buckets for
        small absolute relative_position and larger buckets for larger absolute relative_positions. All relative
        positions >=max_distance map to the same bucket. All relative positions <=-max_distance map to the same bucket.
        This should allow for more graceful generalization to longer sequences than the model has been trained on

        Args:
            relative_position: an int64 Tensor
            bidirectional: a boolean - whether the attention is bidirectional
            num_buckets: an integer
            max_distance: an integer

        Returns:
            a Tensor with the same shape as relative_position, containing int64 values in the range [0, num_buckets)
        
        """
        relative_buckets = 0
        if bidirectional:
            num_buckets //= 2
            relative_buckets += (relative_position > 0).astype(
                paddle.int64) * num_buckets
            relative_position = paddle.abs(relative_position)
        else:
            relative_position = -paddle.minimum(
                relative_position, paddle.zeros_like(relative_position))
        # now relative_position is in the range [0, inf)

        # half of the buckets are for exact increments in positions
        max_exact = num_buckets // 2
        is_small = relative_position < max_exact

        # The other half of the buckets are for logarithmically bigger bins in positions up to max_distance
        relative_postion_if_large = max_exact + (
            paddle.log(
                relative_position.astype(paddle.get_default_dtype()) /
                max_exact) / math.log(max_distance / max_exact) *
            (num_buckets - max_exact)).astype(paddle.int64)
        relative_postion_if_large = paddle.minimum(
            relative_postion_if_large,
            paddle.full_like(relative_postion_if_large, num_buckets - 1),
        )

        relative_buckets += paddle.where(is_small, relative_position,
                                         relative_postion_if_large)
        return relative_buckets

    def compute_bias(self, query_length, key_length):
        """Compute binned relative position bias"""
        context_position = paddle.arange(query_length).unsqueeze(-1)
        memory_position = paddle.arange(key_length).unsqueeze(0)
        relative_position = (memory_position - context_position
                             )  # shape (query_length, key_length)
        relative_position_bucket = self._relative_position_bucket(
            relative_position,  # shape (query_length, key_length)
            bidirectional=(not self.is_decoder),
            num_buckets=self.relative_attention_num_buckets,
        )
        values = self.relative_attention_bias(
            relative_position_bucket
        )  # shape (query_length, key_length, num_heads)
        values = values.transpose(perm=[2, 0, 1]).unsqueeze(
            0)  # shape (1, num_heads, query_length, key_length)
        return values

    def forward(self,
                hidden_states,
                mask=None,
                key_value_states=None,
                position_bias=None,
                cache=None,
                query_length=None,
                use_cache=False,
                output_attentions=False):
        """
        Self-attention (if key_value_states is None) or attention over source sentence (provided by key_value_states).
        """
        # Input is (batch_size, seq_length, dim)
        # Mask is (batch_size, key_length) (non-causal) or (batch_size, key_length, key_length)
        # cache[0] is (batch_size, n_heads, q_len - 1, dim_per_head)
        batch_size, seq_length = hidden_states.shape[:2]

        real_seq_length = seq_length

        if cache is not None:
            assert (
                len(cache) == 2
            ), f"cache should have 2 past states: keys and values. Got { len(cache)} past states"
            real_seq_length += (cache[0].shape[2]
                                if query_length is None else query_length)

        key_length = (real_seq_length if key_value_states is None else
                      key_value_states.shape[1])

        def shape(states):
            """projection"""
            return states.reshape(
                shape=[batch_size, -1, self.n_heads, self.key_value_proj_dim
                       ]).transpose(perm=[0, 2, 1, 3])

        def unshape(states):
            """reshape"""
            return states.transpose(perm=[0, 2, 1, 3]).reshape(
                shape=[batch_size, -1, self.inner_dim])

        def project(hidden_states, proj_layer, key_value_states, cache):
            """projects hidden states correctly to key/query states"""
            if key_value_states is None:
                # self-attn
                # (batch_size, n_heads, seq_length, dim_per_head)
                hidden_states = shape(proj_layer(hidden_states))
            elif cache is None:
                # cross-attn
                # (batch_size, n_heads, seq_length, dim_per_head)
                hidden_states = shape(proj_layer(key_value_states))

            if cache is not None:
                if key_value_states is None:
                    # self-attn
                    # (batch_size, n_heads, key_length, dim_per_head)
                    hidden_states = paddle.concat([cache, hidden_states],
                                                  axis=2)
                else:
                    # cross-attn
                    hidden_states = cache
            return hidden_states

        # get query states
        query_states = shape(self.q(
            hidden_states))  # (batch_size, n_heads, seq_length, dim_per_head)

        # get key/value states
        key_states = project(
            hidden_states,
            self.k,
            key_value_states,
            cache[0] if cache is not None else None,
        )
        value_states = project(
            hidden_states,
            self.v,
            key_value_states,
            cache[1] if cache is not None else None,
        )

        # compute scores
        scores = paddle.matmul(query_states, key_states, transpose_y=True)

        if position_bias is None:
            if not self.has_relative_attention_bias:
                position_bias = paddle.zeros(
                    shape=(1, self.n_heads, real_seq_length, key_length),
                    dtype=scores.dtype,
                )
                if self.training and self.enable_recompute:
                    position_bias.stop_gradient = False
            else:
                position_bias = self.compute_bias(real_seq_length, key_length)

            # if key and values are already calculated
            # we want only the last query position bias
            if cache is not None:
                position_bias = position_bias[:, :, -hidden_states.shape[1]:, :]

            if mask is not None:
                position_bias = (
                    position_bias + mask
                )  # (batch_size, n_heads, seq_length, key_length)

        scores += position_bias
        attn_weights = F.softmax(scores.astype(paddle.float32), axis=-1).astype(
            scores.dtype)  # (batch_size, n_heads, seq_length, key_length)
        attn_weights = F.dropout(
            attn_weights, p=self.dropout, training=self.training
        )  # (batch_size, n_heads, seq_length, key_length)

        attn_output = unshape(paddle.matmul(
            attn_weights, value_states))  # (batch_size, seq_length, dim)
        attn_output = self.o(attn_output)

        present_key_value_state = ((key_states, value_states) if
                                   (self.is_decoder and use_cache) else None)
        outputs = (attn_output, ) + (present_key_value_state, ) + (
            position_bias, )

        if output_attentions:
            outputs = outputs + (attn_weights, )
        return outputs


class T5LayerSelfAttention(nn.Layer):

    def __init__(self,
                 is_decoder,
                 relative_attention_num_buckets,
                 d_model,
                 d_kv,
                 num_heads,
                 dropout_rate,
                 layer_norm_epsilon,
                 has_relative_attention_bias=False):
        super().__init__()
        self.SelfAttention = T5Attention(
            is_decoder,
            relative_attention_num_buckets,
            d_model,
            d_kv,
            num_heads,
            dropout_rate,
            has_relative_attention_bias=has_relative_attention_bias)
        self.layer_norm = T5LayerNorm(d_model, eps=layer_norm_epsilon)
        self.dropout = nn.Dropout(dropout_rate)

    def forward(self,
                hidden_states,
                attention_mask=None,
                position_bias=None,
                cache=None,
                use_cache=False,
                output_attentions=False):
        normed_hidden_states = self.layer_norm(hidden_states)
        attention_output = self.SelfAttention(
            normed_hidden_states,
            mask=attention_mask,
            position_bias=position_bias,
            cache=cache,
            use_cache=use_cache,
            output_attentions=output_attentions,
        )
        hidden_states = hidden_states + self.dropout(attention_output[0])
        outputs = (hidden_states,
                   ) + attention_output[1:]  # add attentions if we output them
        return outputs


class T5LayerCrossAttention(nn.Layer):

    def __init__(self, is_decoder, relative_attention_num_buckets, d_model,
                 d_kv, num_heads, dropout_rate, layer_norm_epsilon):
        super().__init__()
        self.EncDecAttention = T5Attention(is_decoder,
                                           relative_attention_num_buckets,
                                           d_model,
                                           d_kv,
                                           num_heads,
                                           dropout_rate,
                                           has_relative_attention_bias=False)
        self.layer_norm = T5LayerNorm(d_model, eps=layer_norm_epsilon)
        self.dropout = nn.Dropout(dropout_rate)

    def forward(
        self,
        hidden_states,
        key_value_states,
        attention_mask=None,
        position_bias=None,
        cache=None,
        use_cache=False,
        query_length=None,
        output_attentions=False,
    ):
        normed_hidden_states = self.layer_norm(hidden_states)
        attention_output = self.EncDecAttention(
            normed_hidden_states,
            mask=attention_mask,
            key_value_states=key_value_states,
            position_bias=position_bias,
            cache=cache,
            use_cache=use_cache,
            query_length=query_length,
            output_attentions=output_attentions,
        )
        layer_output = hidden_states + self.dropout(attention_output[0])
        outputs = (layer_output,
                   ) + attention_output[1:]  # add attentions if we output them
        return outputs


class T5Block(nn.Layer):

    def __init__(self,
                 is_decoder,
                 relative_attention_num_buckets,
                 d_model,
                 d_kv,
                 num_heads,
                 dropout_rate,
                 layer_norm_epsilon,
                 feed_forward_proj,
                 d_ff,
                 has_relative_attention_bias=False):
        super().__init__()
        self.is_decoder = is_decoder
        self.layer = nn.LayerList()
        self.layer.append(
            T5LayerSelfAttention(
                is_decoder,
                relative_attention_num_buckets,
                d_model,
                d_kv,
                num_heads,
                dropout_rate,
                layer_norm_epsilon,
                has_relative_attention_bias=has_relative_attention_bias))
        if self.is_decoder:
            self.layer.append(
                T5LayerCrossAttention(is_decoder,
                                      relative_attention_num_buckets, d_model,
                                      d_kv, num_heads, dropout_rate,
                                      layer_norm_epsilon))

        self.layer.append(
            T5LayerFF(feed_forward_proj, d_model, d_ff, layer_norm_epsilon,
                      dropout_rate))

    def forward(
        self,
        hidden_states,
        attention_mask=None,
        position_bias=None,
        encoder_hidden_states=None,
        encoder_attention_mask=None,
        encoder_decoder_position_bias=None,
        cache=None,
        use_cache=False,
        output_attentions=False,
    ):

        if cache is not None:
            assert self.is_decoder, "Only decoder can use `caches`"
            expected_num_caches = 2 if encoder_hidden_states is None else 4

            if len(cache) != expected_num_caches:
                raise ValueError(
                    f"There should be {expected_num_caches} past states. "
                    f"{'2 (past / key) for cross attention. ' if expected_num_caches == 4 else ''}"
                    f"Got {len(cache)} past key / value states")

            self_attn_cache = cache[:2]
            cross_attn_cache = cache[2:]
        else:
            self_attn_cache, cross_attn_cache = None, None

        self_attention_outputs = self.layer[0](
            hidden_states,
            attention_mask=attention_mask,
            position_bias=position_bias,
            cache=self_attn_cache,
            use_cache=use_cache,
            output_attentions=output_attentions,
        )
        hidden_states, present_key_value_state = self_attention_outputs[:2]

        attention_outputs = self_attention_outputs[
            2:]  # Keep self-attention outputs and relative position weights

        # clamp inf values to enable fp16 training
        if hidden_states.dtype == paddle.float16 and paddle.isinf(
                hidden_states).any():
            # TODO finfo
            clamp_value = finfo(hidden_states.dtype).max - 1000
            hidden_states = paddle.clip(hidden_states,
                                        min=-clamp_value,
                                        max=clamp_value)

        do_cross_attention = self.is_decoder and encoder_hidden_states is not None
        if do_cross_attention:
            # the actual query length is unknown for cross attention
            # if using past key value states. Need to inject it here
            if present_key_value_state is not None:
                query_length = present_key_value_state[0].shape[2]
            else:
                query_length = None

            cross_attention_outputs = self.layer[1](
                hidden_states,
                key_value_states=encoder_hidden_states,
                attention_mask=encoder_attention_mask,
                position_bias=encoder_decoder_position_bias,
                cache=cross_attn_cache,
                query_length=query_length,
                use_cache=use_cache,
                output_attentions=output_attentions,
            )
            hidden_states = cross_attention_outputs[0]

            # clamp inf values to enable fp16 training
            if (hidden_states.dtype == paddle.float16
                    and paddle.isinf(hidden_states).any()):
                clamp_value = finfo(hidden_states.dtype).max - 1000
                hidden_states = paddle.clip(hidden_states,
                                            min=-clamp_value,
                                            max=clamp_value)

            # Combine self attn and cross attn key value states
            if present_key_value_state is not None:
                present_key_value_state = (present_key_value_state +
                                           cross_attention_outputs[1])

            # Keep cross-attention outputs and relative position weights
            attention_outputs = attention_outputs + cross_attention_outputs[2:]

        # Apply Feed Forward layer
        hidden_states = self.layer[-1](hidden_states)

        # clamp inf values to enable fp16 training
        if hidden_states.dtype == paddle.float16 and paddle.isinf(
                hidden_states).any():
            clamp_value = finfo(hidden_states.dtype).max - 1000
            hidden_states = paddle.clip(hidden_states,
                                        min=-clamp_value,
                                        max=clamp_value)

        outputs = (hidden_states, )

        if use_cache:
            outputs = outputs + (present_key_value_state, ) + attention_outputs
        else:
            outputs = outputs + attention_outputs

        return outputs  # hidden-states, present_key_value_states, (self-attention position bias), (self-attention weights), (cross-attention position bias), (cross-attention weights)


class T5PretrainedModel(PretrainedModel):
    """
    An abstract class for pretrained T5 models. It provides T5 related
    `model_config_file`, `resource_files_names`, `pretrained_resource_files_map`,
    `pretrained_init_configuration`, `base_model_prefix` for downloading and
    loading pretrained models. See `PretrainedModel` for more details.
    """

    base_model_prefix = "t5"

    pretrained_init_configuration = {
        "t5-small": {
            "tie_word_embeddings": True,
            "pad_token_id": 0,
            "bos_token_id": 0,
            "eos_token_id": 1,
            "vocab_size": 32128,
            "d_model": 512,
            "d_kv": 64,
            "d_ff": 2048,
            "num_layers": 6,
            "num_decoder_layers": 6,
            "num_heads": 8,
            "relative_attention_num_buckets": 32,
            "dropout_rate": 0.1,
            "layer_norm_epsilon": 1e-06,
            "initializer_factor": 1.0,
            "feed_forward_proj": "relu"
        },
        "t5-base": {
            "tie_word_embeddings": True,
            "pad_token_id": 0,
            "bos_token_id": 0,
            "eos_token_id": 1,
            "vocab_size": 32128,
            "d_model": 768,
            "d_kv": 64,
            "d_ff": 3072,
            "num_layers": 12,
            "num_decoder_layers": 12,
            "num_heads": 12,
            "relative_attention_num_buckets": 32,
            "dropout_rate": 0.1,
            "layer_norm_epsilon": 1e-06,
            "initializer_factor": 1.0,
            "feed_forward_proj": "relu"
        },
        "t5-large": {
            "tie_word_embeddings": True,
            "pad_token_id": 0,
            "bos_token_id": 0,
            "eos_token_id": 1,
            "vocab_size": 32128,
            "d_model": 1024,
            "d_kv": 64,
            "d_ff": 4096,
            "num_layers": 24,
            "num_decoder_layers": 24,
            "num_heads": 16,
            "relative_attention_num_buckets": 32,
            "dropout_rate": 0.1,
            "layer_norm_epsilon": 1e-06,
            "initializer_factor": 1.0,
            "feed_forward_proj": "relu"
        },
        "t5-v1_1-base": {
            "tie_word_embeddings": False,
            "pad_token_id": 0,
            "bos_token_id": 0,
            "eos_token_id": 1,
            "vocab_size": 32128,
            "d_model": 768,
            "d_kv": 64,
            "d_ff": 2048,
            "num_layers": 12,
            "num_decoder_layers": 12,
            "num_heads": 12,
            "relative_attention_num_buckets": 32,
            "dropout_rate": 0.1,
            "layer_norm_epsilon": 1e-06,
            "initializer_factor": 1.0,
            "feed_forward_proj": "gated-gelu",
        },
        "t5-v1_1-large": {
            "tie_word_embeddings": False,
            "pad_token_id": 0,
            "bos_token_id": 0,
            "eos_token_id": 1,
            "vocab_size": 32128,
            "d_model": 1024,
            "d_kv": 64,
            "d_ff": 2816,
            "num_layers": 24,
            "num_decoder_layers": 24,
            "num_heads": 16,
            "relative_attention_num_buckets": 32,
            "dropout_rate": 0.1,
            "layer_norm_epsilon": 1e-06,
            "initializer_factor": 1.0,
            "feed_forward_proj": "gated-gelu",
        },
        "t5-3b": {
            "tie_word_embeddings": True,
            "pad_token_id": 0,
            "bos_token_id": 0,
            "eos_token_id": 1,
            "vocab_size": 32128,
            "d_model": 1024,
            "d_kv": 128,
            "d_ff": 16384,
            "num_layers": 24,
            "num_decoder_layers": 24,
            "num_heads": 32,
            "relative_attention_num_buckets": 32,
            "dropout_rate": 0.1,
            "layer_norm_epsilon": 1e-06,
            "initializer_factor": 1.0,
            "feed_forward_proj": "relu"
        },
        "t5-11b": {
            "tie_word_embeddings": True,
            "pad_token_id": 0,
            "bos_token_id": 0,
            "eos_token_id": 1,
            "vocab_size": 32128,
            "d_model": 1024,
            "d_kv": 128,
            "d_ff": 65536,
            "num_layers": 24,
            "num_decoder_layers": 24,
            "num_heads": 128,
            "relative_attention_num_buckets": 32,
            "dropout_rate": 0.1,
            "layer_norm_epsilon": 1e-06,
            "initializer_factor": 1.0,
            "feed_forward_proj": "relu"
        },
    }
    pretrained_resource_files_map = {
        "model_state": {
            "t5-small":
            "https://bj.bcebos.com/paddlenlp/models/transformers/t5/t5-small/model_state.pdparams",
            "t5-base":
            "https://bj.bcebos.com/paddlenlp/models/transformers/t5/t5-base/model_state.pdparams",
            "t5-large":
            "https://bj.bcebos.com/paddlenlp/models/transformers/t5/t5-large/model_state.pdparams",
            "t5-3b":
            "https://bj.bcebos.com/paddlenlp/models/transformers/t5/t5-3b/model_state.pdparams",
            "t5-11b":
            "https://bj.bcebos.com/paddlenlp/models/transformers/t5/t5-11b/model_state.pdparams",
            "t5-v1_1-base":
            "https://bj.bcebos.com/paddlenlp/models/transformers/t5/t5-v1_1-base/model_state.pdparams",
            "t5-v1_1-large":
            "https://bj.bcebos.com/paddlenlp/models/transformers/t5/t5-v1_1-large/model_state.pdparams",
        }
    }

    @property
    def dummy_inputs(self):
        DUMMY_INPUTS = [[7, 6, 0, 0, 1], [1, 2, 3, 0, 0], [0, 0, 0, 4, 5]]
        DUMMY_MASK = [[1, 1, 1, 1, 1], [1, 1, 1, 0, 0], [0, 0, 0, 1, 1]]
        input_ids = paddle.to_tensor(DUMMY_INPUTS, dtype=paddle.int64)
        input_mask = paddle.to_tensor(DUMMY_MASK, dtype=paddle.int64)
        dummy_inputs = {
            "decoder_input_ids": input_ids,
            "input_ids": input_ids,
            "decoder_attention_mask": input_mask,
        }
        return dummy_inputs

    def init_weights(self):
        """
        Initializes and tie weights if needed.
        """
        # Initialize weights
        self.apply(self._init_weights)

    def _init_weights(self, layer):
        """Initialize the weights"""
        factor = self.initializer_factor if hasattr(
            self, "initializer_factor") else self.t5.config[
                "initializer_factor"]  # Used for testing weights initialization
        d_model = self.d_model if hasattr(
            self, "d_model") else self.t5.config["d_model"]
        d_ff = self.d_ff if hasattr(self, "d_ff") else self.t5.config["d_ff"]
        n_heads = self.num_heads if hasattr(
            self, "num_heads") else self.t5.config["num_heads"]
        key_value_proj_dim = self.d_kv if hasattr(
            self, "d_kv") else self.t5.config["d_kv"]

        if isinstance(layer, T5LayerNorm):
            layer.weight.set_value(paddle.ones_like(layer.weight) * factor)
        elif isinstance(layer, T5Model):
            # Mesh TensorFlow embeddings initialization
            # See https://github.com/tensorflow/mesh/blob/fa19d69eafc9a482aff0b59ddd96b025c0cb207d/mesh_tensorflow/layers.py#L1624
            layer.shared.weight.set_value(
                paddle.normal(mean=0.0,
                              std=factor * 1.0,
                              shape=layer.shared.weight.shape))
        elif isinstance(layer, (T5ForConditionalGeneration, )):
            layer.t5.shared.weight.set_value(
                paddle.normal(mean=0.0,
                              std=factor * 1.0,
                              shape=layer.t5.shared.weight.shape))

        elif isinstance(layer, T5DenseReluDense):
            # Mesh TensorFlow FF initialization
            # See https://github.com/tensorflow/mesh/blob/master/mesh_tensorflow/transformer/transformer_layers.py#L56
            # and https://github.com/tensorflow/mesh/blob/fa19d69eafc9a482aff0b59ddd96b025c0cb207d/mesh_tensorflow/layers.py#L89
            layer.wi.weight.set_value(
                paddle.normal(mean=0.0,
                              std=factor * ((d_model)**-0.5),
                              shape=layer.wi.weight.shape))

            if hasattr(layer.wi, "bias") and layer.wi.bias is not None:
                layer.wi.bias.set_value(paddle.zeros_like(layer.wi.bias))

            layer.wo.weight.set_value(
                paddle.normal(mean=0.0,
                              std=factor * ((d_ff)**-0.5),
                              shape=layer.wo.weight.shape))

            if hasattr(layer.wo, "bias") and layer.wo.bias is not None:
                layer.wo.bias.set_value(paddle.zeros_like(layer.wo.bias))

        elif isinstance(layer, T5DenseGatedGeluDense):
            layer.wi_0.weight.set_value(
                paddle.normal(mean=0.0,
                              std=factor * ((d_model)**-0.5),
                              shape=layer.wi_0.weight.shape))
            if hasattr(layer.wi_0, "bias") and layer.wi_0.bias is not None:
                layer.wi_0.bias.set_value(paddle.zeros_like(layer.wi_0.bias))

            layer.wi_1.weight.set_value(
                paddle.normal(mean=0.0,
                              std=factor * ((d_model)**-0.5),
                              shape=layer.wi_1.weight.shape))
            if hasattr(layer.wi_1, "bias") and layer.wi_1.bias is not None:
                layer.wi_1.bias.set_value(paddle.zeros_like(layer.wi_1.bias))

            layer.wo.weight.set_value(
                paddle.normal(mean=0.0,
                              std=factor * ((d_ff)**-0.5),
                              shape=layer.wo.weight.shape))

            if hasattr(layer.wo, "bias") and layer.wo.bias is not None:
                layer.wo.bias.set_value(paddle.zeros_like(layer.wo.bias))
        elif isinstance(layer, T5Attention):
            # Mesh TensorFlow attention initialization to avoid scaling before softmax
            # See https://github.com/tensorflow/mesh/blob/fa19d69eafc9a482aff0b59ddd96b025c0cb207d/mesh_tensorflow/transformer/attention.py#L136

            layer.q.weight.set_value(
                paddle.normal(mean=0.0,
                              std=factor *
                              ((d_model * key_value_proj_dim)**-0.5),
                              shape=layer.q.weight.shape))

            layer.k.weight.set_value(
                paddle.normal(mean=0.0,
                              std=factor * (d_model**-0.5),
                              shape=layer.k.weight.shape))

            layer.v.weight.set_value(
                paddle.normal(mean=0.0,
                              std=factor * (d_model**-0.5),
                              shape=layer.v.weight.shape))

            layer.o.weight.set_value(
                paddle.normal(mean=0.0,
                              std=factor *
                              ((n_heads * key_value_proj_dim)**-0.5),
                              shape=layer.o.weight.shape))

            if layer.has_relative_attention_bias:
                layer.relative_attention_bias.weight.set_value(
                    paddle.normal(
                        mean=0.0,
                        std=factor * ((d_model)**-0.5),
                        shape=layer.relative_attention_bias.weight.shape))

    def _shift_right(self, input_ids):
        bos_token_id = self.bos_token_id if hasattr(
            self, "bos_token_id") else self.t5.config["bos_token_id"]
        pad_token_id = self.pad_token_id if hasattr(
            self, "pad_token_id") else self.t5.config["pad_token_id"]

        assert (
            bos_token_id is not None
        ), "bos_token_id has to be defined. In T5 it is usually set to the pad_token_id. See T5 docs for more information"

        # shift inputs to the right
        shifted_input_ids = paddle.zeros_like(input_ids)
        shifted_input_ids[:, 1:] = input_ids[:, :-1].clone()
        shifted_input_ids[:, 0] = bos_token_id

        assert (pad_token_id is not None), "pad_token_id has to be defined."
        # replace possible -100 values in labels by `pad_token_id`
        shifted_input_ids = paddle.where(
            shifted_input_ids == -100,
            paddle.to_tensor(pad_token_id, dtype=shifted_input_ids.dtype),
            shifted_input_ids)

        assert paddle.all(
            shifted_input_ids >= 0
        ), "Verify that `shifted_input_ids` has only positive values"

        return shifted_input_ids


class T5Stack(nn.Layer):

    def __init__(self,
                 d_model,
                 num_layers,
                 layer_norm_epsilon,
                 dropout_rate,
                 relative_attention_num_buckets,
                 d_kv,
                 num_heads,
                 feed_forward_proj,
                 d_ff,
                 embed_tokens=None,
                 is_decoder=False,
                 enable_recompute=False):
        super().__init__()
        self.is_decoder = is_decoder
        self.embed_tokens = embed_tokens
        self.block = nn.LayerList([
            T5Block(is_decoder,
                    relative_attention_num_buckets,
                    d_model,
                    d_kv,
                    num_heads,
                    dropout_rate,
                    layer_norm_epsilon,
                    feed_forward_proj,
                    d_ff,
                    has_relative_attention_bias=bool(i == 0))
            for i in range(num_layers)
        ])
        self.final_layer_norm = T5LayerNorm(d_model, eps=layer_norm_epsilon)
        self.dropout = nn.Dropout(dropout_rate)
        self.enable_recompute = enable_recompute

    def get_input_embeddings(self):
        return self.embed_tokens

    def set_input_embeddings(self, new_embeddings):
        self.embed_tokens = new_embeddings

    @property
    def dtype(self):
        return self.embed_tokens.weight.dtype

    def forward(self,
                input_ids=None,
                attention_mask=None,
                encoder_hidden_states=None,
                encoder_attention_mask=None,
                inputs_embeds=None,
                cache=None,
                use_cache=False,
                output_attentions=False,
                output_hidden_states=False,
                return_dict=False):

        if input_ids is not None and inputs_embeds is not None:
            err_msg_prefix = "decoder_" if self.is_decoder else ""
            raise ValueError(
                f"You cannot specify both {err_msg_prefix}input_ids and {err_msg_prefix}inputs_embeds at the same time"
            )
        elif input_ids is not None:
            input_shape = input_ids.shape
            input_ids = input_ids.reshape(shape=[-1, input_shape[-1]])
        elif inputs_embeds is not None:
            input_shape = inputs_embeds.shape[:-1]
        else:
            err_msg_prefix = "decoder_" if self.is_decoder else ""
            raise ValueError(
                f"You have to specify either {err_msg_prefix}input_ids or {err_msg_prefix}inputs_embeds"
            )

        if inputs_embeds is None:
            assert self.embed_tokens is not None, "You have to initialize the model with valid token embeddings"
            inputs_embeds = self.embed_tokens(input_ids)

        batch_size, seq_length = input_shape

        # required mask seq length can be calculated via length of past
        mask_seq_length = (cache[0][0].shape[2] +
                           seq_length if cache is not None else seq_length)

        if use_cache is True:
            assert (
                self.is_decoder
            ), f"`use_cache` can only be set to `True` if {self} is used as a decoder"

        if attention_mask is None:
            attention_mask = paddle.ones(shape=[batch_size, mask_seq_length])
        if (self.is_decoder and encoder_attention_mask is None
                and encoder_hidden_states is not None):
            encoder_seq_length = encoder_hidden_states.shape[1]
            encoder_attention_mask = paddle.ones(
                [batch_size, encoder_seq_length], dtype=paddle.int64)

        # initialize caches with `None` if past does not exist
        if cache is None:
            cache = [None] * len(self.block)

        # We can provide a self-attention mask of dimensions [batch_size, from_seq_length, to_seq_length]
        # ourselves in which case we just need to make it broadcastable to all heads.
        extended_attention_mask = self.get_extended_attention_mask(
            attention_mask, input_shape)

        # If a 2D or 3D attention mask is provided for the cross-attention
        # we need to make broadcastable to [batch_size, num_heads, seq_length, seq_length]
        if self.is_decoder and encoder_hidden_states is not None:
            encoder_batch_size, encoder_sequence_length, _ = encoder_hidden_states.shape
            encoder_hidden_shape = (encoder_batch_size, encoder_sequence_length)
            if encoder_attention_mask is None:
                encoder_attention_mask = paddle.ones(shape=encoder_hidden_shape)
            encoder_extended_attention_mask = self.invert_attention_mask(
                encoder_attention_mask)
        else:
            encoder_extended_attention_mask = None

        present_key_value_states = () if use_cache else None
        all_hidden_states = () if output_hidden_states else None
        all_attentions = () if output_attentions else None
        all_cross_attentions = () if (output_attentions
                                      and self.is_decoder) else None
        position_bias = None
        encoder_decoder_position_bias = None

        hidden_states = self.dropout(inputs_embeds)

        for i, (layer_module,
                past_key_value) in enumerate(zip(self.block, cache)):

            if output_hidden_states:
                all_hidden_states = all_hidden_states + (hidden_states, )

            if self.enable_recompute and self.training:
                if use_cache:
                    logger.warning(
                        "`use_cache=True` is incompatible with `config.enable_recompute=True`. Setting "
                        "`use_cache=False`...")
                    use_cache = False

                def create_custom_forward(module):

                    def custom_forward(*inputs):
                        return tuple(
                            module(*inputs, use_cache, output_attentions))

                    return custom_forward

                layer_outputs = recompute(create_custom_forward(layer_module),
                                          hidden_states,
                                          extended_attention_mask,
                                          position_bias, encoder_hidden_states,
                                          encoder_extended_attention_mask,
                                          encoder_decoder_position_bias, None)
            else:
                layer_outputs = layer_module(
                    hidden_states,
                    attention_mask=extended_attention_mask,
                    position_bias=position_bias,
                    encoder_hidden_states=encoder_hidden_states,
                    encoder_attention_mask=encoder_extended_attention_mask,
                    encoder_decoder_position_bias=encoder_decoder_position_bias,
                    cache=past_key_value,
                    use_cache=use_cache,
                    output_attentions=output_attentions,
                )

            # layer_outputs is a tuple with:
            # hidden-states, key-value-states, (self-attention position bias), (self-attention weights), (cross-attention position bias), (cross-attention weights)
            if not use_cache:
                layer_outputs = layer_outputs[:1] + (None, ) + layer_outputs[1:]

            hidden_states, present_key_value_state = layer_outputs[:2]

            # We share the position biases between the layers - the first layer store them
            # layer_outputs = hidden-states, key-value-states (self-attention position bias), (self-attention weights),
            # (cross-attention position bias), (cross-attention weights)
            position_bias = layer_outputs[2]
            if self.is_decoder and encoder_hidden_states is not None:
                encoder_decoder_position_bias = layer_outputs[
                    4 if output_attentions else 3]
            # append next layer key value states
            if use_cache:
                present_key_value_states = present_key_value_states + (
                    present_key_value_state, )

            if output_attentions:
                all_attentions = all_attentions + (layer_outputs[3], )
                if self.is_decoder:
                    all_cross_attentions = all_cross_attentions + (
                        layer_outputs[5], )

        hidden_states = self.final_layer_norm(hidden_states)
        hidden_states = self.dropout(hidden_states)

        # Add last layer
        if output_hidden_states:
            all_hidden_states = all_hidden_states + (hidden_states, )

        if not return_dict:
            return tuple(v for v in [
                hidden_states,
                present_key_value_states,
                all_hidden_states,
                all_attentions,
                all_cross_attentions,
            ] if v is not None)

        return BaseModelOutputWithPastAndCrossAttentions(
            last_hidden_state=hidden_states,
            past_key_values=present_key_value_states,
            hidden_states=all_hidden_states,
            attentions=all_attentions,
            cross_attentions=all_cross_attentions,
        )

    def get_extended_attention_mask(self, attention_mask, input_shape):
        if attention_mask.ndim == 3:
            extended_attention_mask = attention_mask.unsqueeze(1)
        elif attention_mask.ndim == 2:
            # Provided a padding mask of dimensions [batch_size, seq_length]
            # - if the model is a decoder, apply a causal mask in addition to the padding mask
            # - if the model is an encoder, make the mask broadcastable to [batch_size, num_heads, seq_length, seq_length]
            if self.is_decoder:
                batch_size, seq_length = input_shape
                seq_ids = paddle.arange(seq_length)
                causal_mask = paddle.tile(seq_ids.unsqueeze(axis=[0, 1]),
                                          [batch_size, seq_length, 1
                                           ]) <= seq_ids.unsqueeze(axis=[0, 2])
                causal_mask = causal_mask.astype(attention_mask.dtype)

                if causal_mask.shape[1] < attention_mask.shape[1]:
                    prefix_seq_len = attention_mask.shape[
                        1] - causal_mask.shape[1]
                    causal_mask = paddle.concat(
                        [
                            paddle.ones(
                                [batch_size, seq_length, prefix_seq_len],
                                dtype=causal_mask.dtype,
                            ),
                            causal_mask,
                        ],
                        axis=-1,
                    )

                extended_attention_mask = causal_mask.unsqueeze(
                    1) * attention_mask.unsqueeze([1, 2])
            else:
                extended_attention_mask = attention_mask.unsqueeze([1, 2])
        elif attention_mask.ndim == 4:
            if self.is_decoder:
                batch_size, seq_length = input_shape
                seq_ids = paddle.arange(seq_length)
                causal_mask = paddle.tile(seq_ids.unsqueeze(axis=[0, 1]),
                                          [batch_size, seq_length, 1
                                           ]) <= seq_ids.unsqueeze(axis=[0, 2])
                # in case cache are used we need to add a prefix ones mask to the causal mask
                # causal and attention masks must have same type
                causal_mask = causal_mask.astype(attention_mask.dtype)

                if causal_mask.shape[1] < attention_mask.shape[-1]:
                    prefix_seq_len = attention_mask.shape[
                        1] - causal_mask.shape[1]
                    causal_mask = paddle.concat(
                        [
                            paddle.ones(
                                [batch_size, seq_length, prefix_seq_len],
                                dtype=causal_mask.dtype,
                            ),
                            causal_mask,
                        ],
                        axis=-1,
                    )

                extended_attention_mask = causal_mask.unsqueeze(
                    1) * attention_mask
            else:
                extended_attention_mask = attention_mask
        else:
            raise ValueError(
                f"Wrong shape for input_ids (shape {input_shape}) or attention_mask (shape {attention_mask.shape})"
            )

        extended_attention_mask = extended_attention_mask.astype(self.dtype)
        extended_attention_mask = (1.0 - extended_attention_mask) * -10000.0
        return extended_attention_mask

    def invert_attention_mask(self, encoder_attention_mask):
        if encoder_attention_mask.ndim == 4:
            encoder_extended_attention_mask = encoder_attention_mask
        elif encoder_attention_mask.ndim == 3:
            encoder_extended_attention_mask = encoder_attention_mask.unsqueeze(
                1)
        elif encoder_attention_mask.ndim == 2:
            encoder_extended_attention_mask = encoder_attention_mask.unsqueeze(
                [1, 2])
        encoder_extended_attention_mask = encoder_extended_attention_mask.astype(
            self.dtype)  # fp16 compatibility

        if self.dtype == paddle.float16:
            encoder_extended_attention_mask = (
                1.0 - encoder_extended_attention_mask) * -1e4
        elif self.dtype == paddle.float32:
            encoder_extended_attention_mask = (
                1.0 - encoder_extended_attention_mask) * -1e4
        else:
            encoder_extended_attention_mask = (
                1.0 - encoder_extended_attention_mask) * -1e4

            # raise ValueError(
            #     f"{self.dtype} not recognized. `dtype` should be set to either `paddle.float32` or `paddle.float16`"
            # )

        return encoder_extended_attention_mask


@register_base_model
class T5Model(T5PretrainedModel):
    """
    The bare T5 Model transformer outputting raw hidden-states without any specific head on top.

    This model inherits from :class:`~paddlenlp.transformers.model_utils.PretrainedModel`.
    Refer to the superclass documentation for the generic methods.

    This model is also a Paddle `paddle.nn.Layer <https://www.paddlepaddle.org.cn/documentation
    /docs/en/api/paddle/fluid/dygraph/layers/Layer_en.html>`__ subclass. Use it as a regular Paddle Layer
    and refer to the Paddle documentation for all matter related to general usage and behavior.

    Args:
        tie_word_embeddings (bool, optional):
            Whether to tie input and output embeddings. Defaults to `False`.
        pad_token_id (int, optional):
            The id of the `padding` token. Defaults to `0`.
        bos_token_id (int, optional):
            The id of the `bos` token. Defaults to `0`.
        eos_token_id (int, optional):
            The id of the `eos` token. Defaults to `1`.
        initializer_factor (float, optional):
            A factor for initializing all weight matrices (should be kept to 1, used internally for initialization
            testing). Defaults to `1.0`.
        vocab_size (int, optional):
            Vocabulary size of `inputs_ids` in `T5Model`. Also is the vocab size of token embedding matrix.
            Defines the number of different tokens that can be represented by the `inputs_ids` passed when calling `T5Model`. Defaults to `32128`.
        d_model (int, optional):
            Dimensionality of the embedding layer, encoder layer. Defaults to `768`.
        d_kv (int, optional):
            Size of the key, query, value projections per attention head. Defaults to `64`.
        d_ff (int, optional):
            Dimensionality of the feed_forward layer in the residual attention block. Defaults to `3072`.
        num_layers (int, optional):
            Number of hidden layers in the Transformer encoder. Defaults to `12`.
        num_decoder_layers (int, optional):
            Number of hidden layers in the Transformer decoder. Defaults to `12`.
        num_heads (int, optional):
            Number of attention heads for each attention layer in the Transformer encoder and decoder.
            Defaults to `12`.
        relative_attention_num_buckets (int, optional):
            The number of buckets to use for each attention layer. Defaults to `32`.
        dropout_rate (float, optional):
            The dropout ratio for all layers. Defaults to `0.1`.
        layer_norm_eps (float, optional):
            The epsilon used by the layer normalization layers. Defaults to `1e-6`.
        feed_forward_proj (str, optional):
            The non-linear activation function (function or string) in the feed forward layer in the residual attention block. If string, `"relu"`, `"gated-gelu"` are supported. Defaults to `"relu"`.
        feed_forward_proj (str, optional):
            The non-linear activation function (function or string) in the feed forward layer in the residual attention block. If string, `"relu"`, `"gated-gelu"` are supported. Defaults to `"relu"`.

    """

    def __init__(
        self,
        tie_word_embeddings=True,
        pad_token_id=0,
        bos_token_id=0,
        eos_token_id=1,
        initializer_factor=1.0,
        vocab_size=32128,
        d_model=768,
        d_kv=64,
        d_ff=3072,
        num_layers=12,
        num_decoder_layers=12,
        num_heads=12,
        relative_attention_num_buckets=32,
        dropout_rate=0.1,
        layer_norm_epsilon=1e-06,
        feed_forward_proj="relu",
        enable_recompute=False,
    ):
        super().__init__()
        self.tie_word_embeddings = tie_word_embeddings
        self.pad_token_id = pad_token_id
        self.bos_token_id = bos_token_id
        self.eos_token_id = eos_token_id
        self.num_heads = num_heads
        self.d_ff = d_ff
        self.d_kv = d_kv
        self.d_model = d_model
        self.initializer_factor = initializer_factor

        if num_decoder_layers is None and num_layers is None:
            raise ValueError(
                "You have to specify either num_decoder_layers or num_layers or both."
            )
        elif num_decoder_layers is None:
            num_decoder_layers = num_layers

        self.shared = nn.Embedding(vocab_size, d_model)
        self.encoder = T5Stack(d_model,
                               num_layers,
                               layer_norm_epsilon,
                               dropout_rate,
                               relative_attention_num_buckets,
                               d_kv,
                               num_heads,
                               feed_forward_proj,
                               d_ff,
                               self.shared,
                               is_decoder=False,
                               enable_recompute=enable_recompute)
        self.decoder = T5Stack(d_model,
                               num_decoder_layers,
                               layer_norm_epsilon,
                               dropout_rate,
                               relative_attention_num_buckets,
                               d_kv,
                               num_heads,
                               feed_forward_proj,
                               d_ff,
                               self.shared,
                               is_decoder=True,
                               enable_recompute=enable_recompute)

        self.init_weights()

    def get_input_embeddings(self):
        return self.shared

    def set_input_embeddings(self, new_embeddings):
        self.shared = new_embeddings
        self.encoder.set_input_embeddings(new_embeddings)
        self.decoder.set_input_embeddings(new_embeddings)

    def get_encoder(self):
        return self.encoder

    def get_decoder(self):
        return self.decoder

    def forward(self,
                input_ids=None,
                attention_mask=None,
                decoder_input_ids=None,
                decoder_attention_mask=None,
                encoder_output=None,
                cache=None,
                inputs_embeds=None,
                decoder_inputs_embeds=None,
                use_cache=True,
                output_attentions=False,
                output_hidden_states=False,
                return_dict=False):
        r"""
        The T5Model forward method, overrides the `__call__()` special method.

        Args:
            input_ids (Tensor):
                Indices of input sequence tokens in the vocabulary. They are
                numerical representations of tokens that build the input sequence.
                Its data type should be `int64` and it has a shape of [batch_size, sequence_length].
            attention_mask (Tensor, optional):
                Mask used in multi-head attention to avoid performing attention on 
                to some unwanted positions, usually the paddings or the subsequent positions.
                Its data type can be int, float.
                When the data type is int, the `masked` tokens have `0` values and the others 
                have `1` values.
                When the data type is float, the `masked` tokens have `0.0` values and the 
                others have `1.0` values.
                It is a tensor with shape broadcasted to [batch_size, num_attention_heads, sequence_length, sequence_length].
                Defaults to `None`, which means nothing needed to be prevented attention to.
            decoder_input_ids (Tensor, optional):
                Indices of decoder input sequence tokens in the vocabulary.
                Its data type should be `int64` and it has a shape of [batch_size, sequence_length].
                Defaults to `None`, which means no `decoder_input_ids` is provided, the model will create the tensor
                by shifting the `input_ids` to the right.
            decoder_attention_mask (Tensor, optional):
                Mask used in multi-head attention to avoid performing attention to some unwanted positions in `decoder_input_ids`.
                Its data type and shape is the same as `attention_mask`. Defaults to `None`.
            encoder_output (tuple, optional):
                The output of the encoder, a tuple consists `last_hidden_state`, `hidden_states`(optional), `attentions`(optional).
                The data type of `last_hidden_state` is float32 and its shape is [batch_size, sequence_length, hidden_size].
                `hidden_states` is hidden_states of all layers in the Transformer encoder. The length of `hidden_states` is `num_hidden_layers + 1`.
                For all element in the tuple, its data type should be float32 and its shape is [batch_size, sequence_length, hidden_size].
                `attentions` is attentions of all layers of in the Transformer encoder. The length of `attentions` is `num_hidden_layers`.
                For all element in the tuple, its data type should be float32 and its shape is [batch_size, num_attention_heads, sequence_length, sequence_length].
            cache (Tuple[Tuple[Tensor]], optional):
                Contains pre-computed hidden-states (key and values in the attention blocks) 
                as computed by the model. Can be used to speed up sequential decoding. 
                The `input_ids` which have their past given to this model should not be 
                passed as input ids as they have already been computed.
                Defaults to `None`.
            inputs_embeds (Tensor, optional):
                Optionally, instead of passing `input_ids` you can choose to directly pass an embedded representation 
                of shape `(batch_size, sequence_length, hidden_size)`. This is useful if you want more control over 
                how to convert `input_ids` indices into associated vectors than the model's internal embedding lookup matrix. 
                Default to None.
            decoder_inputs_embeds (Tensor, optional):
                Optionally, instead of passing `decoder_input_ids` you can choose to directly pass an embedded
                representation  of shape `(batch_size, target_sequence_length, hidden_size)`. If `cache` is used, 
                optionally only the last `decoder_inputs_embeds` have to be input (see `past_key_values`). 
                This is useful if you want more control over how to convert `decoder_input_ids` indices 
                into associated vectors than the model's internal embedding lookup matrix. Default to None.

                If `decoder_input_ids` and `decoder_inputs_embeds` are both unset, `decoder_inputs_embeds` takes the value
                of `inputs_embeds`.
            use_cache (bool, optional):
                Whether or not to use cache. If set to `True`, `past_buckets_states` states are returned 
                and can be used to speed up decoding. 
                Defaults to `False`.
            output_attentions (bool, optional):
                Whether or not to return the attentions tensors of all attention layers.
                Defaults to `False`.
            output_hidden_states (bool, optional):
                Whether or not to return the output of all hidden layers.
                Defaults to `False`.
            return_dict (bool, optional):
                Whether or not to return a class:`~paddlenlp.transformers.model_outputs.Seq2SeqModelOutput`. If `False`, the output
                will be a tuple of tensors. Defaults to `False`.


        Returns:
            An instance of :class:`~paddlenlp.transformers.model_outputs.Seq2SeqModelOutput` if `return_dict=True`. 
            Otherwise it returns a tuple of tensors corresponding to ordered and not None (depending on the input arguments) fields of
            :class:`~paddlenlp.transformers.model_outputs.Seq2SeqModelOutput`.

            tuple: Returns tuple (`last_hidden_state`, `cache`, `decoder_hidden_states`, `decoder_attentions`,
            `cross_attentions`, `encoder_last_hidden_state`, `encoder_hidden_states`, `encoder_attentions`)

            With the fields:

            - `last_hidden_state` (Tensor):
                Sequence of hidden-states at the last layer of the decoder of the model.
                It's data type should be float32 and 
                its shape is [batch_size, sequence_length, hidden_size].

            - `cache` (List[tuple(Tensor, Tensor)], optional):
                returned when `use_cache=True` is passed.
                List of `tuple(Tensor, Tensor)` of length `config["num_layers"]`, 
                with the first element being the previous `buckets` of shape 
                `[batch_size, num_heads, num_hashes, sequence_length]` and the second 
                being the previous `hidden_states` of shape `[batch_size, sequence_length, hidden_size]`.

            - `decoder_hidden_states` (tuple(Tensor), optional)
                returned when ``output_hidden_states=True`` is passed.
                Tuple of `Tensor` (one for the output of the embeddings + one for the output of decoder each layer) of shape `(batch_size, sequence_length, hidden_size)`.

            - `decoder_attentions` (tuple(Tensor), optional):
                returned when `output_attentions=True` is passed.
                tuple of `Tensor` (one for each layer) of shape. Each Tensor has a data 
                type of float32 and its shape is [batch_size, num_heads, sequence_length, sequence_length].

            - `cross_attentions` (tuple(Tensor), optional):
                returned when `output_attentions=True` is passed.
                tuple of `Tensor` (one for each layer) of shape. Each Tensor has a data 
                type of float32 and its shape is [batch_size, num_heads, sequence_length, sequence_length].

            - `encoder_last_hidden_state` (Tensor):
                Sequence of hidden-states at the last layer of the encoder of the model.
                It's data type should be float32 and 
                its shape is [batch_size, sequence_length, hidden_size].

            - `encoder_hidden_states` (tuple(Tensor), optional):
                returned when `output_hidden_states=True` is passed.
                tuple of `Tensor` (one for the output of the embeddings + one for the 
                output of encoder each layer). Each Tensor has a data type of float32 
                and its shape is [batch_size, sequence_length, hidden_size].

            - `encoder_attentions` (tuple(Tensor), optional):
                returned when `output_attentions=True` is passed.
                tuple of `Tensor` (one for each layer) of shape. Each Tensor has a data 
                type of float32 and its shape is [batch_size, num_heads, sequence_length, sequence_length].

        Example:
            .. code-block::

                import paddle
                from paddlenlp.transformers import T5Model, T5Tokenizer

                tokenizer = T5Tokenizer.from_pretrained('t5-base')
                model = T5Model.from_pretrained('t5-base')

                inputs = tokenizer("Welcome to use PaddlePaddle and PaddleNLP!")
                input_ids = paddle.to_tensor([inputs["input_ids"]], dtype="int64")
                decoder_inputs = tokenizer("It means you can")
                decoder_input_ids = paddle.to_tensor([decoder_inputs["input_ids"]], dtype="int64")

                outputs = model(input_ids=input_ids, decoder_input_ids=decoder_input_ids)
                last_hidden_state = outputs[0]
                print(last_hidden_state.shape)
                # [1, 5, 768]

        """

        # Encode if needed (training, first prediction pass)
        if encoder_output is None:
            encoder_output = self.encoder(
                input_ids=input_ids,
                attention_mask=attention_mask,
                inputs_embeds=inputs_embeds,
                output_attentions=output_attentions,
                output_hidden_states=output_hidden_states,
                return_dict=return_dict)
        elif return_dict and not isinstance(encoder_output, BaseModelOutput):
            encoder_output = convert_encoder_output(encoder_output)
        hidden_states = encoder_output[0]

        # Decode
        decoder_outputs = self.decoder(
            input_ids=decoder_input_ids,
            attention_mask=decoder_attention_mask,
            inputs_embeds=decoder_inputs_embeds,
            cache=cache,
            encoder_hidden_states=hidden_states,
            encoder_attention_mask=attention_mask,
            use_cache=use_cache,
            output_attentions=output_attentions,
            output_hidden_states=output_hidden_states,
            return_dict=return_dict)

        if not return_dict:
            return decoder_outputs + encoder_output

        return Seq2SeqModelOutput(
            last_hidden_state=decoder_outputs.last_hidden_state,
            past_key_values=decoder_outputs.past_key_values,
            decoder_hidden_states=decoder_outputs.hidden_states,
            decoder_attentions=decoder_outputs.attentions,
            cross_attentions=decoder_outputs.cross_attentions,
            encoder_last_hidden_state=encoder_output.last_hidden_state,
            encoder_hidden_states=encoder_output.hidden_states,
            encoder_attentions=encoder_output.attentions,
        )


class T5ForConditionalGeneration(T5PretrainedModel):
    """
    The T5 Model transformer with a language modeling head on top.

    Args:
        t5 (:class:`T5Model`):
            An instance of :class:`T5Model`.

    """

    def __init__(self, t5):
        super().__init__()
        self.t5 = t5
        if not self.t5.config["tie_word_embeddings"]:
            self.lm_head = nn.Linear(self.t5.config["d_model"],
                                     self.t5.config["vocab_size"],
                                     bias_attr=False)

        self.init_weights()

    def get_input_embeddings(self):
        return self.t5.shared

    def set_input_embeddings(self, new_embeddings):
        self.t5.shared = new_embeddings
        self.t5.encoder.set_input_embeddings(new_embeddings)
        self.t5.decoder.set_input_embeddings(new_embeddings)

    def set_output_embeddings(self, new_embeddings):
        self.lm_head = new_embeddings

    def get_output_embeddings(self):
        if self.t5.config["tie_word_embeddings"]:
            return self.t5.shared
        else:
            return self.lm_head

    def get_encoder(self):
        return self.t5.encoder

    def get_decoder(self):
        return self.t5.decoder

    def forward(self,
                input_ids=None,
                attention_mask=None,
                decoder_input_ids=None,
                decoder_attention_mask=None,
                encoder_output=None,
                cache=None,
                labels=None,
                inputs_embeds=None,
                decoder_inputs_embeds=None,
                use_cache=None,
                output_attentions=False,
                output_hidden_states=False,
                return_dict=False):
        r"""

        Args:
            input_ids (Tensor, optional):
                See :class:`T5Model`.
            attention_mask (Tensor, optional):
                See :class:`T5Model`.
            decoder_input_ids (Tensor, optional):
                See :class:`T5Model`.
            decoder_attention_mask (Tensor, optional):
                See :class:`T5Model`.
            encoder_output (tuple(Tensor), optional):
                See :class:`T5Model`.
            cache (List[tuple(Tensor, Tensor)], optional):
                See :class:`T5Model`.
            labels (Tensor, optional):
                Labels for language modeling. Note that the labels **are shifted** 
                inside the model, i.e. you can set `labels = input_ids` Indices are 
                selected in `[-100, 0, ..., vocab_size]` All labels set to `-100` are 
                ignored (masked), the loss is only computed for labels in `[0, ..., vocab_size]`.
                Shape is [batch_size, sequence_length] and dtype is int64.
            inputs_embeds (Tensor, optional):
                Optionally, instead of passing `input_ids` you can choose to directly pass an embedded representation 
                of shape `(batch_size, sequence_length, hidden_size)`. This is useful if you want more control over 
                how to convert `input_ids` indices into associated vectors than the model's internal embedding lookup matrix.
                Default to None.
            decoder_inputs_embeds (Tensor , optional):
                Optionally, instead of passing `decoder_input_ids` you can choose to directly pass an embedded
                representation of shape `(batch_size, target_sequence_length, hidden_size)`. If `past_key_values` is used, 
                optionally only the last `decoder_inputs_embeds` have to be input (see `past_key_values`). This is useful 
                if you want more control over how to convert `decoder_input_ids` indices into associated vectors 
                than the model's internal embedding lookup matrix. Default to None.

                If `decoder_input_ids` and `decoder_inputs_embeds` are both unset, `decoder_inputs_embeds` takes the value
                of `inputs_embeds`.
            use_cache (bool, optional):
                See :class:`T5Model`.
            output_attentions (bool, optional):
                See :class:`T5Model`.
            output_hidden_states (bool, optional):
                See :class:`T5Model`.
            return_dict (bool, optional):
                Whether or not to return a class:`~paddlenlp.transformers.model_outputs.Seq2SeqLMOutput`. If `False`, the output
                will be a tuple of tensors. Defaults to `False`.

        Returns:
            An instance of :class:`~paddlenlp.transformers.model_outputs.Seq2SeqLMOutput` if `return_dict=True`. 
            Otherwise it returns a tuple of tensors corresponding to ordered and not None (depending on the input arguments) fields of
            :class:`~paddlenlp.transformers.model_outputs.Seq2SeqLMOutput`. 

            tuple: Returns tuple (`loss`, `logits`, `cache`, `decoder_hidden_states`, `decoder_attentions`,
            `cross_attentions`, `encoder_last_hidden_state`, `encoder_hidden_states`, `encoder_attentions`)

            With the fields:

            - `loss` (Tensor):
                returned when `labels` is provided.
                Language modeling loss. It's data type should be float32 and its shape is [1,].

            - `logits` (Tensor):
                Prediction scores of the language modeling head 
                (scores for each vocabulary token before SoftMax).
                It's data type should be float32 and its shape is 
                [batch_size, sequence_length, vocab_size].

            - `cache` (List[tuple(Tensor, Tensor)], optional):
                See :class:`T5Model`.

            - `decoder_hidden_states` (tuple(Tensor), optional)
                See :class:`T5Model`.

            - `decoder_attentions` (tuple(Tensor), optional):
                See :class:`T5Model`.

            - `cross_attentions` (tuple(Tensor), optional):
                See :class:`T5Model`.

            - `encoder_last_hidden_state` (Tensor):
                See :class:`T5Model`.

            - `encoder_hidden_states` (tuple(Tensor), optional):
                See :class:`T5Model`.

            - `encoder_attentions` (tuple(Tensor), optional):
                See :class:`T5Model`.

        Example:
            .. code-block::

                import paddle
                from paddlenlp.transformers import T5ForConditionalGeneration, T5Tokenizer

                tokenizer = T5Tokenizer.from_pretrained('t5-base')
                model = T5ForConditionalGeneration.from_pretrained('t5-base')

                inputs = tokenizer("Welcome to use PaddlePaddle and PaddleNLP!")
                inputs = {k:paddle.to_tensor([v]) for (k, v) in inputs.items()}
                output = model(**inputs, labels=inputs["input_ids"])

                loss = output[0]
                logits = output[1]

        """
<<<<<<< HEAD
        input_type = type(
            decoder_input_ids) if decoder_input_ids is not None else type(
                decoder_inputs_embeds)
=======

        use_cache = use_cache if use_cache is not None else False
>>>>>>> af9461a7
        # Encode if needed (training, first prediction pass)
        if encoder_output is None:
            # Convert encoder inputs in embeddings if needed
            encoder_output = self.t5.encoder(
                input_ids=input_ids,
                attention_mask=attention_mask,
                inputs_embeds=inputs_embeds,
                output_attentions=output_attentions,
                output_hidden_states=output_hidden_states,
                return_dict=return_dict)
        else:
            if isinstance(encoder_output, input_type):
                encoder_output = (encoder_output, )
            if return_dict and not isinstance(encoder_output, BaseModelOutput):
                encoder_output = convert_encoder_output(encoder_output)

        hidden_states = encoder_output[0]

        if labels is not None and decoder_input_ids is None and decoder_inputs_embeds is None:
            # get decoder inputs from shifting lm labels to the right
            decoder_input_ids = self._shift_right(labels)

        # If decoding with past key value states, only the last tokens
        # should be given as an input
        if cache is not None:
            assert (
                labels is None
            ), "Decoder should not use cached key value states when training."
            if decoder_input_ids is not None:
                decoder_input_ids = decoder_input_ids[:, -1:]

        # Decode
        decoder_outputs = self.t5.decoder(
            input_ids=decoder_input_ids,
            attention_mask=decoder_attention_mask,
            inputs_embeds=decoder_inputs_embeds,
            cache=cache,
            encoder_hidden_states=hidden_states,
            encoder_attention_mask=attention_mask,
            use_cache=use_cache,
            output_attentions=output_attentions,
            output_hidden_states=output_hidden_states,
            return_dict=return_dict)

        sequence_output = decoder_outputs[0]

        if self.t5.config["tie_word_embeddings"]:
            # Rescale output before projecting on vocab
            # See https://github.com/tensorflow/mesh/blob/fa19d69eafc9a482aff0b59ddd96b025c0cb207d/mesh_tensorflow/transformer/transformer.py#L586
            sequence_output = sequence_output * (self.t5.config["d_model"]**
                                                 -0.5)
            lm_logits = paddle.matmul(sequence_output,
                                      self.t5.shared.weight,
                                      transpose_y=True)
        else:
            lm_logits = self.lm_head(sequence_output)

        loss = None
        if labels is not None:
            loss_fct = nn.CrossEntropyLoss(ignore_index=-100)
            loss = loss_fct(
                lm_logits.reshape(
                    shape=[-1, lm_logits.shape[-1]]).astype("float32"),
                labels.flatten())

        if not return_dict:
            output = (lm_logits, ) + decoder_outputs[1:] + encoder_output
            return ((loss, ) + output) if loss is not None else output

        return Seq2SeqLMOutput(
            loss=loss,
            logits=lm_logits,
            past_key_values=decoder_outputs.past_key_values,
            decoder_hidden_states=decoder_outputs.hidden_states,
            decoder_attentions=decoder_outputs.attentions,
            cross_attentions=decoder_outputs.cross_attentions,
            encoder_last_hidden_state=encoder_output.last_hidden_state,
            encoder_hidden_states=encoder_output.hidden_states,
            encoder_attentions=encoder_output.attentions,
        )

    @staticmethod
    def prepare_input_ids_for_generation(bos_token_id, encoder_output=None):
        batch_size = 1
        if bos_token_id is None:
            raise ValueError("`bos_token_id` should be defined when no "
                             "`input_ids` are provided.")
        if encoder_output is not None:
            if isinstance(encoder_output, tuple):
                encoder_output = encoder_output[0]
            batch_size = encoder_output.shape[0]
        return paddle.ones([batch_size, 1], dtype="int64") * bos_token_id

    def prepare_inputs_for_generation(self,
                                      input_ids,
                                      cache=None,
                                      attention_mask=None,
                                      use_cache=None,
                                      encoder_output=None,
                                      **kwargs):

        # cut decoder_input_ids if past is used
        if cache is not None:
            input_ids = input_ids[:, -1:]
        return {
            "decoder_input_ids": input_ids,
            "cache": cache,
            "encoder_output": encoder_output,
            "attention_mask": attention_mask,
            "use_cache": use_cache,
        }

    @staticmethod
    def expand_inputs_for_generation(input_ids,
                                     expand_size,
                                     attention_mask=None,
                                     **model_kwargs):
        index = paddle.tile(
            paddle.arange(input_ids.shape[0]).unsqueeze(-1),
            [1, expand_size]).reshape([-1])

        input_ids = paddle.index_select(input_ids, index)

        if attention_mask is not None:
            model_kwargs["attention_mask"] = paddle.index_select(
                attention_mask, index)

        if "token_type_ids" in model_kwargs:
            token_type_ids = model_kwargs["token_type_ids"]
            model_kwargs["token_type_ids"] = paddle.index_select(
                token_type_ids, index)

        if "position_ids" in model_kwargs:
            position_ids = model_kwargs["position_ids"]
            model_kwargs["position_ids"] = paddle.index_select(
                position_ids, index)

        if "seq_len" in model_kwargs:
            seq_len = model_kwargs["seq_len"]
            model_kwargs["seq_len"] = paddle.index_select(seq_len, index)

        if "encoder_output" in model_kwargs:
            encoder_output = model_kwargs["encoder_output"]
            if isinstance(encoder_output, tuple):
                model_kwargs["encoder_output"] = (paddle.index_select(
                    encoder_output[0], index), ) + encoder_output[1:]
            else:
                model_kwargs["encoder_output"] = paddle.index_select(
                    encoder_output, index)
        return input_ids, model_kwargs

    @staticmethod
    def prepare_attention_mask_for_generation(input_ids, pad_token_id,
                                              eos_token_id):
        is_pad_token_in_inputs_ids = (pad_token_id is not None) and paddle.any(
            input_ids == pad_token_id).item()
        is_pad_token_not_equal_to_eos_token_id = (eos_token_id is None) or (
            (eos_token_id is not None) and (pad_token_id != eos_token_id))
        if is_pad_token_in_inputs_ids and is_pad_token_not_equal_to_eos_token_id:
            attention_mask = (input_ids != pad_token_id).astype("int64")
            return attention_mask
        else:
            attention_mask = paddle.ones_like(input_ids)
        return attention_mask

    def __getattr__(self, name):
        try:
            return super().__getattr__(name)
        except AttributeError as e:
            try:
                return getattr(getattr(self, self.base_model_prefix), name)
            except AttributeError:
                try:
                    return getattr(self, self.base_model_prefix).config[name]
                except KeyError:
                    raise e


class T5EncoderModel(T5PretrainedModel):
    base_model_class = None

    def __init__(self,
                 vocab_size=32128,
                 d_model=768,
                 d_kv=64,
                 d_ff=3072,
                 num_layers=12,
                 num_heads=12,
                 relative_attention_num_buckets=32,
                 dropout_rate=0.1,
                 layer_norm_epsilon=1e-06,
                 feed_forward_proj="relu",
                 is_decoder: bool = False,
                 **kwargs):
        super().__init__()
        self.config = {
            "vocab_size": vocab_size,
            "d_model": d_model,
            "d_kv": d_kv,
            "d_ff": d_ff,
            "num_layers": num_layers,
            "num_heads": num_heads,
            "relative_attention_num_buckets": relative_attention_num_buckets,
            "dropout_rate": dropout_rate,
            "layer_norm_epsilon": layer_norm_epsilon,
            "feed_forward_proj": feed_forward_proj,
            "is_decoder": is_decoder,
            "initializer_factor": kwargs.pop("initializer_factor", 1.0)
        }
        self.config.update(kwargs)
        self.shared = nn.Embedding(vocab_size, d_model)

        self.use_cache = False
        self.is_encoder_decoder = False
        self.encoder = T5Stack(d_model,
                               num_layers,
                               layer_norm_epsilon,
                               dropout_rate,
                               relative_attention_num_buckets,
                               d_kv,
                               num_heads,
                               feed_forward_proj,
                               d_ff,
                               embed_tokens=self.shared,
                               is_decoder=is_decoder)

        # Initialize weights and apply final processing
        self.init_weights()

    @property
    def t5(self):
        return self

    def get_input_embeddings(self) -> nn.Embedding:
        return self.shared

    def set_input_embeddings(self, new_embeddings: nn.Embedding) -> None:
        self.shared = new_embeddings
        self.encoder.set_input_embeddings(new_embeddings)

    def get_encoder(self) -> T5Stack:
        return self.encoder

    def forward(
        self,
        input_ids: Tensor = None,
        attention_mask: Optional[Tensor] = None,
        encoder_hidden_states: Optional[Tuple[Tensor]] = None,
        encoder_attention_mask: Optional[Tensor] = None,
        cache=None,
        inputs_embeds: Optional[Tensor] = None,
        use_cache: Optional[bool] = False,
        output_attentions: Optional[bool] = False,
        output_hidden_states: Optional[bool] = False,
        return_dict: Optional[bool] = False,
    ):
        encoder_outputs = self.encoder(
            input_ids=input_ids,
            attention_mask=attention_mask,
            inputs_embeds=inputs_embeds,
            encoder_hidden_states=encoder_hidden_states,
            encoder_attention_mask=encoder_attention_mask,
            cache=cache,
            use_cache=use_cache,
            output_attentions=output_attentions,
            output_hidden_states=output_hidden_states,
            return_dict=return_dict)

        return encoder_outputs


T5EncoderModel.base_model_class = T5EncoderModel<|MERGE_RESOLUTION|>--- conflicted
+++ resolved
@@ -1752,14 +1752,11 @@
                 logits = output[1]
 
         """
-<<<<<<< HEAD
+
         input_type = type(
             decoder_input_ids) if decoder_input_ids is not None else type(
                 decoder_inputs_embeds)
-=======
-
         use_cache = use_cache if use_cache is not None else False
->>>>>>> af9461a7
         # Encode if needed (training, first prediction pass)
         if encoder_output is None:
             # Convert encoder inputs in embeddings if needed
