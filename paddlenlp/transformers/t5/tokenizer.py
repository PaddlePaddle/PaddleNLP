# Copyright (c) 2021 PaddlePaddle Authors. All Rights Reserved.
# Copyright 2018 The Google AI Language Team Authors and The HuggingFace Inc. team.
#
# Licensed under the Apache License, Version 2.0 (the "License");
# you may not use this file except in compliance with the License.
# You may obtain a copy of the License at
#
#     http://www.apache.org/licenses/LICENSE-2.0
#
# Unless required by applicable law or agreed to in writing, software
# distributed under the License is distributed on an "AS IS" BASIS,
# WITHOUT WARRANTIES OR CONDITIONS OF ANY KIND, either express or implied.
# See the License for the specific language governing permissions and
# limitations under the License.

from paddle.utils import try_import
from ..albert.tokenizer import AlbertEnglishTokenizer
import warnings
import re

__all__ = ['T5Tokenizer', ]


class T5Tokenizer(AlbertEnglishTokenizer):
    """
    Constructs a T5 tokenizer based on SentencePiece .
    This tokenizer inherits from :class:`~paddlenlp.transformers.tokenizer_utils.PretrainedTokenizer`
    which contains most of the main methods. For more information regarding those methods,
    please refer to this superclass.

    Args:
        sentencepiece_model_file (str):
            The vocabulary file (ends with '.spm') required to instantiate
            a `SentencePiece <https://github.com/google/sentencepiece>`__ tokenizer.
        do_lower_case (bool):
            Whether or not to lowercase the input when tokenizing. Defaults to `False`.
        remove_space (bool):
            Whether or note to remove space when tokenizing. Defaults to `True`.
        keep_accents (bool):
            Whether or note to keep accents when tokenizing. Defaults to `False`.
        eos_token (str):
            A special token representing the *eos (end-of-sentence)* token.
            Defaults to "</s>".
        unk_token (str):
            A special token representing the *unknown (out-of-vocabulary)* token.
            An unknown token is set to be `unk_token` inorder to be converted to an ID.
            Defaults to "<unk>".
        pad_token (str):
            A special token used to make arrays of tokens the same size for batching purposes.
            Defaults to "<pad>".

    """
    resource_files_names = {"sentencepiece_model_file": "spiece.model"}
    pretrained_resource_files_map = {
        "sentencepiece_model_file": {
            "t5-small":
            "https://bj.bcebos.com/paddlenlp/models/transformers/t5/t5-small/spiece.model",
            "t5-base":
            "https://bj.bcebos.com/paddlenlp/models/transformers/t5/t5-base/spiece.model",
            "t5-large":
            "https://bj.bcebos.com/paddlenlp/models/transformers/t5/t5-large/spiece.model",
            "t5-v1_1-base":
            "https://bj.bcebos.com/paddlenlp/models/transformers/t5/t5-v1_1-base/spiece.model",
            "t5-v1_1-large":
            "https://bj.bcebos.com/paddlenlp/models/transformers/t5/t5-v1_1-large/spiece.model",
        },
    }

    pretrained_init_configuration = {
        "t5-small": {
            "do_lower_case": False
        },
        "t5-base": {
            "do_lower_case": False
        },
        "t5-large": {
            "do_lower_case": False
        },
        "t5-v1_1-base": {
            "do_lower_case": False
        },
        "t5-v1_1-large": {
            "do_lower_case": False
        },
    }

    def __init__(self,
                 sentencepiece_model_file,
                 do_lower_case=False,
                 remove_space=True,
                 keep_accents=False,
                 eos_token="</s>",
                 unk_token="<unk>",
                 pad_token="<pad>",
                 extra_ids=100,
<<<<<<< HEAD
                 additional_special_tokens=[],
                 **kwargs):

        # Add extra_ids to the special token list
        if extra_ids > 0 and len(additional_special_tokens) == 0:
            self._additional_special_tokens = [
                f"<extra_id_{i}>" for i in range(extra_ids)
            ]
        elif extra_ids > 0 and len(additional_special_tokens) != 0:
=======
                 additional_special_tokens=None,
                 **kwargs):

        # Add extra_ids to the special token list
        if extra_ids > 0 and additional_special_tokens is None:
            additional_special_tokens = [
                f"<extra_id_{i}>" for i in range(extra_ids)
            ]
            self.add_tokens(additional_special_tokens, special_tokens=True)
        elif extra_ids > 0 and additional_special_tokens is not None:
>>>>>>> b27c647f
            # Check that we have the right number of extra_id special tokens
            extra_tokens = len(
                set(
                    filter(lambda x: bool("extra_id" in str(x)),
                           additional_special_tokens)))
            if extra_tokens != extra_ids:
                raise ValueError(
                    f"Both extra_ids ({extra_ids}) and additional_special_tokens ({additional_special_tokens}) are provided to T5Tokenizer. "
                    "In this case the additional_special_tokens must include the extra_ids tokens"
                )

        self.do_lower_case = do_lower_case
        self.remove_space = remove_space
        self.keep_accents = keep_accents
        self.extra_ids = extra_ids
        self.sentencepiece_model_file = sentencepiece_model_file

        spm = try_import("sentencepiece")
        self.sp_model = spm.SentencePieceProcessor()
        self.sp_model.Load(sentencepiece_model_file)

    def __call__(self,
                 text,
                 text_pair=None,
                 max_seq_len=None,
                 stride=0,
                 is_split_into_words=False,
                 pad_to_max_seq_len=False,
                 truncation_strategy="longest_first",
                 return_position_ids=False,
                 return_token_type_ids=False,
                 return_attention_mask=True,
                 return_length=False,
                 return_overflowing_tokens=False,
                 return_special_tokens_mask=False):
        return super(T5Tokenizer, self).__call__(
            text, text_pair, max_seq_len, stride, is_split_into_words,
            pad_to_max_seq_len, truncation_strategy, return_position_ids,
            return_token_type_ids, return_attention_mask, return_length,
            return_overflowing_tokens, return_special_tokens_mask)

    @property
    def vocab_size(self):
        return len(self.sp_model) + self.extra_ids

    def _add_eos_if_not_present(self, token_ids):
        """Do not add eos again if user already added it."""
        if len(token_ids) > 0 and token_ids[-1] == self.eos_token_id:
            warnings.warn(
                f"This sequence already has {self.eos_token}. In future versions this behavior may lead to duplicated eos tokens being added."
            )
            return token_ids
        else:
            return token_ids + [self.eos_token_id]

    def build_inputs_with_special_tokens(self, token_ids_0, token_ids_1):
        """
        Build model inputs from a sequence or a pair of sequence.

        An Reformer sequence has the following format:

        - single sequence:      ``X </s>``
        - pair of sequences:        ``A </s> B </s>``

        Args:
            token_ids_0 (List[int]):
                List of IDs to which the special tokens will be added.
            token_ids_1 (List[int], optional):
                Optional second list of IDs for sequence pairs. Defaults to None.

        Returns:
            List[int]: List of input_id with the appropriate special tokens.

        """
        token_ids_0 = self._add_eos_if_not_present(token_ids_0)
        if token_ids_1 is None:
            return token_ids_0
        else:
            token_ids_1 = self._add_eos_if_not_present(token_ids_1)
            return token_ids_0 + token_ids_1

    def create_token_type_ids_from_sequences(self,
                                             token_ids_0,
                                             token_ids_1=None):
        """
        Create a mask from the two sequences.

        If `token_ids_1` is `None`, this method only returns the first portion of the mask (0s).

        Args:
            token_ids_0 (List[int]):
                List of IDs.
            token_ids_1 (List[int], optional):
                Optional second list of IDs for sequence pairs.

        Returns:
            List[int]: List of token_type_id according to the given sequence(s).
            
        """
        eos = [self.eos_token_id]
        if token_ids_1 is None:
            return len(token_ids_0 + eos) * [0]
        return len(token_ids_0 + eos + token_ids_1 + eos) * [0]

    def get_special_tokens_mask(self,
                                token_ids_0,
                                token_ids_1=None,
                                already_has_special_tokens=False):
        """
        Retrieves sequence ids from a token list that has no special tokens added. This method is called when adding
        special tokens using the tokenizer ``encode`` methods.

        Args:
            token_ids_0 (List[int]): List of ids of the first sequence.
            token_ids_1 (List[int], optional): List of ids of the second sequence.
            already_has_special_tokens (bool, optional): Whether or not the token list is already
                formatted with special tokens for the model. Defaults to None.

        Returns:
            List[int]: The list of integers in the range [0, 1]:
                1 for a special token, 0 for a sequence token.
        """
        if already_has_special_tokens:
            return super().get_special_tokens_mask(
                token_ids_0=token_ids_0,
                token_ids_1=token_ids_1,
                already_has_special_tokens=True, )

        # normal case: some special tokens
        if token_ids_1 is None:
            return ([0] * len(token_ids_0)) + [1]
        return ([0] * len(token_ids_0)) + [1] + ([0] * len(token_ids_1)) + [1]

    def convert_tokens_to_string(self, tokens):
        """Converts a sequence of tokens (string) in a single string."""
        current_sub_tokens = []
        out_string = ""
        for token in tokens:
            # make sure that special tokens are not decoded using sentencepiece model
            if token in self.all_special_tokens:
                out_string += (self.sp_model.decode_pieces(current_sub_tokens) +
                               token + " ")
                current_sub_tokens = []
            else:
                current_sub_tokens.append(token)
        out_string += self.sp_model.decode_pieces(current_sub_tokens)
        return out_string.strip()

    def decode(self,
               token_ids,
               skip_special_tokens=False,
               clean_up_tokenization_spaces=True):
        """
        Converts a sequence of ids in a string, using the tokenizer and vocabulary with options to remove special
        tokens and clean up tokenization spaces.

        Similar to doing ``self.convert_tokens_to_string(self.convert_ids_to_tokens(token_ids))``.

        Args:
            token_ids (Union[List[int], Tensor]):
                List of tokenized input ids. 
            skip_special_tokens (bool, optional):
                Whether or not to remove special tokens in the decoding. Defaults to `False`.
            clean_up_tokenization_spaces (bool, optional):
                Whether or not to clean up the tokenization spaces. Defaults to `True`.

        Returns:
            str: The decoded sentence.
        """
        if hasattr(token_ids, "tolist"):
            token_ids = token_ids.tolist()
        text = self.convert_tokens_to_string(
            self.convert_ids_to_tokens(
                token_ids, skip_special_tokens=skip_special_tokens))
        if clean_up_tokenization_spaces:
            text = self.clean_up_tokenization(text)
        return text

    def _convert_token_to_id(self, token):
        """Converts a token (str) in an id using the vocab."""
        if token.startswith("<extra_id_"):
            match = re.match(r"<extra_id_(\d+)>", token)
            num = int(match.group(1))
            return self.vocab_size - num - 1
        return self.sp_model.piece_to_id(token)

    def _convert_id_to_token(self, index):
        """Converts an index (integer) in a token (str) using the vocab."""
        if index < self.sp_model.get_piece_size():
            token = self.sp_model.IdToPiece(index)
        else:
            token = f"<extra_id_{self.vocab_size - 1 - index}>"
        return token

    def batch_decode(self,
                     sequences,
                     skip_special_tokens=False,
                     clean_up_tokenization_spaces=True):
        """
        Convert a list of lists of token ids into a list of strings by calling decode.

        Args:
            sequences (Union[List[int], List[List[int]], Tensor]):
                List of tokenized input ids.
            skip_special_tokens (bool, optional):
                Whether or not to remove special tokens in the decoding. Defaults to `False`.
            clean_up_tokenization_spaces (bool, optional):
                Whether or not to clean up the tokenization spaces. Defaults to `True`.

        Returns:
            List[str]: The list of decoded sentences.
        """
        return [
            self.decode(
                seq,
                skip_special_tokens=skip_special_tokens,
                clean_up_tokenization_spaces=clean_up_tokenization_spaces)
            for seq in sequences
        ]

    @staticmethod
    def clean_up_tokenization(out_string):
        """
        Clean up a list of simple English tokenization artifacts like spaces before punctuations and abbreviated forms.

        Args:
            out_string (str): The text to clean up.

        Returns:
            str: The cleaned-up string.
        """
        out_string = (out_string.replace(" .", ".").replace(" ?", "?")
                      .replace(" !", "!").replace(" ,", ",").replace(" ' ", "'")
                      .replace(" n't", "n't").replace(" 'm", "'m")
                      .replace(" 's", "'s").replace(" 've", "'ve")
                      .replace(" 're", "'re"))
        return out_string<|MERGE_RESOLUTION|>--- conflicted
+++ resolved
@@ -93,7 +93,6 @@
                  unk_token="<unk>",
                  pad_token="<pad>",
                  extra_ids=100,
-<<<<<<< HEAD
                  additional_special_tokens=[],
                  **kwargs):
 
@@ -103,18 +102,6 @@
                 f"<extra_id_{i}>" for i in range(extra_ids)
             ]
         elif extra_ids > 0 and len(additional_special_tokens) != 0:
-=======
-                 additional_special_tokens=None,
-                 **kwargs):
-
-        # Add extra_ids to the special token list
-        if extra_ids > 0 and additional_special_tokens is None:
-            additional_special_tokens = [
-                f"<extra_id_{i}>" for i in range(extra_ids)
-            ]
-            self.add_tokens(additional_special_tokens, special_tokens=True)
-        elif extra_ids > 0 and additional_special_tokens is not None:
->>>>>>> b27c647f
             # Check that we have the right number of extra_id special tokens
             extra_tokens = len(
                 set(
