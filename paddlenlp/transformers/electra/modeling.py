# Copyright (c) 2020 PaddlePaddle Authors. All Rights Reserved.
# Copyright 2019 The Google AI Language Team Authors and The HuggingFace Inc. team.
#
# Licensed under the Apache License, Version 2.0 (the "License"
# you may not use this file except in compliance with the License.
# You may obtain a copy of the License at
#
#     http://www.apache.org/licenses/LICENSE-2.0
#
# Unless required by applicable law or agreed to in writing, software
# distributed under the License is distributed on an "AS IS" BASIS,
# WITHOUT WARRANTIES OR CONDITIONS OF ANY KIND, either express or implied.
# See the License for the specific language governing permissions and
# limitations under the License.

from dataclasses import dataclass
from typing import List, Optional

import paddle
import paddle.nn as nn
import paddle.nn.functional as F
from paddle import Tensor
from paddle.nn import TransformerEncoder, TransformerEncoderLayer

from ...utils.converter import StateDictNameMapping
from .. import PretrainedModel, register_base_model
from ..activations import get_activation
from ..model_outputs import (
    MaskedLMOutput,
    ModelOutput,
    MultipleChoiceModelOutput,
    QuestionAnsweringModelOutput,
    SequenceClassifierOutput,
    TokenClassifierOutput,
    tuple_output,
)
from .configuration import (
    ELECTRA_PRETRAINED_INIT_CONFIGURATION,
    ELECTRA_PRETRAINED_RESOURCE_FILES_MAP,
    ElectraConfig,
)

__all__ = [
    "ElectraModel",
    "ElectraPretrainedModel",
    "ElectraForTotalPretraining",
    "ElectraDiscriminator",
    "ElectraGenerator",
    "ElectraClassificationHead",
    "ElectraForSequenceClassification",
    "ElectraForTokenClassification",
    "ElectraPretrainingCriterion",
    "ElectraForMultipleChoice",
    "ElectraForQuestionAnswering",
    "ElectraForMaskedLM",
    "ElectraForPretraining",
    "ErnieHealthForTotalPretraining",
    "ErnieHealthPretrainingCriterion",
    "ErnieHealthDiscriminator",
]


class ElectraEmbeddings(nn.Layer):
    """Construct the embeddings from word, position and token_type embeddings."""

    def __init__(self, config: ElectraConfig):
        super(ElectraEmbeddings, self).__init__()
        self.word_embeddings = nn.Embedding(config.vocab_size, config.embedding_size)
        self.position_embeddings = nn.Embedding(config.max_position_embeddings, config.embedding_size)
        self.token_type_embeddings = nn.Embedding(config.type_vocab_size, config.embedding_size)

        self.layer_norm = nn.LayerNorm(config.embedding_size, epsilon=config.layer_norm_eps)
        self.dropout = nn.Dropout(config.hidden_dropout_prob)

    def forward(
        self, input_ids, token_type_ids=None, position_ids=None, inputs_embeds=None, past_key_values_length=None
    ):
        if position_ids is None:
            ones = paddle.ones_like(input_ids, dtype="int64")
            seq_length = paddle.cumsum(ones, axis=-1)
            position_ids = seq_length - ones
            if past_key_values_length is not None:
                position_ids += past_key_values_length
            position_ids.stop_gradient = True
        position_ids = position_ids.astype("int64")

        if token_type_ids is None:
            token_type_ids = paddle.zeros_like(input_ids, dtype="int64")

        if input_ids is not None:
            input_embeddings = self.word_embeddings(input_ids)
        else:
            input_embeddings = inputs_embeds
        position_embeddings = self.position_embeddings(position_ids)
        token_type_embeddings = self.token_type_embeddings(token_type_ids)

        embeddings = input_embeddings + position_embeddings + token_type_embeddings

        embeddings = self.layer_norm(embeddings)
        embeddings = self.dropout(embeddings)

        return embeddings


class ElectraDiscriminatorPredictions(nn.Layer):
    """Prediction layer for the discriminator, made up of two dense layers."""

    def __init__(self, config: ElectraConfig):
        super(ElectraDiscriminatorPredictions, self).__init__()

        self.dense = nn.Linear(config.hidden_size, config.hidden_size)
        self.dense_prediction = nn.Linear(config.hidden_size, 1)
        self.act = get_activation(config.hidden_act)

    def forward(self, discriminator_hidden_states):
        hidden_states = self.dense(discriminator_hidden_states)
        hidden_states = self.act(hidden_states)
        logits = self.dense_prediction(hidden_states).squeeze()

        return logits


class ElectraGeneratorPredictions(nn.Layer):
    """Prediction layer for the generator, made up of two dense layers."""

    def __init__(self, config: ElectraConfig):
        super(ElectraGeneratorPredictions, self).__init__()

        self.layer_norm = nn.LayerNorm(config.embedding_size)
        self.dense = nn.Linear(config.hidden_size, config.embedding_size)
        self.act = get_activation(config.hidden_act)

    def forward(self, generator_hidden_states):
        hidden_states = self.dense(generator_hidden_states)
        hidden_states = self.act(hidden_states)
        hidden_states = self.layer_norm(hidden_states)

        return hidden_states


class ElectraPretrainedModel(PretrainedModel):
    """
    An abstract class for pretrained Electra models. It provides Electra related
    `model_config_file`, `pretrained_init_configuration`, `resource_files_names`,
    `pretrained_resource_files_map`, `base_model_prefix` for downloading and
    loading pretrained models.
    See :class:`~paddlenlp.transformers.model_utils.PretrainedModel` for more details.
    """

    base_model_prefix = "electra"

    # pretrained general configuration
    gen_weight = 1.0
    disc_weight = 50.0
    tie_word_embeddings = True
    untied_generator_embeddings = False
    use_softmax_sample = True

    # model init configuration
    pretrained_init_configuration = ELECTRA_PRETRAINED_INIT_CONFIGURATION
    pretrained_resource_files_map = ELECTRA_PRETRAINED_RESOURCE_FILES_MAP
    config_class = ElectraConfig

<<<<<<< HEAD
=======
    @classmethod
    def _get_name_mappings(cls, config: ElectraConfig) -> List[StateDictNameMapping]:
        model_mappings = [
            ["embeddings.word_embeddings.weight", "embeddings.word_embeddings.weight"],
            ["embeddings.position_embeddings.weight", "embeddings.position_embeddings.weight"],
            ["embeddings.token_type_embeddings.weight", "embeddings.token_type_embeddings.weight"],
            ["embeddings.LayerNorm.weight", "embeddings.layer_norm.weight"],
            ["embeddings.LayerNorm.bias", "embeddings.layer_norm.bias"],
            ["embeddings_project.weight", "embeddings_project.weight", "transpose"],
            ["embeddings_project.bias", "embeddings_project.bias"],
        ]

        for layer_index in range(config.num_hidden_layers):
            layer_mappings = [
                [
                    f"encoder.layer.{layer_index}.attention.self.query.weight",
                    f"encoder.layers.{layer_index}.self_attn.q_proj.weight",
                    "transpose",
                ],
                [
                    f"encoder.layer.{layer_index}.attention.self.query.bias",
                    f"encoder.layers.{layer_index}.self_attn.q_proj.bias",
                ],
                [
                    f"encoder.layer.{layer_index}.attention.self.key.weight",
                    f"encoder.layers.{layer_index}.self_attn.k_proj.weight",
                    "transpose",
                ],
                [
                    f"encoder.layer.{layer_index}.attention.self.key.bias",
                    f"encoder.layers.{layer_index}.self_attn.k_proj.bias",
                ],
                [
                    f"encoder.layer.{layer_index}.attention.self.value.weight",
                    f"encoder.layers.{layer_index}.self_attn.v_proj.weight",
                    "transpose",
                ],
                [
                    f"encoder.layer.{layer_index}.attention.self.value.bias",
                    f"encoder.layers.{layer_index}.self_attn.v_proj.bias",
                ],
                [
                    f"encoder.layer.{layer_index}.attention.output.dense.weight",
                    f"encoder.layers.{layer_index}.self_attn.out_proj.weight",
                    "transpose",
                ],
                [
                    f"encoder.layer.{layer_index}.attention.output.dense.bias",
                    f"encoder.layers.{layer_index}.self_attn.out_proj.bias",
                ],
                [
                    f"encoder.layer.{layer_index}.attention.output.LayerNorm.weight",
                    f"encoder.layers.{layer_index}.norm1.weight",
                ],
                [
                    f"encoder.layer.{layer_index}.attention.output.LayerNorm.bias",
                    f"encoder.layers.{layer_index}.norm1.bias",
                ],
                [
                    f"encoder.layer.{layer_index}.intermediate.dense.weight",
                    f"encoder.layers.{layer_index}.linear1.weight",
                    "transpose",
                ],
                [f"encoder.layer.{layer_index}.intermediate.dense.bias", f"encoder.layers.{layer_index}.linear1.bias"],
                [
                    f"encoder.layer.{layer_index}.output.dense.weight",
                    f"encoder.layers.{layer_index}.linear2.weight",
                    "transpose",
                ],
                [f"encoder.layer.{layer_index}.output.dense.bias", f"encoder.layers.{layer_index}.linear2.bias"],
                [f"encoder.layer.{layer_index}.output.LayerNorm.weight", f"encoder.layers.{layer_index}.norm2.weight"],
                [f"encoder.layer.{layer_index}.output.LayerNorm.bias", f"encoder.layers.{layer_index}.norm2.bias"],
            ]
            model_mappings.extend(layer_mappings)

        # base-model prefix "ElectraModel"
        if "ElectraModel" not in config.architectures:
            for mapping in model_mappings:
                mapping[0] = "electra." + mapping[0]
                mapping[1] = "electra." + mapping[1]

        # downstream mappings
        if "ElectraForQuestionAnswering" in config.architectures:
            model_mappings.extend(
                [["qa_outputs.weight", "classifier.weight", "transpose"], ["qa_outputs.bias", "classifier.bias"]]
            )

        if "ElectraForMultipleChoice" in config.architectures:
            model_mappings.extend(
                [
                    ["sequence_summary.summary.weight", "sequence_summary.dense.weight", "transpose"],
                    ["sequence_summary.summary.bias", "sequence_summary.dense.bias"],
                    ["classifier.weight", "classifier.weight", "transpose"],
                    ["classifier.bias", "classifier.bias"],
                ]
            )

        if "ElectraForSequenceClassification" in config.architectures:
            model_mappings.extend(
                [
                    ["classifier.dense.weight", "classifier.dense.weight", "transpose"],
                    ["classifier.dense.bias", "classifier.dense.bias"],
                    ["classifier.out_proj.weight", "classifier.out_proj.weight", "transpose"],
                    ["classifier.out_proj.bias", "classifier.out_proj.bias"],
                ]
            )

        if "ElectraForTokenClassification" in config.architectures:
            model_mappings.extend(
                [
                    ["classifier.weight", "classifier.weight", "transpose"],
                    ["classifier.bias", "classifier.bias"],
                ]
            )

        # TODO: need to tie weights
        if "ElectraForMaskedLM" in config.architectures:
            model_mappings.extend(
                [
                    ["generator_predictions.LayerNorm.weight", "generator_predictions.layer_norm.weight", "transpose"],
                    ["generator_predictions.LayerNorm.bias", "generator_predictions.layer_norm.bias"],
                    ["generator_predictions.dense.weight", "generator_predictions.dense.weight", "transpose"],
                    ["generator_predictions.dense.bias", "generator_predictions.dense.bias"],
                    ["generator_lm_head.bias", "generator_lm_head_bias"],
                ]
            )

        return [StateDictNameMapping(*mapping) for mapping in model_mappings]

    def init_weights(self):
        """
        Initializes and tie weights if needed.
        """
        # Initialize weights
        self.apply(self._init_weights)

>>>>>>> fa4d9610
    def _init_weights(self, layer):
        """Initialize the weights"""
        if isinstance(layer, (nn.Linear, nn.Embedding)):
            layer.weight.set_value(
                paddle.tensor.normal(
                    mean=0.0,
                    std=self.config.initializer_range,
                    shape=layer.weight.shape,
                )
            )
        elif isinstance(layer, nn.LayerNorm):
            layer.bias.set_value(paddle.zeros_like(layer.bias))
            layer.weight.set_value(paddle.full_like(layer.weight, 1.0))
            layer._epsilon = getattr(self, "layer_norm_eps", 1e-12)
        if isinstance(layer, nn.Linear) and layer.bias is not None:
            layer.bias.set_value(paddle.zeros_like(layer.bias))


@register_base_model
class ElectraModel(ElectraPretrainedModel):
    """
    The bare Electra Model transformer outputting raw hidden-states.

    This model inherits from :class:`~paddlenlp.transformers.model_utils.PretrainedModel`.
    Refer to the superclass documentation for the generic methods.

    This model is also a Paddle `paddle.nn.Layer <https://www.paddlepaddle.org.cn/documentation
    /docs/en/api/paddle/fluid/dygraph/layers/Layer_en.html>`__ subclass. Use it as a regular Paddle Layer
    and refer to the Paddle documentation for all matter related to general usage and behavior.

    Args:
        config (:class:`ElectraConfig`):
            An instance of ElectraConfig
    """

    def __init__(self, config: ElectraConfig):
        super(ElectraModel, self).__init__(config)
        self.pad_token_id = config.pad_token_id
        self.initializer_range = config.initializer_range
        self.layer_norm_eps = config.layer_norm_eps
        self.embeddings = ElectraEmbeddings(config)

        if config.embedding_size != config.hidden_size:
            self.embeddings_project = nn.Linear(config.embedding_size, config.hidden_size)

        encoder_layer = TransformerEncoderLayer(
            d_model=config.hidden_size,
            nhead=config.num_attention_heads,
            dim_feedforward=config.intermediate_size,
            dropout=config.hidden_dropout_prob,
            activation=config.hidden_act,
            attn_dropout=config.attention_probs_dropout_prob,
            act_dropout=0,
        )
        self.encoder = TransformerEncoder(encoder_layer, config.num_hidden_layers)

    def get_input_embeddings(self):
        return self.embeddings.word_embeddings

    def set_input_embeddings(self, value):
        self.embeddings.word_embeddings = value

    def forward(
        self,
        input_ids,
        token_type_ids=None,
        position_ids=None,
        attention_mask=None,
        inputs_embeds=None,
        past_key_values=None,
        use_cache=None,
        output_attentions=False,
        output_hidden_states=False,
        return_dict=False,
    ):
        r"""
        The ElectraModel forward method, overrides the `__call__()` special method.

        Args:
            input_ids (Tensor):
                Indices of input sequence tokens in the vocabulary. They are
                numerical representations of tokens that build the input sequence.
                Its data type should be `int64` and it has a shape of [batch_size, sequence_length].
            token_type_ids (Tensor, optional):
                Segment token indices to indicate different portions of the inputs.
                Selected in the range ``[0, type_vocab_size - 1]``.
                If `type_vocab_size` is 2, which means the inputs have two portions.
                Indices can either be 0 or 1:

                - 0 corresponds to a *sentence A* token,
                - 1 corresponds to a *sentence B* token.

                Its data type should be `int64` and it has a shape of [batch_size, sequence_length].
                Defaults to `None`, which means we don't add segment embeddings.
            position_ids(Tensor, optional):
                Indices of positions of each input sequence tokens in the position embeddings. Selected in the range ``[0,
                max_position_embeddings - 1]``.
                Shape as `(batch_size, num_tokens)` and dtype as int64. Defaults to `None`.
            attention_mask (Tensor, optional):
                Mask used in multi-head attention to avoid performing attention on to some unwanted positions,
                usually the paddings or the subsequent positions.
                Its data type can be int, float and bool.
                When the data type is bool, the `masked` tokens have `False` values and the others have `True` values.
                When the data type is int, the `masked` tokens have `0` values and the others have `1` values.
                When the data type is float, the `masked` tokens have `-INF` values and the others have `0` values.
                It is a tensor with shape broadcasted to `[batch_size, num_attention_heads, sequence_length, sequence_length]`.
                Defaults to `None`, which means nothing needed to be prevented attention to.
            inputs_embeds (Tensor, optional):
                Instead of passing input_ids you can choose to directly pass an embedded representation.
                This is useful for use cases such as P-Tuning, where you want more control over how to convert input_ids indices
                into the embedding space.
                Its data type should be `float32` and it has a shape of [batch_size, sequence_length, embedding_size].
            past_key_values (tuple(tuple(Tensor)), optional):
                Precomputed key and value hidden states of the attention blocks of each layer. This can be used to speedup
                auto-regressive decoding for generation tasks or to support use cases such as Prefix-Tuning where vectors are prepended
                to each attention layer. The length of tuple equals to the number of layers, and each tuple having 2 tensors of shape
                `(batch_size, num_heads, past_key_values_length, embed_size_per_head)`)
                If `past_key_values` are used, the user can optionally input only the last `input_ids` (those that
                don't have their past key value states given to this model) of shape `(batch_size, 1)` instead of all
                `input_ids` of shape `(batch_size, sequence_length)`.
            use_cache (`bool`, optional):
                If set to `True`, `past_key_values` key value states are returned.
                Defaults to `None`.
            output_hidden_states (bool, optional):
                Whether to return the hidden states of all layers.
                Defaults to `False`.
            output_attentions (bool, optional):
                Whether to return the attentions tensors of all attention layers.
                Defaults to `False`.
            return_dict (bool, optional):
                Whether to return a :class:`~paddlenlp.transformers.model_outputs.QuestionAnsweringModelOutput` object. If
                `False`, the output will be a tuple of tensors. Defaults to `False`.

        Returns:
            Tensor: Returns tensor `encoder_outputs`, which is the output at the last layer of the model.
            Its data type should be float32 and has a shape of [batch_size, sequence_length, hidden_size].

        Example:
            .. code-block::

                import paddle
                from paddlenlp.transformers import ElectraModel, ElectraTokenizer

                tokenizer = ElectraTokenizer.from_pretrained('electra-small')
                model = ElectraModel.from_pretrained('electra-small')

                inputs = tokenizer("Welcome to use PaddlePaddle and PaddleNLP!")
                inputs = {k:paddle.to_tensor([v]) for (k, v) in inputs.items()}
                output = model(**inputs)

        """
        past_key_values_length = None
        if past_key_values is not None:
            past_key_values_length = past_key_values[0][0].shape[2]

        if attention_mask is None:
            attention_mask = paddle.unsqueeze(
                (input_ids == self.pad_token_id).astype(paddle.get_default_dtype()) * -1e4, axis=[1, 2]
            )
            if past_key_values is not None:
                batch_size = past_key_values[0][0].shape[0]
                past_mask = paddle.zeros([batch_size, 1, 1, past_key_values_length], dtype=attention_mask.dtype)
                attention_mask = paddle.concat([past_mask, attention_mask], axis=-1)
        else:
            if attention_mask.ndim == 2:
                attention_mask = attention_mask.unsqueeze(axis=[1, 2])

        embedding_output = self.embeddings(
            input_ids=input_ids,
            position_ids=position_ids,
            token_type_ids=token_type_ids,
            inputs_embeds=inputs_embeds,
            past_key_values_length=past_key_values_length,
        )

        if hasattr(self, "embeddings_project"):
            embedding_output = self.embeddings_project(embedding_output)

        self.encoder._use_cache = use_cache  # To be consistent with HF
        encoder_outputs = self.encoder(
            embedding_output,
            attention_mask,
            cache=past_key_values,
            output_attentions=output_attentions,
            output_hidden_states=output_hidden_states,
            return_dict=return_dict,
        )
        return encoder_outputs


class ElectraDiscriminator(ElectraPretrainedModel):
    """
    The Electra Discriminator can detect the tokens that are replaced by the Electra Generator.

    Args:
        config (:class:`ElectraConfig`):
            An instance of ElectraConfig

    """

    def __init__(self, config: ElectraConfig):
        super(ElectraDiscriminator, self).__init__(config)

        self.electra = ElectraModel(config)
        self.discriminator_predictions = ElectraDiscriminatorPredictions(config)

    def forward(
        self,
        input_ids,
        token_type_ids=None,
        position_ids=None,
        attention_mask=None,
        inputs_embeds=None,
    ):
        r"""

        Args:
            input_ids (Tensor):
                See :class:`ElectraModel`.
            token_type_ids (Tensor, optional):
                See :class:`ElectraModel`.
            position_ids (Tensor, optional):
                See :class:`ElectraModel`.
            attention_mask (Tensor, optional):
                See :class:`ElectraModel`.
            inputs_embeds (Tensor, optional):
                See :class:`ElectraModel`.

        Returns:
            Tensor: Returns tensor `logits`, the prediction result of replaced tokens.
            Its data type should be float32 and if batch_size>1, its shape is [batch_size, sequence_length],
            if batch_size=1, its shape is [sequence_length].

        Example:
            .. code-block::

                import paddle
                from paddlenlp.transformers import ElectraDiscriminator, ElectraTokenizer

                tokenizer = ElectraTokenizer.from_pretrained('electra-small')
                model = ElectraDiscriminator.from_pretrained('electra-small')

                inputs = tokenizer("Welcome to use PaddlePaddle and PaddleNLP!")
                inputs = {k:paddle.to_tensor([v]) for (k, v) in inputs.items()}
                logits = model(**inputs)

        """
        discriminator_sequence_output = self.electra(
            input_ids=input_ids,
            token_type_ids=token_type_ids,
            position_ids=position_ids,
            attention_mask=attention_mask,
            inputs_embeds=inputs_embeds,
        )

        logits = self.discriminator_predictions(discriminator_sequence_output)
        return logits


class ElectraGenerator(ElectraPretrainedModel):
    """
    The Electra Generator will replace some tokens of the given sequence, it is trained as
    a masked language model.

    Args:
        config (:class:`ElectraConfig`):
            An instance of ElectraConfig
    """

    def __init__(self, config: ElectraConfig):
        super(ElectraGenerator, self).__init__(config)

        self.electra = ElectraModel(config)
        self.generator_predictions = ElectraGeneratorPredictions(config)

        if not self.tie_word_embeddings:
            self.generator_lm_head = nn.Linear(config.embedding_size, config.vocab_size)
        else:
            self.generator_lm_head_bias = self.create_parameter(
                shape=[config.vocab_size], dtype=paddle.get_default_dtype(), is_bias=True
            )

    def get_input_embeddings(self):
        return self.electra.embeddings.word_embeddings

    def set_input_embeddings(self, value):
        self.electra.embeddings.word_embeddings = value

    def forward(
        self,
        input_ids=None,
        token_type_ids=None,
        position_ids=None,
        attention_mask=None,
        inputs_embeds=None,
        labels=None,
        output_attentions=False,
        output_hidden_states=False,
        return_dict=False,
    ):
        r"""

        Args:
            input_ids (Tensor):
                See :class:`ElectraModel`.
            token_type_ids (Tensor, optional):
                See :class:`ElectraModel`.
            position_ids (Tensor, optional):
                See :class:`ElectraModel`.
            attention_mask (Tensor, optional):
                See :class:`ElectraModel`.
            output_hidden_states (bool, optional):
                Whether to return the hidden states of all layers.
                Defaults to `False`.
            output_attentions (bool, optional):
                Whether to return the attentions tensors of all attention layers.
                Defaults to `False`.
            return_dict (bool, optional):
                Whether to return a :class:`~paddlenlp.transformers.model_outputs.QuestionAnsweringModelOutput` object. If
                `False`, the output will be a tuple of tensors. Defaults to `False`.
        Returns:
            Tensor: Returns tensor `prediction_scores`, the scores of Electra Generator.
            Its data type should be int64 and its shape is [batch_size, sequence_length, vocab_size].

        Example:
            .. code-block::

                import paddle
                from paddlenlp.transformers import ElectraGenerator, ElectraTokenizer

                tokenizer = ElectraTokenizer.from_pretrained('electra-small')
                model = ElectraGenerator.from_pretrained('electra-small')

                inputs = tokenizer("Welcome to use PaddlePaddle and PaddleNLP!")
                inputs = {k:paddle.to_tensor([v]) for (k, v) in inputs.items()}
                prediction_scores = model(**inputs)

        """
        generator_sequence_output = self.electra(
            input_ids,
            token_type_ids,
            position_ids,
            attention_mask,
            inputs_embeds=inputs_embeds,
            output_attentions=output_attentions,
            output_hidden_states=output_hidden_states,
            return_dict=return_dict,
        )

        if isinstance(generator_sequence_output, type(input_ids)):
            generator_sequence_output = (generator_sequence_output,)

        prediction_scores = self.generator_predictions(generator_sequence_output[0])
        if not self.tie_word_embeddings:
            prediction_scores = self.generator_lm_head(prediction_scores)
        else:
            prediction_scores = paddle.add(
                paddle.matmul(prediction_scores, self.get_input_embeddings().weight, transpose_y=True),
                self.generator_lm_head_bias,
            )
        loss = None
        # Masked language modeling softmax layer
        if labels is not None:
            loss_fct = nn.CrossEntropyLoss()  # -100 index = padding token
            loss = loss_fct(prediction_scores.reshape([-1, self.electra.config["vocab_size"]]), labels.reshape([-1]))

        if not return_dict:
            output = (prediction_scores,) + generator_sequence_output[1:]
            return tuple_output(output, loss)

        return MaskedLMOutput(
            loss=loss,
            logits=prediction_scores,
            hidden_states=generator_sequence_output.hidden_states,
            attentions=generator_sequence_output.attentions,
        )


class ElectraClassificationHead(nn.Layer):
    """
    Perform sentence-level classification tasks.

    Args:
        config (:class:`ElectraConfig`):
            An instance of ElectraConfig

    """

    def __init__(self, config: ElectraConfig):
        super(ElectraClassificationHead, self).__init__()
        self.dense = nn.Linear(config.hidden_size, config.hidden_size)
        self.dropout = nn.Dropout(config.hidden_dropout_prob)
        self.out_proj = nn.Linear(config.hidden_size, config.num_labels)
        self.act = get_activation(config.hidden_act)

    def forward(self, features, **kwargs):
        r"""
        The ElectraClassificationHead forward method, overrides the __call__() special method.

        Args:
            features(Tensor):
               Input sequence, usually the `sequence_output` of electra model.
               Its data type should be float32 and its shape is [batch_size, sequence_length, hidden_size].

        Returns:
            Tensor: Returns a tensor of the input text classification logits.
            Shape as `[batch_size, num_labels]` and dtype as float32.
        """
        x = features[:, 0, :]  # take <s> token (equiv. to [CLS])
        x = self.dropout(x)
        x = self.dense(x)
        x = self.act(x)
        x = self.dropout(x)
        x = self.out_proj(x)
        return x


class ErnieHealthDiscriminator(ElectraPretrainedModel):
    """
    The Discriminators in ERNIE-Health (https://arxiv.org/abs/2110.07244), including
        - token-level Replaced Token Detection (RTD) task
        - token-level Multi-Token Selection (MTS) task
        - sequence-level Contrastive Sequence Prediction (CSP) task.

    Args:
         config (:class:`ElectraConfig`):
            An instance of ElectraConfig to construct ErnieHealthDiscriminator

    """

    def __init__(self, config: ElectraConfig):
        super(ErnieHealthDiscriminator, self).__init__(config)

        self.electra = ElectraModel(config)
        self.discriminator_rtd = ElectraDiscriminatorPredictions(config)

        self.discriminator_mts = nn.Linear(config.hidden_size, config.hidden_size)
        self.activation_mts = get_activation(config.hidden_act)
        self.bias_mts = nn.Embedding(config.vocab_size, 1)

        self.discriminator_csp = ElectraClassificationHead(config)

    def forward(self, input_ids, candidate_ids, token_type_ids=None, position_ids=None, attention_mask=None):
        r"""

        Args:
            input_ids (Tensor):
                See :class:`ElectraModel`.
            candidate_ids (Tensor):
                The candidate indices of input sequence tokens in the vocabulary for MTS task.
                Its data type should be `int64` and it has a shape of [batch_size, sequence_length].
            token_type_ids (Tensor, optional):
                See :class:`ElectraModel`.
            position_ids (Tensor, optional):
                See :class:`ElectraModel`.
            attention_mask (Tensor, optional):
                See :class:`ElectraModel`.

        Returns:
            Tensor: Returns list of tensors, the prediction results of RTD, MTS and CSP.
            The logits' data type should be float32 and if batch_size > 1,
                - the shape of `logits_rtd` is [batch_size, sequence_length],
                - the shape of `logits_mts` is [batch_size, sequence_length, num_candidate],
                - the shape of `logits_csp` is [batch_size, 128].
            If batch_size=1, the shapes are [sequence_length], [sequence_length, num_cadidate],
            [128], separately.

        """

        discriminator_sequence_output = self.electra(
            input_ids=input_ids,
            token_type_ids=token_type_ids,
            position_ids=position_ids,
            attention_mask=attention_mask,
        )

        logits_rtd = self.discriminator_rtd(discriminator_sequence_output)

        cands_embs = self.electra.embeddings.word_embeddings(candidate_ids)
        hidden_mts = self.discriminator_mts(discriminator_sequence_output)
        hidden_mts = self.activation_mts(hidden_mts)
        hidden_mts = paddle.matmul(hidden_mts.unsqueeze(2), cands_embs, transpose_y=True).squeeze(2)
        logits_mts = paddle.add(hidden_mts, self.bias_mts(candidate_ids).squeeze(3))

        logits_csp = self.discriminator_csp(discriminator_sequence_output)

        return logits_rtd, logits_mts, logits_csp


class ElectraForSequenceClassification(ElectraPretrainedModel):
    """
    Electra Model with a linear layer on top of the output layer,
    designed for sequence classification/regression tasks like GLUE tasks.

    Args:
        config (:class:`ElectraConfig`):
            An instance of ElectraConfig to construct ElectraForSequenceClassification
    """

    def __init__(self, config: ElectraConfig):
        super(ElectraForSequenceClassification, self).__init__(config)
        self.num_labels = config.num_labels
        self.electra = ElectraModel(config)
        self.classifier = ElectraClassificationHead(config)

    def forward(
        self,
        input_ids=None,
        token_type_ids=None,
        position_ids=None,
        attention_mask=None,
        inputs_embeds=None,
        labels=None,
        output_attentions: bool = None,
        output_hidden_states: bool = None,
        return_dict: bool = None,
    ):
        r"""
        The ElectraForSequenceClassification forward method, overrides the __call__() special method.

        Args:
            input_ids (Tensor):
                See :class:`ElectraModel`.
            token_type_ids (Tensor, optional):
                See :class:`ElectraModel`.
            position_ids(Tensor, optional):
                See :class:`ElectraModel`.
            attention_mask (list, optional):
                See :class:`ElectraModel`.
            output_hidden_states (bool, optional):
                Whether to return the hidden states of all layers.
                Defaults to `False`.
            output_attentions (bool, optional):
                Whether to return the attentions tensors of all attention layers.
                Defaults to `False`.
            return_dict (bool, optional):
                Whether to return a :class:`~paddlenlp.transformers.model_outputs.QuestionAnsweringModelOutput` object. If
                `False`, the output will be a tuple of tensors. Defaults to `False`.

        Returns:
            Tensor: Returns tensor `logits`, a tensor of the input text classification logits.
            Shape as `[batch_size, num_labels]` and dtype as float32.

        Example:
            .. code-block::

                import paddle
                from paddlenlp.transformers import ElectraForSequenceClassification
                from paddlenlp.transformers import ElectraTokenizer

                tokenizer = ElectraTokenizer.from_pretrained('electra-small')
                model = ElectraForSequenceClassification.from_pretrained('electra-small')

                inputs = tokenizer("Welcome to use PaddlePaddle and PaddleNLP!")
                inputs = {k:paddle.to_tensor([v]) for (k, v) in inputs.items()}
                logits = model(**inputs)

        """
        sequence_output = self.electra(
            input_ids,
            token_type_ids,
            position_ids,
            attention_mask,
            inputs_embeds=inputs_embeds,
            output_attentions=output_attentions,
            output_hidden_states=output_hidden_states,
            return_dict=return_dict,
        )

        if isinstance(sequence_output, type(input_ids)):
            sequence_output = (sequence_output,)

        logits = self.classifier(sequence_output[0])

        loss = None
        if labels is not None:
            if self.num_labels == 1:
                loss_fct = paddle.nn.MSELoss()
                loss = loss_fct(logits, labels)
            elif labels.dtype == paddle.int64 or labels.dtype == paddle.int32:
                loss_fct = paddle.nn.CrossEntropyLoss()
                loss = loss_fct(logits.reshape((-1, self.num_labels)), labels.reshape((-1,)))
            else:
                loss_fct = paddle.nn.BCEWithLogitsLoss()
                loss = loss_fct(logits, labels)

        if not return_dict:
            output = (logits,) + sequence_output[1:]
            return tuple_output(output, loss)

        return SequenceClassifierOutput(
            loss=loss,
            logits=logits,
            hidden_states=sequence_output.hidden_states,
            attentions=sequence_output.attentions,
        )


class ElectraForTokenClassification(ElectraPretrainedModel):
    """
    Electra  Model with a linear layer on top of the hidden-states output layer,
    designed for token classification tasks like NER tasks.

    Args:
        config (:class:`ElectraConfig`):
            An instance of ElectraConfig to construct ElectraForTokenClassification
    """

    def __init__(self, config: ElectraConfig):
        super(ElectraForTokenClassification, self).__init__(config)
        self.electra = ElectraModel(config)
        self.num_labels = config.num_labels
        self.dropout = nn.Dropout(
            config.hidden_dropout_prob if config.classifier_dropout is None else config.classifier_dropout
        )
        self.classifier = nn.Linear(config.hidden_size, config.num_labels)

    def forward(
        self,
        input_ids=None,
        token_type_ids=None,
        position_ids=None,
        attention_mask=None,
        inputs_embeds=None,
        labels: Optional[Tensor] = None,
        output_attentions: Optional[bool] = None,
        output_hidden_states: Optional[bool] = None,
        return_dict: Optional[bool] = None,
    ):
        r"""
        The ElectraForTokenClassification forward method, overrides the __call__() special method.

        Args:
            input_ids (Tensor):
                See :class:`ElectraModel`.
            token_type_ids (Tensor, optional):
                See :class:`ElectraModel`.
            position_ids(Tensor, optional):
                See :class:`ElectraModel`.
            attention_mask (list, optional):
                See :class:`ElectraModel`.
            labels (Tensor of shape `(batch_size, )`, optional):
                Labels for computing the multiple choice classification loss. Indices should be in `[0, ...,
                num_choices-1]` where `num_choices` is the size of the second dimension of the input tensors. (See
                `input_ids` above)
            output_hidden_states (bool, optional):
                Whether to return the hidden states of all layers.
                Defaults to `False`.
            output_attentions (bool, optional):
                Whether to return the attentions tensors of all attention layers.
                Defaults to `False`.
            return_dict (bool, optional):
                Whether to return a :class:`~paddlenlp.transformers.model_outputs.QuestionAnsweringModelOutput` object. If
                `False`, the output will be a tuple of tensors. Defaults to `False`.

        Returns:
            Tensor: Returns tensor `logits`, a tensor of the input token classification logits.
            Shape as `[batch_size, sequence_length, num_labels]` and dtype as `float32`.

        Example:
            .. code-block::

                import paddle
                from paddlenlp.transformers import ElectraForTokenClassification
                from paddlenlp.transformers import ElectraTokenizer

                tokenizer = ElectraTokenizer.from_pretrained('electra-small')
                model = ElectraForTokenClassification.from_pretrained('electra-small')

                inputs = tokenizer("Welcome to use PaddlePaddle and PaddleNLP!")
                inputs = {k:paddle.to_tensor([v]) for (k, v) in inputs.items()}
                logits = model(**inputs)

        """
        sequence_output = self.electra(
            input_ids,
            token_type_ids,
            position_ids,
            attention_mask,
            inputs_embeds=inputs_embeds,
            output_attentions=output_attentions,
            output_hidden_states=output_hidden_states,
            return_dict=return_dict,
        )

        if isinstance(sequence_output, type(input_ids)):
            sequence_output = (sequence_output,)

        logits = self.classifier(self.dropout(sequence_output[0]))

        loss = None
        if labels is not None:
            loss_fct = nn.CrossEntropyLoss()
            loss = loss_fct(logits.reshape([-1, self.num_labels]), labels.reshape([-1]))

        if not return_dict:
            output = (logits,) + sequence_output[1:]
            return tuple_output(output, loss)

        return TokenClassifierOutput(
            loss=loss,
            logits=logits,
            hidden_states=sequence_output.hidden_states,
            attentions=sequence_output.attentions,
        )


class ElectraForTotalPretraining(ElectraPretrainedModel):
    """
    Electra Model for pretraining tasks.

    Args:
        config (:class:`ElectraConfig`):
            An instance of ElectraConfig to construct ElectraForTotalPretraining

    """

    def __init__(self, config: ElectraConfig):
        super(ElectraForTotalPretraining, self).__init__(config)
        self.generator = ElectraGenerator(config)
        self.discriminator = ElectraDiscriminator(config)
        self.initializer_range = config.initializer_range

    def get_input_embeddings(self):
        if not self.untied_generator_embeddings:
            return self.generator.electra.embeddings.word_embeddings
        else:
            return None

    def get_output_embeddings(self):
        if not self.untied_generator_embeddings:
            return self.discriminator.electra.embeddings.word_embeddings
        else:
            return None

    def get_discriminator_inputs(self, inputs, raw_inputs, generator_logits, generator_labels, use_softmax_sample):
        # get generator token result
        sampled_tokens = (self.sample_from_softmax(generator_logits, use_softmax_sample)).detach()
        sampled_tokids = paddle.argmax(sampled_tokens, axis=-1)
        # update token only at mask position
        # generator_labels : [B, L], L contains -100(unmasked) or token value(masked)
        # mask_positions : [B, L], L contains 0(unmasked) or 1(masked)
        umask_positions = paddle.zeros_like(generator_labels)
        mask_positions = paddle.ones_like(generator_labels)
        mask_positions = paddle.where(generator_labels == -100, umask_positions, mask_positions)
        updated_inputs = self.update_inputs(inputs, sampled_tokids, mask_positions)
        # use inputs and updated_input to get discriminator labels
        labels = mask_positions * (paddle.ones_like(inputs) - paddle.equal(updated_inputs, raw_inputs).astype("int32"))
        return updated_inputs, labels, sampled_tokids

    def sample_from_softmax(self, logits, use_softmax_sample=True):
        if use_softmax_sample:
            # uniform_noise = paddle.uniform(logits.shape, dtype="float32", min=0, max=1)
            uniform_noise = paddle.rand(logits.shape, dtype=paddle.get_default_dtype())
            gumbel_noise = -paddle.log(-paddle.log(uniform_noise + 1e-9) + 1e-9)
        else:
            gumbel_noise = paddle.zeros_like(logits)
        # softmax_sample equal to sampled_tokids.unsqueeze(-1)
        softmax_sample = paddle.argmax(F.softmax(logits + gumbel_noise), axis=-1)
        # one hot
        return F.one_hot(softmax_sample, logits.shape[-1])

    def update_inputs(self, sequence, updates, positions):
        shape = sequence.shape
        assert len(shape) == 2, "the dimension of inputs should be [B, L]"
        B, L = shape
        N = positions.shape[1]
        assert N == L, "the dimension of inputs and mask should be same as [B, L]"

        updated_sequence = ((paddle.ones_like(sequence) - positions) * sequence) + (positions * updates)

        return updated_sequence

    def forward(
        self,
        input_ids=None,
        token_type_ids=None,
        position_ids=None,
        attention_mask=None,
        raw_input_ids=None,
        generator_labels=None,
    ):
        r"""
        The ElectraForPretraining forward method, overrides the __call__() special method.

        Args:
            input_ids (Tensor):
                See :class:`ElectraModel`.
            token_type_ids (Tensor, optional):
                See :class:`ElectraModel`.
            position_ids(Tensor, optional):
                See :class:`ElectraModel`.
            attention_mask (list, optional):
                See :class:`ElectraModel`.
            raw_input_ids(Tensor, optional):
                Raw inputs used to get discriminator labels.
                Its data type should be `int64` and it has a shape of [batch_size, sequence_length].
            generator_labels(Tensor, optional):
                Labels to compute the discriminator inputs.
                Its data type should be int64 and its shape is [batch_size, sequence_length].
                The value for unmasked tokens should be -100 and value for masked tokens should be 0.

        Returns:
            tuple: Returns tuple (generator_logits, disc_logits, disc_labels, attention_mask).

            With the fields:

            - `generator_logits` (Tensor):
                The scores of Electra Generator.
                Its data type should be int64 and its shape is [batch_size, sequence_length, vocab_size].

            - `disc_logits` (Tensor):
                The the prediction result of replaced tokens.
                Its data type should be float32 and if batch_size>1, its shape is [batch_size, sequence_length],
                if batch_size=1, its shape is [sequence_length].

            - `disc_labels` (Tensor):
                The labels of electra discriminator. Its data type should be int32,
                and its shape is [batch_size, sequence_length].

            - `attention_mask` (Tensor):
                See :class:`ElectraModel`. Its data type should be bool.

        """

        assert (
            generator_labels is not None
        ), "generator_labels should not be None, please check DataCollatorForLanguageModeling"

        generator_logits = self.generator(input_ids, token_type_ids, position_ids, attention_mask)

        disc_inputs, disc_labels, generator_predict_tokens = self.get_discriminator_inputs(
            input_ids, raw_input_ids, generator_logits, generator_labels, self.use_softmax_sample
        )

        disc_logits = self.discriminator(disc_inputs, token_type_ids, position_ids, attention_mask)

        if attention_mask is None:
            attention_mask = input_ids != self.discriminator.electra.config["pad_token_id"]
        else:
            attention_mask = attention_mask.astype("bool")

        return generator_logits, disc_logits, disc_labels, attention_mask


class ElectraPooler(nn.Layer):
    def __init__(self, config: ElectraConfig):
        super(ElectraPooler, self).__init__()
        self.dense = nn.Linear(config.hidden_size, config.hidden_size)
        self.activation = get_activation(config.hidden_act)
        self.pool_act = config.hidden_act

    def forward(self, hidden_states):
        # We "pool" the model by simply taking the hidden state corresponding
        # to the first token.
        first_token_tensor = hidden_states[:, 0]
        pooled_output = self.dense(first_token_tensor)
        pooled_output = self.activation(pooled_output)
        return pooled_output


@dataclass
class ErnieHealthForPreTrainingOutput(ModelOutput):
    """
    Output type of [`ErnieHealthForPreTraining`].

    Args:
        loss (*optional*, returned when `labels` is provided, `paddle.Tensor` of shape `(1,)`):
            Total loss of the ELECTRA objective.
    """

    loss: Optional[paddle.Tensor] = None
    gen_loss: Optional[paddle.Tensor] = None
    disc_rtd_loss: Optional[paddle.Tensor] = None
    disc_mts_loss: Optional[paddle.Tensor] = None
    disc_csp_loss: Optional[paddle.Tensor] = None


class ErnieHealthForTotalPretraining(ElectraForTotalPretraining):
    """
    ERNIE-Health Model for pretraining task.

    Args:
        config (:class:`ElectraConfig`):
            An instance of ElectraConfig to construct ElectraForMultipleChoice
    """

    def __init__(self, config: ElectraConfig):
        super(ErnieHealthForTotalPretraining, self).__init__(config)
        self.generator = ElectraGenerator(config)
        self.discriminator = ErnieHealthDiscriminator(config)
        self.initializer_range = config.initializer_range

    def get_discriminator_inputs_ernie_health(
        self, inputs, raw_inputs, generator_logits, generator_labels, use_softmax_sample
    ):
        updated_inputs, labels, sampled_tokids = self.get_discriminator_inputs(
            inputs, raw_inputs, generator_logits, generator_labels, use_softmax_sample
        )

        # Get negative samples to construct candidates.
        neg_samples_ids = self.sample_negatives_from_softmax(generator_logits, raw_inputs, use_softmax_sample)
        candidate_ids = paddle.concat([raw_inputs.unsqueeze(2), neg_samples_ids], axis=2).detach()
        return updated_inputs, labels, sampled_tokids, candidate_ids

    def sample_negatives_from_softmax(self, logits, raw_inputs, use_softmax_sample=True):
        r"""
        Sample K=5 non-original negative samples for candidate set.

        Returns:
            Tensor: Returns tensor `neg_samples_ids`, a tensor of the negative
            samples of original inputs.
            Shape as ` [batch_size, sequence_length, K, vocab_size]` and dtype
            as `int64`.
        """
        K = 5
        # Initialize excluded_ids by original inputs in one-hot encoding.
        # Its shape is [batch_size, sequence_length, vocab_size].
        excluded_ids = F.one_hot(raw_inputs, logits.shape[-1]) * -10000
        neg_sample_one_hot = None
        neg_samples_ids = None
        for sample in range(K):
            # Update excluded_ids.
            if neg_sample_one_hot is not None:
                excluded_ids = excluded_ids + neg_sample_one_hot * -10000
            if use_softmax_sample:
                uniform_noise = paddle.rand(logits.shape, dtype=paddle.get_default_dtype())
                gumbel_noise = -paddle.log(-paddle.log(uniform_noise + 1e-9) + 1e-9)
            else:
                gumbel_noise = paddle.zeros_like(logits)
            sampled_ids = paddle.argmax(F.softmax(logits + gumbel_noise + excluded_ids), axis=-1)
            # One-hot encoding of sample_ids.
            neg_sample_one_hot = F.one_hot(sampled_ids, logits.shape[-1])
            if neg_samples_ids is None:
                neg_samples_ids = sampled_ids.unsqueeze(2)
            else:
                neg_samples_ids = paddle.concat([neg_samples_ids, sampled_ids.unsqueeze(2)], axis=2)
        return neg_samples_ids

    def forward(
        self,
        input_ids=None,
        token_type_ids=None,
        position_ids=None,
        attention_mask=None,
        raw_input_ids=None,
        generator_labels=None,
        return_dict: Optional[bool] = None,
    ):
        assert generator_labels is not None, "generator_labels should not be None, please check DataCollator"

        return_dict = return_dict if return_dict is not None else self.config.use_return_dict

        generator_logits = self.generator(input_ids, token_type_ids, position_ids, attention_mask)

        disc_input_list = self.get_discriminator_inputs_ernie_health(
            input_ids, raw_input_ids, generator_logits, generator_labels, self.use_softmax_sample
        )
        disc_inputs, disc_labels, _, disc_candidates = disc_input_list

        logits_rtd, logits_mts, logits_csp = self.discriminator(
            disc_inputs, disc_candidates, token_type_ids, position_ids, attention_mask
        )

        if attention_mask is None:
            pad_id = self.generator.electra.pad_token_id
            attention_mask = input_ids != pad_id
        else:
            attention_mask = attention_mask.astype("bool")

        total_loss = None
        gen_loss = None
        disc_rtd_loss = None
        disc_mts_loss = None
        disc_csp_loss = None

        if generator_labels is not None and disc_labels is not None:
            loss_fct = ErnieHealthPretrainingCriterion(self.config)
            total_loss, gen_loss, disc_rtd_loss, disc_mts_loss, disc_csp_loss = loss_fct(
                generator_logits, generator_labels, logits_rtd, logits_mts, logits_csp, disc_labels, attention_mask
            )

        if not return_dict:
            # return total_loss
            return total_loss, gen_loss, disc_rtd_loss, disc_mts_loss, disc_csp_loss

        return ErnieHealthForPreTrainingOutput(total_loss, gen_loss, disc_rtd_loss, disc_mts_loss, disc_csp_loss)


class ElectraForMultipleChoice(ElectraPretrainedModel):
    """
    Electra Model with a linear layer on top of the hidden-states output layer,
    designed for multiple choice tasks like RocStories/SWAG tasks.

    Args:
        config (:class:`ElectraConfig`):
            An instance of ElectraConfig to construct ElectraForMultipleChoice
    """

    def __init__(self, config: ElectraConfig):
        super(ElectraForMultipleChoice, self).__init__(config)
        self.num_choices = config.num_choices
        self.electra = ElectraModel(config)
        self.sequence_summary = ElectraPooler(config)
        dropout_p = config.hidden_dropout_prob if config.classifier_dropout is None else config.classifier_dropout
        self.dropout = nn.Dropout(dropout_p)
        self.classifier = nn.Linear(config.hidden_size, 1)

    def forward(
        self,
        input_ids=None,
        token_type_ids=None,
        position_ids=None,
        attention_mask=None,
        inputs_embeds=None,
        labels: Optional[Tensor] = None,
        output_attentions: Optional[bool] = None,
        output_hidden_states: Optional[bool] = None,
        return_dict: Optional[bool] = None,
    ):
        r"""
        The ElectraForMultipleChoice forward method, overrides the __call__() special method.

        Args:
            input_ids (Tensor):
                See :class:`ElectraModel` and shape as [batch_size, num_choice, sequence_length].
            token_type_ids (Tensor, optional):
                See :class:`ElectraModel` and shape as [batch_size, num_choice, sequence_length].
            position_ids(Tensor, optional):
                See :class:`ElectraModel` and shape as [batch_size, num_choice, sequence_length].
            attention_mask (list, optional):
                See :class:`ElectraModel` and shape as [batch_size, num_choice, sequence_length].
            labels (Tensor of shape `(batch_size, )`, optional):
                Labels for computing the multiple choice classification loss. Indices should be in `[0, ...,
                num_choices-1]` where `num_choices` is the size of the second dimension of the input tensors. (See
                `input_ids` above)
            output_hidden_states (bool, optional):
                Whether to return the hidden states of all layers.
                Defaults to `False`.
            output_attentions (bool, optional):
                Whether to return the attentions tensors of all attention layers.
                Defaults to `False`.
            return_dict (bool, optional):
                Whether to return a :class:`~paddlenlp.transformers.model_outputs.QuestionAnsweringModelOutput` object. If
                `False`, the output will be a tuple of tensors. Defaults to `False`.

        Returns:
            Tensor: Returns tensor `reshaped_logits`, a tensor of the multiple choice classification logits.
            Shape as `[batch_size, num_choice]` and dtype as `float32`.

        Example:
            .. code-block::

                import paddle
                from paddlenlp.transformers import ElectraForMultipleChoice, ElectraTokenizer
                from paddlenlp.data import Pad, Dict

                tokenizer = ElectraTokenizer.from_pretrained('electra-small')
                model = ElectraForMultipleChoice.from_pretrained('electra-small', num_choices=2)

                data = [
                    {
                        "question": "how do you turn on an ipad screen?",
                        "answer1": "press the volume button.",
                        "answer2": "press the lock button.",
                        "label": 1,
                    },
                    {
                        "question": "how do you indent something?",
                        "answer1": "leave a space before starting the writing",
                        "answer2": "press the spacebar",
                        "label": 0,
                    },
                ]

                text = []
                text_pair = []
                for d in data:
                    text.append(d["question"])
                    text_pair.append(d["answer1"])
                    text.append(d["question"])
                    text_pair.append(d["answer2"])

                inputs = tokenizer(text, text_pair)
                batchify_fn = lambda samples, fn=Dict(
                    {
                        "input_ids": Pad(axis=0, pad_val=tokenizer.pad_token_id),  # input_ids
                        "token_type_ids": Pad(
                            axis=0, pad_val=tokenizer.pad_token_type_id
                        ),  # token_type_ids
                    }
                ): fn(samples)
                inputs = batchify_fn(inputs)

                reshaped_logits = model(
                    input_ids=paddle.to_tensor(inputs[0], dtype="int64"),
                    token_type_ids=paddle.to_tensor(inputs[1], dtype="int64"),
                )
                print(reshaped_logits.shape)
                # [2, 2]

        """
        input_ids = input_ids.reshape((-1, input_ids.shape[-1]))  # flat_input_ids: [bs*num_choice,seq_l]

        if token_type_ids is not None:
            token_type_ids = token_type_ids.reshape((-1, token_type_ids.shape[-1]))
        if position_ids is not None:
            position_ids = position_ids.reshape((-1, position_ids.shape[-1]))
        if attention_mask is not None:
            attention_mask = attention_mask.reshape((-1, attention_mask.shape[-1]))

        sequence_output = self.electra(
            input_ids,
            token_type_ids,
            position_ids,
            attention_mask,
            inputs_embeds=inputs_embeds,
            output_attentions=output_attentions,
            output_hidden_states=output_hidden_states,
            return_dict=return_dict,
        )

        if isinstance(sequence_output, type(input_ids)):
            sequence_output = (sequence_output,)

        pooled_output = self.sequence_summary(sequence_output[0])
        pooled_output = self.dropout(pooled_output)
        logits = self.classifier(pooled_output)  # logits: (bs*num_choice,1)
        reshaped_logits = logits.reshape((-1, self.num_choices))  # logits: (bs, num_choice)

        loss = None
        output = (reshaped_logits,) + sequence_output[1:]
        if labels is not None:
            loss_fct = nn.CrossEntropyLoss()
            loss = loss_fct(reshaped_logits, labels)
            output = (loss,) + output

        if not return_dict:
            output = (reshaped_logits,) + sequence_output[1:]
            return tuple_output(output, loss)

        return MultipleChoiceModelOutput(
            loss=loss,
            logits=reshaped_logits,
            hidden_states=sequence_output.hidden_states,
            attentions=sequence_output.attentions,
        )


class ElectraPretrainingCriterion(paddle.nn.Layer):
    """

    Args:
        config (:class:`ElectraConfig`):
            An instance of ElectraConfig

    """

    def __init__(self, config: ElectraConfig):
        super(ElectraPretrainingCriterion, self).__init__()

        self.vocab_size = config.vocab_size
        self.gen_weight = config.gen_weight
        self.disc_weight = config.disc_weight
        self.gen_loss_fct = nn.CrossEntropyLoss(reduction="none")
        self.disc_loss_fct = nn.BCEWithLogitsLoss(reduction="none")

    def forward(
        self,
        generator_prediction_scores,
        discriminator_prediction_scores,
        generator_labels,
        discriminator_labels,
        attention_mask,
    ):
        """
        Args:
            generator_prediction_scores(Tensor):
                The scores of masked token prediction. Its data type should be float32.
                and its shape is [batch_size, sequence_length, vocab_size].
            discriminator_prediction_scores(Tensor):
                The scores of masked token prediction. Its data type should be float32.
                and its shape is [batch_size, sequence_length] or [sequence length] if batch_size=1.
            generator_labels(Tensor):
                The labels of the generator, its dimensionality is equal to `generator_prediction_scores`.
                Its data type should be int64 and its shape is [batch_size, sequence_size, 1].
            discriminator_labels(Tensor):
                The labels of the discriminator, its dimensionality is equal to `discriminator_prediction_scores`.
                The labels should be numbers between 0 and 1.
                Its data type should be float32 and its shape is [batch_size, sequence_size] or [sequence length] if batch_size=1.
            attention_mask(Tensor):
                See :class:`ElectraModel`.

        Returns:
            Tensor: The pretraining loss, equals to weighted generator loss plus the weighted discriminator loss.
            Its data type should be float32 and its shape is [1].

        """
        # generator loss
        gen_loss = self.gen_loss_fct(
            paddle.reshape(generator_prediction_scores, [-1, self.vocab_size]), paddle.reshape(generator_labels, [-1])
        )
        # todo: we can remove 4 lines after when CrossEntropyLoss(reduction='mean') improved
        umask_positions = paddle.zeros_like(generator_labels).astype(paddle.get_default_dtype())
        mask_positions = paddle.ones_like(generator_labels).astype(paddle.get_default_dtype())
        mask_positions = paddle.where(generator_labels == -100, umask_positions, mask_positions)
        if mask_positions.sum() == 0:
            gen_loss = paddle.to_tensor([0.0])
        else:
            gen_loss = gen_loss.sum() / mask_positions.sum()

        # discriminator loss
        seq_length = discriminator_labels.shape[1]
        disc_loss = self.disc_loss_fct(
            paddle.reshape(discriminator_prediction_scores, [-1, seq_length]),
            discriminator_labels.astype(paddle.get_default_dtype()),
        )
        if attention_mask is not None:
            umask_positions = paddle.ones_like(discriminator_labels).astype(paddle.get_default_dtype())
            mask_positions = paddle.zeros_like(discriminator_labels).astype(paddle.get_default_dtype())
            use_disc_loss = paddle.where(attention_mask, disc_loss, mask_positions)
            umask_positions = paddle.where(attention_mask, umask_positions, mask_positions)
            disc_loss = use_disc_loss.sum() / umask_positions.sum()
        else:
            total_positions = paddle.ones_like(discriminator_labels).astype(paddle.get_default_dtype())
            disc_loss = disc_loss.sum() / total_positions.sum()

        return self.gen_weight * gen_loss + self.disc_weight * disc_loss


class ErnieHealthPretrainingCriterion(paddle.nn.Layer):
    """

    Args:
        config (:class:`ElectraConfig`):
            An instance of ElectraConfig

    """

    def __init__(self, config: ElectraConfig):
        super(ErnieHealthPretrainingCriterion, self).__init__()

        self.vocab_size = config.vocab_size
        self.gen_weight = config.gen_weight
        self.rtd_weight = 50.0
        self.mts_weight = 20.0
        self.csp_weight = 1.0
        self.gen_loss_fct = nn.CrossEntropyLoss(reduction="none")
        self.disc_rtd_loss_fct = nn.BCEWithLogitsLoss(reduction="none")
        self.disc_csp_loss_fct = nn.CrossEntropyLoss(reduction="none")
        self.disc_mts_loss_fct = nn.CrossEntropyLoss(reduction="none")
        self.temperature = 0.07

    def forward(
        self,
        generator_logits,
        generator_labels,
        logits_rtd,
        logits_mts,
        logits_csp,
        discriminator_labels,
        attention_mask,
    ):
        """
        Args:
            generator_logits(Tensor):
                The scores of masked token prediction. Its data type should be float32.
                and its shape is [batch_size, sequence_length, vocab_size].
            generator_labels(Tensor):
                The labels of the generator, its dimensionality is equal to `generator_prediction_scores`.
                Its data type should be int64 and its shape is [batch_size, sequence_size, 1].
            logits_rtd(Tensor):
                The scores of masked token prediction. Its data type should be float32.
                and its shape is [batch_size, sequence_length] or [sequence length] if batch_size=1.
            discriminator_labels(Tensor):
                The labels of the discriminator, its dimensionality is equal to `discriminator_prediction_scores`.
                The labels should be numbers between 0 and 1.
                Its data type should be float32 and its shape is [batch_size, sequence_size] or [sequence length] if batch_size=1.
            attention_mask(Tensor):
                See :class:`ElectraModel`.

        Returns:
            Tensor: The pretraining loss, equals to weighted generator loss plus the weighted discriminator loss.
            Its data type should be float32 and its shape is [1].

        """
        # generator loss
        gen_loss = self.gen_loss_fct(
            paddle.reshape(generator_logits, [-1, self.vocab_size]), paddle.reshape(generator_labels, [-1])
        )
        # todo: we can remove 4 lines after when CrossEntropyLoss(reduction='mean') improved
        umask_positions = paddle.zeros_like(generator_labels).astype(paddle.get_default_dtype())
        mask_positions = paddle.ones_like(generator_labels).astype(paddle.get_default_dtype())
        mask_positions = paddle.where(generator_labels == -100, umask_positions, mask_positions)
        if mask_positions.sum() == 0:
            gen_loss = paddle.to_tensor([0.0])
        else:
            gen_loss = gen_loss.sum() / mask_positions.sum()

        # RTD discriminator loss
        seq_length = discriminator_labels.shape[1]
        rtd_labels = discriminator_labels

        disc_rtd_loss = self.disc_rtd_loss_fct(
            paddle.reshape(logits_rtd, [-1, seq_length]), rtd_labels.astype(logits_rtd.dtype)
        )
        if attention_mask is not None:
            umask_positions = paddle.ones_like(rtd_labels).astype(paddle.get_default_dtype())
            mask_positions = paddle.zeros_like(rtd_labels).astype(paddle.get_default_dtype())
            umask_positions = paddle.where(attention_mask, umask_positions, mask_positions)
            # Mask has different meanings here. It denotes [mask] token in
            # generator and denotes [pad] token in discriminator.
            disc_rtd_loss = paddle.where(attention_mask, disc_rtd_loss, mask_positions)
            disc_rtd_loss = disc_rtd_loss.sum() / umask_positions.sum()
        else:
            total_positions = paddle.ones_like(rtd_labels).astype(paddle.get_default_dtype())
            disc_rtd_loss = disc_rtd_loss.sum() / total_positions.sum()

        # MTS discriminator loss
        replaced_positions = discriminator_labels.astype("bool")
        mts_labels = paddle.zeros([logits_mts.shape[0] * logits_mts.shape[1]], dtype=generator_labels.dtype).detach()
        disc_mts_loss = self.disc_mts_loss_fct(paddle.reshape(logits_mts, [-1, logits_mts.shape[-1]]), mts_labels)
        disc_mts_loss = paddle.reshape(disc_mts_loss, [-1, seq_length])
        original_positions = paddle.zeros_like(replaced_positions).astype(paddle.get_default_dtype())
        disc_mts_loss = paddle.where(replaced_positions, disc_mts_loss, original_positions)
        if discriminator_labels.sum() == 0:
            disc_mts_loss = paddle.to_tensor([0.0])
        else:
            disc_mts_loss = disc_mts_loss.sum() / discriminator_labels.sum()

        # CSP discriminator loss
        logits_csp = F.normalize(logits_csp, axis=-1)
        # Gather from all devices (split first)
        logit_csp_0, logit_csp_1 = paddle.split(logits_csp, num_or_sections=2, axis=0)
        if paddle.distributed.get_world_size() > 1:
            csp_list_0, csp_list_1 = [], []
            paddle.distributed.all_gather(csp_list_0, logit_csp_0)
            paddle.distributed.all_gather(csp_list_1, logit_csp_1)
            logit_csp_0 = paddle.concat(csp_list_0, axis=0)
            logit_csp_1 = paddle.concat(csp_list_1, axis=0)
        batch_size = logit_csp_0.shape[0]
        logits_csp = paddle.concat([logit_csp_0, logit_csp_1], axis=0)
        # Similarity matrix
        logits_csp = paddle.matmul(logits_csp, logits_csp, transpose_y=True)
        # Temperature scale
        logits_csp = logits_csp / self.temperature
        # Mask self-contrast
        mask = -1e4 * paddle.eye(logits_csp.shape[0])
        logits_csp = logits_csp + mask
        # Create labels for bundle
        csp_labels = paddle.concat([paddle.arange(batch_size, 2 * batch_size), paddle.arange(batch_size)], axis=0)
        # Calculate SimCLR loss
        disc_csp_loss = self.disc_csp_loss_fct(logits_csp, csp_labels)
        disc_csp_loss = disc_csp_loss.sum() / (batch_size * 2)

        loss = (
            self.gen_weight * gen_loss
            + self.rtd_weight * disc_rtd_loss
            + self.mts_weight * disc_mts_loss
            + self.csp_weight * disc_csp_loss
        )

        return loss, gen_loss, disc_rtd_loss, disc_mts_loss, disc_csp_loss


class ElectraForQuestionAnswering(ElectraPretrainedModel):
    """
    Electra Model with a linear layer on top of the hidden-states output to compute `span_start_logits`
    and `span_end_logits`, designed for question-answering tasks like SQuAD.

    Args:
        config (:class:`ElectraConfig`):
            An instance of ElectraConfig used to construct ElectraForQuestionAnswering.

    """

    def __init__(self, config: ElectraConfig):
        super(ElectraForQuestionAnswering, self).__init__(config)
        self.electra = ElectraModel(config)
        self.classifier = nn.Linear(config.hidden_size, 2)

    def forward(
        self,
        input_ids,
        token_type_ids=None,
        position_ids=None,
        attention_mask=None,
        inputs_embeds=None,
        start_positions: Optional[Tensor] = None,
        end_positions: Optional[Tensor] = None,
        output_attentions: Optional[bool] = None,
        output_hidden_states: Optional[bool] = None,
        return_dict: Optional[bool] = None,
    ):
        r"""
        The ElectraForQuestionAnswering forward method, overrides the __call__() special method.

        Args:
            input_ids (Tensor):
                See :class:`ElectraModel`.
            token_type_ids (Tensor, optional):
                See :class:`ElectraModel`.
            position_ids(Tensor, optional):
                See :class:`ElectraModel`.
            attention_mask (list, optional):
                See :class:`ElectraModel`.
            start_positions (Tensor of shape `(batch_size,)`, optional):
                Labels for position (index) of the start of the labelled span for computing the token classification loss.
                Positions are clamped to the length of the sequence (`sequence_length`). Position outside of the sequence
                are not taken into account for computing the loss.
            end_positions (Tensor of shape `(batch_size,)`, optional):
                Labels for position (index) of the end of the labelled span for computing the token classification loss.
                Positions are clamped to the length of the sequence (`sequence_length`). Position outside of the sequence
                are not taken into account for computing the loss.
            output_hidden_states (bool, optional):
                Whether to return the hidden states of all layers.
                Defaults to `False`.
            output_attentions (bool, optional):
                Whether to return the attentions tensors of all attention layers.
                Defaults to `False`.
            return_dict (bool, optional):
                Whether to return a :class:`~paddlenlp.transformers.model_outputs.QuestionAnsweringModelOutput` object. If
                `False`, the output will be a tuple of tensors. Defaults to `False`.
        Returns:
            tuple: Returns tuple (`start_logits`, `end_logits`).

            With the fields:

            - `start_logits` (Tensor):
                A tensor of the input token classification logits, indicates the start position of the labelled span.
                Its data type should be float32 and its shape is [batch_size, sequence_length].

            - `end_logits` (Tensor):
                A tensor of the input token classification logits, indicates the end position of the labelled span.
                Its data type should be float32 and its shape is [batch_size, sequence_length].

        Example:
            .. code-block::

                import paddle
                from paddlenlp.transformers import ElectraForQuestionAnswering, ElectraTokenizer

                tokenizer = ElectraTokenizer.from_pretrained('electra-small')
                model = ElectraForQuestionAnswering.from_pretrained('electra-small')

                inputs = tokenizer("Welcome to use PaddlePaddle and PaddleNLP!")
                inputs = {k:paddle.to_tensor([v]) for (k, v) in inputs.items()}
                outputs = model(**inputs)

                start_logits = outputs[0]
                end_logits  = outputs[1]

        """
        sequence_output = self.electra(
            input_ids,
            token_type_ids,
            position_ids=position_ids,
            attention_mask=attention_mask,
            inputs_embeds=inputs_embeds,
            output_attentions=output_attentions,
            output_hidden_states=output_hidden_states,
            return_dict=return_dict,
        )

        if isinstance(sequence_output, type(input_ids)):
            sequence_output = (sequence_output,)

        logits = self.classifier(sequence_output[0])
        logits = paddle.transpose(logits, perm=[2, 0, 1])
        start_logits, end_logits = paddle.unstack(x=logits, axis=0)

        total_loss = None
        if start_positions is not None and end_positions is not None:
            # If we are on multi-GPU, split add a dimension
            if start_positions.ndim > 1:
                start_positions = start_positions.squeeze(-1)
            if start_positions.ndim > 1:
                end_positions = end_positions.squeeze(-1)
            # sometimes the start/end positions are outside our model inputs, we ignore these terms
            ignored_index = paddle.shape(start_logits)[1]
            start_positions = start_positions.clip(0, ignored_index)
            end_positions = end_positions.clip(0, ignored_index)

            loss_fct = paddle.nn.CrossEntropyLoss(ignore_index=ignored_index)
            start_loss = loss_fct(start_logits, start_positions)
            end_loss = loss_fct(end_logits, end_positions)
            total_loss = (start_loss + end_loss) / 2
        if not return_dict:
            output = (start_logits, end_logits) + sequence_output[2:]
            return tuple_output(output, total_loss)

        return QuestionAnsweringModelOutput(
            loss=total_loss,
            start_logits=start_logits,
            end_logits=end_logits,
            hidden_states=sequence_output.hidden_states,
            attentions=sequence_output.attentions,
        )


# ElectraForMaskedLM is the same as ElectraGenerator
ElectraForMaskedLM = ElectraGenerator
ElectraForPretraining = ElectraForTotalPretraining<|MERGE_RESOLUTION|>--- conflicted
+++ resolved
@@ -161,8 +161,6 @@
     pretrained_resource_files_map = ELECTRA_PRETRAINED_RESOURCE_FILES_MAP
     config_class = ElectraConfig
 
-<<<<<<< HEAD
-=======
     @classmethod
     def _get_name_mappings(cls, config: ElectraConfig) -> List[StateDictNameMapping]:
         model_mappings = [
@@ -292,14 +290,6 @@
 
         return [StateDictNameMapping(*mapping) for mapping in model_mappings]
 
-    def init_weights(self):
-        """
-        Initializes and tie weights if needed.
-        """
-        # Initialize weights
-        self.apply(self._init_weights)
-
->>>>>>> fa4d9610
     def _init_weights(self, layer):
         """Initialize the weights"""
         if isinstance(layer, (nn.Linear, nn.Embedding)):
