--- conflicted
+++ resolved
@@ -61,12 +61,8 @@
             import paddle
             from paddlenlp.transformers import ErnieDualEncoder, ErnieTokenizer
         
-<<<<<<< HEAD
-            model = ErnieDualEncoder("ernie-base-cn-query-encoder", "ernie-base-cn-para-encoder")
-=======
             model = ErnieDualEncoder("rocketqa-zh-dureader-query-encoder", "rocketqa-zh-dureader-para-encoder")
             tokenizer = ErnieTokenizer.from_pretrained("rocketqa-zh-dureader-query-encoder")
->>>>>>> 6ff5eabb
 
             inputs = tokenizer("Welcome to use PaddlePaddle and PaddleNLP!")
             inputs = {k:paddle.to_tensor([v]) for (k, v) in inputs.items()}
