--- conflicted
+++ resolved
@@ -125,15 +125,12 @@
         use_recompute=False,
         use_pure_fp16=False,
         use_flash_attention=False,
-<<<<<<< HEAD
         long_sequence_strategy_type=None,
         long_sequence_strategy_name=None,
         long_sequence_init_args=None,
         use_long_sequence_strategies=False,
-=======
         fuse_attention_qkv: bool = False,
         fuse_attention_ffn: bool = False,
->>>>>>> 05507a74
         **kwargs,
     ):
 
@@ -159,13 +156,10 @@
         self.use_recompute = use_recompute
         self.use_pure_fp16 = use_pure_fp16
         self.use_flash_attention = use_flash_attention
-<<<<<<< HEAD
 
         self.long_sequence_strategy_type = long_sequence_strategy_type
         self.long_sequence_strategy_name = long_sequence_strategy_name
         self.long_sequence_init_args = {} if long_sequence_init_args is None else long_sequence_init_args
         self.use_long_sequence_strategies = use_long_sequence_strategies
-=======
         self.fuse_attention_qkv = fuse_attention_qkv
-        self.fuse_attention_ffn = fuse_attention_ffn
->>>>>>> 05507a74
+        self.fuse_attention_ffn = fuse_attention_ffn