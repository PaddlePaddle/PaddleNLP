--- conflicted
+++ resolved
@@ -301,46 +301,16 @@
             q_layer = q_layer.reshape([output_shape[2], output_shape[0] * output_shape[1], -1])
             k_layer = k_layer.reshape([output_shape[3], output_shape[0] * output_shape[1], -1])
 
-<<<<<<< HEAD
             # [b * n , s, s] = matmul([b * n, s, h/n],  [b * n, h/n, s])
             attention_scores = paddle.matmul(q_layer.transpose([1, 0, 2]), k_layer.transpose([1, 2, 0]))
             # [b, n, s, s]
             attention_scores = attention_scores.reshape(output_shape)
-=======
-        if self.scale_mask_softmax:
-            self.scale_mask_softmax.scale = attention_scale_coeff
-            attention_probs = self.scale_mask_softmax(attention_scores, attention_mask)
-        else:
-            attention_scores = attention_scores + attention_mask
-            attention_scores = attention_scores.astype("float32")
-            attention_scores = attention_scores * attention_scale_coeff
-            attention_probs = F.softmax(attention_scores, axis=-1)
-            attention_probs = attention_probs.astype(self.default_dtype)
-            v_layer = v_layer.astype(self.default_dtype)
-
-        # [b, n, s, h/n]
-        output_shape = [v_layer.shape[1], v_layer.shape[2], q_layer.shape[0], v_layer.shape[3]]
-        # [s, b * n, h/n]
-        v_layer = v_layer.reshape([v_layer.shape[0], output_shape[0] * output_shape[1], -1])
-        # [b * n, s, s]
-        attention_probs = attention_probs.reshape([output_shape[0] * output_shape[1], output_shape[2], -1])
-
-        # [b * n, s, h/n]
-        context_layer = paddle.bmm(attention_probs, v_layer.transpose([1, 0, 2]))
-        context_layer = context_layer.reshape(output_shape)
->>>>>>> 3133d6ab
 
             if self.scale_mask_softmax:
                 self.scale_mask_softmax.scale = attention_scale_coeff
                 attention_probs = self.scale_mask_softmax(attention_scores, attention_mask)
             else:
-                if not (attention_mask == 0).all():
-                    # attention_mask = attention_mask.astype(attention_scores.dtype)
-                    # attention_scores = paddle.multiply(attention_scores, 1.0 - attention_mask)
-                    # attention_scores = attention_scores + (-10000.0) * attention_mask
-                    attention_scores = paddle.where(
-                        attention_mask > 0, paddle.full_like(attention_scores, -10000.0), attention_scores
-                    )
+                attention_scores = attention_scores + attention_mask
                 attention_scores = attention_scores.astype("float32")
                 attention_scores = attention_scores * attention_scale_coeff
                 attention_probs = F.softmax(attention_scores, axis=-1)
