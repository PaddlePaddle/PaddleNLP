--- conflicted
+++ resolved
@@ -378,12 +378,8 @@
             "accelerate_mode": False
         },
         "simbert-base-chinese": {
-<<<<<<< HEAD
             "do_lower_case": True,
             "accelerate_mode": False
-=======
-            "do_lower_case": True
->>>>>>> bca4e222
         },
     }
     padding_side = 'right'
