--- conflicted
+++ resolved
@@ -15,12 +15,8 @@
 import paddle
 import paddle.nn as nn
 import paddle.nn.functional as F
-<<<<<<< HEAD
 from paddle.incubate.nn import FusedTransformerEncoderLayer 
-from paddle.nn import TransformerEncoder, Linear, Layer, Embedding, LayerNorm, Tanh
-=======
 from paddle.nn import Layer
->>>>>>> f59de0f1
 
 from .. import PretrainedModel, register_base_model
 
