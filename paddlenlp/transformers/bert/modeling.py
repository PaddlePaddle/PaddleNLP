# Copyright (c) 2020 PaddlePaddle Authors. All Rights Reserved.
#
# Licensed under the Apache License, Version 2.0 (the "License");
# you may not use this file except in compliance with the License.
# You may obtain a copy of the License at
#
#     http://www.apache.org/licenses/LICENSE-2.0
#
# Unless required by applicable law or agreed to in writing, software
# distributed under the License is distributed on an "AS IS" BASIS,
# WITHOUT WARRANTIES OR CONDITIONS OF ANY KIND, either express or implied.
# See the License for the specific language governing permissions and
# limitations under the License.
import warnings

import paddle
import paddle.nn as nn
import paddle.nn.functional as F
from paddle.nn import Layer
try:
    from paddle.incubate.nn import FusedTransformerEncoderLayer
except ImportError:
    FusedTransformerEncoderLayer = None

from .. import PretrainedModel, register_base_model

__all__ = [
    'BertModel',
    "BertPretrainedModel",
    'BertForPretraining',
    'BertPretrainingCriterion',
    'BertPretrainingHeads',
    'BertForSequenceClassification',
    'BertForTokenClassification',
    'BertForQuestionAnswering',
    'BertForMultipleChoice',
    "BertForMaskedLM",
]


class BertEmbeddings(Layer):
    """
    Include embeddings from word, position and token_type embeddings
    """

    def __init__(self,
                 vocab_size,
                 hidden_size=768,
                 hidden_dropout_prob=0.1,
                 max_position_embeddings=512,
                 type_vocab_size=16):
        super(BertEmbeddings, self).__init__()
        self.word_embeddings = nn.Embedding(vocab_size, hidden_size)
        self.position_embeddings = nn.Embedding(max_position_embeddings,
                                                hidden_size)
        self.token_type_embeddings = nn.Embedding(type_vocab_size, hidden_size)
        self.layer_norm = nn.LayerNorm(hidden_size)
        self.dropout = nn.Dropout(hidden_dropout_prob)

    def forward(self, input_ids, token_type_ids=None, position_ids=None):
        if position_ids is None:
            ones = paddle.ones_like(input_ids, dtype="int64")
            seq_length = paddle.cumsum(ones, axis=-1)

            position_ids = seq_length - ones
            position_ids.stop_gradient = True
        if token_type_ids is None:
            token_type_ids = paddle.zeros_like(input_ids, dtype="int64")

        input_embedings = self.word_embeddings(input_ids)
        position_embeddings = self.position_embeddings(position_ids)
        token_type_embeddings = self.token_type_embeddings(token_type_ids)

        embeddings = input_embedings + position_embeddings + token_type_embeddings
        embeddings = self.layer_norm(embeddings)
        embeddings = self.dropout(embeddings)
        return embeddings


class BertPooler(Layer):
    """
    Pool the result of BertEncoder.
    """

    def __init__(self, hidden_size, pool_act="tanh"):
        super(BertPooler, self).__init__()
        self.dense = nn.Linear(hidden_size, hidden_size)
        self.activation = nn.Tanh()
        self.pool_act = pool_act

    def forward(self, hidden_states):
        # We "pool" the model by simply taking the hidden state corresponding
        # to the first token.
        first_token_tensor = hidden_states[:, 0]
        pooled_output = self.dense(first_token_tensor)
        if self.pool_act == "tanh":
            pooled_output = self.activation(pooled_output)
        return pooled_output


class BertPretrainedModel(PretrainedModel):
    """
    An abstract class for pretrained BERT models. It provides BERT related
    `model_config_file`, `resource_files_names`, `pretrained_resource_files_map`,
    `pretrained_init_configuration`, `base_model_prefix` for downloading and
    loading pretrained models.
    See :class:`~paddlenlp.transformers.model_utils.PretrainedModel` for more details.
    """

    model_config_file = "model_config.json"
    pretrained_init_configuration = {
        "bert-base-uncased": {
            "vocab_size": 30522,
            "hidden_size": 768,
            "num_hidden_layers": 12,
            "num_attention_heads": 12,
            "intermediate_size": 3072,
            "hidden_act": "gelu",
            "hidden_dropout_prob": 0.1,
            "attention_probs_dropout_prob": 0.1,
            "max_position_embeddings": 512,
            "type_vocab_size": 2,
            "initializer_range": 0.02,
            "pad_token_id": 0,
        },
        "bert-large-uncased": {
            "vocab_size": 30522,
            "hidden_size": 1024,
            "num_hidden_layers": 24,
            "num_attention_heads": 16,
            "intermediate_size": 4096,
            "hidden_act": "gelu",
            "hidden_dropout_prob": 0.1,
            "attention_probs_dropout_prob": 0.1,
            "max_position_embeddings": 512,
            "type_vocab_size": 2,
            "initializer_range": 0.02,
            "pad_token_id": 0,
        },
        "bert-base-multilingual-uncased": {
            "vocab_size": 105879,
            "hidden_size": 768,
            "num_hidden_layers": 12,
            "num_attention_heads": 12,
            "intermediate_size": 3072,
            "hidden_act": "gelu",
            "hidden_dropout_prob": 0.1,
            "attention_probs_dropout_prob": 0.1,
            "max_position_embeddings": 512,
            "type_vocab_size": 2,
            "initializer_range": 0.02,
            "pad_token_id": 0,
        },
        "bert-base-cased": {
            "vocab_size": 28996,
            "hidden_size": 768,
            "num_hidden_layers": 12,
            "num_attention_heads": 12,
            "intermediate_size": 3072,
            "hidden_act": "gelu",
            "hidden_dropout_prob": 0.1,
            "attention_probs_dropout_prob": 0.1,
            "max_position_embeddings": 512,
            "type_vocab_size": 2,
            "initializer_range": 0.02,
            "pad_token_id": 0,
        },
        "bert-base-chinese": {
            "vocab_size": 21128,
            "hidden_size": 768,
            "num_hidden_layers": 12,
            "num_attention_heads": 12,
            "intermediate_size": 3072,
            "hidden_act": "gelu",
            "hidden_dropout_prob": 0.1,
            "attention_probs_dropout_prob": 0.1,
            "max_position_embeddings": 512,
            "type_vocab_size": 2,
            "initializer_range": 0.02,
            "pad_token_id": 0,
        },
        "bert-base-multilingual-cased": {
            "vocab_size": 119547,
            "hidden_size": 768,
            "num_hidden_layers": 12,
            "num_attention_heads": 12,
            "intermediate_size": 3072,
            "hidden_act": "gelu",
            "hidden_dropout_prob": 0.1,
            "attention_probs_dropout_prob": 0.1,
            "max_position_embeddings": 512,
            "type_vocab_size": 2,
            "initializer_range": 0.02,
            "pad_token_id": 0,
        },
        "bert-large-cased": {
            "vocab_size": 28996,
            "hidden_size": 1024,
            "num_hidden_layers": 24,
            "num_attention_heads": 16,
            "intermediate_size": 4096,
            "hidden_act": "gelu",
            "hidden_dropout_prob": 0.1,
            "attention_probs_dropout_prob": 0.1,
            "max_position_embeddings": 512,
            "type_vocab_size": 2,
            "initializer_range": 0.02,
            "pad_token_id": 0,
        },
        "bert-wwm-chinese": {
            "vocab_size": 21128,
            "hidden_size": 768,
            "num_hidden_layers": 12,
            "num_attention_heads": 12,
            "intermediate_size": 3072,
            "hidden_act": "gelu",
            "hidden_dropout_prob": 0.1,
            "attention_probs_dropout_prob": 0.1,
            "max_position_embeddings": 512,
            "type_vocab_size": 2,
            "initializer_range": 0.02,
            "pad_token_id": 0,
        },
        "bert-wwm-ext-chinese": {
            "vocab_size": 21128,
            "hidden_size": 768,
            "num_hidden_layers": 12,
            "num_attention_heads": 12,
            "intermediate_size": 3072,
            "hidden_act": "gelu",
            "hidden_dropout_prob": 0.1,
            "attention_probs_dropout_prob": 0.1,
            "max_position_embeddings": 512,
            "type_vocab_size": 2,
            "initializer_range": 0.02,
            "pad_token_id": 0,
        },
        "macbert-base-chinese": {
            "vocab_size": 21128,
            "hidden_size": 768,
            "num_hidden_layers": 12,
            "num_attention_heads": 12,
            "intermediate_size": 3072,
            "hidden_act": "gelu",
            "hidden_dropout_prob": 0.1,
            "attention_probs_dropout_prob": 0.1,
            "max_position_embeddings": 512,
            "type_vocab_size": 2,
            "initializer_range": 0.02,
            "pad_token_id": 0,
        },
        "macbert-large-chinese": {
            "vocab_size": 21128,
            "hidden_size": 1024,
            "num_hidden_layers": 24,
            "num_attention_heads": 16,
            "intermediate_size": 4096,
            "hidden_act": "gelu",
            "hidden_dropout_prob": 0.1,
            "attention_probs_dropout_prob": 0.1,
            "max_position_embeddings": 512,
            "type_vocab_size": 2,
            "initializer_range": 0.02,
            "pad_token_id": 0,
        },
        "simbert-base-chinese": {
            "vocab_size": 13685,
            "hidden_size": 768,
            "num_hidden_layers": 12,
            "num_attention_heads": 12,
            "intermediate_size": 3072,
            "hidden_act": "gelu",
            "hidden_dropout_prob": 0.1,
            "attention_probs_dropout_prob": 0.1,
            "max_position_embeddings": 512,
            "type_vocab_size": 2,
            "initializer_range": 0.02,
            "pad_token_id": 0,
        },
        "uer/chinese-roberta-base": {
            "attention_probs_dropout_prob": 0.1,
            "hidden_act": "gelu",
            "hidden_dropout_prob": 0.1,
            "hidden_size": 768,
            "initializer_range": 0.02,
            "intermediate_size": 3072,
            "max_position_embeddings": 512,
            "num_attention_heads": 12,
            "num_hidden_layers": 12,
            "type_vocab_size": 2,
            "vocab_size": 21128,
            "pad_token_id": 0
        },
        "uer/chinese-roberta-medium": {
            "attention_probs_dropout_prob": 0.1,
            "hidden_act": "gelu",
            "hidden_dropout_prob": 0.1,
            "hidden_size": 512,
            "initializer_range": 0.02,
            "intermediate_size": 2048,
            "max_position_embeddings": 512,
            "num_attention_heads": 8,
            "num_hidden_layers": 8,
            "type_vocab_size": 2,
            "vocab_size": 21128,
            "pad_token_id": 0
        },
        "uer/chinese-roberta-6l-768h": {
            "attention_probs_dropout_prob": 0.1,
            "hidden_act": "gelu",
            "hidden_dropout_prob": 0.1,
            "hidden_size": 768,
            "initializer_range": 0.02,
            "intermediate_size": 3072,
            "max_position_embeddings": 512,
            "num_attention_heads": 12,
            "num_hidden_layers": 6,
            "type_vocab_size": 2,
            "vocab_size": 21128,
            "pad_token_id": 0
        },
        "uer/chinese-roberta-small": {
            "attention_probs_dropout_prob": 0.1,
            "hidden_act": "gelu",
            "hidden_dropout_prob": 0.1,
            "hidden_size": 512,
            "initializer_range": 0.02,
            "intermediate_size": 2048,
            "max_position_embeddings": 512,
            "num_attention_heads": 8,
            "num_hidden_layers": 4,
            "type_vocab_size": 2,
            "vocab_size": 21128,
            "pad_token_id": 0
        },
        "uer/chinese-roberta-mini": {
            "attention_probs_dropout_prob": 0.1,
            "hidden_act": "gelu",
            "hidden_dropout_prob": 0.1,
            "hidden_size": 256,
            "initializer_range": 0.02,
            "intermediate_size": 1024,
            "max_position_embeddings": 512,
            "num_attention_heads": 4,
            "num_hidden_layers": 4,
            "type_vocab_size": 2,
            "vocab_size": 21128,
            "pad_token_id": 0
        },
        "uer/chinese-roberta-tiny": {
            "attention_probs_dropout_prob": 0.1,
            "hidden_act": "gelu",
            "hidden_dropout_prob": 0.1,
            "hidden_size": 128,
            "initializer_range": 0.02,
            "intermediate_size": 512,
            "max_position_embeddings": 512,
            "num_attention_heads": 2,
            "num_hidden_layers": 2,
            "type_vocab_size": 2,
            "vocab_size": 21128,
            "pad_token_id": 0
        },
    }
    resource_files_names = {"model_state": "model_state.pdparams"}
    pretrained_resource_files_map = {
        "model_state": {
            "bert-base-uncased":
            "https://bj.bcebos.com/paddlenlp/models/transformers/bert-base-uncased.pdparams",
            "bert-large-uncased":
            "https://bj.bcebos.com/paddlenlp/models/transformers/bert-large-uncased.pdparams",
            "bert-base-multilingual-uncased":
            "http://bj.bcebos.com/paddlenlp/models/transformers/bert-base-multilingual-uncased.pdparams",
            "bert-base-cased":
            "http://bj.bcebos.com/paddlenlp/models/transformers/bert/bert-base-cased.pdparams",
            "bert-base-chinese":
            "http://bj.bcebos.com/paddlenlp/models/transformers/bert/bert-base-chinese.pdparams",
            "bert-base-multilingual-cased":
            "http://bj.bcebos.com/paddlenlp/models/transformers/bert/bert-base-multilingual-cased.pdparams",
            "bert-large-cased":
            "http://bj.bcebos.com/paddlenlp/models/transformers/bert/bert-large-cased.pdparams",
            "bert-wwm-chinese":
            "http://bj.bcebos.com/paddlenlp/models/transformers/bert/bert-wwm-chinese.pdparams",
            "bert-wwm-ext-chinese":
            "http://bj.bcebos.com/paddlenlp/models/transformers/bert/bert-wwm-ext-chinese.pdparams",
            "macbert-base-chinese":
            "https://bj.bcebos.com/paddlenlp/models/transformers/macbert/macbert-base-chinese.pdparams",
            "macbert-large-chinese":
            "https://bj.bcebos.com/paddlenlp/models/transformers/macbert/macbert-large-chinese.pdparams",
            "simbert-base-chinese":
            "https://bj.bcebos.com/paddlenlp/models/transformers/simbert/simbert-base-chinese-v1.pdparams",
            "uer/chinese-roberta-base":
            "https://bj.bcebos.com/paddlenlp/models/transformers/uer/chinese_roberta_base.pdparams",
            "uer/chinese-roberta-medium":
            "https://bj.bcebos.com/paddlenlp/models/transformers/uer/chinese_roberta_medium.pdparams",
            "uer/chinese-roberta-6l-768h":
            "https://bj.bcebos.com/paddlenlp/models/transformers/uer/chinese_roberta_6l_768h.pdparams",
            "uer/chinese-roberta-small":
            "https://bj.bcebos.com/paddlenlp/models/transformers/uer/chinese_roberta_small.pdparams",
            "uer/chinese-roberta-mini":
            "https://bj.bcebos.com/paddlenlp/models/transformers/uer/chinese_roberta_mini.pdparams",
            "uer/chinese-roberta-tiny":
            "https://bj.bcebos.com/paddlenlp/models/transformers/uer/chinese_roberta_tiny.pdparams",
        }
    }
    base_model_prefix = "bert"

    def init_weights(self, layer):
        """ Initialization hook """
        if isinstance(layer, (nn.Linear, nn.Embedding)):
            # In the dygraph mode, use the `set_value` to reset the parameter directly,
            # and reset the `state_dict` to update parameter in static mode.
            if isinstance(layer.weight, paddle.Tensor):
                layer.weight.set_value(
                    paddle.tensor.normal(mean=0.0,
                                         std=self.initializer_range if hasattr(
                                             self, "initializer_range") else
                                         self.bert.config["initializer_range"],
                                         shape=layer.weight.shape))
        elif isinstance(layer, nn.LayerNorm):
            layer._epsilon = 1e-12


@register_base_model
class BertModel(BertPretrainedModel):
    """
    The bare BERT Model transformer outputting raw hidden-states.

    This model inherits from :class:`~paddlenlp.transformers.model_utils.PretrainedModel`.
    Refer to the superclass documentation for the generic methods.

    This model is also a Paddle `paddle.nn.Layer <https://www.paddlepaddle.org.cn/documentation
    /docs/en/api/paddle/fluid/dygraph/layers/Layer_en.html>`__ subclass. Use it as a regular Paddle Layer
    and refer to the Paddle documentation for all matter related to general usage and behavior.

    Args:
        vocab_size (int):
            Vocabulary size of `inputs_ids` in `BertModel`. Also is the vocab size of token embedding matrix.
            Defines the number of different tokens that can be represented by the `inputs_ids` passed when calling `BertModel`.
        hidden_size (int, optional):
            Dimensionality of the embedding layer, encoder layer and pooler layer. Defaults to `768`.
        num_hidden_layers (int, optional):
            Number of hidden layers in the Transformer encoder. Defaults to `12`.
        num_attention_heads (int, optional):
            Number of attention heads for each attention layer in the Transformer encoder.
            Defaults to `12`.
        intermediate_size (int, optional):
            Dimensionality of the feed-forward (ff) layer in the encoder. Input tensors
            to ff layers are firstly projected from `hidden_size` to `intermediate_size`,
            and then projected back to `hidden_size`. Typically `intermediate_size` is larger than `hidden_size`.
            Defaults to `3072`.
        hidden_act (str, optional):
            The non-linear activation function in the feed-forward layer.
            ``"gelu"``, ``"relu"`` and any other paddle supported activation functions
            are supported. Defaults to `"gelu"`.
        hidden_dropout_prob (float, optional):
            The dropout probability for all fully connected layers in the embeddings and encoder.
            Defaults to `0.1`.
        attention_probs_dropout_prob (float, optional):
            The dropout probability used in MultiHeadAttention in all encoder layers to drop some attention target.
            Defaults to `0.1`.
        max_position_embeddings (int, optional):
            The maximum value of the dimensionality of position encoding, which dictates the maximum supported length of an input
            sequence. Defaults to `512`.
        type_vocab_size (int, optional):
            The vocabulary size of `token_type_ids`.
            Defaults to `16`.

        initializer_range (float, optional):
            The standard deviation of the normal initializer.
            Defaults to 0.02.

            .. note::
                A normal_initializer initializes weight matrices as normal distributions.
                See :meth:`BertPretrainedModel.init_weights()` for how weights are initialized in `BertModel`.

        pad_token_id (int, optional):
            The index of padding token in the token vocabulary.
            Defaults to `0`.

        pooled_act (str, optional):
            The non-linear activation function in the pooling layer.
            Defaults to `"tanh"`.

    """

    def __init__(self,
                 vocab_size,
                 hidden_size=768,
                 num_hidden_layers=12,
                 num_attention_heads=12,
                 intermediate_size=3072,
                 hidden_act="gelu",
                 hidden_dropout_prob=0.1,
                 attention_probs_dropout_prob=0.1,
                 max_position_embeddings=512,
                 type_vocab_size=16,
                 initializer_range=0.02,
                 pad_token_id=0,
                 pool_act="tanh",
                 fuse=False):
        super(BertModel, self).__init__()
        self.pad_token_id = pad_token_id
        self.initializer_range = initializer_range
        self.embeddings = BertEmbeddings(vocab_size, hidden_size,
                                         hidden_dropout_prob,
                                         max_position_embeddings,
                                         type_vocab_size)
<<<<<<< HEAD
        encoder_layer = nn.TransformerEncoderLayer(
            hidden_size,
            num_attention_heads,
            intermediate_size,
            dropout=hidden_dropout_prob,
            activation=hidden_act,
            attn_dropout=attention_probs_dropout_prob,
            act_dropout=0)
        self.encoder = nn.TransformerEncoder(encoder_layer, num_hidden_layers)
=======
        if fuse and FusedTransformerEncoderLayer is None:
            warnings.warn(
                "FusedTransformerEncoderLayer is not supported by the running Paddle. "
                "The flag fuse_transformer will be ignored. Try Paddle >= 2.3.0"
            )
        self.fuse = fuse and FusedTransformerEncoderLayer is not None
        if self.fuse:
            self.encoder = nn.LayerList([
                FusedTransformerEncoderLayer(
                    hidden_size,
                    num_attention_heads,
                    intermediate_size,
                    dropout_rate=hidden_dropout_prob,
                    activation=hidden_act,
                    attn_dropout_rate=attention_probs_dropout_prob,
                    act_dropout_rate=0.) for _ in range(num_hidden_layers)
            ])
        else:
            encoder_layer = nn.TransformerEncoderLayer(
                hidden_size,
                num_attention_heads,
                intermediate_size,
                dropout=hidden_dropout_prob,
                activation=hidden_act,
                attn_dropout=attention_probs_dropout_prob,
                act_dropout=0)
            self.encoder = nn.TransformerEncoder(encoder_layer,
                                                 num_hidden_layers)
>>>>>>> bc844540
        self.pooler = BertPooler(hidden_size, pool_act)
        self.apply(self.init_weights)

    def forward(self,
                input_ids,
                token_type_ids=None,
                position_ids=None,
                attention_mask=None,
                output_hidden_states=False):
        r"""
        The BertModel forward method, overrides the `__call__()` special method.

        Args:
            input_ids (Tensor):
                Indices of input sequence tokens in the vocabulary. They are
                numerical representations of tokens that build the input sequence.
                Its data type should be `int64` and it has a shape of [batch_size, sequence_length].
            token_type_ids (Tensor, optional):
                Segment token indices to indicate different portions of the inputs.
                Selected in the range ``[0, type_vocab_size - 1]``.
                If `type_vocab_size` is 2, which means the inputs have two portions.
                Indices can either be 0 or 1:

                - 0 corresponds to a *sentence A* token,
                - 1 corresponds to a *sentence B* token.

                Its data type should be `int64` and it has a shape of [batch_size, sequence_length].
                Defaults to `None`, which means we don't add segment embeddings.
            position_ids(Tensor, optional):
                Indices of positions of each input sequence tokens in the position embeddings. Selected in the range ``[0,
                max_position_embeddings - 1]``.
                Shape as `(batch_size, num_tokens)` and dtype as int64. Defaults to `None`.
            attention_mask (Tensor, optional):
                Mask used in multi-head attention to avoid performing attention on to some unwanted positions,
                usually the paddings or the subsequent positions.
                Its data type can be int, float and bool.
                When the data type is bool, the `masked` tokens have `False` values and the others have `True` values.
                When the data type is int or float, the `masked` tokens have `0` values and the others have `1` values.
                It is a tensor with shape of `[batch_size, sequence_length]` or `[batch_size, sequence_length, sequence_length]`
                or `[batch_size, num_attention_heads, sequence_length, sequence_length]`.
                Defaults to `None` and we prevent attending to padding tokens.
            output_hidden_states (bool, optional):
                Whether to return the output of each hidden layers.
                Defaults to `False`.

        Returns:
            tuple: Returns tuple (`sequence_output`, `pooled_output`) or (`encoder_outputs`, `pooled_output`).

            With the fields:

            - `sequence_output` (Tensor):
                Sequence of hidden-states at the last layer of the model.
                It's data type should be float32 and its shape is [batch_size, sequence_length, hidden_size].

            - `pooled_output` (Tensor):
                The output of first token (`[CLS]`) in sequence.
                We "pool" the model by simply taking the hidden state corresponding to the first token.
                Its data type should be float32 and its shape is [batch_size, hidden_size].

            - `encoder_outputs` (List(Tensor)):
                A list of Tensor containing hidden-states of the model at each hidden layer in the Transformer encoder.
                The length of the list is `num_hidden_layers`.
                Each Tensor has a data type of float32 and its shape is [batch_size, sequence_length, hidden_size].

        Example:
            .. code-block::

                import paddle
                from paddlenlp.transformers import BertModel, BertTokenizer

                tokenizer = BertTokenizer.from_pretrained('bert-wwm-chinese')
                model = BertModel.from_pretrained('bert-wwm-chinese')

                inputs = tokenizer("欢迎使用百度飞桨!")
                inputs = {k:paddle.to_tensor([v]) for (k, v) in inputs.items()}
                output = model(**inputs)
        """
        if attention_mask is None:
<<<<<<< HEAD
            attention_mask = paddle.cast(
                input_ids == self.pad_token_id,
                dtype=paddle.get_default_dtype()).unsqueeze([1, 2]) * -1e4
        else:
            attention_mask = self.get_extended_attention_mask(attention_mask)
=======
            attention_mask = paddle.unsqueeze(
                (input_ids == self.pad_token_id).astype(
                    self.pooler.dense.weight.dtype) * -1e4,
                axis=[1, 2])
        else:
            if attention_mask.ndim == 2:
                # attention_mask [batch_size, sequence_length] -> [batch_size, 1, 1, sequence_length]
                attention_mask = attention_mask.unsqueeze(axis=[1, 2]).astype(
                    paddle.get_default_dtype())
                attention_mask = (1.0 - attention_mask) * -1e4
>>>>>>> bc844540

        embedding_output = self.embeddings(input_ids=input_ids,
                                           position_ids=position_ids,
                                           token_type_ids=token_type_ids)
<<<<<<< HEAD
        if output_hidden_states:
            output = embedding_output
            encoder_outputs = []
            for mod in self.encoder.layers:
                output = mod(output, src_mask=attention_mask)
                encoder_outputs.append(output)
            if self.encoder.norm is not None:
                encoder_outputs[-1] = self.encoder.norm(encoder_outputs[-1])
            pooled_output = self.pooler(encoder_outputs[-1])
=======
        if self.fuse:
            hidden_states = embedding_output
            all_encoder_outputs = []
            for layer in self.encoder:
                hidden_states = layer(hidden_states, attention_mask)
                all_encoder_outputs.append(hidden_states)
            pooled_output = self.pooler(hidden_states)
            if output_hidden_states:
                return all_encoder_outputs, pooled_output
            else:
                return hidden_states, pooled_output
>>>>>>> bc844540
        else:
            if output_hidden_states:
                output = embedding_output
                encoder_outputs = []
                for mod in self.encoder.layers:
                    output = mod(output, src_mask=attention_mask)
                    encoder_outputs.append(output)
                if self.encoder.norm is not None:
                    encoder_outputs[-1] = self.encoder.norm(encoder_outputs[-1])
                pooled_output = self.pooler(encoder_outputs[-1])
            else:
                sequence_output = self.encoder(embedding_output, attention_mask)
                pooled_output = self.pooler(sequence_output)
            if output_hidden_states:
                return encoder_outputs, pooled_output
            else:
                return sequence_output, pooled_output


class BertForQuestionAnswering(BertPretrainedModel):
    """
    Bert Model with a linear layer on top of the hidden-states output to compute `span_start_logits`
    and `span_end_logits`, designed for question-answering tasks like SQuAD.

    Args:
        bert (:class:`BertModel`):
            An instance of BertModel.
        dropout (float, optional):
            The dropout probability for output of BERT.
            If None, use the same value as `hidden_dropout_prob` of `BertModel`
            instance `bert`. Defaults to `None`.
        """

    def __init__(self, bert, dropout=None):
        super(BertForQuestionAnswering, self).__init__()
        self.bert = bert  # allow bert to be config
        self.dropout = nn.Dropout(dropout if dropout is not None else self.bert.
                                  config["hidden_dropout_prob"])
        self.classifier = nn.Linear(self.bert.config["hidden_size"], 2)
        self.apply(self.init_weights)

    def forward(self,
                input_ids,
                token_type_ids=None,
                position_ids=None,
                attention_mask=None):
        r"""
        The BertForQuestionAnswering forward method, overrides the __call__() special method.

        Args:
            input_ids (Tensor):
                See :class:`BertModel`.
            token_type_ids (Tensor, optional):
                See :class:`BertModel`.

        Returns:
            tuple: Returns tuple (`start_logits`, `end_logits`).

            With the fields:

            - `start_logits` (Tensor):
                A tensor of the input token classification logits, indicates the start position of the labelled span.
                Its data type should be float32 and its shape is [batch_size, sequence_length].

            - `end_logits` (Tensor):
                A tensor of the input token classification logits, indicates the end position of the labelled span.
                Its data type should be float32 and its shape is [batch_size, sequence_length].

        Example:
            .. code-block::

                import paddle
                from paddlenlp.transformers.bert.modeling import BertForQuestionAnswering
                from paddlenlp.transformers.bert.tokenizer import BertTokenizer

                tokenizer = BertTokenizer.from_pretrained('bert-base-cased')
                model = BertForQuestionAnswering.from_pretrained('bert-base-cased')

                inputs = tokenizer("Welcome to use PaddlePaddle and PaddleNLP!")
                inputs = {k:paddle.to_tensor([v]) for (k, v) in inputs.items()}
                outputs = model(**inputs)

                start_logits = outputs[0]
                end_logits = outputs[1]
        """

        sequence_output, _ = self.bert(input_ids,
                                       token_type_ids=token_type_ids,
                                       position_ids=position_ids,
                                       attention_mask=attention_mask)

        logits = self.classifier(sequence_output)
        logits = paddle.transpose(logits, perm=[2, 0, 1])
        start_logits, end_logits = paddle.unstack(x=logits, axis=0)

        return start_logits, end_logits


class BertForSequenceClassification(BertPretrainedModel):
    """
    Bert Model with a linear layer on top of the output layer,
    designed for sequence classification/regression tasks like GLUE tasks.

    Args:
        bert (:class:`BertModel`):
            An instance of BertModel.
        num_classes (int, optional):
            The number of classes. Defaults to `2`.
        dropout (float, optional):
            The dropout probability for output of BERT.
            If None, use the same value as `hidden_dropout_prob` of `BertModel`
            instance `bert`. Defaults to None.
    """

    def __init__(self, bert, num_classes=2, dropout=None):
        super(BertForSequenceClassification, self).__init__()
        self.num_classes = num_classes
        self.bert = bert  # allow bert to be config
        self.dropout = nn.Dropout(dropout if dropout is not None else self.bert.
                                  config["hidden_dropout_prob"])
        self.classifier = nn.Linear(self.bert.config["hidden_size"],
                                    num_classes)
        self.apply(self.init_weights)

    def forward(self,
                input_ids,
                token_type_ids=None,
                position_ids=None,
                attention_mask=None):
        r"""
        The BertForSequenceClassification forward method, overrides the __call__() special method.

        Args:
            input_ids (Tensor):
                See :class:`BertModel`.
            token_type_ids (Tensor, optional):
                See :class:`BertModel`.
            position_ids(Tensor, optional):
                See :class:`BertModel`.
            attention_mask (list, optional):
                See :class:`BertModel`.

        Returns:
            Tensor: Returns tensor `logits`, a tensor of the input text classification logits.
            Shape as `[batch_size, num_classes]` and dtype as float32.

        Example:
            .. code-block::

                import paddle
                from paddlenlp.transformers.bert.modeling import BertForSequenceClassification
                from paddlenlp.transformers.bert.tokenizer import BertTokenizer

                tokenizer = BertTokenizer.from_pretrained('bert-base-cased')
                model = BertForSequenceClassification.from_pretrained('bert-base-cased', num_classes=2)

                inputs = tokenizer("Welcome to use PaddlePaddle and PaddleNLP!")
                inputs = {k:paddle.to_tensor([v]) for (k, v) in inputs.items()}

                logits = model(**inputs)
                print(logits.shape)
                # [1, 2]

        """

        _, pooled_output = self.bert(input_ids,
                                     token_type_ids=token_type_ids,
                                     position_ids=position_ids,
                                     attention_mask=attention_mask)

        pooled_output = self.dropout(pooled_output)
        logits = self.classifier(pooled_output)
        return logits


class BertForTokenClassification(BertPretrainedModel):
    """
    Bert Model with a linear layer on top of the hidden-states output layer,
    designed for token classification tasks like NER tasks.

    Args:
        bert (:class:`BertModel`):
            An instance of BertModel.
        num_classes (int, optional):
            The number of classes. Defaults to `2`.
        dropout (float, optional):
            The dropout probability for output of BERT.
            If None, use the same value as `hidden_dropout_prob` of `BertModel`
            instance `bert`. Defaults to None.
    """

    def __init__(self, bert, num_classes=2, dropout=None):
        super(BertForTokenClassification, self).__init__()
        self.num_classes = num_classes
        self.bert = bert  # allow bert to be config
        self.dropout = nn.Dropout(dropout if dropout is not None else self.bert.
                                  config["hidden_dropout_prob"])
        self.classifier = nn.Linear(self.bert.config["hidden_size"],
                                    num_classes)
        self.apply(self.init_weights)

    def forward(self,
                input_ids,
                token_type_ids=None,
                position_ids=None,
                attention_mask=None):
        r"""
        The BertForTokenClassification forward method, overrides the __call__() special method.

        Args:
            input_ids (Tensor):
                See :class:`BertModel`.
            token_type_ids (Tensor, optional):
                See :class:`BertModel`.
            position_ids(Tensor, optional):
                See :class:`BertModel`.
            attention_mask (list, optional):
                See :class:`BertModel`.

        Returns:
            Tensor: Returns tensor `logits`, a tensor of the input token classification logits.
            Shape as `[batch_size, sequence_length, num_classes]` and dtype as `float32`.

        Example:
            .. code-block::

                import paddle
                from paddlenlp.transformers.bert.modeling import BertForTokenClassification
                from paddlenlp.transformers.bert.tokenizer import BertTokenizer

                tokenizer = BertTokenizer.from_pretrained('bert-base-cased')
                model = BertForTokenClassification.from_pretrained('bert-base-cased', num_classes=2)

                inputs = tokenizer("Welcome to use PaddlePaddle and PaddleNLP!")
                inputs = {k:paddle.to_tensor([v]) for (k, v) in inputs.items()}
                
                logits = model(**inputs)
                print(logits.shape)
                # [1, 13, 2]

        """
        sequence_output, _ = self.bert(input_ids,
                                       token_type_ids=token_type_ids,
                                       position_ids=position_ids,
                                       attention_mask=attention_mask)

        sequence_output = self.dropout(sequence_output)
        logits = self.classifier(sequence_output)
        return logits


class BertLMPredictionHead(Layer):
    """
    Bert Model with a `language modeling` head on top for CLM fine-tuning.
    """

    def __init__(self,
                 hidden_size,
                 vocab_size,
                 activation,
                 embedding_weights=None):
        super(BertLMPredictionHead, self).__init__()
        self.transform = nn.Linear(hidden_size, hidden_size)
        self.activation = getattr(nn.functional, activation)
        self.layer_norm = nn.LayerNorm(hidden_size)
        self.decoder_weight = self.create_parameter(
            shape=[vocab_size, hidden_size],
            dtype=self.transform.weight.dtype,
            is_bias=False) if embedding_weights is None else embedding_weights
        self.decoder_bias = self.create_parameter(
            shape=[vocab_size], dtype=self.decoder_weight.dtype, is_bias=True)

    def forward(self, hidden_states, masked_positions=None):
        if masked_positions is not None:
            hidden_states = paddle.reshape(hidden_states,
                                           [-1, hidden_states.shape[-1]])
            hidden_states = paddle.tensor.gather(hidden_states,
                                                 masked_positions)
        # gather masked tokens might be more quick
        hidden_states = self.transform(hidden_states)
        hidden_states = self.activation(hidden_states)
        hidden_states = self.layer_norm(hidden_states)
        hidden_states = paddle.tensor.matmul(
            hidden_states, self.decoder_weight,
            transpose_y=True) + self.decoder_bias
        return hidden_states


class BertPretrainingHeads(Layer):
    """
    Perform language modeling task and next sentence classification task.

    Args:
        hidden_size (int):
            See :class:`BertModel`.
        vocab_size (int):
            See :class:`BertModel`.
        activation (str):
            Activation function used in the language modeling task.
        embedding_weights (Tensor, optional):
            Decoding weights used to map hidden_states to logits of the masked token prediction.
            Its data type should be float32 and its shape is [vocab_size, hidden_size].
            Defaults to `None`, which means use the same weights of the embedding layer.

    """

    def __init__(self,
                 hidden_size,
                 vocab_size,
                 activation,
                 embedding_weights=None):
        super(BertPretrainingHeads, self).__init__()
        self.predictions = BertLMPredictionHead(hidden_size, vocab_size,
                                                activation, embedding_weights)
        self.seq_relationship = nn.Linear(hidden_size, 2)

    def forward(self, sequence_output, pooled_output, masked_positions=None):
        """
        Args:
            sequence_output(Tensor):
                Sequence of hidden-states at the last layer of the model.
                It's data type should be float32 and its shape is [batch_size, sequence_length, hidden_size].
            pooled_output(Tensor):
                The output of first token (`[CLS]`) in sequence.
                We "pool" the model by simply taking the hidden state corresponding to the first token.
                Its data type should be float32 and its shape is [batch_size, hidden_size].
            masked_positions(Tensor, optional):
                A tensor indicates positions to be masked in the position embedding.
                Its data type should be int64 and its shape is [batch_size, mask_token_num].
                `mask_token_num` is the number of masked tokens. It should be no bigger than `sequence_length`.
                Defaults to `None`, which means we output hidden-states of all tokens in masked token prediction.

        Returns:
            tuple: Returns tuple (``prediction_scores``, ``seq_relationship_score``).

            With the fields:

            - `prediction_scores` (Tensor):
                The scores of masked token prediction. Its data type should be float32.
                If `masked_positions` is None, its shape is [batch_size, sequence_length, vocab_size].
                Otherwise, its shape is [batch_size, mask_token_num, vocab_size].

            - `seq_relationship_score` (Tensor):
                The scores of next sentence prediction.
                Its data type should be float32 and its shape is [batch_size, 2].

        """
        prediction_scores = self.predictions(sequence_output, masked_positions)
        seq_relationship_score = self.seq_relationship(pooled_output)
        return prediction_scores, seq_relationship_score


class BertForPretraining(BertPretrainedModel):
    """
    Bert Model with pretraining tasks on top.

    Args:
        bert (:class:`BertModel`):
            An instance of :class:`BertModel`.

    """

    def __init__(self, bert):
        super(BertForPretraining, self).__init__()
        self.bert = bert
        self.cls = BertPretrainingHeads(
            self.bert.config["hidden_size"],
            self.bert.config["vocab_size"],
            self.bert.config["hidden_act"],
            embedding_weights=self.bert.embeddings.word_embeddings.weight)

        self.apply(self.init_weights)

    def forward(self,
                input_ids,
                token_type_ids=None,
                position_ids=None,
                attention_mask=None,
                masked_positions=None):
        r"""

        Args:
            input_ids (Tensor):
                See :class:`BertModel`.
            token_type_ids (Tensor, optional):
                See :class:`BertModel`.
            position_ids (Tensor, optional):
                See :class:`BertModel`.
            attention_mask (Tensor, optional):
                See :class:`BertModel`.
            masked_positions(Tensor, optional):
                See :class:`BertPretrainingHeads`.

        Returns:
            tuple: Returns tuple (``prediction_scores``, ``seq_relationship_score``).

            With the fields:

            - `prediction_scores` (Tensor):
                The scores of masked token prediction. Its data type should be float32.
                If `masked_positions` is None, its shape is [batch_size, sequence_length, vocab_size].
                Otherwise, its shape is [batch_size, mask_token_num, vocab_size].

            - `seq_relationship_score` (Tensor):
                The scores of next sentence prediction.
                Its data type should be float32 and its shape is [batch_size, 2].

        """
        with paddle.static.amp.fp16_guard():
            outputs = self.bert(input_ids,
                                token_type_ids=token_type_ids,
                                position_ids=position_ids,
                                attention_mask=attention_mask)
            sequence_output, pooled_output = outputs[:2]
            prediction_scores, seq_relationship_score = self.cls(
                sequence_output, pooled_output, masked_positions)
            return prediction_scores, seq_relationship_score


class BertPretrainingCriterion(paddle.nn.Layer):
    """

    Args:
        vocab_size(int):
            Vocabulary size of `inputs_ids` in `BertModel`. Defines the number of different tokens that can
            be represented by the `inputs_ids` passed when calling `BertModel`.

    """

    def __init__(self, vocab_size):
        super(BertPretrainingCriterion, self).__init__()
        # CrossEntropyLoss is expensive since the inner reshape (copy)
        self.loss_fn = paddle.nn.loss.CrossEntropyLoss(ignore_index=-1)
        self.vocab_size = vocab_size

    def forward(self, prediction_scores, seq_relationship_score,
                masked_lm_labels, next_sentence_labels, masked_lm_scale):
        """
        Args:
            prediction_scores(Tensor):
                The scores of masked token prediction. Its data type should be float32.
                If `masked_positions` is None, its shape is [batch_size, sequence_length, vocab_size].
                Otherwise, its shape is [batch_size, mask_token_num, vocab_size]
            seq_relationship_score(Tensor):
                The scores of next sentence prediction. Its data type should be float32 and
                its shape is [batch_size, 2]
            masked_lm_labels(Tensor):
                The labels of the masked language modeling, its dimensionality is equal to `prediction_scores`.
                Its data type should be int64. If `masked_positions` is None, its shape is [batch_size, sequence_length, 1].
                Otherwise, its shape is [batch_size, mask_token_num, 1]
            next_sentence_labels(Tensor):
                The labels of the next sentence prediction task, the dimensionality of `next_sentence_labels`
                is equal to `seq_relation_labels`. Its data type should be int64 and
                its shape is [batch_size, 1]
            masked_lm_scale(Tensor or int):
                The scale of masked tokens. Used for the normalization of masked language modeling loss.
                If it is a `Tensor`, its data type should be int64 and its shape is equal to `prediction_scores`.

        Returns:
            Tensor: The pretraining loss, equals to the sum of `masked_lm_loss` plus the mean of `next_sentence_loss`.
            Its data type should be float32 and its shape is [1].


        """
        with paddle.static.amp.fp16_guard():
            masked_lm_loss = F.cross_entropy(prediction_scores,
                                             masked_lm_labels,
                                             reduction='none',
                                             ignore_index=-1)
            masked_lm_loss = masked_lm_loss / masked_lm_scale
            next_sentence_loss = F.cross_entropy(seq_relationship_score,
                                                 next_sentence_labels,
                                                 reduction='none')
        return paddle.sum(masked_lm_loss) + paddle.mean(next_sentence_loss)


class BertForMultipleChoice(BertPretrainedModel):
    """
    Bert Model with a linear layer on top of the hidden-states output layer,
    designed for multiple choice tasks like RocStories/SWAG tasks.
    
    Args:
        bert (:class:`BertModel`):
            An instance of BertModel.
        num_choices (int, optional):
            The number of choices. Defaults to `2`.
        dropout (float, optional):
            The dropout probability for output of Bert.
            If None, use the same value as `hidden_dropout_prob` of `BertModel`
            instance `bert`. Defaults to None.
    """

    def __init__(self, bert, num_choices=2, dropout=None):
        super(BertForMultipleChoice, self).__init__()
        self.num_choices = num_choices
        self.bert = bert
        self.dropout = nn.Dropout(dropout if dropout is not None else self.bert.
                                  config["hidden_dropout_prob"])
        self.classifier = nn.Linear(self.bert.config["hidden_size"], 1)
        self.apply(self.init_weights)

    def forward(self,
                input_ids,
                token_type_ids=None,
                position_ids=None,
                attention_mask=None):
        r"""
        The BertForMultipleChoice forward method, overrides the __call__() special method.

        Args:
            input_ids (Tensor):
                See :class:`BertModel` and shape as [batch_size, num_choice, sequence_length].
            token_type_ids(Tensor, optional):
                See :class:`BertModel` and shape as [batch_size, num_choice, sequence_length].
            position_ids(Tensor, optional):
                See :class:`BertModel` and shape as [batch_size, num_choice, sequence_length].
            attention_mask (list, optional):
                See :class:`BertModel` and shape as [batch_size, num_choice, sequence_length].

        Returns:
            Tensor: Returns tensor `reshaped_logits`, a tensor of the multiple choice classification logits.
            Shape as `[batch_size, num_choice]` and dtype as `float32`.

        Example:
            .. code-block::

                import paddle
                from paddlenlp.transformers import BertForMultipleChoice, BertTokenizer
                from paddlenlp.data import Pad, Dict

                tokenizer = BertTokenizer.from_pretrained('bert-base-uncased')
                model = BertForMultipleChoice.from_pretrained('bert-base-uncased', num_choices=2)

                data = [
                    {
                        "question": "how do you turn on an ipad screen?",
                        "answer1": "press the volume button.",
                        "answer2": "press the lock button.",
                        "label": 1,
                    },
                    {
                        "question": "how do you indent something?",
                        "answer1": "leave a space before starting the writing",
                        "answer2": "press the spacebar",
                        "label": 0,
                    },
                ]

                text = []
                text_pair = []
                for d in data:
                    text.append(d["question"])
                    text_pair.append(d["answer1"])
                    text.append(d["question"])
                    text_pair.append(d["answer2"])

                inputs = tokenizer(text, text_pair)
                batchify_fn = lambda samples, fn=Dict(
                    {
                        "input_ids": Pad(axis=0, pad_val=tokenizer.pad_token_id),  # input_ids
                        "token_type_ids": Pad(
                            axis=0, pad_val=tokenizer.pad_token_type_id
                        ),  # token_type_ids
                    }
                ): fn(samples)
                inputs = batchify_fn(inputs)

                reshaped_logits = model(
                    input_ids=paddle.to_tensor(inputs[0], dtype="int64"),
                    token_type_ids=paddle.to_tensor(inputs[1], dtype="int64"),
                )
                print(reshaped_logits.shape)
                # [2, 2]

        """
        # input_ids: [bs, num_choice, seq_l]
        input_ids = input_ids.reshape(shape=(
            -1, input_ids.shape[-1]))  # flat_input_ids: [bs*num_choice,seq_l]

        if position_ids is not None:
            position_ids = position_ids.reshape(shape=(-1,
                                                       position_ids.shape[-1]))
        if token_type_ids is not None:
            token_type_ids = token_type_ids.reshape(
                shape=(-1, token_type_ids.shape[-1]))

        if attention_mask is not None:
            attention_mask = attention_mask.reshape(
                shape=(-1, attention_mask.shape[-1]))

        _, pooled_output = self.bert(input_ids,
                                     token_type_ids=token_type_ids,
                                     position_ids=position_ids,
                                     attention_mask=attention_mask)
        pooled_output = self.dropout(pooled_output)

        logits = self.classifier(pooled_output)  # logits: (bs*num_choice,1)
        reshaped_logits = logits.reshape(
            shape=(-1, self.num_choices))  # logits: (bs, num_choice)

        return reshaped_logits


class BertOnlyMLMHead(nn.Layer):

    def __init__(self, hidden_size, vocab_size, activation, embedding_weights):
        super().__init__()
        self.predictions = BertLMPredictionHead(
            hidden_size=hidden_size,
            vocab_size=vocab_size,
            activation=activation,
            embedding_weights=embedding_weights)

    def forward(self, sequence_output, masked_positions=None):
        prediction_scores = self.predictions(sequence_output, masked_positions)
        return prediction_scores


class BertForMaskedLM(BertPretrainedModel):
    """
    Bert Model with a `masked language modeling` head on top.

    Args:
        bert (:class:`BertModel`):
            An instance of :class:`BertModel`.

    """

    def __init__(self, bert):
        super(BertForMaskedLM, self).__init__()
        self.bert = bert
        self.cls = BertOnlyMLMHead(
            self.bert.config["hidden_size"],
            self.bert.config["vocab_size"],
            self.bert.config["hidden_act"],
            embedding_weights=self.bert.embeddings.word_embeddings.weight)

        self.apply(self.init_weights)

    def forward(self,
                input_ids,
                token_type_ids=None,
                position_ids=None,
                attention_mask=None):
        r"""

        Args:
            input_ids (Tensor):
                See :class:`BertModel`.
            token_type_ids (Tensor, optional):
                See :class:`BertModel`.
            position_ids (Tensor, optional):
                See :class:`BertModel`.
            attention_mask (Tensor, optional):
                See :class:`BertModel`.

        Returns:
            Tensor: Returns tensor `prediction_scores`, The scores of masked token prediction.
            Its data type should be float32 and shape is [batch_size, sequence_length, vocab_size].

        Example:
            .. code-block::

                import paddle
                from paddlenlp.transformers import BertForMaskedLM, BertTokenizer

                tokenizer = BertTokenizer.from_pretrained('bert-base-uncased')
                model = BertForMaskedLM.from_pretrained('bert-base-uncased')
                
                inputs = tokenizer("Welcome to use PaddlePaddle and PaddleNLP!")
                inputs = {k:paddle.to_tensor([v]) for (k, v) in inputs.items()}

                logits = model(**inputs)
                print(logits.shape)
                # [1, 13, 30522]

        """

        outputs = self.bert(input_ids,
                            token_type_ids=token_type_ids,
                            position_ids=position_ids,
                            attention_mask=attention_mask)
        sequence_output = outputs[0]
        prediction_scores = self.cls(sequence_output, masked_positions=None)
        return prediction_scores<|MERGE_RESOLUTION|>--- conflicted
+++ resolved
@@ -506,7 +506,6 @@
                                          hidden_dropout_prob,
                                          max_position_embeddings,
                                          type_vocab_size)
-<<<<<<< HEAD
         encoder_layer = nn.TransformerEncoderLayer(
             hidden_size,
             num_attention_heads,
@@ -516,36 +515,7 @@
             attn_dropout=attention_probs_dropout_prob,
             act_dropout=0)
         self.encoder = nn.TransformerEncoder(encoder_layer, num_hidden_layers)
-=======
-        if fuse and FusedTransformerEncoderLayer is None:
-            warnings.warn(
-                "FusedTransformerEncoderLayer is not supported by the running Paddle. "
-                "The flag fuse_transformer will be ignored. Try Paddle >= 2.3.0"
-            )
-        self.fuse = fuse and FusedTransformerEncoderLayer is not None
-        if self.fuse:
-            self.encoder = nn.LayerList([
-                FusedTransformerEncoderLayer(
-                    hidden_size,
-                    num_attention_heads,
-                    intermediate_size,
-                    dropout_rate=hidden_dropout_prob,
-                    activation=hidden_act,
-                    attn_dropout_rate=attention_probs_dropout_prob,
-                    act_dropout_rate=0.) for _ in range(num_hidden_layers)
-            ])
-        else:
-            encoder_layer = nn.TransformerEncoderLayer(
-                hidden_size,
-                num_attention_heads,
-                intermediate_size,
-                dropout=hidden_dropout_prob,
-                activation=hidden_act,
-                attn_dropout=attention_probs_dropout_prob,
-                act_dropout=0)
-            self.encoder = nn.TransformerEncoder(encoder_layer,
-                                                 num_hidden_layers)
->>>>>>> bc844540
+
         self.pooler = BertPooler(hidden_size, pool_act)
         self.apply(self.init_weights)
 
@@ -624,29 +594,15 @@
                 output = model(**inputs)
         """
         if attention_mask is None:
-<<<<<<< HEAD
             attention_mask = paddle.cast(
                 input_ids == self.pad_token_id,
                 dtype=paddle.get_default_dtype()).unsqueeze([1, 2]) * -1e4
         else:
             attention_mask = self.get_extended_attention_mask(attention_mask)
-=======
-            attention_mask = paddle.unsqueeze(
-                (input_ids == self.pad_token_id).astype(
-                    self.pooler.dense.weight.dtype) * -1e4,
-                axis=[1, 2])
-        else:
-            if attention_mask.ndim == 2:
-                # attention_mask [batch_size, sequence_length] -> [batch_size, 1, 1, sequence_length]
-                attention_mask = attention_mask.unsqueeze(axis=[1, 2]).astype(
-                    paddle.get_default_dtype())
-                attention_mask = (1.0 - attention_mask) * -1e4
->>>>>>> bc844540
 
         embedding_output = self.embeddings(input_ids=input_ids,
                                            position_ids=position_ids,
                                            token_type_ids=token_type_ids)
-<<<<<<< HEAD
         if output_hidden_states:
             output = embedding_output
             encoder_outputs = []
@@ -656,19 +612,6 @@
             if self.encoder.norm is not None:
                 encoder_outputs[-1] = self.encoder.norm(encoder_outputs[-1])
             pooled_output = self.pooler(encoder_outputs[-1])
-=======
-        if self.fuse:
-            hidden_states = embedding_output
-            all_encoder_outputs = []
-            for layer in self.encoder:
-                hidden_states = layer(hidden_states, attention_mask)
-                all_encoder_outputs.append(hidden_states)
-            pooled_output = self.pooler(hidden_states)
-            if output_hidden_states:
-                return all_encoder_outputs, pooled_output
-            else:
-                return hidden_states, pooled_output
->>>>>>> bc844540
         else:
             if output_hidden_states:
                 output = embedding_output
