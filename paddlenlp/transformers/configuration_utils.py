--- conflicted
+++ resolved
@@ -989,20 +989,12 @@
 
     def get(self, key, default=None):
         """
-<<<<<<< HEAD
-        Return the value for key if config class has the attribute , else default. If default is not given, it defaults to None, so that this method never raises a AttributeError.
-        """
-        try:
-            value = self.__getattribute__(key)
-        except:
-=======
         Return the value for key if config class has the attribute , else default.
         If default is not given, it defaults to None, so that this method never raises a AttributeError.
         """
         try:
             value = self.__getattribute__(key)
         except AttributeError:
->>>>>>> 3771dc3b
             return default
         else:
             return value
