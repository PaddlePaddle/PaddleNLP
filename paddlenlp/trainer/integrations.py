--- conflicted
+++ resolved
@@ -33,11 +33,7 @@
     return importlib.util.find_spec("visualdl") is not None
 
 
-<<<<<<< HEAD
 def is_tensorboardX_available():
-=======
-def is_tensorboard_available():
->>>>>>> d09522f1
     return importlib.util.find_spec("tensorboardX") is not None
 
 
@@ -175,6 +171,7 @@
     def __init__(self, tb_writer=None):
         has_tensorboard = is_tensorboardX_available()
         if not has_tensorboard:
+            raise RuntimeError("TensorBoardCallback requires tensorboardX to be installed")
             raise RuntimeError("TensorBoardCallback requires tensorboardX to be installed")
         if has_tensorboard:
             try:
