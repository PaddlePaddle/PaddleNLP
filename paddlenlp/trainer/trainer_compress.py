# Copyright (c) 2022 PaddlePaddle Authors. All Rights Reserved.
#
# Licensed under the Apache License, Version 2.0 (the "License");
# you may not use this file except in compliance with the License.
# You may obtain a copy of the License at
#
#     http://www.apache.org/licenses/LICENSE-2.0
#
# Unless required by applicable law or agreed to in writing, software
# distributed under the License is distributed on an "AS IS" BASIS,
# WITHOUT WARRANTIES OR CONDITIONS OF ANY KIND, either express or implied.
# See the License for the specific language governing permissions and
# limitations under the License.

import time
import os
import copy
import math
import numpy as np
import inspect

import paddle
from paddle.utils import try_import
import paddle.nn as nn
import paddle.nn.functional as F
from paddle.metric import Accuracy
from paddle.fluid.contrib.slim.quantization import PostTrainingQuantization

from ..utils.log import logger
from ..data import Pad
from ..transformers import AutoModelForSequenceClassification
from ..transformers import AutoModelForQuestionAnswering
from ..transformers import AutoModelForTokenClassification
from ..transformers import export_model
from ..transformers.ofa_utils import *
from ..transformers.model_outputs import BaseModelOutputWithPoolingAndCrossAttentions
from ..metrics import ChunkEvaluator
from ..metrics.squad import squad_evaluate, compute_prediction

from .trainer_base import Trainer


def compress(self,
             custom_dynabert_evaluate=None,
             custom_dynabert_calc_loss=None):
    """
    Supports pruning DynaBERT and post-training quantization. If both are
    needed, pruning DynaBERT would be performed before quantizaton.
    """
    args = self.args
    if "dynabert" in args.strategy:
        try_import('paddleslim')
        if self.args.width_mult_list is not None:
            self.args.width_mult_list = [
                eval(width_mult) for width_mult in self.args.width_mult_list
            ]
        self.custom_dynabert_evaluate = custom_dynabert_evaluate
        self.custom_dynabert_calc_loss = custom_dynabert_calc_loss
        class_name = self.model.__class__.__name__
        if "SequenceClassification" not in class_name and "TokenClassification" not in class_name and "QuestionAnswering" not in class_name:
            assert self.custom_dynabert_evaluate is not None and self.custom_dynabert_calc_loss is not None, \
                "Custom model using DynaBERT strategy needs to pass in parameters `custom_dynabert_evaluate` and `custom_dynabert_calc_loss`."
        _dynabert(self, self.model, args.output_dir)
        if "ptq" in args.strategy:
            self.args.input_filename_prefix = "pruned_model"
            for width_mult in args.width_mult_list:
                output_dir_width = os.path.join(args.output_dir,
                                                "width_mult_" + str(width_mult))
                self.quant(output_dir_width, "ptq")
    elif args.strategy == "ptq":
        # Input model is an inference model
        if args.input_infer_model_path is not None:
            model_dir = os.path.dirname(args.input_infer_model_path)
            self.args.input_filename_prefix = os.path.basename(
                args.input_infer_model_path)
            self.quant(model_dir, args.strategy)
        # Input model is load from Trainer API in dygraph.
        else:
            # Prefix of `export_model` is 'model'
            self.args.input_filename_prefix = "model"
            input_spec = [
                paddle.static.InputSpec(shape=[None, None],
                                        dtype="int64"),  # input_ids
                paddle.static.InputSpec(shape=[None, None], dtype="int64")
                if "token_type_ids" in self.train_dataset[0] else None
            ]
            input_dir = args.output_dir
            export_model(model=self.model,
                         input_spec=input_spec,
                         path=input_dir)
            self.quant(input_dir, args.strategy)


def quant(self, input_dir, strategy):
    """
    Supports Post-Training Quantization now.
    """
    if strategy == "ptq":
        _post_training_quantization_grid_search(self, input_dir)


def _dynabert(self, model, output_dir):
    args = self.args
    model = _replace_auto_model_forward(model)
    if args.width_mult_list is None:
        args.width_mult_list = [0.75]
    # Each batch is a dict.
    train_dataloader = self.get_train_dataloader()
    eval_dataloader = self.get_eval_dataloader(self.eval_dataset)
    if "QuestionAnswering" in model.__class__.__name__:
        eval_dataloader_with_label = self.get_eval_dataloader(
            self.eval_examples)
        ofa_model, teacher_model = _dynabert_init(self, model,
                                                  eval_dataloader_with_label)
    else:
        ofa_model, teacher_model = _dynabert_init(self, model, eval_dataloader)

    # TODO: args.gradient_accumulation_steps
    if args.max_steps > 0:
        args.num_training_steps = args.max_steps
        args.num_train_epochs = math.ceil(num_training_steps /
                                          len(train_dataloader))
    else:
        args.num_training_steps = len(train_dataloader) * args.num_train_epochs
        args.num_train_epochs = math.ceil(args.num_train_epochs)
    self.create_optimizer_and_scheduler(
        num_training_steps=args.num_training_steps)

    ofa_model = _dynabert_training(self, ofa_model, model, teacher_model,
                                   train_dataloader, eval_dataloader,
                                   args.num_train_epochs)

    # Each width_mult best model would be exported.
    _dynabert_export(self, ofa_model)

    ofa_model, ofa_model.model = _recover_transformer_func(
        ofa_model, True), _recover_transformer_func(ofa_model.model, True)
    ofa_model.model = _recover_auto_model_forward(ofa_model.model)
    logger.info("Pruning is finished using DynaBERT strategy.")


def _replace_transformer_func(self):
    nn.MultiHeadAttention._ori_forward = paddle.nn.MultiHeadAttention.forward
    nn.MultiHeadAttention._ori_prepare_qkv = nn.MultiHeadAttention._prepare_qkv

    nn.MultiHeadAttention._forward = mha_ofa_forward
    nn.MultiHeadAttention.__prepare_qkv = prepare_qkv_ofa
    nn.TransformerEncoder._forward = encoder_ofa_forward
    nn.TransformerEncoderLayer._forward = encoder_layer_ofa_forward

    def init_func(layer):
        if isinstance(layer, nn.MultiHeadAttention):
            layer.forward = layer._forward
            layer._prepare_qkv = layer.__prepare_qkv
        elif isinstance(layer, nn.TransformerEncoderLayer):
            layer.forward = layer._forward
        elif isinstance(layer, nn.TransformerEncoder):
            layer.forward = layer._forward

    for layer in self.children():
        layer.apply(init_func)
    return self


def _recover_transformer_func(self, all_recover=False):

    def init_func(layer):
        if isinstance(layer, nn.MultiHeadAttention):
            layer.forward = layer._ori_forward
        elif isinstance(layer, nn.TransformerEncoderLayer):
            layer.forward = layer._ori_forward
        elif isinstance(layer, nn.TransformerEncoder):
            layer.forward = layer._ori_forward
        if all_recover:
            if isinstance(layer, nn.MultiHeadAttention):
                layer._prepare_qkv = layer._ori_prepare_qkv

    for layer in self.children():
        layer.apply(init_func)

    return self


def _replace_auto_model_forward(self):
    self.base_model_class._forward = auto_model_forward
    self.base_model_class._ori_forward = self.base_model_class.forward

    def init_func(layer):
        if isinstance(layer, self.base_model_class):
            layer.forward = layer._forward

    for layer in self.children():
        layer.apply(init_func)
    return self


def _recover_auto_model_forward(self):

    def init_func(layer):
        if isinstance(layer, self.base_model_class):
            layer.forward = layer._ori_forward

    for layer in self.children():
        layer.apply(init_func)
    return self


def _dynabert_init(self, model, eval_dataloader):
    from paddleslim.nas.ofa.convert_super import Convert, supernet
    from paddleslim.nas.ofa import OFA, DistillConfig, utils

    # Step1: Initialize a dictionary to save the weights from the origin model.
    origin_weights = model.state_dict()

    # Step2: Define teacher model.
    teacher_model = copy.deepcopy(model)

    # Step3: Convert origin model to supernet.
    sp_config = supernet(expand_ratio=[1.0])
    model = Convert(sp_config).convert(model)

    # Use weights saved in the dictionary to initialize supernet.
    utils.set_state_dict(model, origin_weights)
    del origin_weights

    # Step4: Config about distillation.
    mapping_layers = [model.base_model_prefix + '.embeddings']
    for idx in range(model.base_model.config['num_hidden_layers']):
        mapping_layers.append(model.base_model_prefix +
                              '.encoder.layers.{}'.format(idx))

    default_distill_config = {
        'lambda_distill': 0.1,
        'teacher_model': teacher_model,
        'mapping_layers': mapping_layers,
    }
    distill_config = DistillConfig(**default_distill_config)

    # Step5: Config in supernet training.
    ofa_model = OFA(model,
                    distill_config=distill_config,
                    elastic_order=['width'])

    # Step6: Calculate the importance of neurons and head,
    # and then reorder them according to the importance.
    ofa_model.model, ofa_model = _replace_transformer_func(
        ofa_model.model), _replace_transformer_func(ofa_model)
    head_importance, neuron_importance = compute_neuron_head_importance(
        model=ofa_model.model,
        data_loader=eval_dataloader,
        loss_fct=self.criterion,
        num_layers=model.base_model.config['num_hidden_layers'],
        num_heads=model.base_model.config['num_attention_heads'],
        custom_dynabert_calc_loss=self.custom_dynabert_calc_loss)

    reorder_neuron_head(ofa_model.model, head_importance, neuron_importance)

    if paddle.distributed.get_world_size() > 1:
        ofa_model.model = paddle.DataParallel(ofa_model.model)

    return ofa_model, teacher_model


def _dynabert_training(self, ofa_model, model, teacher_model, train_dataloader,
                       eval_dataloader, num_train_epochs):

    def evaluate(model, data_loader):
        if self.custom_dynabert_evaluate is not None:
            return self.custom_dynabert_evaluate(model, data_loader)
        if isinstance(model, OFA):
            class_name = model.model.__class__.__name__
        else:
            class_name = model.__class__.__name__
        if "SequenceClassification" in class_name:
            return evaluate_seq_cls(model, data_loader)
        elif "QuestionAnswering" in class_name:
            return evaluate_qa(model, data_loader)
        elif "TokenClassification" in class_name:
            return evaluate_token_cls(model, data_loader)
        else:
            raise NotImplementedError(
                "Model to be compressed is an instance of a custom class, " \
                "so function `evaluate(model, data_loader)` should be " \
                "implemented, and `model` should support both `paddle.nn.layer` " \
                "and `paddleslim.nas.ofa.OFA` instances, and it should return " \
                "a single float for precision value, such as acc.")

    @paddle.no_grad()
    def evaluate_qa(model, data_loader):
        model.eval()
        all_start_logits = []
        all_end_logits = []
        for batch in data_loader:
            logits = model(batch['input_ids'],
                           batch['token_type_ids'],
                           attention_mask=[None, None])
            if isinstance(model, OFA):
                start_logits_tensor, end_logits_tensor = logits[0]
            else:
                start_logits_tensor, end_logits_tensor = logits

            for idx in range(start_logits_tensor.shape[0]):
                all_start_logits.append(start_logits_tensor.numpy()[idx])
                all_end_logits.append(end_logits_tensor.numpy()[idx])
        n_best_size = 20
        max_answer_length = 50
        all_predictions, _, _ = compute_prediction(
            self.eval_examples, self.eval_dataset,
            (all_start_logits, all_end_logits), False, n_best_size,
            max_answer_length)
        res = squad_evaluate(
            examples=[raw_data for raw_data in self.eval_examples],
            preds=all_predictions,
            is_whitespace_splited=False)
        logger.info("EM: %f, F1: %f, " % (res['exact'], res['f1']))
        res = res['exact']
        model.train()
        return res

    @paddle.no_grad()
    def evaluate_seq_cls(model, data_loader):
        metric = Accuracy()
        model.eval()
        metric.reset()
        for batch in data_loader:
            labels = batch.pop("labels")
            batch["attention_mask"] = [None, None]
            logits = model(**batch)
            if isinstance(model, OFA):
                logits = logits[0]
            correct = metric.compute(logits, labels)
            metric.update(correct)
        res = metric.accumulate()
        logger.info("acc: %s, " % res)
        model.train()
        return res

    @paddle.no_grad()
    def evaluate_token_cls(model, data_loader):
        metric = ChunkEvaluator(label_list=self.train_dataset.label_list)
        model.eval()
        metric.reset()
        for batch in data_loader:
            logits = model(batch['input_ids'],
                           batch['token_type_ids'],
                           attention_mask=[None, None])
            if isinstance(model, OFA):
                logits = logits[0]
            preds = logits.argmax(axis=2)
            num_infer_chunks, num_label_chunks, num_correct_chunks = metric.compute(
                batch['seq_len'], preds, batch['labels'])
            metric.update(num_infer_chunks.numpy(), num_label_chunks.numpy(),
                          num_correct_chunks.numpy())
        res = metric.accumulate()
        logger.info("precision: %f, recall: %f, f1_score: %f" %
                    (res[0], res[1], res[2]))
        res = res[2]
        model.train()
        return res

    from paddleslim.nas.ofa import OFA, DistillConfig, utils
    global_step = 0
    lambda_logit = 1.0
    tic_train = time.time()
    best_acc = [0.0] * len(self.args.width_mult_list)
    acc = 0.0

    logger.info("Teacher's evaluation starts.")
    tic_eval = time.time()
    evaluate(teacher_model, eval_dataloader)
    logger.info("eval done total: %s s" % (time.time() - tic_eval))

    logger.info("DynaBERT training starts. This period will cost some time.")
    for epoch in range(num_train_epochs):
        # Step7: Set current epoch and task.
        ofa_model.set_epoch(epoch)
        ofa_model.set_task('width')
        for step, batch in enumerate(train_dataloader):
            global_step += 1
            for width_mult in self.args.width_mult_list:
                # Step8: Broadcast supernet config from width_mult,
                # and use this config in supernet training.
                net_config = utils.dynabert_config(ofa_model, width_mult)
                ofa_model.set_net_config(net_config)
                if "token_type_ids" in batch:
                    logits, teacher_logits = ofa_model(
                        input_ids=batch['input_ids'],
                        token_type_ids=batch['token_type_ids'],
                        attention_mask=[None, None])
                else:
                    logits, teacher_logits = ofa_model(
                        batch['input_ids'], attention_mask=[None, None])
                rep_loss = ofa_model.calc_distill_loss()
                if isinstance(logits, tuple):
                    logit_loss = 0
                    for i in range(len(logits)):
                        logit_loss += soft_cross_entropy(
                            logits[i], teacher_logits[i].detach())
                    logit_loss /= len(logits)
                else:
                    logit_loss = soft_cross_entropy(logits,
                                                    teacher_logits.detach())
                loss = rep_loss + lambda_logit * logit_loss
                loss.backward()
            self.optimizer.step()
            self.lr_scheduler.step()
            self.optimizer.clear_grad()

            if global_step % self.args.logging_steps == 0:
                if paddle.distributed.get_rank() == 0:
                    logger.info(
                        "global step %d, epoch: %d, batch: %d, loss: %f, speed: %.2f step/s"
                        % (global_step, epoch, step, loss,
                           self.args.logging_steps / (time.time() - tic_train)))
                tic_train = time.time()

            if global_step % self.args.save_steps == 0:
                for idx, width_mult in enumerate(self.args.width_mult_list):
                    net_config = utils.dynabert_config(ofa_model, width_mult)
                    ofa_model.set_net_config(net_config)
                    tic_eval = time.time()
                    logger.info("width_mult %s:" % width_mult)
                    acc = evaluate(ofa_model, eval_dataloader)
                    if acc > best_acc[idx]:
                        best_acc[idx] = acc
                        if paddle.distributed.get_rank() == 0:
                            output_dir_width = os.path.join(
                                self.args.output_dir,
                                "width_mult_" + str(width_mult))
                            if not os.path.exists(output_dir_width):
                                os.makedirs(output_dir_width)
                            # need better way to get inner model of DataParallel
                            model_to_save = model._layers if isinstance(
                                model, paddle.DataParallel) else model
                            model_to_save.save_pretrained(output_dir_width)
                    logger.info("eval done total: %s s" %
                                (time.time() - tic_eval))
            if global_step > self.args.num_training_steps:
                if best_acc[idx] == 0.0:
                    output_dir_width = os.path.join(
                        self.args.output_dir, "width_mult_" + str(width_mult))
                    if not os.path.exists(output_dir_width):
                        os.makedirs(output_dir_width)
                    # need better way to get inner model of DataParallel
                    model_to_save = model._layers if isinstance(
                        model, paddle.DataParallel) else model
                    model_to_save.save_pretrained(output_dir_width)
                logger.info("Best acc of width_mult %s: %.4f" %
                            (width_mult, best_acc[idx]))
                return ofa_model

    for idx, width_mult in enumerate(self.args.width_mult_list):
        logger.info("Best result of width_mult %s: %.4f" %
                    (width_mult, best_acc[idx]))
    return ofa_model


def _dynabert_export(self, ofa_model):
    from paddleslim.nas.ofa import OFA, DistillConfig, utils
    ofa_model._add_teacher = False
    ofa_model, ofa_model.model = _recover_transformer_func(
        ofa_model), _recover_transformer_func(ofa_model.model)

    ori_num_heads = ofa_model.model.base_model.encoder.layers[
        0].self_attn.num_heads
    for width_mult in self.args.width_mult_list:
        model_dir = os.path.join(self.args.output_dir,
                                 "width_mult_" + str(width_mult))
        state_dict = paddle.load(os.path.join(model_dir,
                                              "model_state.pdparams"))
        origin_model = self.model.__class__.from_pretrained(model_dir)
        ofa_model.model.set_state_dict(state_dict)
        best_config = utils.dynabert_config(ofa_model, width_mult)
        origin_model_new = ofa_model.export(best_config,
                                            input_shapes=[[1, 1], [1, 1]],
                                            input_dtypes=['int64', 'int64'],
                                            origin_model=origin_model)
        for name, sublayer in origin_model_new.named_sublayers():
            if isinstance(sublayer, paddle.nn.MultiHeadAttention):
                sublayer.num_heads = int(width_mult * sublayer.num_heads)
        input_shape = [
            paddle.static.InputSpec(shape=[None, None], dtype='int64'),
            paddle.static.InputSpec(shape=[None, None], dtype='int64')
            if 'token_type_ids' in self.train_dataset[0] else None
        ]
        pruned_infer_model_dir = os.path.join(model_dir, "pruned_model")

        net = paddle.jit.to_static(origin_model_new, input_spec=input_shape)
        paddle.jit.save(net, pruned_infer_model_dir)
        # Recover num_heads of ofa_model.model
        for layer in ofa_model.model.base_model.encoder.layers:
            layer.self_attn.num_heads = ori_num_heads
    logger.info("Pruned models have been exported.")


def _post_training_quantization_grid_search(self, model_dir):
    eval_dataloader = self.get_eval_dataloader(self.eval_dataset)
    args = self.args
    if args.batch_num_list is None:
        args.batch_num_list = [1]
    if args.batch_size_list is None:
        args.batch_size_list = [4, 8, 16]
    if args.algo_list is None:
        args.algo_list = ['mse', 'KL']
    paddle.enable_static()
    place = paddle.set_device(args.device)
    exe = paddle.static.Executor(place)

    args.output_filename_prefix = "int8"

    def _post_training_quantization(algo, batch_size, batch_nums):

        def _batch_generator_func():
            has_token_type_ids = "token_type_ids" in self.eval_dataset[0]
            batch_data = [[], []] if has_token_type_ids else [[]]
            for data in self.eval_dataset:
                batch_data[0].append(data['input_ids'])
                if has_token_type_ids:
                    batch_data[1].append(data['token_type_ids'])
                if len(batch_data[0]) == batch_size:
                    input_ids = Pad(axis=0, pad_val=0)(batch_data[0])
                    if has_token_type_ids:
                        token_type_ids = Pad(axis=0, pad_val=0)(batch_data[1])
                        yield [input_ids, token_type_ids]
                    else:
                        yield [input_ids]
                    batch_data = [[], []] if has_token_type_ids else [[]]

        post_training_quantization = PostTrainingQuantization(
            executor=exe,
            batch_generator=_batch_generator_func,
            model_dir=model_dir,
            model_filename=args.input_filename_prefix + ".pdmodel",
            params_filename=args.input_filename_prefix + ".pdiparams",
            batch_size=batch_size,
            batch_nums=batch_nums,
            scope=None,
            algo=algo,
            hist_percent=0.9999,
            round_type=args.round_type,
            bias_correction=args.bias_correction,
            quantizable_op_type=['matmul', 'matmul_v2'],
            is_full_quantize=False,
            weight_bits=8,
            activation_bits=8,
            activation_quantize_type='range_abs_max',
            weight_quantize_type=args.weight_quantize_type,
            onnx_format=False,
            optimize_model=False)
        post_training_quantization.quantize()
        post_training_quantization.save_quantized_model(
            save_model_path=os.path.join(model_dir, algo + str(batch_size)),
            model_filename=args.output_filename_prefix + ".pdmodel",
            params_filename=args.output_filename_prefix + ".pdiparams")

    logger.info("Post training quantization starts.")
    for algo in args.algo_list:
        for batch_size in args.batch_size_list:
            for batch_nums in args.batch_num_list:
                _post_training_quantization(algo, batch_size, batch_nums)

    paddle.disable_static()
    logger.info("Post training quantization ends.")


def auto_model_forward(self,
                       input_ids,
                       token_type_ids=None,
                       position_ids=None,
                       attention_mask=[None, None],
                       task_type_ids=None,
                       past_key_values=None,
                       inputs_embeds=None,
                       use_cache=None,
                       output_hidden_states=False,
                       output_attentions=False,
                       return_dict=False):
    kwargs = locals()
    wtype = self.encoder.layers[0].norm1.fn.weight.dtype if hasattr(
        self.encoder.layers[0].norm1,
        'fn') else self.encoder.layers[0].norm1.weight.dtype
    if input_ids is not None and "inputs_embeds" in kwargs and kwargs[
            "inputs_embeds"] is not None:
        raise ValueError(
            "You cannot specify both input_ids and inputs_embeds at the same time."
        )
    elif input_ids is not None:
        input_shape = paddle.shape(input_ids)
<<<<<<< HEAD
    # elif inputs_embeds is not None:
    elif "inputs_embeds" in kwargs and kwargs["inputs_embeds"] is not None:
=======
    elif inputs_embeds is not None:
>>>>>>> 6b59ba2e
        input_shape = paddle.shape(inputs_embeds)[:-1]
    else:
        raise ValueError(
            "You have to specify either input_ids or inputs_embeds")

    past_key_values_length = None
    if "past_key_values" in kwargs and kwargs["past_key_values"] is not None:
        past_key_values_length = kwargs["past_key_values"][0][0].shape[2]

    if attention_mask is None:
        attention_mask = paddle.unsqueeze(
            (input_ids == self.pad_token_id).astype(wtype) * -1e4, axis=[1, 2])
        if "past_key_values" in kwargs and kwargs["past_key_values"] is not None:
            batch_size = kwargs["past_key_values"][0][0].shape[0]
            past_mask = paddle.zeros([batch_size, 1, 1, past_key_values_length],
                                     dtype=attention_mask.dtype)
            attention_mask = paddle.concat([past_mask, attention_mask], axis=-1)
    elif isinstance(attention_mask, paddle.Tensor) and attention_mask.ndim == 2:
        attention_mask = paddle.unsqueeze(attention_mask,
                                          axis=[1, 2]).astype(wtype)
        attention_mask = (1.0 - attention_mask) * -1e4
    elif attention_mask[0] is None:
        attention_mask[0] = paddle.unsqueeze(
            (input_ids == self.pad_token_id).astype(wtype) * -1e4, axis=[1, 2])

    embedding_kwargs_keys = inspect.signature(
        self.embeddings.forward).parameters.keys()
    embedding_kwargs = {}

    encoder_kwargs_keys = inspect.signature(
        self.encoder.forward).parameters.keys()
    encoder_kwargs = {}

    for key in embedding_kwargs_keys:
        if key in kwargs.keys():
            embedding_kwargs[key] = kwargs[key]

    for key in encoder_kwargs_keys:
        if key in kwargs.keys():
            encoder_kwargs[key] = kwargs[key]

    embedding_kwargs["input_ids"] = input_ids
    embedding_output = self.embeddings(**embedding_kwargs)

    if "use_cache" in kwargs:
        self.encoder._use_cache = kwargs[
            "use_cache"]  # To be consistent with HF

    encoder_kwargs["src_mask"] = attention_mask
    encoder_outputs = self.encoder(embedding_output, **encoder_kwargs)
    if isinstance(encoder_outputs, type(embedding_output)):
        sequence_output = encoder_outputs
        if hasattr(self, 'pooler'):
            pooled_output = self.pooler(sequence_output)
        else:
            pooled_output = sequence_output[:, 0]
        return (sequence_output, pooled_output)
    else:
        sequence_output = encoder_outputs[0]
        pooled_output = self.pooler(sequence_output)
        if not return_dict:
            return (sequence_output, pooled_output) + encoder_outputs[1:]

        return BaseModelOutputWithPoolingAndCrossAttentions(
            last_hidden_state=sequence_output,
            pooler_output=pooled_output,
            past_key_values=encoder_outputs.past_key_values,
            hidden_states=encoder_outputs.hidden_states,
            attentions=encoder_outputs.attentions)


def soft_cross_entropy(inp, target):
    inp_likelihood = F.log_softmax(inp, axis=-1)
    target_prob = F.softmax(target, axis=-1)
    return -1. * paddle.mean(paddle.sum(inp_likelihood * target_prob, axis=-1))


Trainer.compress = compress
Trainer.quant = quant<|MERGE_RESOLUTION|>--- conflicted
+++ resolved
@@ -586,12 +586,7 @@
         )
     elif input_ids is not None:
         input_shape = paddle.shape(input_ids)
-<<<<<<< HEAD
-    # elif inputs_embeds is not None:
     elif "inputs_embeds" in kwargs and kwargs["inputs_embeds"] is not None:
-=======
-    elif inputs_embeds is not None:
->>>>>>> 6b59ba2e
         input_shape = paddle.shape(inputs_embeds)[:-1]
     else:
         raise ValueError(
