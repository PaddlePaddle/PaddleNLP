# Copyright (c) 2022 PaddlePaddle Authors. All Rights Reserved.
#
# Licensed under the Apache License, Version 2.0 (the "License");
# you may not use this file except in compliance with the License.
# You may obtain a copy of the License at
#
#     http://www.apache.org/licenses/LICENSE-2.0
#
# Unless required by applicable law or agreed to in writing, software
# distributed under the License is distributed on an "AS IS" BASIS,
# WITHOUT WARRANTIES OR CONDITIONS OF ANY KIND, either express or implied.
# See the License for the specific language governing permissions and
# limitations under the License.

import time
import os
import copy
import math
import numpy as np
import inspect

import paddle
from paddle.utils import try_import
import paddle.nn as nn
import paddle.nn.functional as F
from paddle.metric import Accuracy
from paddle.fluid.contrib.slim.quantization import PostTrainingQuantization

from ..utils.log import logger
from ..data import Pad
from ..transformers import AutoModelForSequenceClassification
from ..transformers import AutoModelForQuestionAnswering
from ..transformers import AutoModelForTokenClassification
from ..transformers import export_model
from ..transformers.ofa_utils import *
from ..transformers.model_outputs import BaseModelOutputWithPoolingAndCrossAttentions
from ..metrics import ChunkEvaluator
from ..metrics.squad import squad_evaluate, compute_prediction
from .trainer import Trainer


def global_try_import_slim():
    global paddleslim
    try_import('paddleslim')
    import paddleslim


def compress(self, custom_evaluate=None):
    """
    Supports pruning DynaBERT and post-training quantization. If both are
    needed, pruning DynaBERT would be performed before quantizaton.
    """
    args = self.args
    self.custom_evaluate = custom_evaluate
    if "dynabert" in args.strategy:
        global_try_import_slim()
        if self.args.width_mult_list is not None:
            self.args.width_mult_list = [
                eval(width_mult) for width_mult in self.args.width_mult_list
            ]
        class_name = self.model.__class__.__name__
        if "SequenceClassification" not in class_name and "TokenClassification" not in class_name and "QuestionAnswering" not in class_name:
            assert self.custom_evaluate is not None, \
                "Custom model using DynaBERT strategy needs to pass in parameters `custom_evaluate`."
        _dynabert(self, self.model, args.output_dir)
        if "ptq" in args.strategy or 'qat' in args.strategy:
            self.args.input_filename_prefix = "model"
            for width_mult in args.width_mult_list:
                output_dir_width = os.path.join(
                    args.output_dir, "width_mult_" + str(round(width_mult, 2)))
                if "ptq" in args.strategy:
                    self.quant(output_dir_width, "ptq")
                elif "qat" in args.strategy:
                    self.quant(output_dir_width, "qat")

    elif args.strategy == "ptq":
        # Input model is an inference model
        if args.input_infer_model_path is not None:
            model_dir = os.path.dirname(args.input_infer_model_path)
            self.args.input_filename_prefix = os.path.basename(
                args.input_infer_model_path)
            self.quant(model_dir, args.strategy)
        # Input model is load from Trainer API in dygraph.
        else:
            # Prefix of `export_model` is 'model'
            self.args.input_filename_prefix = "model"
            input_spec = generate_input_spec(self.model, self.train_dataset)
            input_dir = args.output_dir
            export_model(model=self.model,
                         input_spec=input_spec,
                         path=input_dir)
            self.quant(input_dir, args.strategy)
    elif args.strategy == "qat":
        global_try_import_slim()
        self.quant(args.output_dir, args.strategy)


def quant(self, model_dir, strategy):
    """
    Supports Post-Training Quantization now.
    """
    if strategy == "ptq":
        _post_training_quantization_grid_search(self, model_dir)
    elif strategy == 'qat':
        _quant_aware_training_dynamic(self, model_dir)


def generate_input_spec(model, dataset):
    model_para_keys = inspect.signature(model.forward).parameters.keys()
    input_num = 0
    for key in dataset[0].keys():
        if key in model_para_keys and key not in ('labels', 'start_positions',
                                                  'end_positions'):
            input_num += 1
    input_spec = [
        paddle.static.InputSpec(shape=[None, None], dtype='int64')
        for i in range(input_num)
    ]
    return input_spec


def _dynabert(self, model, output_dir):
    args = self.args
    model = _replace_auto_model_forward(model)
    if args.width_mult_list is None:
        args.width_mult_list = [0.75]
    # Each batch is a dict.
    train_dataloader = self.get_train_dataloader()
    eval_dataloader = self.get_eval_dataloader(self.eval_dataset)
    if "QuestionAnswering" in model.__class__.__name__:
        eval_dataloader_with_label = self.get_eval_dataloader(
            self.eval_examples)
        ofa_model, teacher_model = _dynabert_init(self, model,
                                                  eval_dataloader_with_label)
    else:
        ofa_model, teacher_model = _dynabert_init(self, model, eval_dataloader)

    # TODO: args.gradient_accumulation_steps
    if args.max_steps > 0:
        args.num_training_steps = args.max_steps
        args.num_train_epochs = math.ceil(num_training_steps /
                                          len(train_dataloader))
    else:
        args.num_training_steps = len(train_dataloader) * args.num_train_epochs
        args.num_train_epochs = math.ceil(args.num_train_epochs)
    self.create_optimizer_and_scheduler(
        num_training_steps=args.num_training_steps)

    ofa_model = _dynabert_training(self, ofa_model, model, teacher_model,
                                   train_dataloader, eval_dataloader,
                                   args.num_train_epochs)

    # Each width_mult best model would be exported.
    _dynabert_export(self)

    ofa_model, ofa_model.model = _recover_transformer_func(
        ofa_model, True), _recover_transformer_func(ofa_model.model, True)
    ofa_model.model = _recover_auto_model_forward(ofa_model.model)
    logger.info("Pruning is finished using DynaBERT strategy.")


def _replace_transformer_func(self):
    nn.MultiHeadAttention._ori_forward = paddle.nn.MultiHeadAttention.forward
    nn.MultiHeadAttention._ori_prepare_qkv = nn.MultiHeadAttention._prepare_qkv

    nn.MultiHeadAttention._forward = mha_ofa_forward
    nn.MultiHeadAttention.__prepare_qkv = prepare_qkv_ofa
    nn.TransformerEncoder._forward = encoder_ofa_forward
    nn.TransformerEncoderLayer._forward = encoder_layer_ofa_forward

    def init_func(layer):
        if isinstance(layer, nn.MultiHeadAttention):
            layer.forward = layer._forward
            layer._prepare_qkv = layer.__prepare_qkv
        elif isinstance(layer, nn.TransformerEncoderLayer):
            layer.forward = layer._forward
        elif isinstance(layer, nn.TransformerEncoder):
            layer.forward = layer._forward

    for layer in self.children():
        layer.apply(init_func)
    return self


def _recover_transformer_func(self, all_recover=False):

    def init_func(layer):
        if isinstance(layer, nn.MultiHeadAttention):
            layer.forward = layer._ori_forward
        elif isinstance(layer, nn.TransformerEncoderLayer):
            layer.forward = layer._ori_forward
        elif isinstance(layer, nn.TransformerEncoder):
            layer.forward = layer._ori_forward
        if all_recover:
            if isinstance(layer, nn.MultiHeadAttention):
                layer._prepare_qkv = layer._ori_prepare_qkv

    for layer in self.children():
        layer.apply(init_func)

    return self


def _replace_auto_model_forward(self):
    self.base_model_class._forward = auto_model_dynabert_forward
    self.base_model_class._ori_forward = self.base_model_class.forward

    def init_func(layer):
        if isinstance(layer, self.base_model_class):
            layer.forward = layer._forward

    for layer in self.children():
        layer.apply(init_func)
    return self


def _replace_auto_model_qat_forward(self):
    self.base_model_class._forward = auto_model_forward
    self.base_model_class._ori_forward = self.base_model_class.forward

    def init_func(layer):
        if isinstance(layer, self.base_model_class):
            layer.forward = layer._forward

    for layer in self.children():
        layer.apply(init_func)
    return self


def _recover_auto_model_forward(self):

    def init_func(layer):
        if isinstance(
                layer, self.base_model_class
                if not isinstance(self, paddle.DataParallel) else
                self._layers.base_model_class):
            layer.forward = layer._ori_forward

    for layer in self._layers.children() if isinstance(
            self, paddle.DataParallel) else self.children():
        layer.apply(init_func)
    return self


def _dynabert_init(self, model, eval_dataloader):
    from paddleslim.nas.ofa.convert_super import Convert, supernet
    from paddleslim.nas.ofa import OFA, DistillConfig, utils

    # Step1: Initialize a dictionary to save the weights from the origin model.
    origin_weights = model.state_dict()

    # Step2: Define teacher model.
    teacher_model = copy.deepcopy(model)

    # Step3: Convert origin model to supernet.
    sp_config = supernet(expand_ratio=[1.0])
    model = Convert(sp_config).convert(model)

    # Use weights saved in the dictionary to initialize supernet.
    utils.set_state_dict(model, origin_weights)
    del origin_weights

    # Step4: Config about distillation.
    mapping_layers = [model.base_model_prefix + '.embeddings']
    for idx in range(model.base_model.config['num_hidden_layers']):
        mapping_layers.append(model.base_model_prefix +
                              '.encoder.layers.{}'.format(idx))

    default_distill_config = {
        'lambda_distill': 0.1,
        'teacher_model': teacher_model,
        'mapping_layers': mapping_layers,
    }
    distill_config = DistillConfig(**default_distill_config)

    # Step5: Config in supernet training.
    ofa_model = OFA(model,
                    distill_config=distill_config,
                    elastic_order=['width'])

    # Step6: Calculate the importance of neurons and head,
    # and then reorder them according to the importance.
    ofa_model.model, ofa_model = _replace_transformer_func(
        ofa_model.model), _replace_transformer_func(ofa_model)
    head_importance, neuron_importance = compute_neuron_head_importance(
        model=ofa_model.model,
        data_loader=eval_dataloader,
        loss_fct=self.criterion,
        num_layers=model.base_model.config['num_hidden_layers'],
        num_heads=model.base_model.config['num_attention_heads'])

    reorder_neuron_head(ofa_model.model, head_importance, neuron_importance)

    if paddle.distributed.get_world_size() > 1:
        ofa_model.model = paddle.DataParallel(ofa_model.model)

    return ofa_model, teacher_model


def check_dynabert_config(net_config, width_mult):
    '''
    Corrects net_config for OFA model if necessary.
    '''
    if 'electra.embeddings_project' in net_config:
        net_config["electra.embeddings_project"]['expand_ratio'] = 1.0
    for key in net_config:
        # Makes sure to expands the size of the last dim to `width_mult` for
        # these Linear weights.
        if 'q_proj' in key or 'k_proj' in key or 'v_proj' in key or 'linear1' in key:
            net_config[key]['expand_ratio'] = width_mult
        # Keeps the size of the last dim of these Linear weights same as
        # before.
        elif 'out_proj' in key or 'linear2' in key:
            net_config[key]['expand_ratio'] = 1.0
    return net_config


def evaluate(self, model, data_loader):
    if self.custom_evaluate is not None:
        return self.custom_evaluate(self, model, data_loader)
    if isinstance(model, paddleslim.nas.ofa.OFA):
        class_name = model.model.__class__.__name__
    else:
        class_name = model.__class__.__name__
    if "SequenceClassification" in class_name:
        return evaluate_seq_cls(self, model, data_loader)
    elif "QuestionAnswering" in class_name:
        return evaluate_qa(self, model, data_loader)
    elif "TokenClassification" in class_name:
        return evaluate_token_cls(self, model, data_loader)
    else:
        raise NotImplementedError(
            "Model to be compressed is an instance of a custom class, " \
            "so function `evaluate(self, model, data_loader)` should be " \
            "implemented, and `model` should support both `paddle.nn.layer` " \
            "and `paddleslim.nas.ofa.OFA` instances, and it should return " \
            "a single float for precision value, such as acc.")


@paddle.no_grad()
def evaluate_qa(self, model, data_loader):
    model.eval()
    all_start_logits = []
    all_end_logits = []
    for batch in data_loader:
        logits = model(input_ids=batch['input_ids'],
                       token_type_ids=batch['token_type_ids'])
        if isinstance(model, paddleslim.nas.ofa.OFA):
            start_logits_tensor, end_logits_tensor = logits[0]
        else:
            start_logits_tensor, end_logits_tensor = logits
        for idx in range(start_logits_tensor.shape[0]):
            all_start_logits.append(start_logits_tensor.numpy()[idx])
            all_end_logits.append(end_logits_tensor.numpy()[idx])
    n_best_size = 20
    max_answer_length = 50
    all_predictions, _, _ = compute_prediction(
        self.eval_examples, self.eval_dataset,
        (all_start_logits, all_end_logits), False, n_best_size,
        max_answer_length)
    res = squad_evaluate(examples=[raw_data for raw_data in self.eval_examples],
                         preds=all_predictions,
                         is_whitespace_splited=False)
    logger.info("EM: %f, F1: %f, " % (res['exact'], res['f1']))
    res = res['exact']
    model.train()
    return res


@paddle.no_grad()
def evaluate_seq_cls(self, model, data_loader):
    metric = Accuracy()
    model.eval()
    metric.reset()
    for batch in data_loader:
        labels = batch.pop("labels")
        logits = model(**batch)
        if isinstance(model, paddleslim.nas.ofa.OFA):
            logits = logits[0]
        correct = metric.compute(logits, labels)
        metric.update(correct)
    res = metric.accumulate()
    logger.info("acc: %s, " % res)
    model.train()
    return res


@paddle.no_grad()
def evaluate_token_cls(self, model, data_loader):
    metric = ChunkEvaluator(label_list=self.train_dataset.label_list)
    model.eval()
    metric.reset()
    for batch in data_loader:
        logits = model(input_ids=batch['input_ids'],
                       token_type_ids=batch['token_type_ids'])
        if isinstance(model, paddleslim.nas.ofa.OFA):
            logits = logits[0]
        preds = logits.argmax(axis=2)
        num_infer_chunks, num_label_chunks, num_correct_chunks = metric.compute(
            batch['seq_len'], preds, batch['labels'])
        metric.update(num_infer_chunks.numpy(), num_label_chunks.numpy(),
                      num_correct_chunks.numpy())
    res = metric.accumulate()
    logger.info("precision: %f, recall: %f, f1_score: %f" %
                (res[0], res[1], res[2]))
    res = res[2]
    model.train()
    return res


def _dynabert_training(self, ofa_model, model, teacher_model, train_dataloader,
                       eval_dataloader, num_train_epochs):
    from paddleslim.nas.ofa import OFA, DistillConfig, utils
    global_step = 0
    lambda_logit = 1.0
    tic_train = time.time()
    best_acc = [0.0] * len(self.args.width_mult_list)
    acc = 0.0

    logger.info("Teacher's evaluation starts.")
    tic_eval = time.time()
    evaluate(self, teacher_model, eval_dataloader)
    logger.info("eval done total: %s s" % (time.time() - tic_eval))

    logger.info("DynaBERT training starts. This period will cost some time.")
    for epoch in range(num_train_epochs):
        # Step7: Set current epoch and task.
        ofa_model.set_epoch(epoch)
        ofa_model.set_task('width')
        for step, batch in enumerate(train_dataloader):
            global_step += 1
            for width_mult in self.args.width_mult_list:
                # Step8: Broadcast supernet config from width_mult,
                # and use this config in supernet training.
                net_config = utils.dynabert_config(ofa_model, width_mult)
                net_config = check_dynabert_config(net_config, width_mult)
                ofa_model.set_net_config(net_config)
                if "token_type_ids" in batch:
                    logits, teacher_logits = ofa_model(
                        input_ids=batch['input_ids'],
                        token_type_ids=batch['token_type_ids'],
                        attention_mask=[None, None])
                else:
                    logits, teacher_logits = ofa_model(
                        batch['input_ids'], attention_mask=[None, None])
                rep_loss = ofa_model.calc_distill_loss()
                if isinstance(logits, tuple):
                    logit_loss = 0
                    for i in range(len(logits)):
                        logit_loss += soft_cross_entropy(
                            logits[i], teacher_logits[i].detach())
                    logit_loss /= len(logits)
                else:
                    logit_loss = soft_cross_entropy(logits,
                                                    teacher_logits.detach())
                loss = rep_loss + lambda_logit * logit_loss
                loss.backward()
            self.optimizer.step()
            self.lr_scheduler.step()
            self.optimizer.clear_grad()

            if global_step % self.args.logging_steps == 0:
                if paddle.distributed.get_rank() == 0:
                    logger.info(
                        "global step %d, epoch: %d, batch: %d, loss: %f, speed: %.2f step/s"
                        % (global_step, epoch, step, loss,
                           self.args.logging_steps / (time.time() - tic_train)))
                tic_train = time.time()

            if global_step % self.args.save_steps == 0:
                for idx, width_mult in enumerate(self.args.width_mult_list):
                    net_config = utils.dynabert_config(ofa_model, width_mult)
                    net_config = check_dynabert_config(net_config, width_mult)
                    ofa_model.set_net_config(net_config)
                    tic_eval = time.time()
                    logger.info("width_mult %s:" % round(width_mult, 2))
                    acc = evaluate(self, ofa_model, eval_dataloader)
                    if acc > best_acc[idx]:
                        best_acc[idx] = acc
                        if paddle.distributed.get_rank() == 0:
                            output_dir_width = os.path.join(
                                self.args.output_dir,
                                "width_mult_" + str(round(width_mult, 2)))
                            if not os.path.exists(output_dir_width):
                                os.makedirs(output_dir_width)
                            # need better way to get inner model of DataParallel
                            model_to_save = model._layers if isinstance(
                                model, paddle.DataParallel) else model
                            model_to_save.save_pretrained(output_dir_width)
                    logger.info("eval done total: %s s" %
                                (time.time() - tic_eval))
            if global_step > self.args.num_training_steps:
                if best_acc[idx] == 0.0:
                    output_dir_width = os.path.join(
                        self.args.output_dir,
                        "width_mult_" + str(round(width_mult, 2)))
                    if not os.path.exists(output_dir_width):
                        os.makedirs(output_dir_width)
                    # need better way to get inner model of DataParallel
                    model_to_save = model._layers if isinstance(
                        model, paddle.DataParallel) else model
                    model_to_save.save_pretrained(output_dir_width)
                logger.info("Best result of width_mult %.2f: %.4f" %
                            (width_mult, best_acc[idx]))
                return ofa_model

    for idx, width_mult in enumerate(self.args.width_mult_list):
        logger.info("Best result of width_mult %.2f: %.4f" %
                    (width_mult, best_acc[idx]))
    return ofa_model


def _get_dynabert_model(model, width_mult):
    for layer in model.base_model.encoder.layers:
        # Multi-Head Attention
        layer.self_attn.num_heads = int(layer.self_attn.num_heads * width_mult)
        layer.self_attn.q_proj = nn.Linear(
            layer.self_attn.q_proj.weight.shape[0],
            int(layer.self_attn.q_proj.weight.shape[1] * width_mult),
            layer.self_attn.q_proj._weight_attr,
            layer.self_attn.q_proj._bias_attr)
        layer.self_attn.k_proj = nn.Linear(
            layer.self_attn.k_proj.weight.shape[0],
            int(layer.self_attn.k_proj.weight.shape[1] * width_mult),
            layer.self_attn.k_proj._weight_attr,
            layer.self_attn.k_proj._bias_attr)
        layer.self_attn.v_proj = nn.Linear(
            layer.self_attn.v_proj.weight.shape[0],
            int(layer.self_attn.v_proj.weight.shape[1] * width_mult),
            layer.self_attn.v_proj._weight_attr,
            layer.self_attn.v_proj._bias_attr)
        layer.self_attn.out_proj = nn.Linear(
            int(layer.self_attn.out_proj.weight.shape[0] * width_mult),
            layer.self_attn.out_proj.weight.shape[1],
            layer.self_attn.out_proj._weight_attr,
            layer.self_attn.out_proj._bias_attr)

        # Feed Forward
        layer.linear1 = nn.Linear(
            layer.linear1.weight.shape[0],
            int(layer.linear1.weight.shape[1] * width_mult),
            layer.linear1._weight_attr, layer.linear1._bias_attr)
        layer.linear2 = nn.Linear(
            int(layer.linear2.weight.shape[0] * width_mult),
            layer.linear2.weight.shape[1], layer.linear2._weight_attr,
            layer.linear2._bias_attr)
    return model


def _load_parameters(dynabert_model, ori_state_dict):
    dynabert_state_dict = dynabert_model.state_dict()
    for key in ori_state_dict.keys():
        dynabert_key = key.replace(".fn", "")
        if dynabert_key not in dynabert_state_dict.keys():
            logger.warning("Failed to export parameter %s" % key)
        else:
            dynabert_shape = dynabert_state_dict[dynabert_key].shape
            if len(dynabert_shape) == 2:
                dynabert_state_dict[dynabert_key] = ori_state_dict[
                    key][:dynabert_shape[0], :dynabert_shape[1]]
            else:
                dynabert_state_dict[dynabert_key] = ori_state_dict[
                    key][:dynabert_shape[0]]
    dynabert_model.set_state_dict(dynabert_state_dict)
    return dynabert_model


def _export_dynamic_dynabert_model(self, width_mult):
    model_dir = os.path.join(self.args.output_dir,
                             "width_mult_" + str(round(width_mult, 2)))
    state_dict = paddle.load(os.path.join(model_dir, "model_state.pdparams"))
    origin_model = self.model.__class__.from_pretrained(model_dir)
    dynabert_model = _get_dynabert_model(origin_model, width_mult)
    dynabert_model = _load_parameters(dynabert_model, state_dict)
    return dynabert_model


def _dynabert_export(self):
    for width_mult in self.args.width_mult_list:
        dynabert_model = _export_dynamic_dynabert_model(self, width_mult)
        self.model = dynabert_model
        if "qat" not in self.args.strategy:
            input_spec = generate_input_spec(self.model, self.train_dataset)
            pruned_infer_model_dir = os.path.join(model_dir)
            export_model(model=dynabert_model,
                         input_spec=input_spec,
                         path=pruned_infer_model_dir)
            logger.info("Pruned models have been exported.")


def _post_training_quantization_grid_search(self, model_dir):
    eval_dataloader = self.get_eval_dataloader(self.eval_dataset)
    args = self.args
    if args.batch_num_list is None:
        args.batch_num_list = [1]
    if args.batch_size_list is None:
        args.batch_size_list = [4, 8, 16]
    if args.algo_list is None:
        args.algo_list = ['mse', 'KL']

    paddle.enable_static()
    place = paddle.set_device(args.device)
    exe = paddle.static.Executor(place)

    args.output_filename_prefix = "int8"

    def _post_training_quantization(algo, batch_size, batch_nums):

        def _batch_generator_func():
            param_name_list = []
            for key in self.eval_dataset[0]:
                if key in ('input_ids', 'token_type_ids'):
                    param_name_list.append(key)
            batch_data = [[] for i in range(len(param_name_list))]
            for data in self.eval_dataset:
                for i in range(len(param_name_list)):
                    batch_data[i].append(data[param_name_list[i]])
                if len(batch_data[0]) == batch_size:
                    for i in range(len(param_name_list)):
                        batch_data[i] = Pad(axis=0, pad_val=0)(batch_data[i])
                    yield batch_data
                    batch_data = [[] for i in range(len(param_name_list))]

        post_training_quantization = PostTrainingQuantization(
            executor=exe,
            batch_generator=_batch_generator_func,
            model_dir=model_dir,
            model_filename=args.input_filename_prefix + ".pdmodel",
            params_filename=args.input_filename_prefix + ".pdiparams",
            batch_size=batch_size,
            batch_nums=batch_nums,
            scope=None,
            algo=algo,
            hist_percent=0.9999,
            round_type=args.round_type,
            bias_correction=args.bias_correction,
            quantizable_op_type=['matmul', 'matmul_v2'],
            is_full_quantize=False,
            weight_bits=8,
            activation_bits=8,
            activation_quantize_type='range_abs_max'
            if args.activation_quantize_type is None else
            args.activation_quantize_type,
            weight_quantize_type=args.weight_quantize_type,
<<<<<<< HEAD
            onnx_format=True,
=======
            onnx_format=args.onnx_format,
>>>>>>> b35b8d69
            optimize_model=False)
        post_training_quantization.quantize()
        post_training_quantization.save_quantized_model(
            save_model_path=os.path.join(
                model_dir, algo +
                "_".join([str(batch_size), str(batch_nums)])),
            model_filename=args.output_filename_prefix + ".pdmodel",
            params_filename=args.output_filename_prefix + ".pdiparams")

    logger.info("Post training quantization starts.")
    for algo in args.algo_list:
        for batch_size in args.batch_size_list:
            for batch_nums in args.batch_num_list:
                _post_training_quantization(algo, batch_size, batch_nums)

    logger.info(
        "Post training quantization ends and quantized models are saved.")


def _quant_aware_training_dynamic(self, input_dir):
    # TODO: Switch from multiple GPUs to a single GPU.
    from paddleslim import QAT

    args = self.args
    args.output_filename_prefix = "int8"

    quant_config = {
        # It defauts to None, which means that no preprocessing is performed
        # on the active value."
        'activation_preprocess_type':
        'PACT' if args.use_pact else None,
        # It defauts to None, which means that no preprocessing is performed
        # on weights.
        'weight_preprocess_type':
        'PACT' if args.use_pact else None,
        'weight_quantize_type':
        args.weight_quantize_type,
        'activation_quantize_type':
        'moving_average_abs_max' if args.activation_quantize_type is None else
        args.activation_quantize_type,
        'weight_bits':
        8,
        'activation_bits':
        8,
        'dtype':
        'int8',
        # window size for 'range_abs_max' quantization. defaulf is 10000
        'window_size':
        10000,
        'quantizable_layer_type': ['Linear', 'Conv2D'],
        'moving_rate':
        args.moving_rate,
        'onnx_format':
        args.onnx_format
    }
<<<<<<< HEAD
    from paddleslim import QAT
=======
>>>>>>> b35b8d69

    if not os.path.exists(args.output_dir):
        os.makedirs(args.output_dir)

    output_param_path = os.path.join(args.output_dir, "best_quant.pdparams")

    train_dataloader = self.get_train_dataloader()
    eval_dataloader = self.get_eval_dataloader(self.eval_dataset)

    # TODO: args.gradient_accumulation_steps
    if args.max_steps > 0:
        args.num_training_steps = args.max_steps
        args.num_train_epochs = math.ceil(args.num_training_steps /
                                          len(train_dataloader))
    else:
        args.num_training_steps = len(train_dataloader) * args.num_train_epochs
        args.num_train_epochs = math.ceil(args.num_train_epochs)

<<<<<<< HEAD
    global_step = 0
    tic_train = time.time()
    best_acc, acc = 0.0, 0.0

    logger.info("Evaluating FP32 model before quantization aware training.")
=======
    self.create_optimizer_and_scheduler(
        num_training_steps=args.num_training_steps)

    logger.info("FP32 model's evaluation starts.")
>>>>>>> b35b8d69

    tic_eval = time.time()

    acc = evaluate(self, self.model, eval_dataloader)
    logger.info("eval done total: %s s" % (time.time() - tic_eval))

<<<<<<< HEAD
    self.model = _replace_auto_model_qat_forward(self.model)
    quanter = QAT(config=quant_config)
    quanter.quantize(self.model)
=======
    quanter = QAT(config=quant_config)
    self.model = _replace_auto_model_qat_forward(self.model)
    quanter.quantize(self.model)

    global_step = 0
    tic_train = time.time()
    best_acc, acc = 0.0, 0.0
>>>>>>> b35b8d69
    logger.info("Quant aware training starts.")
    # Train self.model
    for epoch in range(args.num_train_epochs):
        for step, batch in enumerate(train_dataloader):
            global_step += 1
            labels = None
            if self.args.label_names is None:
                if "labels" in batch:
                    labels = batch.pop("labels")
                elif "start_positions" in batch and "end_positions" in batch:
                    labels = (batch.pop("start_positions"),
                              batch.pop("end_positions"))
            else:
                labels = []
                for label in self.args.label_names:
                    labels.append(batch.pop(label))
                labels = tuple(labels)
            model_para_keys = inspect.signature(
                self.model.forward).parameters.keys()
            inputs = {}
            for key in batch:
                if key in model_para_keys:
                    inputs[key] = batch[key]
<<<<<<< HEAD
=======

>>>>>>> b35b8d69
            logits = self.model(**inputs)
            loss = self.criterion(logits, labels)
            loss.backward()
            self.optimizer.step()
            self.lr_scheduler.step()
            self.optimizer.clear_grad()
            if global_step % self.args.logging_steps == 0:
                if paddle.distributed.get_rank() == 0:
                    logger.info(
                        "global step %d, epoch: %d, batch: %d, loss: %f, speed: %.2f step/s"
                        % (global_step, epoch, step, loss, args.logging_steps /
                           (time.time() - tic_train)))
                tic_train = time.time()

            if global_step % args.save_steps == 0:
                tic_eval = time.time()
                acc = evaluate(self, self.model, eval_dataloader)
                if acc > best_acc:
                    best_acc = acc
                    if paddle.distributed.get_rank() == 0:
                        # need better way to get inner model of DataParallel
                        model_to_save = self.model._layers if isinstance(
                            self.model, paddle.DataParallel) else self.model
                        paddle.save(model_to_save.state_dict(),
                                    output_param_path)
                logger.info("eval done total: %s s" % (time.time() - tic_eval))
    logger.info("Best result: %.4f" % best_acc)
    self.model.set_state_dict(paddle.load(output_param_path))

    input_spec = generate_input_spec(self.model, self.train_dataset)

    quanter.save_quantized_model(self.model,
                                 os.path.join(input_dir,
                                              args.output_filename_prefix),
                                 input_spec=input_spec)
    if os.path.exists(output_param_path):
        os.remove(output_param_path)

    self.model = _recover_auto_model_forward(self.model)
    logger.info("Quant aware training ends and quantized models are saved.")


def auto_model_dynabert_forward(self,
                                input_ids,
                                token_type_ids=None,
                                position_ids=None,
                                attention_mask=[None, None],
                                task_type_ids=None,
                                past_key_values=None,
                                inputs_embeds=None,
                                use_cache=None,
                                output_hidden_states=False,
                                output_attentions=False,
                                return_dict=False):
    kwargs = locals()
    wtype = self.encoder.layers[0].norm1.fn.weight.dtype if hasattr(
        self.encoder.layers[0].norm1,
        'fn') else self.encoder.layers[0].norm1.weight.dtype
    if input_ids is not None and inputs_embeds is not None:
        raise ValueError(
            "You cannot specify both input_ids and inputs_embeds at the same time."
        )
    elif input_ids is not None:
        input_shape = paddle.shape(input_ids)
    elif inputs_embeds is not None:
        input_shape = paddle.shape(inputs_embeds)[:-1]
    else:
        raise ValueError(
            "You have to specify either input_ids or inputs_embeds")

    past_key_values_length = None
    if past_key_values is not None:
        past_key_values_length = past_key_values[0][0].shape[2]

    if attention_mask is None:
        # input_ids[0][0] is equals to 0 while exporting.
        if input_ids[0][0] != 0:
            attention_mask = [None, None]
            attention_mask[0] = paddle.unsqueeze(
                (input_ids == self.pad_token_id).astype(wtype) * -1e4,
                axis=[1, 2])
        else:
            if past_key_values is not None:
                batch_size = past_key_values[0][0].shape[0]
                past_mask = paddle.zeros(
                    [batch_size, 1, 1, past_key_values_length],
                    dtype=attention_mask.dtype)
                attention_mask = paddle.concat([past_mask, attention_mask],
                                               axis=-1)
    elif isinstance(attention_mask, paddle.Tensor) and attention_mask.ndim == 2:
        attention_mask = paddle.unsqueeze(attention_mask,
                                          axis=[1, 2]).astype(wtype)
        attention_mask = (1.0 - attention_mask) * -1e4
    elif attention_mask[0] is None:
        attention_mask[0] = paddle.unsqueeze(
            (input_ids == self.pad_token_id).astype(wtype) * -1e4, axis=[1, 2])

    embedding_kwargs_keys = inspect.signature(
        self.embeddings.forward).parameters.keys()
    embedding_kwargs = {}
    for key in embedding_kwargs_keys:
        if key in kwargs.keys():
            embedding_kwargs[key] = kwargs[key]
    embedding_kwargs["input_ids"] = input_ids

    embedding_output = self.embeddings(**embedding_kwargs)
    if hasattr(self, "embeddings_project"):
        embedding_output = self.embeddings_project(embedding_output)

    self.encoder._use_cache = use_cache  # To be consistent with HF

    encoder_kwargs_keys = inspect.signature(
        self.encoder.forward).parameters.keys()
    encoder_kwargs = {}
    for key in encoder_kwargs_keys:
        if key == "cache":
            encoder_kwargs[key] = past_key_values
        elif key == "src_mask":
            encoder_kwargs[key] = attention_mask
        elif key in kwargs:
            encoder_kwargs[key] = kwargs[key]

    encoder_outputs = self.encoder(embedding_output, **encoder_kwargs)
    if isinstance(encoder_outputs, type(embedding_output)):
        sequence_output = encoder_outputs
        if hasattr(self, 'pooler'):
            pooled_output = self.pooler(sequence_output)
        else:
            pooled_output = sequence_output[:, 0]
        return (sequence_output, pooled_output)
    else:
        sequence_output = encoder_outputs[0]
        pooled_output = self.pooler(sequence_output)
        if not return_dict:
            return (sequence_output, pooled_output) + encoder_outputs[1:]

        return BaseModelOutputWithPoolingAndCrossAttentions(
            last_hidden_state=sequence_output,
            pooler_output=pooled_output,
            past_key_values=encoder_outputs.past_key_values,
            hidden_states=encoder_outputs.hidden_states,
            attentions=encoder_outputs.attentions)


def auto_model_forward(self,
                       input_ids,
                       token_type_ids=None,
                       position_ids=None,
                       attention_mask=None,
                       task_type_ids=None,
                       past_key_values=None,
                       inputs_embeds=None,
                       use_cache=None,
                       output_hidden_states=False,
                       output_attentions=False,
                       return_dict=False):
    kwargs = locals()
    past_key_values_length = None
    if past_key_values is not None:
        past_key_values_length = past_key_values[0][0].shape[2]

    if attention_mask is None:
        attention_mask = paddle.unsqueeze(
            (input_ids == self.pad_token_id).astype(paddle.float32),
            axis=[1, 2])
        if past_key_values is not None:
            batch_size = past_key_values[0][0].shape[0]
            past_mask = paddle.zeros([batch_size, 1, 1, past_key_values_length],
                                     dtype=attention_mask.dtype)
            attention_mask = paddle.concat([past_mask, attention_mask], axis=-1)
    # For 2D attention_mask from tokenizer
    elif attention_mask.ndim == 2:
        attention_mask = paddle.unsqueeze(attention_mask, axis=[1, 2]).astype(
            paddle.get_default_dtype())
        attention_mask = (1.0 - attention_mask) * -1e4

    kwargs_keys = inspect.signature(self._ori_forward).parameters.keys()

    model_kwargs = {}
    for key in kwargs_keys:
        model_kwargs[key] = kwargs[key]
    model_kwargs["attention_mask"] = attention_mask
    return self._ori_forward(**model_kwargs)


def soft_cross_entropy(inp, target):
    inp_likelihood = F.log_softmax(inp, axis=-1)
    target_prob = F.softmax(target, axis=-1)
    return -1. * paddle.mean(paddle.sum(inp_likelihood * target_prob, axis=-1))


Trainer.compress = compress
Trainer.quant = quant<|MERGE_RESOLUTION|>--- conflicted
+++ resolved
@@ -642,11 +642,7 @@
             if args.activation_quantize_type is None else
             args.activation_quantize_type,
             weight_quantize_type=args.weight_quantize_type,
-<<<<<<< HEAD
-            onnx_format=True,
-=======
             onnx_format=args.onnx_format,
->>>>>>> b35b8d69
             optimize_model=False)
         post_training_quantization.quantize()
         post_training_quantization.save_quantized_model(
@@ -702,10 +698,7 @@
         'onnx_format':
         args.onnx_format
     }
-<<<<<<< HEAD
     from paddleslim import QAT
-=======
->>>>>>> b35b8d69
 
     if not os.path.exists(args.output_dir):
         os.makedirs(args.output_dir)
@@ -724,37 +717,24 @@
         args.num_training_steps = len(train_dataloader) * args.num_train_epochs
         args.num_train_epochs = math.ceil(args.num_train_epochs)
 
-<<<<<<< HEAD
+    self.create_optimizer_and_scheduler(
+        num_training_steps=args.num_training_steps)
+
+    logger.info("Evaluating FP32 model before quantization aware training.")
+
+    tic_eval = time.time()
+
+    acc = evaluate(self, self.model, eval_dataloader)
+    logger.info("eval done total: %s s" % (time.time() - tic_eval))
+
+    quanter = QAT(config=quant_config)
+    self.model = _replace_auto_model_qat_forward(self.model)
+    quanter.quantize(self.model)
+
     global_step = 0
     tic_train = time.time()
     best_acc, acc = 0.0, 0.0
 
-    logger.info("Evaluating FP32 model before quantization aware training.")
-=======
-    self.create_optimizer_and_scheduler(
-        num_training_steps=args.num_training_steps)
-
-    logger.info("FP32 model's evaluation starts.")
->>>>>>> b35b8d69
-
-    tic_eval = time.time()
-
-    acc = evaluate(self, self.model, eval_dataloader)
-    logger.info("eval done total: %s s" % (time.time() - tic_eval))
-
-<<<<<<< HEAD
-    self.model = _replace_auto_model_qat_forward(self.model)
-    quanter = QAT(config=quant_config)
-    quanter.quantize(self.model)
-=======
-    quanter = QAT(config=quant_config)
-    self.model = _replace_auto_model_qat_forward(self.model)
-    quanter.quantize(self.model)
-
-    global_step = 0
-    tic_train = time.time()
-    best_acc, acc = 0.0, 0.0
->>>>>>> b35b8d69
     logger.info("Quant aware training starts.")
     # Train self.model
     for epoch in range(args.num_train_epochs):
@@ -778,10 +758,6 @@
             for key in batch:
                 if key in model_para_keys:
                     inputs[key] = batch[key]
-<<<<<<< HEAD
-=======
-
->>>>>>> b35b8d69
             logits = self.model(**inputs)
             loss = self.criterion(logits, labels)
             loss.backward()
@@ -821,7 +797,8 @@
         os.remove(output_param_path)
 
     self.model = _recover_auto_model_forward(self.model)
-    logger.info("Quant aware training ends and quantized models are saved.")
+    logger.info(
+        "Quant aware training ends and quantized models are saved to %s.")
 
 
 def auto_model_dynabert_forward(self,
