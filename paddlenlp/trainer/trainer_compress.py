--- conflicted
+++ resolved
@@ -292,15 +292,9 @@
         all_start_logits = []
         all_end_logits = []
         for batch in data_loader:
-<<<<<<< HEAD
-            logits = model(batch['input_ids'], batch['token_type_ids'])
+            logits = model(input_ids=batch['input_ids'],
+                           token_type_ids=batch['token_type_ids'])
             if is_ofa_model:
-=======
-            logits = model(input_ids=batch['input_ids'],
-                           token_type_ids=batch['token_type_ids'],
-                           attention_mask=[None, None])
-            if isinstance(model, OFA):
->>>>>>> f6e0068a
                 start_logits_tensor, end_logits_tensor = logits[0]
             else:
                 start_logits_tensor, end_logits_tensor = logits
@@ -329,15 +323,9 @@
         model.eval()
         metric.reset()
         for batch in data_loader:
-<<<<<<< HEAD
-            logits = model(batch['input_ids'], batch['token_type_ids'])
+            labels = batch.pop("labels")
+            logits = model(**batch)
             if is_ofa_model:
-=======
-            labels = batch.pop("labels")
-            batch["attention_mask"] = [None, None]
-            logits = model(**batch)
-            if isinstance(model, OFA):
->>>>>>> f6e0068a
                 logits = logits[0]
             correct = metric.compute(logits, labels)
             metric.update(correct)
@@ -352,15 +340,9 @@
         model.eval()
         metric.reset()
         for batch in data_loader:
-<<<<<<< HEAD
-            logits = model(batch['input_ids'], batch['token_type_ids'])
+            logits = model(input_ids=batch['input_ids'],
+                           token_type_ids=batch['token_type_ids'])
             if is_ofa_model:
-=======
-            logits = model(input_ids=batch['input_ids'],
-                           token_type_ids=batch['token_type_ids'],
-                           attention_mask=[None, None])
-            if isinstance(model, OFA):
->>>>>>> f6e0068a
                 logits = logits[0]
             preds = logits.argmax(axis=2)
             num_infer_chunks, num_label_chunks, num_correct_chunks = metric.compute(
@@ -459,13 +441,8 @@
                     net_config = utils.dynabert_config(ofa_model, width_mult)
                     ofa_model.set_net_config(net_config)
                     tic_eval = time.time()
-<<<<<<< HEAD
-                    logger.info("width_mult %s:" % width_mult)
-                    acc = evaluate(ofa_model, eval_dataloader, True)
-=======
                     logger.info("width_mult %s:" % round(width_mult, 2))
                     acc = evaluate(ofa_model, eval_dataloader)
->>>>>>> f6e0068a
                     if acc > best_acc[idx]:
                         best_acc[idx] = acc
                         if paddle.distributed.get_rank() == 0:
@@ -616,7 +593,6 @@
         "Post training quantization ends and quantized models are saved.")
 
 
-<<<<<<< HEAD
 def _quant_aware_training_dynamic(self, input_dir):
     args = self.args
     args.output_filename_prefix = "int8"
@@ -747,7 +723,7 @@
     wtype = self.pooler.dense.fn.weight.dtype if hasattr(
         self.pooler.dense, 'fn') else self.pooler.dense.weight.dtype
 
-=======
+
 def auto_model_forward(self,
                        input_ids,
                        token_type_ids=None,
@@ -764,7 +740,6 @@
     wtype = self.encoder.layers[0].norm1.fn.weight.dtype if hasattr(
         self.encoder.layers[0].norm1,
         'fn') else self.encoder.layers[0].norm1.weight.dtype
->>>>>>> f6e0068a
     if input_ids is not None and inputs_embeds is not None:
         raise ValueError(
             "You cannot specify both input_ids and inputs_embeds at the same time."
