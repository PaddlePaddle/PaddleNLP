--- conflicted
+++ resolved
@@ -913,11 +913,8 @@
 
     # local_seed/ global_seed is used to control dropout in ModelParallel
     local_seed = basic_seed + 59999 + tp_rank * 10 + pp_rank * 1000
-<<<<<<< HEAD
     global_seed = basic_seed + 100003 + dataset_rank
-=======
-    global_seed = basic_seed + dataset_rank
->>>>>>> 1e43b64a
+
     tracker = get_rng_state_tracker()
 
     if "global_seed" not in tracker.states_:
