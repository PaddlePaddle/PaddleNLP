--- conflicted
+++ resolved
@@ -1420,7 +1420,7 @@
                     model_flops = self.model.get_hardware_flops(seq_length=seq_length, recompute=self.args.recompute)
                 except NotImplementedError:
                     model_flops = None
-<<<<<<< HEAD
+
             # Do not log speed metrics if all steps are skipped since last log.
             if num_steps > 0:
                 logs.update(
@@ -1432,17 +1432,6 @@
                         seq_length=seq_length,
                         model_flops=model_flops,
                     )
-=======
-
-            logs.update(
-                speed_metrics(
-                    "interval",
-                    self._globalstep_last_start_time,
-                    num_samples=total_train_batch_size * num_steps,
-                    num_steps=num_steps,
-                    seq_length=seq_length,
-                    model_flops=model_flops,
->>>>>>> e340457e
                 )
 
             self._total_loss_scalar += tr_loss_scalar
