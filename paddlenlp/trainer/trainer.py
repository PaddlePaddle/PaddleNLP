--- conflicted
+++ resolved
@@ -733,8 +733,6 @@
             self.state = TrainerState.load_from_json(
                 distributed_file(os.path.join(resume_from_checkpoint, TRAINER_STATE_NAME))
             )
-<<<<<<< HEAD
-
             if self.args.world_size > 1:
                 global_step_list = []
                 paddle.distributed.all_gather(
@@ -744,8 +742,6 @@
                     paddle.sum(paddle.stack(global_step_list) - global_step_list[0]) == 0
                 ), f"Error, get different globel step, please check! step list: {[x.item() for x in global_step_list]}"
 
-=======
->>>>>>> f9d8e73f
             epochs_trained = self.state.global_step // num_update_steps_per_epoch
             if not args.ignore_data_skip:
                 steps_trained_in_current_epoch = self.state.global_step % (num_update_steps_per_epoch)
@@ -2213,11 +2209,7 @@
             # Load in optimizer and scheduler states
             self.optimizer.set_state_dict(opt_state_dict)
         else:
-<<<<<<< HEAD
             raise ValueError(f"optimizer-state-dict not found, opt: {os.path.join(checkpoint, optimizer_name)}.")
-=======
-            raise ValueError(f"optimizer-state-dict not found, opt:{os.path.join(checkpoint, optimizer_name)}.")
->>>>>>> f9d8e73f
 
         if distributed_isfile(os.path.join(checkpoint, SCHEDULER_NAME)):
             self.lr_scheduler.set_state_dict(paddle.load(distributed_file(os.path.join(checkpoint, SCHEDULER_NAME))))
