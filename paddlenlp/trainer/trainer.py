# Copyright 2020-present the HuggingFace Inc. team.
# Copyright (c) 2022 PaddlePaddle Authors. All Rights Reserved.
#
# Licensed under the Apache License, Version 2.0 (the "License");
# you may not use this file except in compliance with the License.
# You may obtain a copy of the License at
#
#     http://www.apache.org/licenses/LICENSE-2.0
#
# Unless required by applicable law or agreed to in writing, software
# distributed under the License is distributed on an "AS IS" BASIS,
# WITHOUT WARRANTIES OR CONDITIONS OF ANY KIND, either express or implied.
# See the License for the specific language governing permissions and
# limitations under the License.

# This file is modified from
#  https://github.com/huggingface/transformers/blob/main/src/transformers/trainer.py

import collections
import contextlib
import inspect
import json
import math
import os
import random
import re
import shutil
import sys
import time
import types
from collections import OrderedDict
from collections.abc import Mapping
from pathlib import Path
from typing import Any, Callable, Dict, List, Optional, Tuple, Union

import numpy as np
import paddle
import paddle.amp.auto_cast as autocast
import paddle.distributed as dist
import paddle.nn as nn
from packaging import version
from paddle.distributed import fleet
from paddle.distributed.fleet.meta_optimizers.dygraph_optimizer.dygraph_sharding_optimizer import (
    DygraphShardingOptimizer,
)
from paddle.distributed.fleet.meta_optimizers.dygraph_optimizer.hybrid_parallel_optimizer import (
    HybridParallelOptimizer,
)
from paddle.distributed.fleet.utils.hybrid_parallel_util import (
    fused_allreduce_gradients,
    obtain_optimizer_parameters_list,
)
from paddle.io import DataLoader, Dataset, DistributedBatchSampler
from tqdm.auto import tqdm

from ..data import DataCollator, DataCollatorWithPadding, default_data_collator
from ..peft import LoRAModel, PrefixModelForCausalLM
from ..transformers.model_utils import (
    PretrainedModel,
    _add_variant,
    exlclude_paramters_in_state_dict,
    filter_sharded_params,
    unwrap_model,
    unwrap_optimizer,
)
from ..transformers.tokenizer_utils import PretrainedTokenizer
from ..utils import device_guard
from ..utils.batch_sampler import DistributedBatchSampler as NlpDistributedBatchSampler
from ..utils.env import (
    LORA_WEIGHT_FILE_NAME,
    PADDLE_WEIGHT_FILE_NAME,
    PREFIX_WEIGHT_FILE_NAME,
)
from ..utils.import_utils import is_datasets_available
from ..utils.log import logger
from .integrations import get_reporting_integration_callbacks
from .trainer_callback import (
    CallbackHandler,
    DefaultFlowCallback,
    PrinterCallback,
    ProgressCallback,
    TrainerCallback,
    TrainerControl,
    TrainerState,
)
from .trainer_utils import (  # set_hyrbid_parallel_seed,
    PREFIX_CHECKPOINT_DIR,
    EvalLoopOutput,
    EvalPrediction,
    IterableDatasetShard,
    OptimizerNames,
    PredictionOutput,
    RemoveColumnsCollator,
    ShardingOption,
    TrainerMemoryTracker,
    TrainOutput,
    find_batch_size,
    get_last_checkpoint,
    get_scheduler,
    has_length,
    set_seed,
    speed_metrics,
)
from .training_args import TrainingArguments
from .utils.helper import (  # nested_truncate,
    distributed_concat,
    nested_concat,
    nested_detach,
    nested_numpify,
    nested_truncate,
)

DEFAULT_CALLBACKS = [DefaultFlowCallback]
DEFAULT_PROGRESS_CALLBACK = ProgressCallback

# Name of the files used for checkpointing
TRAINING_ARGS_NAME = "training_args.bin"
TRAINER_STATE_NAME = "trainer_state.json"

OPTIMIZER_NAME = "optimizer.pdopt"
SCHEDULER_NAME = "scheduler.pdparams"
SCALER_NAME = "scaler.pdparams"
MODEL_META_NAME = "model_meta.json"
SHARDING_META_NAME = "shard_meta.json"

if is_datasets_available():
    import datasets


try:
    from paddle.distributed.fleet.utils import mix_precision_utils
except:
    mix_precision_utils = None

try:
    from paddle.io.dataloader.dataloader_iter import _DataLoaderIterBase
except:
    from paddle.fluid.dataloader.dataloader_iter import _DataLoaderIterBase


def paddlenlp_load(path, return_numpy=False):
    if return_numpy:
        with device_guard():
            return paddle.load(path)
    else:
        return paddle.load(path, return_numpy=return_numpy)


def is_dp_group_support_in_group_sharded_parallel():
    return "dp_group" in set(inspect.signature(paddle.distributed.sharding.group_sharded_parallel).parameters.keys())


__all__ = ["Trainer"]


class Trainer:
    """
    Trainer is a simple but feature-complete training and eval loop for PaddlePaddle, optimized for PaddleNLP.

    Args:
        model ([`PretrainedModel`] or `paddle.nn.Layer`, *optional*):
            The model to train, evaluate or use for predictions.

            [`Trainer`] is optimized to work with the [`PretrainedModel`] provided by the library. You can still use
            your own models defined as `paddle.nn.Layer` as long as they work the same way as the PaddleNLP
            models.
        criterion(`paddle.nn.Layer`, *optional*):
            The model may only output the loggit, if you want do more computation for the output of model, you can
            add the criterion Layer.
        args ([`TrainingArguments`], *optional*):
            The arguments to tweak for training. Will default to a basic instance of [`TrainingArguments`] with the
            `output_dir` set to a directory named *tmp_trainer* in the current directory if not provided.
        data_collator (`DataCollator`, *optional*):
            The function to use to form a batch from a list of elements of `train_dataset` or `eval_dataset`. Will
            default to [`default_data_collator`] if no `tokenizer` is provided, an instance of
            [`DataCollatorWithPadding`] otherwise.
        train_dataset (`paddle.io.Dataset` or `paddle.io.IterableDataset`, *optional*):
            The dataset to use for training. If it is an `datasets.Dataset`, columns not accepted by the
            `model.forward()` method are automatically removed.
        eval_dataset (Union[`paddle.io.Dataset`, Dict[str, `paddle.io.Dataset`]],  *optional*):
             The dataset to use for evaluation. If it is a [`~datasets.Dataset`], columns not accepted by the
             `model.forward()` method are automatically removed. If it is a dictionary, it will evaluate on each
             dataset prepending the dictionary key to the metric name.
        tokenizer ([`PretrainedTokenizer`], *optional*):
            The tokenizer used to preprocess the data. If provided, will be used to automatically pad the inputs the
            maximum length when batching inputs, and it will be saved along the model to make it easier to rerun an
            interrupted training or reuse the fine-tuned model.
        compute_metrics (`Callable[[EvalPrediction], Dict]`, *optional*):
            The function that will be used to compute metrics at evaluation. Must take a [`EvalPrediction`] and return
            a dictionary string to metric values.
        callbacks (List of [`TrainerCallback`], *optional*):
            A list of callbacks to customize the training loop. Will add those to the list of default callbacks.
            If you want to remove one of the default callbacks used, use the [`Trainer.remove_callback`] method.
        optimizers (`Tuple[paddle.optimizer.Optimizer, paddle.optimizer.lr.LRScheduler]`, *optional*): A tuple
            containing the optimizer and the scheduler to use. Will default to an instance of [`AdamW`] on your model
            and a scheduler given by [`get_linear_schedule_with_warmup`] controlled by `args`.
        preprocess_logits_for_metrics (`Callable[[paddle.Tensor, paddle.Tensor], paddle.Tensor]`, *optional*):
            A function that preprocess the logits right before caching them at each evaluation step. Must take two
            tensors, the logits and the labels, and return the logits once processed as desired. The modifications made
            by this function will be reflected in the predictions received by `compute_metrics`.

    Important attributes:

        - **model** -- Always points to the core model. If using a transformers model, it will be a [`PretrainedModel`]
          subclass.
        - **model_wrapped** -- Always points to the most external model in case one or more other modules wrap the
          original model. This is the model that should be used for the forward pass. For example, the inner model is
          wrapped in `paddle.DataParallel`. If model hasn't been wrapped, then `self.model_wrapped` is the same
          as `self.model`.

    """

    from .trainer_utils import log_metrics, metrics_format, save_metrics, save_state

    def __init__(
        self,
        model: Union[PretrainedModel, nn.Layer] = None,
        criterion: nn.Layer = None,
        args: TrainingArguments = None,
        data_collator: Optional[DataCollator] = None,
        train_dataset: Optional[Dataset] = None,
        eval_dataset: Union[Dataset, Dict[str, Dataset]] = None,
        tokenizer: Optional[PretrainedTokenizer] = None,
        compute_metrics: Optional[Callable[[EvalPrediction], Dict]] = None,
        callbacks: Optional[List[TrainerCallback]] = None,
        optimizers: Tuple[paddle.optimizer.Optimizer, paddle.optimizer.lr.LRScheduler] = (None, None),
        preprocess_logits_for_metrics: Callable[[paddle.Tensor, paddle.Tensor], paddle.Tensor] = None,
    ):

        if args is None:
            output_dir = "tmp_trainer"
            logger.info(f"No `TrainingArguments` passed, using `output_dir={output_dir}`.")
            args = TrainingArguments(output_dir=output_dir)

        self.args = args
        if self.args.use_async_save:
            self.save_func = paddle.async_save
        else:
            self.save_func = paddle.save
        self.is_in_train = False
        # self.do_grad_scaling = args.fp16

        # memory metrics - must set up as early as possible
        self._memory_tracker = TrainerMemoryTracker(self.args.skip_memory_metrics)
        self._memory_tracker.start()

        # Seed must be set before instantiating the model when using model
        set_seed(args=self.args)

        if model is None:
            raise RuntimeError("`Trainer` requires either a `model` or `model_init` argument")

        if self.args.should_save or self.args.should_save_model_state:
            os.makedirs(self.args.output_dir, exist_ok=True)

        self.sharding = None
        if len(args.sharding) > 0:
            if args.local_rank == -1:
                raise ValueError("Using sharding only works in distributed training.")
            self.sharding = True

        # init parallel env
        if paddle.distributed.get_world_size() > 1:
            if self.args.use_hybrid_parallel:
                self.hcg = fleet.get_hybrid_communicate_group()
                self.dp_group = self.hcg.get_data_parallel_group()
                self.sharding_group = self.hcg.get_sharding_parallel_group()

        default_collator = default_data_collator if tokenizer is None else DataCollatorWithPadding(tokenizer)

        self.data_collator = data_collator if data_collator is not None else default_collator
        self.train_dataset = train_dataset
        self.eval_dataset = eval_dataset
        self.tokenizer = tokenizer

        self.model_wrapped = model
        self.model = model
        self.criterion = criterion

        self.compute_metrics = compute_metrics
        self.preprocess_logits_for_metrics = preprocess_logits_for_metrics
        self.optimizer, self.lr_scheduler = optimizers
        # Label smoothing
        # if self.args.label_smoothing_factor != 0:
        #     self.label_smoother = LabelSmoother(epsilon=self.args.label_smoothing_factor)
        # else:
        self.label_smoother = None
        self.state = TrainerState()
        self.control = TrainerControl()
        self._signature_columns = None
        self.optimizer_grouped_parameters = None

        if self.sharding is not None and self.optimizer is not None:
            raise RuntimeError(
                "Passing `optimizers` is not allowed if sharding is enabled."
                "You should subclass `Trainer` and override the `create_optimizer_and_scheduler` method."
            )
        if self.args.pipeline_parallel_degree > 1:
            from paddle.distributed.fleet.meta_parallel import PipelineLayer

            assert isinstance(
                model, PipelineLayer
            ), "Only support pipeline parallel mode when model is PipelineLayer!!!"

        default_callbacks = DEFAULT_CALLBACKS + get_reporting_integration_callbacks(self.args.report_to)
        callbacks = default_callbacks if callbacks is None else default_callbacks + callbacks
        self.callback_handler = CallbackHandler(
            callbacks, self.model, self.tokenizer, self.optimizer, self.lr_scheduler
        )
        self.add_callback(PrinterCallback if self.args.disable_tqdm else DEFAULT_PROGRESS_CALLBACK)

        if args.max_steps > 0:
            logger.info("max_steps is given, it will override any value given in num_train_epochs")

        if train_dataset is not None and not isinstance(train_dataset, collections.abc.Sized) and args.max_steps <= 0:
            raise ValueError("train_dataset does not implement __len__, max_steps has to be specified")

        self.do_grad_scaling = False
        self.enable_autocast_context_manager = False

        if args.fp16 or args.bf16:
            logger.info("Using half precision")
            self.enable_autocast_context_manager = True
            self.do_grad_scaling = True if args.fp16 else False
            self.amp_dtype = "float16" if args.fp16 else "bfloat16"
            # fix for load saved fp16 or bf16 ckpt, decorate model first.
            if self.args.fp16_opt_level == "O2":
                if self.amp_dtype == "bfloat16":
                    # fix for paddlepaddle < 2.4.1, not support for bf16
                    paddle.amp.decorate(models=model, level=self.args.fp16_opt_level, dtype=self.amp_dtype)
                else:
                    paddle.amp.decorate(models=model, level=self.args.fp16_opt_level)
            # for pipeline mode and pure tensor parallel
            if self.args.pipeline_parallel_degree > 1 or (
                self.args.tensor_parallel_degree > 1 and self.sharding is None
            ):
                self.scaler = paddle.amp.GradScaler(init_loss_scaling=self.args.scale_loss)
                if self.args.amp_master_grad:
                    mix_precision_utils.MixPrecisionScaler(self.scaler)  # retun value has no use
                self.scaler = fleet.distributed_scaler(self.scaler)
            elif self.sharding is not None:
                self.scaler = paddle.amp.GradScaler(init_loss_scaling=self.args.scale_loss)
                if self.amp_dtype == "float16" or self.amp_dtype == "bfloat16":
                    if ShardingOption.SHARD_OP in self.args.sharding:
                        self.scaler = fleet.distributed_scaler(self.scaler)
                    else:
                        # scaler for stage2 and stage3
                        from paddle.distributed.fleet.meta_parallel.sharding.group_sharded_utils import (
                            GroupShardedScaler,
                        )

                        self.scaler = GroupShardedScaler(self.scaler)
                else:
                    self.do_grad_scaling = False
                    self.use_cuda_amp = False
                    self.amp_dtype = None

            else:
                self.scaler = paddle.amp.GradScaler(init_loss_scaling=self.args.scale_loss)

        if args.recompute:

            def fn(layer):
                if hasattr(layer, "enable_recompute") and (
                    layer.enable_recompute is False or layer.enable_recompute == 0
                ):
                    layer.enable_recompute = True

            model.apply(fn)

        default_label_names = (
            ["start_positions", "end_positions"]
            if "QusetionAnswering" in type(self.model).__name__ or "UIE" in type(self.model).__name__
            else ["labels"]
        )
        self.label_names = default_label_names if self.args.label_names is None else self.args.label_names

        self.control = self.callback_handler.on_init_end(self.args, self.state, self.control)
        self.print_config()

        # very last
        self._memory_tracker.stop_and_update_metrics()

    def add_callback(self, callback):
        """
        Add a callback to the current list of [`~TrainerCallback`].

        Args:
           callback (`type` or [`~TrainerCallback`]):
               A [`~TrainerCallback`] class or an instance of a [`~TrainerCallback`]. In the
               first case, will instantiate a member of that class.
        """
        self.callback_handler.add_callback(callback)

    def pop_callback(self, callback):
        """
        Remove a callback from the current list of [`~TrainerCallback`] and returns it.
        If the callback is not found, returns `None` (and no error is raised).
        Args:
           callback (`type` or [`~TrainerCallback`]):
               A [`~TrainerCallback`] class or an instance of a [`~TrainerCallback`]. In the
               first case, will pop the first member of that class found in the list of callbacks.
        Returns:
            [`~TrainerCallback`]: The callback removed, if found.
        """
        return self.callback_handler.pop_callback(callback)

    def remove_callback(self, callback):
        """
        Remove a callback from the current list of [`~TrainerCallback`].
        Args:
           callback (`type` or [`~TrainerCallback`]):
               A [`~TrainerCallback`] class or an instance of a [`~TrainerCallback`]. In the
               first case, will remove the first member of that class found in the list of callbacks.
        """
        self.callback_handler.remove_callback(callback)

    def load_state_dict_from_checkpoint(self, resume_from_checkpoint=None):
        """load state_dict from_checkpoint, Only load model state dict.

        Args:
            resume_from_checkpoint (`str` or `bool`, *optional*):
                If a `str`, local path to a saved checkpoint as saved by a previous instance of [`Trainer`]. If a
                `bool` and equals `True`, load the last checkpoint in *args.output_dir* as saved by a previous instance
                of [`Trainer`]. Only load model state dict.
        """
        resume_from_checkpoint = self.check_resume_from_checkpoint(resume_from_checkpoint)

        if resume_from_checkpoint is None:
            return

        state_dict = None
        if self.args.load_sharding_stage1_model:
            state_dict = self.load_state_dict_from_checkpoint_with_reshard(resume_from_checkpoint)
            if self.args.bf16:
                state_dict = self.recover_params_from_master_weights(state_dict)
        else:
            if self.args.dataset_rank == 0:
                state_dict = self.load_one_state_dict_from_checkpoint(
                    resume_from_checkpoint, self.args.old_weight_name_suffix
                )
            else:
                logger.info(f"not loading ckpt :{self.args.dataset_rank}")

        # If the model is on the GPU, it still works!
        if state_dict is not None:
            self._set_state_dict_in_model(state_dict)
        # release memory
        del state_dict

    def recover_params_from_master_weights(self, state_dict):
        assert isinstance(self.optimizer._inner_opt, DygraphShardingOptimizer)
        param2rank = self.optimizer._inner_opt._param2rank
        opt_state_dict = self.optimizer.state_dict()
        assert "master_weights" in opt_state_dict
        master_weigths = opt_state_dict["master_weights"]
        param_names_in_master_weights = list(master_weigths.keys())
        tmp = []
        logger.info("param_names_in_master_weights:{}".format(param_names_in_master_weights))
        paddle.distributed.all_gather_object(tmp, param_names_in_master_weights, group=self.sharding_group)
        sharding_group_param_names = [v for item in tmp for v in item]
        logger.info("sharding_group_param_names:{}".format(sharding_group_param_names))
        model_state_dict = self.model.state_dict()
        logger.info("before recover, model_state_dict: {}".format(model_state_dict))
        for key, param in model_state_dict.items():
            if param.name in master_weigths:
                assert param.shape == master_weigths[param.name].shape
                paddle.assign(paddle.cast(master_weigths[param.name].cuda(), paddle.bfloat16), model_state_dict[key])
            if param.name in sharding_group_param_names:
                paddle.distributed.broadcast(
                    model_state_dict[key],
                    src=self.sharding_group.ranks[param2rank[param.name]],
                    group=self.sharding_group,
                    sync_op=True,
                )
        logger.info("after recover, casted model_state_dict: {}".format(model_state_dict))
        state_dict.update(model_state_dict)
        return state_dict

    def _all_gather_state_dict(self, state_dict, filter_func, group=None):
        if group is None:
            group = self.hcg.get_sharding_parallel_group()
        res = OrderedDict()

        def map_func(weight):
            if isinstance(weight, paddle.Tensor):
                weight = weight.numpy()
            return weight

        state_dict = {k: map_func(v) for (k, v) in state_dict.items()}

        meta_dict = {}
        for (k, v) in state_dict.items():
            # src rank
            meta_dict[k] = (v.dtype, v.shape, group.rank)

        meta_dict_list = self._all_gather_simple_object(meta_dict, group)
        meta_list = [(k, v) for meta in meta_dict_list for (k, v) in meta.items()]
        meta_list = sorted(meta_list, key=lambda x: x[1])
        for (k, meta) in meta_list:
            dtype, shape, rank = meta
            if rank == group.rank:
                assert k in state_dict
                tensor = paddle.to_tensor(state_dict[k])
            else:
<<<<<<< HEAD
                tensor = paddle.to_tensor(np.zeros(shape, dtype))
            logger.info(f"broadcast {k} from {rank}")    
            # broadcast the tensor
            paddle.distributed.broadcast(
                tensor,
                src=group.ranks[rank],
                group=group,
                sync_op=True,
            )
            if filter_func(k):
                res[k] = tensor.cpu()
        return res
=======
                send_item = state_list[i]
            paddle.distributed.all_gather_object(tmp, send_item, group=group)
            for recv_item in tmp:
                if recv_item[0] == "pack" and recv_item[1].size == 0:
                    continue
                if not filter_func(recv_item[0]):
                    continue
                gather_res[recv_item[0]] = paddle.to_tensor(recv_item[1], place=paddle.CPUPlace())
                print(f"{i} gather {recv_item[0]} ")
        return gather_res
>>>>>>> 14a40328

    def load_state_dict_from_checkpoint_with_reshard(self, resume_from_checkpoint):
        """load state_dict from_checkpoint with reshard, Only load model state dict."""
        parallel_config = self._load_distributed_strategy(resume_from_checkpoint)
        pp_degree = parallel_config["pp_degree"]
        pp_degree = parallel_config["pp_degree"]
        mp_degree = parallel_config["mp_degree"]
        sharding_degree = parallel_config["sharding_degree"]
        self.args.pipeline_parallel_degree == pp_degree
        self.args.tensor_parallel_degree == mp_degree
        cur_sharding_degree = self.args.sharding_parallel_degree

        state_dict = OrderedDict()

        def get_name_suffix(i):
            name = []
            name.append(f"tp{self.args.tensor_parallel_rank:0>2d}")
            name.append(f"pp{self.args.pipeline_parallel_rank:0>2d}")
            name.append(f"shard{i:0>2d}")
            return "_".join(name)

        for i in range(self.args.sharding_parallel_rank, sharding_degree, cur_sharding_degree):
            tmp = self.load_one_state_dict_from_checkpoint(resume_from_checkpoint, get_name_suffix(i))
            for (k, v) in tmp.items():
                state_dict[k] = v
            del tmp

        def filter_func(name):
            return True

        state_dict = self._all_gather_state_dict(state_dict, filter_func)

        return state_dict

    def load_one_state_dict_from_checkpoint(self, resume_from_checkpoint, weight_name_suffix):
        """
        load state_dict of one shard from_checkpoint, Only load model state dict.
        """
        if isinstance(self.model, LoRAModel):
            weight_name = LORA_WEIGHT_FILE_NAME
        elif isinstance(self.model, PrefixModelForCausalLM):
            weight_name = PREFIX_WEIGHT_FILE_NAME
        else:
            weight_name = PADDLE_WEIGHT_FILE_NAME
        file_path = os.path.join(resume_from_checkpoint, _add_variant(weight_name, weight_name_suffix))
        if not os.path.isfile(file_path):
            raise ValueError(f"Can't find a valid checkpoint at {resume_from_checkpoint}, no {file_path}")

        logger.info(f"Loading model from {resume_from_checkpoint} .")

        # We load the model state dict on the CPU to avoid an OOM error.
        state_dict = paddle.load(
            os.path.join(resume_from_checkpoint, _add_variant(weight_name, weight_name_suffix)),
            return_numpy=True,
        )
        return state_dict

    def check_resume_from_checkpoint(self, resume_from_checkpoint):
        resume_from_checkpoint = None if not resume_from_checkpoint else resume_from_checkpoint
        # Load potential model checkpoint
        if isinstance(resume_from_checkpoint, bool) and resume_from_checkpoint:
            resume_from_checkpoint = get_last_checkpoint(self.args.output_dir)
            if resume_from_checkpoint is None:
                raise ValueError(f"No valid checkpoint found in output directory ({self.args.output_dir})")
        return resume_from_checkpoint

    def _load_check_point(self, resume_from_checkpoint, delay_optimizer_creation, max_steps):
        # Check if saved optimizer or scheduler states exist
        self._load_optimizer_and_scheduler(resume_from_checkpoint)
        self.load_state_dict_from_checkpoint(resume_from_checkpoint)
        model = self._wrap_model(self.model_wrapped)
        # for the rest of this function `model` is the outside model, whether it was wrapped or not
        if model is not self.model:
            self.model_wrapped = model
        if delay_optimizer_creation:
            self.create_optimizer_and_scheduler(num_training_steps=max_steps)
        return model

    def _load_sharded_check_point(self, resume_from_checkpoint, delay_optimizer_creation, max_steps):
        model = self._wrap_model(self.model_wrapped)
        # for the rest of this function `model` is the outside model, whether it was wrapped or not
        if model is not self.model:
            self.model_wrapped = model
        if delay_optimizer_creation:
            self.create_optimizer_and_scheduler(num_training_steps=max_steps)
        # Check if saved optimizer or scheduler states exist
        self._load_optimizer_and_scheduler(resume_from_checkpoint)
        self.load_state_dict_from_checkpoint(resume_from_checkpoint)
        return model

    def train(
        self,
        resume_from_checkpoint: Optional[Union[str, bool]] = None,
        ignore_keys_for_eval: Optional[List[str]] = None,
    ):
        """
        Main training entry point.

        Args:
            resume_from_checkpoint (`str` or `bool`, *optional*):
                If a `str`, local path to a saved checkpoint as saved by a previous instance of [`Trainer`]. If a
                `bool` and equals `True`, load the last checkpoint in *args.output_dir* as saved by a previous instance
                of [`Trainer`]. If present, training will resume from the model/optimizer/scheduler states loaded here.
            ignore_keys_for_eval (`List[str]`, *optional*)
                A list of keys in the output of your model (if it is a dictionary) that should be ignored when
                gathering predictions for evaluation during the training.
        """
        args = self.args
        self.is_in_train = True
        resume_from_checkpoint = self.check_resume_from_checkpoint(resume_from_checkpoint)

        # memory metrics - must set up as early as possible
        self._memory_tracker.start()

        train_dataloader = self.get_train_dataloader()

        total_train_batch_size = args.train_batch_size * args.gradient_accumulation_steps * args.dataset_world_size
        len_dataloader = None
        if has_length(train_dataloader):
            len_dataloader = len(train_dataloader)
            num_update_steps_per_epoch = len(train_dataloader) // args.gradient_accumulation_steps
            num_update_steps_per_epoch = max(num_update_steps_per_epoch, 1)
            num_examples = len(self.train_dataset)

            if args.max_steps > 0:
                max_steps = args.max_steps
                num_train_epochs = args.max_steps // num_update_steps_per_epoch + int(
                    args.max_steps % num_update_steps_per_epoch > 0
                )
                num_train_samples = args.max_steps * total_train_batch_size
            else:
                max_steps = int(num_update_steps_per_epoch * args.num_train_epochs)
                num_train_epochs = math.ceil(args.num_train_epochs)
                num_train_samples = int(len(self.train_dataset) * args.num_train_epochs)

            if args.minimum_eval_times is not None and args.minimum_eval_times > 0:
                if max_steps // args.eval_steps < args.minimum_eval_times:
                    exp_step = max_steps / args.minimum_eval_times
                    exp_step = max(int(exp_step - exp_step % 10), 10)
                    logger.info("Reset eval step by minimum_eval_times to %d" % exp_step)
                    args.eval_steps = exp_step
        elif args.max_steps > 0:  # Rely on max_steps when dataloader does not have a working size
            max_steps = args.max_steps
            # Setting a very large number of epochs so we go as many times as necessary over the iterator.
            num_train_epochs = sys.maxsize
            num_update_steps_per_epoch = max_steps
            num_examples = total_train_batch_size * args.max_steps
            num_train_samples = args.max_steps * total_train_batch_size
        else:
            raise ValueError(
                f"args.max_steps must be set to a positive value if dataloader does not have a length, was {args.max_steps}"
            )

        # delay_optimizer_creation = (
        #     self.sharding is not None
        #     and ShardingOption.SHARD_OP in self.args.sharding
        # )
        delay_optimizer_creation = False
        if not delay_optimizer_creation:
            self.create_optimizer_and_scheduler(num_training_steps=max_steps)

        self.state = TrainerState()

<<<<<<< HEAD
        if self.args.load_sharding_stage1_model:
            model = self._load_sharded_check_point(resume_from_checkpoint, delay_optimizer_creation, max_steps)
        else:
            model = self._load_check_point(resume_from_checkpoint, delay_optimizer_creation, max_steps)
=======
        model = self._wrap_model(self.model_wrapped)

        # for the rest of this function `model` is the outside model, whether it was wrapped or not
        if model is not self.model:
            self.model_wrapped = model

        if delay_optimizer_creation:
            self.create_optimizer_and_scheduler(num_training_steps=max_steps)
>>>>>>> 14a40328

        # Check if saved optimizer or scheduler states exist
        self._load_optimizer_and_scheduler(resume_from_checkpoint)

        self.load_state_dict_from_checkpoint(resume_from_checkpoint)

        logger.info("***** Running training *****")
        logger.info(f"  Num examples = {num_examples}")
        logger.info(f"  Num Epochs = {num_train_epochs}")
        logger.info(f"  Instantaneous batch size per device = {args.per_device_train_batch_size}")
        logger.info(f"  Total train batch size (w. parallel, distributed & accumulation) = {total_train_batch_size}")
        logger.info(f"  Gradient Accumulation steps = {args.gradient_accumulation_steps}")
        logger.info(f"  Total optimization steps = {max_steps}")
        logger.info(f"  Total num train samples = {num_train_samples}")
        # per_device_trainable_numel = sum(p.numel().item() for p in model.parameters() if not p.stop_gradient)
        # TODO: Temporary fix since Tensor.numel() not supported in distributed mode
        per_device_trainable_numel = sum(np.prod(p.shape) for p in model.parameters() if not p.stop_gradient)
        logger.info(f"  Number of trainable parameters = {per_device_trainable_numel} (per device)")
        if self.args.use_hybrid_parallel:
            # todo fix for pipeline_parallel_degree
            parts_num = max(self.args.tensor_parallel_degree, 1) * max(self.args.pipeline_parallel_degree, 1)
            if parts_num > 1:
                trainable_numel_tensor = paddle.to_tensor(per_device_trainable_numel, dtype="int64")
                paddle.distributed.all_reduce(trainable_numel_tensor)
                trainable_numel = trainable_numel_tensor.item() // self.args.dataset_world_size
                # the numel is roughly, because the tensor parallel still hold own bias or layer_norm weight without splited
                # so, the trainable numel is a little bigger than real.
                logger.info(f"  Number of trainable parameters = {trainable_numel} (all devices, roughly)")

        start_time = time.time()
        self._globalstep_last_start_time = time.time()
        self.state.epoch = 0
        epochs_trained = 0
        steps_trained_in_current_epoch = 0
        steps_trained_progress_bar = None

        # Check if continuing training from a checkpoint
        if resume_from_checkpoint is not None and os.path.isfile(
            os.path.join(resume_from_checkpoint, TRAINER_STATE_NAME)
        ):
            self.state = TrainerState.load_from_json(os.path.join(resume_from_checkpoint, TRAINER_STATE_NAME))
            epochs_trained = self.state.global_step // num_update_steps_per_epoch
            if not args.ignore_data_skip:
                steps_trained_in_current_epoch = self.state.global_step % (num_update_steps_per_epoch)
                steps_trained_in_current_epoch *= args.gradient_accumulation_steps
            else:
                steps_trained_in_current_epoch = 0
            # save right away
            self._save_checkpoint(self.model)
            logger.info("  Continuing training from checkpoint, will skip to saved global_step")
            logger.info(f"  Continuing training from epoch {epochs_trained}")
            logger.info(f"  Continuing training from global step {self.state.global_step}")
            if not args.ignore_data_skip:
                logger.info(
                    f"  Will skip the first {epochs_trained} epochs then the first {steps_trained_in_current_epoch} "
                    "batches in the first epoch. If this takes a lot of time, you can add the `--ignore_data_skip` "
                    "flag to your launch command, but you will resume the training on data already seen by your model."
                )
                if self.is_local_process_zero() and not args.disable_tqdm:
                    steps_trained_progress_bar = tqdm(total=steps_trained_in_current_epoch)
                    steps_trained_progress_bar.set_description("Skipping the first batches")
            if not args.ignore_data_skip:
                if isinstance(train_dataloader, paddle.io.DataLoader) and isinstance(
                    train_dataloader.batch_sampler, NlpDistributedBatchSampler
                ):
                    consumed_samples = (
                        self.state.global_step
                        * args.train_batch_size
                        * args.gradient_accumulation_steps
                        * args.dataset_world_size
                    )
                    train_dataloader.batch_sampler.set_epoch(consumed_samples=consumed_samples)
                    logger.info(f"Set DistributedBatchSampler consumed_samples to {consumed_samples}")

        epoch_iterator = train_dataloader
        # steps_in_epoch = len(epoch_iterator)
        global_steps_in_epoch = len(epoch_iterator) if len_dataloader is not None else args.max_steps
        if len_dataloader is not None:
            if self.args.gradient_accumulation_steps > len(epoch_iterator):
                logger.warning(
                    f"changing accumulation step from `{self.args.gradient_accumulation_steps}` to `{len(epoch_iterator)}` to avoid, cross epoch accumulate"
                )
                self.args.gradient_accumulation_steps = len(epoch_iterator)

        self.callback_handler.model = self.model
        self.callback_handler.optimizer = self.optimizer
        self.callback_handler.lr_scheduler = self.lr_scheduler
        self.callback_handler.train_dataloader = train_dataloader

        self.state.max_steps = int(max_steps)
        self.state.num_train_epochs = num_train_epochs
        self.state.is_local_process_zero = self.is_local_process_zero()
        self.state.is_world_process_zero = self.is_world_process_zero()

        self.control = self.callback_handler.on_train_begin(args, self.state, self.control)

        tr_loss = paddle.to_tensor(0.0)
        self._total_loss_scalar = 0.0
        self._globalstep_last_logged = self.state.global_step

        if self.args.device == "npu" and self.args.flatten_param_grads:
            from .plugins.npu_plugin import npu_accelerate_plugin

            npu_accelerate_plugin(self.optimizer)

        for epoch in range(epochs_trained, num_train_epochs):
            if isinstance(train_dataloader, paddle.io.DataLoader) and isinstance(
                train_dataloader.batch_sampler, DistributedBatchSampler
            ):
                train_dataloader.batch_sampler.set_epoch(epoch)

            step = 0
            self.control = self.callback_handler.on_epoch_begin(args, self.state, self.control)

            for _, inputs in enumerate(epoch_iterator):
                self.callback_handler.on_load_data_end(args, self.state, self.control, inputs=inputs)

                # Skip past any already trained steps if resuming training
                # for paddlenlp.utils.batch_sampler.DistributedBatchSampler
                # We use consumed_samples to reset the status
                if isinstance(train_dataloader, paddle.io.DataLoader) and isinstance(
                    train_dataloader.batch_sampler, NlpDistributedBatchSampler
                ):
                    if step == 0:
                        if steps_trained_progress_bar is not None:
                            steps_trained_progress_bar.update(steps_trained_in_current_epoch)
                            steps_trained_progress_bar.close()
                            steps_trained_progress_bar = None
                        self._load_rng_state(resume_from_checkpoint)
                    # step += steps_trained_in_current_epoch
                elif steps_trained_in_current_epoch > 0:
                    steps_trained_in_current_epoch -= 1
                    if steps_trained_progress_bar is not None:
                        steps_trained_progress_bar.update(1)
                    if steps_trained_in_current_epoch == 0:
                        self._load_rng_state(resume_from_checkpoint)
                    continue
                elif steps_trained_progress_bar is not None:
                    steps_trained_progress_bar.close()
                    steps_trained_progress_bar = None

                if step % args.gradient_accumulation_steps == 0:
                    self.control = self.callback_handler.on_step_begin(args, self.state, self.control)

                dp_enabled = (
                    self.args.data_parallel_degree > 1 if self.args.use_hybrid_parallel else args.local_rank != -1
                )
                forbidden_no_sync = False
                # stage2 and stage3 should not no_sync, because the is no DDP wrapper and  no_sync API
                if self.sharding and (ShardingOption.SHARD_OP not in self.args.sharding):
                    forbidden_no_sync = True
                # hybrid_parallel (tp or pp) should not no_sync
                if self.args.use_hybrid_parallel and (
                    self.args.tensor_parallel_degree > 1 or self.args.pipeline_parallel_degree > 1
                ):
                    forbidden_no_sync = True

                availiable_no_sync = dp_enabled and not forbidden_no_sync

                is_no_sync = (
                    ((step + 1) % args.gradient_accumulation_steps != 0)
                    and availiable_no_sync
                    and args._no_sync_in_gradient_accumulation
                ) or (args.recompute and availiable_no_sync)
                # sharding
                # stage1. the same as ddp
                # stage2. manualy collect gradient on dp group
                if is_no_sync:
                    # Avoid unnecessary DDP synchronization since there will be no backward pass on this example.
                    with model.no_sync():
                        tr_loss_step = self.training_step(model, inputs)
                else:
                    tr_loss_step = self.training_step(model, inputs)

                tr_loss += tr_loss_step

                if (step + 1) % args.gradient_accumulation_steps == 0:
                    # Maunally collect gradients when group_sharded_parallel can't accept dp_group
                    # Case 1: Use sharding stage 2/3 with dp
                    # Case 2: Use recompute and dp
                    # local_rank != -1 don't means dp in networks.
                    if self.sharding and ShardingOption.SHARD_OP not in self.args.sharding:
                        if self.args.data_parallel_degree > 1 and not is_dp_group_support_in_group_sharded_parallel():
                            fused_allreduce_gradients(model.parameters(), fleet.get_hybrid_communicate_group())
                            if ShardingOption.FULL_SHARD in self.args.sharding:
                                # Why need sync on parm again ?
                                # TODO: fix this.
                                for p in model.parameters():
                                    if hasattr(p, "bw_storage"):
                                        assert p.grad is None, "This case shouldn't happen."
                                        p.bw_storage.scale_(1.0 / self.dp_group.nranks)
                                        paddle.distributed.all_reduce(p.bw_storage, group=self.dp_group)

                    # Case 2: Use recompute and dp / sharding stage1,
                    # manualy collect gradient for dp.
                    elif args.recompute and availiable_no_sync:
                        fused_allreduce_gradients(list(model.parameters()), None)

                    pipeline_parallel_config = set(args.pipeline_parallel_config.split(" "))
                    enable_delay_scale_loss = "enable_delay_scale_loss" in pipeline_parallel_config
                    enable_dp_comm_overlap = "enable_dp_comm_overlap" in pipeline_parallel_config

                    if isinstance(self.optimizer, HybridParallelOptimizer) and not self.do_grad_scaling:
                        parameters_list = obtain_optimizer_parameters_list(self.optimizer._inner_opt)

                        if self.optimizer._sharding_enable:
                            assert isinstance(self.optimizer._inner_opt, DygraphShardingOptimizer)
                            self.optimizer._inner_opt.reduce_gradients(list(parameters_list), self.optimizer._hcg)

                        if self.optimizer._dp_enable:
                            assert not enable_dp_comm_overlap
                            fused_allreduce_gradients(list(parameters_list), self.optimizer._hcg)

                    # pipeline parallel mode,  handle gradient merge here
                    if args.pipeline_parallel_degree > 1 and enable_delay_scale_loss:
                        for p in model._layers.parameters():
                            with paddle.no_grad():
                                if hasattr(p, "main_grad") and p.main_grad is not None:
                                    assert p.grad is None
                                    p.main_grad.scale_(1.0 / self.args.gradient_accumulation_steps)
                                elif p.grad is not None:
                                    p.grad.scale_(1.0 / self.args.gradient_accumulation_steps)

                    # Optimizer step
                    self.callback_handler.on_optimizer_begin(
                        args, self.state, self.control, scaler=self.scaler if self.do_grad_scaling else None
                    )
                    optimizer_was_run = True
                    if self.do_grad_scaling:
                        scale_before = self.scaler._scale.numpy()
                        self.scaler.step(self.optimizer)
                        self.scaler.update()
                        scale_after = self.scaler._scale.numpy()
                        optimizer_was_run = not self.scaler._cache_founf_inf
                        if not optimizer_was_run:
                            logger.warning(
                                f"optimizer not run, scale_before: {scale_before[0]}, scale_after: {scale_after[0]}"
                            )
                    elif isinstance(self.optimizer, HybridParallelOptimizer):
                        self.optimizer._step(parameters_list)
                    else:
                        self.optimizer.step()

                    if optimizer_was_run:
                        self.lr_scheduler.step()

                    self.optimizer.clear_grad()
                    self.callback_handler.on_optimizer_end(
                        args, self.state, self.control, scaler=self.scaler if self.do_grad_scaling else None
                    )

                    self.state.global_step += 1
                    self.state.epoch = epoch + self.state.global_step / global_steps_in_epoch

                    self.control = self.callback_handler.on_step_end(args, self.state, self.control)
                    self._maybe_log_save_evaluate(tr_loss, model, epoch, ignore_keys_for_eval, inputs=inputs)
                    step = 0
                else:
                    self.control = self.callback_handler.on_substep_end(args, self.state, self.control)
                    step += 1

                if self.control.should_epoch_stop or self.control.should_training_stop:
                    break

            if step < 0:
                logger.warning(
                    f"There seems to be not a single sample in your epoch_iterator, stopping training at step"
                    f" {self.state.global_step}! This is expected if you're using an IterableDataset and set"
                    f" num_steps ({self.state.max_steps}) higher than the number of available samples."
                )
                self.control.should_training_stop = True

            self.control = self.callback_handler.on_epoch_end(args, self.state, self.control)
            self._maybe_log_save_evaluate(tr_loss, model, epoch, ignore_keys_for_eval, inputs=inputs)

            if self.control.should_training_stop:
                break

        if args.past_index and hasattr(self, "_past"):
            # Clean the state at the end of training
            delattr(self, "_past")

        logger.info("\nTraining completed. \n")
        if args.load_best_model_at_end and self.state.best_model_checkpoint is not None:
            if args.local_rank != -1:
                dist.barrier()

            logger.info(
                f"Loading best model from {self.state.best_model_checkpoint} (score: {self.state.best_metric})."
            )
            if isinstance(self.model, LoRAModel):
                weight_name = LORA_WEIGHT_FILE_NAME
            elif isinstance(self.model, PrefixModelForCausalLM):
                weight_name = PREFIX_WEIGHT_FILE_NAME
            else:
                weight_name = PADDLE_WEIGHT_FILE_NAME
            best_model_path = os.path.join(
                self.state.best_model_checkpoint, _add_variant(weight_name, self.args.weight_name_suffix)
            )
            if os.path.exists(best_model_path):
                # We load the model state dict on the CPU to avoid an OOM error.
                state_dict = paddle.load(best_model_path, return_numpy=True)
                # If the model is on the GPU, it still works!
                self._set_state_dict_in_model(state_dict)
            else:
                logger.warning(
                    f"Could not locate the best model at {best_model_path}, if you are running a distributed training "
                    "on multiple nodes, you should activate `--save_on_each_node`."
                )

        self._total_loss_scalar += tr_loss.item()
        train_loss = self._total_loss_scalar / self.state.global_step

        metrics = speed_metrics("train", start_time, num_samples=num_train_samples, num_steps=self.state.max_steps)

        metrics["train_loss"] = train_loss

        self.is_in_train = False

        self._memory_tracker.stop_and_update_metrics(metrics)

        self.log(metrics)

        self.control = self.callback_handler.on_train_end(args, self.state, self.control)

        return TrainOutput(self.state.global_step, train_loss, metrics)

    def _get_train_sampler(self) -> Optional[paddle.io.Sampler]:
        if self.train_dataset is None or not has_length(self.train_dataset):
            return None

        if self.args.world_size <= 1:
            return paddle.io.BatchSampler(
                dataset=self.train_dataset,
                shuffle=True,
                batch_size=self.args.per_device_train_batch_size,
                drop_last=self.args.dataloader_drop_last,
            )

        return DistributedBatchSampler(
            self.train_dataset,
            batch_size=self.args.per_device_train_batch_size,
            shuffle=True,
            num_replicas=self.args.dataset_world_size,
            rank=self.args.dataset_rank,
            drop_last=self.args.dataloader_drop_last,
        )

    def _set_state_dict_in_model(self, state_dict):
        # TODO  @ZHUI paddle need return the results of set_state_dict.
        logger.info(f"set state-dict :{self.model.set_state_dict(state_dict)}")

    def _maybe_log_save_evaluate(self, tr_loss, model, epoch, ignore_keys_for_eval, **kwargs):
        if self.control.should_log:

            logs: Dict[str, float] = {}

            # all_gather + mean() to get average loss over all processes
            tr_loss_scalar = self._nested_gather(tr_loss).mean().item()

            # reset tr_loss to zero
            tr_loss.subtract_(tr_loss)

            logs["loss"] = round(tr_loss_scalar / (self.state.global_step - self._globalstep_last_logged), 8)
            logs["learning_rate"] = float("{0:.3e}".format(self._get_learning_rate()))
            logs["global_step"] = int(self.state.global_step)

            total_train_batch_size = (
                self.args.train_batch_size * self.args.gradient_accumulation_steps * self.args.dataset_world_size
            )
            num_steps = self.state.global_step - self._globalstep_last_logged
            logs.update(
                speed_metrics(
                    "interval",
                    self._globalstep_last_start_time,
                    num_samples=total_train_batch_size * num_steps,
                    num_steps=num_steps,
                )
            )

            self._total_loss_scalar += tr_loss_scalar
            self._globalstep_last_logged = self.state.global_step
            self._globalstep_last_start_time = time.time()

            self.log(logs, **kwargs)

        metrics = None
        if self.control.should_evaluate:
            if isinstance(self.eval_dataset, dict):
                for eval_dataset_name, eval_dataset in self.eval_dataset.items():
                    metrics = self.evaluate(
                        eval_dataset=eval_dataset,
                        ignore_keys=ignore_keys_for_eval,
                        metric_key_prefix=f"eval_{eval_dataset_name}",
                    )
            else:
                metrics = self.evaluate(ignore_keys=ignore_keys_for_eval)

        if self.control.should_save:
            self._save_checkpoint(model, metrics=metrics)
            self.control = self.callback_handler.on_save(self.args, self.state, self.control)

    def _get_learning_rate(self):
        return self.optimizer.get_lr()

    def get_train_dataloader(self):
        """
        Returns the training [`~paddle.io.DataLoader`].

        Will use no sampler if `self.train_dataset` does not implement `__len__`, a random sampler (adapted to
        distributed training if necessary) otherwise.

        Subclass and override this method if you want to inject some custom behavior.
        """
        if self.train_dataset is None:
            raise ValueError("Trainer: training requires a train_dataset.")

        train_dataset = self.train_dataset
        if is_datasets_available() and isinstance(train_dataset, datasets.Dataset):
            train_dataset = self._remove_unused_columns(train_dataset, description="training")

        if self._is_iterable_dataset(train_dataset):
            if self.args.dataset_world_size > 1:
                train_dataset = IterableDatasetShard(
                    train_dataset,
                    batch_size=self.args.per_device_train_batch_size,
                    drop_last=self.args.dataloader_drop_last,
                    num_processes=self.args.dataset_world_size,
                    process_index=self.args.dataset_rank,
                )

            return DataLoader(
                train_dataset,
                batch_size=self.args.per_device_train_batch_size,
                collate_fn=self.data_collator,
                num_workers=self.args.dataloader_num_workers,
            )

        train_sampler = self._get_train_sampler()

        return DataLoader(
            train_dataset,
            batch_sampler=train_sampler,
            collate_fn=self.data_collator,
            num_workers=self.args.dataloader_num_workers,
        )

    def _get_eval_sampler(self, eval_dataset: Dataset):
        if self.args.world_size <= 1:
            return paddle.io.BatchSampler(
                eval_dataset,
                batch_size=self.args.per_device_eval_batch_size,
                shuffle=False,
                drop_last=False,
            )
        else:
            drop_last = False
            if self.args.pipeline_parallel_degree > 1:
                drop_last = True
                logger.warning(
                    "In parallel mode, the bacth_size is strictly checked. set DistributedBatchSampler drop_last=True."
                )

            return DistributedBatchSampler(
                eval_dataset,
                num_replicas=self.args.dataset_world_size,
                rank=self.args.dataset_rank,
                batch_size=self.args.per_device_eval_batch_size,
                shuffle=False,
                drop_last=drop_last,
            )

    def get_eval_dataloader(self, eval_dataset: Optional[Dataset] = None) -> DataLoader:
        """
        Returns the evaluation [`~paddle.io.DataLoader`].

        Subclass and override this method if you want to inject some custom behavior.

        Args:
            eval_dataset (`paddle.io.Dataset`, *optional*):
                If provided, will override `self.eval_dataset`. If it is an `datasets.Dataset`, columns not accepted by
                the `model.forward()` method are automatically removed. It must implement `__len__`.
        """
        if eval_dataset is None and self.eval_dataset is None:
            raise ValueError("Trainer: evaluation requires an eval_dataset.")
        eval_dataset = eval_dataset if eval_dataset is not None else self.eval_dataset

        if is_datasets_available() and isinstance(eval_dataset, datasets.Dataset):
            eval_dataset = self._remove_unused_columns(eval_dataset, description="evaluation")

        if self._is_iterable_dataset(eval_dataset):
            if self.args.dataset_world_size > 1:
                eval_dataset = IterableDatasetShard(
                    eval_dataset,
                    batch_size=self.args.per_device_eval_batch_size,
                    drop_last=self.args.dataloader_drop_last,
                    num_processes=self.args.dataset_world_size,
                    process_index=self.args.dataset_rank,
                )

            return DataLoader(
                eval_dataset,
                batch_size=self.args.per_device_eval_batch_size,
                collate_fn=self.data_collator,
                num_workers=self.args.dataloader_num_workers,
            )

        eval_sampler = self._get_eval_sampler(eval_dataset)

        return DataLoader(
            eval_dataset,
            batch_sampler=eval_sampler,
            collate_fn=self.data_collator,
            num_workers=self.args.dataloader_num_workers,
        )

    def get_test_dataloader(self, test_dataset: Dataset) -> DataLoader:
        """
        Returns the test [`~paddle.io.DataLoader`].

        Subclass and override this method if you want to inject some custom behavior.

        Args:
            test_dataset (`paddle.io.Dataset`, *optional*):
                The test dataset to use. If it is an `datasets.Dataset`, columns not accepted by the `model.forward()`
                method are automatically removed. It must implement `__len__`.
        """
        if is_datasets_available() and isinstance(test_dataset, datasets.Dataset):
            test_dataset = self._remove_unused_columns(test_dataset, description="test")

        if self._is_iterable_dataset(test_dataset):
            if self.args.dataset_world_size > 1:
                test_dataset = IterableDatasetShard(
                    test_dataset,
                    batch_size=self.args.per_device_eval_batch_size,
                    drop_last=self.args.dataloader_drop_last,
                    num_processes=self.args.dataset_world_size,
                    process_index=self.args.dataset_rank,
                )

            return DataLoader(
                test_dataset,
                batch_size=self.args.per_device_eval_batch_size * self.world_size,
                collate_fn=self.data_collator,  # _get_collator_with_removed_columns
                num_workers=self.args.dataloader_num_workers,
            )

        test_sampler = self._get_eval_sampler(test_dataset)

        # We use the same batch_size as for eval.
        return DataLoader(
            test_dataset,
            batch_sampler=test_sampler,
            collate_fn=self.data_collator,
            drop_last=self.args.dataloader_drop_last,
        )

    def create_optimizer_and_scheduler(self, num_training_steps: int):
        """
        Setup the optimizer and the learning rate scheduler.

        We provide a reasonable default that works well. If you want to use something else, you can pass a tuple in the
        Trainer's init through `optimizers`, or subclass and override this method (or `create_optimizer` and/or
        `create_scheduler`) in a subclass.
        """
        self.create_scheduler(num_training_steps=num_training_steps)
        self.create_optimizer(self.lr_scheduler)

    def create_optimizer(self, lr_scheduler=None):
        """
        Setup the optimizer.

        We provide a reasonable default that works well. If you want to use something else, you can pass a tuple in the
        Trainer's init through `optimizers`, or subclass and override this method in a subclass.
        """
        if self.optimizer is None:
            if self.optimizer_grouped_parameters is not None:
                params = self.optimizer_grouped_parameters
                apply_decay_param_fun = None
            else:
                params = self.model.parameters()
                decay_parameters = [
                    p.name for n, p in self.model.named_parameters() if not any(nd in n for nd in ["bias", "norm"])
                ]

                def apply_decay_param_fun(x):
                    return x in decay_parameters

            optimizer_cls, optimizer_kwargs = Trainer.get_optimizer_cls_and_kwargs(self.args)
            if hasattr(optimizer_cls, "_create_master_weight") and self.args.fp16_opt_level == "O2":
                optimizer_kwargs["multi_precision"] = True

            if ShardingOption.SHARD_OP in self.args.sharding:
                from paddle.distributed.fleet.meta_optimizers.dygraph_optimizer import (
                    DygraphShardingOptimizer,
                )

                self.optimizer = DygraphShardingOptimizer(
                    hcg=fleet.get_hybrid_communicate_group(),
                    user_defined_strategy=None,
                    params=params,
                    inner_optimizer_class=optimizer_cls,
                    learning_rate=self.lr_scheduler if lr_scheduler is None else lr_scheduler,
                    apply_decay_param_fun=apply_decay_param_fun,
                    weight_decay=self.args.weight_decay,
                    grad_clip=nn.ClipGradByGlobalNorm(self.args.max_grad_norm)
                    if self.args.max_grad_norm > 0
                    else None,
                    **optimizer_kwargs,
                )
            else:
                self.optimizer = optimizer_cls(
                    learning_rate=self.lr_scheduler if lr_scheduler is None else lr_scheduler,
                    apply_decay_param_fun=apply_decay_param_fun,
                    parameters=params,
                    weight_decay=self.args.weight_decay,
                    grad_clip=nn.ClipGradByGlobalNorm(self.args.max_grad_norm)
                    if self.args.max_grad_norm > 0
                    else None,
                    **optimizer_kwargs,
                )

        return self.optimizer

    def _load_rng_state(self, checkpoint):
        # Load RNG states from `checkpoint`
        if checkpoint is None:
            return

        # if use distributed training
        if self.args.world_size > 1:
            process_index = self.args.process_index
            rng_file = os.path.join(checkpoint, f"rng_state_{process_index}.pth")
            if not os.path.isfile(rng_file):
                logger.info(
                    f"Didn't find an RNG file for process {process_index}, if you are resuming a training that "
                    "wasn't launched in a distributed fashion, reproducibility is not guaranteed."
                )
                return
        else:
            rng_file = os.path.join(checkpoint, "rng_state.pth")
            if not os.path.isfile(rng_file):
                logger.info(
                    "Didn't find an RNG file, if you are resuming a training that was launched in a distributed "
                    "fashion, reproducibility is not guaranteed."
                )
                return

        checkpoint_rng_state = paddle.load(rng_file, return_numpy=True)
        random.setstate(checkpoint_rng_state["python"])
        np.random.set_state(checkpoint_rng_state["numpy"])

        core = paddle.framework.core

        core.default_cpu_generator().manual_seed(checkpoint_rng_state["cpu"])
        if core.is_compiled_with_cuda():
            if not len(checkpoint_rng_state["cuda"]) == core.get_cuda_device_count():
                raise ValueError("Length of gpu state list shoule be equal to the gpu device count")
            for i in range(core.get_cuda_device_count()):
                core.default_cuda_generator(i).manual_seed(checkpoint_rng_state["cuda"][i])

        if self.args.use_hybrid_parallel:
            fleet.meta_parallel.get_rng_state_tracker().set_states_tracker(
                checkpoint_rng_state["hybrid_parallel_rng_state_tracker"]
            )

    @staticmethod
    def get_optimizer_cls_and_kwargs(args: TrainingArguments) -> Tuple[Any, Any]:
        """
        Returns the optimizer class and optimizer parameters based on the training arguments.

        Args:
            args (`paddlenlp.training_args.TrainingArguments`):
                The training arguments for the training session.

        """
        # optimizer_kwargs = {"lr": args.learning_rate}
        optimizer_kwargs = {}
        adam_kwargs = {
            "beta1": args.adam_beta1,
            "beta2": args.adam_beta2,
            "epsilon": args.adam_epsilon,
        }
        if args.optim == OptimizerNames.ADAMW:
            from paddle.optimizer import AdamW

            optimizer_cls = AdamW
            optimizer_kwargs.update(adam_kwargs)
        else:
            raise ValueError(f"Trainer cannot instantiate unsupported optimizer: {args.optim}")
        return optimizer_cls, optimizer_kwargs

    def create_scheduler(self, num_training_steps: int):
        """
        Setup the scheduler. The optimizer of the trainer must have been set up either before this method is called or
        passed as an argument.

        Args:
            num_training_steps (int): The number of training steps to do.
        """
        warmup = (
            self.args.warmup_steps if self.args.warmup_steps > 0 else int(self.args.warmup_ratio * num_training_steps)
        )

        if self.lr_scheduler is None:
            self.lr_scheduler = get_scheduler(
                self.args.lr_scheduler_type,
                learning_rate=self.args.learning_rate,
                num_warmup_steps=warmup,
                num_training_steps=num_training_steps,
            )

        return self.lr_scheduler

    def num_examples(self, dataloader: DataLoader) -> int:
        """
        Helper to get number of samples in a [`~paddle.io.DataLoader`] by accessing its dataset. When
        dataloader.dataset does not exist or has no length, estimates as best it can
        """
        try:
            dataset = dataloader.dataset
            # Special case for IterableDatasetShard, we need to dig deeper
            if isinstance(dataset, IterableDatasetShard):
                return len(dataloader.dataset.dataset)
            return len(dataloader.dataset)
        except (NameError, AttributeError, TypeError):  # no dataset or length, estimate by length of dataloader
            return len(dataloader) * self.args.per_device_train_batch_size

    def _wrap_model(self, model, training=True):

        # train/eval could be run multiple-times - if already wrapped, don't re-wrap it again
        if unwrap_model(model) is not model:
            return model

        # Note: in paddle.distributed mode, there's no point in wrapping the model
        # inside a DistributedDataParallel as we'll be under `no_grad` anyways.
        if not training:
            return model

        # Mixed precision training
        if training and self.do_grad_scaling:  # self.args.fp16_opt_level=="O2":
            # model, self.optimizer
            if self.amp_dtype == "bfloat16":
                # fix for paddlepaddle < 2.4.1, not support for bf16
                decorated = paddle.amp.decorate(
                    models=model, optimizers=self.optimizer, level=self.args.fp16_opt_level, dtype=self.amp_dtype
                )
            else:
                decorated = paddle.amp.decorate(
                    models=model, optimizers=self.optimizer, level=self.args.fp16_opt_level
                )

            if self.optimizer is None:
                model = decorated
            else:
                model, self.optimizer = decorated

        # Multi-gpu training
        if self.args.world_size > 1 and not self.args.use_hybrid_parallel:
            model = paddle.DataParallel(model)
            # Distributed training (should be after fp16 initialization)

        in_pipeline_parallel_mode = self.args.pipeline_parallel_degree > 1
        in_sharding_parallel_mode = self.sharding is not None
        in_tensor_parallel_model = self.args.tensor_parallel_degree > 1

        # Pipeline mode
        if in_pipeline_parallel_mode:
            if self.args.amp_master_grad:
                mix_precision_utils.MixPrecisionLayer(model, dtype=self.amp_dtype)  # return value has no use
            # hack for pipeline model mini batch to batch
            # need batter solution @ZHUI
            # make batch_fn compatible for fleet.distributed_model decorate.
            prepare_pipeline_inputs_func = (
                model._prepare_pipeline_inputs_func if hasattr(model, "_prepare_pipeline_inputs_func") else None
            )
            model = fleet.distributed_model(model)
            if prepare_pipeline_inputs_func is not None:
                model._prepare_pipeline_inputs_func = prepare_pipeline_inputs_func
            else:

                def _prepare_pipeline_inputs_func(inputs):
                    first_stage_keys = ["input_ids", "attention_mask", "position_ids"]
                    last_stage_keys = ["labels"]

                    def get_expected_keys(inputs, keys):
                        ret = tuple([inputs.pop(k) for k in keys if k in inputs])
                        if len(ret) == 1:
                            ret = ret[0]
                        return ret

                    if type(inputs) is dict:
                        return [
                            get_expected_keys(inputs, first_stage_keys),
                            get_expected_keys(inputs, last_stage_keys),
                        ]

                    keys = list(inputs[0].keys())
                    inputs_batch = {key: [data.pop(key) for data in inputs] for key in keys}
                    return [
                        get_expected_keys(inputs_batch, first_stage_keys),
                        get_expected_keys(inputs_batch, last_stage_keys),
                    ]

                logger.warning(
                    "Using default prepare pipeline inputs func, only support input_ids and labels as inputs."
                )
                model._prepare_pipeline_inputs_func = _prepare_pipeline_inputs_func

            assert self.optimizer is not None, "Pipeline mode need decorate optimizer, pelease init optimizer."
            if self.args.amp_master_grad:
                self.optimizer = mix_precision_utils.MixPrecisionOptimizer(self.optimizer)
            self.optimizer = fleet.distributed_optimizer(self.optimizer)

        # No pipeline mode, sharding only
        if not in_pipeline_parallel_mode and in_sharding_parallel_mode:
            # Sharded DDP!
            if self.args.tensor_parallel_degree > 1:
                hcg = fleet.get_hybrid_communicate_group()
                assert (
                    ShardingOption.SHARD_GRAD_OP in self.args.sharding or ShardingOption.SHARD_OP in self.args.sharding
                ), "Only support tensor parallel + sharding stage1/stage2 hybrid parallel now."
                model = paddle.distributed.fleet.meta_parallel.TensorParallel(model, hcg, strategy=None)

            if ShardingOption.SHARD_OP in self.args.sharding:
                model = fleet.distributed_model(model)
                self.optimizer = fleet.distributed_optimizer(self.optimizer)
            else:
                # sync params (broadcast) buffers in dp group
                if not is_dp_group_support_in_group_sharded_parallel() and self.args.data_parallel_degree > 1:
                    try:
                        from paddle.fluid.dygraph.parallel import sync_params_buffers
                    except ImportError:
                        # fix for new api in paddlepaddle v2.5
                        from paddle.distributed.parallel import sync_params_buffers

                    hcg = fleet.get_hybrid_communicate_group()
                    dp_group = hcg.get_data_parallel_group()
                    sync_params_buffers(model, comm_group=dp_group, src_rank=dp_group.ranks[0])

                cpu_offload = ShardingOption.OFFLOAD in self.args.sharding
                assert self.optimizer is not None, "optimizer is empty!"
                level = None
                if ShardingOption.SHARD_GRAD_OP in self.args.sharding:
                    level = "os_g"
                if ShardingOption.FULL_SHARD in self.args.sharding:
                    level = "p_g_os"

                from paddle.distributed.sharding import group_sharded_parallel

                # add dp_group and exclude_layer params
                # https://www.paddlepaddle.org.cn/documentation/docs/zh/develop/api/paddle/distributed/sharding/group_sharded_parallel_cn.html#group-sharded-parallel
                extra_kwargs = {}
                if is_dp_group_support_in_group_sharded_parallel():
                    extra_kwargs["dp_group"] = self.dp_group
                    extra_kwargs["exclude_layer"] = ["GroupNorm"]

                model, optimizer, _ = group_sharded_parallel(
                    model,
                    self.optimizer,
                    level=level,
                    scaler=None,
                    group=self.sharding_group,
                    offload=cpu_offload,
                    **extra_kwargs,
                )
                self.optimizer = optimizer

        # pure tesnor parallel mode, no pipeline_parallel, no sharding.
        if not in_pipeline_parallel_mode and not in_sharding_parallel_mode and in_tensor_parallel_model:
            if self.args.amp_master_grad:
                mix_precision_utils.MixPrecisionLayer(model, dtype=self.amp_dtype)  # return value has no use

            model = fleet.distributed_model(model)
            assert self.optimizer is not None, "Tensor parallel mode need decorate optimizer, pelease init optimizer."
            if self.args.amp_master_grad:
                self.optimizer = mix_precision_utils.MixPrecisionOptimizer(self.optimizer)
            self.optimizer = fleet.distributed_optimizer(self.optimizer)

        return model

    def _prepare_input(self, data: Union[paddle.Tensor, Any]) -> Union[paddle.Tensor, Any]:
        """
        Prepares one `data` before feeding it to the model, be it a tensor or a nested list/dictionary of tensors.
        """
        if isinstance(data, Mapping):
            return type(data)({k: self._prepare_input(v) for k, v in data.items()})
        elif isinstance(data, (tuple, list)):
            return type(data)(self._prepare_input(v) for v in data)
        elif isinstance(data, paddle.Tensor):
            # kwargs = dict(device=self.args.current_device)
            # update data type for pure fp16
            if data.place.is_cuda_pinned_place():
                return data.cuda()
            return data
            # return data.to(**kwargs)
        return data

    def _prepare_inputs(self, inputs: Dict[str, Union[paddle.Tensor, Any]]) -> Dict[str, Union[paddle.Tensor, Any]]:
        """
        Prepare `inputs` before feeding them to the model, converting them to tensors if they are not already and
        handling potential state.
        """
        inputs = self._prepare_input(inputs)
        if self.args.past_index >= 0 and self._past is not None:
            inputs["mems"] = self._past

        return inputs

    def autocast_smart_context_manager(self):
        """
        A helper wrapper that creates an appropriate context manager for `autocast` while feeding it the desired
        arguments, depending on the situation.
        """
        if self.enable_autocast_context_manager:
            custom_black_list = ["reduce_sum", "c_softmax_with_cross_entropy"]
            custom_white_list = []
            if self.args.fp16_opt_level == "O2":
                # https://github.com/PaddlePaddle/Paddle/blob/eb97f4f0adca40b16a309b927e480178beb8ae96/python/paddle/amp/amp_lists.py#L85-L86
                # the lookup_table is in black_list, but in O2, we need it return fp16
                custom_white_list.extend(["lookup_table", "lookup_table_v2"])

            if self.args.bf16 and self.args.fp16_opt_level == "O2":
                # c_embedding not support bf16 yet
                custom_black_list.append("c_embedding")

            ctx_manager = autocast(
                True,
                custom_black_list=custom_black_list,
                custom_white_list=custom_white_list,
                level=self.args.fp16_opt_level,
                dtype=self.amp_dtype,
            )
        else:
            ctx_manager = contextlib.nullcontext() if sys.version_info >= (3, 7) else contextlib.suppress()

        return ctx_manager

    def compute_loss(self, model, inputs, return_outputs=False):
        """
        How the loss is computed by Trainer. By default, all models return the loss in the first element.
        Subclass and override for custom behavior.
        """
        if self.criterion is not None:
            if "labels" in inputs:
                labels = inputs.pop("labels")
            elif "start_positions" in inputs and "end_positions" in inputs:
                labels = (inputs.pop("start_positions"), inputs.pop("end_positions"))
            elif self.args.label_names is not None:
                labels = []
                for label in self.label_names:
                    labels.append(inputs.pop(label))
                labels = tuple(labels)
            elif "generator_labels" in inputs:
                labels = inputs["generator_labels"]
        else:
            labels = None

        outputs = model(**inputs)

        if self.criterion is not None:
            loss = self.criterion(outputs, labels)
            outputs = (loss, outputs)

        # Save past state if it exists
        # TODO: this needs to be fixed and made cleaner later.
        if self.args.past_index >= 0:
            self._past = outputs[self.args.past_index]

        # We don't use .loss here since the model may return tuples instead of ModelOutput.
        loss = outputs["loss"] if isinstance(outputs, dict) else outputs[0]

        return (loss, outputs) if return_outputs else loss

    def training_step(self, model: nn.Layer, inputs: Dict[str, Union[paddle.Tensor, Any]]) -> paddle.Tensor:
        """
        Perform a training step on a batch of inputs.

        Subclass and override to inject custom behavior.

        Args:
            model (`nn.Layer`):
                The model to train.
            inputs (`Dict[str, Union[paddle.Tensor, Any]]`):
                The inputs and targets of the model.

                The dictionary will be unpacked before being fed to the model. Most models expect the targets under the
                argument `labels`. Check your model's documentation for all accepted arguments.

        Return:
            `paddle.Tensor`: The tensor with training loss on this batch.
        """
        if self.args.pipeline_parallel_degree > 1:
            return self.training_pipeline_step(model, inputs)

        model.train()
        inputs = self._prepare_inputs(inputs)

        with self.autocast_smart_context_manager():
            loss = self.compute_loss(model, inputs)

        if self.args.gradient_accumulation_steps > 1:
            loss = loss / self.args.gradient_accumulation_steps

        if self.do_grad_scaling:
            self.scaler.scale(loss).backward()
        else:
            loss.backward()

        return loss.detach()

    def training_pipeline_step(self, model: nn.Layer, inputs: Dict[str, Union[paddle.Tensor, Any]]) -> paddle.Tensor:
        """
        Perform a training step on a batch of inputs.

        Subclass and override to inject custom behavior.

        Args:
            model (`nn.Layer`):
                The model to train.
            inputs (`Dict[str, Union[paddle.Tensor, Any]]`):
                The inputs and targets of the model.

                The dictionary will be unpacked before being fed to the model. Most models expect the targets under the
                argument `labels`. Check your model's documentation for all accepted arguments.

        Return:
            `paddle.Tensor`: The tensor with training loss on this batch.
        """
        # accumulation data
        if not hasattr(self, "_pp_data_buffer"):
            self._pp_data_buffer = []
        self._pp_data_buffer.append(inputs)
        if len(self._pp_data_buffer) != self.args.gradient_accumulation_steps:
            return paddle.zeros([])

        # for v in self._pp_data_buffer[0].values():
        #     assert isinstance(v, paddle.Tensor), f"Only support tensor as pipeline mode input, got type {type(v)}"

        inputs = model._prepare_pipeline_inputs_func(self._pp_data_buffer)
        self._pp_data_buffer = []

        # hack _prepare_training, remove additional optimizer or scheduler check
        # https://github.com/PaddlePaddle/Paddle/blob/4695122492eee3cc9e9c585e33429c0f98dbdbb0/python/paddle/distributed/fleet/meta_parallel/pipeline_parallel.py#L241

        model.train()
        # hack pipeline-layers
        # since the pipeline layer will check input is valid every iter.
        # in same case,  for example, batch size warmup, we need dynamic change gradient_accumulation_steps to implement.
        config_backup = model.micro_batch_size, model.accumulate_steps
        model.micro_batch_size = self.args.per_device_train_batch_size
        model.accumulate_steps = self.args.gradient_accumulation_steps

        if model._dp_comm_overlap or model._sharding_comm_overlap:
            for comm_buffer in model._comm_buffers:
                comm_buffer._acc_steps = self.args.gradient_accumulation_steps

        inputs = model._prepare_training(
            inputs, self.optimizer, self.lr_scheduler
        )  # None, None => [optimizer, lr_scheduler]
        model.optimizer = None  # we do not use `PipelineParallel` to handler optimizer step
        model.lr_scheduler = None

        with self.autocast_smart_context_manager():
            loss = model.forward_backward_pipeline(inputs, self.scaler if self.do_grad_scaling else None)

        model.micro_batch_size, model.accumulate_steps = config_backup

        return loss.detach()

    def save_model(
        self,
        output_dir: Optional[str] = None,
        merge_tensor_parallel: Optional[bool] = False,
    ):
        """
        Will save the model, so you can reload it using `from_pretrained()`.

        Will only save from the main process.
        """

        if output_dir is None:
            output_dir = self.args.output_dir

        if self.args.should_save_model_state:
            self._save(output_dir=output_dir, merge_tensor_parallel=merge_tensor_parallel)

    def _save_checkpoint(self, model, metrics=None):
        # assert unwrap_model(model) is self.model, "internal model should be a reference to self.model"
        if self.args.use_async_save:
            paddle.clear_async_save_task_queue()

        # Save model checkpoint
        checkpoint_folder = f"{PREFIX_CHECKPOINT_DIR}-{self.state.global_step}"

        run_dir = self.args.output_dir

        output_dir = os.path.join(run_dir, checkpoint_folder)

        if ShardingOption.FULL_SHARD in self.args.sharding:
            # TODO(ZHUI) fix it and set convert2cpu=True to save gpu memory
            model.get_all_parameters(convert2cpu=False)

        self.save_model(output_dir)

        optimizer_name = _add_variant(OPTIMIZER_NAME, self.args.optimizer_name_suffix)

        def get_optimizer_state():
            optimizer_state_dict = self.optimizer.state_dict()
            optimizer = self.optimizer
            while hasattr(optimizer, "_inner_opt"):
                optimizer = optimizer._inner_opt
            unused = optimizer._accumulators_holder
            state = OrderedDict()
            for (k, v) in unused.items():
                state[k] = v
            for (k, v) in optimizer_state_dict.items():
                state[k] = v
            return state

        if self.args.use_hybrid_parallel:
            if self.dp_group.rank <= 0:
                os.makedirs(output_dir, exist_ok=True)
                self.save_func(get_optimizer_state(), os.path.join(output_dir, optimizer_name))

        if self.args.should_save:
            if not self.args.use_hybrid_parallel:
                self.save_func(get_optimizer_state(), os.path.join(output_dir, OPTIMIZER_NAME))

            # FIXME: manybe only save one copy
            self.save_func(self.lr_scheduler.state_dict(), os.path.join(output_dir, SCHEDULER_NAME))

            if self.do_grad_scaling:
                self.save_func(self.scaler.state_dict(), os.path.join(output_dir, SCALER_NAME))

        # Determine the new best metric / best model checkpoint
        if metrics is not None and self.args.metric_for_best_model is not None:
            metric_to_check = self.args.metric_for_best_model
            if not metric_to_check.startswith("eval_"):
                metric_to_check = f"eval_{metric_to_check}"
            metric_value = metrics[metric_to_check]

            operator = np.greater if self.args.greater_is_better else np.less
            if (
                self.state.best_metric is None
                or self.state.best_model_checkpoint is None
                or operator(metric_value, self.state.best_metric)
            ):
                self.state.best_metric = metric_value
                self.state.best_model_checkpoint = output_dir

        # Save the Trainer state
        if self.args.should_save:
            self.state.save_to_json(os.path.join(output_dir, TRAINER_STATE_NAME))

        # Save RNG state in non-distributed training
        rng_states = {
            "python": random.getstate(),
            "numpy": np.random.get_state(),
            "cuda": [k.current_seed() for k in paddle.get_cuda_rng_state()],
            "cpu": paddle.framework.core.default_cpu_generator().get_state().current_seed(),
        }
        if self.args.use_hybrid_parallel:
            rng_states[
                "hybrid_parallel_rng_state_tracker"
            ] = fleet.meta_parallel.get_rng_state_tracker().get_states_tracker()

        # A process can arrive here before the process 0 has a chance to save the model, in which case output_dir may
        # not yet exist.
        os.makedirs(output_dir, exist_ok=True)

        if self.args.world_size > 1:
            # use global process_index to save
            process_index = self.args.process_index
            self.save_func(rng_states, os.path.join(output_dir, f"rng_state_{process_index}.pth"))
        else:
            self.save_func(rng_states, os.path.join(output_dir, "rng_state.pth"))

        # Maybe delete some older checkpoints.
        if self.args.should_save and (True if not self.args.use_hybrid_parallel else self.args.local_rank == 0):
            self._rotate_checkpoints(use_mtime=True, output_dir=run_dir)

    def set_optimizer_grouped_parameters(self, optimizer_grouped_parameters=None):
        """
        set optimizer grouped parameters:

        you can set optimizer_grouped_parameters with whatever argments on whatever parameters to train.
        """
        self.optimizer_grouped_parameters = optimizer_grouped_parameters

    def disable_autocast_context_manager(self):
        """
        For pure fp16 or pure bf16 training, the paddle.amp.autocast is annoy for always cast fp32 to fp16.
        if you networks cast fp16 to fp32 manually to get higher precision, autocast make it not work, since it cast fp32 to fp16 back.

        """
        assert self.args.fp16_opt_level == "O2", "disable_autocast_context_manager should only work for pure fp16/bf16"
        self.enable_autocast_context_manager = False

    def _sorted_checkpoints(
        self, output_dir=None, checkpoint_prefix=PREFIX_CHECKPOINT_DIR, use_mtime=False
    ) -> List[str]:
        ordering_and_checkpoint_path = []

        glob_checkpoints = [str(x) for x in Path(output_dir).glob(f"{checkpoint_prefix}-*")]

        for path in glob_checkpoints:
            if use_mtime:
                ordering_and_checkpoint_path.append((os.path.getmtime(path), path))
            else:
                regex_match = re.match(f".*{checkpoint_prefix}-([0-9]+)", path)
                if regex_match is not None and regex_match.groups() is not None:
                    ordering_and_checkpoint_path.append((int(regex_match.groups()[0]), path))

        checkpoints_sorted = sorted(ordering_and_checkpoint_path)
        checkpoints_sorted = [checkpoint[1] for checkpoint in checkpoints_sorted]
        # Make sure we don't delete the best model.
        if self.state.best_model_checkpoint is not None:
            best_model_index = checkpoints_sorted.index(str(Path(self.state.best_model_checkpoint)))
            for i in range(best_model_index, len(checkpoints_sorted) - 2):
                checkpoints_sorted[i], checkpoints_sorted[i + 1] = checkpoints_sorted[i + 1], checkpoints_sorted[i]
        return checkpoints_sorted

    def _rotate_checkpoints(self, use_mtime=False, output_dir=None) -> None:
        if self.args.save_total_limit is None or self.args.save_total_limit <= 0:
            return

        # Check if we should delete older checkpoint(s)
        checkpoints_sorted = self._sorted_checkpoints(use_mtime=use_mtime, output_dir=output_dir)
        if len(checkpoints_sorted) <= self.args.save_total_limit:
            return

        # If save_total_limit=1 with load_best_model_at_end=True, we could end up deleting the last checkpoint, which
        # we don't do to allow resuming.
        save_total_limit = self.args.save_total_limit
        if (
            self.state.best_model_checkpoint is not None
            and self.args.save_total_limit == 1
            and checkpoints_sorted[-1] != self.state.best_model_checkpoint
        ):
            save_total_limit = 2

        number_of_checkpoints_to_delete = max(0, len(checkpoints_sorted) - save_total_limit)
        checkpoints_to_be_deleted = checkpoints_sorted[:number_of_checkpoints_to_delete]
        for checkpoint in checkpoints_to_be_deleted:
            logger.info(f"Deleting older checkpoint [{checkpoint}] due to args.save_total_limit")
            shutil.rmtree(checkpoint)

    def _save_distributed_model_meta(self, dir):
        if not self.args.use_hybrid_parallel:
            return

        if not self.args.save_sharding_stage1_model:
            return

        nranks = dist.get_world_size()
        if nranks <= 1:
            return

        model_meta = {}
        parallel_config = self._get_distributed_strategy()
        if parallel_config:
            model_meta["parallel_config"] = parallel_config
        sharding_metas = self._gather_sharding_metas()
        if sharding_metas:
            model_meta["sharding_metas"] = sharding_metas

        if dist.get_rank():
            return

        path = os.path.join(dir, MODEL_META_NAME)
        with open(path, "w") as f:
            json.dump(model_meta, f, indent=4)

    def _get_distributed_strategy(self):
        pp_degree = 1
        mp_degree = 1
        sharding_degree = 1
        vpp_degree = 1
        nranks = dist.get_world_size()
        if self.args.use_hybrid_parallel and nranks > 1:
            if dist.get_rank():
                return
            hcg = fleet.get_hybrid_communicate_group()
            mp_degree = hcg.get_model_parallel_world_size()
            pp_degree = hcg.get_pipe_parallel_world_size()
            sharding_degree = hcg.get_sharding_parallel_world_size()
            """
            if pp_degree > 1:
                assert isinstance(model, fleet.meta_parallel.PipelineParallel), "must be pipeline model"
                vpp_degree = model._layers.get_num_virtual_stages()
            """
        parallel_config = {
            "pp_degree": pp_degree,
            "mp_degree": mp_degree,
            "sharding_degree": sharding_degree,
            "vpp_degree": vpp_degree,
        }
        return parallel_config

    def _load_model_meta(self, dir):
        meta_path = os.path.join(dir, MODEL_META_NAME)
        assert os.path.exists(meta_path), f"{meta_path} not exist"
        with open(meta_path, "r") as handle:
            model_dist_meta = json.load(handle)
        assert "parallel_config" in model_dist_meta
        return model_dist_meta

    def _load_distributed_strategy(self, dir):
        model_dist_meta = self._load_model_meta(dir)
        parallel_config = model_dist_meta["parallel_config"]
        assert "pp_degree" in parallel_config
        assert "mp_degree" in parallel_config
        assert "sharding_degree" in parallel_config
        return parallel_config

    def _gather_sharding_metas(self):
        nranks = dist.get_world_size()
        if not self.args.use_hybrid_parallel or nranks <= 1:
            return None
        if self.args.sharding_parallel_rank != 0:
            return None
        if self.args.data_parallel_rank != 0:
            return None

        optimizer = unwrap_optimizer(self.optimizer, DygraphShardingOptimizer)
        if not optimizer:
            return None

        sharding_metas = {}
        sharding_meta = {}
        param2rank = {k: v for (k, v) in optimizer._param2rank.items()}
        sharding_meta["param2rank"] = param2rank
        suffix = f"tp{self.args.tensor_parallel_rank:0>2d}_pp{self.args.pipeline_parallel_rank:0>2d}"
        sharding_metas[suffix] = sharding_meta
        sharding_metas_list = self._all_gather_simple_object(sharding_metas, self.hcg.get_model_parallel_group())
        sharding_metas = {k: v for e in sharding_metas_list for (k, v) in e.items()}
        if self.args.tensor_parallel_rank != 0:
            return None
        sharding_metas_list = self._all_gather_simple_object(sharding_metas, self.hcg.get_pipe_parallel_group())
        sharding_metas = {k: v for e in sharding_metas_list for (k, v) in e.items()}
        return sharding_metas

    def _load_sharding_meta(self, dir):
        suffix = f"tp{self.args.tensor_parallel_rank:0>2d}_pp{self.args.pipeline_parallel_rank:0>2d}"
        distributed_model_meta = self._load_model_meta(dir)
        if "sharding_metas" in distributed_model_meta:
            sharding_metas = distributed_model_meta["sharding_metas"]
            assert suffix in sharding_metas
            sharding_meta = sharding_metas[suffix]
            assert "param2rank" in sharding_meta
            return sharding_meta

        # for backward compatibility
        meta_path = os.path.join(dir, _add_variant(SHARDING_META_NAME, suffix))
        assert os.path.exists(meta_path), f"{meta_path} not exist"
        with open(meta_path, "r") as f:
            sharding_meta = json.load(f)
        assert "param2rank" in sharding_meta
        return sharding_meta

    def _save(self, output_dir: Optional[str] = None, state_dict=None, merge_tensor_parallel=False):
        # If we are executing this function, we are the process zero, so we don't check for that.
        output_dir = output_dir if output_dir is not None else self.args.output_dir
        os.makedirs(output_dir, exist_ok=True)
        logger.info(f"Saving model checkpoint to {output_dir}")
        # Save a trained model and configuration using `save_pretrained()`.
        # They can then be reloaded using `from_pretrained()`
        is_bf16 = self.args.bf16
        param_names_in_master_weights = []
        if is_bf16:
            optimzier_state_dict = self.optimizer.state_dict()
            assert "master_weights" in optimzier_state_dict
            param_names_in_master_weights = list(optimzier_state_dict["master_weights"].keys())

        merge_tensor_parallel = merge_tensor_parallel and self.args.use_hybrid_parallel

        sharding_group = None
        sharding_rank = 0
        if paddle.distributed.get_world_size() > 1 and self.args.use_hybrid_parallel:
            sharding_group = self.sharding_group
            sharding_rank = sharding_group.rank
        if (
            not isinstance(self.model, PretrainedModel)
            and not isinstance(self.model, LoRAModel)
            and not isinstance(self.model, PrefixModelForCausalLM)
        ):
            if isinstance(unwrap_model(self.model), PretrainedModel):
                unwrap_model(self.model).save_pretrained(
                    output_dir,
                    merge_tensor_parallel=merge_tensor_parallel,
                    variant=self.args.weight_name_suffix,
                    is_main_process=self.args.should_save,
                    is_bf16=is_bf16,
                    param_names_in_master_weights=param_names_in_master_weights,
                    sharding_group=sharding_group,
                    save_sharding_stage1_model=self.args.save_sharding_stage1_model,
                    optimizer=self.optimizer,
                )
            else:
                logger.info("Trainer.model is not a `PretrainedModel`, only saving its state dict.")
                if merge_tensor_parallel:
                    logger.warning("Trainer.model is not a `PretrainedModel`, not suppor for merge_tensor_parallel.")
                if state_dict is None:
                    state_dict = self.model.state_dict()
                if self.args.save_sharding_stage1_model:
                    state_dict = filter_sharded_params(state_dict, self.optimizer, sharding_rank)
                    if is_bf16:
                        logger.info("before exclude state_dict_to_save len:{}".format(len(state_dict)))
                        state_dict = exlclude_paramters_in_state_dict(
                            state_dict, param_names_in_master_weights, sharding_group
                        )
                        logger.info("after exclude state_dict len:{}".format(len(state_dict)))
                paddle.save(
                    state_dict,
                    os.path.join(output_dir, _add_variant(PADDLE_WEIGHT_FILE_NAME, self.args.weight_name_suffix)),
                )
        else:
            self.model.save_pretrained(
                output_dir,
                merge_tensor_parallel=merge_tensor_parallel,
                variant=self.args.weight_name_suffix,
                is_main_process=self.args.should_save,
                is_bf16=is_bf16,
                param_names_in_master_weights=param_names_in_master_weights,
                sharding_group=sharding_group,
                save_sharding_stage1_model=self.args.save_sharding_stage1_model,
                optimizer=self.optimizer,
                sharding_degree=self.args.sharding_parallel_degree,
                use_async_save=self.args.use_async_save,
            )

        self._save_distributed_model_meta(output_dir)
        if self.args.should_save:
            if self.tokenizer is not None:
                self.tokenizer.save_pretrained(output_dir)

            # Good practice: save your training arguments together with the trained model
            paddle.save(self.args, os.path.join(output_dir, TRAINING_ARGS_NAME))

    def _all_gather_simple_object(self, obj, group=None):
        if group is None:
            group = self.hcg.get_sharding_parallel_group()
        res = []
        paddle.distributed.all_gather_object(res, obj, group)
        return res

    def _map_optimizer_state_to_param(self, optimizer_state_names):
        optimizer = unwrap_optimizer(self.optimizer, DygraphShardingOptimizer)
        all_names = list(optimizer._param2rank.keys())
        all_names.extend(list(optimizer_state_names))
        all_names.sort()
        pre_p_name = ""
        opt_to_p = {}
        for n in all_names:
            if n in optimizer._param2rank:
                # we get a param
                pre_p_name = n
            else:
                assert pre_p_name, n
                opt_to_p[n] = pre_p_name
        return opt_to_p

    def _load_optimizer_state_of_one_shard(self, checkpoint, optimizer_name_suffix):
        optimizer_name = _add_variant(OPTIMIZER_NAME, optimizer_name_suffix)
        path = os.path.join(checkpoint, optimizer_name)
        logger.info(f"load optimizer state from {path}")
        if os.path.isfile(path):
            return paddlenlp_load(path, return_numpy=True)
        logger.info(f"{path} not exists")
        return None

    def _load_optimizer_state_with_reshard(self, checkpoint):
        """load state_dict of multiple shard from_checkpoint, Only load model state dict."""
        parallel_config = self._load_distributed_strategy(checkpoint)
        pp_degree = parallel_config["pp_degree"]
        mp_degree = parallel_config["mp_degree"]
        sharding_degree = parallel_config["sharding_degree"]
        assert self.args.pipeline_parallel_degree == pp_degree
        assert self.args.tensor_parallel_degree == mp_degree
        cur_sharding_degree = self.args.sharding_parallel_degree

        def need_reshard():
            if sharding_degree != cur_sharding_degree:
                return True
            sharding_meta = self._load_sharding_meta(checkpoint)
            param2rank = sharding_meta["param2rank"]
            optimizer = unwrap_optimizer(self.optimizer, DygraphShardingOptimizer)
            assert optimizer
            assert len(param2rank) == len(optimizer._param2rank)
            for (k, v) in param2rank.items():
                assert k in optimizer._param2rank
                if optimizer._param2rank[k] != int(v):
                    return True
            return False

        if not need_reshard():
            logger.info("do not need reshard")
            return self._load_optimizer_state_of_one_shard(checkpoint, self.args.optimizer_name_suffix)
        logger.info("reshard optimizer state")
        state_dict = OrderedDict()
        master_weights = OrderedDict()
        lr_scheduler = {}

        def get_name_suffix(i):
            name = []
            name.append(f"tp{self.args.tensor_parallel_rank:0>2d}")
            name.append(f"pp{self.args.pipeline_parallel_rank:0>2d}")
            name.append(f"shard{i:0>2d}")
            return "_".join(name)

        for i in range(self.args.sharding_parallel_rank, sharding_degree, cur_sharding_degree):
            tmp = self._load_optimizer_state_of_one_shard(checkpoint, get_name_suffix(i))

            if not tmp:
                continue

            for (k, v) in tmp.items():
                if k == "master_weights":
                    for (kk, vv) in v.items():
                        master_weights[kk] = vv
                    continue
                if k == "LR_Scheduler":
                    lr_scheduler[i] = v
                    continue
                state_dict[k] = v

            del tmp

            # gather all opt names
        # list of list
        opt_names_list = self._all_gather_simple_object(list(state_dict.keys()))
        opt_names = []
        for e in opt_names_list:
            opt_names.extend(e)

        # opt name to param name
        opt_to_p = self._map_optimizer_state_to_param(opt_names)

        optimizer = unwrap_optimizer(self.optimizer, DygraphShardingOptimizer)
        param2rank = optimizer._param2rank

        def all_gather_state_dict(state_dict, filter_func):
            remote_state_dict_keys = [k for k in state_dict.keys() if not filter_func(k)]
            tmp_state_dict = OrderedDict()
            for k in remote_state_dict_keys:
                tmp_state_dict[k] = state_dict[k]
                state_dict.pop(k)
            tmp_state_dict = self._all_gather_state_dict(tmp_state_dict, opt_filter_func)
            for (k, v) in tmp_state_dict.items():
                state_dict[k] = v
            return state_dict

        def opt_filter_func(name):
            assert name in opt_to_p, f"name {name} not in opt_to_p"
            param_name = opt_to_p[name]
            assert param_name in param2rank, f"param_name {param_name} not in param2rank param2"
            return param2rank[param_name] == self.args.sharding_parallel_rank

<<<<<<< HEAD
        state_dict = all_gather_state_dict(state_dict, opt_filter_func)
=======
        # state dict
        state_dict = self._all_gather_state_dict(state_dict, opt_filter_func)
>>>>>>> 14a40328

        def master_weights_filter_func(name):
            assert (name in param2rank) or (name in opt_to_p), f"name {name} not in param2rank or opt_to_p"
            if name in opt_to_p:
                name = opt_to_p[name]
            return param2rank[name] == self.args.sharding_parallel_rank

        # master weights
        master_weights = all_gather_state_dict(master_weights, master_weights_filter_func)
        state_dict["master_weights"] = master_weights

        # lr scheduler
        print(lr_scheduler)
        lr_schedulers = self._all_gather_simple_object(lr_scheduler)
        lr_scheduler = {}
        for e in lr_schedulers:
            for (k, v) in e.items():
                lr_scheduler[k] = v
        if lr_scheduler:
            state_dict["LR_Scheduler"] = lr_scheduler[0]

        return state_dict

    def _load_optimizer_state(self, checkpoint):
        if self.args.load_sharding_stage1_model:
            return self._load_optimizer_state_with_reshard(checkpoint)
        else:
            return self._load_optimizer_state_of_one_shard(checkpoint, self.args.optimizer_name_suffix)

    def _load_optimizer_and_scheduler(self, checkpoint):
        """If optimizer and scheduler states exist, load them."""
        if checkpoint is None:
            return

        opt_state_dict = self._load_optimizer_state(checkpoint)

        if opt_state_dict and os.path.isfile(os.path.join(checkpoint, SCHEDULER_NAME)):
            # Load in optimizer and scheduler states
            self.optimizer.set_state_dict(opt_state_dict)

            self.lr_scheduler.set_state_dict(paddle.load(os.path.join(checkpoint, SCHEDULER_NAME)))
            if self.do_grad_scaling and os.path.isfile(os.path.join(checkpoint, SCALER_NAME)):
                self.scaler.load_state_dict(paddle.load(os.path.join(checkpoint, SCALER_NAME), return_numpy=True))
        else:
            raise ValueError(
                f"optimizer-state-dict not found, opt:{checkpoint} scheduler:{os.path.join(checkpoint, SCHEDULER_NAME)}"
            )

    def log(self, logs: Dict[str, float], **kwargs) -> None:
        """
        Log `logs` on the various objects watching training.

        Subclass and override this method to inject custom behavior.

        Args:
            logs (`Dict[str, float]`):
                The values to log.
        """
        if self.state.epoch is not None:
            logs["epoch"] = round(self.state.epoch, 4)

        output = {**logs, **{"step": self.state.global_step}}
        self.state.log_history.append(output)
        self.control = self.callback_handler.on_log(self.args, self.state, self.control, logs, **kwargs)

    def evaluate(
        self,
        eval_dataset: Optional[Dataset] = None,
        ignore_keys: Optional[List[str]] = None,
        metric_key_prefix: str = "eval",
    ) -> Dict[str, float]:
        """
        Run evaluation and returns metrics.

        The calling script will be responsible for providing a method to compute metrics, as they are task-dependent
        (pass it to the init `compute_metrics` argument).

        You can also subclass and override this method to inject custom behavior.

        Args:
            eval_dataset (`Dataset`, *optional*):
                Pass a dataset if you wish to override `self.eval_dataset`. If it is an `datasets.Dataset`, columns not
                accepted by the `model.forward()` method are automatically removed. It must implement the `__len__`
                method.
            ignore_keys (`Lst[str]`, *optional*):
                A list of keys in the output of your model (if it is a dictionary) that should be ignored when
                gathering predictions.
            metric_key_prefix (`str`, *optional*, defaults to `"eval"`):
                An optional prefix to be used as the metrics key prefix. For example the metrics "bleu" will be named
                "eval_bleu" if the prefix is "eval" (default)

        Returns:
            A dictionary containing the evaluation loss and the potential metrics computed from the predictions. The
            dictionary also contains the epoch number which comes from the training state.
        """
        # memory metrics - must set up as early as possible
        self._memory_tracker.start()

        eval_dataloader = self.get_eval_dataloader(eval_dataset)
        start_time = time.time()

        output = self.evaluation_loop(
            eval_dataloader,
            description="Evaluation",
            # No point gathering the predictions if there are no metrics, otherwise we defer to
            # self.args.prediction_loss_only
            prediction_loss_only=True if self.compute_metrics is None else None,
            ignore_keys=ignore_keys,
            metric_key_prefix=metric_key_prefix,
        )

        total_batch_size = self.args.eval_batch_size * self.args.dataset_world_size
        output.metrics.update(
            speed_metrics(
                metric_key_prefix,
                start_time,
                num_samples=output.num_samples,
                num_steps=math.ceil(output.num_samples / total_batch_size),
            )
        )

        self.log(output.metrics)

        self.control = self.callback_handler.on_evaluate(self.args, self.state, self.control, output.metrics)

        self._memory_tracker.stop_and_update_metrics(output.metrics)

        return output.metrics

    def evaluation_loop(
        self,
        dataloader: DataLoader,
        description: str,
        prediction_loss_only: Optional[bool] = None,
        ignore_keys: Optional[List[str]] = None,
        metric_key_prefix: str = "eval",
        max_eval_iters: Optional[int] = -1,
    ) -> EvalLoopOutput:
        """
        Prediction/evaluation loop, shared by `Trainer.evaluate()` and `Trainer.predict()`.

        Works both with or without labels.
        """
        args = self.args

        prediction_loss_only = prediction_loss_only if prediction_loss_only is not None else args.prediction_loss_only

        if self.args.pipeline_parallel_degree > 1:
            # Only accept wrapped model for pipeline_parallel mode
            model = self.model_wrapped
        else:
            model = self.model

        if isinstance(dataloader, paddle.io.DataLoader):
            batch_size = dataloader.batch_sampler.batch_size
        elif isinstance(dataloader, _DataLoaderIterBase):
            # support for inner dataloader
            batch_size = dataloader._batch_sampler.batch_size
            # alias for inner dataloader
            dataloader.dataset = dataloader._dataset
        else:
            raise ValueError("Only support for paddle.io.DataLoader")

        num_samples = None
        if max_eval_iters > 0:
            # on eval limit steps
            num_samples = batch_size * self.args.dataset_world_size * max_eval_iters
            if isinstance(dataloader, _DataLoaderIterBase) and isinstance(
                dataloader._batch_sampler, NlpDistributedBatchSampler
            ):
                consumed_samples = (
                    ((self.state.global_step) // args.eval_steps)
                    * max_eval_iters
                    * args.per_device_eval_batch_size
                    * args.dataset_world_size
                )
                dataloader._batch_sampler.set_epoch(consumed_samples=consumed_samples)

        logger.info(f"***** Running {description} *****")
        if has_length(dataloader):
            logger.info(f"  Num examples = {self.num_examples(dataloader)}")
            if max_eval_iters > 0:
                logger.info(f"  Total prediction steps = {max_eval_iters}")
            else:
                logger.info(f"  Total prediction steps = {len(dataloader)}")
        else:
            logger.info("  Num examples: Unknown")
            if max_eval_iters > 0:
                logger.info(f"  Total prediction steps = {max_eval_iters}")

        logger.info(f"  Pre device batch size = {batch_size}")
        logger.info(f"  Total Batch size = {batch_size * self.args.dataset_world_size}")

        model.eval()

        self.callback_handler.eval_dataloader = dataloader
        # Do this before wrapping.
        eval_dataset = dataloader.dataset

        if args.past_index >= 0:
            self._past = None

        # Initialize containers
        # losses/preds/labels on GPU (accumulated for eval_accumulation_steps)
        losses_host = None
        preds_host = None
        labels_host = None
        # losses/preds/labels on CPU (final containers)
        all_losses = None
        all_preds = None
        all_labels = None
        # Will be useful when we have an iterable dataset so don't know its length.

        observed_num_examples = 0
        # Main evaluation loop
        losses = []
        for step, inputs in enumerate(dataloader):
            # Update the observed num examples
            observed_batch_size = find_batch_size(inputs)
            if observed_batch_size is not None:
                observed_num_examples += observed_batch_size
                # For batch samplers, batch_size is not known by the dataloader in advance.
                if batch_size is None:
                    batch_size = observed_batch_size

            # Prediction step
            loss, logits, labels = self.prediction_step(model, inputs, prediction_loss_only, ignore_keys=ignore_keys)

            # Update containers on host
            if loss is not None:
                # losses = self._nested_gather(loss.repeat(batch_size))
                losses = self._nested_gather(paddle.tile(loss, repeat_times=[batch_size, 1]))
                losses_host = losses if losses_host is None else paddle.concat((losses_host, losses), axis=0)
            if labels is not None:
                labels = self._pad_across_processes(labels)
                labels = self._nested_gather(labels)
                labels_host = labels if labels_host is None else nested_concat(labels_host, labels, padding_index=-100)
            if logits is not None:
                logits = self._pad_across_processes(logits)
                logits = self._nested_gather(logits)
                if self.preprocess_logits_for_metrics is not None:
                    logits = self.preprocess_logits_for_metrics(logits, labels)
                preds_host = logits if preds_host is None else nested_concat(preds_host, logits, padding_index=-100)
            self.control = self.callback_handler.on_prediction_step(args, self.state, self.control)

            # Gather all tensors and put them back on the CPU if we have done enough accumulation steps.
            if args.eval_accumulation_steps is not None and (step + 1) % args.eval_accumulation_steps == 0:
                if losses_host is not None:
                    losses = nested_numpify(losses_host)
                    all_losses = losses if all_losses is None else np.concatenate((all_losses, losses), axis=0)
                if preds_host is not None:
                    logits = nested_numpify(preds_host)
                    all_preds = logits if all_preds is None else nested_concat(all_preds, logits, padding_index=-100)

                if labels_host is not None:
                    labels = nested_numpify(labels_host)
                    all_labels = (
                        labels if all_labels is None else nested_concat(all_labels, labels, padding_index=-100)
                    )

                # Set back to None to begin a new accumulation
                losses_host, preds_host, labels_host = None, None, None

            if max_eval_iters > 0 and step >= max_eval_iters - 1:
                break

        # Gather all remaining tensors and put them back on the CPU
        if losses_host is not None:
            losses = nested_numpify(losses_host)
            all_losses = losses if all_losses is None else np.concatenate((all_losses, losses), axis=0)
        if preds_host is not None:
            logits = nested_numpify(preds_host)
            all_preds = logits if all_preds is None else nested_concat(all_preds, logits, padding_index=-100)
        if labels_host is not None:
            labels = nested_numpify(labels_host)
            all_labels = labels if all_labels is None else nested_concat(all_labels, labels, padding_index=-100)

        # Number of samples
        if num_samples is not None:
            pass
        elif has_length(eval_dataset):
            num_samples = len(eval_dataset)
        # The instance check is weird and does not actually check for the type, but whether the dataset has the right
        # methods. Therefore we need to make sure it also has the attribute.
        elif isinstance(eval_dataset, IterableDatasetShard) and hasattr(eval_dataset, "num_examples"):
            num_samples = eval_dataset.num_examples
        else:
            if has_length(dataloader):
                num_samples = self.num_examples(dataloader)
            else:  # both len(dataloader.dataset) and len(dataloader) fail
                num_samples = observed_num_examples

        # Number of losses has been rounded to a multiple of batch_size and in a distributed training, the number of
        # samplers has been rounded to a multiple of batch_size, so we truncate.
        if all_losses is not None:
            all_losses = all_losses[:num_samples]
        if all_preds is not None:
            all_preds = nested_truncate(all_preds, num_samples)
        if all_labels is not None:
            all_labels = nested_truncate(all_labels, num_samples)

        model.train()

        # Metrics!
        if self.compute_metrics is not None and all_preds is not None and all_labels is not None:
            metrics = self.compute_metrics(EvalPrediction(predictions=all_preds, label_ids=all_labels))
        else:
            metrics = {}

        if all_losses is not None:
            metrics[f"{metric_key_prefix}_loss"] = all_losses.mean().item()

        # Prefix all keys with metric_key_prefix + '_'
        for key in list(metrics.keys()):
            if not key.startswith(f"{metric_key_prefix}_"):
                metrics[f"{metric_key_prefix}_{key}"] = metrics.pop(key)

        return EvalLoopOutput(predictions=all_preds, label_ids=all_labels, metrics=metrics, num_samples=num_samples)

    def predict(
        self, test_dataset: Dataset, ignore_keys: Optional[List[str]] = None, metric_key_prefix: str = "test"
    ) -> PredictionOutput:
        """
        Run prediction and returns predictions and potential metrics.
        Depending on the dataset and your use case, your test dataset may contain labels. In that case, this method
        will also return metrics, like in `evaluate()`.
        Args:
            test_dataset (`Dataset`):
                Dataset to run the predictions on. If it is an `datasets.Dataset`, columns not accepted by the
                `model.forward()` method are automatically removed. Has to implement the method `__len__`
            ignore_keys (`Lst[str]`, *optional*):
                A list of keys in the output of your model (if it is a dictionary) that should be ignored when
                gathering predictions.
            metric_key_prefix (`str`, *optional*, defaults to `"test"`):
                An optional prefix to be used as the metrics key prefix. For example the metrics "bleu" will be named
                "test_bleu" if the prefix is "test" (default)
        <Tip>
        If your predictions or labels have different sequence length (for instance because you're doing dynamic padding
        in a token classification task) the predictions will be padded (on the right) to allow for concatenation into
        one array. The padding index is -100.
        </Tip>
        Returns: *NamedTuple* A namedtuple with the following keys:
            - predictions (`np.ndarray`): The predictions on `test_dataset`.
            - label_ids (`np.ndarray`, *optional*): The labels (if the dataset contained some).
            - metrics (`Dict[str, float]`, *optional*): The potential dictionary of metrics (if the dataset contained
              labels).
        """
        # memory metrics - must set up as early as possible
        self._memory_tracker.start()

        test_dataloader = self.get_test_dataloader(test_dataset)
        start_time = time.time()

        eval_loop = self.evaluation_loop
        output = eval_loop(
            test_dataloader, description="Prediction", ignore_keys=ignore_keys, metric_key_prefix=metric_key_prefix
        )
        total_batch_size = self.args.per_device_eval_batch_size * self.args.dataset_world_size
        output.metrics.update(
            speed_metrics(
                metric_key_prefix,
                start_time,
                num_samples=output.num_samples,
                num_steps=math.ceil(output.num_samples / total_batch_size),
            )
        )

        self._memory_tracker.stop_and_update_metrics(output.metrics)

        return PredictionOutput(predictions=output.predictions, label_ids=output.label_ids, metrics=output.metrics)

    def prediction_pipeline_step(
        self,
        model: nn.Layer,
        inputs: Dict[str, Union[paddle.Tensor, Any]],
        prediction_loss_only: bool,
        ignore_keys: Optional[List[str]] = None,
    ) -> Tuple[Optional[paddle.Tensor], Optional[paddle.Tensor], Optional[paddle.Tensor]]:
        """
        prediction_step function for pipeline parallel mode.
        """
        if hasattr(model, "_prepare_pipeline_inputs_func"):
            inputs, labels = model._prepare_pipeline_inputs_func(inputs)
            has_labels = labels is not None
        else:
            has_labels = all(inputs.get(k) is not None for k in self.label_names)
            inputs = self._prepare_inputs(inputs)
            # labels may be popped when computing the loss (label smoothing for instance) so we grab them first.
            if has_labels:
                labels = nested_detach(tuple(inputs.get(name) for name in self.label_names))
                if len(labels) == 1:
                    labels = labels[0]
            else:
                labels = None
            inputs = inputs.pop("input_ids")

        with paddle.no_grad():
            if has_labels:
                with self.autocast_smart_context_manager():
                    loss = model.eval_batch([inputs, labels], compute_loss=True)
                    # loss, outputs = self.compute_loss(model, inputs, return_outputs=True)
                loss = loss.mean().detach()
            else:
                raise ValueError("pipeline mode eval need label!")

        return (loss, None, labels)

    def prediction_step(
        self,
        model: nn.Layer,
        inputs: Dict[str, Union[paddle.Tensor, Any]],
        prediction_loss_only: bool,
        ignore_keys: Optional[List[str]] = None,
    ) -> Tuple[Optional[paddle.Tensor], Optional[paddle.Tensor], Optional[paddle.Tensor]]:
        """
        Perform an evaluation step on `model` using `inputs`.

        Subclass and override to inject custom behavior.

        Args:
            model (`nn.Layer`):
                The model to evaluate.
            inputs (`Dict[str, Union[paddle.Tensor, Any]]`):
                The inputs and targets of the model.

                The dictionary will be unpacked before being fed to the model. Most models expect the targets under the
                argument `labels`. Check your model's documentation for all accepted arguments.
            prediction_loss_only (`bool`):
                Whether or not to return the loss only.
            ignore_keys (`Lst[str]`, *optional*):
                A list of keys in the output of your model (if it is a dictionary) that should be ignored when
                gathering predictions.

        Return:
            Tuple[Optional[paddle.Tensor], Optional[paddle.Tensor], Optional[paddle.Tensor]]: A tuple with the loss,
            logits and labels (each being optional).
        """
        if self.args.pipeline_parallel_degree > 1:
            # hack for pipeline mode
            inputs = self._prepare_inputs(inputs)
            return self.prediction_pipeline_step(model, inputs, prediction_loss_only, ignore_keys)

        has_labels = all(inputs.get(k) is not None for k in self.label_names)
        inputs = self._prepare_inputs(inputs)
        if ignore_keys is None:
            if hasattr(self.model, "config"):
                ignore_keys = getattr(self.model.config, "keys_to_ignore_at_inference", [])
            else:
                ignore_keys = []

        # labels may be popped when computing the loss (label smoothing for instance) so we grab them first.
        if has_labels:
            labels = nested_detach(tuple(inputs.get(name) for name in self.label_names))
            if len(labels) == 1:
                labels = labels[0]
        else:
            labels = None

        with paddle.no_grad():
            if has_labels:
                with self.autocast_smart_context_manager():
                    loss, outputs = self.compute_loss(model, inputs, return_outputs=True)
                loss = loss.mean().detach()

                if isinstance(outputs, dict):
                    logits = tuple(v for k, v in outputs.items() if k not in ignore_keys + ["loss"])
                else:
                    logits = outputs[1:]
            else:
                loss = None
                with self.autocast_smart_context_manager():
                    outputs = model(**inputs)
                if isinstance(outputs, dict):
                    logits = tuple(v for k, v in outputs.items() if k not in ignore_keys)
                else:
                    logits = outputs
                # TODO: this needs to be fixed and made cleaner later.
                if self.args.past_index >= 0:
                    self._past = outputs[self.args.past_index - 1]

        if prediction_loss_only:
            return (loss, None, None)

        logits = nested_detach(logits)
        if isinstance(logits, (list, tuple)) and len(logits) == 1:
            logits = logits[0]

        return (loss, logits, labels)

    def is_local_process_zero(self) -> bool:
        """
        Whether or not this process is the local (e.g., on one machine if training in a distributed fashion on several
        machines) main process.
        """
        return self.args.local_process_index == 0

    def is_world_process_zero(self) -> bool:
        """
        Whether or not this process is the global main process (when training in a distributed fashion on several
        machines, this is only going to be `True` for one process).
        """
        return self.args.process_index == 0

    def _nested_gather(self, tensors):
        """
        Gather value of `tensors` (tensor or list/tuple of nested tensors) and convert them to numpy before
        concatenating them to `gathered`
        """
        if tensors is None:
            return
        if self.args.local_rank != -1:
            tensors = distributed_concat(tensors)
        return tensors

        # Copied from Accelerate.

    def _pad_across_processes(self, tensor, pad_index=-100):
        """
        Recursively pad the tensors in a nested list/tuple/dictionary of tensors from all devices to the same size so
        they can safely be gathered.
        """
        if isinstance(tensor, (list, tuple)):
            return type(tensor)(self._pad_across_processes(t, pad_index=pad_index) for t in tensor)
        elif isinstance(tensor, dict):
            return type(tensor)({k: self._pad_across_processes(v, pad_index=pad_index) for k, v in tensor.items()})
        elif not isinstance(tensor, paddle.Tensor):
            raise TypeError(
                f"Can't pad the values of type {type(tensor)}, only of nested list/tuple/dicts of tensors."
            )

        if len(tensor.shape) < 2:
            return tensor
        # Gather all sizes
        size = paddle.to_tensor(tensor.shape)[None]
        sizes = self._nested_gather(size).cpu()

        max_size = max(s[1] for s in sizes)
        if tensor.shape[1] == max_size:
            return tensor

        # Then pad to the maximum size
        old_size = tensor.shape
        new_size = list(old_size)
        new_size[1] = max_size
        # new_tensor = tensor.new_zeros(tuple(new_size)) + pad_index
        new_tensor = paddle.zeros(tuple(new_size), dtype=tensor.dtype) + pad_index
        new_tensor[:, : old_size[1]] = tensor
        return new_tensor

    def _set_signature_columns_if_needed(self):
        if self._signature_columns is None:
            # Inspect model forward signature to keep only the arguments it accepts.
            signature = inspect.signature(self.model.forward)
            self._signature_columns = list(signature.parameters.keys())
            # Labels may be named label or label_ids, the default data collator handles that.
            self._signature_columns += list(set(["label", "label_ids"] + self.label_names))

    def _remove_unused_columns(self, dataset: "datasets.Dataset", description: Optional[str] = None):
        if not self.args.remove_unused_columns:
            return dataset
        if self._signature_columns is None:
            # Inspect model forward signature to keep only the arguments it accepts.
            signature = inspect.signature(self.model.forward)
            self._signature_columns = list(signature.parameters.keys())
            # Labels may be named label or label_ids, the default data collator handles that.
            self._signature_columns += ["label", "label_ids", "labels", "start_positions", "end_positions"]

        ignored_columns = list(set(dataset.column_names) - set(self._signature_columns))
        if len(ignored_columns) > 0:
            dset_description = "" if description is None else f"in the {description} set "
            logger.info(
                f"The following columns {dset_description} don't have a corresponding argument in "
                f"`{self.model.__class__.__name__}.forward` and have been ignored: {', '.join(ignored_columns)}."
                f" If {', '.join(ignored_columns)} are not expected by `{self.model.__class__.__name__}.forward`, "
                f" you can safely ignore this message."
            )

        columns = [k for k in self._signature_columns if k in dataset.column_names]

        if version.parse(datasets.__version__) < version.parse("1.4.0"):
            dataset.set_format(
                type=dataset.format["type"], columns=columns, format_kwargs=dataset.format["format_kwargs"]
            )
            return dataset
        else:
            return dataset.remove_columns(ignored_columns)

    def _get_collator_with_removed_columns(
        self, data_collator: Callable, description: Optional[str] = None
    ) -> Callable:
        """Wrap the data collator in a callable removing unused columns."""
        if not self.args.remove_unused_columns:
            return data_collator
        self._set_signature_columns_if_needed()
        signature_columns = self._signature_columns

        remove_columns_collator = RemoveColumnsCollator(
            data_collator=data_collator,
            signature_columns=signature_columns,
            logger=logger,
            description=description,
            model_name=self.model.__class__.__name__,
        )
        return remove_columns_collator

    def _is_iterable_dataset(self, dataset):
        return isinstance(dataset, paddle.io.IterableDataset)

    def print_config(self, args=None, key=""):
        """
        print config values
        """
        logger.info("=" * 60)
        if args is None:
            args = self.args
            key = "Training"

        logger.info("{:^40}".format("{} Configuration Arguments".format(key)))
        logger.info("{:30}: {}".format("paddle commit id", paddle.version.commit))

        for a in dir(args):
            if a[:2] != "__":  # don't print double underscore methods
                v = getattr(args, a)
                if not isinstance(v, types.MethodType):
                    logger.info("{:30}: {}".format(a, v))

        logger.info("")<|MERGE_RESOLUTION|>--- conflicted
+++ resolved
@@ -503,7 +503,6 @@
                 assert k in state_dict
                 tensor = paddle.to_tensor(state_dict[k])
             else:
-<<<<<<< HEAD
                 tensor = paddle.to_tensor(np.zeros(shape, dtype))
             logger.info(f"broadcast {k} from {rank}")    
             # broadcast the tensor
@@ -516,18 +515,6 @@
             if filter_func(k):
                 res[k] = tensor.cpu()
         return res
-=======
-                send_item = state_list[i]
-            paddle.distributed.all_gather_object(tmp, send_item, group=group)
-            for recv_item in tmp:
-                if recv_item[0] == "pack" and recv_item[1].size == 0:
-                    continue
-                if not filter_func(recv_item[0]):
-                    continue
-                gather_res[recv_item[0]] = paddle.to_tensor(recv_item[1], place=paddle.CPUPlace())
-                print(f"{i} gather {recv_item[0]} ")
-        return gather_res
->>>>>>> 14a40328
 
     def load_state_dict_from_checkpoint_with_reshard(self, resume_from_checkpoint):
         """load state_dict from_checkpoint with reshard, Only load model state dict."""
@@ -691,27 +678,10 @@
 
         self.state = TrainerState()
 
-<<<<<<< HEAD
         if self.args.load_sharding_stage1_model:
             model = self._load_sharded_check_point(resume_from_checkpoint, delay_optimizer_creation, max_steps)
         else:
             model = self._load_check_point(resume_from_checkpoint, delay_optimizer_creation, max_steps)
-=======
-        model = self._wrap_model(self.model_wrapped)
-
-        # for the rest of this function `model` is the outside model, whether it was wrapped or not
-        if model is not self.model:
-            self.model_wrapped = model
-
-        if delay_optimizer_creation:
-            self.create_optimizer_and_scheduler(num_training_steps=max_steps)
->>>>>>> 14a40328
-
-        # Check if saved optimizer or scheduler states exist
-        self._load_optimizer_and_scheduler(resume_from_checkpoint)
-
-        self.load_state_dict_from_checkpoint(resume_from_checkpoint)
-
         logger.info("***** Running training *****")
         logger.info(f"  Num examples = {num_examples}")
         logger.info(f"  Num Epochs = {num_train_epochs}")
@@ -2265,12 +2235,7 @@
             assert param_name in param2rank, f"param_name {param_name} not in param2rank param2"
             return param2rank[param_name] == self.args.sharding_parallel_rank
 
-<<<<<<< HEAD
         state_dict = all_gather_state_dict(state_dict, opt_filter_func)
-=======
-        # state dict
-        state_dict = self._all_gather_state_dict(state_dict, opt_filter_func)
->>>>>>> 14a40328
 
         def master_weights_filter_func(name):
             assert (name in param2rank) or (name in opt_to_p), f"name {name} not in param2rank or opt_to_p"
