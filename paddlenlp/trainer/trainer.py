# Copyright 2020-present the HuggingFace Inc. team.
# Copyright (c) 2022 PaddlePaddle Authors. All Rights Reserved.
#
# Licensed under the Apache License, Version 2.0 (the "License");
# you may not use this file except in compliance with the License.
# You may obtain a copy of the License at
#
#     http://www.apache.org/licenses/LICENSE-2.0
#
# Unless required by applicable law or agreed to in writing, software
# distributed under the License is distributed on an "AS IS" BASIS,
# WITHOUT WARRANTIES OR CONDITIONS OF ANY KIND, either express or implied.
# See the License for the specific language governing permissions and
# limitations under the License.

# This file is modified from
#  https://github.com/huggingface/transformers/blob/main/src/transformers/trainer.py

import collections
import contextlib
import inspect
import math
import os
import random
import re
import shutil
import sys
import time
import types
import warnings
from collections import OrderedDict
from collections.abc import Mapping
from pathlib import Path
from typing import Any, Callable, Dict, List, Optional, Tuple, Union

import numpy as np
import paddle
import paddle.amp.auto_cast as autocast
import paddle.distributed as dist
import paddle.nn as nn
from packaging import version
from paddle.distributed import fleet
from paddle.distributed.fleet.meta_optimizers.dygraph_optimizer.dygraph_sharding_optimizer import (
    DygraphShardingOptimizer,
)
from paddle.distributed.fleet.meta_optimizers.dygraph_optimizer.hybrid_parallel_optimizer import (
    HybridParallelOptimizer,
)
from paddle.distributed.fleet.meta_parallel.sharding.group_sharded_optimizer_stage2 import (
    GroupShardedOptimizerStage2,
)

try:
    from paddle.distributed.fleet.utils.hybrid_parallel_util import (
        obtain_optimizer_parameters_list,
    )

    _obtain_optimizer_parameters_list = obtain_optimizer_parameters_list
except:
    try:
        from paddle.distributed.fleet.meta_optimizers.dygraph_optimizer.hybrid_parallel_optimizer import (
            _obtain_optimizer_parameters_list,
        )
    except:
        _obtain_optimizer_parameters_list = None

from paddle.distributed.fleet.utils.hybrid_parallel_util import (
    fused_allreduce_gradients,
)
from paddle.io import DataLoader, Dataset, DistributedBatchSampler
from tqdm.auto import tqdm

from ..data import (
    DataCollator,
    DataCollatorWithPadding,
    DistDataLoader,
    default_data_collator,
)
from ..peft import LoRAModel, PrefixModelForCausalLM
from ..transformers.model_utils import (
    PretrainedModel,
    _add_variant,
    load_sharded_checkpoint,
    unwrap_model,
)
from ..transformers.segment_parallel_utils import split_inputs_sequence_dim
from ..transformers.tokenizer_utils import PretrainedTokenizer
from ..utils.batch_sampler import DistributedBatchSampler as NlpDistributedBatchSampler
from ..utils.env import (
    LORA_WEIGHTS_NAME,
    PADDLE_WEIGHTS_INDEX_NAME,
    PADDLE_WEIGHTS_NAME,
    PREFIX_WEIGHTS_NAME,
)
from ..utils.import_utils import is_datasets_available, is_paddle_cuda_available
from ..utils.log import logger
from .integrations import get_reporting_integration_callbacks
from .plugins.timer import get_timers, set_timers
from .plugins.unified_checkpoint import (
    load_unified_checkpoint,
    load_unified_optimizer,
    save_unified_checkpoint,
    save_unified_optimizer,
)
from .trainer_callback import (
    CallbackHandler,
    DefaultFlowCallback,
    PrinterCallback,
    ProgressCallback,
    TrainerCallback,
    TrainerControl,
    TrainerState,
)
from .trainer_utils import (  # set_hyrbid_parallel_seed,
    PREFIX_CHECKPOINT_DIR,
    EvalLoopOutput,
    EvalPrediction,
    IterableDatasetShard,
    OptimizerNames,
    PredictionOutput,
    RemoveColumnsCollator,
    ShardingOption,
    TrainerMemoryTracker,
    TrainOutput,
    find_batch_size,
    get_last_checkpoint,
    get_scheduler,
    has_length,
    set_seed,
    speed_metrics,
)
from .training_args import TrainingArguments
from .utils import reshard as reshard_util
from .utils.helper import (  # nested_truncate,
    broadcast_dp_optimizer,
    distributed_concat,
    distributed_file,
    distributed_isfile,
    nested_concat,
    nested_detach,
    nested_numpify,
    nested_truncate,
)
from .utils.sharding_io import ShardingIO

DEFAULT_CALLBACKS = [DefaultFlowCallback]
DEFAULT_PROGRESS_CALLBACK = ProgressCallback

# Name of the files used for checkpointing
TRAINING_ARGS_NAME = "training_args.bin"
TRAINER_STATE_NAME = "trainer_state.json"

OPTIMIZER_NAME = "optimizer.pdopt"
SCHEDULER_NAME = "scheduler.pdparams"
SCALER_NAME = "scaler.pdparams"


if is_datasets_available():
    import datasets


try:
    from paddle.distributed.fleet.utils import mix_precision_utils
except:
    mix_precision_utils = None

try:
    from paddle.io.dataloader.dataloader_iter import _DataLoaderIterBase
except:
    from paddle.fluid.dataloader.dataloader_iter import _DataLoaderIterBase


__all__ = ["Trainer"]


class Trainer:
    """
    Trainer is a simple but feature-complete training and eval loop for PaddlePaddle, optimized for PaddleNLP.

    Args:
        model ([`PretrainedModel`] or `paddle.nn.Layer`, *optional*):
            The model to train, evaluate or use for predictions.

            [`Trainer`] is optimized to work with the [`PretrainedModel`] provided by the library. You can still use
            your own models defined as `paddle.nn.Layer` as long as they work the same way as the PaddleNLP
            models.
        criterion(`paddle.nn.Layer`, *optional*):
            The model may only output the loggit, if you want do more computation for the output of model, you can
            add the criterion Layer.
        args ([`TrainingArguments`], *optional*):
            The arguments to tweak for training. Will default to a basic instance of [`TrainingArguments`] with the
            `output_dir` set to a directory named *tmp_trainer* in the current directory if not provided.
        data_collator (`DataCollator`, *optional*):
            The function to use to form a batch from a list of elements of `train_dataset` or `eval_dataset`. Will
            default to [`default_data_collator`] if no `tokenizer` is provided, an instance of
            [`DataCollatorWithPadding`] otherwise.
        train_dataset (`paddle.io.Dataset` or `paddle.io.IterableDataset`, *optional*):
            The dataset to use for training. If it is an `datasets.Dataset`, columns not accepted by the
            `model.forward()` method are automatically removed.
        eval_dataset (Union[`paddle.io.Dataset`, Dict[str, `paddle.io.Dataset`]],  *optional*):
             The dataset to use for evaluation. If it is a [`~datasets.Dataset`], columns not accepted by the
             `model.forward()` method are automatically removed. If it is a dictionary, it will evaluate on each
             dataset prepending the dictionary key to the metric name.
        tokenizer ([`PretrainedTokenizer`], *optional*):
            The tokenizer used to preprocess the data. If provided, will be used to automatically pad the inputs the
            maximum length when batching inputs, and it will be saved along the model to make it easier to rerun an
            interrupted training or reuse the fine-tuned model.
        compute_metrics (`Callable[[EvalPrediction], Dict]`, *optional*):
            The function that will be used to compute metrics at evaluation. Must take a [`EvalPrediction`] and return
            a dictionary string to metric values.
        callbacks (List of [`TrainerCallback`], *optional*):
            A list of callbacks to customize the training loop. Will add those to the list of default callbacks.
            If you want to remove one of the default callbacks used, use the [`Trainer.remove_callback`] method.
        optimizers (`Tuple[paddle.optimizer.Optimizer, paddle.optimizer.lr.LRScheduler]`, *optional*): A tuple
            containing the optimizer and the scheduler to use. Will default to an instance of [`AdamW`] on your model
            and a scheduler given by [`get_linear_schedule_with_warmup`] controlled by `args`.
        preprocess_logits_for_metrics (`Callable[[paddle.Tensor, paddle.Tensor], paddle.Tensor]`, *optional*):
            A function that preprocess the logits right before caching them at each evaluation step. Must take two
            tensors, the logits and the labels, and return the logits once processed as desired. The modifications made
            by this function will be reflected in the predictions received by `compute_metrics`.

    Important attributes:

        - **model** -- Always points to the core model. If using a transformers model, it will be a [`PretrainedModel`]
          subclass.
        - **model_wrapped** -- Always points to the most external model in case one or more other modules wrap the
          original model. This is the model that should be used for the forward pass. For example, the inner model is
          wrapped in `paddle.DataParallel`. If model hasn't been wrapped, then `self.model_wrapped` is the same
          as `self.model`.

    """

    from .trainer_utils import log_metrics, metrics_format, save_metrics, save_state

    def __init__(
        self,
        model: Union[PretrainedModel, nn.Layer] = None,
        criterion: nn.Layer = None,
        args: TrainingArguments = None,
        data_collator: Optional[DataCollator] = None,
        train_dataset: Optional[Dataset] = None,
        eval_dataset: Union[Dataset, Dict[str, Dataset]] = None,
        tokenizer: Optional[PretrainedTokenizer] = None,
        compute_metrics: Optional[Callable[[EvalPrediction], Dict]] = None,
        callbacks: Optional[List[TrainerCallback]] = None,
        optimizers: Tuple[paddle.optimizer.Optimizer, paddle.optimizer.lr.LRScheduler] = (None, None),
        preprocess_logits_for_metrics: Callable[[paddle.Tensor, paddle.Tensor], paddle.Tensor] = None,
    ):

        if args is None:
            output_dir = "tmp_trainer"
            logger.info(f"No `TrainingArguments` passed, using `output_dir={output_dir}`.")
            args = TrainingArguments(output_dir=output_dir)

        self.args = args
        self.is_in_train = False
        # self.do_grad_scaling = args.fp16

        # memory metrics - must set up as early as possible
        self._memory_tracker = TrainerMemoryTracker(self.args.skip_memory_metrics)
        self._memory_tracker.start()

        # Seed must be set before instantiating the model when using model
        set_seed(seed=self.args.seed)

        if model is None:
            raise RuntimeError("`Trainer` requires either a `model` or `model_init` argument")

        if self.args.to_static:
            model = paddle.jit.to_static(model)
            logger.info("Successfully to apply @to_static to the whole model.")

        if self.args.should_save or self.args.should_save_model_state:
            os.makedirs(self.args.output_dir, exist_ok=True)

        self.sharding = None
        if len(args.sharding) > 0:
            if args.local_rank == -1:
                raise ValueError("Using sharding only works in distributed training.")
            self.sharding = True

        # init parallel env
        if paddle.distributed.get_world_size() > 1:
            if self.args.use_hybrid_parallel:
                self.hcg = fleet.get_hybrid_communicate_group()
                self.dp_group = self.hcg.get_data_parallel_group()
                self.sharding_group = self.hcg.get_sharding_parallel_group()

        default_collator = default_data_collator if tokenizer is None else DataCollatorWithPadding(tokenizer)

        self.data_collator = data_collator if data_collator is not None else default_collator
        self.train_dataset = train_dataset
        self.eval_dataset = eval_dataset
        self.tokenizer = tokenizer
        if not args.skip_profile_timer:
            set_timers()
        self.timers = get_timers()

        self.model_wrapped = model
        self.model = model
        self.criterion = criterion

        self.compute_metrics = compute_metrics
        self.preprocess_logits_for_metrics = preprocess_logits_for_metrics
        self.optimizer, self.lr_scheduler = optimizers
        # Label smoothing
        # if self.args.label_smoothing_factor != 0:
        #     self.label_smoother = LabelSmoother(epsilon=self.args.label_smoothing_factor)
        # else:
        self.label_smoother = None
        self.state = TrainerState()
        self.control = TrainerControl()
        self._signature_columns = None
        self.optimizer_grouped_parameters = None
        self.sharding_io = None
        if self.args.should_save_sharding_stage1_model or self.args.should_load_sharding_stage1_model:
            self.sharding_io = ShardingIO(self.args, self.model, self.optimizer)

        if self.sharding is not None and self.optimizer is not None:
            raise RuntimeError(
                "Passing `optimizers` is not allowed if sharding is enabled."
                "You should subclass `Trainer` and override the `create_optimizer_and_scheduler` method."
            )
        if self.args.pipeline_parallel_degree > 1:
            from paddle.distributed.fleet.meta_parallel import PipelineLayer

            assert (isinstance(model, LoRAModel) and isinstance(model.model, PipelineLayer)) or isinstance(
                model, PipelineLayer
            ), "Only support pipeline parallel mode when model is PipelineLayer!!!"

        default_callbacks = DEFAULT_CALLBACKS + get_reporting_integration_callbacks(self.args.report_to)
        callbacks = default_callbacks if callbacks is None else default_callbacks + callbacks
        self.callback_handler = CallbackHandler(
            callbacks, self.model, self.tokenizer, self.optimizer, self.lr_scheduler
        )
        self.add_callback(PrinterCallback if self.args.disable_tqdm else DEFAULT_PROGRESS_CALLBACK)

        if args.max_steps > 0:
            logger.info("max_steps is given, it will override any value given in num_train_epochs")

        if train_dataset is not None and not isinstance(train_dataset, collections.abc.Sized) and args.max_steps <= 0:
            raise ValueError("train_dataset does not implement __len__, max_steps has to be specified")

        self.do_grad_scaling = False
        self.enable_autocast_context_manager = False

        if args.fp16 or args.bf16:
            logger.info("Using half precision")
            self.enable_autocast_context_manager = True
            self.do_grad_scaling = True if args.fp16 else False
            self.amp_dtype = "float16" if args.fp16 else "bfloat16"
            # fix for load saved fp16 or bf16 ckpt, decorate model first.
            if self.args.fp16_opt_level == "O2":
                if self.amp_dtype == "bfloat16":
                    # fix for paddlepaddle < 2.4.1, not support for bf16
                    paddle.amp.decorate(models=model, level=self.args.fp16_opt_level, dtype=self.amp_dtype)
                else:
                    paddle.amp.decorate(models=model, level=self.args.fp16_opt_level)
            # for pipeline mode and pure tensor parallel
            if self.args.pipeline_parallel_degree > 1 or (
                self.args.tensor_parallel_degree > 1 and self.sharding is None
            ):
                self.scaler = paddle.amp.GradScaler(init_loss_scaling=self.args.scale_loss)
                if self.args.amp_master_grad:
                    mix_precision_utils.MixPrecisionScaler(self.scaler)  # retun value has no use
                self.scaler = fleet.distributed_scaler(self.scaler)
            elif self.sharding is not None:
                self.scaler = paddle.amp.GradScaler(init_loss_scaling=self.args.scale_loss)
                if self.amp_dtype == "float16" or self.amp_dtype == "bfloat16":
                    if ShardingOption.SHARD_OP in self.args.sharding:
                        self.scaler = fleet.distributed_scaler(self.scaler)
                        if self.args.amp_master_grad:
                            mix_precision_utils.MixPrecisionScaler(self.scaler)  # retun value has no use
                    else:
                        # scaler for stage2 and stage3
                        from paddle.distributed.fleet.meta_parallel.sharding.group_sharded_utils import (
                            GroupShardedScaler,
                        )

                        if self.args.amp_master_grad:
                            mix_precision_utils.MixPrecisionScaler(self.scaler)  # return value has no use

                        self.scaler = GroupShardedScaler(self.scaler)
                else:
                    self.do_grad_scaling = False
                    self.use_cuda_amp = False
                    self.amp_dtype = None

            else:
                self.scaler = paddle.amp.GradScaler(init_loss_scaling=self.args.scale_loss)

        if args.recompute:

            def fn(layer):
                if hasattr(layer, "enable_recompute") and (
                    layer.enable_recompute is False or layer.enable_recompute == 0
                ):
                    layer.enable_recompute = True

            model.apply(fn)

        default_label_names = (
            ["start_positions", "end_positions"]
            if "QusetionAnswering" in type(self.model).__name__ or "UIE" in type(self.model).__name__
            else ["labels"]
        )
        self.label_names = default_label_names if self.args.label_names is None else self.args.label_names

        self.control = self.callback_handler.on_init_end(self.args, self.state, self.control)
        self.print_config()

        # very last
        self._memory_tracker.stop_and_update_metrics()

    def add_callback(self, callback):
        """
        Add a callback to the current list of [`~TrainerCallback`].

        Args:
           callback (`type` or [`~TrainerCallback`]):
               A [`~TrainerCallback`] class or an instance of a [`~TrainerCallback`]. In the
               first case, will instantiate a member of that class.
        """
        self.callback_handler.add_callback(callback)

    def pop_callback(self, callback):
        """
        Remove a callback from the current list of [`~TrainerCallback`] and returns it.
        If the callback is not found, returns `None` (and no error is raised).
        Args:
           callback (`type` or [`~TrainerCallback`]):
               A [`~TrainerCallback`] class or an instance of a [`~TrainerCallback`]. In the
               first case, will pop the first member of that class found in the list of callbacks.
        Returns:
            [`~TrainerCallback`]: The callback removed, if found.
        """
        return self.callback_handler.pop_callback(callback)

    def remove_callback(self, callback):
        """
        Remove a callback from the current list of [`~TrainerCallback`].
        Args:
           callback (`type` or [`~TrainerCallback`]):
               A [`~TrainerCallback`] class or an instance of a [`~TrainerCallback`]. In the
               first case, will remove the first member of that class found in the list of callbacks.
        """
        self.callback_handler.remove_callback(callback)

    def _load_from_peft_checkpoint(self, resume_from_checkpoint=None):
        """load state_dict from checkpoint, Only for PEFT Model.

        Args:
            resume_from_checkpoint (`str` or `bool`, *optional*):
                If a `str`, local path to a saved checkpoint as saved by a previous instance of [`Trainer`]. If a
                `bool` and equals `True`, load the last checkpoint in *args.output_dir* as saved by a previous instance
                of [`Trainer`]. Only load model state dict.
        """

        if resume_from_checkpoint is not None:
            convert_tp = False
            if isinstance(self.model, LoRAModel):
                if self.model.quantized or self.args.pipeline_parallel_degree > 1:
                    weights_file = os.path.join(
                        resume_from_checkpoint, _add_variant(LORA_WEIGHTS_NAME, self.args.weight_name_suffix)
                    )
                else:
                    weights_file = os.path.join(resume_from_checkpoint, LORA_WEIGHTS_NAME)
                    if self.model.lora_config.tensor_parallel_degree > 1:
                        convert_tp = True
            elif isinstance(self.model, PrefixModelForCausalLM):
                weights_file = os.path.join(resume_from_checkpoint, PREFIX_WEIGHTS_NAME)
                if self.model.prefix_config.tensor_parallel_degree > 1:
                    convert_tp = True
            if self.args.dataset_rank == 0:
                logger.info(f"Loading model from {resume_from_checkpoint} .")

                if os.path.isfile(weights_file):
                    # We load the model state dict on the CPU to avoid an OOM error.
                    state_dict = paddle.load(weights_file, return_numpy=True)
                    if convert_tp:
                        state_dict = self.model._convert_tensor_parallel(state_dict)

                    # If the model is on the GPU, it still works!
                    self._set_state_dict_in_model(state_dict)
                    # release memory
                    del state_dict
        elif resume_from_checkpoint is not None:
            logger.info(f"not loading ckpt :{self.args.dataset_rank}")

    def _load_from_checkpoint(self, resume_from_checkpoint=None):
        """load state_dict from_checkpoint, Only load model state dict.

        Args:
            resume_from_checkpoint (`str` or `bool`, *optional*):
                If a `str`, local path to a saved checkpoint as saved by a previous instance of [`Trainer`]. If a
                `bool` and equals `True`, load the last checkpoint in *args.output_dir* as saved by a previous instance
                of [`Trainer`]. Only load model state dict.
        """
        resume_from_checkpoint = None if not resume_from_checkpoint else resume_from_checkpoint

        # Load potential model checkpoint
        if isinstance(resume_from_checkpoint, bool) and resume_from_checkpoint:
            resume_from_checkpoint = get_last_checkpoint(self.args.output_dir)
            if resume_from_checkpoint is None:
                raise ValueError(f"No valid checkpoint found in output directory ({self.args.output_dir})")

        if self.args.unified_checkpoint:
            if resume_from_checkpoint is not None:
                load_unified_checkpoint(
                    self.args,
                    self.model,
                    resume_from_checkpoint,
                    safe_serialization=True,
                )
                logger.info(f"Loading model from {resume_from_checkpoint} using unified checkpoint.")
                return

        if isinstance(self.model, LoRAModel) or isinstance(self.model, PrefixModelForCausalLM):
            self._load_from_peft_checkpoint(resume_from_checkpoint)
            return

        weight_name = PADDLE_WEIGHTS_NAME
        weight_index_name = PADDLE_WEIGHTS_INDEX_NAME  # currently set paddle as default, do not support safetensors.

        if self.args.should_load_sharding_stage1_model:
            state_dict = self.sharding_io.load_state_dict_from_checkpoint_with_reshard(
                resume_from_checkpoint,
                base_weight_name=weight_name,
            )
        else:
            if resume_from_checkpoint is not None and self.args.dataset_rank == 0:

                weights_file = os.path.join(
                    resume_from_checkpoint, _add_variant(weight_name, self.args.weight_name_suffix)
                )
                weights_index_file = os.path.join(
                    resume_from_checkpoint, _add_variant(weight_index_name, self.args.weight_name_suffix)
                )

                if not any(
                    os.path.isfile(f)
                    for f in [
                        weights_file,
                        weights_index_file,
                    ]
                ):
                    raise ValueError(f"Can't find a valid checkpoint at {resume_from_checkpoint}")

                logger.info(f"Loading model from {resume_from_checkpoint} .")

                if os.path.isfile(weights_file):
                    # We load the model state dict on the CPU to avoid an OOM error.
                    state_dict = paddle.load(weights_file, return_numpy=True)

                    # If the model is on the GPU, it still works!
                    self._set_state_dict_in_model(state_dict)
                    # release memory
                    del state_dict
                else:
                    # We load the sharded checkpoint.
                    missing_keys, unexpected_keys = load_sharded_checkpoint(
                        self.model, resume_from_checkpoint, self.args.weight_name_suffix, prefer_safe=False
                    )
                    logger.info(f"set state_dict: {missing_keys, unexpected_keys}")

            elif resume_from_checkpoint is not None:
                logger.info(f"not loading ckpt :{self.args.dataset_rank}")

    def _wrap_model_and_load_sharded_checkpoint(self, resume_from_checkpoint):
        # In the sharded mode, should invoke _load_from_checkpoint after _wrap_model.
        # In this mode, each sharding rank load sharded params, do not need to implement the broadcast logic.
        model = self._wrap_model(self.model_wrapped)
        if self.sharding_io is not None:
            # the self.optimizer should be wrapped and it is done in _wrap_model
            self.sharding_io.set_optimizer(self.optimizer)
        if model is not self.model:
            self.model_wrapped = model
        # Should invoke _load_from_checpoint after _load_optimizer_and_scheduler
        # because the _load_from_checkpoint method rely on the optimizer in the shareded mode.
        if resume_from_checkpoint:
            self._load_optimizer_and_scheduler(resume_from_checkpoint)
            self._load_from_checkpoint(resume_from_checkpoint)
        return model

    def train(
        self,
        resume_from_checkpoint: Optional[Union[str, bool]] = None,
        ignore_keys_for_eval: Optional[List[str]] = None,
    ):
        """
        Main training entry point.

        Args:
            resume_from_checkpoint (`str` or `bool`, *optional*):
                If a `str`, local path to a saved checkpoint as saved by a previous instance of [`Trainer`]. If a
                `bool` and equals `True`, load the last checkpoint in *args.output_dir* as saved by a previous instance
                of [`Trainer`]. If present, training will resume from the model/optimizer/scheduler states loaded here.
            ignore_keys_for_eval (`List[str]`, *optional*)
                A list of keys in the output of your model (if it is a dictionary) that should be ignored when
                gathering predictions for evaluation during the training.
        """
        args = self.args
        self.is_in_train = True

        logger.info(f"Starting training from resume_from_checkpoint : {resume_from_checkpoint}")

        # The resume_from_checkpoint could be None in some machine node.
        # Here we reset None to temp directory.
        if args.world_size > 1:
            is_resume_from_checkpoint = paddle.to_tensor([resume_from_checkpoint is not None])
            paddle.distributed.all_reduce(is_resume_from_checkpoint)
            is_resume_from_checkpoint = is_resume_from_checkpoint.item()
            if is_resume_from_checkpoint > 0 and is_resume_from_checkpoint < paddle.distributed.get_world_size():
                if resume_from_checkpoint is None:
                    resume_from_checkpoint = os.path.join(self.args.output_dir, "local_tempdir")
                    if os.path.exists(resume_from_checkpoint) and self.args.local_rank == 0:
                        shutil.rmtree(resume_from_checkpoint)
                    os.makedirs(resume_from_checkpoint, exist_ok=True)
                    logger.info(f"Reset resume_from_checkpoint to temp directory : {resume_from_checkpoint}")

        # memory metrics - must set up as early as possible
        self._memory_tracker.start()

        if not self.args.should_load_sharding_stage1_model:
            self._load_from_checkpoint(resume_from_checkpoint)

        train_dataloader = self.get_train_dataloader()

        total_train_batch_size = args.train_batch_size * args.gradient_accumulation_steps * args.dataset_world_size
        len_dataloader = None
        if has_length(train_dataloader):
            len_dataloader = len(train_dataloader)
            num_update_steps_per_epoch = len(train_dataloader) // args.gradient_accumulation_steps
            num_update_steps_per_epoch = max(num_update_steps_per_epoch, 1)
            num_examples = len(self.train_dataset)

            if args.max_steps > 0:
                max_steps = args.max_steps
                num_train_epochs = args.max_steps // num_update_steps_per_epoch + int(
                    args.max_steps % num_update_steps_per_epoch > 0
                )
                num_train_samples = args.max_steps * total_train_batch_size
            else:
                max_steps = int(num_update_steps_per_epoch * args.num_train_epochs)
                num_train_epochs = math.ceil(args.num_train_epochs)
                num_train_samples = int(len(self.train_dataset) * args.num_train_epochs)

            if args.minimum_eval_times is not None and args.minimum_eval_times > 0:
                if max_steps // args.eval_steps < args.minimum_eval_times:
                    exp_step = max_steps / args.minimum_eval_times
                    exp_step = max(int(exp_step - exp_step % 10), 10)
                    logger.info("Reset eval step by minimum_eval_times to %d" % exp_step)
                    args.eval_steps = exp_step
        elif args.max_steps > 0:  # Rely on max_steps when dataloader does not have a working size
            max_steps = args.max_steps
            # Setting a very large number of epochs so we go as many times as necessary over the iterator.
            num_train_epochs = sys.maxsize
            num_update_steps_per_epoch = max_steps
            num_examples = total_train_batch_size * args.max_steps
            num_train_samples = args.max_steps * total_train_batch_size
        else:
            raise ValueError(
                f"args.max_steps must be set to a positive value if dataloader does not have a length, was {args.max_steps}"
            )

        # delay_optimizer_creation = (
        #     self.sharding is not None
        #     and ShardingOption.SHARD_OP in self.args.sharding
        # )
        delay_optimizer_creation = False

        if not delay_optimizer_creation:
            self.create_optimizer_and_scheduler(num_training_steps=max_steps)

        self.state = TrainerState()

        if self.args.should_load_sharding_stage1_model:
            model = self._wrap_model_and_load_sharded_checkpoint(resume_from_checkpoint)
        elif self.args.should_save_sharding_stage1_model:
            # In the non-sharded mode, should invoke _load_from_checkpoint before _wrap_model.
            # In this mode, the rank0 load all params and the _wrap_model implicitly broadcast params from rank0 to the other ranks.
            model = self._wrap_model(self.model_wrapped)
            if self.sharding_io is not None:
                assert delay_optimizer_creation is False, "delay_optimizer_creation should be False"
                # the self.optimizer should be wrapped and it is done in _wrap_model
                self.sharding_io.set_optimizer(self.optimizer)
            # for the rest of this function `model` is the outside model, whether it was wrapped or not
            if model is not self.model:
                self.model_wrapped = model
            if delay_optimizer_creation:
                self.create_optimizer_and_scheduler(num_training_steps=max_steps)
            self._load_optimizer_and_scheduler(resume_from_checkpoint)
        else:
            model = self._wrap_model(self.model_wrapped)
            # for the rest of this function `model` is the outside model, whether it was wrapped or not
            if model is not self.model:
                self.model_wrapped = model
            if delay_optimizer_creation:
                self.create_optimizer_and_scheduler(num_training_steps=max_steps)
            self._load_optimizer_and_scheduler(resume_from_checkpoint)

        logger.info("***** Running training *****")
        logger.info(f"  Num examples = {num_examples:,}")
        logger.info(f"  Num Epochs = {num_train_epochs}")
        logger.info(f"  Instantaneous batch size per device = {args.per_device_train_batch_size}")
        logger.info(f"  Total train batch size (w. parallel, distributed & accumulation) = {total_train_batch_size}")
        logger.info(f"  Gradient Accumulation steps = {args.gradient_accumulation_steps}")
        logger.info(f"  Total optimization steps = {max_steps:,}")
        logger.info(f"  Total num train samples = {num_train_samples:,}")
        # per_device_trainable_numel = sum(p.numel().item() for p in model.parameters() if not p.stop_gradient)
        # TODO: Temporary fix since Tensor.numel() not supported in distributed mode
        per_device_trainable_numel = sum(np.prod(p.shape) for p in model.parameters() if not p.stop_gradient)
        logger.info(f"  Number of trainable parameters = {per_device_trainable_numel:,} (per device)")
        if self.args.use_hybrid_parallel:
            # todo fix for pipeline_parallel_degree
            parts_num = max(self.args.tensor_parallel_degree, 1) * max(self.args.pipeline_parallel_degree, 1)
            if parts_num > 1:
                all_reduce_dtype = "int64"
                if paddle.get_device().split(":")[0] in ["npu", "xpu"]:
                    # TODO(duanyanhui): fix when NPU all_reduce supports int64
                    all_reduce_dtype = "float32"
                trainable_numel_tensor = paddle.to_tensor(per_device_trainable_numel, dtype=all_reduce_dtype)
                paddle.distributed.all_reduce(trainable_numel_tensor)
                trainable_numel = int(trainable_numel_tensor.item()) // self.args.dataset_world_size
                if self.args.sep_parallel_degree > 0:
                    trainable_numel = trainable_numel // self.args.sep_parallel_degree
                # the numel is roughly, because the tensor parallel still hold own bias or layer_norm weight without splited
                # so, the trainable numel is a little bigger than real.
                logger.info(f"  Number of trainable parameters = {trainable_numel:,} (all devices, roughly)")

        start_time = time.time()
        self._globalstep_last_start_time = time.time()
        self.state.epoch = 0
        epochs_trained = 0
        steps_trained_in_current_epoch = 0
        steps_trained_progress_bar = None

        # Check if continuing training from a checkpoint
        if resume_from_checkpoint is not None and distributed_isfile(
            os.path.join(resume_from_checkpoint, TRAINER_STATE_NAME)
        ):
            self.state = TrainerState.load_from_json(
                distributed_file(os.path.join(resume_from_checkpoint, TRAINER_STATE_NAME))
            )
            if self.args.world_size > 1:
                global_step_list = []
                paddle.distributed.all_gather(
                    global_step_list, paddle.to_tensor([self.state.global_step], dtype="int64")
                )
                assert (
                    paddle.sum(paddle.stack(global_step_list) - global_step_list[0]) == 0
                ), f"Error, get different globel step, please check! step list: {[x.item() for x in global_step_list]}"

            epochs_trained = self.state.global_step // num_update_steps_per_epoch
            if not args.ignore_data_skip:
                steps_trained_in_current_epoch = self.state.global_step % (num_update_steps_per_epoch)
                steps_trained_in_current_epoch *= args.gradient_accumulation_steps
            else:
                steps_trained_in_current_epoch = 0

            logger.info("  Continuing training from checkpoint, will skip to saved global_step")
            logger.info(f"  Continuing training from epoch {epochs_trained}")
            logger.info(f"  Continuing training from global step {self.state.global_step}")
            if not args.ignore_data_skip:
                logger.info(
                    f"  Will skip the first {epochs_trained} epochs then the first {steps_trained_in_current_epoch} "
                    "batches in the first epoch. If this takes a lot of time, you can add the `--ignore_data_skip` "
                    "flag to your launch command, but you will resume the training on data already seen by your model."
                )
                if self.is_local_process_zero() and not args.disable_tqdm:
                    steps_trained_progress_bar = tqdm(total=steps_trained_in_current_epoch)
                    steps_trained_progress_bar.set_description("Skipping the first batches")
            if not args.ignore_data_skip:
                if isinstance(train_dataloader, paddle.io.DataLoader) and isinstance(
                    train_dataloader.batch_sampler, NlpDistributedBatchSampler
                ):
                    consumed_samples = (
                        self.state.global_step
                        * args.train_batch_size
                        * args.gradient_accumulation_steps
                        * args.dataset_world_size
                    )
                    train_dataloader.batch_sampler.set_epoch(consumed_samples=consumed_samples)
                    logger.info(f"Set DistributedBatchSampler consumed_samples to {consumed_samples}")

        epoch_iterator = train_dataloader
        # steps_in_epoch = len(epoch_iterator)
        steps_in_epoch = (
            len(epoch_iterator) if len_dataloader is not None else args.max_steps * args.gradient_accumulation_steps
        )
        if len_dataloader is not None:
            if self.args.gradient_accumulation_steps > len(epoch_iterator):
                logger.warning(
                    f"changing accumulation step from `{self.args.gradient_accumulation_steps}` to `{len(epoch_iterator)}` to avoid, cross epoch accumulate"
                )
                self.args.gradient_accumulation_steps = len(epoch_iterator)

        self.callback_handler.model = self.model
        self.callback_handler.optimizer = self.optimizer
        self.callback_handler.lr_scheduler = self.lr_scheduler
        self.callback_handler.train_dataloader = train_dataloader

        self.state.max_steps = int(max_steps)
        self.state.num_train_epochs = num_train_epochs
        self.state.is_local_process_zero = self.is_local_process_zero()
        self.state.is_world_process_zero = self.is_world_process_zero()

        self.control = self.callback_handler.on_train_begin(args, self.state, self.control)

        tr_loss = paddle.to_tensor(0.0)
        self._total_loss_scalar = 0.0
        self._globalstep_last_logged = self.state.global_step

        if self.args.device == "npu" and self.args.flatten_param_grads:
            from .plugins.npu_plugin import npu_accelerate_plugin

            npu_accelerate_plugin(self.optimizer)

        self.timers and self.timers("read-data").start()

        for epoch in range(epochs_trained, num_train_epochs):
            if isinstance(train_dataloader, paddle.io.DataLoader) and isinstance(
                train_dataloader.batch_sampler, DistributedBatchSampler
            ):
                train_dataloader.batch_sampler.set_epoch(epoch)

            step_control = 0  # used in loop control, reset to 0 after every step
            self.control = self.callback_handler.on_epoch_begin(args, self.state, self.control)

            for step, inputs in enumerate(epoch_iterator):
                if self.args.use_hybrid_parallel and self.args.sep_parallel_degree > 1:
                    inputs = split_inputs_sequence_dim(inputs)
                self.timers and self.timers("read-data").stop()
                os.environ["TRAINER_GLOBAL_STEP"] = str(self.state.global_step)
                self.callback_handler.on_load_data_end(args, self.state, self.control, inputs=inputs)

                # Skip past any already trained steps if resuming training
                # for paddlenlp.utils.batch_sampler.DistributedBatchSampler
                # We use consumed_samples to reset the status
                if isinstance(train_dataloader, paddle.io.DataLoader) and isinstance(
                    train_dataloader.batch_sampler, NlpDistributedBatchSampler
                ):
                    if step == 0:
                        if steps_trained_progress_bar is not None:
                            steps_trained_progress_bar.update(steps_trained_in_current_epoch)
                            steps_trained_progress_bar.close()
                            steps_trained_progress_bar = None
                        self._load_rng_state(resume_from_checkpoint)
                    step += steps_trained_in_current_epoch
                elif steps_trained_in_current_epoch > 0:
                    steps_trained_in_current_epoch -= 1
                    if steps_trained_progress_bar is not None:
                        steps_trained_progress_bar.update(1)
                    if steps_trained_in_current_epoch == 0:
                        self._load_rng_state(resume_from_checkpoint)
                    continue
                elif steps_trained_progress_bar is not None:
                    steps_trained_progress_bar.close()
                    steps_trained_progress_bar = None

                if step_control % args.gradient_accumulation_steps == 0:
                    self.control = self.callback_handler.on_step_begin(args, self.state, self.control)
                    self.timers and self.timers("forward-backward").start()

                dp_enabled = (
                    self.args.data_parallel_degree > 1 if self.args.use_hybrid_parallel else args.local_rank != -1
                )
                forbidden_no_sync = False
                # stage2 and stage3 should not no_sync, because the is no DDP wrapper and no_sync API
                # hybrid_parallel (tp or pp or sharding stage 1) should not no_sync
                if self.args.use_hybrid_parallel:
                    forbidden_no_sync = True

                availiable_no_sync = dp_enabled and not forbidden_no_sync

                is_no_sync = (
                    ((step_control + 1) % args.gradient_accumulation_steps != 0)
                    and availiable_no_sync
                    and args._no_sync_in_gradient_accumulation
                ) or (args.recompute and availiable_no_sync)
                # sharding
                # stage1. the same as ddp
                # stage2. manualy collect gradient on dp group

                dp_master_grad = (
                    self.args.world_size > 1 and self.args.amp_master_grad and not self.args.use_hybrid_parallel
                )
                if dp_master_grad:
                    is_no_sync = True

                if is_no_sync:
                    # Avoid unnecessary DDP synchronization since there will be no backward pass on this example.
                    with model.no_sync():
                        tr_loss_step = self.training_step(model, inputs)
                else:
                    tr_loss_step = self.training_step(model, inputs)

                tr_loss += tr_loss_step

                if (step_control + 1) % args.gradient_accumulation_steps == 0 or (
                    # last step in epoch but step is always smaller than gradient_accumulation_steps
                    steps_in_epoch <= args.gradient_accumulation_steps
                    and (step + 1) == steps_in_epoch
                ):
                    self.timers and self.timers("forward-backward").stop()
                    # Maunally collect gradients
                    # Case 1: Use recompute and dp
                    # Case 2: Hack dp with master_grad
                    # Case 3: Pipeline or sharding overlap
                    # local_rank != -1 don't means dp in networks.
                    self.timers and self.timers("all-reduce").start()

                    # Case 1: Use recompute and dp / sharding stage1,
                    # manualy collect gradient for dp.
                    if args.recompute and availiable_no_sync:
                        fused_allreduce_gradients(list(model.parameters()), None)

                    # Case 2: hack dp with master_grad
                    if dp_master_grad and not (args.recompute and availiable_no_sync):
                        fused_allreduce_gradients(list(model.parameters()), None)

                    # Pipeline parallel mode,  handle gradient reduce here to overlap
                    pipeline_parallel_config = (
                        set(args.pipeline_parallel_config.split(" ")) if args.pipeline_parallel_degree > 1 else set()
                    )
                    enable_delay_scale_loss = "enable_delay_scale_loss" in pipeline_parallel_config
                    enable_dp_comm_overlap = "enable_dp_comm_overlap" in pipeline_parallel_config

                    # Case 3: Pipeline parallel mode, overlap with dp
                    if isinstance(self.optimizer, HybridParallelOptimizer) and not self.do_grad_scaling:
                        parameters_list = _obtain_optimizer_parameters_list(self.optimizer._inner_opt)

                        if not enable_dp_comm_overlap:
                            if self.optimizer._sharding_enable:
                                assert reshard_util.is_sharding_opt(self.optimizer)
                                self.optimizer._inner_opt.reduce_gradients(list(parameters_list), self.optimizer._hcg)

                            if self.optimizer._dp_enable or getattr(self.optimizer, "_sep_enable", False):
                                fused_allreduce_gradients(list(parameters_list), self.optimizer._hcg)

                    self.timers and self.timers("all-reduce").stop()
                    self.timers and self.timers("optimizer-step").start()

                    if args.pipeline_parallel_degree > 1 and enable_delay_scale_loss:
                        for p in model._layers.parameters():
                            with paddle.no_grad():
                                if hasattr(p, "main_grad") and p.main_grad is not None:
                                    assert p.grad is None
                                    p.main_grad.scale_(1.0 / self.args.gradient_accumulation_steps)
                                elif p.grad is not None:
                                    p.grad.scale_(1.0 / self.args.gradient_accumulation_steps)

                    # Optimizer step
                    self.callback_handler.on_optimizer_begin(
                        args, self.state, self.control, scaler=self.scaler if self.do_grad_scaling else None
                    )
                    optimizer_was_run = True
                    if self.do_grad_scaling:
                        scale_before = paddle.assign(self.scaler._scale)
                        self.scaler.step(self.optimizer)
                        self.scaler.update()
                        scale_after = self.scaler._scale
                        optimizer_was_run = not self.scaler._cache_founf_inf
                        if not optimizer_was_run:
                            scale_before_value = scale_before.cpu().numpy()
                            scale_after_value = scale_after.cpu().numpy()
                            logger.warning(
                                f"optimizer not run, scale_before: {scale_before_value[0]}, scale_after: {scale_after_value[0]}"
                            )
                    elif isinstance(self.optimizer, HybridParallelOptimizer):
                        self.optimizer._step(parameters_list)
                    else:
                        self.optimizer.step()

                    self.timers and self.timers("optimizer-step").stop()

                    if optimizer_was_run:
                        self.lr_scheduler.step()

                    self.optimizer.clear_grad()
                    self.callback_handler.on_optimizer_end(
                        args, self.state, self.control, scaler=self.scaler if self.do_grad_scaling else None
                    )

                    self.state.global_step += 1
                    self.state.epoch = epoch + (step + 1) / steps_in_epoch
                    self.control = self.callback_handler.on_step_end(args, self.state, self.control)
                    self._maybe_log_save_evaluate(tr_loss, model, epoch, ignore_keys_for_eval, inputs=inputs)
                    self._print_timer()
                    step_control = 0
                else:
                    self.control = self.callback_handler.on_substep_end(args, self.state, self.control)
                    step_control += 1

                if self.control.should_epoch_stop or self.control.should_training_stop:
                    break
                self.timers and self.timers("read-data").start()

            if step < 0:
                logger.warning(
                    f"There seems to be not a single sample in your epoch_iterator, stopping training at step"
                    f" {self.state.global_step}! This is expected if you're using an IterableDataset and set"
                    f" num_steps ({self.state.max_steps}) higher than the number of available samples."
                )
                self.control.should_training_stop = True

            self.control = self.callback_handler.on_epoch_end(args, self.state, self.control)
            self._maybe_log_save_evaluate(tr_loss, model, epoch, ignore_keys_for_eval, inputs=inputs)

            if self.control.should_training_stop:
                break

        if args.past_index and hasattr(self, "_past"):
            # Clean the state at the end of training
            delattr(self, "_past")

        logger.info("\nTraining completed. \n")
        if args.load_best_model_at_end and self.state.best_model_checkpoint is not None:
            if args.local_rank != -1:
                dist.barrier()

            logger.info(
                f"Loading best model from {self.state.best_model_checkpoint} (score: {self.state.best_metric})."
            )
            if isinstance(self.model, LoRAModel) or isinstance(self.model, PrefixModelForCausalLM):
                self._load_best_model_from_peft_checkpoint()
            else:
                weight_name = PADDLE_WEIGHTS_NAME
                best_model_path = os.path.join(
                    self.state.best_model_checkpoint, _add_variant(weight_name, self.args.weight_name_suffix)
                )
                if os.path.exists(best_model_path):
                    # We load the model state dict on the CPU to avoid an OOM error.
                    state_dict = paddle.load(best_model_path, return_numpy=True)
                    # If the model is on the GPU, it still works!
                    self._set_state_dict_in_model(state_dict)
                else:
                    logger.warning(
                        f"Could not locate the best model at {best_model_path}, if you are running a distributed training "
                        "on multiple nodes, you should activate `--save_on_each_node`."
                    )

        self._total_loss_scalar += tr_loss.item()
        train_loss = self._total_loss_scalar / self.state.global_step

        metrics = speed_metrics("train", start_time, num_samples=num_train_samples, num_steps=self.state.max_steps)

        metrics["train_loss"] = train_loss

        self.is_in_train = False

        self._memory_tracker.stop_and_update_metrics(metrics)

        self.log(metrics)

        self.control = self.callback_handler.on_train_end(args, self.state, self.control)

        return TrainOutput(self.state.global_step, train_loss, metrics)

    def _load_best_model_from_peft_checkpoint(self):
        convert_tp = False
        if isinstance(self.model, LoRAModel):
            if self.model.quantized or self.args.pipeline_parallel_degree > 1:
                best_model_path = os.path.join(
                    self.state.best_model_checkpoint, _add_variant(LORA_WEIGHTS_NAME, self.args.weight_name_suffix)
                )
            else:
                best_model_path = os.path.join(self.state.best_model_checkpoint, LORA_WEIGHTS_NAME)
                if self.model.lora_config.tensor_parallel_degree > 1:
                    convert_tp = True

        elif isinstance(self.model, PrefixModelForCausalLM):
            best_model_path = os.path.join(self.state.best_model_checkpoint, PREFIX_WEIGHTS_NAME)
            if self.model.prefix_config.tensor_parallel_degree > 1:
                convert_tp = True

        if os.path.exists(best_model_path):
            # We load the model state dict on the CPU to avoid an OOM error.
            state_dict = paddle.load(best_model_path, return_numpy=True)
            if convert_tp:
                state_dict = self.model._convert_tensor_parallel(state_dict)
            # If the model is on the GPU, it still works!
            self._set_state_dict_in_model(state_dict)
        else:
            logger.warning(
                f"Could not locate the best model at {best_model_path}, if you are running a distributed training "
                "on multiple nodes, you should activate `--save_on_each_node`."
            )

    def _get_train_sampler(self) -> Optional[paddle.io.Sampler]:
        if self.train_dataset is None or not has_length(self.train_dataset):
            return None

        if self.args.world_size <= 1:
            return paddle.io.BatchSampler(
                dataset=self.train_dataset,
                shuffle=True,
                batch_size=self.args.per_device_train_batch_size,
                drop_last=self.args.dataloader_drop_last,
            )

        return DistributedBatchSampler(
            self.train_dataset,
            batch_size=self.args.per_device_train_batch_size,
            shuffle=True,
            num_replicas=self.args.dataset_world_size,
            rank=self.args.dataset_rank,
            drop_last=self.args.dataloader_drop_last,
        )

    def _set_state_dict_in_model(self, state_dict):
        # TODO  @ZHUI paddle need return the results of set_state_dict.
        logger.info(f"set state-dict :{self.model.set_state_dict(state_dict)}")

    def _print_timer(self):
        """print timer and clear states"""
        paddle_timer_info = ""
        try:
            from paddle.distributed.fleet.utils.timer_helper import (
                get_timers as paddle_get_timers,
            )

            paddle_pipeline_timers = paddle_get_timers()
            for name, timer in paddle_pipeline_timers.timers.items():
                elapsed_time = timer.elapsed(reset=False) * 1000.0
                paddle_timer_info += f" | {name}: {elapsed_time:.2f}"
            paddle_pipeline_timers.log(paddle_pipeline_timers.timers.keys(), reset=True)
        except ImportError:  # paddle version too old, timer not support
            warnings.warn(f"paddle version:{paddle.__git_commit__} does not support pipeline timer")
        except AssertionError:  # paddle timer not enabled
            pass

        if self.timers is not None:
            timer_info = self.timers.log(self.timers.timers.keys(), reset=True)
        else:
            timer_info = ""

        if timer_info or paddle_timer_info:
            logger.info(f"[Profile global_step: {self.state.global_step}] {timer_info} {paddle_timer_info}")

    def _maybe_log_save_evaluate(self, tr_loss, model, epoch, ignore_keys_for_eval, **kwargs):
        if self.control.should_log:

            logs: Dict[str, float] = {}

            # all_gather + mean() to get average loss over all processes
            tr_loss_scalar = self._nested_gather(tr_loss).mean().item()

            # reset tr_loss to zero
            tr_loss.subtract_(tr_loss)

            logs["loss"] = round(tr_loss_scalar / (self.state.global_step - self._globalstep_last_logged), 8)
            logs["learning_rate"] = float("{0:.3e}".format(self._get_learning_rate()))
            logs["global_step"] = int(self.state.global_step)

            total_train_batch_size = (
                self.args.train_batch_size * self.args.gradient_accumulation_steps * self.args.dataset_world_size
            )
            num_steps = self.state.global_step - self._globalstep_last_logged
            logs.update(
                speed_metrics(
                    "interval",
                    self._globalstep_last_start_time,
                    num_samples=total_train_batch_size * num_steps,
                    num_steps=num_steps,
                )
            )

            self._total_loss_scalar += tr_loss_scalar
            self._globalstep_last_logged = self.state.global_step
            self._globalstep_last_start_time = time.time()

            # Add additional memory in log.
            if not self.args.skip_memory_metrics:
                logs.update(
                    {
                        "cpu_mem_used": self._memory_tracker.cpu_mem_used() >> 20,
                        "cpu_mem_used_peak": self._memory_tracker.cpu_mem_used_peak >> 20,
                    }
                )
                if is_paddle_cuda_available():
                    logs.update(
                        {
                            "gpu_max_memory_allocated": paddle.device.cuda.max_memory_allocated() >> 20,
                            "gpu_max_memory_reserved": paddle.device.cuda.max_memory_reserved() >> 20,
                        }
                    )

            self.log(logs, **kwargs)

        metrics = None
        if self.control.should_evaluate:
            if isinstance(self.optimizer, GroupShardedOptimizerStage2) and self.optimizer._broadcast_overlap:
                paddle.device.cuda.synchronize()

            if isinstance(self.eval_dataset, dict):
                for eval_dataset_name, eval_dataset in self.eval_dataset.items():
                    metrics = self.evaluate(
                        eval_dataset=eval_dataset,
                        ignore_keys=ignore_keys_for_eval,
                        metric_key_prefix=f"eval_{eval_dataset_name}",
                    )
            else:
                metrics = self.evaluate(ignore_keys=ignore_keys_for_eval)

        if self.control.should_save:
            if isinstance(self.optimizer, GroupShardedOptimizerStage2) and self.optimizer._broadcast_overlap:
                paddle.device.cuda.synchronize()

            self._save_checkpoint(model, metrics=metrics)
            self.control = self.callback_handler.on_save(self.args, self.state, self.control)

    def _get_learning_rate(self):
        return self.optimizer.get_lr()

    def get_train_dataloader(self):
        """
        Returns the training [`~paddle.io.DataLoader`].

        Will use no sampler if `self.train_dataset` does not implement `__len__`, a random sampler (adapted to
        distributed training if necessary) otherwise.

        Subclass and override this method if you want to inject some custom behavior.
        """
        if self.args.should_load_dataset and self.train_dataset is None:
            raise ValueError("Training requires a train_dataset when should_load_dataset is True.")
        if not self.args.should_load_dataset and self.train_dataset is not None:
            raise ValueError("We don't need train_dataset when should_load_dataset is False.")

        train_dataset = self.train_dataset
        if is_datasets_available() and train_dataset is not None and isinstance(train_dataset, datasets.Dataset):
            train_dataset = self._remove_unused_columns(train_dataset, description="training")
        _DataLoader = DistDataLoader if self.args.distributed_dataloader else DataLoader

        if self._is_iterable_dataset(train_dataset):
            if self.args.dataset_world_size > 1:
                train_dataset = IterableDatasetShard(
                    train_dataset,
                    batch_size=self.args.per_device_train_batch_size,
                    drop_last=self.args.dataloader_drop_last,
                    num_processes=self.args.dataset_world_size,
                    process_index=self.args.dataset_rank,
                )

            return _DataLoader(
                train_dataset,
                batch_size=self.args.per_device_train_batch_size,
                collate_fn=self.data_collator,
                num_workers=self.args.dataloader_num_workers,
            )

        train_sampler = self._get_train_sampler()

        if self.args.distributed_dataloader:
            logger.info("Training using DistDataLoader.")

        return _DataLoader(
            train_dataset,
            batch_sampler=train_sampler,
            collate_fn=self.data_collator,
            num_workers=self.args.dataloader_num_workers,
        )

    def _get_eval_sampler(self, eval_dataset: Dataset):
        if self.args.world_size <= 1:
            return paddle.io.BatchSampler(
                eval_dataset,
                batch_size=self.args.per_device_eval_batch_size,
                shuffle=False,
                drop_last=False,
            )
        else:
            drop_last = False
            if self.args.pipeline_parallel_degree > 1:
                drop_last = True
                logger.warning(
                    "In parallel mode, the bacth_size is strictly checked. set DistributedBatchSampler drop_last=True."
                )

            return DistributedBatchSampler(
                eval_dataset,
                num_replicas=self.args.dataset_world_size,
                rank=self.args.dataset_rank,
                batch_size=self.args.per_device_eval_batch_size,
                shuffle=False,
                drop_last=drop_last,
            )

    def get_eval_dataloader(self, eval_dataset: Optional[Dataset] = None) -> DataLoader:
        """
        Returns the evaluation [`~paddle.io.DataLoader`].

        Subclass and override this method if you want to inject some custom behavior.

        Args:
            eval_dataset (`paddle.io.Dataset`, *optional*):
                If provided, will override `self.eval_dataset`. If it is an `datasets.Dataset`, columns not accepted by
                the `model.forward()` method are automatically removed. It must implement `__len__`.
        """
        if self.args.should_load_dataset and eval_dataset is None and self.eval_dataset is None:
            raise ValueError("Evaluation requires an eval_dataset when should_load_dataset is True.")
        if not self.args.should_load_dataset and not (eval_dataset is None and self.eval_dataset is None):
            raise ValueError("We don't need eval_dataset when should_load_dataset is False.")

        eval_dataset = eval_dataset if eval_dataset is not None else self.eval_dataset

        if is_datasets_available() and eval_dataset is not None and isinstance(eval_dataset, datasets.Dataset):
            eval_dataset = self._remove_unused_columns(eval_dataset, description="evaluation")

        _DataLoader = DistDataLoader if self.args.distributed_dataloader else DataLoader

        if self._is_iterable_dataset(eval_dataset):
            if self.args.dataset_world_size > 1:
                eval_dataset = IterableDatasetShard(
                    eval_dataset,
                    batch_size=self.args.per_device_eval_batch_size,
                    drop_last=self.args.dataloader_drop_last,
                    num_processes=self.args.dataset_world_size,
                    process_index=self.args.dataset_rank,
                )

            return _DataLoader(
                eval_dataset,
                batch_size=self.args.per_device_eval_batch_size,
                collate_fn=self.data_collator,
                num_workers=self.args.dataloader_num_workers,
            )

        eval_sampler = self._get_eval_sampler(eval_dataset)

        if self.args.distributed_dataloader:
            logger.info("Eval using DistDataLoader.")

        return _DataLoader(
            eval_dataset,
            batch_sampler=eval_sampler,
            collate_fn=self.data_collator,
            num_workers=self.args.dataloader_num_workers,
        )

    def get_test_dataloader(self, test_dataset: Dataset) -> DataLoader:
        """
        Returns the test [`~paddle.io.DataLoader`].

        Subclass and override this method if you want to inject some custom behavior.

        Args:
            test_dataset (`paddle.io.Dataset`, *optional*):
                The test dataset to use. If it is an `datasets.Dataset`, columns not accepted by the `model.forward()`
                method are automatically removed. It must implement `__len__`.
        """
        if self.args.should_load_dataset and not test_dataset:
            raise ValueError("Test requires an test_dataset when should_load_dataset is True.")
        if not self.args.should_load_dataset and test_dataset is not None:
            raise ValueError("We don't need test_dataset when should_load_dataset is False.")

        if is_datasets_available() and test_dataset is not None and isinstance(test_dataset, datasets.Dataset):
            test_dataset = self._remove_unused_columns(test_dataset, description="test")

        _DataLoader = DistDataLoader if self.args.distributed_dataloader else DataLoader

        if self._is_iterable_dataset(test_dataset):
            if self.args.dataset_world_size > 1:
                test_dataset = IterableDatasetShard(
                    test_dataset,
                    batch_size=self.args.per_device_eval_batch_size,
                    drop_last=self.args.dataloader_drop_last,
                    num_processes=self.args.dataset_world_size,
                    process_index=self.args.dataset_rank,
                )

            return _DataLoader(
                test_dataset,
                batch_size=self.args.per_device_eval_batch_size * self.world_size,
                collate_fn=self.data_collator,  # _get_collator_with_removed_columns
                num_workers=self.args.dataloader_num_workers,
            )

        test_sampler = self._get_eval_sampler(test_dataset)

        if self.args.distributed_dataloader:
            logger.info("Test using DistDataLoader.")

        # We use the same batch_size as for eval.
        return _DataLoader(
            test_dataset,
            batch_sampler=test_sampler,
            collate_fn=self.data_collator,
            drop_last=self.args.dataloader_drop_last,
        )

    def create_optimizer_and_scheduler(self, num_training_steps: int):
        """
        Setup the optimizer and the learning rate scheduler.

        We provide a reasonable default that works well. If you want to use something else, you can pass a tuple in the
        Trainer's init through `optimizers`, or subclass and override this method (or `create_optimizer` and/or
        `create_scheduler`) in a subclass.
        """
        self.create_scheduler(num_training_steps=num_training_steps)
        self.create_optimizer(self.lr_scheduler)

    def create_optimizer(self, lr_scheduler=None):
        """
        Setup the optimizer.

        We provide a reasonable default that works well. If you want to use something else, you can pass a tuple in the
        Trainer's init through `optimizers`, or subclass and override this method in a subclass.
        """
        if self.optimizer is None:
            if self.optimizer_grouped_parameters is not None:
                params = self.optimizer_grouped_parameters
                apply_decay_param_fun = None
            else:
                params = self.model.parameters()
                decay_parameters = [
                    p.name for n, p in self.model.named_parameters() if not any(nd in n for nd in ["bias", "norm"])
                ]

                def apply_decay_param_fun(x):
                    return x in decay_parameters

            optimizer_cls, optimizer_kwargs = Trainer.get_optimizer_cls_and_kwargs(self.args)
            if hasattr(optimizer_cls, "_create_master_weight") and self.args.fp16_opt_level == "O2":
                optimizer_kwargs["multi_precision"] = True

            def is_new_version_sharding_stage1_optimizer():
                signature_keys = set(inspect.signature(DygraphShardingOptimizer).parameters.keys())
                return "inner_optimizer_class" not in signature_keys

            if ShardingOption.SHARD_OP in self.args.sharding and not is_new_version_sharding_stage1_optimizer():
                # for backward compatibility.
                # this call will raise, if sharding stage1 is supported in HybridParallelOptimizer,
                # in which case, the logic follows will handle it
                self.optimizer = DygraphShardingOptimizer(
                    hcg=fleet.get_hybrid_communicate_group(),
                    user_defined_strategy=None,
                    params=params,
                    inner_optimizer_class=optimizer_cls,
                    learning_rate=self.lr_scheduler if lr_scheduler is None else lr_scheduler,
                    apply_decay_param_fun=apply_decay_param_fun,
                    weight_decay=self.args.weight_decay,
                    grad_clip=nn.ClipGradByGlobalNorm(self.args.max_grad_norm)
                    if self.args.max_grad_norm > 0
                    else None,
                    **optimizer_kwargs,
                )
            else:
                self.optimizer = optimizer_cls(
                    learning_rate=self.lr_scheduler if lr_scheduler is None else lr_scheduler,
                    apply_decay_param_fun=apply_decay_param_fun,
                    parameters=params,
                    weight_decay=self.args.weight_decay,
                    grad_clip=nn.ClipGradByGlobalNorm(self.args.max_grad_norm)
                    if self.args.max_grad_norm > 0
                    else None,
                    **optimizer_kwargs,
                )

        return self.optimizer

    def _load_rng_state(self, checkpoint):
        # Load RNG states from `checkpoint`
        if checkpoint is None:
            return

        # if use distributed training
        if self.args.world_size > 1:
            process_index = self.args.process_index
            rng_file_list = [None for x in range(self.args.world_size)]
            if self.args.should_save:
                rng_file = os.path.join(checkpoint, f"rng_state_{self.args.world_size}.pth")
                if os.path.isfile(rng_file):
                    rng_file_list = paddle.load(rng_file, return_numpy=True)
            paddle.distributed.broadcast_object_list(rng_file_list, src=0)
            # if rng_file_list still empty, then use old style rng_state
            if rng_file_list[0] is None:
                rng_file = os.path.join(checkpoint, f"rng_state_{process_index}.pth")
                if not os.path.isfile(rng_file):
                    logger.info(
                        f"Didn't find an RNG file for process {process_index}, if you are resuming a training that "
                        "wasn't launched in a distributed fashion, reproducibility is not guaranteed."
                    )
                    return
                checkpoint_rng_state = paddle.load(rng_file, return_numpy=True)
            else:
                checkpoint_rng_state = rng_file_list[process_index]
        else:
            rng_file = os.path.join(checkpoint, "rng_state.pth")
            if not os.path.isfile(rng_file):
                logger.info(
                    "Didn't find an RNG file, if you are resuming a training that was launched in a distributed "
                    "fashion, reproducibility is not guaranteed."
                )
                return

            checkpoint_rng_state = paddle.load(rng_file, return_numpy=True)

        random.setstate(checkpoint_rng_state["python"])
        np.random.set_state(checkpoint_rng_state["numpy"])

        core = paddle.framework.core

        core.default_cpu_generator().manual_seed(checkpoint_rng_state["cpu"])
        if core.is_compiled_with_cuda():
            if not len(checkpoint_rng_state["cuda"]) == core.get_cuda_device_count():
                raise ValueError("Length of gpu state list shoule be equal to the gpu device count")
            for i in range(core.get_cuda_device_count()):
                core.default_cuda_generator(i).manual_seed(checkpoint_rng_state["cuda"][i])

        if paddle.device.get_all_custom_device_type() is not None:
            custom_device_type = paddle.device.get_all_custom_device_type()
            for device in custom_device_type:
                if not len(checkpoint_rng_state["cuda"]) == core.get_custom_device_count(device):
                    raise ValueError("Length of custom device state list shoule be equal to the custom device count")
                for i in range(core.get_custom_device_count(device)):
                    core.default_custom_device_generator(i).manual_seed(checkpoint_rng_state["cuda"][i])

        if self.args.use_hybrid_parallel:
            fleet.meta_parallel.get_rng_state_tracker().set_states_tracker(
                checkpoint_rng_state["hybrid_parallel_rng_state_tracker"]
            )

    @staticmethod
    def get_optimizer_cls_and_kwargs(args: TrainingArguments) -> Tuple[Any, Any]:
        """
        Returns the optimizer class and optimizer parameters based on the training arguments.

        Args:
            args (`paddlenlp.training_args.TrainingArguments`):
                The training arguments for the training session.

        """
        # optimizer_kwargs = {"lr": args.learning_rate}
        optimizer_kwargs = {}
        adam_kwargs = {
            "beta1": args.adam_beta1,
            "beta2": args.adam_beta2,
            "epsilon": args.adam_epsilon,
        }
        if args.optim == OptimizerNames.ADAMW:
            from paddle.optimizer import AdamW

            optimizer_cls = AdamW
            optimizer_kwargs.update(adam_kwargs)
        else:
            raise ValueError(f"Trainer cannot instantiate unsupported optimizer: {args.optim}")
        return optimizer_cls, optimizer_kwargs

    def create_scheduler(self, num_training_steps: int):
        """
        Setup the scheduler. The optimizer of the trainer must have been set up either before this method is called or
        passed as an argument.

        Args:
            num_training_steps (int): The number of training steps to do.
        """
        warmup = (
            self.args.warmup_steps if self.args.warmup_steps > 0 else int(self.args.warmup_ratio * num_training_steps)
        )

        if self.lr_scheduler is None:
            self.lr_scheduler = get_scheduler(
                self.args.lr_scheduler_type,
                learning_rate=self.args.learning_rate,
                num_warmup_steps=warmup,
                num_training_steps=num_training_steps,
                num_cycles=self.args.num_cycles,
                lr_end=self.args.lr_end,
                power=self.args.power,
            )

        return self.lr_scheduler

    def num_examples(self, dataloader: DataLoader) -> int:
        """
        Helper to get number of samples in a [`~paddle.io.DataLoader`] by accessing its dataset. When
        dataloader.dataset does not exist or has no length, estimates as best it can
        """
        try:
            dataset = dataloader.dataset
            # Special case for IterableDatasetShard, we need to dig deeper
            if isinstance(dataset, IterableDatasetShard):
                return len(dataloader.dataset.dataset)
            return len(dataloader.dataset)
        except (NameError, AttributeError, TypeError):  # no dataset or length, estimate by length of dataloader
            return len(dataloader) * self.args.per_device_train_batch_size

    def _wrap_model(self, model, training=True):

        # train/eval could be run multiple-times - if already wrapped, don't re-wrap it again
        if unwrap_model(model) is not model:
            return model

        # Note: in paddle.distributed mode, there's no point in wrapping the model
        # inside a DistributedDataParallel as we'll be under `no_grad` anyways.
        if not training:
            return model

        # Mixed precision training
        if training and self.do_grad_scaling:  # self.args.fp16_opt_level=="O2":
            # model, self.optimizer
            if self.amp_dtype == "bfloat16":
                # fix for paddlepaddle < 2.4.1, not support for bf16
                decorated = paddle.amp.decorate(
                    models=model, optimizers=self.optimizer, level=self.args.fp16_opt_level, dtype=self.amp_dtype
                )
            else:
                decorated = paddle.amp.decorate(
                    models=model, optimizers=self.optimizer, level=self.args.fp16_opt_level
                )

            if self.optimizer is None:
                model = decorated
            else:
                model, self.optimizer = decorated

        if self.args.world_size == 1:
            if self.args.amp_master_grad:
                mix_precision_utils.MixPrecisionLayer(model, dtype=self.amp_dtype)
                assert self.optimizer is not None, "optimizer is empty!"
                self.optimizer = mix_precision_utils.MixPrecisionOptimizer(self.optimizer)

        in_pipeline_parallel_mode = self.args.pipeline_parallel_degree > 1
        in_sharding_parallel_mode = self.sharding is not None
        in_tensor_parallel_mode = self.args.tensor_parallel_degree > 1
<<<<<<< HEAD
=======
        in_sep_parallel_mode = self.args.sep_parallel_degree > 1
>>>>>>> d4b0e4d8

        # Multi-gpu training
        if (
            self.args.world_size > 1
            and not self.args.use_hybrid_parallel
<<<<<<< HEAD
            or not (in_pipeline_parallel_mode or in_sharding_parallel_mode or in_tensor_parallel_mode)
=======
            or not (
                in_pipeline_parallel_mode
                or in_sharding_parallel_mode
                or in_tensor_parallel_mode
                or in_sep_parallel_mode
            )
>>>>>>> d4b0e4d8
        ):
            model = paddle.DataParallel(model)
            # Distributed training (should be after fp16 initialization)

            if self.args.amp_master_grad:
                mix_precision_utils.MixPrecisionLayer(model, dtype=self.amp_dtype)
                assert self.optimizer is not None, "optimizer is empty!"
                self.optimizer = mix_precision_utils.MixPrecisionOptimizer(self.optimizer)

        # Pipeline mode
        if in_pipeline_parallel_mode:
            if self.args.amp_master_grad:
                mix_precision_utils.MixPrecisionLayer(model, dtype=self.amp_dtype)  # return value has no use
            # hack for pipeline model mini batch to batch
            # need batter solution @ZHUI
            # make batch_fn compatible for fleet.distributed_model decorate.
            prepare_pipeline_inputs_func = (
                model._prepare_pipeline_inputs_func if hasattr(model, "_prepare_pipeline_inputs_func") else None
            )
            if isinstance(model, LoRAModel):
                model = model.model
            model = fleet.distributed_model(model)
            if prepare_pipeline_inputs_func is not None:
                model._prepare_pipeline_inputs_func = prepare_pipeline_inputs_func
            else:

                def _prepare_pipeline_inputs_func(inputs):
                    first_stage_keys = ["input_ids", "attention_mask", "position_ids"]
                    last_stage_keys = ["labels"]

                    def get_expected_keys(inputs, keys):
                        ret = tuple([inputs.pop(k) for k in keys if k in inputs])
                        if len(ret) == 1:
                            ret = ret[0]
                        return ret

                    if type(inputs) is dict or type(inputs) is OrderedDict:
                        return [
                            get_expected_keys(inputs, first_stage_keys),
                            get_expected_keys(inputs, last_stage_keys),
                        ]

                    keys = list(inputs[0].keys())
                    inputs_batch = {key: [data.pop(key) for data in inputs] for key in keys}
                    return [
                        get_expected_keys(inputs_batch, first_stage_keys),
                        get_expected_keys(inputs_batch, last_stage_keys),
                    ]

                logger.warning(
                    "Using default prepare pipeline inputs func, only support input_ids and labels as inputs."
                )
                model._prepare_pipeline_inputs_func = _prepare_pipeline_inputs_func

            assert self.optimizer is not None, "Pipeline mode need decorate optimizer, pelease init optimizer."
            if self.args.amp_master_grad:
                self.optimizer = mix_precision_utils.MixPrecisionOptimizer(self.optimizer)
            self.optimizer = fleet.distributed_optimizer(self.optimizer)

        # No pipeline mode, sharding only
        if not in_pipeline_parallel_mode and in_sharding_parallel_mode:
            # Sharded DDP!
            if self.args.tensor_parallel_degree > 1:
                hcg = fleet.get_hybrid_communicate_group()
                assert (
                    ShardingOption.SHARD_GRAD_OP in self.args.sharding or ShardingOption.SHARD_OP in self.args.sharding
                ), "Only support tensor parallel + sharding stage1/stage2 hybrid parallel now."
                model = paddle.distributed.fleet.meta_parallel.TensorParallel(model, hcg, strategy=None)

            if ShardingOption.SHARD_OP in self.args.sharding:
                if self.args.amp_master_grad:
                    mix_precision_utils.MixPrecisionLayer(model, dtype=self.amp_dtype)  # return value has no use
                model = fleet.distributed_model(model)
                if self.args.amp_master_grad:
                    self.optimizer = mix_precision_utils.MixPrecisionOptimizer(self.optimizer)
                self.optimizer = fleet.distributed_optimizer(self.optimizer)
            else:
                cpu_offload = ShardingOption.OFFLOAD in self.args.sharding
                assert self.optimizer is not None, "optimizer is empty!"
                level = None
                if ShardingOption.SHARD_GRAD_OP in self.args.sharding:
                    level = "os_g"
                if ShardingOption.FULL_SHARD in self.args.sharding:
                    level = "p_g_os"

                from paddle.distributed.sharding import group_sharded_parallel

                # add dp_group and exclude_layer params
                # https://www.paddlepaddle.org.cn/documentation/docs/zh/develop/api/paddle/distributed/sharding/group_sharded_parallel_cn.html#group-sharded-parallel
                extra_kwargs = {}
                extra_kwargs["dp_group"] = self.dp_group
                extra_kwargs["exclude_layer"] = ["GroupNorm"]

                if self.args.amp_master_grad:
                    assert (
                        self.args.data_parallel_degree == 1
                    ), "Sharding stage 2 / Sharding stage 3 main grad is not compatible with dp for now."
                    mix_precision_utils.MixPrecisionLayer(model, dtype=self.amp_dtype)  # return value has no use
                    self.optimizer = mix_precision_utils.MixPrecisionOptimizer(self.optimizer)

                model, optimizer, _ = group_sharded_parallel(
                    model,
                    self.optimizer,
                    level=level,
                    scaler=None,
                    group=self.sharding_group,
                    offload=cpu_offload,
                    **extra_kwargs,
                )
                if ShardingOption.SHARD_GRAD_OP in self.args.sharding and self.args.amp_master_grad:
                    assert hasattr(optimizer, "use_main_grad"), (
                        "Current installed paddle doesn't support sharding stage 2 with main grad, "
                        "please upgrade your paddle (using nightly version)."
                    )

                sharding_parallel_config = set(self.args.sharding_parallel_config.split(" "))
                if level == "os_g" and "enable_stage2_overlap" in sharding_parallel_config:
                    model._set_reduce_overlap(True)
                    optimizer._set_broadcast_overlap(True, model)

                self.optimizer = optimizer

        # pure tesnor parallel mode, no pipeline_parallel, no sharding.
<<<<<<< HEAD
        if not in_pipeline_parallel_mode and not in_sharding_parallel_mode and in_tensor_parallel_mode:
=======
        if (
            not in_pipeline_parallel_mode
            and not in_sharding_parallel_mode
            and (in_tensor_parallel_mode or in_sep_parallel_mode)
        ):
>>>>>>> d4b0e4d8
            if self.args.amp_master_grad:
                mix_precision_utils.MixPrecisionLayer(model, dtype=self.amp_dtype)  # return value has no use

            model = fleet.distributed_model(model)
            assert self.optimizer is not None, "Tensor parallel mode need decorate optimizer, pelease init optimizer."
            if self.args.amp_master_grad:
                self.optimizer = mix_precision_utils.MixPrecisionOptimizer(self.optimizer)
            self.optimizer = fleet.distributed_optimizer(self.optimizer)

        return model

    def _prepare_input(self, data: Union[paddle.Tensor, Any]) -> Union[paddle.Tensor, Any]:
        """
        Prepares one `data` before feeding it to the model, be it a tensor or a nested list/dictionary of tensors.
        """
        if isinstance(data, Mapping):
            return type(data)({k: self._prepare_input(v) for k, v in data.items()})
        elif isinstance(data, (tuple, list)):
            return type(data)(self._prepare_input(v) for v in data)
        elif isinstance(data, paddle.Tensor):
            # kwargs = dict(device=self.args.current_device)
            # update data type for pure fp16
            if data.place.is_cuda_pinned_place():
                return data.cuda()
            return data
            # return data.to(**kwargs)
        return data

    def _prepare_inputs(self, inputs: Dict[str, Union[paddle.Tensor, Any]]) -> Dict[str, Union[paddle.Tensor, Any]]:
        """
        Prepare `inputs` before feeding them to the model, converting them to tensors if they are not already and
        handling potential state.
        """
        inputs = self._prepare_input(inputs)
        if self.args.past_index >= 0 and self._past is not None:
            inputs["mems"] = self._past

        return inputs

    def autocast_smart_context_manager(self):
        """
        A helper wrapper that creates an appropriate context manager for `autocast` while feeding it the desired
        arguments, depending on the situation.
        """
        if self.enable_autocast_context_manager:
            custom_black_list = ["reduce_sum", "c_softmax_with_cross_entropy"]
            custom_white_list = []
            if self.args.fp16_opt_level == "O2":
                # https://github.com/PaddlePaddle/Paddle/blob/eb97f4f0adca40b16a309b927e480178beb8ae96/python/paddle/amp/amp_lists.py#L85-L86
                # the lookup_table is in black_list, but in O2, we need it return fp16
                custom_white_list.extend(["lookup_table", "lookup_table_v2"])

            if self.args.amp_custom_white_list is not None:
                custom_white_list.extend(self.args.amp_custom_white_list)
            if self.args.amp_custom_black_list is not None:
                custom_black_list.extend(self.args.amp_custom_black_list)

            ctx_manager = autocast(
                True,
                custom_black_list=set(custom_black_list),
                custom_white_list=set(custom_white_list),
                level=self.args.fp16_opt_level,
                dtype=self.amp_dtype,
            )
        else:
            ctx_manager = contextlib.nullcontext() if sys.version_info >= (3, 7) else contextlib.suppress()

        return ctx_manager

    def compute_loss(self, model, inputs, return_outputs=False):
        """
        How the loss is computed by Trainer. By default, all models return the loss in the first element.
        Subclass and override for custom behavior.
        """
        if self.criterion is not None:
            if "labels" in inputs:
                labels = inputs.pop("labels")
            elif "start_positions" in inputs and "end_positions" in inputs:
                labels = (inputs.pop("start_positions"), inputs.pop("end_positions"))
            elif self.args.label_names is not None:
                labels = []
                for label in self.label_names:
                    labels.append(inputs.pop(label))
                labels = tuple(labels)
            elif "generator_labels" in inputs:
                labels = inputs["generator_labels"]
        else:
            labels = None

        outputs = model(**inputs)

        if self.criterion is not None:
            loss = self.criterion(outputs, labels)
            outputs = (loss, outputs)

        # Save past state if it exists
        # TODO: this needs to be fixed and made cleaner later.
        if self.args.past_index >= 0:
            self._past = outputs[self.args.past_index]

        # We don't use .loss here since the model may return tuples instead of ModelOutput.
        loss = outputs["loss"] if isinstance(outputs, dict) else outputs
        if isinstance(outputs, dict):
            loss = outputs["loss"]
        elif isinstance(outputs, tuple):
            loss = outputs[0]
        else:
            loss = outputs

        return (loss, outputs) if return_outputs else loss

    def training_step(self, model: nn.Layer, inputs: Dict[str, Union[paddle.Tensor, Any]]) -> paddle.Tensor:
        """
        Perform a training step on a batch of inputs.

        Subclass and override to inject custom behavior.

        Args:
            model (`nn.Layer`):
                The model to train.
            inputs (`Dict[str, Union[paddle.Tensor, Any]]`):
                The inputs and targets of the model.

                The dictionary will be unpacked before being fed to the model. Most models expect the targets under the
                argument `labels`. Check your model's documentation for all accepted arguments.

        Return:
            `paddle.Tensor`: The tensor with training loss on this batch.
        """
        if self.args.pipeline_parallel_degree > 1:
            return self.training_pipeline_step(model, inputs)

        model.train()
        inputs = self._prepare_inputs(inputs)

        with self.autocast_smart_context_manager():
            loss = self.compute_loss(model, inputs)

        if self.args.gradient_accumulation_steps > 1:
            loss = loss / self.args.gradient_accumulation_steps

        if self.do_grad_scaling:
            self.scaler.scale(loss).backward()
        else:
            loss.backward()

        return loss.detach()

    def training_pipeline_step(self, model: nn.Layer, inputs: Dict[str, Union[paddle.Tensor, Any]]) -> paddle.Tensor:
        """
        Perform a training step on a batch of inputs.

        Subclass and override to inject custom behavior.

        Args:
            model (`nn.Layer`):
                The model to train.
            inputs (`Dict[str, Union[paddle.Tensor, Any]]`):
                The inputs and targets of the model.

                The dictionary will be unpacked before being fed to the model. Most models expect the targets under the
                argument `labels`. Check your model's documentation for all accepted arguments.

        Return:
            `paddle.Tensor`: The tensor with training loss on this batch.
        """
        # accumulation data
        if not hasattr(self, "_pp_data_buffer"):
            self._pp_data_buffer = []
        self._pp_data_buffer.append(inputs)
        if len(self._pp_data_buffer) != self.args.gradient_accumulation_steps:
            return paddle.zeros([])

        # for v in self._pp_data_buffer[0].values():
        #     assert isinstance(v, paddle.Tensor), f"Only support tensor as pipeline mode input, got type {type(v)}"

        inputs = model._prepare_pipeline_inputs_func(self._pp_data_buffer)
        self._pp_data_buffer = []

        model.train()
        # hack pipeline-layers
        # since the pipeline layer will check input is valid every iter.
        # in same case,  for example, batch size warmup, we need dynamic change gradient_accumulation_steps to implement.
        config_backup = model.micro_batch_size, model.accumulate_steps
        model.micro_batch_size = self.args.per_device_train_batch_size
        model.accumulate_steps = self.args.gradient_accumulation_steps

        if model._dp_comm_overlap or model._sharding_comm_overlap:
            for _, buffers in model._chunk_2_comm_buffers.items():
                for buffer in buffers:
                    buffer._acc_steps = self.args.gradient_accumulation_steps

        inputs = model._prepare_training(
            inputs, self.optimizer, self.lr_scheduler
        )  # None, None => [optimizer, lr_scheduler]
        model.optimizer = None  # we do not use `PipelineParallel` to handler optimizer step
        model.lr_scheduler = None

        with self.autocast_smart_context_manager():
            loss = model.forward_backward_pipeline(inputs, self.scaler if self.do_grad_scaling else None)

        model.micro_batch_size, model.accumulate_steps = config_backup

        return loss.detach()

    def save_model(self, output_dir: Optional[str] = None, merge_tensor_parallel: Optional[bool] = False):
        """
        Will save the model, so you can reload it using `from_pretrained()`.

        Will only save from the main process.
        """

        if output_dir is None:
            output_dir = self.args.output_dir

        if ShardingOption.FULL_SHARD in self.args.sharding:
            self.model_wrapped.get_all_parameters(convert2cpu=True)

        if self.args.should_save_model_state:
            self._save(output_dir=output_dir, merge_tensor_parallel=merge_tensor_parallel)

    def _save_checkpoint(self, model, metrics=None):
        # assert unwrap_model(model) is self.model, "internal model should be a reference to self.model"

        # Save model checkpoint
        checkpoint_folder = f"{PREFIX_CHECKPOINT_DIR}-{self.state.global_step}"

        run_dir = self.args.output_dir

        output_dir = os.path.join(run_dir, checkpoint_folder)

        if isinstance(self.model, LoRAModel) and (self.model.quantized or self.args.pipeline_parallel_degree > 1):
            self.save_model(output_dir)
        elif isinstance(self.model, LoRAModel) or isinstance(self.model, PrefixModelForCausalLM):
            self.save_model(output_dir, True)
        else:
            self.save_model(output_dir)

        optimizer_name = _add_variant(OPTIMIZER_NAME, self.args.optimizer_name_suffix)

        if self.args.use_hybrid_parallel:
            if self.dp_group.rank <= 0:
                os.makedirs(output_dir, exist_ok=True)
                logger.info("Saving optimizer files.")
                if self.args.unified_checkpoint:
                    save_unified_optimizer(
                        self.args,
                        self.model,
                        self.optimizer,
                        output_dir,
                        safe_serialization=True,
                    )
                else:
                    paddle.save(
                        self.optimizer.state_dict(),
                        os.path.join(output_dir, optimizer_name),
                    )

        if self.args.should_save:
            if not self.args.use_hybrid_parallel:
                logger.info("Saving optimizer files.")
                paddle.save(self.optimizer.state_dict(), os.path.join(output_dir, OPTIMIZER_NAME))

            # FIXME: maybe only save one copy
            paddle.save(self.lr_scheduler.state_dict(), os.path.join(output_dir, SCHEDULER_NAME))

            if self.do_grad_scaling:
                paddle.save(self.scaler.state_dict(), os.path.join(output_dir, SCALER_NAME))

        # Determine the new best metric / best model checkpoint
        if metrics is not None and self.args.metric_for_best_model is not None:
            metric_to_check = self.args.metric_for_best_model
            if not metric_to_check.startswith("eval_"):
                metric_to_check = f"eval_{metric_to_check}"
            metric_value = metrics[metric_to_check]

            operator = np.greater if self.args.greater_is_better else np.less
            if (
                self.state.best_metric is None
                or self.state.best_model_checkpoint is None
                or operator(metric_value, self.state.best_metric)
            ):
                self.state.best_metric = metric_value
                self.state.best_model_checkpoint = output_dir

        # Save the Trainer state
        if self.args.should_save:
            self.state.save_to_json(os.path.join(output_dir, TRAINER_STATE_NAME))

        # Save RNG state in non-distributed training
        rng_states = {
            "python": random.getstate(),
            "numpy": np.random.get_state(),
            "cuda": [k.current_seed() for k in paddle.get_rng_state()],
            "cpu": paddle.framework.core.default_cpu_generator().get_state().current_seed(),
        }
        if self.args.use_hybrid_parallel:
            rng_states[
                "hybrid_parallel_rng_state_tracker"
            ] = fleet.meta_parallel.get_rng_state_tracker().get_states_tracker()

        if self.args.world_size > 1:
            rng_states_list = []
            paddle.distributed.all_gather_object(rng_states_list, rng_states)
            if self.args.should_save:
                os.makedirs(output_dir, exist_ok=True)
                paddle.save(rng_states_list, os.path.join(output_dir, f"rng_state_{self.args.world_size}.pth"))
        else:
            os.makedirs(output_dir, exist_ok=True)
            paddle.save(rng_states, os.path.join(output_dir, "rng_state.pth"))

        # Maybe delete some older checkpoints.
        # For hybrid parallel training, the checkpoint files maybe on different node.
        need_to_rotate_checkpoints = False
        if self.args.use_hybrid_parallel:
            if self.dp_group.rank <= 0:
                need_to_rotate_checkpoints = True
        else:
            need_to_rotate_checkpoints = self.args.should_save_model_state

        # Delete only by one process
        need_to_rotate_checkpoints = need_to_rotate_checkpoints and self.args.local_rank == 0
        if need_to_rotate_checkpoints:
            self._rotate_checkpoints(use_mtime=True, output_dir=run_dir)

    def set_optimizer_grouped_parameters(self, optimizer_grouped_parameters=None):
        """
        set optimizer grouped parameters:

        you can set optimizer_grouped_parameters with whatever argments on whatever parameters to train.
        """
        self.optimizer_grouped_parameters = optimizer_grouped_parameters

    def disable_autocast_context_manager(self):
        """
        For pure fp16 or pure bf16 training, the paddle.amp.autocast is annoy for always cast fp32 to fp16.
        if you networks cast fp16 to fp32 manually to get higher precision, autocast make it not work, since it cast fp32 to fp16 back.

        """
        assert self.args.fp16_opt_level == "O2", "disable_autocast_context_manager should only work for pure fp16/bf16"
        self.enable_autocast_context_manager = False

    def _sorted_checkpoints(
        self, output_dir=None, checkpoint_prefix=PREFIX_CHECKPOINT_DIR, use_mtime=False
    ) -> List[str]:
        ordering_and_checkpoint_path = []

        glob_checkpoints = [str(x) for x in Path(output_dir).glob(f"{checkpoint_prefix}-*")]

        for path in glob_checkpoints:
            if use_mtime:
                ordering_and_checkpoint_path.append((os.path.getmtime(path), path))
            else:
                regex_match = re.match(f".*{checkpoint_prefix}-([0-9]+)", path)
                if regex_match is not None and regex_match.groups() is not None:
                    ordering_and_checkpoint_path.append((int(regex_match.groups()[0]), path))

        checkpoints_sorted = sorted(ordering_and_checkpoint_path)
        checkpoints_sorted = [checkpoint[1] for checkpoint in checkpoints_sorted]
        # Make sure we don't delete the best model.
        if self.state.best_model_checkpoint is not None:
            best_model_index = checkpoints_sorted.index(str(Path(self.state.best_model_checkpoint)))
            for i in range(best_model_index, len(checkpoints_sorted) - 2):
                checkpoints_sorted[i], checkpoints_sorted[i + 1] = checkpoints_sorted[i + 1], checkpoints_sorted[i]
        return checkpoints_sorted

    def _rotate_checkpoints(self, use_mtime=False, output_dir=None) -> None:
        if self.args.save_total_limit is None or self.args.save_total_limit <= 0:
            return

        # Check if we should delete older checkpoint(s)
        checkpoints_sorted = self._sorted_checkpoints(use_mtime=use_mtime, output_dir=output_dir)
        if len(checkpoints_sorted) <= self.args.save_total_limit:
            return

        # If save_total_limit=1 with load_best_model_at_end=True, we could end up deleting the last checkpoint, which
        # we don't do to allow resuming.
        save_total_limit = self.args.save_total_limit
        if (
            self.state.best_model_checkpoint is not None
            and self.args.save_total_limit == 1
            and checkpoints_sorted[-1] != self.state.best_model_checkpoint
        ):
            save_total_limit = 2

        number_of_checkpoints_to_delete = max(0, len(checkpoints_sorted) - save_total_limit)
        checkpoints_to_be_deleted = checkpoints_sorted[:number_of_checkpoints_to_delete]
        for checkpoint in checkpoints_to_be_deleted:
            logger.info(f"Deleting older checkpoint [{checkpoint}] due to args.save_total_limit")
            shutil.rmtree(checkpoint)

    def _save(self, output_dir: Optional[str] = None, state_dict=None, merge_tensor_parallel=False):
        output_dir = output_dir if output_dir is not None else self.args.output_dir
        os.makedirs(output_dir, exist_ok=True)
        logger.info(f"Saving model checkpoint to {output_dir}")
        # Save a trained model and configuration using `save_pretrained()`.
        # They can then be reloaded using `from_pretrained()`

        if self.args.should_save:
            if self.tokenizer is not None:
                self.tokenizer.save_pretrained(output_dir)
            # Good practice: save your training arguments together with the trained model
            paddle.save(self.args, os.path.join(output_dir, TRAINING_ARGS_NAME))

        if self.args.unified_checkpoint:
            save_unified_checkpoint(self.args, self.model, output_dir, safe_serialization=True)
            return

        merge_tensor_parallel = merge_tensor_parallel and self.args.use_hybrid_parallel
        # peft model
        if isinstance(self.model, LoRAModel) or isinstance(self.model, PrefixModelForCausalLM):
            self.model.save_pretrained(
                output_dir,
                variant=self.args.weight_name_suffix,
                merge_tensor_parallel=merge_tensor_parallel,
                is_main_process=self.args.should_save,
                max_shard_size="1024GB",
            )
        # TODO: @ZHUI unifiy unwrap_model(self.model) and self.model
        elif not isinstance(self.model, PretrainedModel):
            if isinstance(unwrap_model(self.model), PretrainedModel):
                if self.args.should_save_sharding_stage1_model:
                    config_to_save = None
                    state_dict, config_to_save, weight_name_suffix = self.sharding_io.manipulate_state_dict_and_config(
                        unwrap_model(self.model), merge_tensor_parallel=merge_tensor_parallel
                    )
                    unwrap_model(self.model).save_pretrained(
                        output_dir,
                        state_dict=state_dict,
                        config_to_save=config_to_save,
                        merge_tensor_parallel=merge_tensor_parallel,
                        variant=weight_name_suffix,
                        is_main_process=self.args.should_save,
                        max_shard_size="1024GB",
                    )
                else:
                    unwrap_model(self.model).save_pretrained(
                        output_dir,
                        merge_tensor_parallel=merge_tensor_parallel,
                        variant=self.args.weight_name_suffix,
                        is_main_process=self.args.should_save,
                        max_shard_size="1024GB",
                    )
            else:
                logger.info("Trainer.model is not a `PretrainedModel`, only saving its state dict.")
                if merge_tensor_parallel:
                    logger.warning("Trainer.model is not a `PretrainedModel`, not suppor for merge_tensor_parallel.")
                if state_dict is None:
                    state_dict = self.model.state_dict()
                paddle.save(
                    state_dict,
                    os.path.join(output_dir, _add_variant(PADDLE_WEIGHTS_NAME, self.args.weight_name_suffix)),
                )
        else:
            if isinstance(self.model, PretrainedModel) and self.args.should_save_sharding_stage1_model:
                config_to_save = None
                state_dict, config_to_save, weight_name_suffix = self.sharding_io.manipulate_state_dict_and_config(
                    self.model, merge_tensor_parallel=merge_tensor_parallel
                )
                self.model.save_pretrained(
                    output_dir,
                    state_dict=state_dict,
                    config_to_save=config_to_save,
                    merge_tensor_parallel=merge_tensor_parallel,
                    variant=weight_name_suffix,
                    is_main_process=self.args.should_save,
                    max_shard_size="1024GB",
                )
            else:
                self.model.save_pretrained(
                    output_dir,
                    merge_tensor_parallel=merge_tensor_parallel,
                    variant=self.args.weight_name_suffix,
                    is_main_process=self.args.should_save,
                    max_shard_size="1024GB",
                )
        if self.args.should_save_sharding_stage1_model:
            self.sharding_io.save_distributed_model_meta(output_dir)

    def _load_optimizer_and_scheduler(self, checkpoint):
        """If optimizer and scheduler states exist, load them."""
        if checkpoint is None:
            return

        opt_state_dict = None
        if self.args.should_load_sharding_stage1_model:
            opt_state_dict = self.sharding_io.load_optimizer_state_with_reshard(
                checkpoint, OPTIMIZER_NAME, self.model_wrapped
            )
        else:
            if not self.args.unified_checkpoint:
                if self.args.data_parallel_rank == 0:
                    optimizer_name = _add_variant(OPTIMIZER_NAME, self.args.optimizer_name_suffix)
                    path = os.path.join(checkpoint, optimizer_name)
                    if os.path.isfile(path):
                        opt_state_dict = paddle.load(path)
                else:
                    opt_state_dict = None
            else:
                opt_state_dict = load_unified_optimizer(
                    args=self.args,
                    model=self.model,
                    optimizer=self.optimizer,
                    resume_from_checkpoint=checkpoint,
                    safe_serialization=True,
                )

        # broadcast optimizer state in dp group
        opt_state_dict = broadcast_dp_optimizer(opt_state_dict)

        if opt_state_dict is not None:
            # Load in optimizer and scheduler states
            self.optimizer.set_state_dict(opt_state_dict)
        else:
            raise ValueError(f"optimizer-state-dict not found, opt: {os.path.join(checkpoint, optimizer_name)}.")

        if distributed_isfile(os.path.join(checkpoint, SCHEDULER_NAME)):
            self.lr_scheduler.set_state_dict(paddle.load(distributed_file(os.path.join(checkpoint, SCHEDULER_NAME))))
        else:
            raise ValueError(f"scheduler-file not found, scheduler:{os.path.join(checkpoint, SCHEDULER_NAME)}")

        if self.do_grad_scaling and distributed_isfile(os.path.join(checkpoint, SCALER_NAME)):
            self.scaler.load_state_dict(
                paddle.load(distributed_file(os.path.join(checkpoint, SCALER_NAME)), return_numpy=True)
            )

    def log(self, logs: Dict[str, float], **kwargs) -> None:
        """
        Log `logs` on the various objects watching training.

        Subclass and override this method to inject custom behavior.

        Args:
            logs (`Dict[str, float]`):
                The values to log.
        """

        try:
            from paddle.distributed.fleet.utils.timer_helper import (
                get_timers as paddle_get_timers,
            )

            paddle_pipeline_timers = paddle_get_timers()
        except ImportError:  # paddle version too old, timer not support
            warnings.warn(f"paddle version:{paddle.__git_commit__} does not support pipeline timer")
            paddle_pipeline_timers = None
        except AssertionError:
            paddle_pipeline_timers = None
        kwargs.update(timer=self.timers, paddle_pipeline_timers=paddle_pipeline_timers)

        if self.state.epoch is not None:
            logs["epoch"] = round(self.state.epoch, 4)
        output = {**logs, **{"step": self.state.global_step}}
        self.state.log_history.append(output)
        self.control = self.callback_handler.on_log(self.args, self.state, self.control, logs, **kwargs)

    def evaluate(
        self,
        eval_dataset: Optional[Dataset] = None,
        ignore_keys: Optional[List[str]] = None,
        metric_key_prefix: str = "eval",
    ) -> Dict[str, float]:
        """
        Run evaluation and returns metrics.

        The calling script will be responsible for providing a method to compute metrics, as they are task-dependent
        (pass it to the init `compute_metrics` argument).

        You can also subclass and override this method to inject custom behavior.

        Args:
            eval_dataset (`Dataset`, *optional*):
                Pass a dataset if you wish to override `self.eval_dataset`. If it is an `datasets.Dataset`, columns not
                accepted by the `model.forward()` method are automatically removed. It must implement the `__len__`
                method.
            ignore_keys (`Lst[str]`, *optional*):
                A list of keys in the output of your model (if it is a dictionary) that should be ignored when
                gathering predictions.
            metric_key_prefix (`str`, *optional*, defaults to `"eval"`):
                An optional prefix to be used as the metrics key prefix. For example the metrics "bleu" will be named
                "eval_bleu" if the prefix is "eval" (default)

        Returns:
            A dictionary containing the evaluation loss and the potential metrics computed from the predictions. The
            dictionary also contains the epoch number which comes from the training state.
        """
        # memory metrics - must set up as early as possible
        self._memory_tracker.start()

        eval_dataloader = self.get_eval_dataloader(eval_dataset)
        start_time = time.time()

        output = self.evaluation_loop(
            eval_dataloader,
            description="Evaluation",
            # No point gathering the predictions if there are no metrics, otherwise we defer to
            # self.args.prediction_loss_only
            prediction_loss_only=True if self.compute_metrics is None else None,
            ignore_keys=ignore_keys,
            metric_key_prefix=metric_key_prefix,
            max_eval_iters=self.args.max_evaluate_steps,
        )

        total_batch_size = self.args.eval_batch_size * self.args.dataset_world_size
        output.metrics.update(
            speed_metrics(
                metric_key_prefix,
                start_time,
                num_samples=output.num_samples,
                num_steps=math.ceil(output.num_samples / total_batch_size),
            )
        )

        self.log(output.metrics)

        self.control = self.callback_handler.on_evaluate(self.args, self.state, self.control, output.metrics)

        self._memory_tracker.stop_and_update_metrics(output.metrics)

        return output.metrics

    def evaluation_loop(
        self,
        dataloader: DataLoader,
        description: str,
        prediction_loss_only: Optional[bool] = None,
        ignore_keys: Optional[List[str]] = None,
        metric_key_prefix: str = "eval",
        max_eval_iters: Optional[int] = -1,
    ) -> EvalLoopOutput:
        """
        Prediction/evaluation loop, shared by `Trainer.evaluate()` and `Trainer.predict()`.

        Works both with or without labels.
        """
        args = self.args

        prediction_loss_only = prediction_loss_only if prediction_loss_only is not None else args.prediction_loss_only

        if self.args.pipeline_parallel_degree > 1:
            # Only accept wrapped model for pipeline_parallel mode
            model = self.model_wrapped
        else:
            model = self.model

        if isinstance(dataloader, paddle.io.DataLoader):
            batch_size = dataloader.batch_sampler.batch_size
        elif isinstance(dataloader, _DataLoaderIterBase):
            # support for inner dataloader
            batch_size = dataloader._batch_sampler.batch_size
            # alias for inner dataloader
            dataloader.dataset = dataloader._dataset
        else:
            raise ValueError("Only support for paddle.io.DataLoader")

        num_samples = None
        if max_eval_iters > 0:
            # on eval limit steps
            num_samples = batch_size * self.args.dataset_world_size * max_eval_iters
            if isinstance(dataloader, _DataLoaderIterBase) and isinstance(
                dataloader._batch_sampler, NlpDistributedBatchSampler
            ):
                consumed_samples = (
                    ((self.state.global_step) // args.eval_steps)
                    * max_eval_iters
                    * args.per_device_eval_batch_size
                    * args.dataset_world_size
                )
                dataloader._batch_sampler.set_epoch(consumed_samples=consumed_samples)

        logger.info(f"***** Running {description} *****")

        if not self.args.distributed_dataloader or (
            self.args.distributed_dataloader and self.args.should_load_dataset
        ):
            if has_length(dataloader):
                logger.info(f"  Num examples = {self.num_examples(dataloader)}")
                if max_eval_iters > 0:
                    logger.info(f"  Total prediction steps = {max_eval_iters}")
                else:
                    logger.info(f"  Total prediction steps = {len(dataloader)}")
            else:
                logger.info("  Num examples: Unknown")
                if max_eval_iters > 0:
                    logger.info(f"  Total prediction steps = {max_eval_iters}")

            logger.info(f"  Pre device batch size = {batch_size}")
            logger.info(f"  Total Batch size = {batch_size * self.args.dataset_world_size}")

        model.eval()

        self.callback_handler.eval_dataloader = dataloader
        # Do this before wrapping.
        eval_dataset = dataloader.dataset

        if args.past_index >= 0:
            self._past = None

        # Initialize containers
        # losses/preds/labels on GPU (accumulated for eval_accumulation_steps)
        losses_host = None
        preds_host = None
        labels_host = None
        # losses/preds/labels on CPU (final containers)
        all_losses = None
        all_preds = None
        all_labels = None
        # Will be useful when we have an iterable dataset so don't know its length.

        observed_num_examples = 0
        # Main evaluation loop
        losses = []
        for step, inputs in enumerate(dataloader):
            # Update the observed num examples
            observed_batch_size = find_batch_size(inputs)
            if observed_batch_size is not None:
                observed_num_examples += observed_batch_size
                # For batch samplers, batch_size is not known by the dataloader in advance.
                batch_size = observed_batch_size

            # Prediction step
            loss, logits, labels = self.prediction_step(model, inputs, prediction_loss_only, ignore_keys=ignore_keys)

            # Update containers on host
            if loss is not None:
                # losses = self._nested_gather(loss.repeat(batch_size))
                losses = self._nested_gather(paddle.tile(loss, repeat_times=[batch_size, 1]))
                losses_host = losses if losses_host is None else paddle.concat((losses_host, losses), axis=0)
            if labels is not None:
                labels = self._pad_across_processes(labels)
                labels = self._nested_gather(labels)
                labels_host = labels if labels_host is None else nested_concat(labels_host, labels, padding_index=-100)
            if logits is not None:
                logits = self._pad_across_processes(logits)
                logits = self._nested_gather(logits)
                if self.preprocess_logits_for_metrics is not None:
                    logits = self.preprocess_logits_for_metrics(logits, labels)
                preds_host = logits if preds_host is None else nested_concat(preds_host, logits, padding_index=-100)
            self.control = self.callback_handler.on_prediction_step(args, self.state, self.control)

            # Gather all tensors and put them back on the CPU if we have done enough accumulation steps.
            if args.eval_accumulation_steps is not None and (step + 1) % args.eval_accumulation_steps == 0:
                if losses_host is not None:
                    losses = nested_numpify(losses_host)
                    all_losses = losses if all_losses is None else np.concatenate((all_losses, losses), axis=0)
                if preds_host is not None:
                    logits = nested_numpify(preds_host)
                    all_preds = logits if all_preds is None else nested_concat(all_preds, logits, padding_index=-100)

                if labels_host is not None:
                    labels = nested_numpify(labels_host)
                    all_labels = (
                        labels if all_labels is None else nested_concat(all_labels, labels, padding_index=-100)
                    )

                # Set back to None to begin a new accumulation
                losses_host, preds_host, labels_host = None, None, None

            if max_eval_iters > 0 and step >= max_eval_iters - 1:
                break

        # Gather all remaining tensors and put them back on the CPU
        if losses_host is not None:
            losses = nested_numpify(losses_host)
            all_losses = losses if all_losses is None else np.concatenate((all_losses, losses), axis=0)
        if preds_host is not None:
            logits = nested_numpify(preds_host)
            all_preds = logits if all_preds is None else nested_concat(all_preds, logits, padding_index=-100)
        if labels_host is not None:
            labels = nested_numpify(labels_host)
            all_labels = labels if all_labels is None else nested_concat(all_labels, labels, padding_index=-100)

        # Number of samples
        if num_samples is not None:
            pass
        elif has_length(eval_dataset):
            num_samples = len(eval_dataset)
        # The instance check is weird and does not actually check for the type, but whether the dataset has the right
        # methods. Therefore we need to make sure it also has the attribute.
        elif isinstance(eval_dataset, IterableDatasetShard) and hasattr(eval_dataset, "num_examples"):
            num_samples = eval_dataset.num_examples
        else:
            if has_length(dataloader):
                num_samples = self.num_examples(dataloader)
            else:  # both len(dataloader.dataset) and len(dataloader) fail
                num_samples = observed_num_examples

        # Number of losses has been rounded to a multiple of batch_size and in a distributed training, the number of
        # samplers has been rounded to a multiple of batch_size, so we truncate.
        if all_losses is not None:
            all_losses = all_losses[:num_samples]
        if all_preds is not None:
            all_preds = nested_truncate(all_preds, num_samples)
        if all_labels is not None:
            all_labels = nested_truncate(all_labels, num_samples)

        model.train()

        # Metrics!
        if self.compute_metrics is not None and all_preds is not None and all_labels is not None:
            metrics = self.compute_metrics(EvalPrediction(predictions=all_preds, label_ids=all_labels))
        else:
            metrics = {}

        if all_losses is not None:
            metrics[f"{metric_key_prefix}_loss"] = all_losses.mean().item()

        # Prefix all keys with metric_key_prefix + '_'
        for key in list(metrics.keys()):
            if not key.startswith(f"{metric_key_prefix}_"):
                metrics[f"{metric_key_prefix}_{key}"] = metrics.pop(key)

        return EvalLoopOutput(predictions=all_preds, label_ids=all_labels, metrics=metrics, num_samples=num_samples)

    def predict(
        self, test_dataset: Dataset, ignore_keys: Optional[List[str]] = None, metric_key_prefix: str = "test"
    ) -> PredictionOutput:
        """
        Run prediction and returns predictions and potential metrics.
        Depending on the dataset and your use case, your test dataset may contain labels. In that case, this method
        will also return metrics, like in `evaluate()`.
        Args:
            test_dataset (`Dataset`):
                Dataset to run the predictions on. If it is an `datasets.Dataset`, columns not accepted by the
                `model.forward()` method are automatically removed. Has to implement the method `__len__`
            ignore_keys (`Lst[str]`, *optional*):
                A list of keys in the output of your model (if it is a dictionary) that should be ignored when
                gathering predictions.
            metric_key_prefix (`str`, *optional*, defaults to `"test"`):
                An optional prefix to be used as the metrics key prefix. For example the metrics "bleu" will be named
                "test_bleu" if the prefix is "test" (default)
        <Tip>
        If your predictions or labels have different sequence length (for instance because you're doing dynamic padding
        in a token classification task) the predictions will be padded (on the right) to allow for concatenation into
        one array. The padding index is -100.
        </Tip>
        Returns: *NamedTuple* A namedtuple with the following keys:
            - predictions (`np.ndarray`): The predictions on `test_dataset`.
            - label_ids (`np.ndarray`, *optional*): The labels (if the dataset contained some).
            - metrics (`Dict[str, float]`, *optional*): The potential dictionary of metrics (if the dataset contained
              labels).
        """
        # memory metrics - must set up as early as possible
        self._memory_tracker.start()

        test_dataloader = self.get_test_dataloader(test_dataset)
        start_time = time.time()

        eval_loop = self.evaluation_loop
        output = eval_loop(
            test_dataloader,
            description="Prediction",
            ignore_keys=ignore_keys,
            prediction_loss_only=True if self.compute_metrics is None else None,
            metric_key_prefix=metric_key_prefix,
            max_eval_iters=self.args.max_evaluate_steps,
        )
        total_batch_size = self.args.per_device_eval_batch_size * self.args.dataset_world_size
        output.metrics.update(
            speed_metrics(
                metric_key_prefix,
                start_time,
                num_samples=output.num_samples,
                num_steps=math.ceil(output.num_samples / total_batch_size),
            )
        )

        self._memory_tracker.stop_and_update_metrics(output.metrics)

        return PredictionOutput(predictions=output.predictions, label_ids=output.label_ids, metrics=output.metrics)

    def prediction_pipeline_step(
        self,
        model: nn.Layer,
        inputs: Dict[str, Union[paddle.Tensor, Any]],
        prediction_loss_only: bool,
        ignore_keys: Optional[List[str]] = None,
    ) -> Tuple[Optional[paddle.Tensor], Optional[paddle.Tensor], Optional[paddle.Tensor]]:
        """
        prediction_step function for pipeline parallel mode.
        """
        if hasattr(model, "_prepare_pipeline_inputs_func"):
            inputs, labels = model._prepare_pipeline_inputs_func(inputs)
            has_labels = labels is not None
        else:
            has_labels = all(inputs.get(k) is not None for k in self.label_names)
            inputs = self._prepare_inputs(inputs)
            # labels may be popped when computing the loss (label smoothing for instance) so we grab them first.
            if has_labels:
                labels = nested_detach(tuple(inputs.get(name) for name in self.label_names))
                if len(labels) == 1:
                    labels = labels[0]
            else:
                labels = None
            inputs = inputs.pop("input_ids")

        with paddle.no_grad():
            if has_labels:
                with self.autocast_smart_context_manager():
                    loss = model.eval_batch([inputs, labels], compute_loss=True)
                    # loss, outputs = self.compute_loss(model, inputs, return_outputs=True)
                loss = loss.mean().detach()
            else:
                raise ValueError("pipeline mode eval need label!")

        return (loss, None, labels)

    def prediction_step(
        self,
        model: nn.Layer,
        inputs: Dict[str, Union[paddle.Tensor, Any]],
        prediction_loss_only: bool,
        ignore_keys: Optional[List[str]] = None,
    ) -> Tuple[Optional[paddle.Tensor], Optional[paddle.Tensor], Optional[paddle.Tensor]]:
        """
        Perform an evaluation step on `model` using `inputs`.

        Subclass and override to inject custom behavior.

        Args:
            model (`nn.Layer`):
                The model to evaluate.
            inputs (`Dict[str, Union[paddle.Tensor, Any]]`):
                The inputs and targets of the model.

                The dictionary will be unpacked before being fed to the model. Most models expect the targets under the
                argument `labels`. Check your model's documentation for all accepted arguments.
            prediction_loss_only (`bool`):
                Whether or not to return the loss only.
            ignore_keys (`Lst[str]`, *optional*):
                A list of keys in the output of your model (if it is a dictionary) that should be ignored when
                gathering predictions.

        Return:
            Tuple[Optional[paddle.Tensor], Optional[paddle.Tensor], Optional[paddle.Tensor]]: A tuple with the loss,
            logits and labels (each being optional).
        """
        if self.args.pipeline_parallel_degree > 1:
            # hack for pipeline mode
            inputs = self._prepare_inputs(inputs)
            return self.prediction_pipeline_step(model, inputs, prediction_loss_only, ignore_keys)

        has_labels = all(inputs.get(k) is not None for k in self.label_names)
        inputs = self._prepare_inputs(inputs)
        if ignore_keys is None:
            if hasattr(self.model, "config"):
                ignore_keys = getattr(self.model.config, "keys_to_ignore_at_inference", [])
            else:
                ignore_keys = []

        # labels may be popped when computing the loss (label smoothing for instance) so we grab them first.
        if has_labels:
            labels = nested_detach(tuple(inputs.get(name) for name in self.label_names))
            if len(labels) == 1:
                labels = labels[0]
        else:
            labels = None

        with paddle.no_grad():
            if has_labels:
                with self.autocast_smart_context_manager():
                    loss, outputs = self.compute_loss(model, inputs, return_outputs=True)
                loss = loss.mean().detach()

                if isinstance(outputs, dict):
                    logits = tuple(v for k, v in outputs.items() if k not in ignore_keys + ["loss"])
                else:
                    logits = outputs[1:]
            else:
                loss = None
                with self.autocast_smart_context_manager():
                    outputs = model(**inputs)
                if isinstance(outputs, dict):
                    logits = tuple(v for k, v in outputs.items() if k not in ignore_keys)
                else:
                    logits = outputs
                # TODO: this needs to be fixed and made cleaner later.
                if self.args.past_index >= 0:
                    self._past = outputs[self.args.past_index - 1]

        if prediction_loss_only:
            return (loss, None, None)

        logits = nested_detach(logits)
        if isinstance(logits, (list, tuple)) and len(logits) == 1:
            logits = logits[0]

        return (loss, logits, labels)

    def is_local_process_zero(self) -> bool:
        """
        Whether or not this process is the local (e.g., on one machine if training in a distributed fashion on several
        machines) main process.
        """
        return self.args.local_process_index == 0

    def is_world_process_zero(self) -> bool:
        """
        Whether or not this process is the global main process (when training in a distributed fashion on several
        machines, this is only going to be `True` for one process).
        """
        return self.args.process_index == 0

    def _nested_gather(self, tensors):
        """
        Gather value of `tensors` (tensor or list/tuple of nested tensors) and convert them to numpy before
        concatenating them to `gathered`
        """
        if tensors is None:
            return
        if self.args.local_rank != -1:
            tensors = distributed_concat(tensors)
        return tensors

        # Copied from Accelerate.

    def _pad_across_processes(self, tensor, pad_index=-100):
        """
        Recursively pad the tensors in a nested list/tuple/dictionary of tensors from all devices to the same size so
        they can safely be gathered.
        """
        if isinstance(tensor, (list, tuple)):
            return type(tensor)(self._pad_across_processes(t, pad_index=pad_index) for t in tensor)
        elif isinstance(tensor, dict):
            return type(tensor)({k: self._pad_across_processes(v, pad_index=pad_index) for k, v in tensor.items()})
        elif not isinstance(tensor, paddle.Tensor):
            raise TypeError(
                f"Can't pad the values of type {type(tensor)}, only of nested list/tuple/dicts of tensors."
            )

        if len(tensor.shape) < 2:
            return tensor
        # Gather all sizes
        size = paddle.to_tensor(tensor.shape)[None]
        sizes = self._nested_gather(size).cpu()

        max_size = max(s[1] for s in sizes)
        if tensor.shape[1] == max_size:
            return tensor

        # Then pad to the maximum size
        old_size = tensor.shape
        new_size = list(old_size)
        new_size[1] = max_size
        # new_tensor = tensor.new_zeros(tuple(new_size)) + pad_index
        new_tensor = paddle.zeros(tuple(new_size), dtype=tensor.dtype) + pad_index
        new_tensor[:, : old_size[1]] = tensor
        return new_tensor

    def _set_signature_columns_if_needed(self):
        if self._signature_columns is None:
            # Inspect model forward signature to keep only the arguments it accepts.
            signature = inspect.signature(self.model.forward)
            self._signature_columns = list(signature.parameters.keys())
            # Labels may be named label or label_ids, the default data collator handles that.
            self._signature_columns += list(set(["label", "label_ids"] + self.label_names))

    def _remove_unused_columns(self, dataset: "datasets.Dataset", description: Optional[str] = None):
        if not self.args.remove_unused_columns:
            return dataset
        if self._signature_columns is None:
            # Inspect model forward signature to keep only the arguments it accepts.
            signature = inspect.signature(self.model.forward)
            self._signature_columns = list(signature.parameters.keys())
            # Labels may be named label or label_ids, the default data collator handles that.
            self._signature_columns += ["label", "label_ids", "labels", "start_positions", "end_positions"]

        ignored_columns = list(set(dataset.column_names) - set(self._signature_columns))
        if len(ignored_columns) > 0:
            dset_description = "" if description is None else f"in the {description} set "
            logger.info(
                f"The following columns {dset_description} don't have a corresponding argument in "
                f"`{self.model.__class__.__name__}.forward` and have been ignored: {', '.join(ignored_columns)}."
                f" If {', '.join(ignored_columns)} are not expected by `{self.model.__class__.__name__}.forward`, "
                f" you can safely ignore this message."
            )

        columns = [k for k in self._signature_columns if k in dataset.column_names]

        if version.parse(datasets.__version__) < version.parse("1.4.0"):
            dataset.set_format(
                type=dataset.format["type"], columns=columns, format_kwargs=dataset.format["format_kwargs"]
            )
            return dataset
        else:
            return dataset.remove_columns(ignored_columns)

    def _get_collator_with_removed_columns(
        self, data_collator: Callable, description: Optional[str] = None
    ) -> Callable:
        """Wrap the data collator in a callable removing unused columns."""
        if not self.args.remove_unused_columns:
            return data_collator
        self._set_signature_columns_if_needed()
        signature_columns = self._signature_columns

        remove_columns_collator = RemoveColumnsCollator(
            data_collator=data_collator,
            signature_columns=signature_columns,
            logger=logger,
            description=description,
            model_name=self.model.__class__.__name__,
        )
        return remove_columns_collator

    def _is_iterable_dataset(self, dataset):
        return isinstance(dataset, paddle.io.IterableDataset)

    def print_config(self, args=None, key=""):
        """
        print config values
        """
        logger.info("=" * 60)
        if args is None:
            args = self.args
            key = "Training"
        import paddlenlp

        logger.info("{:^40}".format("{} Configuration Arguments".format(key)))
        logger.info("{:30}: {}".format("paddle commit id", paddle.version.commit))
        logger.info("{:30}: {}".format("paddlenlp commit id", paddlenlp.version.commit))

        for a in dir(args):
            if a[:2] != "__":  # don't print double underscore methods
                v = getattr(args, a)
                if not isinstance(v, types.MethodType):
                    logger.info("{:30}: {}".format(a, v))

        logger.info("")<|MERGE_RESOLUTION|>--- conflicted
+++ resolved
@@ -1624,25 +1624,18 @@
         in_pipeline_parallel_mode = self.args.pipeline_parallel_degree > 1
         in_sharding_parallel_mode = self.sharding is not None
         in_tensor_parallel_mode = self.args.tensor_parallel_degree > 1
-<<<<<<< HEAD
-=======
         in_sep_parallel_mode = self.args.sep_parallel_degree > 1
->>>>>>> d4b0e4d8
 
         # Multi-gpu training
         if (
             self.args.world_size > 1
             and not self.args.use_hybrid_parallel
-<<<<<<< HEAD
-            or not (in_pipeline_parallel_mode or in_sharding_parallel_mode or in_tensor_parallel_mode)
-=======
             or not (
                 in_pipeline_parallel_mode
                 or in_sharding_parallel_mode
                 or in_tensor_parallel_mode
                 or in_sep_parallel_mode
             )
->>>>>>> d4b0e4d8
         ):
             model = paddle.DataParallel(model)
             # Distributed training (should be after fp16 initialization)
@@ -1766,15 +1759,11 @@
                 self.optimizer = optimizer
 
         # pure tesnor parallel mode, no pipeline_parallel, no sharding.
-<<<<<<< HEAD
-        if not in_pipeline_parallel_mode and not in_sharding_parallel_mode and in_tensor_parallel_mode:
-=======
         if (
             not in_pipeline_parallel_mode
             and not in_sharding_parallel_mode
             and (in_tensor_parallel_mode or in_sep_parallel_mode)
         ):
->>>>>>> d4b0e4d8
             if self.args.amp_master_grad:
                 mix_precision_utils.MixPrecisionLayer(model, dtype=self.amp_dtype)  # return value has no use
 
