--- conflicted
+++ resolved
@@ -877,15 +877,13 @@
 
             npu_accelerate_plugin(self.optimizer)
 
-<<<<<<< HEAD
         # profile_paddle.register_profile_hook(model)
 
-        #        prof = profiler.Profiler(scheduler=[10, 12], timer_only=True)
-        #        prof.start()
-=======
+        # prof = profiler.Profiler(scheduler=[10, 12], timer_only=True)
+        # prof.start()
+
         self.timers and self.timers("read-data").start()
 
->>>>>>> db490623
         for epoch in range(epochs_trained, num_train_epochs):
             if isinstance(train_dataloader, paddle.io.DataLoader) and isinstance(
                 train_dataloader.batch_sampler, DistributedBatchSampler
@@ -926,12 +924,8 @@
                     steps_trained_progress_bar.close()
                     steps_trained_progress_bar = None
 
-<<<<<<< HEAD
-                if step % args.gradient_accumulation_steps == 0:
-                    profile_paddle.switch_profile(self.state.global_step, 10, 13, enable_layerwise_event=True)
-=======
                 if step_control % args.gradient_accumulation_steps == 0:
->>>>>>> db490623
+                    profile_paddle.switch_profile(self.state.global_step, 10, 15, enable_layerwise_event=True)
                     self.control = self.callback_handler.on_step_begin(args, self.state, self.control)
                     self.timers and self.timers("forward-backward").start()
 
@@ -975,43 +969,20 @@
                     steps_in_epoch <= args.gradient_accumulation_steps
                     and (step + 1) == steps_in_epoch
                 ):
-<<<<<<< HEAD
-                    profile_paddle.push_record_event("optimizer")
-                    # Maunally collect gradients when group_sharded_parallel can't accept dp_group
-                    # Case 1: Use sharding stage 2/3 with dp
-                    # Case 2: Use recompute and dp
-                    # local_rank != -1 don't means dp in networks.
-                    if self.sharding and ShardingOption.SHARD_OP not in self.args.sharding:
-                        if self.args.data_parallel_degree > 1 and not is_dp_group_support_in_group_sharded_parallel():
-                            profile_paddle.push_record_event("fused_allreduce_gradients")
-                            fused_allreduce_gradients(model.parameters(), fleet.get_hybrid_communicate_group())
-                            profile_paddle.pop_record_event()
-                            if ShardingOption.FULL_SHARD in self.args.sharding:
-                                # Why need sync on parm again ?
-                                # TODO: fix this.
-                                profile_paddle.push_record_event("full_shard")
-                                for p in model.parameters():
-                                    if hasattr(p, "bw_storage"):
-                                        assert p.grad is None, "This case shouldn't happen."
-                                        p.bw_storage.scale_(1.0 / self.dp_group.nranks)
-                                        paddle.distributed.all_reduce(p.bw_storage, group=self.dp_group)
-                                profile_paddle.pop_record_event()
-
-                    # Case 2: Use recompute and dp / sharding stage1,
-=======
                     if self.args.pipeline_parallel_degree <= 1 and self._enable_delay_scale_loss():
                         tr_loss /= self.args.gradient_accumulation_steps
 
                     self.timers and self.timers("forward-backward").stop()
+
                     # Maunally collect gradients
                     # Case 1: Use recompute and dp
                     # Case 2: Hack dp with master_grad
                     # Case 3: Pipeline or sharding overlap
                     # local_rank != -1 don't means dp in networks.
                     self.timers and self.timers("all-reduce").start()
+                    profile_paddle.push_record_event("all-reduce")
 
                     # Case 1: Use recompute and dp / sharding stage1,
->>>>>>> db490623
                     # manualy collect gradient for dp.
                     if args.recompute and availiable_no_sync:
                         fused_allreduce_gradients(list(model.parameters()), None)
@@ -1039,8 +1010,10 @@
                             if self.optimizer._dp_enable or getattr(self.optimizer, "_sep_enable", False):
                                 fused_allreduce_gradients(list(parameters_list), self.optimizer._hcg)
 
+                    profile_paddle.pop_record_event()
                     self.timers and self.timers("all-reduce").stop()
                     self.timers and self.timers("optimizer-step").start()
+                    profile_paddle.push_record_event("optimizer-step")
 
                     if self.args.gradient_accumulation_steps > 1 and self._enable_delay_scale_loss():
                         for p in model._layers.parameters():
@@ -1060,18 +1033,11 @@
                         scale_before = paddle.assign(self.scaler._scale)
                         self.scaler.step(self.optimizer)
                         self.scaler.update()
-<<<<<<< HEAD
-                        optimizer_was_run = not self.scaler._cache_founf_inf
-                        if not optimizer_was_run:
-                            scale_before_value = scale_before.numpy()
-                            scale_after_value = self.scaler._scale.numpy()
-=======
                         scale_after = self.scaler._scale
                         optimizer_was_run = not self.scaler._cache_founf_inf
                         if not optimizer_was_run:
                             scale_before_value = scale_before.cpu().numpy()
                             scale_after_value = scale_after.cpu().numpy()
->>>>>>> db490623
                             logger.warning(
                                 f"optimizer not run, scale_before: {scale_before_value[0]}, scale_after: {scale_after_value[0]}"
                             )
@@ -1079,18 +1045,14 @@
                         self.optimizer._step(parameters_list)
                     else:
                         self.optimizer.step()
+
                     profile_paddle.pop_record_event()
-
                     self.timers and self.timers("optimizer-step").stop()
 
                     if optimizer_was_run:
                         self.lr_scheduler.step()
 
-<<<<<<< HEAD
                     profile_paddle.push_record_event("clear_grad")
-                    self.optimizer.clear_grad()
-                    profile_paddle.pop_record_event()
-=======
                     if enable_release_grads and args.pipeline_parallel_degree > 1:
                         self.optimizer.clear_grad(set_to_zero=False)
                         for _, buffers in model._chunk_2_comm_buffers.items():
@@ -1098,8 +1060,8 @@
                                 buffer._clear_grad_storage()
                     else:
                         self.optimizer.clear_grad()
-
->>>>>>> db490623
+                    profile_paddle.pop_record_event()
+
                     self.callback_handler.on_optimizer_end(
                         args, self.state, self.control, scaler=self.scaler if self.do_grad_scaling else None
                     )
@@ -1108,18 +1070,15 @@
                     self.state.epoch = epoch + (step + 1) / steps_in_epoch
                     self.control = self.callback_handler.on_step_end(args, self.state, self.control)
                     self._maybe_log_save_evaluate(tr_loss, model, epoch, ignore_keys_for_eval, inputs=inputs)
-<<<<<<< HEAD
-
-                #                    prof.step()
-                #                    print(f"[BENCHMARK][{step}/{self.state.global_step}] {prof.step_info()}")
-                #                    if self.state.global_step == 30:
-                #                        prof.stop()
-                #                        prof.summary(op_detail=True)
-                #                        exit()
-=======
+
+                    # prof.step()
+                    # print(f"[BENCHMARK][{step}/{self.state.global_step}] {prof.step_info()}")
+                    # if self.state.global_step == 30:
+                    #     prof.stop()
+                    #     prof.summary(op_detail=True)
+                    #     exit()
                     self._print_timer()
                     step_control = 0
->>>>>>> db490623
                 else:
                     self.control = self.callback_handler.on_substep_end(args, self.state, self.control)
                     step_control += 1
