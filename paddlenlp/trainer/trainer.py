# Copyright 2020-present the HuggingFace Inc. team.
# Copyright (c) 2022 PaddlePaddle Authors. All Rights Reserved.
#
# Licensed under the Apache License, Version 2.0 (the "License");
# you may not use this file except in compliance with the License.
# You may obtain a copy of the License at
#
#     http://www.apache.org/licenses/LICENSE-2.0
#
# Unless required by applicable law or agreed to in writing, software
# distributed under the License is distributed on an "AS IS" BASIS,
# WITHOUT WARRANTIES OR CONDITIONS OF ANY KIND, either express or implied.
# See the License for the specific language governing permissions and
# limitations under the License.

# This file is modified from
#  https://github.com/huggingface/transformers/blob/main/src/transformers/trainer.py

import collections
import contextlib
import inspect
import math
import os
import random
import re
import shutil
import sys
import time
import types
import warnings
from collections import OrderedDict
from collections.abc import Mapping
from pathlib import Path
from typing import Any, Callable, Dict, List, Optional, Tuple, Union

import numpy as np
import paddle
import paddle.amp.auto_cast as autocast
import paddle.distributed as dist
import paddle.nn as nn
from packaging import version
from paddle.distributed import fleet
from paddle.distributed.fleet.meta_optimizers.dygraph_optimizer.dygraph_sharding_optimizer import (
    DygraphShardingOptimizer,
)
from paddle.distributed.fleet.meta_optimizers.dygraph_optimizer.hybrid_parallel_optimizer import (
    HybridParallelOptimizer,
)
from paddle.distributed.fleet.meta_parallel.sharding.group_sharded_optimizer_stage2 import (
    GroupShardedOptimizerStage2,
)

try:
    from paddle.distributed.fleet.utils.hybrid_parallel_util import (
        obtain_optimizer_parameters_list,
    )

    _obtain_optimizer_parameters_list = obtain_optimizer_parameters_list
except:
    try:
        from paddle.distributed.fleet.meta_optimizers.dygraph_optimizer.hybrid_parallel_optimizer import (
            _obtain_optimizer_parameters_list,
        )
    except:
        _obtain_optimizer_parameters_list = None

from paddle.distributed.fleet.utils.hybrid_parallel_util import (
    fused_allreduce_gradients,
)
from paddle.io import DataLoader, Dataset, DistributedBatchSampler
from tqdm.auto import tqdm

from ..data import (
    DataCollator,
    DataCollatorWithPadding,
    DistDataLoader,
    default_data_collator,
)
from ..peft import LoRAModel, PrefixModelForCausalLM
from ..transformers.model_utils import (
    PretrainedModel,
    _add_variant,
    load_sharded_checkpoint,
    unwrap_model,
)
from ..transformers.segment_parallel_utils import split_inputs_sequence_dim
from ..transformers.tokenizer_utils import PretrainedTokenizer
from ..utils.batch_sampler import DistributedBatchSampler as NlpDistributedBatchSampler
from ..utils.env import (
    LORA_WEIGHTS_NAME,
    PADDLE_MASTER_WEIGHTS_INDEX_NAME,
    PADDLE_WEIGHTS_INDEX_NAME,
    PADDLE_WEIGHTS_NAME,
    PREFIX_WEIGHTS_NAME,
    SAFE_MASTER_WEIGHTS_INDEX_NAME,
    SAFE_WEIGHTS_INDEX_NAME,
)
from ..utils.import_utils import is_datasets_available, is_paddle_cuda_available
from ..utils.log import logger
from .argparser import strtobool
from .integrations import get_reporting_integration_callbacks
from .plugins.timer import get_timers, set_timers
from .plugins.unified_checkpoint import (
    load_unified_checkpoint,
    load_unified_optimizer,
    save_unified_checkpoint,
    save_unified_optimizer,
)
from .trainer_callback import (
    CallbackHandler,
    DefaultFlowCallback,
    PrinterCallback,
    ProgressCallback,
    TrainerCallback,
    TrainerControl,
    TrainerState,
)
from .trainer_utils import (  # set_hyrbid_parallel_seed,
    PREFIX_CHECKPOINT_DIR,
    EvalLoopOutput,
    EvalPrediction,
    IterableDatasetShard,
    OptimizerNames,
    PredictionOutput,
    RemoveColumnsCollator,
    ShardingOption,
    TrainerMemoryTracker,
    TrainOutput,
    _exec_mode_guard,
    find_batch_size,
    get_last_checkpoint,
    get_scheduler,
    has_length,
    set_seed,
    speed_metrics,
)
from .training_args import TrainingArguments
from .utils import reshard as reshard_util
from .utils.helper import (  # nested_truncate,
    broadcast_dp_optimizer,
    distributed_concat,
    distributed_file,
    distributed_isfile,
    nested_concat,
    nested_detach,
    nested_numpify,
    nested_truncate,
)
from .utils.sharding_io import ShardingIO

DEFAULT_CALLBACKS = [DefaultFlowCallback]
DEFAULT_PROGRESS_CALLBACK = ProgressCallback

# Name of the files used for checkpointing
TRAINING_ARGS_NAME = "training_args.bin"
TRAINER_STATE_NAME = "trainer_state.json"

OPTIMIZER_NAME = "optimizer.pdopt"
SCHEDULER_NAME = "scheduler.pdparams"
SCALER_NAME = "scaler.pdparams"


if is_datasets_available():
    import datasets


try:
    from paddle.distributed.fleet.utils import mix_precision_utils
except:
    mix_precision_utils = None

try:
    from paddle.io.dataloader.dataloader_iter import _DataLoaderIterBase
except:
    from paddle.fluid.dataloader.dataloader_iter import _DataLoaderIterBase


__all__ = ["Trainer"]


class Trainer:
    """
    Trainer is a simple but feature-complete training and eval loop for PaddlePaddle, optimized for PaddleNLP.

    Args:
        model ([`PretrainedModel`] or `paddle.nn.Layer`, *optional*):
            The model to train, evaluate or use for predictions.

            [`Trainer`] is optimized to work with the [`PretrainedModel`] provided by the library. You can still use
            your own models defined as `paddle.nn.Layer` as long as they work the same way as the PaddleNLP
            models.
        criterion(`paddle.nn.Layer`, *optional*):
            The model may only output the loggit, if you want do more computation for the output of model, you can
            add the criterion Layer.
        args ([`TrainingArguments`], *optional*):
            The arguments to tweak for training. Will default to a basic instance of [`TrainingArguments`] with the
            `output_dir` set to a directory named *tmp_trainer* in the current directory if not provided.
        data_collator (`DataCollator`, *optional*):
            The function to use to form a batch from a list of elements of `train_dataset` or `eval_dataset`. Will
            default to [`default_data_collator`] if no `tokenizer` is provided, an instance of
            [`DataCollatorWithPadding`] otherwise.
        train_dataset (`paddle.io.Dataset` or `paddle.io.IterableDataset`, *optional*):
            The dataset to use for training. If it is an `datasets.Dataset`, columns not accepted by the
            `model.forward()` method are automatically removed.
        eval_dataset (Union[`paddle.io.Dataset`, Dict[str, `paddle.io.Dataset`]],  *optional*):
             The dataset to use for evaluation. If it is a [`~datasets.Dataset`], columns not accepted by the
             `model.forward()` method are automatically removed. If it is a dictionary, it will evaluate on each
             dataset prepending the dictionary key to the metric name.
        tokenizer ([`PretrainedTokenizer`], *optional*):
            The tokenizer used to preprocess the data. If provided, will be used to automatically pad the inputs the
            maximum length when batching inputs, and it will be saved along the model to make it easier to rerun an
            interrupted training or reuse the fine-tuned model.
        compute_metrics (`Callable[[EvalPrediction], Dict]`, *optional*):
            The function that will be used to compute metrics at evaluation. Must take a [`EvalPrediction`] and return
            a dictionary string to metric values.
        callbacks (List of [`TrainerCallback`], *optional*):
            A list of callbacks to customize the training loop. Will add those to the list of default callbacks.
            If you want to remove one of the default callbacks used, use the [`Trainer.remove_callback`] method.
        optimizers (`Tuple[paddle.optimizer.Optimizer, paddle.optimizer.lr.LRScheduler]`, *optional*): A tuple
            containing the optimizer and the scheduler to use. Will default to an instance of [`AdamW`] on your model
            and a scheduler given by [`get_linear_schedule_with_warmup`] controlled by `args`.
        preprocess_logits_for_metrics (`Callable[[paddle.Tensor, paddle.Tensor], paddle.Tensor]`, *optional*):
            A function that preprocess the logits right before caching them at each evaluation step. Must take two
            tensors, the logits and the labels, and return the logits once processed as desired. The modifications made
            by this function will be reflected in the predictions received by `compute_metrics`.

    Important attributes:

        - **model** -- Always points to the core model. If using a transformers model, it will be a [`PretrainedModel`]
          subclass.
        - **model_wrapped** -- Always points to the most external model in case one or more other modules wrap the
          original model. This is the model that should be used for the forward pass. For example, the inner model is
          wrapped in `paddle.DataParallel`. If model hasn't been wrapped, then `self.model_wrapped` is the same
          as `self.model`.

    """

    from .trainer_utils import log_metrics, metrics_format, save_metrics, save_state

    def __init__(
        self,
        model: Union[PretrainedModel, nn.Layer] = None,
        criterion: nn.Layer = None,
        args: TrainingArguments = None,
        data_collator: Optional[DataCollator] = None,
        train_dataset: Optional[Dataset] = None,
        eval_dataset: Union[Dataset, Dict[str, Dataset]] = None,
        tokenizer: Optional[PretrainedTokenizer] = None,
        compute_metrics: Optional[Callable[[EvalPrediction], Dict]] = None,
        callbacks: Optional[List[TrainerCallback]] = None,
        optimizers: Tuple[paddle.optimizer.Optimizer, paddle.optimizer.lr.LRScheduler] = (None, None),
        preprocess_logits_for_metrics: Callable[[paddle.Tensor, paddle.Tensor], paddle.Tensor] = None,
    ):

        if args is None:
            output_dir = "tmp_trainer"
            logger.info(f"No `TrainingArguments` passed, using `output_dir={output_dir}`.")
            args = TrainingArguments(output_dir=output_dir)

        self.args = args
        self.is_in_train = False
        # self.do_grad_scaling = args.fp16

        # memory metrics - must set up as early as possible
        self._memory_tracker = TrainerMemoryTracker(self.args.skip_memory_metrics)
        self._memory_tracker.start()

        # Seed must be set before instantiating the model when using model
        set_seed(seed=self.args.seed)

        if model is None:
            raise RuntimeError("`Trainer` requires either a `model` or `model_init` argument")

        if self.args.to_static:
            model = paddle.jit.to_static(model)
            logger.info("Successfully to apply @to_static to the whole model.")

        if self.args.should_save or self.args.should_save_model_state:
            os.makedirs(self.args.output_dir, exist_ok=True)

        self.sharding = None
        if len(args.sharding) > 0:
            if args.local_rank == -1:
                raise ValueError("Using sharding only works in distributed training.")
            self.sharding = True

        # init parallel env
        if paddle.distributed.get_world_size() > 1:
            if self.args.use_hybrid_parallel:
                self.hcg = fleet.get_hybrid_communicate_group()
                self.dp_group = self.hcg.get_data_parallel_group()
                self.sharding_group = self.hcg.get_sharding_parallel_group()

        default_collator = default_data_collator if tokenizer is None else DataCollatorWithPadding(tokenizer)

        self.data_collator = data_collator if data_collator is not None else default_collator
        self.train_dataset = train_dataset
        self.eval_dataset = eval_dataset
        self.tokenizer = tokenizer
        if not args.skip_profile_timer:
            set_timers()
        self.timers = get_timers()

        self.model_wrapped = model
        self.model = model
        self.criterion = criterion

        self.compute_metrics = compute_metrics
        self.preprocess_logits_for_metrics = preprocess_logits_for_metrics
        self.optimizer, self.lr_scheduler = optimizers
        # Label smoothing
        # if self.args.label_smoothing_factor != 0:
        #     self.label_smoother = LabelSmoother(epsilon=self.args.label_smoothing_factor)
        # else:
        self.label_smoother = None
        self.state = TrainerState()
        self.control = TrainerControl()
        self._signature_columns = None
        self.optimizer_grouped_parameters = None
        self.sharding_io = None
        if self.args.should_save_sharding_stage1_model or self.args.should_load_sharding_stage1_model:
            self.sharding_io = ShardingIO(self.args, self.model, self.optimizer)

        if self.sharding is not None and self.optimizer is not None:
            raise RuntimeError(
                "Passing `optimizers` is not allowed if sharding is enabled."
                "You should subclass `Trainer` and override the `create_optimizer_and_scheduler` method."
            )

        if self.args.pipeline_parallel_degree > 1 and self.args.use_hybrid_parallel:
            from paddle.distributed.fleet.meta_parallel import PipelineLayer

            assert (isinstance(model, LoRAModel) and isinstance(model.model, PipelineLayer)) or isinstance(
                model, PipelineLayer
            ), "Only support pipeline parallel mode when model is PipelineLayer!!!"

        default_callbacks = DEFAULT_CALLBACKS + get_reporting_integration_callbacks(self.args.report_to)
        callbacks = default_callbacks if callbacks is None else default_callbacks + callbacks
        self.callback_handler = CallbackHandler(
            callbacks, self.model, self.tokenizer, self.optimizer, self.lr_scheduler
        )
        self.add_callback(PrinterCallback if self.args.disable_tqdm else DEFAULT_PROGRESS_CALLBACK)

        if args.max_steps > 0:
            logger.info("max_steps is given, it will override any value given in num_train_epochs")

        if train_dataset is not None and not isinstance(train_dataset, collections.abc.Sized) and args.max_steps <= 0:
            raise ValueError("train_dataset does not implement __len__, max_steps has to be specified")

        self.do_grad_scaling = False
        self.enable_autocast_context_manager = False

        if args.fp16 or args.bf16:
            logger.info("Using half precision")
            self.enable_autocast_context_manager = True
            self.do_grad_scaling = True if args.fp16 else False
            self.amp_dtype = "float16" if args.fp16 else "bfloat16"
            # fix for load saved fp16 or bf16 ckpt, decorate model first.
            if self.args.fp16_opt_level == "O2":
                if self.amp_dtype == "bfloat16":
                    # fix for paddlepaddle < 2.4.1, not support for bf16
                    paddle.amp.decorate(models=model, level=self.args.fp16_opt_level, dtype=self.amp_dtype)
                else:
                    paddle.amp.decorate(models=model, level=self.args.fp16_opt_level)
            # for pipeline mode and pure tensor parallel
            if self.args.pipeline_parallel_degree > 1 or (
                self.args.tensor_parallel_degree > 1 and self.sharding is None
            ):
                self.scaler = paddle.amp.GradScaler(init_loss_scaling=self.args.scale_loss)
                if self.args.amp_master_grad:
                    mix_precision_utils.MixPrecisionScaler(self.scaler)  # retun value has no use
                self.scaler = fleet.distributed_scaler(self.scaler)
            elif self.sharding is not None:
                self.scaler = paddle.amp.GradScaler(init_loss_scaling=self.args.scale_loss)
                if self.amp_dtype == "float16" or self.amp_dtype == "bfloat16":
                    if ShardingOption.SHARD_OP in self.args.sharding:
                        self.scaler = fleet.distributed_scaler(self.scaler)
                        if self.args.amp_master_grad:
                            mix_precision_utils.MixPrecisionScaler(self.scaler)  # retun value has no use
                    else:
                        # scaler for stage2 and stage3
                        from paddle.distributed.fleet.meta_parallel.sharding.group_sharded_utils import (
                            GroupShardedScaler,
                        )

                        if self.args.amp_master_grad:
                            mix_precision_utils.MixPrecisionScaler(self.scaler)  # return value has no use

                        self.scaler = GroupShardedScaler(self.scaler)
                else:
                    self.do_grad_scaling = False
                    self.use_cuda_amp = False
                    self.amp_dtype = None

            else:
                self.scaler = paddle.amp.GradScaler(init_loss_scaling=self.args.scale_loss)

        if args.recompute:

            def fn(layer):
                if hasattr(layer, "enable_recompute") and (
                    layer.enable_recompute is False or layer.enable_recompute == 0
                ):
                    layer.enable_recompute = True

            model.apply(fn)

        default_label_names = (
            ["start_positions", "end_positions"]
            if "QusetionAnswering" in type(self.model).__name__ or "UIE" in type(self.model).__name__
            else ["labels"]
        )
        self.label_names = default_label_names if self.args.label_names is None else self.args.label_names

        self.control = self.callback_handler.on_init_end(self.args, self.state, self.control)
        self.print_config()

        # very last
        self._memory_tracker.stop_and_update_metrics()

    def add_callback(self, callback):
        """
        Add a callback to the current list of [`~TrainerCallback`].

        Args:
           callback (`type` or [`~TrainerCallback`]):
               A [`~TrainerCallback`] class or an instance of a [`~TrainerCallback`]. In the
               first case, will instantiate a member of that class.
        """
        self.callback_handler.add_callback(callback)

    def pop_callback(self, callback):
        """
        Remove a callback from the current list of [`~TrainerCallback`] and returns it.
        If the callback is not found, returns `None` (and no error is raised).
        Args:
           callback (`type` or [`~TrainerCallback`]):
               A [`~TrainerCallback`] class or an instance of a [`~TrainerCallback`]. In the
               first case, will pop the first member of that class found in the list of callbacks.
        Returns:
            [`~TrainerCallback`]: The callback removed, if found.
        """
        return self.callback_handler.pop_callback(callback)

    def remove_callback(self, callback):
        """
        Remove a callback from the current list of [`~TrainerCallback`].
        Args:
           callback (`type` or [`~TrainerCallback`]):
               A [`~TrainerCallback`] class or an instance of a [`~TrainerCallback`]. In the
               first case, will remove the first member of that class found in the list of callbacks.
        """
        self.callback_handler.remove_callback(callback)

    def _load_from_peft_checkpoint(self, resume_from_checkpoint=None):
        """load state_dict from checkpoint, Only for PEFT Model.

        Args:
            resume_from_checkpoint (`str` or `bool`, *optional*):
                If a `str`, local path to a saved checkpoint as saved by a previous instance of [`Trainer`]. If a
                `bool` and equals `True`, load the last checkpoint in *args.output_dir* as saved by a previous instance
                of [`Trainer`]. Only load model state dict.
        """

        if resume_from_checkpoint is not None:
            convert_tp = False
            if isinstance(self.model, LoRAModel):
                if self.model.quantized or self.args.pipeline_parallel_degree > 1:
                    weights_file = os.path.join(
                        resume_from_checkpoint, _add_variant(LORA_WEIGHTS_NAME, self.args.weight_name_suffix)
                    )
                else:
                    weights_file = os.path.join(resume_from_checkpoint, LORA_WEIGHTS_NAME)
                    if self.model.lora_config.tensor_parallel_degree > 1:
                        convert_tp = True
            elif isinstance(self.model, PrefixModelForCausalLM):
                weights_file = os.path.join(resume_from_checkpoint, PREFIX_WEIGHTS_NAME)
                if self.model.prefix_config.tensor_parallel_degree > 1:
                    convert_tp = True
            if self.args.dataset_rank == 0:
                logger.info(f"Loading model from {resume_from_checkpoint} .")

                if os.path.isfile(weights_file):
                    # We load the model state dict on the CPU to avoid an OOM error.
                    state_dict = paddle.load(weights_file, return_numpy=True)
                    if convert_tp:
                        state_dict = self.model._convert_tensor_parallel(state_dict)

                    # If the model is on the GPU, it still works!
                    self._set_state_dict_in_model(state_dict)
                    # release memory
                    del state_dict
        elif resume_from_checkpoint is not None:
            logger.info(f"not loading ckpt :{self.args.dataset_rank}")

    def _load_from_checkpoint(self, resume_from_checkpoint=None):
        """load state_dict from_checkpoint, Only load model state dict.

        Args:
            resume_from_checkpoint (`str` or `bool`, *optional*):
                If a `str`, local path to a saved checkpoint as saved by a previous instance of [`Trainer`]. If a
                `bool` and equals `True`, load the last checkpoint in *args.output_dir* as saved by a previous instance
                of [`Trainer`]. Only load model state dict.
        """
        resume_from_checkpoint = None if not resume_from_checkpoint else resume_from_checkpoint

        # Load potential model checkpoint
        if isinstance(resume_from_checkpoint, bool) and resume_from_checkpoint:
            resume_from_checkpoint = get_last_checkpoint(self.args.output_dir)
            if resume_from_checkpoint is None:
                raise ValueError(f"No valid checkpoint found in output directory ({self.args.output_dir})")

        if self.args.unified_checkpoint:
            if resume_from_checkpoint is not None:
                use_unified_checkpoint = False
                if self.is_unified_checkpoint(resume_from_checkpoint):
                    use_unified_checkpoint = True
                else:
                    logger.info("Loading origin checkpoint, the next checkpoint will be saved as unified checkpoint")

                if use_unified_checkpoint:
                    load_unified_checkpoint(
                        self.args,
                        self.model,
                        self.optimizer,
                        resume_from_checkpoint,
                        safe_serialization=True,
                    )
                    logger.info(f"Loading model from {resume_from_checkpoint} using unified checkpoint.")
                    return

        if isinstance(self.model, LoRAModel) or isinstance(self.model, PrefixModelForCausalLM):
            self._load_from_peft_checkpoint(resume_from_checkpoint)
            return

        weight_name = PADDLE_WEIGHTS_NAME
        weight_index_name = PADDLE_WEIGHTS_INDEX_NAME  # currently set paddle as default, do not support safetensors.

        if self.args.should_load_sharding_stage1_model:
            state_dict = self.sharding_io.load_state_dict_from_checkpoint_with_reshard(
                resume_from_checkpoint,
                base_weight_name=weight_name,
                model_wrapped=self.model_wrapped,
            )
            self.model.set_state_dict(state_dict)
        else:
            if resume_from_checkpoint is not None and self.args.dataset_rank == 0:

                weights_file = os.path.join(
                    resume_from_checkpoint, _add_variant(weight_name, self.args.weight_name_suffix)
                )
                weights_index_file = os.path.join(
                    resume_from_checkpoint, _add_variant(weight_index_name, self.args.weight_name_suffix)
                )

                if not any(
                    os.path.isfile(f)
                    for f in [
                        weights_file,
                        weights_index_file,
                    ]
                ):
                    raise ValueError(f"Can't find a valid checkpoint at {resume_from_checkpoint}")

                logger.info(f"Loading model from {resume_from_checkpoint} .")

                if os.path.isfile(weights_file):
                    # We load the model state dict on the CPU to avoid an OOM error.
                    state_dict = paddle.load(weights_file, return_numpy=True)
                    # If the model is on the GPU, it still works!
                    self._set_state_dict_in_model(state_dict)
                    # release memory
                    del state_dict
                else:
                    # We load the sharded checkpoint.
                    missing_keys, unexpected_keys = load_sharded_checkpoint(
                        self.model, resume_from_checkpoint, self.args.weight_name_suffix, prefer_safe=False
                    )
                    logger.info(f"set state_dict: {missing_keys, unexpected_keys}")

            elif resume_from_checkpoint is not None:
                logger.info(f"not loading ckpt :{self.args.dataset_rank}")

    def _wrap_model_and_load_sharded_checkpoint(self, resume_from_checkpoint):
        # In the sharded mode, should invoke _load_from_checkpoint after _wrap_model.
        # In this mode, each sharding rank load sharded params, do not need to implement the broadcast logic.
        model = self._wrap_model(self.model_wrapped)
        if self.sharding_io is not None:
            # the self.optimizer should be wrapped and it is done in _wrap_model
            self.sharding_io.set_optimizer(self.optimizer)
        if model is not self.model:
            self.model_wrapped = model
        # Should invoke _load_from_checpoint after _load_optimizer_and_scheduler
        # because the _load_from_checkpoint method rely on the optimizer in the shareded mode.
        if resume_from_checkpoint:
            self._load_optimizer_and_scheduler(resume_from_checkpoint)
            self._load_from_checkpoint(resume_from_checkpoint)
        return model

    def train(
        self,
        resume_from_checkpoint: Optional[Union[str, bool]] = None,
        ignore_keys_for_eval: Optional[List[str]] = None,
    ):
        """
        Main training entry point.

        Args:
            resume_from_checkpoint (`str` or `bool`, *optional*):
                If a `str`, local path to a saved checkpoint as saved by a previous instance of [`Trainer`]. If a
                `bool` and equals `True`, load the last checkpoint in *args.output_dir* as saved by a previous instance
                of [`Trainer`]. If present, training will resume from the model/optimizer/scheduler states loaded here.
            ignore_keys_for_eval (`List[str]`, *optional*)
                A list of keys in the output of your model (if it is a dictionary) that should be ignored when
                gathering predictions for evaluation during the training.
        """
        args = self.args
        self.is_in_train = True

        logger.info(f"Starting training from resume_from_checkpoint : {resume_from_checkpoint}")

        # The resume_from_checkpoint could be None in some machine node.
        # Here we reset None to temp directory.
        if args.world_size > 1:
            is_resume_from_checkpoint = paddle.to_tensor([resume_from_checkpoint is not None])
            paddle.distributed.all_reduce(is_resume_from_checkpoint)
            is_resume_from_checkpoint = is_resume_from_checkpoint.item()
            if is_resume_from_checkpoint > 0 and is_resume_from_checkpoint < paddle.distributed.get_world_size():
                if resume_from_checkpoint is None:
                    resume_from_checkpoint = os.path.join(self.args.output_dir, "local_tempdir")
                    if os.path.exists(resume_from_checkpoint) and self.args.local_rank == 0:
                        shutil.rmtree(resume_from_checkpoint)
                    os.makedirs(resume_from_checkpoint, exist_ok=True)
                    logger.info(f"Reset resume_from_checkpoint to temp directory : {resume_from_checkpoint}")

        # memory metrics - must set up as early as possible
        self._memory_tracker.start()

        if not self.args.should_load_sharding_stage1_model:
            self._load_from_checkpoint(resume_from_checkpoint)

        train_dataloader = self.get_train_dataloader()

        total_train_batch_size = args.train_batch_size * args.gradient_accumulation_steps * args.dataset_world_size
        len_dataloader = None
        if has_length(train_dataloader):
            len_dataloader = len(train_dataloader)
            num_update_steps_per_epoch = len(train_dataloader) // args.gradient_accumulation_steps
            num_update_steps_per_epoch = max(num_update_steps_per_epoch, 1)
            num_examples = len(self.train_dataset)

            if args.max_steps > 0:
                max_steps = args.max_steps
                num_train_epochs = args.max_steps // num_update_steps_per_epoch + int(
                    args.max_steps % num_update_steps_per_epoch > 0
                )
                num_train_samples = args.max_steps * total_train_batch_size
            else:
                max_steps = int(num_update_steps_per_epoch * args.num_train_epochs)
                num_train_epochs = math.ceil(args.num_train_epochs)
                num_train_samples = int(len(self.train_dataset) * args.num_train_epochs)

            if args.minimum_eval_times is not None and args.minimum_eval_times > 0:
                if max_steps // args.eval_steps < args.minimum_eval_times:
                    exp_step = max_steps / args.minimum_eval_times
                    exp_step = max(int(exp_step - exp_step % 10), 10)
                    logger.info("Reset eval step by minimum_eval_times to %d" % exp_step)
                    args.eval_steps = exp_step
        elif args.max_steps > 0:  # Rely on max_steps when dataloader does not have a working size
            max_steps = args.max_steps
            # Setting a very large number of epochs so we go as many times as necessary over the iterator.
            num_train_epochs = sys.maxsize
            num_update_steps_per_epoch = max_steps
            num_examples = total_train_batch_size * args.max_steps
            num_train_samples = args.max_steps * total_train_batch_size
        else:
            raise ValueError(
                f"args.max_steps must be set to a positive value if dataloader does not have a length, was {args.max_steps}"
            )

        # delay_optimizer_creation = (
        #     self.sharding is not None
        #     and ShardingOption.SHARD_OP in self.args.sharding
        # )
        delay_optimizer_creation = False

        if not delay_optimizer_creation:
            self.create_optimizer_and_scheduler(num_training_steps=max_steps)

        self.state = TrainerState()

        if self.args.should_load_sharding_stage1_model:
            model = self._wrap_model_and_load_sharded_checkpoint(resume_from_checkpoint)
        elif self.args.should_save_sharding_stage1_model:
            # In the non-sharded mode, should invoke _load_from_checkpoint before _wrap_model.
            # In this mode, the rank0 load all params and the _wrap_model implicitly broadcast params from rank0 to the other ranks.
            model = self._wrap_model(self.model_wrapped)
            if self.sharding_io is not None:
                assert delay_optimizer_creation is False, "delay_optimizer_creation should be False"
                # the self.optimizer should be wrapped and it is done in _wrap_model
                self.sharding_io.set_optimizer(self.optimizer)
            # for the rest of this function `model` is the outside model, whether it was wrapped or not
            if model is not self.model:
                self.model_wrapped = model
            if delay_optimizer_creation:
                self.create_optimizer_and_scheduler(num_training_steps=max_steps)
            self._load_optimizer_and_scheduler(resume_from_checkpoint)
        else:
            model = self._wrap_model(self.model_wrapped)

            # for the rest of this function `model` is the outside model, whether it was wrapped or not
            if model is not self.model:
                self.model_wrapped = model
            if delay_optimizer_creation:
                self.create_optimizer_and_scheduler(num_training_steps=max_steps)
            self._load_optimizer_and_scheduler(resume_from_checkpoint)

        if self.args.use_auto_parallel and self.args.run_static_semi_auto:
            model, train_dataloader = self._wrap_for_static(model, train_dataloader)

        self.model = model

        logger.info("***** Running training *****")
        logger.info(f"  Num examples = {num_examples:,}")
        logger.info(f"  Num Epochs = {num_train_epochs}")
        logger.info(f"  Instantaneous batch size per device = {args.per_device_train_batch_size}")
        logger.info(f"  Total train batch size (w. parallel, distributed & accumulation) = {total_train_batch_size}")
        logger.info(f"  Gradient Accumulation steps = {args.gradient_accumulation_steps}")
        logger.info(f"  Total optimization steps = {max_steps:,}")
        logger.info(f"  Total num train samples = {num_train_samples:,}")
        # per_device_trainable_numel = sum(p.numel().item() for p in model.parameters() if not p.stop_gradient)
        # TODO: Temporary fix since Tensor.numel() not supported in distributed mode
        self._print_trainable_numel()

        start_time = time.time()
        self._globalstep_last_start_time = time.time()
        self.state.epoch = 0
        epochs_trained = 0
        steps_trained_in_current_epoch = 0
        steps_trained_progress_bar = None

        # Check if continuing training from a checkpoint
        if (
            resume_from_checkpoint is not None
            and distributed_isfile(os.path.join(resume_from_checkpoint, TRAINER_STATE_NAME))
            and not self.args.ignore_load_lr_and_optim
        ):
            self.state = TrainerState.load_from_json(
                distributed_file(os.path.join(resume_from_checkpoint, TRAINER_STATE_NAME))
            )
            if self.args.world_size > 1:
                global_step_list = []
                paddle.distributed.all_gather(
                    global_step_list, paddle.to_tensor([self.state.global_step], dtype="int64")
                )
                assert (
                    paddle.sum(paddle.stack(global_step_list) - global_step_list[0]) == 0
                ), f"Error, get different globel step, please check! step list: {[x.item() for x in global_step_list]}"

            epochs_trained = self.state.global_step // num_update_steps_per_epoch
            if not args.ignore_data_skip:
                steps_trained_in_current_epoch = self.state.global_step % (num_update_steps_per_epoch)
                steps_trained_in_current_epoch *= args.gradient_accumulation_steps
            else:
                steps_trained_in_current_epoch = 0

            logger.info("  Continuing training from checkpoint, will skip to saved global_step")
            logger.info(f"  Continuing training from epoch {epochs_trained}")
            logger.info(f"  Continuing training from global step {self.state.global_step}")
            if not args.ignore_data_skip:
                logger.info(
                    f"  Will skip the first {epochs_trained} epochs then the first {steps_trained_in_current_epoch} "
                    "batches in the first epoch. If this takes a lot of time, you can add the `--ignore_data_skip` "
                    "flag to your launch command, but you will resume the training on data already seen by your model."
                )
                if self.is_local_process_zero() and not args.disable_tqdm:
                    steps_trained_progress_bar = tqdm(total=steps_trained_in_current_epoch)
                    steps_trained_progress_bar.set_description("Skipping the first batches")
            if not args.ignore_data_skip:
                if isinstance(train_dataloader, paddle.io.DataLoader) and isinstance(
                    train_dataloader.batch_sampler, NlpDistributedBatchSampler
                ):
                    consumed_samples = (
                        self.state.global_step
                        * args.train_batch_size
                        * args.gradient_accumulation_steps
                        * args.dataset_world_size
                    )
                    train_dataloader.batch_sampler.set_epoch(consumed_samples=consumed_samples)
                    logger.info(f"Set DistributedBatchSampler consumed_samples to {consumed_samples}")

        epoch_iterator = train_dataloader
        # steps_in_epoch = len(epoch_iterator)
        steps_in_epoch = (
            len(epoch_iterator) if len_dataloader is not None else args.max_steps * args.gradient_accumulation_steps
        )
        if len_dataloader is not None:
            if self.args.gradient_accumulation_steps > len(epoch_iterator):
                logger.warning(
                    f"changing accumulation step from `{self.args.gradient_accumulation_steps}` to `{len(epoch_iterator)}` to avoid, cross epoch accumulate"
                )
                self.args.gradient_accumulation_steps = len(epoch_iterator)

        self.callback_handler.model = self.model
        self.callback_handler.optimizer = self.optimizer
        self.callback_handler.lr_scheduler = self.lr_scheduler
        self.callback_handler.train_dataloader = train_dataloader

        self.state.max_steps = int(max_steps)
        self.state.num_train_epochs = num_train_epochs
        self.state.is_local_process_zero = self.is_local_process_zero()
        self.state.is_world_process_zero = self.is_world_process_zero()

        self.control = self.callback_handler.on_train_begin(args, self.state, self.control)

        with _exec_mode_guard("dynamic"):
            tr_loss = paddle.to_tensor(0.0)
        self._total_loss_scalar = 0.0
        self._globalstep_last_logged = self.state.global_step

        if self.args.device == "npu" and self.args.flatten_param_grads:
            from .plugins.npu_plugin import npu_accelerate_plugin

            npu_accelerate_plugin(self.optimizer)

        self.timers and self.timers("read-data").start()

        for epoch in range(epochs_trained, num_train_epochs):
            if isinstance(train_dataloader, paddle.io.DataLoader) and isinstance(
                train_dataloader.batch_sampler, DistributedBatchSampler
            ):
                train_dataloader.batch_sampler.set_epoch(epoch)

            step_control = 0  # used in loop control, reset to 0 after every step
            self.control = self.callback_handler.on_epoch_begin(args, self.state, self.control)

            for step, inputs in enumerate(epoch_iterator):
                if self.args.use_hybrid_parallel and self.args.sep_parallel_degree > 1:
                    inputs = split_inputs_sequence_dim(inputs)
                self.timers and self.timers("read-data").stop()
                os.environ["TRAINER_GLOBAL_STEP"] = str(self.state.global_step)
                self.callback_handler.on_load_data_end(args, self.state, self.control, inputs=inputs)

                # Skip past any already trained steps if resuming training
                # for paddlenlp.utils.batch_sampler.DistributedBatchSampler
                # We use consumed_samples to reset the status
                if isinstance(train_dataloader, paddle.io.DataLoader) and isinstance(
                    train_dataloader.batch_sampler, NlpDistributedBatchSampler
                ):
                    if step == 0:
                        if steps_trained_progress_bar is not None:
                            steps_trained_progress_bar.update(steps_trained_in_current_epoch)
                            steps_trained_progress_bar.close()
                            steps_trained_progress_bar = None
                        self._load_rng_state(resume_from_checkpoint)
                    step += steps_trained_in_current_epoch
                elif steps_trained_in_current_epoch > 0:
                    steps_trained_in_current_epoch -= 1
                    if steps_trained_progress_bar is not None:
                        steps_trained_progress_bar.update(1)
                    if steps_trained_in_current_epoch == 0:
                        self._load_rng_state(resume_from_checkpoint)
                    continue
                elif steps_trained_progress_bar is not None:
                    steps_trained_progress_bar.close()
                    steps_trained_progress_bar = None

                if step_control % args.gradient_accumulation_steps == 0:
                    self.control = self.callback_handler.on_step_begin(args, self.state, self.control)
                    self.timers and self.timers("forward-backward").start()

                dp_enabled = (
                    self.args.data_parallel_degree > 1 if self.args.use_hybrid_parallel else args.local_rank != -1
                )
                forbidden_no_sync = False
                # stage2 and stage3 should not no_sync, because the is no DDP wrapper and no_sync API
                # hybrid_parallel (tp or pp or sharding stage 1) should not no_sync
                if self.args.use_hybrid_parallel or self.args.use_auto_parallel:
                    forbidden_no_sync = True

                availiable_no_sync = dp_enabled and not forbidden_no_sync

                is_no_sync = (
                    ((step_control + 1) % args.gradient_accumulation_steps != 0)
                    and availiable_no_sync
                    and args._no_sync_in_gradient_accumulation
                ) or (args.recompute and availiable_no_sync)
                # sharding
                # stage1. the same as ddp
                # stage2. manualy collect gradient on dp group

                dp_master_grad = (
                    self.args.world_size > 1 and self.args.amp_master_grad and not self.args.use_hybrid_parallel
                )
                if dp_master_grad:
                    is_no_sync = True

                if is_no_sync:
                    # Avoid unnecessary DDP synchronization since there will be no backward pass on this example.
                    with model.no_sync():
                        tr_loss_step = self.training_step(model, inputs)
                else:
                    tr_loss_step = self.training_step(model, inputs)

                with _exec_mode_guard("dynamic"):
                    tr_loss += tr_loss_step

                disable_accumulation = (
                    self.args.use_auto_parallel
                    and self.args.pipeline_parallel_degree > 1
                    and self.args.run_static_semi_auto
                )

                if (step_control + 1) % args.gradient_accumulation_steps == 0 or (
                    # last step in epoch but step is always smaller than gradient_accumulation_steps
                    steps_in_epoch <= args.gradient_accumulation_steps
                    and (step + 1) == steps_in_epoch
                    or disable_accumulation
                ):
                    self.timers and self.timers("forward-backward").stop()
                    # Maunally collect gradients
                    # Case 1: Use recompute and dp
                    # Case 2: Hack dp with master_grad
                    # Case 3: Pipeline or sharding overlap
                    # local_rank != -1 don't means dp in networks.
                    self.timers and self.timers("all-reduce").start()

<<<<<<< HEAD
                    self.synchronize_gradients(availiable_no_sync, dp_master_grad)
=======
                    # Case 1: Use recompute and dp / sharding stage1,
                    # manualy collect gradient for dp.
                    if args.recompute and availiable_no_sync:
                        fused_allreduce_gradients(list(model.parameters()), None)

                    # Case 2: hack dp with master_grad
                    if dp_master_grad and not (args.recompute and availiable_no_sync):
                        fused_allreduce_gradients(list(model.parameters()), None)

                    # Pipeline parallel mode,  handle gradient reduce here to overlap
                    pipeline_parallel_config = (
                        set(args.pipeline_parallel_config.split(" ")) if args.pipeline_parallel_degree > 1 else set()
                    )
                    enable_delay_scale_loss = "enable_delay_scale_loss" in pipeline_parallel_config
                    enable_dp_comm_overlap = "enable_dp_comm_overlap" in pipeline_parallel_config
                    enable_release_grads = "enable_release_grads" in pipeline_parallel_config

                    # Case 3: Pipeline parallel mode, overlap with dp
                    if isinstance(self.optimizer, HybridParallelOptimizer) and not self.do_grad_scaling:
                        parameters_list = _obtain_optimizer_parameters_list(self.optimizer._inner_opt)

                        if not enable_dp_comm_overlap:
                            if self.optimizer._sharding_enable:
                                assert reshard_util.is_sharding_opt(self.optimizer)
                                self.optimizer._inner_opt.reduce_gradients(list(parameters_list), self.optimizer._hcg)

                            if self.optimizer._dp_enable or getattr(self.optimizer, "_sep_enable", False):
                                fused_allreduce_gradients(list(parameters_list), self.optimizer._hcg)
>>>>>>> 1e9b5a87

                    self.timers and self.timers("all-reduce").stop()
                    self.timers and self.timers("optimizer-step").start()

                    # Optimizer step
                    self.callback_handler.on_optimizer_begin(
                        args, self.state, self.control, scaler=self.scaler if self.do_grad_scaling else None
                    )

                    self.optimizer_step()

                    self.timers and self.timers("optimizer-step").stop()

<<<<<<< HEAD
=======
                    if enable_release_grads and args.pipeline_parallel_degree > 1:
                        self.optimizer.clear_grad(set_to_zero=False)
                        for _, buffers in model._chunk_2_comm_buffers.items():
                            for buffer in buffers:
                                buffer._clear_grad_storage()
                    else:
                        self.optimizer.clear_grad()

>>>>>>> 1e9b5a87
                    self.callback_handler.on_optimizer_end(
                        args, self.state, self.control, scaler=self.scaler if self.do_grad_scaling else None
                    )

                    self.state.global_step += 1
                    self.state.epoch = epoch + (step + 1) / steps_in_epoch
                    self.control = self.callback_handler.on_step_end(args, self.state, self.control)

                    self._maybe_log_save_evaluate(tr_loss, model, epoch, ignore_keys_for_eval, inputs=inputs)

                    self._print_timer()
                    step_control = 0
                else:
                    self.control = self.callback_handler.on_substep_end(args, self.state, self.control)
                    step_control += 1

                if self.control.should_epoch_stop or self.control.should_training_stop:
                    break
                self.timers and self.timers("read-data").start()

            if step < 0:
                logger.warning(
                    f"There seems to be not a single sample in your epoch_iterator, stopping training at step"
                    f" {self.state.global_step}! This is expected if you're using an IterableDataset and set"
                    f" num_steps ({self.state.max_steps}) higher than the number of available samples."
                )
                self.control.should_training_stop = True

            self.control = self.callback_handler.on_epoch_end(args, self.state, self.control)
            self._maybe_log_save_evaluate(tr_loss, model, epoch, ignore_keys_for_eval, inputs=inputs)

            if self.control.should_training_stop:
                break

        if args.past_index and hasattr(self, "_past"):
            # Clean the state at the end of training
            delattr(self, "_past")

        logger.info("\nTraining completed. \n")
        if args.load_best_model_at_end and self.state.best_model_checkpoint is not None:
            if args.local_rank != -1:
                dist.barrier()

            logger.info(
                f"Loading best model from {self.state.best_model_checkpoint} (score: {self.state.best_metric})."
            )
            if isinstance(self.model, LoRAModel) or isinstance(self.model, PrefixModelForCausalLM):
                self._load_best_model_from_peft_checkpoint()
            else:
                weight_name = PADDLE_WEIGHTS_NAME
                best_model_path = os.path.join(
                    self.state.best_model_checkpoint, _add_variant(weight_name, self.args.weight_name_suffix)
                )
                if os.path.exists(best_model_path):
                    # We load the model state dict on the CPU to avoid an OOM error.
                    state_dict = paddle.load(best_model_path, return_numpy=True)
                    # If the model is on the GPU, it still works!
                    self._set_state_dict_in_model(state_dict)
                else:
                    logger.warning(
                        f"Could not locate the best model at {best_model_path}, if you are running a distributed training "
                        "on multiple nodes, you should activate `--save_on_each_node`."
                    )

        self._total_loss_scalar += self._get_item_from_loss(tr_loss)
        train_loss = self._total_loss_scalar / self.state.global_step

        metrics = speed_metrics("train", start_time, num_samples=num_train_samples, num_steps=self.state.max_steps)

        metrics["train_loss"] = train_loss

        self.is_in_train = False

        self._memory_tracker.stop_and_update_metrics(metrics)

        self.log(metrics)

        self.control = self.callback_handler.on_train_end(args, self.state, self.control)

        return TrainOutput(self.state.global_step, train_loss, metrics)

    def _wrap_for_static(self, model, train_dataloader):
        strategy = None
        if self.args.gradient_accumulation_steps > 1:
            strategy = dist.Strategy()
            strategy.pipeline.accumulate_steps = self.args.gradient_accumulation_steps

        # TODO: convert fleet.auto.Strategy to dist.Strategy
        # TODO: fix bugs in paddle/distributed/auto_parallel/api.py#L981 about sample_split of engine._prepare_data_spec
        model, dist_loader = dist.to_static(model, train_dataloader, self.criterion, self.optimizer, strategy=strategy)
        return model, dist_loader

    def _print_trainable_numel(self):
        per_device_trainable_numel = sum(np.prod(p.shape) for p in self.model.parameters() if not p.stop_gradient)
        logger.info(f"  Number of trainable parameters = {per_device_trainable_numel:,} (per device)")

        if self.args.use_hybrid_parallel:
            # todo fix for pipeline_parallel_degree
            parts_num = max(self.args.tensor_parallel_degree, 1) * max(self.args.pipeline_parallel_degree, 1)
            if parts_num > 1:
                all_reduce_dtype = "int64"
                if paddle.get_device().split(":")[0] in ["npu", "xpu"]:
                    # TODO(duanyanhui): fix when NPU all_reduce supports int64
                    all_reduce_dtype = "float32"
                trainable_numel_tensor = paddle.to_tensor(per_device_trainable_numel, dtype=all_reduce_dtype)
                paddle.distributed.all_reduce(trainable_numel_tensor)
                trainable_numel = int(trainable_numel_tensor.item()) // self.args.dataset_world_size
                if self.args.sep_parallel_degree > 0:
                    trainable_numel = trainable_numel // self.args.sep_parallel_degree
                # the numel is roughly, because the tensor parallel still hold own bias or layer_norm weight without splited
                # so, the trainable numel is a little bigger than real.
                logger.info(f"  Number of trainable parameters = {trainable_numel:,} (all devices, roughly)")

    def synchronize_gradients(self, availiable_no_sync, dp_master_grad):
        # Case 1: Use recompute and dp / sharding stage1,
        # manualy collect gradient for dp.
        if self.args.recompute and availiable_no_sync:
            fused_allreduce_gradients(list(self.model.parameters()), None)

        # Case 2: hack dp with master_grad
        if dp_master_grad and not (self.args.recompute and availiable_no_sync):
            fused_allreduce_gradients(list(self.model.parameters()), None)

        # Pipeline parallel mode,  handle gradient reduce here to overlap
        pipeline_parallel_config = (
            set(self.args.pipeline_parallel_config.split(" ")) if self.args.pipeline_parallel_degree > 1 else set()
        )
        enable_dp_comm_overlap = "enable_dp_comm_overlap" in pipeline_parallel_config

        # Case 3: Pipeline parallel mode, overlap with dp
        if isinstance(self.optimizer, HybridParallelOptimizer) and not self.do_grad_scaling:
            parameters_list = _obtain_optimizer_parameters_list(self.optimizer._inner_opt)

            if not enable_dp_comm_overlap:
                if self.optimizer._sharding_enable:
                    assert reshard_util.is_sharding_opt(self.optimizer)
                    self.optimizer._inner_opt.reduce_gradients(list(parameters_list), self.optimizer._hcg)

                if self.optimizer._dp_enable or getattr(self.optimizer, "_sep_enable", False):
                    fused_allreduce_gradients(list(parameters_list), self.optimizer._hcg)

    def optimizer_step(self):
        if self.args.pipeline_parallel_degree > 1 and "enable_delay_scale_loss" in self.args.pipeline_parallel_config:
            for p in self.model._layers.parameters():
                with paddle.no_grad():
                    if hasattr(p, "main_grad") and p.main_grad is not None:
                        assert p.grad is None
                        p.main_grad.scale_(1.0 / self.args.gradient_accumulation_steps)
                    elif p.grad is not None:
                        p.grad.scale_(1.0 / self.args.gradient_accumulation_steps)

        optimizer_was_run = True
        if self.do_grad_scaling:
            scale_before = paddle.assign(self.scaler._scale)
            self.scaler.step(self.optimizer)
            self.scaler.update()
            scale_after = self.scaler._scale
            optimizer_was_run = not self.scaler._cache_founf_inf
            if not optimizer_was_run:
                scale_before_value = scale_before.cpu().numpy()
                scale_after_value = scale_after.cpu().numpy()
                logger.warning(
                    f"optimizer not run, scale_before: {scale_before_value[0]}, scale_after: {scale_after_value[0]}"
                )
        elif isinstance(self.optimizer, HybridParallelOptimizer):
            parameters_list = _obtain_optimizer_parameters_list(self.optimizer._inner_opt)
            self.optimizer._step(parameters_list)
        else:
            self.optimizer.step()

        if optimizer_was_run:
            self.lr_scheduler.step()

        if self.args.pipeline_parallel_degree > 1 and "enable_release_grads" in self.args.pipeline_parallel_config:
            self.optimizer.clear_grad(set_to_zero=False)
            for _, buffers in self.model._chunk_2_comm_buffers.items():
                for buffer in buffers:
                    buffer._clear_grad_storage()
        else:
            self.optimizer.clear_grad()

    def _load_best_model_from_peft_checkpoint(self):
        convert_tp = False
        if isinstance(self.model, LoRAModel):
            if self.model.quantized or self.args.pipeline_parallel_degree > 1:
                best_model_path = os.path.join(
                    self.state.best_model_checkpoint, _add_variant(LORA_WEIGHTS_NAME, self.args.weight_name_suffix)
                )
            else:
                best_model_path = os.path.join(self.state.best_model_checkpoint, LORA_WEIGHTS_NAME)
                if self.model.lora_config.tensor_parallel_degree > 1:
                    convert_tp = True

        elif isinstance(self.model, PrefixModelForCausalLM):
            best_model_path = os.path.join(self.state.best_model_checkpoint, PREFIX_WEIGHTS_NAME)
            if self.model.prefix_config.tensor_parallel_degree > 1:
                convert_tp = True

        if os.path.exists(best_model_path):
            # We load the model state dict on the CPU to avoid an OOM error.
            state_dict = paddle.load(best_model_path, return_numpy=True)
            if convert_tp:
                state_dict = self.model._convert_tensor_parallel(state_dict)
            # If the model is on the GPU, it still works!
            self._set_state_dict_in_model(state_dict)
        else:
            logger.warning(
                f"Could not locate the best model at {best_model_path}, if you are running a distributed training "
                "on multiple nodes, you should activate `--save_on_each_node`."
            )

    def _get_train_sampler(self) -> Optional[paddle.io.Sampler]:
        if self.train_dataset is None or not has_length(self.train_dataset):
            return None

        if self.args.world_size <= 1:
            return paddle.io.BatchSampler(
                dataset=self.train_dataset,
                shuffle=True,
                batch_size=self.args.per_device_train_batch_size,
                drop_last=self.args.dataloader_drop_last,
            )

        return DistributedBatchSampler(
            self.train_dataset,
            batch_size=self.args.per_device_train_batch_size,
            shuffle=True,
            num_replicas=self.args.dataset_world_size,
            rank=self.args.dataset_rank,
            drop_last=self.args.dataloader_drop_last,
        )

    def _set_state_dict_in_model(self, state_dict):
        # TODO  @ZHUI paddle need return the results of set_state_dict.
        logger.info(f"set state-dict :{self.model.set_state_dict(state_dict)}")

    def _print_timer(self):
        """print timer and clear states"""
        paddle_timer_info = ""
        try:
            from paddle.distributed.fleet.utils.timer_helper import (
                get_timers as paddle_get_timers,
            )

            paddle_pipeline_timers = paddle_get_timers()
            for name, timer in paddle_pipeline_timers.timers.items():
                elapsed_time = timer.elapsed(reset=False) * 1000.0
                paddle_timer_info += f" | {name}: {elapsed_time:.2f}"
            paddle_pipeline_timers.log(paddle_pipeline_timers.timers.keys(), reset=True)
        except ImportError:  # paddle version too old, timer not support
            warnings.warn(f"paddle version:{paddle.__git_commit__} does not support pipeline timer")
        except AssertionError:  # paddle timer not enabled
            pass

        if self.timers is not None:
            timer_info = self.timers.log(self.timers.timers.keys(), reset=True)
        else:
            timer_info = ""

        if timer_info or paddle_timer_info:
            logger.info(f"[Profile global_step: {self.state.global_step}] {timer_info} {paddle_timer_info}")

    def _get_item_from_loss(self, loss):
        if isinstance(loss, paddle.Tensor):
            return loss.item() if loss._is_initialized() else 0.0
        else:
            return loss

    def _maybe_log_save_evaluate(self, tr_loss, model, epoch, ignore_keys_for_eval, **kwargs):
        if self.control.should_log:

            logs: Dict[str, float] = {}

            # all_gather + mean() to get average loss over all processes

            tr_loss_scalar = self._get_item_from_loss(self._nested_gather(tr_loss))

            # reset tr_loss to zero

            tr_loss.subtract_(tr_loss)

            logs["loss"] = round(tr_loss_scalar / (self.state.global_step - self._globalstep_last_logged), 8)
            logs["learning_rate"] = float("{0:.3e}".format(self._get_learning_rate()))
            logs["global_step"] = int(self.state.global_step)

            total_train_batch_size = (
                self.args.train_batch_size * self.args.gradient_accumulation_steps * self.args.dataset_world_size
            )
            num_steps = self.state.global_step - self._globalstep_last_logged
            logs.update(
                speed_metrics(
                    "interval",
                    self._globalstep_last_start_time,
                    num_samples=total_train_batch_size * num_steps,
                    num_steps=num_steps,
                )
            )

            self._total_loss_scalar += tr_loss_scalar
            self._globalstep_last_logged = self.state.global_step
            self._globalstep_last_start_time = time.time()

            # Add additional memory in log.
            if not self.args.skip_memory_metrics:
                logs.update(
                    {
                        "cpu_mem_used": self._memory_tracker.cpu_mem_used() >> 20,
                        "cpu_mem_used_peak": self._memory_tracker.cpu_mem_used_peak >> 20,
                    }
                )
                if is_paddle_cuda_available():
                    logs.update(
                        {
                            "gpu_max_memory_allocated": paddle.device.cuda.max_memory_allocated() >> 20,
                            "gpu_max_memory_reserved": paddle.device.cuda.max_memory_reserved() >> 20,
                        }
                    )

            self.log(logs, **kwargs)

        metrics = None
        if self.control.should_evaluate:
            if isinstance(self.optimizer, GroupShardedOptimizerStage2) and self.optimizer._broadcast_overlap:
                paddle.device.cuda.synchronize()

            if isinstance(self.eval_dataset, dict):
                for eval_dataset_name, eval_dataset in self.eval_dataset.items():
                    metrics = self.evaluate(
                        eval_dataset=eval_dataset,
                        ignore_keys=ignore_keys_for_eval,
                        metric_key_prefix=f"eval_{eval_dataset_name}",
                    )
            else:
                metrics = self.evaluate(ignore_keys=ignore_keys_for_eval)

        if self.control.should_save:
            if isinstance(self.optimizer, GroupShardedOptimizerStage2) and self.optimizer._broadcast_overlap:
                paddle.device.cuda.synchronize()

            self._save_checkpoint(model, metrics=metrics)
            self.control = self.callback_handler.on_save(self.args, self.state, self.control)

    def _get_learning_rate(self):
        return self.optimizer.get_lr()

    def get_train_dataloader(self):
        """
        Returns the training [`~paddle.io.DataLoader`].

        Will use no sampler if `self.train_dataset` does not implement `__len__`, a random sampler (adapted to
        distributed training if necessary) otherwise.

        Subclass and override this method if you want to inject some custom behavior.
        """
        if self.args.should_load_dataset and self.train_dataset is None:
            raise ValueError("Training requires a train_dataset when should_load_dataset is True.")
        if not self.args.should_load_dataset and self.train_dataset is not None:
            raise ValueError("We don't need train_dataset when should_load_dataset is False.")

        train_dataset = self.train_dataset
        if is_datasets_available() and train_dataset is not None and isinstance(train_dataset, datasets.Dataset):
            train_dataset = self._remove_unused_columns(train_dataset, description="training")
        _DataLoader = DistDataLoader if self.args.distributed_dataloader else DataLoader

        if self._is_iterable_dataset(train_dataset):
            if self.args.dataset_world_size > 1:
                train_dataset = IterableDatasetShard(
                    train_dataset,
                    batch_size=self.args.per_device_train_batch_size,
                    drop_last=self.args.dataloader_drop_last,
                    num_processes=self.args.dataset_world_size,
                    process_index=self.args.dataset_rank,
                )

            return _DataLoader(
                train_dataset,
                batch_size=self.args.per_device_train_batch_size,
                collate_fn=self.data_collator,
                num_workers=self.args.dataloader_num_workers,
            )

        train_sampler = self._get_train_sampler()

        if self.args.distributed_dataloader:
            logger.info("Training using DistDataLoader.")

        return _DataLoader(
            train_dataset,
            batch_sampler=train_sampler,
            collate_fn=self.data_collator,
            num_workers=self.args.dataloader_num_workers,
        )

    def _get_eval_sampler(self, eval_dataset: Dataset):
        if self.args.world_size <= 1:
            return paddle.io.BatchSampler(
                eval_dataset,
                batch_size=self.args.per_device_eval_batch_size,
                shuffle=False,
                drop_last=False,
            )
        else:
            drop_last = False
            if self.args.pipeline_parallel_degree > 1:
                drop_last = True
                logger.warning(
                    "In parallel mode, the bacth_size is strictly checked. set DistributedBatchSampler drop_last=True."
                )

            return DistributedBatchSampler(
                eval_dataset,
                num_replicas=self.args.dataset_world_size,
                rank=self.args.dataset_rank,
                batch_size=self.args.per_device_eval_batch_size,
                shuffle=False,
                drop_last=drop_last,
            )

    def get_eval_dataloader(self, eval_dataset: Optional[Dataset] = None) -> DataLoader:
        """
        Returns the evaluation [`~paddle.io.DataLoader`].

        Subclass and override this method if you want to inject some custom behavior.

        Args:
            eval_dataset (`paddle.io.Dataset`, *optional*):
                If provided, will override `self.eval_dataset`. If it is an `datasets.Dataset`, columns not accepted by
                the `model.forward()` method are automatically removed. It must implement `__len__`.
        """
        if self.args.should_load_dataset and eval_dataset is None and self.eval_dataset is None:
            raise ValueError("Evaluation requires an eval_dataset when should_load_dataset is True.")
        if not self.args.should_load_dataset and not (eval_dataset is None and self.eval_dataset is None):
            raise ValueError("We don't need eval_dataset when should_load_dataset is False.")

        eval_dataset = eval_dataset if eval_dataset is not None else self.eval_dataset

        if is_datasets_available() and eval_dataset is not None and isinstance(eval_dataset, datasets.Dataset):
            eval_dataset = self._remove_unused_columns(eval_dataset, description="evaluation")

        _DataLoader = DistDataLoader if self.args.distributed_dataloader else DataLoader

        if self._is_iterable_dataset(eval_dataset):
            if self.args.dataset_world_size > 1:
                eval_dataset = IterableDatasetShard(
                    eval_dataset,
                    batch_size=self.args.per_device_eval_batch_size,
                    drop_last=self.args.dataloader_drop_last,
                    num_processes=self.args.dataset_world_size,
                    process_index=self.args.dataset_rank,
                )

            return _DataLoader(
                eval_dataset,
                batch_size=self.args.per_device_eval_batch_size,
                collate_fn=self.data_collator,
                num_workers=self.args.dataloader_num_workers,
            )

        eval_sampler = self._get_eval_sampler(eval_dataset)

        if self.args.distributed_dataloader:
            logger.info("Eval using DistDataLoader.")

        return _DataLoader(
            eval_dataset,
            batch_sampler=eval_sampler,
            collate_fn=self.data_collator,
            num_workers=self.args.dataloader_num_workers,
        )

    def get_test_dataloader(self, test_dataset: Dataset) -> DataLoader:
        """
        Returns the test [`~paddle.io.DataLoader`].

        Subclass and override this method if you want to inject some custom behavior.

        Args:
            test_dataset (`paddle.io.Dataset`, *optional*):
                The test dataset to use. If it is an `datasets.Dataset`, columns not accepted by the `model.forward()`
                method are automatically removed. It must implement `__len__`.
        """
        if self.args.should_load_dataset and not test_dataset:
            raise ValueError("Test requires an test_dataset when should_load_dataset is True.")
        if not self.args.should_load_dataset and test_dataset is not None:
            raise ValueError("We don't need test_dataset when should_load_dataset is False.")

        if is_datasets_available() and test_dataset is not None and isinstance(test_dataset, datasets.Dataset):
            test_dataset = self._remove_unused_columns(test_dataset, description="test")

        _DataLoader = DistDataLoader if self.args.distributed_dataloader else DataLoader

        if self._is_iterable_dataset(test_dataset):
            if self.args.dataset_world_size > 1:
                test_dataset = IterableDatasetShard(
                    test_dataset,
                    batch_size=self.args.per_device_eval_batch_size,
                    drop_last=self.args.dataloader_drop_last,
                    num_processes=self.args.dataset_world_size,
                    process_index=self.args.dataset_rank,
                )

            return _DataLoader(
                test_dataset,
                batch_size=self.args.per_device_eval_batch_size * self.world_size,
                collate_fn=self.data_collator,  # _get_collator_with_removed_columns
                num_workers=self.args.dataloader_num_workers,
            )

        test_sampler = self._get_eval_sampler(test_dataset)

        if self.args.distributed_dataloader:
            logger.info("Test using DistDataLoader.")

        # We use the same batch_size as for eval.
        return _DataLoader(
            test_dataset,
            batch_sampler=test_sampler,
            collate_fn=self.data_collator,
            drop_last=self.args.dataloader_drop_last,
        )

    def create_optimizer_and_scheduler(self, num_training_steps: int):
        """
        Setup the optimizer and the learning rate scheduler.

        We provide a reasonable default that works well. If you want to use something else, you can pass a tuple in the
        Trainer's init through `optimizers`, or subclass and override this method (or `create_optimizer` and/or
        `create_scheduler`) in a subclass.
        """
        self.create_scheduler(num_training_steps=num_training_steps)
        self.create_optimizer(self.lr_scheduler)

    def create_optimizer(self, lr_scheduler=None):
        """
        Setup the optimizer.

        We provide a reasonable default that works well. If you want to use something else, you can pass a tuple in the
        Trainer's init through `optimizers`, or subclass and override this method in a subclass.
        """
        if self.optimizer is None:
            if self.optimizer_grouped_parameters is not None:
                params = self.optimizer_grouped_parameters
                apply_decay_param_fun = None
            else:
                params = self.model.parameters()
                decay_parameters = [
                    p.name for n, p in self.model.named_parameters() if not any(nd in n for nd in ["bias", "norm"])
                ]

                def apply_decay_param_fun(x):
                    return x in decay_parameters

            optimizer_cls, optimizer_kwargs = Trainer.get_optimizer_cls_and_kwargs(self.args)
            if hasattr(optimizer_cls, "_create_master_weight") and self.args.fp16_opt_level == "O2":
                optimizer_kwargs["multi_precision"] = True

            def is_new_version_sharding_stage1_optimizer():
                signature_keys = set(inspect.signature(DygraphShardingOptimizer).parameters.keys())
                return "inner_optimizer_class" not in signature_keys

            if ShardingOption.SHARD_OP in self.args.sharding and not is_new_version_sharding_stage1_optimizer():
                # for backward compatibility.
                # this call will raise, if sharding stage1 is supported in HybridParallelOptimizer,
                # in which case, the logic follows will handle it
                self.optimizer = DygraphShardingOptimizer(
                    hcg=fleet.get_hybrid_communicate_group(),
                    user_defined_strategy=None,
                    params=params,
                    inner_optimizer_class=optimizer_cls,
                    learning_rate=self.lr_scheduler if lr_scheduler is None else lr_scheduler,
                    apply_decay_param_fun=apply_decay_param_fun,
                    weight_decay=self.args.weight_decay,
                    grad_clip=nn.ClipGradByGlobalNorm(self.args.max_grad_norm)
                    if self.args.max_grad_norm > 0
                    else None,
                    **optimizer_kwargs,
                )
            else:
                self.optimizer = optimizer_cls(
                    learning_rate=self.lr_scheduler if lr_scheduler is None else lr_scheduler,
                    apply_decay_param_fun=apply_decay_param_fun,
                    parameters=params,
                    weight_decay=self.args.weight_decay,
                    grad_clip=nn.ClipGradByGlobalNorm(self.args.max_grad_norm)
                    if self.args.max_grad_norm > 0
                    else None,
                    **optimizer_kwargs,
                )

        return self.optimizer

    def _load_rng_state(self, checkpoint):
        # Load RNG states from `checkpoint`
        if checkpoint is None:
            return

        # if use distributed training
        if self.args.world_size > 1:
            process_index = self.args.process_index
            rng_file_list = [None for x in range(self.args.world_size)]
            if self.args.should_save:
                rng_file = os.path.join(checkpoint, f"rng_state_{self.args.world_size}.pth")
                if os.path.isfile(rng_file):
                    rng_file_list = paddle.load(rng_file, return_numpy=True)
            paddle.distributed.broadcast_object_list(rng_file_list, src=0)
            # if rng_file_list still empty, then use old style rng_state
            if rng_file_list[0] is None:
                rng_file = os.path.join(checkpoint, f"rng_state_{process_index}.pth")
                if not os.path.isfile(rng_file):
                    logger.info(
                        f"Didn't find an RNG file for process {process_index}, if you are resuming a training that "
                        "wasn't launched in a distributed fashion, reproducibility is not guaranteed."
                    )
                    return
                checkpoint_rng_state = paddle.load(rng_file, return_numpy=True)
            else:
                checkpoint_rng_state = rng_file_list[process_index]
        else:
            rng_file = os.path.join(checkpoint, "rng_state.pth")
            if not os.path.isfile(rng_file):
                logger.info(
                    "Didn't find an RNG file, if you are resuming a training that was launched in a distributed "
                    "fashion, reproducibility is not guaranteed."
                )
                return

            checkpoint_rng_state = paddle.load(rng_file, return_numpy=True)

        random.setstate(checkpoint_rng_state["python"])
        np.random.set_state(checkpoint_rng_state["numpy"])

        core = paddle.framework.core

        core.default_cpu_generator().manual_seed(checkpoint_rng_state["cpu"])
        if core.is_compiled_with_cuda():
            if not len(checkpoint_rng_state["cuda"]) == core.get_cuda_device_count():
                raise ValueError("Length of gpu state list shoule be equal to the gpu device count")
            for i in range(core.get_cuda_device_count()):
                core.default_cuda_generator(i).manual_seed(checkpoint_rng_state["cuda"][i])

        if paddle.device.get_all_custom_device_type() is not None:
            custom_device_type = paddle.device.get_all_custom_device_type()
            for device in custom_device_type:
                if not len(checkpoint_rng_state["cuda"]) == core.get_custom_device_count(device):
                    raise ValueError("Length of custom device state list shoule be equal to the custom device count")
                for i in range(core.get_custom_device_count(device)):
                    core.default_custom_device_generator(i).manual_seed(checkpoint_rng_state["cuda"][i])

        if self.args.use_hybrid_parallel:
            if "hybrid_parallel_rng_state_tracker" in checkpoint_rng_state:
                fleet.meta_parallel.get_rng_state_tracker().set_states_tracker(
                    checkpoint_rng_state["hybrid_parallel_rng_state_tracker"]
                )
            else:
                logger.warning("Not found hybrid parallel RNG state.")

    @staticmethod
    def get_optimizer_cls_and_kwargs(args: TrainingArguments) -> Tuple[Any, Any]:
        """
        Returns the optimizer class and optimizer parameters based on the training arguments.

        Args:
            args (`paddlenlp.training_args.TrainingArguments`):
                The training arguments for the training session.

        """
        # optimizer_kwargs = {"lr": args.learning_rate}
        optimizer_kwargs = {}
        adam_kwargs = {
            "beta1": args.adam_beta1,
            "beta2": args.adam_beta2,
            "epsilon": args.adam_epsilon,
        }
        if args.optim == OptimizerNames.ADAMW:
            from paddle.optimizer import AdamW

            optimizer_cls = AdamW
            optimizer_kwargs.update(adam_kwargs)
        else:
            raise ValueError(f"Trainer cannot instantiate unsupported optimizer: {args.optim}")
        return optimizer_cls, optimizer_kwargs

    def create_scheduler(self, num_training_steps: int):
        """
        Setup the scheduler. The optimizer of the trainer must have been set up either before this method is called or
        passed as an argument.

        Args:
            num_training_steps (int): The number of training steps to do.
        """
        warmup = (
            self.args.warmup_steps if self.args.warmup_steps > 0 else int(self.args.warmup_ratio * num_training_steps)
        )

        if self.lr_scheduler is None:
            self.lr_scheduler = get_scheduler(
                self.args.lr_scheduler_type,
                learning_rate=self.args.learning_rate,
                num_warmup_steps=warmup,
                num_training_steps=num_training_steps,
                num_cycles=self.args.num_cycles,
                lr_end=self.args.lr_end,
                power=self.args.power,
            )

        return self.lr_scheduler

    def num_examples(self, dataloader: DataLoader) -> int:
        """
        Helper to get number of samples in a [`~paddle.io.DataLoader`] by accessing its dataset. When
        dataloader.dataset does not exist or has no length, estimates as best it can
        """
        try:
            dataset = dataloader.dataset
            # Special case for IterableDatasetShard, we need to dig deeper
            if isinstance(dataset, IterableDatasetShard):
                return len(dataloader.dataset.dataset)
            return len(dataloader.dataset)
        except (NameError, AttributeError, TypeError):  # no dataset or length, estimate by length of dataloader
            return len(dataloader) * self.args.per_device_train_batch_size

    def _wrap_model(self, model, training=True):

        # train/eval could be run multiple-times - if already wrapped, don't re-wrap it again
        if unwrap_model(model) is not model:
            return model

        # Note: in paddle.distributed mode, there's no point in wrapping the model
        # inside a DistributedDataParallel as we'll be under `no_grad` anyways.
        if not training:
            return model

        # Mixed precision training
        if training and self.do_grad_scaling:  # self.args.fp16_opt_level=="O2":
            # model, self.optimizer
            if self.amp_dtype == "bfloat16":
                # fix for paddlepaddle < 2.4.1, not support for bf16
                decorated = paddle.amp.decorate(
                    models=model, optimizers=self.optimizer, level=self.args.fp16_opt_level, dtype=self.amp_dtype
                )
            else:
                decorated = paddle.amp.decorate(
                    models=model, optimizers=self.optimizer, level=self.args.fp16_opt_level
                )

            if self.optimizer is None:
                model = decorated
            else:
                model, self.optimizer = decorated

        if self.args.world_size == 1:
            if self.args.amp_master_grad:
                mix_precision_utils.MixPrecisionLayer(model, dtype=self.amp_dtype)
                assert self.optimizer is not None, "optimizer is empty!"
                self.optimizer = mix_precision_utils.MixPrecisionOptimizer(self.optimizer)

        in_pipeline_parallel_mode = self.args.pipeline_parallel_degree > 1
        in_sharding_parallel_mode = self.sharding is not None
        in_tensor_parallel_mode = self.args.tensor_parallel_degree > 1
        in_sep_parallel_mode = self.args.sep_parallel_degree > 1

        # Multi-gpu training
        if (
            self.args.world_size > 1
            and not self.args.use_hybrid_parallel
            or not (
                in_pipeline_parallel_mode
                or in_sharding_parallel_mode
                or in_tensor_parallel_mode
                or in_sep_parallel_mode
            )
        ):
            model = paddle.DataParallel(model)
            # Distributed training (should be after fp16 initialization)

            if self.args.amp_master_grad:
                mix_precision_utils.MixPrecisionLayer(model, dtype=self.amp_dtype)
                assert self.optimizer is not None, "optimizer is empty!"
                self.optimizer = mix_precision_utils.MixPrecisionOptimizer(self.optimizer)

        # Pipeline mode
        if in_pipeline_parallel_mode:
            if self.args.amp_master_grad:
                mix_precision_utils.MixPrecisionLayer(model, dtype=self.amp_dtype)  # return value has no use
            # hack for pipeline model mini batch to batch
            # need batter solution @ZHUI
            # make batch_fn compatible for fleet.distributed_model decorate.
            prepare_pipeline_inputs_func = (
                model._prepare_pipeline_inputs_func if hasattr(model, "_prepare_pipeline_inputs_func") else None
            )
            if isinstance(model, LoRAModel):
                model = model.model
            model = fleet.distributed_model(model)
            if prepare_pipeline_inputs_func is not None:
                model._prepare_pipeline_inputs_func = prepare_pipeline_inputs_func
            else:

                def _prepare_pipeline_inputs_func(inputs):
                    first_stage_keys = ["input_ids", "attention_mask", "position_ids"]
                    last_stage_keys = ["labels"]

                    def get_expected_keys(inputs, keys):
                        ret = tuple([inputs.pop(k) for k in keys if k in inputs])
                        if len(ret) == 1:
                            ret = ret[0]
                        return ret

                    if type(inputs) is dict or type(inputs) is OrderedDict:
                        return [
                            get_expected_keys(inputs, first_stage_keys),
                            get_expected_keys(inputs, last_stage_keys),
                        ]

                    keys = list(inputs[0].keys())
                    inputs_batch = {key: [data.pop(key) for data in inputs] for key in keys}
                    return [
                        get_expected_keys(inputs_batch, first_stage_keys),
                        get_expected_keys(inputs_batch, last_stage_keys),
                    ]

                logger.warning(
                    "Using default prepare pipeline inputs func, only support input_ids and labels as inputs."
                )
                model._prepare_pipeline_inputs_func = _prepare_pipeline_inputs_func

            assert self.optimizer is not None, "Pipeline mode need decorate optimizer, pelease init optimizer."
            if self.args.amp_master_grad:
                self.optimizer = mix_precision_utils.MixPrecisionOptimizer(self.optimizer)
            self.optimizer = fleet.distributed_optimizer(self.optimizer)

        # No pipeline mode, sharding only
        if not in_pipeline_parallel_mode and in_sharding_parallel_mode:
            # Sharded DDP!
            if self.args.tensor_parallel_degree > 1:
                hcg = fleet.get_hybrid_communicate_group()
                assert (
                    ShardingOption.SHARD_GRAD_OP in self.args.sharding or ShardingOption.SHARD_OP in self.args.sharding
                ), "Only support tensor parallel + sharding stage1/stage2 hybrid parallel now."
                model = paddle.distributed.fleet.meta_parallel.TensorParallel(model, hcg, strategy=None)

            if ShardingOption.SHARD_OP in self.args.sharding:
                if self.args.amp_master_grad:
                    mix_precision_utils.MixPrecisionLayer(model, dtype=self.amp_dtype)  # return value has no use
                model = fleet.distributed_model(model)
                if self.args.amp_master_grad:
                    self.optimizer = mix_precision_utils.MixPrecisionOptimizer(self.optimizer)
                self.optimizer = fleet.distributed_optimizer(self.optimizer)
            else:
                cpu_offload = ShardingOption.OFFLOAD in self.args.sharding
                assert self.optimizer is not None, "optimizer is empty!"
                level = None
                if ShardingOption.SHARD_GRAD_OP in self.args.sharding:
                    level = "os_g"
                if ShardingOption.FULL_SHARD in self.args.sharding:
                    level = "p_g_os"

                from paddle.distributed.sharding import group_sharded_parallel

                # add dp_group and exclude_layer params
                # https://www.paddlepaddle.org.cn/documentation/docs/zh/develop/api/paddle/distributed/sharding/group_sharded_parallel_cn.html#group-sharded-parallel
                extra_kwargs = {}
                extra_kwargs["dp_group"] = self.dp_group
                extra_kwargs["exclude_layer"] = ["GroupNorm"]

                if self.args.amp_master_grad:
                    assert (
                        self.args.data_parallel_degree == 1
                    ), "Sharding stage 2 / Sharding stage 3 main grad is not compatible with dp for now."
                    mix_precision_utils.MixPrecisionLayer(model, dtype=self.amp_dtype)  # return value has no use
                    self.optimizer = mix_precision_utils.MixPrecisionOptimizer(self.optimizer)

                model, optimizer, _ = group_sharded_parallel(
                    model,
                    self.optimizer,
                    level=level,
                    scaler=None,
                    group=self.sharding_group,
                    offload=cpu_offload,
                    **extra_kwargs,
                )
                if ShardingOption.SHARD_GRAD_OP in self.args.sharding and self.args.amp_master_grad:
                    assert hasattr(optimizer, "use_main_grad"), (
                        "Current installed paddle doesn't support sharding stage 2 with main grad, "
                        "please upgrade your paddle (using nightly version)."
                    )

                sharding_parallel_config = set(self.args.sharding_parallel_config.split(" "))
                if level == "os_g" and "enable_stage2_overlap" in sharding_parallel_config:
                    model._set_reduce_overlap(True)
                    optimizer._set_broadcast_overlap(True, model)

                self.optimizer = optimizer

        # pure tesnor parallel mode, no pipeline_parallel, no sharding.
        if (
            not in_pipeline_parallel_mode
            and not in_sharding_parallel_mode
            and (in_tensor_parallel_mode or in_sep_parallel_mode)
        ):
            if self.args.amp_master_grad:
                mix_precision_utils.MixPrecisionLayer(model, dtype=self.amp_dtype)  # return value has no use

            model = fleet.distributed_model(model)
            assert self.optimizer is not None, "Tensor parallel mode need decorate optimizer, pelease init optimizer."
            if self.args.amp_master_grad:
                self.optimizer = mix_precision_utils.MixPrecisionOptimizer(self.optimizer)
            self.optimizer = fleet.distributed_optimizer(self.optimizer)

        return model

    def _prepare_input(self, data: Union[paddle.Tensor, Any]) -> Union[paddle.Tensor, Any]:
        """
        Prepares one `data` before feeding it to the model, be it a tensor or a nested list/dictionary of tensors.
        """
        if isinstance(data, Mapping):
            return type(data)({k: self._prepare_input(v) for k, v in data.items()})
        elif isinstance(data, (tuple, list)):
            return type(data)(self._prepare_input(v) for v in data)
        elif isinstance(data, paddle.Tensor):
            # kwargs = dict(device=self.args.current_device)
            # update data type for pure fp16
            if data.place.is_cuda_pinned_place():
                return data.cuda()
            return data
            # return data.to(**kwargs)
        return data

    def _prepare_inputs(self, inputs: Dict[str, Union[paddle.Tensor, Any]]) -> Dict[str, Union[paddle.Tensor, Any]]:
        """
        Prepare `inputs` before feeding them to the model, converting them to tensors if they are not already and
        handling potential state.
        """
        inputs = self._prepare_input(inputs)
        if self.args.past_index >= 0 and self._past is not None:
            inputs["mems"] = self._past

        return inputs

    def autocast_smart_context_manager(self):
        """
        A helper wrapper that creates an appropriate context manager for `autocast` while feeding it the desired
        arguments, depending on the situation.
        """
        if self.enable_autocast_context_manager:
            custom_black_list = ["reduce_sum", "c_softmax_with_cross_entropy"]
            custom_white_list = []
            if self.args.fp16_opt_level == "O2":
                # https://github.com/PaddlePaddle/Paddle/blob/eb97f4f0adca40b16a309b927e480178beb8ae96/python/paddle/amp/amp_lists.py#L85-L86
                # the lookup_table is in black_list, but in O2, we need it return fp16
                custom_white_list.extend(["lookup_table", "lookup_table_v2"])

            if self.args.amp_custom_white_list is not None:
                custom_white_list.extend(self.args.amp_custom_white_list)
            if self.args.amp_custom_black_list is not None:
                custom_black_list.extend(self.args.amp_custom_black_list)

            ctx_manager = autocast(
                True,
                custom_black_list=set(custom_black_list),
                custom_white_list=set(custom_white_list),
                level=self.args.fp16_opt_level,
                dtype=self.amp_dtype,
            )
        else:
            ctx_manager = contextlib.nullcontext() if sys.version_info >= (3, 7) else contextlib.suppress()

        return ctx_manager

    def compute_loss(self, model, inputs, return_outputs=False):
        """
        How the loss is computed by Trainer. By default, all models return the loss in the first element.
        Subclass and override for custom behavior.
        """
        if self.criterion is not None:
            if "labels" in inputs:
                labels = inputs.pop("labels")
            elif "start_positions" in inputs and "end_positions" in inputs:
                labels = (inputs.pop("start_positions"), inputs.pop("end_positions"))
            elif self.args.label_names is not None:
                labels = []
                for label in self.label_names:
                    labels.append(inputs.pop(label))
                labels = tuple(labels)
            elif "generator_labels" in inputs:
                labels = inputs["generator_labels"]
        else:
            labels = None

        outputs = model(**inputs)

        if self.criterion is not None:
            loss = self.criterion(outputs, labels)
            outputs = (loss, outputs)

        # Save past state if it exists
        # TODO: this needs to be fixed and made cleaner later.
        if self.args.past_index >= 0:
            self._past = outputs[self.args.past_index]

        # We don't use .loss here since the model may return tuples instead of ModelOutput.
        loss = outputs["loss"] if isinstance(outputs, dict) else outputs
        if isinstance(outputs, dict):
            loss = outputs["loss"]
        elif isinstance(outputs, tuple):
            loss = outputs[0]
        else:
            loss = outputs

        return (loss, outputs) if return_outputs else loss

    def training_step(self, model: nn.Layer, inputs: Dict[str, Union[paddle.Tensor, Any]]) -> paddle.Tensor:
        """
        Perform a training step on a batch of inputs.

        Subclass and override to inject custom behavior.

        Args:
            model (`nn.Layer`):
                The model to train.
            inputs (`Dict[str, Union[paddle.Tensor, Any]]`):
                The inputs and targets of the model.

                The dictionary will be unpacked before being fed to the model. Most models expect the targets under the
                argument `labels`. Check your model's documentation for all accepted arguments.

        Return:
            `paddle.Tensor`: The tensor with training loss on this batch.
        """
        if self.args.pipeline_parallel_degree > 1:
            return self.training_pipeline_step(model, inputs)

        model.train()
        inputs = self._prepare_inputs(inputs)

        with self.autocast_smart_context_manager():
            loss = self.compute_loss(model, inputs)

        if self.args.gradient_accumulation_steps > 1:
            loss = loss / self.args.gradient_accumulation_steps

        if self.do_grad_scaling:
            self.scaler.scale(loss).backward()
        else:
            loss.backward()

        return loss.detach()

    def training_pipeline_step(self, model: nn.Layer, inputs: Dict[str, Union[paddle.Tensor, Any]]) -> paddle.Tensor:
        """
        Perform a training step on a batch of inputs.

        Subclass and override to inject custom behavior.

        Args:
            model (`nn.Layer`):
                The model to train.
            inputs (`Dict[str, Union[paddle.Tensor, Any]]`):
                The inputs and targets of the model.

                The dictionary will be unpacked before being fed to the model. Most models expect the targets under the
                argument `labels`. Check your model's documentation for all accepted arguments.

        Return:
            `paddle.Tensor`: The tensor with training loss on this batch.
        """
        # accumulation data
        if not hasattr(self, "_pp_data_buffer"):
            self._pp_data_buffer = []
        self._pp_data_buffer.append(inputs)
        if len(self._pp_data_buffer) != self.args.gradient_accumulation_steps:
            return paddle.zeros([])

        # for v in self._pp_data_buffer[0].values():
        #     assert isinstance(v, paddle.Tensor), f"Only support tensor as pipeline mode input, got type {type(v)}"

        inputs = model._prepare_pipeline_inputs_func(self._pp_data_buffer)
        self._pp_data_buffer = []

        model.train()
        # hack pipeline-layers
        # since the pipeline layer will check input is valid every iter.
        # in same case,  for example, batch size warmup, we need dynamic change gradient_accumulation_steps to implement.
        config_backup = model.micro_batch_size, model.accumulate_steps
        model.micro_batch_size = self.args.per_device_train_batch_size
        model.accumulate_steps = self.args.gradient_accumulation_steps

        if model._dp_comm_overlap or model._sharding_comm_overlap:
            for _, buffers in model._chunk_2_comm_buffers.items():
                for buffer in buffers:
                    buffer._acc_steps = self.args.gradient_accumulation_steps

        inputs = model._prepare_training(
            inputs, self.optimizer, self.lr_scheduler
        )  # None, None => [optimizer, lr_scheduler]
        model.optimizer = None  # we do not use `PipelineParallel` to handler optimizer step
        model.lr_scheduler = None

        with self.autocast_smart_context_manager():
            loss = model.forward_backward_pipeline(inputs, self.scaler if self.do_grad_scaling else None)

        model.micro_batch_size, model.accumulate_steps = config_backup

        return loss.detach()

    def save_model(self, output_dir: Optional[str] = None, merge_tensor_parallel: Optional[bool] = False):
        """
        Will save the model, so you can reload it using `from_pretrained()`.

        Will only save from the main process.
        """

        if output_dir is None:
            output_dir = self.args.output_dir

        if ShardingOption.FULL_SHARD in self.args.sharding:
            self.model_wrapped.get_all_parameters(convert2cpu=True)

        if self.args.should_save_model_state:
            self._save(output_dir=output_dir, merge_tensor_parallel=merge_tensor_parallel)

    def _save_checkpoint(self, model, metrics=None):
        # assert unwrap_model(model) is self.model, "internal model should be a reference to self.model"

        # Save model checkpoint
        checkpoint_folder = f"{PREFIX_CHECKPOINT_DIR}-{self.state.global_step}"

        run_dir = self.args.output_dir

        output_dir = os.path.join(run_dir, checkpoint_folder)

        if isinstance(self.model, LoRAModel) and (self.model.quantized or self.args.pipeline_parallel_degree > 1):
            self.save_model(output_dir)
        elif isinstance(self.model, LoRAModel) or isinstance(self.model, PrefixModelForCausalLM):
            self.save_model(output_dir, True)
        else:
            self.save_model(output_dir)

        optimizer_name = _add_variant(OPTIMIZER_NAME, self.args.optimizer_name_suffix)

        if self.args.use_hybrid_parallel:
            if self.dp_group.rank <= 0:
                os.makedirs(output_dir, exist_ok=True)
                logger.info("Saving optimizer files.")
                if self.args.unified_checkpoint:
                    save_unified_optimizer(
                        self.args,
                        self.model,
                        self.optimizer,
                        output_dir,
                        safe_serialization=True,
                    )
                else:
                    paddle.save(
                        self.optimizer.state_dict(),
                        os.path.join(output_dir, optimizer_name),
                    )

        if self.args.should_save:
            if not self.args.use_hybrid_parallel:
                logger.info("Saving optimizer files.")
                paddle.save(self.optimizer.state_dict(), os.path.join(output_dir, OPTIMIZER_NAME))

            # FIXME: maybe only save one copy
            paddle.save(self.lr_scheduler.state_dict(), os.path.join(output_dir, SCHEDULER_NAME))

            if self.do_grad_scaling:
                paddle.save(self.scaler.state_dict(), os.path.join(output_dir, SCALER_NAME))

        # Determine the new best metric / best model checkpoint
        if metrics is not None and self.args.metric_for_best_model is not None:
            metric_to_check = self.args.metric_for_best_model
            if not metric_to_check.startswith("eval_"):
                metric_to_check = f"eval_{metric_to_check}"
            metric_value = metrics[metric_to_check]

            operator = np.greater if self.args.greater_is_better else np.less
            if (
                self.state.best_metric is None
                or self.state.best_model_checkpoint is None
                or operator(metric_value, self.state.best_metric)
            ):
                self.state.best_metric = metric_value
                self.state.best_model_checkpoint = output_dir

        # Save the Trainer state
        if self.args.should_save:
            self.state.save_to_json(os.path.join(output_dir, TRAINER_STATE_NAME))

        # Save RNG state in non-distributed training
        rng_states = {
            "python": random.getstate(),
            "numpy": np.random.get_state(),
            "cuda": [k.current_seed() for k in paddle.get_rng_state()],
            "cpu": paddle.framework.core.default_cpu_generator().get_state().current_seed(),
        }
        if self.args.use_hybrid_parallel:
            rng_states[
                "hybrid_parallel_rng_state_tracker"
            ] = fleet.meta_parallel.get_rng_state_tracker().get_states_tracker()

        if self.args.world_size > 1:
            rng_states_list = []
            paddle.distributed.all_gather_object(rng_states_list, rng_states)
            if self.args.should_save:
                os.makedirs(output_dir, exist_ok=True)
                paddle.save(rng_states_list, os.path.join(output_dir, f"rng_state_{self.args.world_size}.pth"))
        else:
            os.makedirs(output_dir, exist_ok=True)
            paddle.save(rng_states, os.path.join(output_dir, "rng_state.pth"))

        # Maybe delete some older checkpoints.
        # For hybrid parallel training, the checkpoint files maybe on different node.
        need_to_rotate_checkpoints = False
        if self.args.use_hybrid_parallel:
            if self.dp_group.rank <= 0:
                need_to_rotate_checkpoints = True
        else:
            need_to_rotate_checkpoints = self.args.should_save_model_state

        # Delete only by one process
        need_to_rotate_checkpoints = need_to_rotate_checkpoints and self.args.local_rank == 0
        if need_to_rotate_checkpoints:
            self._rotate_checkpoints(use_mtime=True, output_dir=run_dir)

        if strtobool(os.getenv("FLAG_LLM_PDC", "False")):
            # save checkpoint_done file to ensure checkpoint is complete
            if self.args.should_save_model_state and self.args.should_save:
                # For ckpt integrity
                paddle.save(self.state.global_step, os.path.join(output_dir, ".checkpoint_done"))

    def set_optimizer_grouped_parameters(self, optimizer_grouped_parameters=None):
        """
        set optimizer grouped parameters:

        you can set optimizer_grouped_parameters with whatever argments on whatever parameters to train.
        """
        self.optimizer_grouped_parameters = optimizer_grouped_parameters

    def disable_autocast_context_manager(self):
        """
        For pure fp16 or pure bf16 training, the paddle.amp.autocast is annoy for always cast fp32 to fp16.
        if you networks cast fp16 to fp32 manually to get higher precision, autocast make it not work, since it cast fp32 to fp16 back.

        """
        assert self.args.fp16_opt_level == "O2", "disable_autocast_context_manager should only work for pure fp16/bf16"
        self.enable_autocast_context_manager = False

    def _sorted_checkpoints(
        self, output_dir=None, checkpoint_prefix=PREFIX_CHECKPOINT_DIR, use_mtime=False
    ) -> List[str]:
        ordering_and_checkpoint_path = []

        glob_checkpoints = [str(x) for x in Path(output_dir).glob(f"{checkpoint_prefix}-*")]

        for path in glob_checkpoints:
            if use_mtime:
                ordering_and_checkpoint_path.append((os.path.getmtime(path), path))
            else:
                regex_match = re.match(f".*{checkpoint_prefix}-([0-9]+)", path)
                if regex_match is not None and regex_match.groups() is not None:
                    ordering_and_checkpoint_path.append((int(regex_match.groups()[0]), path))

        checkpoints_sorted = sorted(ordering_and_checkpoint_path)
        checkpoints_sorted = [checkpoint[1] for checkpoint in checkpoints_sorted]
        # Make sure we don't delete the best model.
        if self.state.best_model_checkpoint is not None:
            best_model_index = checkpoints_sorted.index(str(Path(self.state.best_model_checkpoint)))
            for i in range(best_model_index, len(checkpoints_sorted) - 2):
                checkpoints_sorted[i], checkpoints_sorted[i + 1] = checkpoints_sorted[i + 1], checkpoints_sorted[i]
        return checkpoints_sorted

    def _rotate_checkpoints(self, use_mtime=False, output_dir=None) -> None:
        if self.args.save_total_limit is None or self.args.save_total_limit <= 0:
            return

        # Check if we should delete older checkpoint(s)
        checkpoints_sorted = self._sorted_checkpoints(use_mtime=use_mtime, output_dir=output_dir)
        if len(checkpoints_sorted) <= self.args.save_total_limit:
            return

        # If save_total_limit=1 with load_best_model_at_end=True, we could end up deleting the last checkpoint, which
        # we don't do to allow resuming.
        save_total_limit = self.args.save_total_limit
        if (
            self.state.best_model_checkpoint is not None
            and self.args.save_total_limit == 1
            and checkpoints_sorted[-1] != self.state.best_model_checkpoint
        ):
            save_total_limit = 2

        number_of_checkpoints_to_delete = max(0, len(checkpoints_sorted) - save_total_limit)
        checkpoints_to_be_deleted = checkpoints_sorted[:number_of_checkpoints_to_delete]
        for checkpoint in checkpoints_to_be_deleted:
            logger.info(f"Deleting older checkpoint [{checkpoint}] due to args.save_total_limit")
            shutil.rmtree(checkpoint)

    def _save(self, output_dir: Optional[str] = None, state_dict=None, merge_tensor_parallel=False):
        output_dir = output_dir if output_dir is not None else self.args.output_dir
        os.makedirs(output_dir, exist_ok=True)
        logger.info(f"Saving model checkpoint to {output_dir}")
        # Save a trained model and configuration using `save_pretrained()`.
        # They can then be reloaded using `from_pretrained()`

        if self.args.should_save:
            if self.tokenizer is not None:
                self.tokenizer.save_pretrained(output_dir)
            # Good practice: save your training arguments together with the trained model
            paddle.save(self.args, os.path.join(output_dir, TRAINING_ARGS_NAME))

        if self.args.unified_checkpoint:
            save_unified_checkpoint(self.args, self.model, self.optimizer, output_dir, safe_serialization=True)
            return

        merge_tensor_parallel = merge_tensor_parallel and self.args.use_hybrid_parallel
        # peft model
        if isinstance(self.model, LoRAModel) or isinstance(self.model, PrefixModelForCausalLM):
            self.model.save_pretrained(
                output_dir,
                variant=self.args.weight_name_suffix,
                merge_tensor_parallel=merge_tensor_parallel,
                is_main_process=self.args.should_save,
                max_shard_size="1024GB",
            )
        # TODO: @ZHUI unifiy unwrap_model(self.model) and self.model
        elif not isinstance(self.model, PretrainedModel):
            if isinstance(unwrap_model(self.model), PretrainedModel):
                if self.args.should_save_sharding_stage1_model:
                    config_to_save = None
                    state_dict, config_to_save, weight_name_suffix = self.sharding_io.manipulate_state_dict_and_config(
                        unwrap_model(self.model), merge_tensor_parallel=merge_tensor_parallel
                    )
                    unwrap_model(self.model).save_pretrained(
                        output_dir,
                        state_dict=state_dict,
                        config_to_save=config_to_save,
                        merge_tensor_parallel=merge_tensor_parallel,
                        variant=weight_name_suffix,
                        is_main_process=self.args.should_save,
                        max_shard_size="1024GB",
                    )
                else:
                    unwrap_model(self.model).save_pretrained(
                        output_dir,
                        merge_tensor_parallel=merge_tensor_parallel,
                        variant=self.args.weight_name_suffix,
                        is_main_process=self.args.should_save,
                        max_shard_size="1024GB",
                    )
            else:
                logger.info("Trainer.model is not a `PretrainedModel`, only saving its state dict.")
                if merge_tensor_parallel:
                    logger.warning("Trainer.model is not a `PretrainedModel`, not suppor for merge_tensor_parallel.")
                if state_dict is None:
                    state_dict = self.model.state_dict()
                paddle.save(
                    state_dict,
                    os.path.join(output_dir, _add_variant(PADDLE_WEIGHTS_NAME, self.args.weight_name_suffix)),
                )
        else:
            if isinstance(self.model, PretrainedModel) and self.args.should_save_sharding_stage1_model:
                config_to_save = None
                state_dict, config_to_save, weight_name_suffix = self.sharding_io.manipulate_state_dict_and_config(
                    self.model, merge_tensor_parallel=merge_tensor_parallel
                )
                self.model.save_pretrained(
                    output_dir,
                    state_dict=state_dict,
                    config_to_save=config_to_save,
                    merge_tensor_parallel=merge_tensor_parallel,
                    variant=weight_name_suffix,
                    is_main_process=self.args.should_save,
                    max_shard_size="1024GB",
                )
            else:
                self.model.save_pretrained(
                    output_dir,
                    merge_tensor_parallel=merge_tensor_parallel,
                    variant=self.args.weight_name_suffix,
                    is_main_process=self.args.should_save,
                    max_shard_size="1024GB",
                )
        if self.args.should_save_sharding_stage1_model:
            self.sharding_io.save_distributed_model_meta(output_dir)

    def _load_optimizer_and_scheduler(self, checkpoint):
        """If optimizer and scheduler states exist, load them."""
        if checkpoint is None:
            return

        if (not self.args.should_load_sharding_stage1_model) and self.args.ignore_load_lr_and_optim:
            return

        opt_state_dict = None
        if self.args.should_load_sharding_stage1_model:
            opt_state_dict = self.sharding_io.load_optimizer_state_with_reshard(
                checkpoint, OPTIMIZER_NAME, self.model_wrapped
            )
        else:
            if self.args.unified_checkpoint:
                use_unified_checkpoint = False
                if self.is_unified_checkpoint(checkpoint):
                    use_unified_checkpoint = True
                else:
                    logger.info("Loading checkpoint, the next checkpoint will be saved as unified checkpoint")

            if not use_unified_checkpoint:
                if self.args.data_parallel_rank == 0:
                    optimizer_name = _add_variant(OPTIMIZER_NAME, self.args.optimizer_name_suffix)
                    path = os.path.join(checkpoint, optimizer_name)
                    if os.path.isfile(path):
                        opt_state_dict = paddle.load(path)
                else:
                    opt_state_dict = None
            else:
                opt_state_dict = load_unified_optimizer(
                    args=self.args,
                    model=self.model,
                    optimizer=self.optimizer,
                    resume_from_checkpoint=checkpoint,
                    safe_serialization=True,
                )

        if self.args.ignore_load_lr_and_optim and opt_state_dict:
            tmp = self.optimizer.state_dict()
            tmp["master_weights"] = opt_state_dict["master_weights"]
            opt_state_dict = tmp

        # broadcast optimizer state in dp group
        opt_state_dict = broadcast_dp_optimizer(opt_state_dict)

        if opt_state_dict is not None:
            # Load in optimizer and scheduler states
            self.optimizer.set_state_dict(opt_state_dict)
        else:
            raise ValueError(f"optimizer-state-dict not found, opt: {os.path.join(checkpoint, optimizer_name)}.")

        if not self.args.ignore_load_lr_and_optim:
            if distributed_isfile(os.path.join(checkpoint, SCHEDULER_NAME)):
                self.lr_scheduler.set_state_dict(
                    paddle.load(distributed_file(os.path.join(checkpoint, SCHEDULER_NAME)))
                )
            else:
                raise ValueError(f"scheduler-file not found, scheduler:{os.path.join(checkpoint, SCHEDULER_NAME)}")

            if self.do_grad_scaling and distributed_isfile(os.path.join(checkpoint, SCALER_NAME)):
                self.scaler.load_state_dict(
                    paddle.load(distributed_file(os.path.join(checkpoint, SCALER_NAME)), return_numpy=True)
                )

    def log(self, logs: Dict[str, float], **kwargs) -> None:
        """
        Log `logs` on the various objects watching training.

        Subclass and override this method to inject custom behavior.

        Args:
            logs (`Dict[str, float]`):
                The values to log.
        """

        try:
            from paddle.distributed.fleet.utils.timer_helper import (
                get_timers as paddle_get_timers,
            )

            paddle_pipeline_timers = paddle_get_timers()
        except ImportError:  # paddle version too old, timer not support
            warnings.warn(f"paddle version:{paddle.__git_commit__} does not support pipeline timer")
            paddle_pipeline_timers = None
        except AssertionError:
            paddle_pipeline_timers = None
        kwargs.update(timer=self.timers, paddle_pipeline_timers=paddle_pipeline_timers)

        if self.state.epoch is not None:
            logs["epoch"] = round(self.state.epoch, 4)
        output = {**logs, **{"step": self.state.global_step}}
        self.state.log_history.append(output)
        self.control = self.callback_handler.on_log(self.args, self.state, self.control, logs, **kwargs)

    def evaluate(
        self,
        eval_dataset: Optional[Dataset] = None,
        ignore_keys: Optional[List[str]] = None,
        metric_key_prefix: str = "eval",
    ) -> Dict[str, float]:
        """
        Run evaluation and returns metrics.

        The calling script will be responsible for providing a method to compute metrics, as they are task-dependent
        (pass it to the init `compute_metrics` argument).

        You can also subclass and override this method to inject custom behavior.

        Args:
            eval_dataset (`Dataset`, *optional*):
                Pass a dataset if you wish to override `self.eval_dataset`. If it is an `datasets.Dataset`, columns not
                accepted by the `model.forward()` method are automatically removed. It must implement the `__len__`
                method.
            ignore_keys (`Lst[str]`, *optional*):
                A list of keys in the output of your model (if it is a dictionary) that should be ignored when
                gathering predictions.
            metric_key_prefix (`str`, *optional*, defaults to `"eval"`):
                An optional prefix to be used as the metrics key prefix. For example the metrics "bleu" will be named
                "eval_bleu" if the prefix is "eval" (default)

        Returns:
            A dictionary containing the evaluation loss and the potential metrics computed from the predictions. The
            dictionary also contains the epoch number which comes from the training state.
        """
        # memory metrics - must set up as early as possible
        self._memory_tracker.start()

        eval_dataloader = self.get_eval_dataloader(eval_dataset)
        start_time = time.time()

        output = self.evaluation_loop(
            eval_dataloader,
            description="Evaluation",
            # No point gathering the predictions if there are no metrics, otherwise we defer to
            # self.args.prediction_loss_only
            prediction_loss_only=True if self.compute_metrics is None else None,
            ignore_keys=ignore_keys,
            metric_key_prefix=metric_key_prefix,
            max_eval_iters=self.args.max_evaluate_steps,
        )

        total_batch_size = self.args.eval_batch_size * self.args.dataset_world_size
        output.metrics.update(
            speed_metrics(
                metric_key_prefix,
                start_time,
                num_samples=output.num_samples,
                num_steps=math.ceil(output.num_samples / total_batch_size),
            )
        )

        self.log(output.metrics)

        self.control = self.callback_handler.on_evaluate(self.args, self.state, self.control, output.metrics)

        self._memory_tracker.stop_and_update_metrics(output.metrics)

        return output.metrics

    def evaluation_loop(
        self,
        dataloader: DataLoader,
        description: str,
        prediction_loss_only: Optional[bool] = None,
        ignore_keys: Optional[List[str]] = None,
        metric_key_prefix: str = "eval",
        max_eval_iters: Optional[int] = -1,
    ) -> EvalLoopOutput:
        """
        Prediction/evaluation loop, shared by `Trainer.evaluate()` and `Trainer.predict()`.

        Works both with or without labels.
        """
        args = self.args

        prediction_loss_only = prediction_loss_only if prediction_loss_only is not None else args.prediction_loss_only

        if self.args.pipeline_parallel_degree > 1:
            # Only accept wrapped model for pipeline_parallel mode
            model = self.model_wrapped
        else:
            model = self.model

        if isinstance(dataloader, paddle.io.DataLoader):
            batch_size = dataloader.batch_sampler.batch_size
        elif isinstance(dataloader, _DataLoaderIterBase):
            # support for inner dataloader
            batch_size = dataloader._batch_sampler.batch_size
            # alias for inner dataloader
            dataloader.dataset = dataloader._dataset
        else:
            raise ValueError("Only support for paddle.io.DataLoader")

        num_samples = None
        if max_eval_iters > 0:
            # on eval limit steps
            num_samples = batch_size * self.args.dataset_world_size * max_eval_iters
            if isinstance(dataloader, _DataLoaderIterBase) and isinstance(
                dataloader._batch_sampler, NlpDistributedBatchSampler
            ):
                consumed_samples = (
                    ((self.state.global_step) // args.eval_steps)
                    * max_eval_iters
                    * args.per_device_eval_batch_size
                    * args.dataset_world_size
                )
                dataloader._batch_sampler.set_epoch(consumed_samples=consumed_samples)

        logger.info(f"***** Running {description} *****")

        if not self.args.distributed_dataloader or (
            self.args.distributed_dataloader and self.args.should_load_dataset
        ):
            if has_length(dataloader):
                logger.info(f"  Num examples = {self.num_examples(dataloader)}")
                if max_eval_iters > 0:
                    logger.info(f"  Total prediction steps = {max_eval_iters}")
                else:
                    logger.info(f"  Total prediction steps = {len(dataloader)}")
            else:
                logger.info("  Num examples: Unknown")
                if max_eval_iters > 0:
                    logger.info(f"  Total prediction steps = {max_eval_iters}")

            logger.info(f"  Pre device batch size = {batch_size}")
            logger.info(f"  Total Batch size = {batch_size * self.args.dataset_world_size}")

        model.eval()

        self.callback_handler.eval_dataloader = dataloader
        # Do this before wrapping.
        eval_dataset = dataloader.dataset

        if args.past_index >= 0:
            self._past = None

        # Initialize containers
        # losses/preds/labels on GPU (accumulated for eval_accumulation_steps)
        losses_host = None
        preds_host = None
        labels_host = None
        # losses/preds/labels on CPU (final containers)
        all_losses = None
        all_preds = None
        all_labels = None
        # Will be useful when we have an iterable dataset so don't know its length.

        observed_num_examples = 0
        # Main evaluation loop
        losses = []
        for step, inputs in enumerate(dataloader):
            # Update the observed num examples
            observed_batch_size = find_batch_size(inputs)
            if observed_batch_size is not None:
                observed_num_examples += observed_batch_size
                # For batch samplers, batch_size is not known by the dataloader in advance.
                batch_size = observed_batch_size

            # Prediction step
            loss, logits, labels = self.prediction_step(model, inputs, prediction_loss_only, ignore_keys=ignore_keys)

            # Update containers on host
            if loss is not None:
                # losses = self._nested_gather(loss.repeat(batch_size))
                losses = self._nested_gather(paddle.tile(loss, repeat_times=[batch_size, 1]))
                losses_host = losses if losses_host is None else paddle.concat((losses_host, losses), axis=0)
            if labels is not None:
                labels = self._pad_across_processes(labels)
                labels = self._nested_gather(labels)
                labels_host = labels if labels_host is None else nested_concat(labels_host, labels, padding_index=-100)
            if logits is not None:
                logits = self._pad_across_processes(logits)
                logits = self._nested_gather(logits)
                if self.preprocess_logits_for_metrics is not None:
                    logits = self.preprocess_logits_for_metrics(logits, labels)
                preds_host = logits if preds_host is None else nested_concat(preds_host, logits, padding_index=-100)
            self.control = self.callback_handler.on_prediction_step(args, self.state, self.control)

            # Gather all tensors and put them back on the CPU if we have done enough accumulation steps.
            if args.eval_accumulation_steps is not None and (step + 1) % args.eval_accumulation_steps == 0:
                if losses_host is not None:
                    losses = nested_numpify(losses_host)
                    all_losses = losses if all_losses is None else np.concatenate((all_losses, losses), axis=0)
                if preds_host is not None:
                    logits = nested_numpify(preds_host)
                    all_preds = logits if all_preds is None else nested_concat(all_preds, logits, padding_index=-100)

                if labels_host is not None:
                    labels = nested_numpify(labels_host)
                    all_labels = (
                        labels if all_labels is None else nested_concat(all_labels, labels, padding_index=-100)
                    )

                # Set back to None to begin a new accumulation
                losses_host, preds_host, labels_host = None, None, None

            if max_eval_iters > 0 and step >= max_eval_iters - 1:
                break

        # Gather all remaining tensors and put them back on the CPU
        if losses_host is not None:
            losses = nested_numpify(losses_host)
            all_losses = losses if all_losses is None else np.concatenate((all_losses, losses), axis=0)
        if preds_host is not None:
            logits = nested_numpify(preds_host)
            all_preds = logits if all_preds is None else nested_concat(all_preds, logits, padding_index=-100)
        if labels_host is not None:
            labels = nested_numpify(labels_host)
            all_labels = labels if all_labels is None else nested_concat(all_labels, labels, padding_index=-100)

        # Number of samples
        if num_samples is not None:
            pass
        elif has_length(eval_dataset):
            num_samples = len(eval_dataset)
        # The instance check is weird and does not actually check for the type, but whether the dataset has the right
        # methods. Therefore we need to make sure it also has the attribute.
        elif isinstance(eval_dataset, IterableDatasetShard) and hasattr(eval_dataset, "num_examples"):
            num_samples = eval_dataset.num_examples
        else:
            if has_length(dataloader):
                num_samples = self.num_examples(dataloader)
            else:  # both len(dataloader.dataset) and len(dataloader) fail
                num_samples = observed_num_examples

        # Number of losses has been rounded to a multiple of batch_size and in a distributed training, the number of
        # samplers has been rounded to a multiple of batch_size, so we truncate.
        if all_losses is not None:
            all_losses = all_losses[:num_samples]
        if all_preds is not None:
            all_preds = nested_truncate(all_preds, num_samples)
        if all_labels is not None:
            all_labels = nested_truncate(all_labels, num_samples)

        model.train()

        # Metrics!
        if self.compute_metrics is not None and all_preds is not None and all_labels is not None:
            metrics = self.compute_metrics(EvalPrediction(predictions=all_preds, label_ids=all_labels))
        else:
            metrics = {}

        if all_losses is not None:
            metrics[f"{metric_key_prefix}_loss"] = self._get_item_from_loss(all_losses.mean())

        # Prefix all keys with metric_key_prefix + '_'
        for key in list(metrics.keys()):
            if not key.startswith(f"{metric_key_prefix}_"):
                metrics[f"{metric_key_prefix}_{key}"] = metrics.pop(key)

        return EvalLoopOutput(predictions=all_preds, label_ids=all_labels, metrics=metrics, num_samples=num_samples)

    def predict(
        self, test_dataset: Dataset, ignore_keys: Optional[List[str]] = None, metric_key_prefix: str = "test"
    ) -> PredictionOutput:
        """
        Run prediction and returns predictions and potential metrics.
        Depending on the dataset and your use case, your test dataset may contain labels. In that case, this method
        will also return metrics, like in `evaluate()`.
        Args:
            test_dataset (`Dataset`):
                Dataset to run the predictions on. If it is an `datasets.Dataset`, columns not accepted by the
                `model.forward()` method are automatically removed. Has to implement the method `__len__`
            ignore_keys (`Lst[str]`, *optional*):
                A list of keys in the output of your model (if it is a dictionary) that should be ignored when
                gathering predictions.
            metric_key_prefix (`str`, *optional*, defaults to `"test"`):
                An optional prefix to be used as the metrics key prefix. For example the metrics "bleu" will be named
                "test_bleu" if the prefix is "test" (default)
        <Tip>
        If your predictions or labels have different sequence length (for instance because you're doing dynamic padding
        in a token classification task) the predictions will be padded (on the right) to allow for concatenation into
        one array. The padding index is -100.
        </Tip>
        Returns: *NamedTuple* A namedtuple with the following keys:
            - predictions (`np.ndarray`): The predictions on `test_dataset`.
            - label_ids (`np.ndarray`, *optional*): The labels (if the dataset contained some).
            - metrics (`Dict[str, float]`, *optional*): The potential dictionary of metrics (if the dataset contained
              labels).
        """
        # memory metrics - must set up as early as possible
        self._memory_tracker.start()

        test_dataloader = self.get_test_dataloader(test_dataset)
        start_time = time.time()

        eval_loop = self.evaluation_loop
        output = eval_loop(
            test_dataloader,
            description="Prediction",
            ignore_keys=ignore_keys,
            prediction_loss_only=True if self.compute_metrics is None else None,
            metric_key_prefix=metric_key_prefix,
            max_eval_iters=self.args.max_evaluate_steps,
        )
        total_batch_size = self.args.per_device_eval_batch_size * self.args.dataset_world_size
        output.metrics.update(
            speed_metrics(
                metric_key_prefix,
                start_time,
                num_samples=output.num_samples,
                num_steps=math.ceil(output.num_samples / total_batch_size),
            )
        )

        self._memory_tracker.stop_and_update_metrics(output.metrics)

        return PredictionOutput(predictions=output.predictions, label_ids=output.label_ids, metrics=output.metrics)

    def prediction_pipeline_step(
        self,
        model: nn.Layer,
        inputs: Dict[str, Union[paddle.Tensor, Any]],
        prediction_loss_only: bool,
        ignore_keys: Optional[List[str]] = None,
    ) -> Tuple[Optional[paddle.Tensor], Optional[paddle.Tensor], Optional[paddle.Tensor]]:
        """
        prediction_step function for pipeline parallel mode.
        """
        if hasattr(model, "_prepare_pipeline_inputs_func"):
            inputs, labels = model._prepare_pipeline_inputs_func(inputs)
            has_labels = labels is not None
        else:
            has_labels = all(inputs.get(k) is not None for k in self.label_names)
            inputs = self._prepare_inputs(inputs)
            # labels may be popped when computing the loss (label smoothing for instance) so we grab them first.
            if has_labels:
                labels = nested_detach(tuple(inputs.get(name) for name in self.label_names))
                if len(labels) == 1:
                    labels = labels[0]
            else:
                labels = None
            inputs = inputs.pop("input_ids")

        with paddle.no_grad():
            if has_labels:
                with self.autocast_smart_context_manager():
                    loss = model.eval_batch([inputs, labels], compute_loss=True)
                    # loss, outputs = self.compute_loss(model, inputs, return_outputs=True)
                loss = loss.mean().detach()
            else:
                raise ValueError("pipeline mode eval need label!")

        return (loss, None, labels)

    def prediction_step(
        self,
        model: nn.Layer,
        inputs: Dict[str, Union[paddle.Tensor, Any]],
        prediction_loss_only: bool,
        ignore_keys: Optional[List[str]] = None,
    ) -> Tuple[Optional[paddle.Tensor], Optional[paddle.Tensor], Optional[paddle.Tensor]]:
        """
        Perform an evaluation step on `model` using `inputs`.

        Subclass and override to inject custom behavior.

        Args:
            model (`nn.Layer`):
                The model to evaluate.
            inputs (`Dict[str, Union[paddle.Tensor, Any]]`):
                The inputs and targets of the model.

                The dictionary will be unpacked before being fed to the model. Most models expect the targets under the
                argument `labels`. Check your model's documentation for all accepted arguments.
            prediction_loss_only (`bool`):
                Whether or not to return the loss only.
            ignore_keys (`Lst[str]`, *optional*):
                A list of keys in the output of your model (if it is a dictionary) that should be ignored when
                gathering predictions.

        Return:
            Tuple[Optional[paddle.Tensor], Optional[paddle.Tensor], Optional[paddle.Tensor]]: A tuple with the loss,
            logits and labels (each being optional).
        """
        if self.args.pipeline_parallel_degree > 1:
            # hack for pipeline mode
            inputs = self._prepare_inputs(inputs)
            return self.prediction_pipeline_step(model, inputs, prediction_loss_only, ignore_keys)

        has_labels = all(inputs.get(k) is not None for k in self.label_names)
        inputs = self._prepare_inputs(inputs)
        if ignore_keys is None:
            if hasattr(self.model, "config"):
                ignore_keys = getattr(self.model.config, "keys_to_ignore_at_inference", [])
            else:
                ignore_keys = []

        # labels may be popped when computing the loss (label smoothing for instance) so we grab them first.
        if has_labels:
            labels = nested_detach(tuple(inputs.get(name) for name in self.label_names))
            if len(labels) == 1:
                labels = labels[0]
        else:
            labels = None

        with paddle.no_grad():
            if has_labels:
                with self.autocast_smart_context_manager():
                    loss, outputs = self.compute_loss(model, inputs, return_outputs=True)
                loss = loss.mean().detach()

                if isinstance(outputs, dict):
                    logits = tuple(v for k, v in outputs.items() if k not in ignore_keys + ["loss"])
                else:
                    logits = outputs[1:]
            else:
                loss = None
                with self.autocast_smart_context_manager():
                    outputs = model(**inputs)
                if isinstance(outputs, dict):
                    logits = tuple(v for k, v in outputs.items() if k not in ignore_keys)
                else:
                    logits = outputs
                # TODO: this needs to be fixed and made cleaner later.
                if self.args.past_index >= 0:
                    self._past = outputs[self.args.past_index - 1]

        if prediction_loss_only:
            return (loss, None, None)

        logits = nested_detach(logits)
        if isinstance(logits, (list, tuple)) and len(logits) == 1:
            logits = logits[0]

        return (loss, logits, labels)

    def is_local_process_zero(self) -> bool:
        """
        Whether or not this process is the local (e.g., on one machine if training in a distributed fashion on several
        machines) main process.
        """

        return self.args.local_process_index == 0

    def is_world_process_zero(self) -> bool:
        """
        Whether or not this process is the global main process (when training in a distributed fashion on several
        machines, this is only going to be `True` for one process).
        """
        return self.args.process_index == 0

    def _nested_gather(self, tensors):
        """
        Gather value of `tensors` (tensor or list/tuple of nested tensors) and convert them to numpy before
        concatenating them to `gathered`
        """
        if tensors is None:
            return
        if self.args.local_rank != -1:
            tensors = distributed_concat(tensors)
        return tensors

        # Copied from Accelerate.

    def _pad_across_processes(self, tensor, pad_index=-100):
        """
        Recursively pad the tensors in a nested list/tuple/dictionary of tensors from all devices to the same size so
        they can safely be gathered.
        """
        if isinstance(tensor, (list, tuple)):
            return type(tensor)(self._pad_across_processes(t, pad_index=pad_index) for t in tensor)
        elif isinstance(tensor, dict):
            return type(tensor)({k: self._pad_across_processes(v, pad_index=pad_index) for k, v in tensor.items()})
        elif not isinstance(tensor, paddle.Tensor):
            raise TypeError(
                f"Can't pad the values of type {type(tensor)}, only of nested list/tuple/dicts of tensors."
            )

        if len(tensor.shape) < 2:
            return tensor
        # Gather all sizes
        size = paddle.to_tensor(tensor.shape)[None]
        sizes = self._nested_gather(size).cpu()

        max_size = max(s[1] for s in sizes)
        if tensor.shape[1] == max_size:
            return tensor

        # Then pad to the maximum size
        old_size = tensor.shape
        new_size = list(old_size)
        new_size[1] = max_size
        # new_tensor = tensor.new_zeros(tuple(new_size)) + pad_index
        new_tensor = paddle.zeros(tuple(new_size), dtype=tensor.dtype) + pad_index
        new_tensor[:, : old_size[1]] = tensor
        return new_tensor

    def _set_signature_columns_if_needed(self):
        if self._signature_columns is None:
            # Inspect model forward signature to keep only the arguments it accepts.
            signature = inspect.signature(self.model.forward)
            self._signature_columns = list(signature.parameters.keys())
            # Labels may be named label or label_ids, the default data collator handles that.
            self._signature_columns += list(set(["label", "label_ids"] + self.label_names))

    def _remove_unused_columns(self, dataset: "datasets.Dataset", description: Optional[str] = None):
        if not self.args.remove_unused_columns:
            return dataset
        if self._signature_columns is None:
            # Inspect model forward signature to keep only the arguments it accepts.
            signature = inspect.signature(self.model.forward)
            self._signature_columns = list(signature.parameters.keys())
            # Labels may be named label or label_ids, the default data collator handles that.
            self._signature_columns += ["label", "label_ids", "labels", "start_positions", "end_positions"]

        ignored_columns = list(set(dataset.column_names) - set(self._signature_columns))
        if len(ignored_columns) > 0:
            dset_description = "" if description is None else f"in the {description} set "
            logger.info(
                f"The following columns {dset_description} don't have a corresponding argument in "
                f"`{self.model.__class__.__name__}.forward` and have been ignored: {', '.join(ignored_columns)}."
                f" If {', '.join(ignored_columns)} are not expected by `{self.model.__class__.__name__}.forward`, "
                f" you can safely ignore this message."
            )

        columns = [k for k in self._signature_columns if k in dataset.column_names]

        if version.parse(datasets.__version__) < version.parse("1.4.0"):
            dataset.set_format(
                type=dataset.format["type"], columns=columns, format_kwargs=dataset.format["format_kwargs"]
            )
            return dataset
        else:
            return dataset.remove_columns(ignored_columns)

    def _get_collator_with_removed_columns(
        self, data_collator: Callable, description: Optional[str] = None
    ) -> Callable:
        """Wrap the data collator in a callable removing unused columns."""
        if not self.args.remove_unused_columns:
            return data_collator
        self._set_signature_columns_if_needed()
        signature_columns = self._signature_columns

        remove_columns_collator = RemoveColumnsCollator(
            data_collator=data_collator,
            signature_columns=signature_columns,
            logger=logger,
            description=description,
            model_name=self.model.__class__.__name__,
        )
        return remove_columns_collator

    def _is_iterable_dataset(self, dataset):
        return isinstance(dataset, paddle.io.IterableDataset)

    def print_config(self, args=None, key=""):
        """
        print config values
        """
        logger.info("=" * 60)
        if args is None:
            args = self.args
            key = "Training"
        import paddlenlp

        logger.info("{:^40}".format("{} Configuration Arguments".format(key)))
        logger.info("{:30}: {}".format("paddle commit id", paddle.version.commit))
        logger.info("{:30}: {}".format("paddlenlp commit id", paddlenlp.version.commit))

        for a in dir(args):
            if a[:2] != "__":  # don't print double underscore methods
                v = getattr(args, a)
                if not isinstance(v, types.MethodType):
                    logger.info("{:30}: {}".format(a, v))

        logger.info("")

    def is_unified_checkpoint(self, resume_from_checkpoint, safe_serialization=True):
        is_unified_checkpoint_type = False
        weights_index_name = PADDLE_WEIGHTS_INDEX_NAME if not safe_serialization else SAFE_WEIGHTS_INDEX_NAME
        master_weights_index_name = (
            PADDLE_MASTER_WEIGHTS_INDEX_NAME if not safe_serialization else SAFE_MASTER_WEIGHTS_INDEX_NAME
        )
        weights_index_file = os.path.join(
            resume_from_checkpoint,
            weights_index_name,
        )
        master_weights_index_file = os.path.join(
            resume_from_checkpoint,
            master_weights_index_name,
        )

        if distributed_isfile(weights_index_file) or distributed_isfile(master_weights_index_file):
            is_unified_checkpoint_type = True

        return is_unified_checkpoint_type<|MERGE_RESOLUTION|>--- conflicted
+++ resolved
@@ -707,7 +707,6 @@
             self._load_optimizer_and_scheduler(resume_from_checkpoint)
         else:
             model = self._wrap_model(self.model_wrapped)
-
             # for the rest of this function `model` is the outside model, whether it was wrapped or not
             if model is not self.model:
                 self.model_wrapped = model
@@ -925,38 +924,7 @@
                     # local_rank != -1 don't means dp in networks.
                     self.timers and self.timers("all-reduce").start()
 
-<<<<<<< HEAD
                     self.synchronize_gradients(availiable_no_sync, dp_master_grad)
-=======
-                    # Case 1: Use recompute and dp / sharding stage1,
-                    # manualy collect gradient for dp.
-                    if args.recompute and availiable_no_sync:
-                        fused_allreduce_gradients(list(model.parameters()), None)
-
-                    # Case 2: hack dp with master_grad
-                    if dp_master_grad and not (args.recompute and availiable_no_sync):
-                        fused_allreduce_gradients(list(model.parameters()), None)
-
-                    # Pipeline parallel mode,  handle gradient reduce here to overlap
-                    pipeline_parallel_config = (
-                        set(args.pipeline_parallel_config.split(" ")) if args.pipeline_parallel_degree > 1 else set()
-                    )
-                    enable_delay_scale_loss = "enable_delay_scale_loss" in pipeline_parallel_config
-                    enable_dp_comm_overlap = "enable_dp_comm_overlap" in pipeline_parallel_config
-                    enable_release_grads = "enable_release_grads" in pipeline_parallel_config
-
-                    # Case 3: Pipeline parallel mode, overlap with dp
-                    if isinstance(self.optimizer, HybridParallelOptimizer) and not self.do_grad_scaling:
-                        parameters_list = _obtain_optimizer_parameters_list(self.optimizer._inner_opt)
-
-                        if not enable_dp_comm_overlap:
-                            if self.optimizer._sharding_enable:
-                                assert reshard_util.is_sharding_opt(self.optimizer)
-                                self.optimizer._inner_opt.reduce_gradients(list(parameters_list), self.optimizer._hcg)
-
-                            if self.optimizer._dp_enable or getattr(self.optimizer, "_sep_enable", False):
-                                fused_allreduce_gradients(list(parameters_list), self.optimizer._hcg)
->>>>>>> 1e9b5a87
 
                     self.timers and self.timers("all-reduce").stop()
                     self.timers and self.timers("optimizer-step").start()
@@ -970,17 +938,6 @@
 
                     self.timers and self.timers("optimizer-step").stop()
 
-<<<<<<< HEAD
-=======
-                    if enable_release_grads and args.pipeline_parallel_degree > 1:
-                        self.optimizer.clear_grad(set_to_zero=False)
-                        for _, buffers in model._chunk_2_comm_buffers.items():
-                            for buffer in buffers:
-                                buffer._clear_grad_storage()
-                    else:
-                        self.optimizer.clear_grad()
-
->>>>>>> 1e9b5a87
                     self.callback_handler.on_optimizer_end(
                         args, self.state, self.control, scaler=self.scaler if self.do_grad_scaling else None
                     )
