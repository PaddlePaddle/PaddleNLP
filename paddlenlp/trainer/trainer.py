--- conflicted
+++ resolved
@@ -2151,25 +2151,19 @@
                             os.path.join(output_dir, optimizer_name),
                         )
 
-<<<<<<< HEAD
-        if self.args.should_save:
-            if not self.args.use_hybrid_parallel:
-                logger.info("Saving optimizer files.")
-                if self.args.unified_checkpoint:
-                    save_unified_optimizer(
-                        self.args,
-                        self.model,
-                        self.optimizer,
-                        output_dir,
-                        safe_serialization=True,
-                    )
-                else:
-=======
             if self.args.should_save:
                 if not self.args.use_hybrid_parallel:
                     logger.info("Saving optimizer files.")
->>>>>>> e8d6233c
-                    self._save_ckpt_func(self.optimizer.state_dict(), os.path.join(output_dir, OPTIMIZER_NAME))
+                    if self.args.unified_checkpoint:
+                        save_unified_optimizer(
+                            self.args,
+                            self.model,
+                            self.optimizer,
+                            output_dir,
+                            safe_serialization=True,
+                        )
+                    else:
+                        self._save_ckpt_func(self.optimizer.state_dict(), os.path.join(output_dir, OPTIMIZER_NAME))
 
                 # FIXME: maybe only save one copy
                 paddle.save(self.lr_scheduler.state_dict(), os.path.join(output_dir, SCHEDULER_NAME))
