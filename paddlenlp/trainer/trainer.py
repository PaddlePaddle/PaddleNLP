# Copyright 2020-present the HuggingFace Inc. team.
# Copyright (c) 2022 PaddlePaddle Authors. All Rights Reserved.
#
# Licensed under the Apache License, Version 2.0 (the "License");
# you may not use this file except in compliance with the License.
# You may obtain a copy of the License at
#
#     http://www.apache.org/licenses/LICENSE-2.0
#
# Unless required by applicable law or agreed to in writing, software
# distributed under the License is distributed on an "AS IS" BASIS,
# WITHOUT WARRANTIES OR CONDITIONS OF ANY KIND, either express or implied.
# See the License for the specific language governing permissions and
# limitations under the License.

# This file is modified from
#  https://github.com/huggingface/transformers/blob/main/src/transformers/trainer.py

import collections
import contextlib
import inspect
import math
import os
import random
import re
import shutil
import sys
import time
import types
import warnings
from collections import OrderedDict
from collections.abc import Mapping
from pathlib import Path
from typing import Any, Callable, Dict, List, Optional, Tuple, Union

import numpy as np
import paddle
import paddle.amp.auto_cast as autocast
import paddle.distributed as dist
import paddle.nn as nn
from packaging import version
from paddle.distributed import fleet
from paddle.distributed.fleet.meta_optimizers.dygraph_optimizer.dygraph_sharding_optimizer import (
    DygraphShardingOptimizer,
)
from paddle.distributed.fleet.meta_optimizers.dygraph_optimizer.hybrid_parallel_optimizer import (
    HybridParallelOptimizer,
)
from paddle.distributed.fleet.meta_parallel.sharding.group_sharded_optimizer_stage2 import (
    GroupShardedOptimizerStage2,
)

try:
    from paddle.distributed.fleet.utils.hybrid_parallel_util import (
        obtain_optimizer_parameters_list,
    )

    _obtain_optimizer_parameters_list = obtain_optimizer_parameters_list
except:
    try:
        from paddle.distributed.fleet.meta_optimizers.dygraph_optimizer.hybrid_parallel_optimizer import (
            _obtain_optimizer_parameters_list,
        )
    except:
        _obtain_optimizer_parameters_list = None

from paddle.distributed.fleet.utils.hybrid_parallel_util import (
    fused_allreduce_gradients,
)
from paddle.io import DataLoader, Dataset, DistributedBatchSampler
from tqdm.auto import tqdm

from ..data import (
    DataCollator,
    DataCollatorWithPadding,
    DistDataLoader,
    default_data_collator,
)
from ..peft import LoRAModel, PrefixModelForCausalLM
from ..transformers.model_utils import (
    PretrainedModel,
    _add_variant,
    load_sharded_checkpoint,
    unwrap_model,
)
from ..transformers.tokenizer_utils import PretrainedTokenizer
from ..utils.batch_sampler import DistributedBatchSampler as NlpDistributedBatchSampler
from ..utils.env import (
    LORA_WEIGHTS_NAME,
    PADDLE_WEIGHTS_INDEX_NAME,
    PADDLE_WEIGHTS_NAME,
    PREFIX_WEIGHTS_NAME,
)
from ..utils.import_utils import is_datasets_available, is_paddle_cuda_available
from ..utils.log import logger
from .plugins.timer import get_timers, set_timers
from .plugins.unified_checkpoint import (
    load_unified_checkpoint,
    load_unified_optimizer,
    save_unified_checkpoint,
    save_unified_optimizer,
)
from .trainer_callback import (
    CallbackHandler,
    DefaultFlowCallback,
    PrinterCallback,
    ProgressCallback,
    TrainerCallback,
    TrainerControl,
    TrainerState,
)
from .trainer_utils import (  # set_hyrbid_parallel_seed,
    PREFIX_CHECKPOINT_DIR,
    EvalLoopOutput,
    EvalPrediction,
    IterableDatasetShard,
    OptimizerNames,
    PredictionOutput,
    RemoveColumnsCollator,
    ShardingOption,
    TrainerMemoryTracker,
    TrainOutput,
    find_batch_size,
    get_last_checkpoint,
    get_scheduler,
    has_length,
    set_seed,
    speed_metrics,
)
from .training_args import TrainingArguments
from .utils import reshard as reshard_util
from .utils.helper import (  # nested_truncate,
    broadcast_dp_optimizer,
    distributed_concat,
    distributed_file,
    distributed_isfile,
    nested_concat,
    nested_detach,
    nested_numpify,
    nested_truncate,
)
from .utils.sharding_io import ShardingIO

DEFAULT_CALLBACKS = [DefaultFlowCallback]
DEFAULT_PROGRESS_CALLBACK = ProgressCallback

# Name of the files used for checkpointing
TRAINING_ARGS_NAME = "training_args.bin"
TRAINER_STATE_NAME = "trainer_state.json"

OPTIMIZER_NAME = "optimizer.pdopt"
SCHEDULER_NAME = "scheduler.pdparams"
SCALER_NAME = "scaler.pdparams"


if is_datasets_available():
    import datasets


try:
    from paddle.distributed.fleet.utils import mix_precision_utils
except:
    mix_precision_utils = None

try:
    from paddle.io.dataloader.dataloader_iter import _DataLoaderIterBase
except:
    from paddle.fluid.dataloader.dataloader_iter import _DataLoaderIterBase


__all__ = ["Trainer"]


class Trainer:
    """
    Trainer is a simple but feature-complete training and eval loop for PaddlePaddle, optimized for PaddleNLP.

    Args:
        model ([`PretrainedModel`] or `paddle.nn.Layer`, *optional*):
            The model to train, evaluate or use for predictions.

            [`Trainer`] is optimized to work with the [`PretrainedModel`] provided by the library. You can still use
            your own models defined as `paddle.nn.Layer` as long as they work the same way as the PaddleNLP
            models.
        criterion(`paddle.nn.Layer`, *optional*):
            The model may only output the loggit, if you want do more computation for the output of model, you can
            add the criterion Layer.
        args ([`TrainingArguments`], *optional*):
            The arguments to tweak for training. Will default to a basic instance of [`TrainingArguments`] with the
            `output_dir` set to a directory named *tmp_trainer* in the current directory if not provided.
        data_collator (`DataCollator`, *optional*):
            The function to use to form a batch from a list of elements of `train_dataset` or `eval_dataset`. Will
            default to [`default_data_collator`] if no `tokenizer` is provided, an instance of
            [`DataCollatorWithPadding`] otherwise.
        train_dataset (`paddle.io.Dataset` or `paddle.io.IterableDataset`, *optional*):
            The dataset to use for training. If it is an `datasets.Dataset`, columns not accepted by the
            `model.forward()` method are automatically removed.
        eval_dataset (Union[`paddle.io.Dataset`, Dict[str, `paddle.io.Dataset`]],  *optional*):
             The dataset to use for evaluation. If it is a [`~datasets.Dataset`], columns not accepted by the
             `model.forward()` method are automatically removed. If it is a dictionary, it will evaluate on each
             dataset prepending the dictionary key to the metric name.
        tokenizer ([`PretrainedTokenizer`], *optional*):
            The tokenizer used to preprocess the data. If provided, will be used to automatically pad the inputs the
            maximum length when batching inputs, and it will be saved along the model to make it easier to rerun an
            interrupted training or reuse the fine-tuned model.
        compute_metrics (`Callable[[EvalPrediction], Dict]`, *optional*):
            The function that will be used to compute metrics at evaluation. Must take a [`EvalPrediction`] and return
            a dictionary string to metric values.
        callbacks (List of [`TrainerCallback`], *optional*):
            A list of callbacks to customize the training loop. Will add those to the list of default callbacks.
            If you want to remove one of the default callbacks used, use the [`Trainer.remove_callback`] method.
        optimizers (`Tuple[paddle.optimizer.Optimizer, paddle.optimizer.lr.LRScheduler]`, *optional*): A tuple
            containing the optimizer and the scheduler to use. Will default to an instance of [`AdamW`] on your model
            and a scheduler given by [`get_linear_schedule_with_warmup`] controlled by `args`.
        preprocess_logits_for_metrics (`Callable[[paddle.Tensor, paddle.Tensor], paddle.Tensor]`, *optional*):
            A function that preprocess the logits right before caching them at each evaluation step. Must take two
            tensors, the logits and the labels, and return the logits once processed as desired. The modifications made
            by this function will be reflected in the predictions received by `compute_metrics`.

    Important attributes:

        - **model** -- Always points to the core model. If using a transformers model, it will be a [`PretrainedModel`]
          subclass.
        - **model_wrapped** -- Always points to the most external model in case one or more other modules wrap the
          original model. This is the model that should be used for the forward pass. For example, the inner model is
          wrapped in `paddle.DataParallel`. If model hasn't been wrapped, then `self.model_wrapped` is the same
          as `self.model`.

    """

    from .trainer_utils import log_metrics, metrics_format, save_metrics, save_state

    def __init__(
        self,
        model: Union[PretrainedModel, nn.Layer] = None,
        criterion: nn.Layer = None,
        args: TrainingArguments = None,
        data_collator: Optional[DataCollator] = None,
        train_dataset: Optional[Dataset] = None,
        eval_dataset: Union[Dataset, Dict[str, Dataset]] = None,
        tokenizer: Optional[PretrainedTokenizer] = None,
        compute_metrics: Optional[Callable[[EvalPrediction], Dict]] = None,
        callbacks: Optional[List[TrainerCallback]] = None,
        optimizers: Tuple[paddle.optimizer.Optimizer, paddle.optimizer.lr.LRScheduler] = (None, None),
        preprocess_logits_for_metrics: Callable[[paddle.Tensor, paddle.Tensor], paddle.Tensor] = None,
    ):

        if args is None:
            output_dir = "tmp_trainer"
            logger.info(f"No `TrainingArguments` passed, using `output_dir={output_dir}`.")
            args = TrainingArguments(output_dir=output_dir)

        self.args = args
        self.is_in_train = False
        # self.do_grad_scaling = args.fp16

        # memory metrics - must set up as early as possible
        self._memory_tracker = TrainerMemoryTracker(self.args.skip_memory_metrics)
        self._memory_tracker.start()

        # Seed must be set before instantiating the model when using model
        set_seed(args=self.args)

        if model is None:
            raise RuntimeError("`Trainer` requires either a `model` or `model_init` argument")

        if self.args.should_save or self.args.should_save_model_state:
            os.makedirs(self.args.output_dir, exist_ok=True)

        self.sharding = None
        if len(args.sharding) > 0:
            if args.local_rank == -1:
                raise ValueError("Using sharding only works in distributed training.")
            self.sharding = True

        # init parallel env
        if paddle.distributed.get_world_size() > 1:
            if self.args.use_hybrid_parallel:
                self.hcg = fleet.get_hybrid_communicate_group()
                self.dp_group = self.hcg.get_data_parallel_group()
                self.sharding_group = self.hcg.get_sharding_parallel_group()

        default_collator = default_data_collator if tokenizer is None else DataCollatorWithPadding(tokenizer)

        self.data_collator = data_collator if data_collator is not None else default_collator
        self.train_dataset = train_dataset
        self.eval_dataset = eval_dataset
        self.tokenizer = tokenizer
        if not args.skip_profile_timer:
            set_timers()
        self.timers = get_timers()

        self.model_wrapped = model
        self.model = model
        self.criterion = criterion

        self.compute_metrics = compute_metrics
        self.preprocess_logits_for_metrics = preprocess_logits_for_metrics
        self.optimizer, self.lr_scheduler = optimizers
        # Label smoothing
        # if self.args.label_smoothing_factor != 0:
        #     self.label_smoother = LabelSmoother(epsilon=self.args.label_smoothing_factor)
        # else:
        self.label_smoother = None
        self.state = TrainerState()
        self.control = TrainerControl()
        self._signature_columns = None
        self.optimizer_grouped_parameters = None
        self.sharding_io = None
        if self.args.should_save_sharding_stage1_model or self.args.should_load_sharding_stage1_model:
            self.sharding_io = ShardingIO(self.args, self.model, self.optimizer)

        if self.sharding is not None and self.optimizer is not None:
            raise RuntimeError(
                "Passing `optimizers` is not allowed if sharding is enabled."
                "You should subclass `Trainer` and override the `create_optimizer_and_scheduler` method."
            )
        if self.args.pipeline_parallel_degree > 1:
            from paddle.distributed.fleet.meta_parallel import PipelineLayer

            assert (isinstance(model, LoRAModel) and isinstance(model.model, PipelineLayer)) or isinstance(
                model, PipelineLayer
            ), "Only support pipeline parallel mode when model is PipelineLayer!!!"

        default_callbacks = DEFAULT_CALLBACKS
        callbacks = default_callbacks if callbacks is None else default_callbacks + callbacks
        self.callback_handler = CallbackHandler(
            callbacks, self.model, self.tokenizer, self.optimizer, self.lr_scheduler
        )
        self.add_callback(PrinterCallback if self.args.disable_tqdm else DEFAULT_PROGRESS_CALLBACK)

        if args.max_steps > 0:
            logger.info("max_steps is given, it will override any value given in num_train_epochs")

        if train_dataset is not None and not isinstance(train_dataset, collections.abc.Sized) and args.max_steps <= 0:
            raise ValueError("train_dataset does not implement __len__, max_steps has to be specified")

        self.do_grad_scaling = False
        self.enable_autocast_context_manager = False

        if args.fp16 or args.bf16:
            logger.info("Using half precision")
            self.enable_autocast_context_manager = True
            self.do_grad_scaling = True if args.fp16 else False
            self.amp_dtype = "float16" if args.fp16 else "bfloat16"
            # fix for load saved fp16 or bf16 ckpt, decorate model first.
            if self.args.fp16_opt_level == "O2":
                if self.amp_dtype == "bfloat16":
                    # fix for paddlepaddle < 2.4.1, not support for bf16
                    paddle.amp.decorate(models=model, level=self.args.fp16_opt_level, dtype=self.amp_dtype)
                else:
                    paddle.amp.decorate(models=model, level=self.args.fp16_opt_level)
            # for pipeline mode and pure tensor parallel
            if self.args.pipeline_parallel_degree > 1 or (
                self.args.tensor_parallel_degree > 1 and self.sharding is None
            ):
                self.scaler = paddle.amp.GradScaler(init_loss_scaling=self.args.scale_loss)
                if self.args.amp_master_grad:
                    mix_precision_utils.MixPrecisionScaler(self.scaler)  # retun value has no use
                self.scaler = fleet.distributed_scaler(self.scaler)
            elif self.sharding is not None:
                self.scaler = paddle.amp.GradScaler(init_loss_scaling=self.args.scale_loss)
                if self.amp_dtype == "float16" or self.amp_dtype == "bfloat16":
                    if ShardingOption.SHARD_OP in self.args.sharding:
                        self.scaler = fleet.distributed_scaler(self.scaler)
                        if self.args.amp_master_grad:
                            mix_precision_utils.MixPrecisionScaler(self.scaler)  # retun value has no use
                    else:
                        # scaler for stage2 and stage3
                        from paddle.distributed.fleet.meta_parallel.sharding.group_sharded_utils import (
                            GroupShardedScaler,
                        )

                        if self.args.amp_master_grad:
                            mix_precision_utils.MixPrecisionScaler(self.scaler)  # return value has no use

                        self.scaler = GroupShardedScaler(self.scaler)
                else:
                    self.do_grad_scaling = False
                    self.use_cuda_amp = False
                    self.amp_dtype = None

            else:
                self.scaler = paddle.amp.GradScaler(init_loss_scaling=self.args.scale_loss)

        if args.recompute:

            def fn(layer):
                if hasattr(layer, "enable_recompute") and (
                    layer.enable_recompute is False or layer.enable_recompute == 0
                ):
                    layer.enable_recompute = True

            model.apply(fn)

        default_label_names = (
            ["start_positions", "end_positions"]
            if "QusetionAnswering" in type(self.model).__name__ or "UIE" in type(self.model).__name__
            else ["labels"]
        )
        self.label_names = default_label_names if self.args.label_names is None else self.args.label_names

        self.control = self.callback_handler.on_init_end(self.args, self.state, self.control)
        self.print_config()

        # very last
        self._memory_tracker.stop_and_update_metrics()

    def add_callback(self, callback):
        """
        Add a callback to the current list of [`~TrainerCallback`].

        Args:
           callback (`type` or [`~TrainerCallback`]):
               A [`~TrainerCallback`] class or an instance of a [`~TrainerCallback`]. In the
               first case, will instantiate a member of that class.
        """
        self.callback_handler.add_callback(callback)

    def pop_callback(self, callback):
        """
        Remove a callback from the current list of [`~TrainerCallback`] and returns it.
        If the callback is not found, returns `None` (and no error is raised).
        Args:
           callback (`type` or [`~TrainerCallback`]):
               A [`~TrainerCallback`] class or an instance of a [`~TrainerCallback`]. In the
               first case, will pop the first member of that class found in the list of callbacks.
        Returns:
            [`~TrainerCallback`]: The callback removed, if found.
        """
        return self.callback_handler.pop_callback(callback)

    def remove_callback(self, callback):
        """
        Remove a callback from the current list of [`~TrainerCallback`].
        Args:
           callback (`type` or [`~TrainerCallback`]):
               A [`~TrainerCallback`] class or an instance of a [`~TrainerCallback`]. In the
               first case, will remove the first member of that class found in the list of callbacks.
        """
        self.callback_handler.remove_callback(callback)

    def _load_from_peft_checkpoint(self, resume_from_checkpoint=None):
        """load state_dict from checkpoint, Only for PEFT Model.

        Args:
            resume_from_checkpoint (`str` or `bool`, *optional*):
                If a `str`, local path to a saved checkpoint as saved by a previous instance of [`Trainer`]. If a
                `bool` and equals `True`, load the last checkpoint in *args.output_dir* as saved by a previous instance
                of [`Trainer`]. Only load model state dict.
        """

        if resume_from_checkpoint is not None:
            convert_tp = False
            if isinstance(self.model, LoRAModel):
                if self.model.quantized or self.args.pipeline_parallel_degree > 1:
                    weights_file = os.path.join(
                        resume_from_checkpoint, _add_variant(LORA_WEIGHTS_NAME, self.args.weight_name_suffix)
                    )
                else:
                    weights_file = os.path.join(resume_from_checkpoint, LORA_WEIGHTS_NAME)
                    if self.model.lora_config.tensor_parallel_degree > 1:
                        convert_tp = True
            elif isinstance(self.model, PrefixModelForCausalLM):
                weights_file = os.path.join(resume_from_checkpoint, PREFIX_WEIGHTS_NAME)
                if self.model.prefix_config.tensor_parallel_degree > 1:
                    convert_tp = True
            if self.args.dataset_rank == 0:
                logger.info(f"Loading model from {resume_from_checkpoint} .")

                if os.path.isfile(weights_file):
                    # We load the model state dict on the CPU to avoid an OOM error.
                    state_dict = paddle.load(weights_file, return_numpy=True)
                    if convert_tp:
                        state_dict = self.model._convert_tensor_parallel(state_dict)

                    # If the model is on the GPU, it still works!
                    self._set_state_dict_in_model(state_dict)
                    # release memory
                    del state_dict
        elif resume_from_checkpoint is not None:
            logger.info(f"not loading ckpt :{self.args.dataset_rank}")

    def _load_from_checkpoint(self, resume_from_checkpoint=None):
        """load state_dict from_checkpoint, Only load model state dict.

        Args:
            resume_from_checkpoint (`str` or `bool`, *optional*):
                If a `str`, local path to a saved checkpoint as saved by a previous instance of [`Trainer`]. If a
                `bool` and equals `True`, load the last checkpoint in *args.output_dir* as saved by a previous instance
                of [`Trainer`]. Only load model state dict.
        """
        resume_from_checkpoint = None if not resume_from_checkpoint else resume_from_checkpoint

        # Load potential model checkpoint
        if isinstance(resume_from_checkpoint, bool) and resume_from_checkpoint:
            resume_from_checkpoint = get_last_checkpoint(self.args.output_dir)
            if resume_from_checkpoint is None:
                raise ValueError(f"No valid checkpoint found in output directory ({self.args.output_dir})")

        if self.args.unified_checkpoint:
            if resume_from_checkpoint is not None and self.args.dataset_rank == 0:
                load_unified_checkpoint(
                    self.model,
                    resume_from_checkpoint,
                    safe_serialization=True,
                )
                logger.info(f"Loading model from {resume_from_checkpoint} using unified checkpoint.")
                return

        if isinstance(self.model, LoRAModel) or isinstance(self.model, PrefixModelForCausalLM):
            self._load_from_peft_checkpoint(resume_from_checkpoint)
            return

        weight_name = PADDLE_WEIGHTS_NAME
        weight_index_name = PADDLE_WEIGHTS_INDEX_NAME  # currently set paddle as default, do not support safetensors.

        if self.args.should_load_sharding_stage1_model:
            state_dict = self.sharding_io.load_state_dict_from_checkpoint_with_reshard(
                resume_from_checkpoint,
                base_weight_name=weight_name,
            )
        else:
            if resume_from_checkpoint is not None and self.args.dataset_rank == 0:

                weights_file = os.path.join(
                    resume_from_checkpoint, _add_variant(weight_name, self.args.weight_name_suffix)
                )
                weights_index_file = os.path.join(
                    resume_from_checkpoint, _add_variant(weight_index_name, self.args.weight_name_suffix)
                )

                if not any(
                    os.path.isfile(f)
                    for f in [
                        weights_file,
                        weights_index_file,
                    ]
                ):
                    raise ValueError(f"Can't find a valid checkpoint at {resume_from_checkpoint}")

                logger.info(f"Loading model from {resume_from_checkpoint} .")

                if os.path.isfile(weights_file):
                    # We load the model state dict on the CPU to avoid an OOM error.
                    state_dict = paddle.load(weights_file, return_numpy=True)

                    # If the model is on the GPU, it still works!
                    self._set_state_dict_in_model(state_dict)
                    # release memory
                    del state_dict
                else:
                    # We load the sharded checkpoint.
                    missing_keys, unexpected_keys = load_sharded_checkpoint(
                        self.model, resume_from_checkpoint, self.args.weight_name_suffix, prefer_safe=False
                    )
                    logger.info(f"set state_dict: {missing_keys, unexpected_keys}")

            elif resume_from_checkpoint is not None:
                logger.info(f"not loading ckpt :{self.args.dataset_rank}")

    def _wrap_model_and_load_sharded_checkpoint(self, resume_from_checkpoint):
        # In the sharded mode, should invoke _load_from_checkpoint after _wrap_model.
        # In this mode, each sharding rank load sharded params, do not need to implement the broadcast logic.
        model = self._wrap_model(self.model_wrapped)
        if self.sharding_io is not None:
            # the self.optimizer should be wrapped and it is done in _wrap_model
            self.sharding_io.set_optimizer(self.optimizer)
        if model is not self.model:
            self.model_wrapped = model
        # Should invoke _load_from_checpoint after _load_optimizer_and_scheduler
        # because the _load_from_checkpoint method rely on the optimizer in the shareded mode.
        if resume_from_checkpoint:
            self._load_optimizer_and_scheduler(resume_from_checkpoint)
            self._load_from_checkpoint(resume_from_checkpoint)
        return model

    def train(
        self,
        resume_from_checkpoint: Optional[Union[str, bool]] = None,
        ignore_keys_for_eval: Optional[List[str]] = None,
    ):
        """
        Main training entry point.

        Args:
            resume_from_checkpoint (`str` or `bool`, *optional*):
                If a `str`, local path to a saved checkpoint as saved by a previous instance of [`Trainer`]. If a
                `bool` and equals `True`, load the last checkpoint in *args.output_dir* as saved by a previous instance
                of [`Trainer`]. If present, training will resume from the model/optimizer/scheduler states loaded here.
            ignore_keys_for_eval (`List[str]`, *optional*)
                A list of keys in the output of your model (if it is a dictionary) that should be ignored when
                gathering predictions for evaluation during the training.
        """
        args = self.args
        self.is_in_train = True

        logger.info(f"Starting training from resume_from_checkpoint : {resume_from_checkpoint}")

        # The resume_from_checkpoint could be None in some machine node.
        # Here we reset None to temp directory.
        if args.world_size > 1:
            is_resume_from_checkpoint = paddle.to_tensor([resume_from_checkpoint is not None])
            paddle.distributed.all_reduce(is_resume_from_checkpoint)
            is_resume_from_checkpoint = is_resume_from_checkpoint.item()
            if is_resume_from_checkpoint > 0 and is_resume_from_checkpoint < paddle.distributed.get_world_size():
                if resume_from_checkpoint is None:
                    resume_from_checkpoint = os.path.join(self.args.output_dir, "local_tempdir")
                    if os.path.exists(resume_from_checkpoint) and self.args.local_rank == 0:
                        shutil.rmtree(resume_from_checkpoint)
                    os.makedirs(resume_from_checkpoint, exist_ok=True)
                    logger.info(f"Reset resume_from_checkpoint to temp directory : {resume_from_checkpoint}")

        # memory metrics - must set up as early as possible
        self._memory_tracker.start()

        if not self.args.should_load_sharding_stage1_model:
            self._load_from_checkpoint(resume_from_checkpoint)

        train_dataloader = self.get_train_dataloader()

        total_train_batch_size = args.train_batch_size * args.gradient_accumulation_steps * args.dataset_world_size
        len_dataloader = None
        if has_length(train_dataloader):
            len_dataloader = len(train_dataloader)
            num_update_steps_per_epoch = len(train_dataloader) // args.gradient_accumulation_steps
            num_update_steps_per_epoch = max(num_update_steps_per_epoch, 1)
            num_examples = len(self.train_dataset)

            if args.max_steps > 0:
                max_steps = args.max_steps
                num_train_epochs = args.max_steps // num_update_steps_per_epoch + int(
                    args.max_steps % num_update_steps_per_epoch > 0
                )
                num_train_samples = args.max_steps * total_train_batch_size
            else:
                max_steps = int(num_update_steps_per_epoch * args.num_train_epochs)
                num_train_epochs = math.ceil(args.num_train_epochs)
                num_train_samples = int(len(self.train_dataset) * args.num_train_epochs)

            if args.minimum_eval_times is not None and args.minimum_eval_times > 0:
                if max_steps // args.eval_steps < args.minimum_eval_times:
                    exp_step = max_steps / args.minimum_eval_times
                    exp_step = max(int(exp_step - exp_step % 10), 10)
                    logger.info("Reset eval step by minimum_eval_times to %d" % exp_step)
                    args.eval_steps = exp_step
        elif args.max_steps > 0:  # Rely on max_steps when dataloader does not have a working size
            max_steps = args.max_steps
            # Setting a very large number of epochs so we go as many times as necessary over the iterator.
            num_train_epochs = sys.maxsize
            num_update_steps_per_epoch = max_steps
            num_examples = total_train_batch_size * args.max_steps
            num_train_samples = args.max_steps * total_train_batch_size
        else:
            raise ValueError(
                f"args.max_steps must be set to a positive value if dataloader does not have a length, was {args.max_steps}"
            )

        # delay_optimizer_creation = (
        #     self.sharding is not None
        #     and ShardingOption.SHARD_OP in self.args.sharding
        # )
        delay_optimizer_creation = False

        if not delay_optimizer_creation:
            self.create_optimizer_and_scheduler(num_training_steps=max_steps)

        self.state = TrainerState()

        if self.args.should_load_sharding_stage1_model:
            model = self._wrap_model_and_load_sharded_checkpoint(resume_from_checkpoint)
        elif self.args.should_save_sharding_stage1_model:
            # In the non-sharded mode, should invoke _load_from_checkpoint before _wrap_model.
            # In this mode, the rank0 load all params and the _wrap_model implicitly broadcast params from rank0 to the other ranks.
            model = self._wrap_model(self.model_wrapped)
            if self.sharding_io is not None:
                assert delay_optimizer_creation is False, "delay_optimizer_creation should be False"
                # the self.optimizer should be wrapped and it is done in _wrap_model
                self.sharding_io.set_optimizer(self.optimizer)
            # for the rest of this function `model` is the outside model, whether it was wrapped or not
            if model is not self.model:
                self.model_wrapped = model
            if delay_optimizer_creation:
                self.create_optimizer_and_scheduler(num_training_steps=max_steps)
            self._load_optimizer_and_scheduler(resume_from_checkpoint)
        else:
            model = self._wrap_model(self.model_wrapped)
            # for the rest of this function `model` is the outside model, whether it was wrapped or not
            if model is not self.model:
                self.model_wrapped = model
            if delay_optimizer_creation:
                self.create_optimizer_and_scheduler(num_training_steps=max_steps)
            self._load_optimizer_and_scheduler(resume_from_checkpoint)

        logger.info("***** Running training *****")
        logger.info(f"  Num examples = {num_examples:,}")
        logger.info(f"  Num Epochs = {num_train_epochs}")
        logger.info(f"  Instantaneous batch size per device = {args.per_device_train_batch_size}")
        logger.info(f"  Total train batch size (w. parallel, distributed & accumulation) = {total_train_batch_size}")
        logger.info(f"  Gradient Accumulation steps = {args.gradient_accumulation_steps}")
        logger.info(f"  Total optimization steps = {max_steps:,}")
        logger.info(f"  Total num train samples = {num_train_samples:,}")
        # per_device_trainable_numel = sum(p.numel().item() for p in model.parameters() if not p.stop_gradient)
        # TODO: Temporary fix since Tensor.numel() not supported in distributed mode
        per_device_trainable_numel = sum(np.prod(p.shape) for p in model.parameters() if not p.stop_gradient)
        logger.info(f"  Number of trainable parameters = {per_device_trainable_numel:,} (per device)")
        if self.args.use_hybrid_parallel:
            # todo fix for pipeline_parallel_degree
            parts_num = max(self.args.tensor_parallel_degree, 1) * max(self.args.pipeline_parallel_degree, 1)
            if parts_num > 1:
                all_reduce_dtype = "int64"
                if paddle.get_device().split(":")[0] in ["npu", "xpu"]:
                    # TODO(duanyanhui): fix when NPU all_reduce supports int64
                    all_reduce_dtype = "float32"
                trainable_numel_tensor = paddle.to_tensor(per_device_trainable_numel, dtype=all_reduce_dtype)
                paddle.distributed.all_reduce(trainable_numel_tensor)
                trainable_numel = int(trainable_numel_tensor.item()) // self.args.dataset_world_size
                # the numel is roughly, because the tensor parallel still hold own bias or layer_norm weight without splited
                # so, the trainable numel is a little bigger than real.
                logger.info(f"  Number of trainable parameters = {trainable_numel:,} (all devices, roughly)")

        start_time = time.time()
        self._globalstep_last_start_time = time.time()
        self.state.epoch = 0
        epochs_trained = 0
        steps_trained_in_current_epoch = 0
        steps_trained_progress_bar = None

        # Check if continuing training from a checkpoint
        if resume_from_checkpoint is not None and distributed_isfile(
            os.path.join(resume_from_checkpoint, TRAINER_STATE_NAME)
        ):
            self.state = TrainerState.load_from_json(
                distributed_file(os.path.join(resume_from_checkpoint, TRAINER_STATE_NAME))
            )
            if self.args.world_size > 1:
                global_step_list = []
                paddle.distributed.all_gather(
                    global_step_list, paddle.to_tensor([self.state.global_step], dtype="int64")
                )
                assert (
                    paddle.sum(paddle.stack(global_step_list) - global_step_list[0]) == 0
                ), f"Error, get different globel step, please check! step list: {[x.item() for x in global_step_list]}"

            epochs_trained = self.state.global_step // num_update_steps_per_epoch
            if not args.ignore_data_skip:
                steps_trained_in_current_epoch = self.state.global_step % (num_update_steps_per_epoch)
                steps_trained_in_current_epoch *= args.gradient_accumulation_steps
            else:
                steps_trained_in_current_epoch = 0

            logger.info("  Continuing training from checkpoint, will skip to saved global_step")
            logger.info(f"  Continuing training from epoch {epochs_trained}")
            logger.info(f"  Continuing training from global step {self.state.global_step}")
            if not args.ignore_data_skip:
                logger.info(
                    f"  Will skip the first {epochs_trained} epochs then the first {steps_trained_in_current_epoch} "
                    "batches in the first epoch. If this takes a lot of time, you can add the `--ignore_data_skip` "
                    "flag to your launch command, but you will resume the training on data already seen by your model."
                )
                if self.is_local_process_zero() and not args.disable_tqdm:
                    steps_trained_progress_bar = tqdm(total=steps_trained_in_current_epoch)
                    steps_trained_progress_bar.set_description("Skipping the first batches")
            if not args.ignore_data_skip:
                if isinstance(train_dataloader, paddle.io.DataLoader) and isinstance(
                    train_dataloader.batch_sampler, NlpDistributedBatchSampler
                ):
                    consumed_samples = (
                        self.state.global_step
                        * args.train_batch_size
                        * args.gradient_accumulation_steps
                        * args.dataset_world_size
                    )
                    train_dataloader.batch_sampler.set_epoch(consumed_samples=consumed_samples)
                    logger.info(f"Set DistributedBatchSampler consumed_samples to {consumed_samples}")

        epoch_iterator = train_dataloader
        # steps_in_epoch = len(epoch_iterator)
        steps_in_epoch = (
            len(epoch_iterator) if len_dataloader is not None else args.max_steps * args.gradient_accumulation_steps
        )
        if len_dataloader is not None:
            if self.args.gradient_accumulation_steps > len(epoch_iterator):
                logger.warning(
                    f"changing accumulation step from `{self.args.gradient_accumulation_steps}` to `{len(epoch_iterator)}` to avoid, cross epoch accumulate"
                )
                self.args.gradient_accumulation_steps = len(epoch_iterator)

        self.callback_handler.model = self.model
        self.callback_handler.optimizer = self.optimizer
        self.callback_handler.lr_scheduler = self.lr_scheduler
        self.callback_handler.train_dataloader = train_dataloader

        self.state.max_steps = int(max_steps)
        self.state.num_train_epochs = num_train_epochs
        self.state.is_local_process_zero = self.is_local_process_zero()
        self.state.is_world_process_zero = self.is_world_process_zero()

        self.control = self.callback_handler.on_train_begin(args, self.state, self.control)

        tr_loss = paddle.to_tensor(0.0)
        self._total_loss_scalar = 0.0
        self._globalstep_last_logged = self.state.global_step

        if self.args.device == "npu" and self.args.flatten_param_grads:
            from .plugins.npu_plugin import npu_accelerate_plugin

            npu_accelerate_plugin(self.optimizer)

        self.timers and self.timers("read-data").start()

        for epoch in range(epochs_trained, num_train_epochs):
            if isinstance(train_dataloader, paddle.io.DataLoader) and isinstance(
                train_dataloader.batch_sampler, DistributedBatchSampler
            ):
                train_dataloader.batch_sampler.set_epoch(epoch)

            step_control = 0  # used in loop control, reset to 0 after every step
            self.control = self.callback_handler.on_epoch_begin(args, self.state, self.control)

            for step, inputs in enumerate(epoch_iterator):
                self.timers and self.timers("read-data").stop()
                os.environ["TRAINER_GLOBAL_STEP"] = str(self.state.global_step)
                self.callback_handler.on_load_data_end(args, self.state, self.control, inputs=inputs)

                # Skip past any already trained steps if resuming training
                # for paddlenlp.utils.batch_sampler.DistributedBatchSampler
                # We use consumed_samples to reset the status
                if isinstance(train_dataloader, paddle.io.DataLoader) and isinstance(
                    train_dataloader.batch_sampler, NlpDistributedBatchSampler
                ):
                    if step == 0:
                        if steps_trained_progress_bar is not None:
                            steps_trained_progress_bar.update(steps_trained_in_current_epoch)
                            steps_trained_progress_bar.close()
                            steps_trained_progress_bar = None
                        self._load_rng_state(resume_from_checkpoint)
                    step += steps_trained_in_current_epoch
                elif steps_trained_in_current_epoch > 0:
                    steps_trained_in_current_epoch -= 1
                    if steps_trained_progress_bar is not None:
                        steps_trained_progress_bar.update(1)
                    if steps_trained_in_current_epoch == 0:
                        self._load_rng_state(resume_from_checkpoint)
                    continue
                elif steps_trained_progress_bar is not None:
                    steps_trained_progress_bar.close()
                    steps_trained_progress_bar = None

                if step_control % args.gradient_accumulation_steps == 0:
                    self.control = self.callback_handler.on_step_begin(args, self.state, self.control)
                    self.timers and self.timers("forward-backward").start()

                dp_enabled = (
                    self.args.data_parallel_degree > 1 if self.args.use_hybrid_parallel else args.local_rank != -1
                )
                forbidden_no_sync = False
                # stage2 and stage3 should not no_sync, because the is no DDP wrapper and no_sync API
                # hybrid_parallel (tp or pp or sharding stage 1) should not no_sync
                if self.args.use_hybrid_parallel:
                    forbidden_no_sync = True

                availiable_no_sync = dp_enabled and not forbidden_no_sync

                is_no_sync = (
                    ((step_control + 1) % args.gradient_accumulation_steps != 0)
                    and availiable_no_sync
                    and args._no_sync_in_gradient_accumulation
                ) or (args.recompute and availiable_no_sync)
                # sharding
                # stage1. the same as ddp
                # stage2. manualy collect gradient on dp group

                dp_master_grad = (
                    self.args.world_size > 1 and self.args.amp_master_grad and not self.args.use_hybrid_parallel
                )
                if dp_master_grad:
                    is_no_sync = True

                nvprof_start = self.args.nvprof_start
                nvprof_end = self.args.nvprof_end
                with paddle.profiler.utils._nvprof_range(
                    iter_id=step,
                    start=nvprof_start,
                    end=nvprof_end,
                ):
<<<<<<< HEAD
                    if is_no_sync:
                        # Avoid unnecessary DDP synchronization since there will be no backward pass on this example.
                        with model.no_sync():
                            tr_loss_step = self.training_step(model, inputs)
=======
                    self.timers and self.timers("forward-backward").stop()
                    # Maunally collect gradients
                    # Case 1: Use recompute and dp
                    # Case 2: Hack dp with master_grad
                    # Case 3: Pipeline or sharding overlap
                    # local_rank != -1 don't means dp in networks.
                    self.timers and self.timers("all-reduce").start()

                    # Case 1: Use recompute and dp / sharding stage1,
                    # manualy collect gradient for dp.
                    if args.recompute and availiable_no_sync:
                        fused_allreduce_gradients(list(model.parameters()), None)

                    # Case 2: hack dp with master_grad
                    if dp_master_grad and not (args.recompute and availiable_no_sync):
                        fused_allreduce_gradients(list(model.parameters()), None)

                    # Pipeline parallel mode,  handle gradient reduce here to overlap
                    pipeline_parallel_config = (
                        set(args.pipeline_parallel_config.split(" ")) if args.pipeline_parallel_degree > 1 else set()
                    )
                    enable_delay_scale_loss = "enable_delay_scale_loss" in pipeline_parallel_config
                    enable_dp_comm_overlap = "enable_dp_comm_overlap" in pipeline_parallel_config

                    # Case 3: Pipeline parallel mode, overlap with dp
                    if isinstance(self.optimizer, HybridParallelOptimizer) and not self.do_grad_scaling:
                        parameters_list = _obtain_optimizer_parameters_list(self.optimizer._inner_opt)

                        if not enable_dp_comm_overlap:
                            if self.optimizer._sharding_enable:
                                assert reshard_util.is_sharding_opt(self.optimizer)
                                self.optimizer._inner_opt.reduce_gradients(list(parameters_list), self.optimizer._hcg)

                            if self.optimizer._dp_enable:
                                fused_allreduce_gradients(list(parameters_list), self.optimizer._hcg)

                    self.timers and self.timers("all-reduce").stop()
                    self.timers and self.timers("optimizer-step").start()

                    if args.pipeline_parallel_degree > 1 and enable_delay_scale_loss:
                        for p in model._layers.parameters():
                            with paddle.no_grad():
                                if hasattr(p, "main_grad") and p.main_grad is not None:
                                    assert p.grad is None
                                    p.main_grad.scale_(1.0 / self.args.gradient_accumulation_steps)
                                elif p.grad is not None:
                                    p.grad.scale_(1.0 / self.args.gradient_accumulation_steps)

                    # Optimizer step
                    self.callback_handler.on_optimizer_begin(
                        args, self.state, self.control, scaler=self.scaler if self.do_grad_scaling else None
                    )
                    optimizer_was_run = True
                    if self.do_grad_scaling:
                        scale_before = paddle.assign(self.scaler._scale)
                        self.scaler.step(self.optimizer)
                        self.scaler.update()
                        scale_after = self.scaler._scale
                        optimizer_was_run = not self.scaler._cache_founf_inf
                        if not optimizer_was_run:
                            scale_before_value = scale_before.cpu().numpy()
                            scale_after_value = scale_after.cpu().numpy()
                            logger.warning(
                                f"optimizer not run, scale_before: {scale_before_value[0]}, scale_after: {scale_after_value[0]}"
                            )
                    elif isinstance(self.optimizer, HybridParallelOptimizer):
                        self.optimizer._step(parameters_list)
>>>>>>> 675ee05c
                    else:
                        tr_loss_step = self.training_step(model, inputs)

                    tr_loss += tr_loss_step

                    if (step_control + 1) % args.gradient_accumulation_steps == 0 or (
                        # last step in epoch but step is always smaller than gradient_accumulation_steps
                        steps_in_epoch <= args.gradient_accumulation_steps
                        and (step + 1) == steps_in_epoch
                    ):
                        self.timers and self.timers("forward-backward").stop()
                        # Maunally collect gradients when group_sharded_parallel can't accept dp_group
                        # Case 1: Use sharding stage 2/3 with dp
                        # Case 2: Use recompute and dp
                        # local_rank != -1 don't means dp in networks.
                        self.timers and self.timers("all-reduce").start()

                        if self.sharding and ShardingOption.SHARD_OP not in self.args.sharding:
                            if (
                                self.args.data_parallel_degree > 1
                                and not is_dp_group_support_in_group_sharded_parallel()
                            ):
                                fused_allreduce_gradients(model.parameters(), fleet.get_hybrid_communicate_group())
                                if ShardingOption.FULL_SHARD in self.args.sharding:
                                    # Why need sync on parm again ?
                                    # TODO: fix this.
                                    for p in model.parameters():
                                        if hasattr(p, "bw_storage"):
                                            assert p.grad is None, "This case shouldn't happen."
                                            p.bw_storage.scale_(1.0 / self.dp_group.nranks)
                                            paddle.distributed.all_reduce(p.bw_storage, group=self.dp_group)

                        # Case 2: Use recompute and dp / sharding stage1,
                        # manualy collect gradient for dp.
                        elif args.recompute and availiable_no_sync:
                            fused_allreduce_gradients(list(model.parameters()), None)

                        # Case 3: hack dp with master_grad
                        if dp_master_grad and not (args.recompute and availiable_no_sync):
                            fused_allreduce_gradients(list(model.parameters()), None)

                        # Pipeline parallel mode,  handle gradient reduce here to overlap
                        pipeline_parallel_config = (
                            set(args.pipeline_parallel_config.split(" "))
                            if args.pipeline_parallel_degree > 1
                            else set()
                        )
                        enable_delay_scale_loss = "enable_delay_scale_loss" in pipeline_parallel_config
                        enable_dp_comm_overlap = "enable_dp_comm_overlap" in pipeline_parallel_config

                        # Pipeline parallel mode, overlap with dp
                        if isinstance(self.optimizer, HybridParallelOptimizer) and not self.do_grad_scaling:
                            parameters_list = _obtain_optimizer_parameters_list(self.optimizer._inner_opt)

                            if not enable_dp_comm_overlap:
                                if self.optimizer._sharding_enable:
                                    assert reshard_util.is_sharding_opt(self.optimizer)
                                    self.optimizer._inner_opt.reduce_gradients(
                                        list(parameters_list), self.optimizer._hcg
                                    )

                                if self.optimizer._dp_enable:
                                    fused_allreduce_gradients(list(parameters_list), self.optimizer._hcg)

                        self.timers and self.timers("all-reduce").stop()
                        self.timers and self.timers("optimizer-step").start()

                        if args.pipeline_parallel_degree > 1 and enable_delay_scale_loss:
                            for p in model._layers.parameters():
                                with paddle.no_grad():
                                    if hasattr(p, "main_grad") and p.main_grad is not None:
                                        assert p.grad is None
                                        p.main_grad.scale_(1.0 / self.args.gradient_accumulation_steps)
                                    elif p.grad is not None:
                                        p.grad.scale_(1.0 / self.args.gradient_accumulation_steps)

                        # Optimizer step
                        self.callback_handler.on_optimizer_begin(
                            args, self.state, self.control, scaler=self.scaler if self.do_grad_scaling else None
                        )
                        optimizer_was_run = True
                        if self.do_grad_scaling:
                            scale_before = paddle.assign(self.scaler._scale)
                            self.scaler.step(self.optimizer)
                            self.scaler.update()
                            scale_after = self.scaler._scale
                            optimizer_was_run = not self.scaler._cache_founf_inf
                            if not optimizer_was_run:
                                scale_before_value = scale_before.cpu().numpy()
                                scale_after_value = scale_after.cpu().numpy()
                                logger.warning(
                                    f"optimizer not run, scale_before: {scale_before_value[0]}, scale_after: {scale_after_value[0]}"
                                )
                        elif isinstance(self.optimizer, HybridParallelOptimizer):
                            self.optimizer._step(parameters_list)
                        else:
                            self.optimizer.step()

                        self.timers and self.timers("optimizer-step").stop()

                        if optimizer_was_run:
                            self.lr_scheduler.step()

                        self.optimizer.clear_grad()
                        self.callback_handler.on_optimizer_end(
                            args, self.state, self.control, scaler=self.scaler if self.do_grad_scaling else None
                        )

                        self.state.global_step += 1
                        self.state.epoch = epoch + (step + 1) / steps_in_epoch
                        self.control = self.callback_handler.on_step_end(args, self.state, self.control)
                        self._maybe_log_save_evaluate(tr_loss, model, epoch, ignore_keys_for_eval, inputs=inputs)
                        self._print_timer()
                        step_control = 0
                    else:
                        self.control = self.callback_handler.on_substep_end(args, self.state, self.control)
                        step_control += 1

                    if self.control.should_epoch_stop or self.control.should_training_stop:
                        break
                    self.timers and self.timers("read-data").start()

            if step < 0:
                logger.warning(
                    f"There seems to be not a single sample in your epoch_iterator, stopping training at step"
                    f" {self.state.global_step}! This is expected if you're using an IterableDataset and set"
                    f" num_steps ({self.state.max_steps}) higher than the number of available samples."
                )
                self.control.should_training_stop = True

            self.control = self.callback_handler.on_epoch_end(args, self.state, self.control)
            self._maybe_log_save_evaluate(tr_loss, model, epoch, ignore_keys_for_eval, inputs=inputs)

            if self.control.should_training_stop:
                break

        if args.past_index and hasattr(self, "_past"):
            # Clean the state at the end of training
            delattr(self, "_past")

        logger.info("\nTraining completed. \n")
        if args.load_best_model_at_end and self.state.best_model_checkpoint is not None:
            if args.local_rank != -1:
                dist.barrier()

            logger.info(
                f"Loading best model from {self.state.best_model_checkpoint} (score: {self.state.best_metric})."
            )
            if isinstance(self.model, LoRAModel) or isinstance(self.model, PrefixModelForCausalLM):
                self._load_best_model_from_peft_checkpoint()
            else:
                weight_name = PADDLE_WEIGHTS_NAME
                best_model_path = os.path.join(
                    self.state.best_model_checkpoint, _add_variant(weight_name, self.args.weight_name_suffix)
                )
                if os.path.exists(best_model_path):
                    # We load the model state dict on the CPU to avoid an OOM error.
                    state_dict = paddle.load(best_model_path, return_numpy=True)
                    # If the model is on the GPU, it still works!
                    self._set_state_dict_in_model(state_dict)
                else:
                    logger.warning(
                        f"Could not locate the best model at {best_model_path}, if you are running a distributed training "
                        "on multiple nodes, you should activate `--save_on_each_node`."
                    )

        self._total_loss_scalar += tr_loss.item()
        train_loss = self._total_loss_scalar / self.state.global_step

        metrics = speed_metrics("train", start_time, num_samples=num_train_samples, num_steps=self.state.max_steps)

        metrics["train_loss"] = train_loss

        self.is_in_train = False

        self._memory_tracker.stop_and_update_metrics(metrics)

        self.log(metrics)

        self.control = self.callback_handler.on_train_end(args, self.state, self.control)

        return TrainOutput(self.state.global_step, train_loss, metrics)

    def _load_best_model_from_peft_checkpoint(self):
        convert_tp = False
        if isinstance(self.model, LoRAModel):
            if self.model.quantized or self.args.pipeline_parallel_degree > 1:
                best_model_path = os.path.join(
                    self.state.best_model_checkpoint, _add_variant(LORA_WEIGHTS_NAME, self.args.weight_name_suffix)
                )
            else:
                best_model_path = os.path.join(self.state.best_model_checkpoint, LORA_WEIGHTS_NAME)
                if self.model.lora_config.tensor_parallel_degree > 1:
                    convert_tp = True

        elif isinstance(self.model, PrefixModelForCausalLM):
            best_model_path = os.path.join(self.state.best_model_checkpoint, PREFIX_WEIGHTS_NAME)
            if self.model.prefix_config.tensor_parallel_degree > 1:
                convert_tp = True

        if os.path.exists(best_model_path):
            # We load the model state dict on the CPU to avoid an OOM error.
            state_dict = paddle.load(best_model_path, return_numpy=True)
            if convert_tp:
                state_dict = self.model._convert_tensor_parallel(state_dict)
            # If the model is on the GPU, it still works!
            self._set_state_dict_in_model(state_dict)
        else:
            logger.warning(
                f"Could not locate the best model at {best_model_path}, if you are running a distributed training "
                "on multiple nodes, you should activate `--save_on_each_node`."
            )

    def _get_train_sampler(self) -> Optional[paddle.io.Sampler]:
        if self.train_dataset is None or not has_length(self.train_dataset):
            return None

        if self.args.world_size <= 1:
            return paddle.io.BatchSampler(
                dataset=self.train_dataset,
                shuffle=True,
                batch_size=self.args.per_device_train_batch_size,
                drop_last=self.args.dataloader_drop_last,
            )

        return DistributedBatchSampler(
            self.train_dataset,
            batch_size=self.args.per_device_train_batch_size,
            shuffle=True,
            num_replicas=self.args.dataset_world_size,
            rank=self.args.dataset_rank,
            drop_last=self.args.dataloader_drop_last,
        )

    def _set_state_dict_in_model(self, state_dict):
        # TODO  @ZHUI paddle need return the results of set_state_dict.
        logger.info(f"set state-dict :{self.model.set_state_dict(state_dict)}")

    def _print_timer(self):
        """print timer and clear states"""
        paddle_timer_info = ""
        try:
            from paddle.distributed.fleet.utils.timer_helper import (
                get_timers as paddle_get_timers,
            )

            paddle_pipeline_timers = paddle_get_timers()
            for name, timer in paddle_pipeline_timers.timers.items():
                elapsed_time = timer.elapsed(reset=False) * 1000.0
                paddle_timer_info += f" | {name}: {elapsed_time:.2f}"
            paddle_pipeline_timers.log(paddle_pipeline_timers.timers.keys(), reset=True)
        except ImportError:  # paddle version too old, timer not support
            warnings.warn(f"paddle version:{paddle.__git_commit__} does not support pipeline timer")
        except AssertionError:  # paddle timer not enabled
            pass

        if self.timers is not None:
            timer_info = self.timers.log(self.timers.timers.keys(), reset=True)
        else:
            timer_info = ""

        if timer_info or paddle_timer_info:
            logger.info(f"[Profile global_step: {self.state.global_step}] {timer_info} {paddle_timer_info}")

    def _maybe_log_save_evaluate(self, tr_loss, model, epoch, ignore_keys_for_eval, **kwargs):
        if self.control.should_log:

            logs: Dict[str, float] = {}

            # all_gather + mean() to get average loss over all processes
            tr_loss_scalar = self._nested_gather(tr_loss).mean().item()

            # reset tr_loss to zero
            tr_loss.subtract_(tr_loss)

            logs["loss"] = round(tr_loss_scalar / (self.state.global_step - self._globalstep_last_logged), 8)
            logs["learning_rate"] = float("{0:.3e}".format(self._get_learning_rate()))
            logs["global_step"] = int(self.state.global_step)

            total_train_batch_size = (
                self.args.train_batch_size * self.args.gradient_accumulation_steps * self.args.dataset_world_size
            )
            num_steps = self.state.global_step - self._globalstep_last_logged
            logs.update(
                speed_metrics(
                    "interval",
                    self._globalstep_last_start_time,
                    num_samples=total_train_batch_size * num_steps,
                    num_steps=num_steps,
                )
            )

            max_memory_allocated = paddle.device.cuda.max_memory_allocated() / 1024 / 1024
            max_memory_reserved = paddle.device.cuda.max_memory_reserved() / 1024 / 1024
            logs["max_memory_allocated"] = f"{round(max_memory_allocated, 2)} MB"
            logs["max_memory_reserved"] = f"{round(max_memory_reserved, 2)} MB"

            self._total_loss_scalar += tr_loss_scalar
            self._globalstep_last_logged = self.state.global_step
            self._globalstep_last_start_time = time.time()

            # Add additional memory in log.
            if not self.args.skip_memory_metrics:
                logs.update(
                    {
                        "cpu_mem_used": self._memory_tracker.cpu_mem_used() >> 20,
                        "cpu_mem_used_peak": self._memory_tracker.cpu_mem_used_peak >> 20,
                    }
                )
                if is_paddle_cuda_available():
                    logs.update(
                        {
                            "gpu_max_memory_allocated": paddle.device.cuda.max_memory_allocated() >> 20,
                            "gpu_max_memory_reserved": paddle.device.cuda.max_memory_reserved() >> 20,
                        }
                    )

            self.log(logs, **kwargs)

        metrics = None
        if self.control.should_evaluate:
            if isinstance(self.optimizer, GroupShardedOptimizerStage2) and self.optimizer._broadcast_overlap:
                paddle.device.cuda.synchronize()

            if isinstance(self.eval_dataset, dict):
                for eval_dataset_name, eval_dataset in self.eval_dataset.items():
                    metrics = self.evaluate(
                        eval_dataset=eval_dataset,
                        ignore_keys=ignore_keys_for_eval,
                        metric_key_prefix=f"eval_{eval_dataset_name}",
                    )
            else:
                metrics = self.evaluate(ignore_keys=ignore_keys_for_eval)

        if self.control.should_save:
            if isinstance(self.optimizer, GroupShardedOptimizerStage2) and self.optimizer._broadcast_overlap:
                paddle.device.cuda.synchronize()

            self._save_checkpoint(model, metrics=metrics)
            self.control = self.callback_handler.on_save(self.args, self.state, self.control)

    def _get_learning_rate(self):
        return self.optimizer.get_lr()

    def get_train_dataloader(self):
        """
        Returns the training [`~paddle.io.DataLoader`].

        Will use no sampler if `self.train_dataset` does not implement `__len__`, a random sampler (adapted to
        distributed training if necessary) otherwise.

        Subclass and override this method if you want to inject some custom behavior.
        """
        if self.args.should_load_dataset and self.train_dataset is None:
            raise ValueError("Training requires a train_dataset when should_load_dataset is True.")
        if not self.args.should_load_dataset and self.train_dataset is not None:
            raise ValueError("We don't need train_dataset when should_load_dataset is False.")

        train_dataset = self.train_dataset
        if is_datasets_available() and train_dataset is not None and isinstance(train_dataset, datasets.Dataset):
            train_dataset = self._remove_unused_columns(train_dataset, description="training")
        _DataLoader = DistDataLoader if self.args.distributed_dataloader else DataLoader

        if self._is_iterable_dataset(train_dataset):
            if self.args.dataset_world_size > 1:
                train_dataset = IterableDatasetShard(
                    train_dataset,
                    batch_size=self.args.per_device_train_batch_size,
                    drop_last=self.args.dataloader_drop_last,
                    num_processes=self.args.dataset_world_size,
                    process_index=self.args.dataset_rank,
                )

            return _DataLoader(
                train_dataset,
                batch_size=self.args.per_device_train_batch_size,
                collate_fn=self.data_collator,
                num_workers=self.args.dataloader_num_workers,
            )

        train_sampler = self._get_train_sampler()

        if self.args.distributed_dataloader:
            logger.info("Training using DistDataLoader.")

        return _DataLoader(
            train_dataset,
            batch_sampler=train_sampler,
            collate_fn=self.data_collator,
            num_workers=self.args.dataloader_num_workers,
        )

    def _get_eval_sampler(self, eval_dataset: Dataset):
        if self.args.world_size <= 1:
            return paddle.io.BatchSampler(
                eval_dataset,
                batch_size=self.args.per_device_eval_batch_size,
                shuffle=False,
                drop_last=False,
            )
        else:
            drop_last = False
            if self.args.pipeline_parallel_degree > 1:
                drop_last = True
                logger.warning(
                    "In parallel mode, the bacth_size is strictly checked. set DistributedBatchSampler drop_last=True."
                )

            return DistributedBatchSampler(
                eval_dataset,
                num_replicas=self.args.dataset_world_size,
                rank=self.args.dataset_rank,
                batch_size=self.args.per_device_eval_batch_size,
                shuffle=False,
                drop_last=drop_last,
            )

    def get_eval_dataloader(self, eval_dataset: Optional[Dataset] = None) -> DataLoader:
        """
        Returns the evaluation [`~paddle.io.DataLoader`].

        Subclass and override this method if you want to inject some custom behavior.

        Args:
            eval_dataset (`paddle.io.Dataset`, *optional*):
                If provided, will override `self.eval_dataset`. If it is an `datasets.Dataset`, columns not accepted by
                the `model.forward()` method are automatically removed. It must implement `__len__`.
        """
        if self.args.should_load_dataset and eval_dataset is None and self.eval_dataset is None:
            raise ValueError("Evaluation requires an eval_dataset when should_load_dataset is True.")
        if not self.args.should_load_dataset and not (eval_dataset is None and self.eval_dataset is None):
            raise ValueError("We don't need eval_dataset when should_load_dataset is False.")

        eval_dataset = eval_dataset if eval_dataset is not None else self.eval_dataset

        if is_datasets_available() and eval_dataset is not None and isinstance(eval_dataset, datasets.Dataset):
            eval_dataset = self._remove_unused_columns(eval_dataset, description="evaluation")

        _DataLoader = DistDataLoader if self.args.distributed_dataloader else DataLoader

        if self._is_iterable_dataset(eval_dataset):
            if self.args.dataset_world_size > 1:
                eval_dataset = IterableDatasetShard(
                    eval_dataset,
                    batch_size=self.args.per_device_eval_batch_size,
                    drop_last=self.args.dataloader_drop_last,
                    num_processes=self.args.dataset_world_size,
                    process_index=self.args.dataset_rank,
                )

            return _DataLoader(
                eval_dataset,
                batch_size=self.args.per_device_eval_batch_size,
                collate_fn=self.data_collator,
                num_workers=self.args.dataloader_num_workers,
            )

        eval_sampler = self._get_eval_sampler(eval_dataset)

        if self.args.distributed_dataloader:
            logger.info("Eval using DistDataLoader.")

        return _DataLoader(
            eval_dataset,
            batch_sampler=eval_sampler,
            collate_fn=self.data_collator,
            num_workers=self.args.dataloader_num_workers,
        )

    def get_test_dataloader(self, test_dataset: Dataset) -> DataLoader:
        """
        Returns the test [`~paddle.io.DataLoader`].

        Subclass and override this method if you want to inject some custom behavior.

        Args:
            test_dataset (`paddle.io.Dataset`, *optional*):
                The test dataset to use. If it is an `datasets.Dataset`, columns not accepted by the `model.forward()`
                method are automatically removed. It must implement `__len__`.
        """
        if self.args.should_load_dataset and not test_dataset:
            raise ValueError("Test requires an test_dataset when should_load_dataset is True.")
        if not self.args.should_load_dataset and test_dataset is not None:
            raise ValueError("We don't need test_dataset when should_load_dataset is False.")

        if is_datasets_available() and test_dataset is not None and isinstance(test_dataset, datasets.Dataset):
            test_dataset = self._remove_unused_columns(test_dataset, description="test")

        _DataLoader = DistDataLoader if self.args.distributed_dataloader else DataLoader

        if self._is_iterable_dataset(test_dataset):
            if self.args.dataset_world_size > 1:
                test_dataset = IterableDatasetShard(
                    test_dataset,
                    batch_size=self.args.per_device_eval_batch_size,
                    drop_last=self.args.dataloader_drop_last,
                    num_processes=self.args.dataset_world_size,
                    process_index=self.args.dataset_rank,
                )

            return _DataLoader(
                test_dataset,
                batch_size=self.args.per_device_eval_batch_size * self.world_size,
                collate_fn=self.data_collator,  # _get_collator_with_removed_columns
                num_workers=self.args.dataloader_num_workers,
            )

        test_sampler = self._get_eval_sampler(test_dataset)

        if self.args.distributed_dataloader:
            logger.info("Test using DistDataLoader.")

        # We use the same batch_size as for eval.
        return _DataLoader(
            test_dataset,
            batch_sampler=test_sampler,
            collate_fn=self.data_collator,
            drop_last=self.args.dataloader_drop_last,
        )

    def create_optimizer_and_scheduler(self, num_training_steps: int):
        """
        Setup the optimizer and the learning rate scheduler.

        We provide a reasonable default that works well. If you want to use something else, you can pass a tuple in the
        Trainer's init through `optimizers`, or subclass and override this method (or `create_optimizer` and/or
        `create_scheduler`) in a subclass.
        """
        self.create_scheduler(num_training_steps=num_training_steps)
        self.create_optimizer(self.lr_scheduler)

    def create_optimizer(self, lr_scheduler=None):
        """
        Setup the optimizer.

        We provide a reasonable default that works well. If you want to use something else, you can pass a tuple in the
        Trainer's init through `optimizers`, or subclass and override this method in a subclass.
        """
        if self.optimizer is None:
            if self.optimizer_grouped_parameters is not None:
                params = self.optimizer_grouped_parameters
                apply_decay_param_fun = None
            else:
                params = self.model.parameters()
                decay_parameters = [
                    p.name for n, p in self.model.named_parameters() if not any(nd in n for nd in ["bias", "norm"])
                ]

                def apply_decay_param_fun(x):
                    return x in decay_parameters

            optimizer_cls, optimizer_kwargs = Trainer.get_optimizer_cls_and_kwargs(self.args)
            if hasattr(optimizer_cls, "_create_master_weight") and self.args.fp16_opt_level == "O2":
                optimizer_kwargs["multi_precision"] = True

            def is_new_version_sharding_stage1_optimizer():
                signature_keys = set(inspect.signature(DygraphShardingOptimizer).parameters.keys())
                return "inner_optimizer_class" not in signature_keys

            if ShardingOption.SHARD_OP in self.args.sharding and not is_new_version_sharding_stage1_optimizer():
                # for backward compatibility.
                # this call will raise, if sharding stage1 is supported in HybridParallelOptimizer,
                # in which case, the logic follows will handle it
                self.optimizer = DygraphShardingOptimizer(
                    hcg=fleet.get_hybrid_communicate_group(),
                    user_defined_strategy=None,
                    params=params,
                    inner_optimizer_class=optimizer_cls,
                    learning_rate=self.lr_scheduler if lr_scheduler is None else lr_scheduler,
                    apply_decay_param_fun=apply_decay_param_fun,
                    weight_decay=self.args.weight_decay,
                    grad_clip=nn.ClipGradByGlobalNorm(self.args.max_grad_norm)
                    if self.args.max_grad_norm > 0
                    else None,
                    **optimizer_kwargs,
                )
            else:
                self.optimizer = optimizer_cls(
                    learning_rate=self.lr_scheduler if lr_scheduler is None else lr_scheduler,
                    apply_decay_param_fun=apply_decay_param_fun,
                    parameters=params,
                    weight_decay=self.args.weight_decay,
                    grad_clip=nn.ClipGradByGlobalNorm(self.args.max_grad_norm)
                    if self.args.max_grad_norm > 0
                    else None,
                    **optimizer_kwargs,
                )

        return self.optimizer

    def _load_rng_state(self, checkpoint):
        # Load RNG states from `checkpoint`
        if checkpoint is None:
            return

        # if use distributed training
        if self.args.world_size > 1:
            process_index = self.args.process_index
            rng_file_list = [None for x in range(self.args.world_size)]
            if self.args.should_save:
                rng_file = os.path.join(checkpoint, f"rng_state_{self.args.world_size}.pth")
                if os.path.isfile(rng_file):
                    rng_file_list = paddle.load(rng_file, return_numpy=True)
            paddle.distributed.broadcast_object_list(rng_file_list, src=0)
            # if rng_file_list still empty, then use old style rng_state
            if rng_file_list[0] is None:
                rng_file = os.path.join(checkpoint, f"rng_state_{process_index}.pth")
                if not os.path.isfile(rng_file):
                    logger.info(
                        f"Didn't find an RNG file for process {process_index}, if you are resuming a training that "
                        "wasn't launched in a distributed fashion, reproducibility is not guaranteed."
                    )
                    return
                checkpoint_rng_state = paddle.load(rng_file, return_numpy=True)
            else:
                checkpoint_rng_state = rng_file_list[process_index]
        else:
            rng_file = os.path.join(checkpoint, "rng_state.pth")
            if not os.path.isfile(rng_file):
                logger.info(
                    "Didn't find an RNG file, if you are resuming a training that was launched in a distributed "
                    "fashion, reproducibility is not guaranteed."
                )
                return

            checkpoint_rng_state = paddle.load(rng_file, return_numpy=True)

        random.setstate(checkpoint_rng_state["python"])
        np.random.set_state(checkpoint_rng_state["numpy"])

        core = paddle.framework.core

        core.default_cpu_generator().manual_seed(checkpoint_rng_state["cpu"])
        if core.is_compiled_with_cuda():
            if not len(checkpoint_rng_state["cuda"]) == core.get_cuda_device_count():
                raise ValueError("Length of gpu state list shoule be equal to the gpu device count")
            for i in range(core.get_cuda_device_count()):
                core.default_cuda_generator(i).manual_seed(checkpoint_rng_state["cuda"][i])

        if paddle.device.get_all_custom_device_type() is not None:
            custom_device_type = paddle.device.get_all_custom_device_type()
            for device in custom_device_type:
                if not len(checkpoint_rng_state["cuda"]) == core.get_custom_device_count(device):
                    raise ValueError("Length of custom device state list shoule be equal to the custom device count")
                for i in range(core.get_custom_device_count(device)):
                    core.default_custom_device_generator(i).manual_seed(checkpoint_rng_state["cuda"][i])

        if self.args.use_hybrid_parallel:
            fleet.meta_parallel.get_rng_state_tracker().set_states_tracker(
                checkpoint_rng_state["hybrid_parallel_rng_state_tracker"]
            )

    @staticmethod
    def get_optimizer_cls_and_kwargs(args: TrainingArguments) -> Tuple[Any, Any]:
        """
        Returns the optimizer class and optimizer parameters based on the training arguments.

        Args:
            args (`paddlenlp.training_args.TrainingArguments`):
                The training arguments for the training session.

        """
        # optimizer_kwargs = {"lr": args.learning_rate}
        optimizer_kwargs = {}
        adam_kwargs = {
            "beta1": args.adam_beta1,
            "beta2": args.adam_beta2,
            "epsilon": args.adam_epsilon,
        }
        if args.optim == OptimizerNames.ADAMW:
            from paddle.optimizer import AdamW

            optimizer_cls = AdamW
            optimizer_kwargs.update(adam_kwargs)
        else:
            raise ValueError(f"Trainer cannot instantiate unsupported optimizer: {args.optim}")
        return optimizer_cls, optimizer_kwargs

    def create_scheduler(self, num_training_steps: int):
        """
        Setup the scheduler. The optimizer of the trainer must have been set up either before this method is called or
        passed as an argument.

        Args:
            num_training_steps (int): The number of training steps to do.
        """
        warmup = (
            self.args.warmup_steps if self.args.warmup_steps > 0 else int(self.args.warmup_ratio * num_training_steps)
        )

        if self.lr_scheduler is None:
            self.lr_scheduler = get_scheduler(
                self.args.lr_scheduler_type,
                learning_rate=self.args.learning_rate,
                num_warmup_steps=warmup,
                num_training_steps=num_training_steps,
                num_cycles=self.args.num_cycles,
                lr_end=self.args.lr_end,
                power=self.args.power,
            )

        return self.lr_scheduler

    def num_examples(self, dataloader: DataLoader) -> int:
        """
        Helper to get number of samples in a [`~paddle.io.DataLoader`] by accessing its dataset. When
        dataloader.dataset does not exist or has no length, estimates as best it can
        """
        try:
            dataset = dataloader.dataset
            # Special case for IterableDatasetShard, we need to dig deeper
            if isinstance(dataset, IterableDatasetShard):
                return len(dataloader.dataset.dataset)
            return len(dataloader.dataset)
        except (NameError, AttributeError, TypeError):  # no dataset or length, estimate by length of dataloader
            return len(dataloader) * self.args.per_device_train_batch_size

    def _wrap_model(self, model, training=True):

        # train/eval could be run multiple-times - if already wrapped, don't re-wrap it again
        if unwrap_model(model) is not model:
            return model

        # Note: in paddle.distributed mode, there's no point in wrapping the model
        # inside a DistributedDataParallel as we'll be under `no_grad` anyways.
        if not training:
            return model

        # Mixed precision training
        if training and self.do_grad_scaling:  # self.args.fp16_opt_level=="O2":
            # model, self.optimizer
            if self.amp_dtype == "bfloat16":
                # fix for paddlepaddle < 2.4.1, not support for bf16
                decorated = paddle.amp.decorate(
                    models=model, optimizers=self.optimizer, level=self.args.fp16_opt_level, dtype=self.amp_dtype
                )
            else:
                decorated = paddle.amp.decorate(
                    models=model, optimizers=self.optimizer, level=self.args.fp16_opt_level
                )

            if self.optimizer is None:
                model = decorated
            else:
                model, self.optimizer = decorated

        if self.args.world_size == 1:
            if self.args.amp_master_grad:
                mix_precision_utils.MixPrecisionLayer(model, dtype=self.amp_dtype)
                assert self.optimizer is not None, "optimizer is empty!"
                self.optimizer = mix_precision_utils.MixPrecisionOptimizer(self.optimizer)

        in_pipeline_parallel_mode = self.args.pipeline_parallel_degree > 1
        in_sharding_parallel_mode = self.sharding is not None
        in_tensor_parallel_mode = self.args.tensor_parallel_degree > 1

        # Multi-gpu training
        if (
            self.args.world_size > 1
            and not self.args.use_hybrid_parallel
            or not (in_pipeline_parallel_mode or in_sharding_parallel_mode or in_tensor_parallel_mode)
        ):
            model = paddle.DataParallel(model)
            # Distributed training (should be after fp16 initialization)

            if self.args.amp_master_grad:
                mix_precision_utils.MixPrecisionLayer(model, dtype=self.amp_dtype)
                assert self.optimizer is not None, "optimizer is empty!"
                self.optimizer = mix_precision_utils.MixPrecisionOptimizer(self.optimizer)

        # Pipeline mode
        if in_pipeline_parallel_mode:
            if self.args.amp_master_grad:
                mix_precision_utils.MixPrecisionLayer(model, dtype=self.amp_dtype)  # return value has no use
            # hack for pipeline model mini batch to batch
            # need batter solution @ZHUI
            # make batch_fn compatible for fleet.distributed_model decorate.
            prepare_pipeline_inputs_func = (
                model._prepare_pipeline_inputs_func if hasattr(model, "_prepare_pipeline_inputs_func") else None
            )
            if isinstance(model, LoRAModel):
                model = model.model
            model = fleet.distributed_model(model)
            if prepare_pipeline_inputs_func is not None:
                model._prepare_pipeline_inputs_func = prepare_pipeline_inputs_func
            else:

                def _prepare_pipeline_inputs_func(inputs):
                    first_stage_keys = ["input_ids", "attention_mask", "position_ids"]
                    last_stage_keys = ["labels"]

                    def get_expected_keys(inputs, keys):
                        ret = tuple([inputs.pop(k) for k in keys if k in inputs])
                        if len(ret) == 1:
                            ret = ret[0]
                        return ret

                    if type(inputs) is dict or type(inputs) is OrderedDict:
                        return [
                            get_expected_keys(inputs, first_stage_keys),
                            get_expected_keys(inputs, last_stage_keys),
                        ]

                    keys = list(inputs[0].keys())
                    inputs_batch = {key: [data.pop(key) for data in inputs] for key in keys}
                    return [
                        get_expected_keys(inputs_batch, first_stage_keys),
                        get_expected_keys(inputs_batch, last_stage_keys),
                    ]

                logger.warning(
                    "Using default prepare pipeline inputs func, only support input_ids and labels as inputs."
                )
                model._prepare_pipeline_inputs_func = _prepare_pipeline_inputs_func

            assert self.optimizer is not None, "Pipeline mode need decorate optimizer, pelease init optimizer."
            if self.args.amp_master_grad:
                self.optimizer = mix_precision_utils.MixPrecisionOptimizer(self.optimizer)
            self.optimizer = fleet.distributed_optimizer(self.optimizer)

        # No pipeline mode, sharding only
        if not in_pipeline_parallel_mode and in_sharding_parallel_mode:
            # Sharded DDP!
            if self.args.tensor_parallel_degree > 1:
                hcg = fleet.get_hybrid_communicate_group()
                assert (
                    ShardingOption.SHARD_GRAD_OP in self.args.sharding or ShardingOption.SHARD_OP in self.args.sharding
                ), "Only support tensor parallel + sharding stage1/stage2 hybrid parallel now."
                model = paddle.distributed.fleet.meta_parallel.TensorParallel(model, hcg, strategy=None)

            if ShardingOption.SHARD_OP in self.args.sharding:
                if self.args.amp_master_grad:
                    mix_precision_utils.MixPrecisionLayer(model, dtype=self.amp_dtype)  # return value has no use
                model = fleet.distributed_model(model)
                if self.args.amp_master_grad:
                    self.optimizer = mix_precision_utils.MixPrecisionOptimizer(self.optimizer)
                self.optimizer = fleet.distributed_optimizer(self.optimizer)
            else:
                cpu_offload = ShardingOption.OFFLOAD in self.args.sharding
                assert self.optimizer is not None, "optimizer is empty!"
                level = None
                if ShardingOption.SHARD_GRAD_OP in self.args.sharding:
                    level = "os_g"
                if ShardingOption.FULL_SHARD in self.args.sharding:
                    level = "p_g_os"

                from paddle.distributed.sharding import group_sharded_parallel

                # add dp_group and exclude_layer params
                # https://www.paddlepaddle.org.cn/documentation/docs/zh/develop/api/paddle/distributed/sharding/group_sharded_parallel_cn.html#group-sharded-parallel
                extra_kwargs = {}
                extra_kwargs["dp_group"] = self.dp_group
                extra_kwargs["exclude_layer"] = ["GroupNorm"]

                if self.args.amp_master_grad:
                    assert (
                        self.args.data_parallel_degree == 1
                    ), "Sharding stage 2 / Sharding stage 3 main grad is not compatible with dp for now."
                    mix_precision_utils.MixPrecisionLayer(model, dtype=self.amp_dtype)  # return value has no use
                    self.optimizer = mix_precision_utils.MixPrecisionOptimizer(self.optimizer)

                model, optimizer, _ = group_sharded_parallel(
                    model,
                    self.optimizer,
                    level=level,
                    scaler=None,
                    group=self.sharding_group,
                    offload=cpu_offload,
                    **extra_kwargs,
                )
                if ShardingOption.SHARD_GRAD_OP in self.args.sharding and self.args.amp_master_grad:
                    assert hasattr(optimizer, "use_main_grad"), (
                        "Current installed paddle doesn't support sharding stage 2 with main grad, "
                        "please upgrade your paddle (using nightly version)."
                    )

                sharding_parallel_config = set(self.args.sharding_parallel_config.split(" "))
                if level == "os_g" and "enable_stage2_overlap" in sharding_parallel_config:
                    model._set_reduce_overlap(True)
                    optimizer._set_broadcast_overlap(True, model)

                self.optimizer = optimizer

        # pure tesnor parallel mode, no pipeline_parallel, no sharding.
        if not in_pipeline_parallel_mode and not in_sharding_parallel_mode and in_tensor_parallel_mode:
            if self.args.amp_master_grad:
                mix_precision_utils.MixPrecisionLayer(model, dtype=self.amp_dtype)  # return value has no use

            model = fleet.distributed_model(model)
            assert self.optimizer is not None, "Tensor parallel mode need decorate optimizer, pelease init optimizer."
            if self.args.amp_master_grad:
                self.optimizer = mix_precision_utils.MixPrecisionOptimizer(self.optimizer)
            self.optimizer = fleet.distributed_optimizer(self.optimizer)

        return model

    def _prepare_input(self, data: Union[paddle.Tensor, Any]) -> Union[paddle.Tensor, Any]:
        """
        Prepares one `data` before feeding it to the model, be it a tensor or a nested list/dictionary of tensors.
        """
        if isinstance(data, Mapping):
            return type(data)({k: self._prepare_input(v) for k, v in data.items()})
        elif isinstance(data, (tuple, list)):
            return type(data)(self._prepare_input(v) for v in data)
        elif isinstance(data, paddle.Tensor):
            # kwargs = dict(device=self.args.current_device)
            # update data type for pure fp16
            if data.place.is_cuda_pinned_place():
                return data.cuda()
            return data
            # return data.to(**kwargs)
        return data

    def _prepare_inputs(self, inputs: Dict[str, Union[paddle.Tensor, Any]]) -> Dict[str, Union[paddle.Tensor, Any]]:
        """
        Prepare `inputs` before feeding them to the model, converting them to tensors if they are not already and
        handling potential state.
        """
        inputs = self._prepare_input(inputs)
        if self.args.past_index >= 0 and self._past is not None:
            inputs["mems"] = self._past

        return inputs

    def autocast_smart_context_manager(self):
        """
        A helper wrapper that creates an appropriate context manager for `autocast` while feeding it the desired
        arguments, depending on the situation.
        """
        if self.enable_autocast_context_manager:
            custom_black_list = ["reduce_sum", "c_softmax_with_cross_entropy"]
            custom_white_list = []
            if self.args.fp16_opt_level == "O2":
                # https://github.com/PaddlePaddle/Paddle/blob/eb97f4f0adca40b16a309b927e480178beb8ae96/python/paddle/amp/amp_lists.py#L85-L86
                # the lookup_table is in black_list, but in O2, we need it return fp16
                custom_white_list.extend(["lookup_table", "lookup_table_v2"])

            if self.args.amp_custom_white_list is not None:
                custom_white_list.extend(self.args.amp_custom_white_list)
            if self.args.amp_custom_black_list is not None:
                custom_black_list.extend(self.args.amp_custom_black_list)

            ctx_manager = autocast(
                True,
                custom_black_list=set(custom_black_list),
                custom_white_list=set(custom_white_list),
                level=self.args.fp16_opt_level,
                dtype=self.amp_dtype,
            )
        else:
            ctx_manager = contextlib.nullcontext() if sys.version_info >= (3, 7) else contextlib.suppress()

        return ctx_manager

    def compute_loss(self, model, inputs, return_outputs=False):
        """
        How the loss is computed by Trainer. By default, all models return the loss in the first element.
        Subclass and override for custom behavior.
        """
        if self.criterion is not None:
            if "labels" in inputs:
                labels = inputs.pop("labels")
            elif "start_positions" in inputs and "end_positions" in inputs:
                labels = (inputs.pop("start_positions"), inputs.pop("end_positions"))
            elif self.args.label_names is not None:
                labels = []
                for label in self.label_names:
                    labels.append(inputs.pop(label))
                labels = tuple(labels)
            elif "generator_labels" in inputs:
                labels = inputs["generator_labels"]
        else:
            labels = None

        outputs = model(**inputs)

        if self.criterion is not None:
            loss = self.criterion(outputs, labels)
            outputs = (loss, outputs)

        # Save past state if it exists
        # TODO: this needs to be fixed and made cleaner later.
        if self.args.past_index >= 0:
            self._past = outputs[self.args.past_index]

        # We don't use .loss here since the model may return tuples instead of ModelOutput.
        loss = outputs["loss"] if isinstance(outputs, dict) else outputs
        if isinstance(outputs, dict):
            loss = outputs["loss"]
        elif isinstance(outputs, tuple):
            loss = outputs[0]
        else:
            loss = outputs

        return (loss, outputs) if return_outputs else loss

    def training_step(self, model: nn.Layer, inputs: Dict[str, Union[paddle.Tensor, Any]]) -> paddle.Tensor:
        """
        Perform a training step on a batch of inputs.

        Subclass and override to inject custom behavior.

        Args:
            model (`nn.Layer`):
                The model to train.
            inputs (`Dict[str, Union[paddle.Tensor, Any]]`):
                The inputs and targets of the model.

                The dictionary will be unpacked before being fed to the model. Most models expect the targets under the
                argument `labels`. Check your model's documentation for all accepted arguments.

        Return:
            `paddle.Tensor`: The tensor with training loss on this batch.
        """
        if self.args.pipeline_parallel_degree > 1:
            return self.training_pipeline_step(model, inputs)

        model.train()
        inputs = self._prepare_inputs(inputs)

        with self.autocast_smart_context_manager():
            loss = self.compute_loss(model, inputs)

        if self.args.gradient_accumulation_steps > 1:
            loss = loss / self.args.gradient_accumulation_steps

        if self.do_grad_scaling:
            self.scaler.scale(loss).backward()
        else:
            loss.backward()

        return loss.detach()

    def training_pipeline_step(self, model: nn.Layer, inputs: Dict[str, Union[paddle.Tensor, Any]]) -> paddle.Tensor:
        """
        Perform a training step on a batch of inputs.

        Subclass and override to inject custom behavior.

        Args:
            model (`nn.Layer`):
                The model to train.
            inputs (`Dict[str, Union[paddle.Tensor, Any]]`):
                The inputs and targets of the model.

                The dictionary will be unpacked before being fed to the model. Most models expect the targets under the
                argument `labels`. Check your model's documentation for all accepted arguments.

        Return:
            `paddle.Tensor`: The tensor with training loss on this batch.
        """
        # accumulation data
        if not hasattr(self, "_pp_data_buffer"):
            self._pp_data_buffer = []
        self._pp_data_buffer.append(inputs)
        if len(self._pp_data_buffer) != self.args.gradient_accumulation_steps:
            return paddle.zeros([])

        # for v in self._pp_data_buffer[0].values():
        #     assert isinstance(v, paddle.Tensor), f"Only support tensor as pipeline mode input, got type {type(v)}"

        inputs = model._prepare_pipeline_inputs_func(self._pp_data_buffer)
        self._pp_data_buffer = []

        model.train()
        # hack pipeline-layers
        # since the pipeline layer will check input is valid every iter.
        # in same case,  for example, batch size warmup, we need dynamic change gradient_accumulation_steps to implement.
        config_backup = model.micro_batch_size, model.accumulate_steps
        model.micro_batch_size = self.args.per_device_train_batch_size
        model.accumulate_steps = self.args.gradient_accumulation_steps

        if model._dp_comm_overlap or model._sharding_comm_overlap:
            for _, buffers in model._chunk_2_comm_buffers.items():
                for buffer in buffers:
                    buffer._acc_steps = self.args.gradient_accumulation_steps

        inputs = model._prepare_training(
            inputs, self.optimizer, self.lr_scheduler
        )  # None, None => [optimizer, lr_scheduler]
        model.optimizer = None  # we do not use `PipelineParallel` to handler optimizer step
        model.lr_scheduler = None

        with self.autocast_smart_context_manager():
            loss = model.forward_backward_pipeline(inputs, self.scaler if self.do_grad_scaling else None)

        model.micro_batch_size, model.accumulate_steps = config_backup

        return loss.detach()

    def save_model(self, output_dir: Optional[str] = None, merge_tensor_parallel: Optional[bool] = False):
        """
        Will save the model, so you can reload it using `from_pretrained()`.

        Will only save from the main process.
        """

        if output_dir is None:
            output_dir = self.args.output_dir

        if ShardingOption.FULL_SHARD in self.args.sharding:
            self.model_wrapped.get_all_parameters(convert2cpu=True)

        if self.args.should_save_model_state:
            self._save(output_dir=output_dir, merge_tensor_parallel=merge_tensor_parallel)

    def _save_checkpoint(self, model, metrics=None):
        # assert unwrap_model(model) is self.model, "internal model should be a reference to self.model"

        # Save model checkpoint
        checkpoint_folder = f"{PREFIX_CHECKPOINT_DIR}-{self.state.global_step}"

        run_dir = self.args.output_dir

        output_dir = os.path.join(run_dir, checkpoint_folder)

        if isinstance(self.model, LoRAModel) and (self.model.quantized or self.args.pipeline_parallel_degree > 1):
            self.save_model(output_dir)
        elif isinstance(self.model, LoRAModel) or isinstance(self.model, PrefixModelForCausalLM):
            self.save_model(output_dir, True)
        else:
            self.save_model(output_dir)

        optimizer_name = _add_variant(OPTIMIZER_NAME, self.args.optimizer_name_suffix)

        if self.args.use_hybrid_parallel:
            if self.dp_group.rank <= 0:
                os.makedirs(output_dir, exist_ok=True)
                logger.info("Saving optimizer files.")
                if self.args.unified_checkpoint:
                    save_unified_optimizer(
                        self.args,
                        self.model,
                        self.optimizer,
                        output_dir,
                        safe_serialization=True,
                    )
                else:
                    paddle.save(
                        self.optimizer.state_dict(),
                        os.path.join(output_dir, optimizer_name),
                    )

        if self.args.should_save:
            if not self.args.use_hybrid_parallel:
                logger.info("Saving optimizer files.")
                paddle.save(self.optimizer.state_dict(), os.path.join(output_dir, OPTIMIZER_NAME))

            # FIXME: manybe only save one copy
            paddle.save(self.lr_scheduler.state_dict(), os.path.join(output_dir, SCHEDULER_NAME))

            if self.do_grad_scaling:
                paddle.save(self.scaler.state_dict(), os.path.join(output_dir, SCALER_NAME))

        # Determine the new best metric / best model checkpoint
        if metrics is not None and self.args.metric_for_best_model is not None:
            metric_to_check = self.args.metric_for_best_model
            if not metric_to_check.startswith("eval_"):
                metric_to_check = f"eval_{metric_to_check}"
            metric_value = metrics[metric_to_check]

            operator = np.greater if self.args.greater_is_better else np.less
            if (
                self.state.best_metric is None
                or self.state.best_model_checkpoint is None
                or operator(metric_value, self.state.best_metric)
            ):
                self.state.best_metric = metric_value
                self.state.best_model_checkpoint = output_dir

        # Save the Trainer state
        if self.args.should_save:
            self.state.save_to_json(os.path.join(output_dir, TRAINER_STATE_NAME))

        # Save RNG state in non-distributed training
        rng_states = {
            "python": random.getstate(),
            "numpy": np.random.get_state(),
            "cuda": [k.current_seed() for k in paddle.get_rng_state()],
            "cpu": paddle.framework.core.default_cpu_generator().get_state().current_seed(),
        }
        if self.args.use_hybrid_parallel:
            rng_states[
                "hybrid_parallel_rng_state_tracker"
            ] = fleet.meta_parallel.get_rng_state_tracker().get_states_tracker()

        if self.args.world_size > 1:
            rng_states_list = []
            paddle.distributed.all_gather_object(rng_states_list, rng_states)
            if self.args.should_save:
                os.makedirs(output_dir, exist_ok=True)
                paddle.save(rng_states_list, os.path.join(output_dir, f"rng_state_{self.args.world_size}.pth"))
        else:
            os.makedirs(output_dir, exist_ok=True)
            paddle.save(rng_states, os.path.join(output_dir, "rng_state.pth"))

        # Maybe delete some older checkpoints.
        # For hybrid parallel training, the checkpoint files maybe on different node.
        need_to_rotate_checkpoints = False
        if self.args.use_hybrid_parallel:
            if self.dp_group.rank <= 0:
                need_to_rotate_checkpoints = True
        else:
            need_to_rotate_checkpoints = self.args.should_save_model_state

        # Delete only by one process
        need_to_rotate_checkpoints = need_to_rotate_checkpoints and self.args.local_rank == 0
        if need_to_rotate_checkpoints:
            self._rotate_checkpoints(use_mtime=True, output_dir=run_dir)

    def set_optimizer_grouped_parameters(self, optimizer_grouped_parameters=None):
        """
        set optimizer grouped parameters:

        you can set optimizer_grouped_parameters with whatever argments on whatever parameters to train.
        """
        self.optimizer_grouped_parameters = optimizer_grouped_parameters

    def disable_autocast_context_manager(self):
        """
        For pure fp16 or pure bf16 training, the paddle.amp.autocast is annoy for always cast fp32 to fp16.
        if you networks cast fp16 to fp32 manually to get higher precision, autocast make it not work, since it cast fp32 to fp16 back.

        """
        assert self.args.fp16_opt_level == "O2", "disable_autocast_context_manager should only work for pure fp16/bf16"
        self.enable_autocast_context_manager = False

    def _sorted_checkpoints(
        self, output_dir=None, checkpoint_prefix=PREFIX_CHECKPOINT_DIR, use_mtime=False
    ) -> List[str]:
        ordering_and_checkpoint_path = []

        glob_checkpoints = [str(x) for x in Path(output_dir).glob(f"{checkpoint_prefix}-*")]

        for path in glob_checkpoints:
            if use_mtime:
                ordering_and_checkpoint_path.append((os.path.getmtime(path), path))
            else:
                regex_match = re.match(f".*{checkpoint_prefix}-([0-9]+)", path)
                if regex_match is not None and regex_match.groups() is not None:
                    ordering_and_checkpoint_path.append((int(regex_match.groups()[0]), path))

        checkpoints_sorted = sorted(ordering_and_checkpoint_path)
        checkpoints_sorted = [checkpoint[1] for checkpoint in checkpoints_sorted]
        # Make sure we don't delete the best model.
        if self.state.best_model_checkpoint is not None:
            best_model_index = checkpoints_sorted.index(str(Path(self.state.best_model_checkpoint)))
            for i in range(best_model_index, len(checkpoints_sorted) - 2):
                checkpoints_sorted[i], checkpoints_sorted[i + 1] = checkpoints_sorted[i + 1], checkpoints_sorted[i]
        return checkpoints_sorted

    def _rotate_checkpoints(self, use_mtime=False, output_dir=None) -> None:
        if self.args.save_total_limit is None or self.args.save_total_limit <= 0:
            return

        # Check if we should delete older checkpoint(s)
        checkpoints_sorted = self._sorted_checkpoints(use_mtime=use_mtime, output_dir=output_dir)
        if len(checkpoints_sorted) <= self.args.save_total_limit:
            return

        # If save_total_limit=1 with load_best_model_at_end=True, we could end up deleting the last checkpoint, which
        # we don't do to allow resuming.
        save_total_limit = self.args.save_total_limit
        if (
            self.state.best_model_checkpoint is not None
            and self.args.save_total_limit == 1
            and checkpoints_sorted[-1] != self.state.best_model_checkpoint
        ):
            save_total_limit = 2

        number_of_checkpoints_to_delete = max(0, len(checkpoints_sorted) - save_total_limit)
        checkpoints_to_be_deleted = checkpoints_sorted[:number_of_checkpoints_to_delete]
        for checkpoint in checkpoints_to_be_deleted:
            logger.info(f"Deleting older checkpoint [{checkpoint}] due to args.save_total_limit")
            shutil.rmtree(checkpoint)

    def _save(self, output_dir: Optional[str] = None, state_dict=None, merge_tensor_parallel=False):
        output_dir = output_dir if output_dir is not None else self.args.output_dir
        os.makedirs(output_dir, exist_ok=True)
        logger.info(f"Saving model checkpoint to {output_dir}")
        # Save a trained model and configuration using `save_pretrained()`.
        # They can then be reloaded using `from_pretrained()`

        if self.args.should_save:
            if self.tokenizer is not None:
                self.tokenizer.save_pretrained(output_dir)
            # Good practice: save your training arguments together with the trained model
            paddle.save(self.args, os.path.join(output_dir, TRAINING_ARGS_NAME))

        if self.args.unified_checkpoint:
            save_unified_checkpoint(self.args, self.model, output_dir, safe_serialization=True)
            return

        merge_tensor_parallel = merge_tensor_parallel and self.args.use_hybrid_parallel
        # peft model
        if isinstance(self.model, LoRAModel) or isinstance(self.model, PrefixModelForCausalLM):
            self.model.save_pretrained(
                output_dir,
                variant=self.args.weight_name_suffix,
                merge_tensor_parallel=merge_tensor_parallel,
                is_main_process=self.args.should_save,
                max_shard_size="1024GB",
            )
        # TODO: @ZHUI unifiy unwrap_model(self.model) and self.model
        elif not isinstance(self.model, PretrainedModel):
            if isinstance(unwrap_model(self.model), PretrainedModel):
                if self.args.should_save_sharding_stage1_model:
                    config_to_save = None
                    state_dict, config_to_save, weight_name_suffix = self.sharding_io.manipulate_state_dict_and_config(
                        unwrap_model(self.model), merge_tensor_parallel=merge_tensor_parallel
                    )
                    unwrap_model(self.model).save_pretrained(
                        output_dir,
                        state_dict=state_dict,
                        config_to_save=config_to_save,
                        merge_tensor_parallel=merge_tensor_parallel,
                        variant=weight_name_suffix,
                        is_main_process=self.args.should_save,
                        max_shard_size="1024GB",
                    )
                else:
                    unwrap_model(self.model).save_pretrained(
                        output_dir,
                        merge_tensor_parallel=merge_tensor_parallel,
                        variant=self.args.weight_name_suffix,
                        is_main_process=self.args.should_save,
                        max_shard_size="1024GB",
                    )
            else:
                logger.info("Trainer.model is not a `PretrainedModel`, only saving its state dict.")
                if merge_tensor_parallel:
                    logger.warning("Trainer.model is not a `PretrainedModel`, not suppor for merge_tensor_parallel.")
                if state_dict is None:
                    state_dict = self.model.state_dict()
                paddle.save(
                    state_dict,
                    os.path.join(output_dir, _add_variant(PADDLE_WEIGHTS_NAME, self.args.weight_name_suffix)),
                )
        else:
            if isinstance(self.model, PretrainedModel) and self.args.should_save_sharding_stage1_model:
                config_to_save = None
                state_dict, config_to_save, weight_name_suffix = self.sharding_io.manipulate_state_dict_and_config(
                    self.model, merge_tensor_parallel=merge_tensor_parallel
                )
                self.model.save_pretrained(
                    output_dir,
                    state_dict=state_dict,
                    config_to_save=config_to_save,
                    merge_tensor_parallel=merge_tensor_parallel,
                    variant=weight_name_suffix,
                    is_main_process=self.args.should_save,
                    max_shard_size="1024GB",
                )
            else:
                self.model.save_pretrained(
                    output_dir,
                    merge_tensor_parallel=merge_tensor_parallel,
                    variant=self.args.weight_name_suffix,
                    is_main_process=self.args.should_save,
                    max_shard_size="1024GB",
                )
        if self.args.should_save_sharding_stage1_model:
            self.sharding_io.save_distributed_model_meta(output_dir)

    def _load_optimizer_and_scheduler(self, checkpoint):
        """If optimizer and scheduler states exist, load them."""
        if checkpoint is None:
            return

        opt_state_dict = None
        if self.args.should_load_sharding_stage1_model:
            opt_state_dict = self.sharding_io.load_optimizer_state_with_reshard(
                checkpoint, OPTIMIZER_NAME, self.model_wrapped
            )
        else:
            if self.args.data_parallel_rank == 0:
                if self.args.unified_checkpoint:
                    opt_state_dict = load_unified_optimizer(
                        model=self.model,
                        optimizer=self.optimizer,
                        resume_from_checkpoint=checkpoint,
                        safe_serialization=True,
                    )
                else:
                    optimizer_name = _add_variant(OPTIMIZER_NAME, self.args.optimizer_name_suffix)
                    path = os.path.join(checkpoint, optimizer_name)
                    if os.path.isfile(path):
                        opt_state_dict = paddle.load(path)

        # broadcast optimizer state in dp group
        opt_state_dict = broadcast_dp_optimizer(opt_state_dict)

        if opt_state_dict is not None:
            # Load in optimizer and scheduler states
            self.optimizer.set_state_dict(opt_state_dict)
        else:
            raise ValueError(f"optimizer-state-dict not found, opt: {os.path.join(checkpoint, optimizer_name)}.")

        if distributed_isfile(os.path.join(checkpoint, SCHEDULER_NAME)):
            self.lr_scheduler.set_state_dict(paddle.load(distributed_file(os.path.join(checkpoint, SCHEDULER_NAME))))
        else:
            raise ValueError(f"scheduler-file not found, scheduler:{os.path.join(checkpoint, SCHEDULER_NAME)}")

        if self.do_grad_scaling and distributed_isfile(os.path.join(checkpoint, SCALER_NAME)):
            self.scaler.load_state_dict(
                paddle.load(distributed_file(os.path.join(checkpoint, SCALER_NAME)), return_numpy=True)
            )

    def log(self, logs: Dict[str, float], **kwargs) -> None:
        """
        Log `logs` on the various objects watching training.

        Subclass and override this method to inject custom behavior.

        Args:
            logs (`Dict[str, float]`):
                The values to log.
        """

        try:
            from paddle.distributed.fleet.utils.timer_helper import (
                get_timers as paddle_get_timers,
            )

            paddle_pipeline_timers = paddle_get_timers()
        except ImportError:  # paddle version too old, timer not support
            warnings.warn(f"paddle version:{paddle.__git_commit__} does not support pipeline timer")
            paddle_pipeline_timers = None
        except AssertionError:
            paddle_pipeline_timers = None
        kwargs.update(timer=self.timers, paddle_pipeline_timers=paddle_pipeline_timers)

        if self.state.epoch is not None:
            logs["epoch"] = round(self.state.epoch, 4)
        output = {**logs, **{"step": self.state.global_step}}
        self.state.log_history.append(output)
        self.control = self.callback_handler.on_log(self.args, self.state, self.control, logs, **kwargs)

    def evaluate(
        self,
        eval_dataset: Optional[Dataset] = None,
        ignore_keys: Optional[List[str]] = None,
        metric_key_prefix: str = "eval",
    ) -> Dict[str, float]:
        """
        Run evaluation and returns metrics.

        The calling script will be responsible for providing a method to compute metrics, as they are task-dependent
        (pass it to the init `compute_metrics` argument).

        You can also subclass and override this method to inject custom behavior.

        Args:
            eval_dataset (`Dataset`, *optional*):
                Pass a dataset if you wish to override `self.eval_dataset`. If it is an `datasets.Dataset`, columns not
                accepted by the `model.forward()` method are automatically removed. It must implement the `__len__`
                method.
            ignore_keys (`Lst[str]`, *optional*):
                A list of keys in the output of your model (if it is a dictionary) that should be ignored when
                gathering predictions.
            metric_key_prefix (`str`, *optional*, defaults to `"eval"`):
                An optional prefix to be used as the metrics key prefix. For example the metrics "bleu" will be named
                "eval_bleu" if the prefix is "eval" (default)

        Returns:
            A dictionary containing the evaluation loss and the potential metrics computed from the predictions. The
            dictionary also contains the epoch number which comes from the training state.
        """
        # memory metrics - must set up as early as possible
        self._memory_tracker.start()

        eval_dataloader = self.get_eval_dataloader(eval_dataset)
        start_time = time.time()

        output = self.evaluation_loop(
            eval_dataloader,
            description="Evaluation",
            # No point gathering the predictions if there are no metrics, otherwise we defer to
            # self.args.prediction_loss_only
            prediction_loss_only=True if self.compute_metrics is None else None,
            ignore_keys=ignore_keys,
            metric_key_prefix=metric_key_prefix,
            max_eval_iters=self.args.max_evaluate_steps,
        )

        total_batch_size = self.args.eval_batch_size * self.args.dataset_world_size
        output.metrics.update(
            speed_metrics(
                metric_key_prefix,
                start_time,
                num_samples=output.num_samples,
                num_steps=math.ceil(output.num_samples / total_batch_size),
            )
        )

        self.log(output.metrics)

        self.control = self.callback_handler.on_evaluate(self.args, self.state, self.control, output.metrics)

        self._memory_tracker.stop_and_update_metrics(output.metrics)

        return output.metrics

    def evaluation_loop(
        self,
        dataloader: DataLoader,
        description: str,
        prediction_loss_only: Optional[bool] = None,
        ignore_keys: Optional[List[str]] = None,
        metric_key_prefix: str = "eval",
        max_eval_iters: Optional[int] = -1,
    ) -> EvalLoopOutput:
        """
        Prediction/evaluation loop, shared by `Trainer.evaluate()` and `Trainer.predict()`.

        Works both with or without labels.
        """
        args = self.args

        prediction_loss_only = prediction_loss_only if prediction_loss_only is not None else args.prediction_loss_only

        if self.args.pipeline_parallel_degree > 1:
            # Only accept wrapped model for pipeline_parallel mode
            model = self.model_wrapped
        else:
            model = self.model

        if isinstance(dataloader, paddle.io.DataLoader):
            batch_size = dataloader.batch_sampler.batch_size
        elif isinstance(dataloader, _DataLoaderIterBase):
            # support for inner dataloader
            batch_size = dataloader._batch_sampler.batch_size
            # alias for inner dataloader
            dataloader.dataset = dataloader._dataset
        else:
            raise ValueError("Only support for paddle.io.DataLoader")

        num_samples = None
        if max_eval_iters > 0:
            # on eval limit steps
            num_samples = batch_size * self.args.dataset_world_size * max_eval_iters
            if isinstance(dataloader, _DataLoaderIterBase) and isinstance(
                dataloader._batch_sampler, NlpDistributedBatchSampler
            ):
                consumed_samples = (
                    ((self.state.global_step) // args.eval_steps)
                    * max_eval_iters
                    * args.per_device_eval_batch_size
                    * args.dataset_world_size
                )
                dataloader._batch_sampler.set_epoch(consumed_samples=consumed_samples)

        logger.info(f"***** Running {description} *****")

        if not self.args.distributed_dataloader or (
            self.args.distributed_dataloader and self.args.should_load_dataset
        ):
            if has_length(dataloader):
                logger.info(f"  Num examples = {self.num_examples(dataloader)}")
                if max_eval_iters > 0:
                    logger.info(f"  Total prediction steps = {max_eval_iters}")
                else:
                    logger.info(f"  Total prediction steps = {len(dataloader)}")
            else:
                logger.info("  Num examples: Unknown")
                if max_eval_iters > 0:
                    logger.info(f"  Total prediction steps = {max_eval_iters}")

            logger.info(f"  Pre device batch size = {batch_size}")
            logger.info(f"  Total Batch size = {batch_size * self.args.dataset_world_size}")

        model.eval()

        self.callback_handler.eval_dataloader = dataloader
        # Do this before wrapping.
        eval_dataset = dataloader.dataset

        if args.past_index >= 0:
            self._past = None

        # Initialize containers
        # losses/preds/labels on GPU (accumulated for eval_accumulation_steps)
        losses_host = None
        preds_host = None
        labels_host = None
        # losses/preds/labels on CPU (final containers)
        all_losses = None
        all_preds = None
        all_labels = None
        # Will be useful when we have an iterable dataset so don't know its length.

        observed_num_examples = 0
        # Main evaluation loop
        losses = []
        for step, inputs in enumerate(dataloader):
            # Update the observed num examples
            observed_batch_size = find_batch_size(inputs)
            if observed_batch_size is not None:
                observed_num_examples += observed_batch_size
                # For batch samplers, batch_size is not known by the dataloader in advance.
                batch_size = observed_batch_size

            # Prediction step
            loss, logits, labels = self.prediction_step(model, inputs, prediction_loss_only, ignore_keys=ignore_keys)

            # Update containers on host
            if loss is not None:
                # losses = self._nested_gather(loss.repeat(batch_size))
                losses = self._nested_gather(paddle.tile(loss, repeat_times=[batch_size, 1]))
                losses_host = losses if losses_host is None else paddle.concat((losses_host, losses), axis=0)
            if labels is not None:
                labels = self._pad_across_processes(labels)
                labels = self._nested_gather(labels)
                labels_host = labels if labels_host is None else nested_concat(labels_host, labels, padding_index=-100)
            if logits is not None:
                logits = self._pad_across_processes(logits)
                logits = self._nested_gather(logits)
                if self.preprocess_logits_for_metrics is not None:
                    logits = self.preprocess_logits_for_metrics(logits, labels)
                preds_host = logits if preds_host is None else nested_concat(preds_host, logits, padding_index=-100)
            self.control = self.callback_handler.on_prediction_step(args, self.state, self.control)

            # Gather all tensors and put them back on the CPU if we have done enough accumulation steps.
            if args.eval_accumulation_steps is not None and (step + 1) % args.eval_accumulation_steps == 0:
                if losses_host is not None:
                    losses = nested_numpify(losses_host)
                    all_losses = losses if all_losses is None else np.concatenate((all_losses, losses), axis=0)
                if preds_host is not None:
                    logits = nested_numpify(preds_host)
                    all_preds = logits if all_preds is None else nested_concat(all_preds, logits, padding_index=-100)

                if labels_host is not None:
                    labels = nested_numpify(labels_host)
                    all_labels = (
                        labels if all_labels is None else nested_concat(all_labels, labels, padding_index=-100)
                    )

                # Set back to None to begin a new accumulation
                losses_host, preds_host, labels_host = None, None, None

            if max_eval_iters > 0 and step >= max_eval_iters - 1:
                break

        # Gather all remaining tensors and put them back on the CPU
        if losses_host is not None:
            losses = nested_numpify(losses_host)
            all_losses = losses if all_losses is None else np.concatenate((all_losses, losses), axis=0)
        if preds_host is not None:
            logits = nested_numpify(preds_host)
            all_preds = logits if all_preds is None else nested_concat(all_preds, logits, padding_index=-100)
        if labels_host is not None:
            labels = nested_numpify(labels_host)
            all_labels = labels if all_labels is None else nested_concat(all_labels, labels, padding_index=-100)

        # Number of samples
        if num_samples is not None:
            pass
        elif has_length(eval_dataset):
            num_samples = len(eval_dataset)
        # The instance check is weird and does not actually check for the type, but whether the dataset has the right
        # methods. Therefore we need to make sure it also has the attribute.
        elif isinstance(eval_dataset, IterableDatasetShard) and hasattr(eval_dataset, "num_examples"):
            num_samples = eval_dataset.num_examples
        else:
            if has_length(dataloader):
                num_samples = self.num_examples(dataloader)
            else:  # both len(dataloader.dataset) and len(dataloader) fail
                num_samples = observed_num_examples

        # Number of losses has been rounded to a multiple of batch_size and in a distributed training, the number of
        # samplers has been rounded to a multiple of batch_size, so we truncate.
        if all_losses is not None:
            all_losses = all_losses[:num_samples]
        if all_preds is not None:
            all_preds = nested_truncate(all_preds, num_samples)
        if all_labels is not None:
            all_labels = nested_truncate(all_labels, num_samples)

        model.train()

        # Metrics!
        if self.compute_metrics is not None and all_preds is not None and all_labels is not None:
            metrics = self.compute_metrics(EvalPrediction(predictions=all_preds, label_ids=all_labels))
        else:
            metrics = {}

        if all_losses is not None:
            metrics[f"{metric_key_prefix}_loss"] = all_losses.mean().item()

        # Prefix all keys with metric_key_prefix + '_'
        for key in list(metrics.keys()):
            if not key.startswith(f"{metric_key_prefix}_"):
                metrics[f"{metric_key_prefix}_{key}"] = metrics.pop(key)

        return EvalLoopOutput(predictions=all_preds, label_ids=all_labels, metrics=metrics, num_samples=num_samples)

    def predict(
        self, test_dataset: Dataset, ignore_keys: Optional[List[str]] = None, metric_key_prefix: str = "test"
    ) -> PredictionOutput:
        """
        Run prediction and returns predictions and potential metrics.
        Depending on the dataset and your use case, your test dataset may contain labels. In that case, this method
        will also return metrics, like in `evaluate()`.
        Args:
            test_dataset (`Dataset`):
                Dataset to run the predictions on. If it is an `datasets.Dataset`, columns not accepted by the
                `model.forward()` method are automatically removed. Has to implement the method `__len__`
            ignore_keys (`Lst[str]`, *optional*):
                A list of keys in the output of your model (if it is a dictionary) that should be ignored when
                gathering predictions.
            metric_key_prefix (`str`, *optional*, defaults to `"test"`):
                An optional prefix to be used as the metrics key prefix. For example the metrics "bleu" will be named
                "test_bleu" if the prefix is "test" (default)
        <Tip>
        If your predictions or labels have different sequence length (for instance because you're doing dynamic padding
        in a token classification task) the predictions will be padded (on the right) to allow for concatenation into
        one array. The padding index is -100.
        </Tip>
        Returns: *NamedTuple* A namedtuple with the following keys:
            - predictions (`np.ndarray`): The predictions on `test_dataset`.
            - label_ids (`np.ndarray`, *optional*): The labels (if the dataset contained some).
            - metrics (`Dict[str, float]`, *optional*): The potential dictionary of metrics (if the dataset contained
              labels).
        """
        # memory metrics - must set up as early as possible
        self._memory_tracker.start()

        test_dataloader = self.get_test_dataloader(test_dataset)
        start_time = time.time()

        eval_loop = self.evaluation_loop
        output = eval_loop(
            test_dataloader,
            description="Prediction",
            ignore_keys=ignore_keys,
            prediction_loss_only=True if self.compute_metrics is None else None,
            metric_key_prefix=metric_key_prefix,
            max_eval_iters=self.args.max_evaluate_steps,
        )
        total_batch_size = self.args.per_device_eval_batch_size * self.args.dataset_world_size
        output.metrics.update(
            speed_metrics(
                metric_key_prefix,
                start_time,
                num_samples=output.num_samples,
                num_steps=math.ceil(output.num_samples / total_batch_size),
            )
        )

        self._memory_tracker.stop_and_update_metrics(output.metrics)

        return PredictionOutput(predictions=output.predictions, label_ids=output.label_ids, metrics=output.metrics)

    def prediction_pipeline_step(
        self,
        model: nn.Layer,
        inputs: Dict[str, Union[paddle.Tensor, Any]],
        prediction_loss_only: bool,
        ignore_keys: Optional[List[str]] = None,
    ) -> Tuple[Optional[paddle.Tensor], Optional[paddle.Tensor], Optional[paddle.Tensor]]:
        """
        prediction_step function for pipeline parallel mode.
        """
        if hasattr(model, "_prepare_pipeline_inputs_func"):
            inputs, labels = model._prepare_pipeline_inputs_func(inputs)
            has_labels = labels is not None
        else:
            has_labels = all(inputs.get(k) is not None for k in self.label_names)
            inputs = self._prepare_inputs(inputs)
            # labels may be popped when computing the loss (label smoothing for instance) so we grab them first.
            if has_labels:
                labels = nested_detach(tuple(inputs.get(name) for name in self.label_names))
                if len(labels) == 1:
                    labels = labels[0]
            else:
                labels = None
            inputs = inputs.pop("input_ids")

        with paddle.no_grad():
            if has_labels:
                with self.autocast_smart_context_manager():
                    loss = model.eval_batch([inputs, labels], compute_loss=True)
                    # loss, outputs = self.compute_loss(model, inputs, return_outputs=True)
                loss = loss.mean().detach()
            else:
                raise ValueError("pipeline mode eval need label!")

        return (loss, None, labels)

    def prediction_step(
        self,
        model: nn.Layer,
        inputs: Dict[str, Union[paddle.Tensor, Any]],
        prediction_loss_only: bool,
        ignore_keys: Optional[List[str]] = None,
    ) -> Tuple[Optional[paddle.Tensor], Optional[paddle.Tensor], Optional[paddle.Tensor]]:
        """
        Perform an evaluation step on `model` using `inputs`.

        Subclass and override to inject custom behavior.

        Args:
            model (`nn.Layer`):
                The model to evaluate.
            inputs (`Dict[str, Union[paddle.Tensor, Any]]`):
                The inputs and targets of the model.

                The dictionary will be unpacked before being fed to the model. Most models expect the targets under the
                argument `labels`. Check your model's documentation for all accepted arguments.
            prediction_loss_only (`bool`):
                Whether or not to return the loss only.
            ignore_keys (`Lst[str]`, *optional*):
                A list of keys in the output of your model (if it is a dictionary) that should be ignored when
                gathering predictions.

        Return:
            Tuple[Optional[paddle.Tensor], Optional[paddle.Tensor], Optional[paddle.Tensor]]: A tuple with the loss,
            logits and labels (each being optional).
        """
        if self.args.pipeline_parallel_degree > 1:
            # hack for pipeline mode
            inputs = self._prepare_inputs(inputs)
            return self.prediction_pipeline_step(model, inputs, prediction_loss_only, ignore_keys)

        has_labels = all(inputs.get(k) is not None for k in self.label_names)
        inputs = self._prepare_inputs(inputs)
        if ignore_keys is None:
            if hasattr(self.model, "config"):
                ignore_keys = getattr(self.model.config, "keys_to_ignore_at_inference", [])
            else:
                ignore_keys = []

        # labels may be popped when computing the loss (label smoothing for instance) so we grab them first.
        if has_labels:
            labels = nested_detach(tuple(inputs.get(name) for name in self.label_names))
            if len(labels) == 1:
                labels = labels[0]
        else:
            labels = None

        with paddle.no_grad():
            if has_labels:
                with self.autocast_smart_context_manager():
                    loss, outputs = self.compute_loss(model, inputs, return_outputs=True)
                loss = loss.mean().detach()

                if isinstance(outputs, dict):
                    logits = tuple(v for k, v in outputs.items() if k not in ignore_keys + ["loss"])
                else:
                    logits = outputs[1:]
            else:
                loss = None
                with self.autocast_smart_context_manager():
                    outputs = model(**inputs)
                if isinstance(outputs, dict):
                    logits = tuple(v for k, v in outputs.items() if k not in ignore_keys)
                else:
                    logits = outputs
                # TODO: this needs to be fixed and made cleaner later.
                if self.args.past_index >= 0:
                    self._past = outputs[self.args.past_index - 1]

        if prediction_loss_only:
            return (loss, None, None)

        logits = nested_detach(logits)
        if isinstance(logits, (list, tuple)) and len(logits) == 1:
            logits = logits[0]

        return (loss, logits, labels)

    def is_local_process_zero(self) -> bool:
        """
        Whether or not this process is the local (e.g., on one machine if training in a distributed fashion on several
        machines) main process.
        """
        return self.args.local_process_index == 0

    def is_world_process_zero(self) -> bool:
        """
        Whether or not this process is the global main process (when training in a distributed fashion on several
        machines, this is only going to be `True` for one process).
        """
        return self.args.process_index == 0

    def _nested_gather(self, tensors):
        """
        Gather value of `tensors` (tensor or list/tuple of nested tensors) and convert them to numpy before
        concatenating them to `gathered`
        """
        if tensors is None:
            return
        if self.args.local_rank != -1:
            tensors = distributed_concat(tensors)
        return tensors

        # Copied from Accelerate.

    def _pad_across_processes(self, tensor, pad_index=-100):
        """
        Recursively pad the tensors in a nested list/tuple/dictionary of tensors from all devices to the same size so
        they can safely be gathered.
        """
        if isinstance(tensor, (list, tuple)):
            return type(tensor)(self._pad_across_processes(t, pad_index=pad_index) for t in tensor)
        elif isinstance(tensor, dict):
            return type(tensor)({k: self._pad_across_processes(v, pad_index=pad_index) for k, v in tensor.items()})
        elif not isinstance(tensor, paddle.Tensor):
            raise TypeError(
                f"Can't pad the values of type {type(tensor)}, only of nested list/tuple/dicts of tensors."
            )

        if len(tensor.shape) < 2:
            return tensor
        # Gather all sizes
        size = paddle.to_tensor(tensor.shape)[None]
        sizes = self._nested_gather(size).cpu()

        max_size = max(s[1] for s in sizes)
        if tensor.shape[1] == max_size:
            return tensor

        # Then pad to the maximum size
        old_size = tensor.shape
        new_size = list(old_size)
        new_size[1] = max_size
        # new_tensor = tensor.new_zeros(tuple(new_size)) + pad_index
        new_tensor = paddle.zeros(tuple(new_size), dtype=tensor.dtype) + pad_index
        new_tensor[:, : old_size[1]] = tensor
        return new_tensor

    def _set_signature_columns_if_needed(self):
        if self._signature_columns is None:
            # Inspect model forward signature to keep only the arguments it accepts.
            signature = inspect.signature(self.model.forward)
            self._signature_columns = list(signature.parameters.keys())
            # Labels may be named label or label_ids, the default data collator handles that.
            self._signature_columns += list(set(["label", "label_ids"] + self.label_names))

    def _remove_unused_columns(self, dataset: "datasets.Dataset", description: Optional[str] = None):
        if not self.args.remove_unused_columns:
            return dataset
        if self._signature_columns is None:
            # Inspect model forward signature to keep only the arguments it accepts.
            signature = inspect.signature(self.model.forward)
            self._signature_columns = list(signature.parameters.keys())
            # Labels may be named label or label_ids, the default data collator handles that.
            self._signature_columns += ["label", "label_ids", "labels", "start_positions", "end_positions"]

        ignored_columns = list(set(dataset.column_names) - set(self._signature_columns))
        if len(ignored_columns) > 0:
            dset_description = "" if description is None else f"in the {description} set "
            logger.info(
                f"The following columns {dset_description} don't have a corresponding argument in "
                f"`{self.model.__class__.__name__}.forward` and have been ignored: {', '.join(ignored_columns)}."
                f" If {', '.join(ignored_columns)} are not expected by `{self.model.__class__.__name__}.forward`, "
                f" you can safely ignore this message."
            )

        columns = [k for k in self._signature_columns if k in dataset.column_names]

        if version.parse(datasets.__version__) < version.parse("1.4.0"):
            dataset.set_format(
                type=dataset.format["type"], columns=columns, format_kwargs=dataset.format["format_kwargs"]
            )
            return dataset
        else:
            return dataset.remove_columns(ignored_columns)

    def _get_collator_with_removed_columns(
        self, data_collator: Callable, description: Optional[str] = None
    ) -> Callable:
        """Wrap the data collator in a callable removing unused columns."""
        if not self.args.remove_unused_columns:
            return data_collator
        self._set_signature_columns_if_needed()
        signature_columns = self._signature_columns

        remove_columns_collator = RemoveColumnsCollator(
            data_collator=data_collator,
            signature_columns=signature_columns,
            logger=logger,
            description=description,
            model_name=self.model.__class__.__name__,
        )
        return remove_columns_collator

    def _is_iterable_dataset(self, dataset):
        return isinstance(dataset, paddle.io.IterableDataset)

    def print_config(self, args=None, key=""):
        """
        print config values
        """
        logger.info("=" * 60)
        if args is None:
            args = self.args
            key = "Training"
        import paddlenlp

        logger.info("{:^40}".format("{} Configuration Arguments".format(key)))
        logger.info("{:30}: {}".format("paddle commit id", paddle.version.commit))
        logger.info("{:30}: {}".format("paddlenlp commit id", paddlenlp.version.commit))

        for a in dir(args):
            if a[:2] != "__":  # don't print double underscore methods
                v = getattr(args, a)
                if not isinstance(v, types.MethodType):
                    logger.info("{:30}: {}".format(a, v))

        logger.info("")<|MERGE_RESOLUTION|>--- conflicted
+++ resolved
@@ -884,80 +884,10 @@
                     start=nvprof_start,
                     end=nvprof_end,
                 ):
-<<<<<<< HEAD
                     if is_no_sync:
                         # Avoid unnecessary DDP synchronization since there will be no backward pass on this example.
                         with model.no_sync():
                             tr_loss_step = self.training_step(model, inputs)
-=======
-                    self.timers and self.timers("forward-backward").stop()
-                    # Maunally collect gradients
-                    # Case 1: Use recompute and dp
-                    # Case 2: Hack dp with master_grad
-                    # Case 3: Pipeline or sharding overlap
-                    # local_rank != -1 don't means dp in networks.
-                    self.timers and self.timers("all-reduce").start()
-
-                    # Case 1: Use recompute and dp / sharding stage1,
-                    # manualy collect gradient for dp.
-                    if args.recompute and availiable_no_sync:
-                        fused_allreduce_gradients(list(model.parameters()), None)
-
-                    # Case 2: hack dp with master_grad
-                    if dp_master_grad and not (args.recompute and availiable_no_sync):
-                        fused_allreduce_gradients(list(model.parameters()), None)
-
-                    # Pipeline parallel mode,  handle gradient reduce here to overlap
-                    pipeline_parallel_config = (
-                        set(args.pipeline_parallel_config.split(" ")) if args.pipeline_parallel_degree > 1 else set()
-                    )
-                    enable_delay_scale_loss = "enable_delay_scale_loss" in pipeline_parallel_config
-                    enable_dp_comm_overlap = "enable_dp_comm_overlap" in pipeline_parallel_config
-
-                    # Case 3: Pipeline parallel mode, overlap with dp
-                    if isinstance(self.optimizer, HybridParallelOptimizer) and not self.do_grad_scaling:
-                        parameters_list = _obtain_optimizer_parameters_list(self.optimizer._inner_opt)
-
-                        if not enable_dp_comm_overlap:
-                            if self.optimizer._sharding_enable:
-                                assert reshard_util.is_sharding_opt(self.optimizer)
-                                self.optimizer._inner_opt.reduce_gradients(list(parameters_list), self.optimizer._hcg)
-
-                            if self.optimizer._dp_enable:
-                                fused_allreduce_gradients(list(parameters_list), self.optimizer._hcg)
-
-                    self.timers and self.timers("all-reduce").stop()
-                    self.timers and self.timers("optimizer-step").start()
-
-                    if args.pipeline_parallel_degree > 1 and enable_delay_scale_loss:
-                        for p in model._layers.parameters():
-                            with paddle.no_grad():
-                                if hasattr(p, "main_grad") and p.main_grad is not None:
-                                    assert p.grad is None
-                                    p.main_grad.scale_(1.0 / self.args.gradient_accumulation_steps)
-                                elif p.grad is not None:
-                                    p.grad.scale_(1.0 / self.args.gradient_accumulation_steps)
-
-                    # Optimizer step
-                    self.callback_handler.on_optimizer_begin(
-                        args, self.state, self.control, scaler=self.scaler if self.do_grad_scaling else None
-                    )
-                    optimizer_was_run = True
-                    if self.do_grad_scaling:
-                        scale_before = paddle.assign(self.scaler._scale)
-                        self.scaler.step(self.optimizer)
-                        self.scaler.update()
-                        scale_after = self.scaler._scale
-                        optimizer_was_run = not self.scaler._cache_founf_inf
-                        if not optimizer_was_run:
-                            scale_before_value = scale_before.cpu().numpy()
-                            scale_after_value = scale_after.cpu().numpy()
-                            logger.warning(
-                                f"optimizer not run, scale_before: {scale_before_value[0]}, scale_after: {scale_after_value[0]}"
-                            )
-                    elif isinstance(self.optimizer, HybridParallelOptimizer):
-                        self.optimizer._step(parameters_list)
->>>>>>> 675ee05c
                     else:
                         tr_loss_step = self.training_step(model, inputs)
 
@@ -969,33 +899,19 @@
                         and (step + 1) == steps_in_epoch
                     ):
                         self.timers and self.timers("forward-backward").stop()
-                        # Maunally collect gradients when group_sharded_parallel can't accept dp_group
-                        # Case 1: Use sharding stage 2/3 with dp
-                        # Case 2: Use recompute and dp
+                        # Maunally collect gradients
+                        # Case 1: Use recompute and dp
+                        # Case 2: Hack dp with master_grad
+                        # Case 3: Pipeline or sharding overlap
                         # local_rank != -1 don't means dp in networks.
                         self.timers and self.timers("all-reduce").start()
 
-                        if self.sharding and ShardingOption.SHARD_OP not in self.args.sharding:
-                            if (
-                                self.args.data_parallel_degree > 1
-                                and not is_dp_group_support_in_group_sharded_parallel()
-                            ):
-                                fused_allreduce_gradients(model.parameters(), fleet.get_hybrid_communicate_group())
-                                if ShardingOption.FULL_SHARD in self.args.sharding:
-                                    # Why need sync on parm again ?
-                                    # TODO: fix this.
-                                    for p in model.parameters():
-                                        if hasattr(p, "bw_storage"):
-                                            assert p.grad is None, "This case shouldn't happen."
-                                            p.bw_storage.scale_(1.0 / self.dp_group.nranks)
-                                            paddle.distributed.all_reduce(p.bw_storage, group=self.dp_group)
-
-                        # Case 2: Use recompute and dp / sharding stage1,
+                        # Case 1: Use recompute and dp / sharding stage1,
                         # manualy collect gradient for dp.
-                        elif args.recompute and availiable_no_sync:
+                        if args.recompute and availiable_no_sync:
                             fused_allreduce_gradients(list(model.parameters()), None)
 
-                        # Case 3: hack dp with master_grad
+                        # Case 2: hack dp with master_grad
                         if dp_master_grad and not (args.recompute and availiable_no_sync):
                             fused_allreduce_gradients(list(model.parameters()), None)
 
@@ -1008,7 +924,7 @@
                         enable_delay_scale_loss = "enable_delay_scale_loss" in pipeline_parallel_config
                         enable_dp_comm_overlap = "enable_dp_comm_overlap" in pipeline_parallel_config
 
-                        # Pipeline parallel mode, overlap with dp
+                        # Case 3: Pipeline parallel mode, overlap with dp
                         if isinstance(self.optimizer, HybridParallelOptimizer) and not self.do_grad_scaling:
                             parameters_list = _obtain_optimizer_parameters_list(self.optimizer._inner_opt)
 
@@ -1076,9 +992,9 @@
                         self.control = self.callback_handler.on_substep_end(args, self.state, self.control)
                         step_control += 1
 
-                    if self.control.should_epoch_stop or self.control.should_training_stop:
-                        break
-                    self.timers and self.timers("read-data").start()
+                if self.control.should_epoch_stop or self.control.should_training_stop:
+                    break
+                self.timers and self.timers("read-data").start()
 
             if step < 0:
                 logger.warning(
