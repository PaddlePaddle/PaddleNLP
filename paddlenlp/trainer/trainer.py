--- conflicted
+++ resolved
@@ -346,6 +346,9 @@
         )
         self.add_callback(PrinterCallback if self.args.disable_tqdm else DEFAULT_PROGRESS_CALLBACK)
 
+        self._save_ckpt_func = dist.save_state_dict if self.args.use_auto_parallel else paddle.save
+        self._load_ckpt_func = dist.load_state_dict if self.args.use_auto_parallel else paddle.load
+
         if args.max_steps > 0:
             logger.info("max_steps is given, it will override any value given in num_train_epochs")
 
@@ -360,46 +363,8 @@
             self.enable_autocast_context_manager = True
             self.do_grad_scaling = True if args.fp16 else False
             self.amp_dtype = "float16" if args.fp16 else "bfloat16"
-            # fix for load saved fp16 or bf16 ckpt, decorate model first.
-            if self.args.fp16_opt_level == "O2":
-                paddle.amp.decorate(
-                    models=model,
-                    level=self.args.fp16_opt_level,
-                    dtype=self.amp_dtype,
-                    excluded_layers=QuantizationLinear,
-                )
-            # for pipeline mode and pure tensor parallel
-            if self.args.pipeline_parallel_degree > 1 or (
-                self.args.tensor_parallel_degree > 1 and self.sharding is None
-            ):
-                self.scaler = paddle.amp.GradScaler(init_loss_scaling=self.args.scale_loss)
-                if self.args.amp_master_grad:
-                    mix_precision_utils.MixPrecisionScaler(self.scaler)  # retun value has no use
-                self.scaler = fleet.distributed_scaler(self.scaler)
-            elif self.sharding is not None:
-                self.scaler = paddle.amp.GradScaler(init_loss_scaling=self.args.scale_loss)
-                if self.amp_dtype == "float16" or self.amp_dtype == "bfloat16":
-                    if ShardingOption.SHARD_OP in self.args.sharding:
-                        self.scaler = fleet.distributed_scaler(self.scaler)
-                        if self.args.amp_master_grad:
-                            mix_precision_utils.MixPrecisionScaler(self.scaler)  # retun value has no use
-                    else:
-                        # scaler for stage2 and stage3
-                        from paddle.distributed.fleet.meta_parallel.sharding.group_sharded_utils import (
-                            GroupShardedScaler,
-                        )
-
-                        if self.args.amp_master_grad:
-                            mix_precision_utils.MixPrecisionScaler(self.scaler)  # return value has no use
-
-                        self.scaler = GroupShardedScaler(self.scaler)
-                else:
-                    self.do_grad_scaling = False
-                    self.use_cuda_amp = False
-                    self.amp_dtype = None
-
-            else:
-                self.scaler = paddle.amp.GradScaler(init_loss_scaling=self.args.scale_loss)
+            self.scaler = paddle.amp.GradScaler(init_loss_scaling=self.args.scale_loss)
+            self._wrap_for_amp_training()
 
         if args.recompute:
 
@@ -457,6 +422,41 @@
                first case, will remove the first member of that class found in the list of callbacks.
         """
         self.callback_handler.remove_callback(callback)
+
+    def _wrap_for_amp_training(self):
+        # fix for load saved fp16 or bf16 ckpt, decorate model first.
+        if self.args.fp16_opt_level == "O2":
+            paddle.amp.decorate(
+                models=self.model,
+                level=self.args.fp16_opt_level,
+                dtype=self.amp_dtype,
+                excluded_layers=QuantizationLinear,
+            )
+        # for pipeline mode and pure tensor parallel
+        if self.args.pipeline_parallel_degree > 1 or (self.args.tensor_parallel_degree > 1 and self.sharding is None):
+            if self.args.amp_master_grad:
+                mix_precision_utils.MixPrecisionScaler(self.scaler)  # retun value has no use
+            self.scaler = fleet.distributed_scaler(self.scaler)
+        elif self.sharding is not None:
+            if self.amp_dtype == "float16" or self.amp_dtype == "bfloat16":
+                if ShardingOption.SHARD_OP in self.args.sharding:
+                    self.scaler = fleet.distributed_scaler(self.scaler)
+                    if self.args.amp_master_grad:
+                        mix_precision_utils.MixPrecisionScaler(self.scaler)  # retun value has no use
+                else:
+                    # scaler for stage2 and stage3
+                    from paddle.distributed.fleet.meta_parallel.sharding.group_sharded_utils import (
+                        GroupShardedScaler,
+                    )
+
+                    if self.args.amp_master_grad:
+                        mix_precision_utils.MixPrecisionScaler(self.scaler)  # return value has no use
+
+                    self.scaler = GroupShardedScaler(self.scaler)
+            else:
+                self.do_grad_scaling = False
+                self.use_cuda_amp = False
+                self.amp_dtype = None
 
     def _load_from_peft_checkpoint(self, resume_from_checkpoint=None):
         """load state_dict from checkpoint, Only for PEFT Model.
@@ -933,53 +933,11 @@
                     # local_rank != -1 don't means dp in networks.
                     self.timers and self.timers("all-reduce").start()
 
-<<<<<<< HEAD
                     self.synchronize_gradients(availiable_no_sync, dp_master_grad)
-=======
-                    # Case 1: Use recompute and dp / sharding stage1,
-                    # manualy collect gradient for dp.
-                    if args.recompute and availiable_no_sync:
-                        fused_allreduce_gradients(list(model.parameters()), None)
-
-                    # Case 2: hack dp with master_grad
-                    if dp_master_grad and not (args.recompute and availiable_no_sync):
-                        fused_allreduce_gradients(list(model.parameters()), None)
-
-                    # Pipeline parallel mode,  handle gradient reduce here to overlap
-                    pipeline_parallel_config = (
-                        set(args.pipeline_parallel_config.split(" ")) if args.pipeline_parallel_degree > 1 else set()
-                    )
-                    enable_dp_comm_overlap = "enable_dp_comm_overlap" in pipeline_parallel_config
-                    enable_release_grads = "enable_release_grads" in pipeline_parallel_config
-
-                    # Case 3: Pipeline parallel mode, overlap with dp
-                    if isinstance(self.optimizer, HybridParallelOptimizer) and not self.do_grad_scaling:
-                        parameters_list = _obtain_optimizer_parameters_list(self.optimizer._inner_opt)
-
-                        if not enable_dp_comm_overlap:
-                            if self.optimizer._sharding_enable:
-                                assert reshard_util.is_sharding_opt(self.optimizer)
-                                self.optimizer._inner_opt.reduce_gradients(list(parameters_list), self.optimizer._hcg)
-
-                            if self.optimizer._dp_enable or getattr(self.optimizer, "_sep_enable", False):
-                                fused_allreduce_gradients(list(parameters_list), self.optimizer._hcg)
->>>>>>> 4069f22c
 
                     self.timers and self.timers("all-reduce").stop()
                     self.timers and self.timers("optimizer-step").start()
 
-<<<<<<< HEAD
-=======
-                    if self.args.gradient_accumulation_steps > 1 and self._enable_delay_scale_loss():
-                        for p in model._layers.parameters():
-                            with paddle.no_grad():
-                                if hasattr(p, "main_grad") and p.main_grad is not None:
-                                    assert p.grad is None
-                                    p.main_grad.scale_(1.0 / self.args.gradient_accumulation_steps)
-                                elif p.grad is not None:
-                                    p.grad.scale_(1.0 / self.args.gradient_accumulation_steps)
-
->>>>>>> 4069f22c
                     # Optimizer step
                     self.callback_handler.on_optimizer_begin(
                         args, self.state, self.control, scaler=self.scaler if self.do_grad_scaling else None
@@ -1071,15 +1029,7 @@
         return TrainOutput(self.state.global_step, train_loss, metrics)
 
     def _wrap_for_static(self, model, train_dataloader):
-        strategy = None
-        if self.args.gradient_accumulation_steps > 1:
-            strategy = dist.Strategy()
-            strategy.pipeline.accumulate_steps = self.args.gradient_accumulation_steps
-
-        # TODO: convert fleet.auto.Strategy to dist.Strategy
-        # TODO: fix bugs in paddle/distributed/auto_parallel/api.py#L981 about sample_split of engine._prepare_data_spec
-        model, dist_loader = dist.to_static(model, train_dataloader, self.criterion, self.optimizer, strategy=strategy)
-        return model, dist_loader
+        pass
 
     def _print_trainable_numel(self):
         per_device_trainable_numel = sum(np.prod(p.shape) for p in self.model.parameters() if not p.stop_gradient)
@@ -1131,7 +1081,7 @@
                     fused_allreduce_gradients(list(parameters_list), self.optimizer._hcg)
 
     def optimizer_step(self):
-        if self.args.pipeline_parallel_degree > 1 and "enable_delay_scale_loss" in self.args.pipeline_parallel_config:
+        if self.args.pipeline_parallel_degree > 1 and self._enable_delay_scale_loss():
             for p in self.model._layers.parameters():
                 with paddle.no_grad():
                     if hasattr(p, "main_grad") and p.main_grad is not None:
@@ -2151,7 +2101,7 @@
                         safe_serialization=True,
                     )
                 else:
-                    paddle.save(
+                    self._save_ckpt_func(
                         self.optimizer.state_dict(),
                         os.path.join(output_dir, optimizer_name),
                     )
@@ -2159,7 +2109,7 @@
         if self.args.should_save:
             if not self.args.use_hybrid_parallel:
                 logger.info("Saving optimizer files.")
-                paddle.save(self.optimizer.state_dict(), os.path.join(output_dir, OPTIMIZER_NAME))
+                self._save_ckpt_func(self.optimizer.state_dict(), os.path.join(output_dir, OPTIMIZER_NAME))
 
             # FIXME: maybe only save one copy
             paddle.save(self.lr_scheduler.state_dict(), os.path.join(output_dir, SCHEDULER_NAME))
@@ -2315,6 +2265,7 @@
         merge_tensor_parallel = merge_tensor_parallel and self.args.use_hybrid_parallel
         # peft model
         if isinstance(self.model, LoRAModel) or isinstance(self.model, PrefixModelForCausalLM):
+            print("---- 1 ----")
             self.model.save_pretrained(
                 output_dir,
                 variant=self.args.weight_name_suffix,
@@ -2322,6 +2273,7 @@
                 is_main_process=self.args.should_save,
                 max_shard_size="1024GB",
             )
+            print("---- 2 ----")
         # TODO: @ZHUI unifiy unwrap_model(self.model) and self.model
         elif not isinstance(self.model, PretrainedModel):
             if isinstance(unwrap_model(self.model), PretrainedModel):
@@ -2330,6 +2282,8 @@
                     state_dict, config_to_save, weight_name_suffix = self.sharding_io.manipulate_state_dict_and_config(
                         unwrap_model(self.model), merge_tensor_parallel=merge_tensor_parallel
                     )
+
+                    print("---- 3 ----")
                     unwrap_model(self.model).save_pretrained(
                         output_dir,
                         state_dict=state_dict,
@@ -2339,7 +2293,9 @@
                         is_main_process=self.args.should_save,
                         max_shard_size="1024GB",
                     )
+                    print("---- 4 ----")
                 else:
+                    print("---- 5 ----")
                     unwrap_model(self.model).save_pretrained(
                         output_dir,
                         merge_tensor_parallel=merge_tensor_parallel,
@@ -2347,16 +2303,25 @@
                         is_main_process=self.args.should_save,
                         max_shard_size="1024GB",
                     )
+                    print("---- 6 ----")
             else:
                 logger.info("Trainer.model is not a `PretrainedModel`, only saving its state dict.")
                 if merge_tensor_parallel:
                     logger.warning("Trainer.model is not a `PretrainedModel`, not suppor for merge_tensor_parallel.")
                 if state_dict is None:
                     state_dict = self.model.state_dict()
-                paddle.save(
+
+                print("---- 7 ----")
+
+                print(
+                    "path :", os.path.join(output_dir, _add_variant(PADDLE_WEIGHTS_NAME, self.args.weight_name_suffix))
+                )
+
+                self._save_ckpt_func(
                     state_dict,
                     os.path.join(output_dir, _add_variant(PADDLE_WEIGHTS_NAME, self.args.weight_name_suffix)),
                 )
+                print("---- 8 ----")
         else:
             if isinstance(self.model, PretrainedModel) and self.args.should_save_sharding_stage1_model:
                 config_to_save = None
