# Copyright 2020-present the HuggingFace Inc. team.
# Copyright (c) 2022 PaddlePaddle Authors. All Rights Reserved.
#
# Licensed under the Apache License, Version 2.0 (the "License");
# you may not use this file except in compliance with the License.
# You may obtain a copy of the License at
#
#     http://www.apache.org/licenses/LICENSE-2.0
#
# Unless required by applicable law or agreed to in writing, software
# distributed under the License is distributed on an "AS IS" BASIS,
# WITHOUT WARRANTIES OR CONDITIONS OF ANY KIND, either express or implied.
# See the License for the specific language governing permissions and
# limitations under the License.

# This file is modified from
#  https://github.com/huggingface/transformers/blob/main/src/transformers/trainer.py

import collections
import contextlib
import inspect
import math
import os
import random
import re
import shutil
import sys
import time
import types
import warnings
from collections import OrderedDict
from collections.abc import Mapping
from pathlib import Path
from typing import Any, Callable, Dict, List, Optional, Tuple, Union

import numpy as np
import paddle
import paddle.amp.auto_cast as autocast
import paddle.distributed as dist
import paddle.nn as nn
import paddle.profiler as profiler
from packaging import version
from paddle.distributed import fleet
from paddle.distributed.fleet.meta_optimizers.dygraph_optimizer.dygraph_sharding_optimizer import (
    DygraphShardingOptimizer,
)
from paddle.distributed.fleet.meta_optimizers.dygraph_optimizer.hybrid_parallel_optimizer import (
    HybridParallelOptimizer,
)
from paddle.distributed.fleet.meta_parallel.sharding.group_sharded_optimizer_stage2 import (
    GroupShardedOptimizerStage2,
)

try:
    from paddle.distributed.fleet.utils.hybrid_parallel_util import (
        obtain_optimizer_parameters_list,
    )

    _obtain_optimizer_parameters_list = obtain_optimizer_parameters_list
except:
    try:
        from paddle.distributed.fleet.meta_optimizers.dygraph_optimizer.hybrid_parallel_optimizer import (
            _obtain_optimizer_parameters_list,
        )
    except:
        _obtain_optimizer_parameters_list = None

from paddle.distributed.fleet.utils.hybrid_parallel_util import (
    fused_allreduce_gradients,
)
from paddle.io import DataLoader, Dataset, DistributedBatchSampler
from paperf import profile_paddle
from tqdm.auto import tqdm

from ..data import (
    DataCollator,
    DataCollatorWithPadding,
    DistDataLoader,
    default_data_collator,
)
from ..peft import LoRAModel, PrefixModelForCausalLM
from ..transformers.model_utils import (
    PretrainedModel,
    _add_variant,
    load_sharded_checkpoint,
    unwrap_model,
)
from ..transformers.tokenizer_utils import PretrainedTokenizer
from ..utils.batch_sampler import DistributedBatchSampler as NlpDistributedBatchSampler
from ..utils.env import (
    LORA_WEIGHTS_NAME,
    PADDLE_WEIGHTS_INDEX_NAME,
    PADDLE_WEIGHTS_NAME,
    PREFIX_WEIGHTS_NAME,
)
from ..utils.import_utils import is_datasets_available
from ..utils.log import logger
from .integrations import get_reporting_integration_callbacks
from .plugins.timer import get_timers, set_timers
from .trainer_callback import (
    CallbackHandler,
    DefaultFlowCallback,
    PrinterCallback,
    ProgressCallback,
    TrainerCallback,
    TrainerControl,
    TrainerState,
)
from .trainer_utils import (  # set_hyrbid_parallel_seed,
    PREFIX_CHECKPOINT_DIR,
    EvalLoopOutput,
    EvalPrediction,
    IterableDatasetShard,
    OptimizerNames,
    PredictionOutput,
    RemoveColumnsCollator,
    ShardingOption,
    TrainerMemoryTracker,
    TrainOutput,
    find_batch_size,
    get_last_checkpoint,
    get_scheduler,
    has_length,
    set_seed,
    speed_metrics,
)
from .training_args import TrainingArguments
from .utils.helper import (  # nested_truncate,
    distributed_concat,
    nested_concat,
    nested_detach,
    nested_numpify,
    nested_truncate,
)
from .utils.sharding_io import ShardingIO

DEFAULT_CALLBACKS = [DefaultFlowCallback]
DEFAULT_PROGRESS_CALLBACK = ProgressCallback

# Name of the files used for checkpointing
TRAINING_ARGS_NAME = "training_args.bin"
TRAINER_STATE_NAME = "trainer_state.json"

OPTIMIZER_NAME = "optimizer.pdopt"
SCHEDULER_NAME = "scheduler.pdparams"
SCALER_NAME = "scaler.pdparams"


if is_datasets_available():
    import datasets


try:
    from paddle.distributed.fleet.utils import mix_precision_utils
except:
    mix_precision_utils = None

try:
    from paddle.io.dataloader.dataloader_iter import _DataLoaderIterBase
except:
    from paddle.fluid.dataloader.dataloader_iter import _DataLoaderIterBase


def is_dp_group_support_in_group_sharded_parallel():
    return "dp_group" in set(inspect.signature(paddle.distributed.sharding.group_sharded_parallel).parameters.keys())


__all__ = ["Trainer"]


class Trainer:
    """
    Trainer is a simple but feature-complete training and eval loop for PaddlePaddle, optimized for PaddleNLP.

    Args:
        model ([`PretrainedModel`] or `paddle.nn.Layer`, *optional*):
            The model to train, evaluate or use for predictions.

            [`Trainer`] is optimized to work with the [`PretrainedModel`] provided by the library. You can still use
            your own models defined as `paddle.nn.Layer` as long as they work the same way as the PaddleNLP
            models.
        criterion(`paddle.nn.Layer`, *optional*):
            The model may only output the loggit, if you want do more computation for the output of model, you can
            add the criterion Layer.
        args ([`TrainingArguments`], *optional*):
            The arguments to tweak for training. Will default to a basic instance of [`TrainingArguments`] with the
            `output_dir` set to a directory named *tmp_trainer* in the current directory if not provided.
        data_collator (`DataCollator`, *optional*):
            The function to use to form a batch from a list of elements of `train_dataset` or `eval_dataset`. Will
            default to [`default_data_collator`] if no `tokenizer` is provided, an instance of
            [`DataCollatorWithPadding`] otherwise.
        train_dataset (`paddle.io.Dataset` or `paddle.io.IterableDataset`, *optional*):
            The dataset to use for training. If it is an `datasets.Dataset`, columns not accepted by the
            `model.forward()` method are automatically removed.
        eval_dataset (Union[`paddle.io.Dataset`, Dict[str, `paddle.io.Dataset`]],  *optional*):
             The dataset to use for evaluation. If it is a [`~datasets.Dataset`], columns not accepted by the
             `model.forward()` method are automatically removed. If it is a dictionary, it will evaluate on each
             dataset prepending the dictionary key to the metric name.
        tokenizer ([`PretrainedTokenizer`], *optional*):
            The tokenizer used to preprocess the data. If provided, will be used to automatically pad the inputs the
            maximum length when batching inputs, and it will be saved along the model to make it easier to rerun an
            interrupted training or reuse the fine-tuned model.
        compute_metrics (`Callable[[EvalPrediction], Dict]`, *optional*):
            The function that will be used to compute metrics at evaluation. Must take a [`EvalPrediction`] and return
            a dictionary string to metric values.
        callbacks (List of [`TrainerCallback`], *optional*):
            A list of callbacks to customize the training loop. Will add those to the list of default callbacks.
            If you want to remove one of the default callbacks used, use the [`Trainer.remove_callback`] method.
        optimizers (`Tuple[paddle.optimizer.Optimizer, paddle.optimizer.lr.LRScheduler]`, *optional*): A tuple
            containing the optimizer and the scheduler to use. Will default to an instance of [`AdamW`] on your model
            and a scheduler given by [`get_linear_schedule_with_warmup`] controlled by `args`.
        preprocess_logits_for_metrics (`Callable[[paddle.Tensor, paddle.Tensor], paddle.Tensor]`, *optional*):
            A function that preprocess the logits right before caching them at each evaluation step. Must take two
            tensors, the logits and the labels, and return the logits once processed as desired. The modifications made
            by this function will be reflected in the predictions received by `compute_metrics`.

    Important attributes:

        - **model** -- Always points to the core model. If using a transformers model, it will be a [`PretrainedModel`]
          subclass.
        - **model_wrapped** -- Always points to the most external model in case one or more other modules wrap the
          original model. This is the model that should be used for the forward pass. For example, the inner model is
          wrapped in `paddle.DataParallel`. If model hasn't been wrapped, then `self.model_wrapped` is the same
          as `self.model`.

    """

    from .trainer_utils import log_metrics, metrics_format, save_metrics, save_state

    def __init__(
        self,
        model: Union[PretrainedModel, nn.Layer] = None,
        criterion: nn.Layer = None,
        args: TrainingArguments = None,
        data_collator: Optional[DataCollator] = None,
        train_dataset: Optional[Dataset] = None,
        eval_dataset: Union[Dataset, Dict[str, Dataset]] = None,
        tokenizer: Optional[PretrainedTokenizer] = None,
        compute_metrics: Optional[Callable[[EvalPrediction], Dict]] = None,
        callbacks: Optional[List[TrainerCallback]] = None,
        optimizers: Tuple[paddle.optimizer.Optimizer, paddle.optimizer.lr.LRScheduler] = (None, None),
        preprocess_logits_for_metrics: Callable[[paddle.Tensor, paddle.Tensor], paddle.Tensor] = None,
    ):

        if args is None:
            output_dir = "tmp_trainer"
            logger.info(f"No `TrainingArguments` passed, using `output_dir={output_dir}`.")
            args = TrainingArguments(output_dir=output_dir)

        self.args = args
        self.is_in_train = False
        # self.do_grad_scaling = args.fp16

        # memory metrics - must set up as early as possible
        self._memory_tracker = TrainerMemoryTracker(self.args.skip_memory_metrics)
        self._memory_tracker.start()

        # Seed must be set before instantiating the model when using model
        set_seed(args=self.args)

        if model is None:
            raise RuntimeError("`Trainer` requires either a `model` or `model_init` argument")

        if self.args.should_save or self.args.should_save_model_state:
            os.makedirs(self.args.output_dir, exist_ok=True)

        self.sharding = None
        if len(args.sharding) > 0:
            if args.local_rank == -1:
                raise ValueError("Using sharding only works in distributed training.")
            self.sharding = True

        # init parallel env
        if paddle.distributed.get_world_size() > 1:
            if self.args.use_hybrid_parallel:
                self.hcg = fleet.get_hybrid_communicate_group()
                self.dp_group = self.hcg.get_data_parallel_group()
                self.sharding_group = self.hcg.get_sharding_parallel_group()

        default_collator = default_data_collator if tokenizer is None else DataCollatorWithPadding(tokenizer)

        self.data_collator = data_collator if data_collator is not None else default_collator
        self.train_dataset = train_dataset
        self.eval_dataset = eval_dataset
        self.tokenizer = tokenizer
        if not args.skip_profile_timer:
            set_timers()
        self.timers = get_timers()

        self.model_wrapped = model
        self.model = model
        self.criterion = criterion

        self.compute_metrics = compute_metrics
        self.preprocess_logits_for_metrics = preprocess_logits_for_metrics
        self.optimizer, self.lr_scheduler = optimizers
        # Label smoothing
        # if self.args.label_smoothing_factor != 0:
        #     self.label_smoother = LabelSmoother(epsilon=self.args.label_smoothing_factor)
        # else:
        self.label_smoother = None
        self.state = TrainerState()
        self.control = TrainerControl()
        self._signature_columns = None
        self.optimizer_grouped_parameters = None
        self.sharding_io = None
        if self.args.should_save_sharding_stage1_model or self.args.should_load_sharding_stage1_model:
            self.sharding_io = ShardingIO(self.args, self.model, self.optimizer)

        if self.sharding is not None and self.optimizer is not None:
            raise RuntimeError(
                "Passing `optimizers` is not allowed if sharding is enabled."
                "You should subclass `Trainer` and override the `create_optimizer_and_scheduler` method."
            )
        if self.args.pipeline_parallel_degree > 1:
            from paddle.distributed.fleet.meta_parallel import PipelineLayer

            assert (isinstance(model, LoRAModel) and isinstance(model.model, PipelineLayer)) or isinstance(
                model, PipelineLayer
            ), "Only support pipeline parallel mode when model is PipelineLayer!!!"

        default_callbacks = DEFAULT_CALLBACKS + get_reporting_integration_callbacks(self.args.report_to)
        callbacks = default_callbacks if callbacks is None else default_callbacks + callbacks
        self.callback_handler = CallbackHandler(
            callbacks, self.model, self.tokenizer, self.optimizer, self.lr_scheduler
        )
        self.add_callback(PrinterCallback if self.args.disable_tqdm else DEFAULT_PROGRESS_CALLBACK)

        if args.max_steps > 0:
            logger.info("max_steps is given, it will override any value given in num_train_epochs")

        if train_dataset is not None and not isinstance(train_dataset, collections.abc.Sized) and args.max_steps <= 0:
            raise ValueError("train_dataset does not implement __len__, max_steps has to be specified")

        self.do_grad_scaling = False
        self.enable_autocast_context_manager = False

        if args.fp16 or args.bf16:
            logger.info("Using half precision")
            self.enable_autocast_context_manager = True
            self.do_grad_scaling = True if args.fp16 else False
            self.amp_dtype = "float16" if args.fp16 else "bfloat16"
            # fix for load saved fp16 or bf16 ckpt, decorate model first.
            if self.args.fp16_opt_level == "O2":
                if self.amp_dtype == "bfloat16":
                    # fix for paddlepaddle < 2.4.1, not support for bf16
                    paddle.amp.decorate(models=model, level=self.args.fp16_opt_level, dtype=self.amp_dtype)
                else:
                    paddle.amp.decorate(models=model, level=self.args.fp16_opt_level)
            # for pipeline mode and pure tensor parallel
            if self.args.pipeline_parallel_degree > 1 or (
                self.args.tensor_parallel_degree > 1 and self.sharding is None
            ):
                self.scaler = paddle.amp.GradScaler(init_loss_scaling=self.args.scale_loss)
                if self.args.amp_master_grad:
                    mix_precision_utils.MixPrecisionScaler(self.scaler)  # retun value has no use
                self.scaler = fleet.distributed_scaler(self.scaler)
            elif self.sharding is not None:
                self.scaler = paddle.amp.GradScaler(init_loss_scaling=self.args.scale_loss)
                if self.amp_dtype == "float16" or self.amp_dtype == "bfloat16":
                    if ShardingOption.SHARD_OP in self.args.sharding:
                        self.scaler = fleet.distributed_scaler(self.scaler)
                        if self.args.amp_master_grad:
                            mix_precision_utils.MixPrecisionScaler(self.scaler)  # retun value has no use
                    else:
                        # scaler for stage2 and stage3
                        from paddle.distributed.fleet.meta_parallel.sharding.group_sharded_utils import (
                            GroupShardedScaler,
                        )

                        if self.args.amp_master_grad:
                            assert (
                                ShardingOption.SHARD_GRAD_OP in self.args.sharding
                            ), "Main grad doesn't support sharding stage 3 for now."
                            mix_precision_utils.MixPrecisionScaler(self.scaler)  # return value has no use

                        self.scaler = GroupShardedScaler(self.scaler)
                else:
                    self.do_grad_scaling = False
                    self.use_cuda_amp = False
                    self.amp_dtype = None

            else:
                self.scaler = paddle.amp.GradScaler(init_loss_scaling=self.args.scale_loss)

        if args.recompute:

            def fn(layer):
                if hasattr(layer, "enable_recompute") and (
                    layer.enable_recompute is False or layer.enable_recompute == 0
                ):
                    layer.enable_recompute = True

            model.apply(fn)

        default_label_names = (
            ["start_positions", "end_positions"]
            if "QusetionAnswering" in type(self.model).__name__ or "UIE" in type(self.model).__name__
            else ["labels"]
        )
        self.label_names = default_label_names if self.args.label_names is None else self.args.label_names

        self.control = self.callback_handler.on_init_end(self.args, self.state, self.control)
        self.print_config()

        # very last
        self._memory_tracker.stop_and_update_metrics()

    def add_callback(self, callback):
        """
        Add a callback to the current list of [`~TrainerCallback`].

        Args:
           callback (`type` or [`~TrainerCallback`]):
               A [`~TrainerCallback`] class or an instance of a [`~TrainerCallback`]. In the
               first case, will instantiate a member of that class.
        """
        self.callback_handler.add_callback(callback)

    def pop_callback(self, callback):
        """
        Remove a callback from the current list of [`~TrainerCallback`] and returns it.
        If the callback is not found, returns `None` (and no error is raised).
        Args:
           callback (`type` or [`~TrainerCallback`]):
               A [`~TrainerCallback`] class or an instance of a [`~TrainerCallback`]. In the
               first case, will pop the first member of that class found in the list of callbacks.
        Returns:
            [`~TrainerCallback`]: The callback removed, if found.
        """
        return self.callback_handler.pop_callback(callback)

    def remove_callback(self, callback):
        """
        Remove a callback from the current list of [`~TrainerCallback`].
        Args:
           callback (`type` or [`~TrainerCallback`]):
               A [`~TrainerCallback`] class or an instance of a [`~TrainerCallback`]. In the
               first case, will remove the first member of that class found in the list of callbacks.
        """
        self.callback_handler.remove_callback(callback)

    def _load_from_peft_checkpoint(self, resume_from_checkpoint=None):
        """load state_dict from checkpoint, Only for PEFT Model.

        Args:
            resume_from_checkpoint (`str` or `bool`, *optional*):
                If a `str`, local path to a saved checkpoint as saved by a previous instance of [`Trainer`]. If a
                `bool` and equals `True`, load the last checkpoint in *args.output_dir* as saved by a previous instance
                of [`Trainer`]. Only load model state dict.
        """
        tp_merge = True
        if isinstance(self.model, LoRAModel):
            weight_name = LORA_WEIGHTS_NAME
            if self.model.quantized or self.args.pipeline_parallel_degree > 1:
                tp_merge = False
        elif isinstance(self.model, PrefixModelForCausalLM):
            weight_name = PREFIX_WEIGHTS_NAME

        if resume_from_checkpoint is not None and self.args.dataset_rank == 0:
            if tp_merge:
                weights_file = os.path.join(resume_from_checkpoint, weight_name)
            else:
                weights_file = os.path.join(
                    resume_from_checkpoint, _add_variant(weight_name, self.args.weight_name_suffix)
                )

            logger.info(f"Loading model from {resume_from_checkpoint} .")

            if os.path.isfile(weights_file):
                # We load the model state dict on the CPU to avoid an OOM error.
                state_dict = paddle.load(weights_file, return_numpy=True)
                if tp_merge:
                    state_dict = self.model._convert_tensor_parallel(state_dict)

                # If the model is on the GPU, it still works!
                self._set_state_dict_in_model(state_dict)
                # release memory
                del state_dict
        elif resume_from_checkpoint is not None:
            logger.info(f"not loading ckpt :{self.args.dataset_rank}")

    def _load_from_checkpoint(self, resume_from_checkpoint=None):
        """load state_dict from_checkpoint, Only load model state dict.

        Args:
            resume_from_checkpoint (`str` or `bool`, *optional*):
                If a `str`, local path to a saved checkpoint as saved by a previous instance of [`Trainer`]. If a
                `bool` and equals `True`, load the last checkpoint in *args.output_dir* as saved by a previous instance
                of [`Trainer`]. Only load model state dict.
        """
        resume_from_checkpoint = None if not resume_from_checkpoint else resume_from_checkpoint

        # Load potential model checkpoint
        if isinstance(resume_from_checkpoint, bool) and resume_from_checkpoint:
            resume_from_checkpoint = get_last_checkpoint(self.args.output_dir)
            if resume_from_checkpoint is None:
                raise ValueError(f"No valid checkpoint found in output directory ({self.args.output_dir})")

        if isinstance(self.model, LoRAModel) or isinstance(self.model, PrefixModelForCausalLM):
            self._load_from_peft_checkpoint(resume_from_checkpoint)
            return

        weight_name = PADDLE_WEIGHTS_NAME
        weight_index_name = PADDLE_WEIGHTS_INDEX_NAME  # currently set paddle as default, do not support safetensors.

        if self.args.should_load_sharding_stage1_model:
            state_dict = self.sharding_io.load_state_dict_from_checkpoint_with_reshard(
                resume_from_checkpoint,
                base_weight_name=weight_name,
            )
        else:
            if resume_from_checkpoint is not None and self.args.dataset_rank == 0:

                weights_file = os.path.join(
                    resume_from_checkpoint, _add_variant(weight_name, self.args.weight_name_suffix)
                )
                weights_index_file = os.path.join(
                    resume_from_checkpoint, _add_variant(weight_index_name, self.args.weight_name_suffix)
                )

                if not any(
                    os.path.isfile(f)
                    for f in [
                        weights_file,
                        weights_index_file,
                    ]
                ):
                    raise ValueError(f"Can't find a valid checkpoint at {resume_from_checkpoint}")

                logger.info(f"Loading model from {resume_from_checkpoint} .")

                if os.path.isfile(weights_file):
                    # We load the model state dict on the CPU to avoid an OOM error.
                    state_dict = paddle.load(weights_file, return_numpy=True)

                    # If the model is on the GPU, it still works!
                    self._set_state_dict_in_model(state_dict)
                    # release memory
                    del state_dict
                else:
                    # We load the sharded checkpoint.
                    missing_keys, unexpected_keys = load_sharded_checkpoint(
                        self.model, resume_from_checkpoint, self.args.weight_name_suffix, prefer_safe=False
                    )
                    logger.info(f"set state_dict: {missing_keys, unexpected_keys}")

            elif resume_from_checkpoint is not None:
                logger.info(f"not loading ckpt :{self.args.dataset_rank}")

    def _wrap_model_and_load_sharded_checkpoint(self, resume_from_checkpoint):
        # In the sharded mode, should invoke _load_from_checkpoint after _wrap_model.
        # In this mode, each sharding rank load sharded params, do not need to implement the broadcast logic.
        model = self._wrap_model(self.model_wrapped)
        if self.sharding_io is not None:
            # the self.optimizer should be wrapped and it is done in _wrap_model
            self.sharding_io.set_optimizer(self.optimizer)
        if model is not self.model:
            self.model_wrapped = model
        # Should invoke _load_from_checpoint after _load_optimizer_and_scheduler
        # because the _load_from_checkpoint method rely on the optimizer in the shareded mode.
        self._load_optimizer_and_scheduler(resume_from_checkpoint)
        self._load_from_checkpoint(resume_from_checkpoint)
        return model

    def train(
        self,
        resume_from_checkpoint: Optional[Union[str, bool]] = None,
        ignore_keys_for_eval: Optional[List[str]] = None,
    ):
        """
        Main training entry point.

        Args:
            resume_from_checkpoint (`str` or `bool`, *optional*):
                If a `str`, local path to a saved checkpoint as saved by a previous instance of [`Trainer`]. If a
                `bool` and equals `True`, load the last checkpoint in *args.output_dir* as saved by a previous instance
                of [`Trainer`]. If present, training will resume from the model/optimizer/scheduler states loaded here.
            ignore_keys_for_eval (`List[str]`, *optional*)
                A list of keys in the output of your model (if it is a dictionary) that should be ignored when
                gathering predictions for evaluation during the training.
        """
        args = self.args
        self.is_in_train = True

        # memory metrics - must set up as early as possible
        self._memory_tracker.start()

        if not self.args.should_load_sharding_stage1_model:
            self._load_from_checkpoint(resume_from_checkpoint)

        train_dataloader = self.get_train_dataloader()

        total_train_batch_size = args.train_batch_size * args.gradient_accumulation_steps * args.dataset_world_size
        len_dataloader = None
        if has_length(train_dataloader):
            len_dataloader = len(train_dataloader)
            num_update_steps_per_epoch = len(train_dataloader) // args.gradient_accumulation_steps
            num_update_steps_per_epoch = max(num_update_steps_per_epoch, 1)
            num_examples = len(self.train_dataset)

            if args.max_steps > 0:
                max_steps = args.max_steps
                num_train_epochs = args.max_steps // num_update_steps_per_epoch + int(
                    args.max_steps % num_update_steps_per_epoch > 0
                )
                num_train_samples = args.max_steps * total_train_batch_size
            else:
                max_steps = int(num_update_steps_per_epoch * args.num_train_epochs)
                num_train_epochs = math.ceil(args.num_train_epochs)
                num_train_samples = int(len(self.train_dataset) * args.num_train_epochs)

            if args.minimum_eval_times is not None and args.minimum_eval_times > 0:
                if max_steps // args.eval_steps < args.minimum_eval_times:
                    exp_step = max_steps / args.minimum_eval_times
                    exp_step = max(int(exp_step - exp_step % 10), 10)
                    logger.info("Reset eval step by minimum_eval_times to %d" % exp_step)
                    args.eval_steps = exp_step
        elif args.max_steps > 0:  # Rely on max_steps when dataloader does not have a working size
            max_steps = args.max_steps
            # Setting a very large number of epochs so we go as many times as necessary over the iterator.
            num_train_epochs = sys.maxsize
            num_update_steps_per_epoch = max_steps
            num_examples = total_train_batch_size * args.max_steps
            num_train_samples = args.max_steps * total_train_batch_size
        else:
            raise ValueError(
                f"args.max_steps must be set to a positive value if dataloader does not have a length, was {args.max_steps}"
            )

        # delay_optimizer_creation = (
        #     self.sharding is not None
        #     and ShardingOption.SHARD_OP in self.args.sharding
        # )
        delay_optimizer_creation = False

        if not delay_optimizer_creation:
            self.create_optimizer_and_scheduler(num_training_steps=max_steps)

        self.state = TrainerState()

        if self.args.should_load_sharding_stage1_model:
            model = self._wrap_model_and_load_sharded_checkpoint(resume_from_checkpoint)
        elif self.args.should_save_sharding_stage1_model:
            # In the non-sharded mode, should invoke _load_from_checkpoint before _wrap_model.
            # In this mode, the rank0 load all params and the _wrap_model implicitly broadcast params from rank0 to the other ranks.
            model = self._wrap_model(self.model_wrapped)
            if self.sharding_io is not None:
                assert delay_optimizer_creation is False, "delay_optimizer_creation should be False"
                # the self.optimizer should be wrapped and it is done in _wrap_model
                self.sharding_io.set_optimizer(self.optimizer)
            # for the rest of this function `model` is the outside model, whether it was wrapped or not
            if model is not self.model:
                self.model_wrapped = model
            if delay_optimizer_creation:
                self.create_optimizer_and_scheduler(num_training_steps=max_steps)
            self._load_optimizer_and_scheduler(resume_from_checkpoint)
        else:
            model = self._wrap_model(self.model_wrapped)
            # for the rest of this function `model` is the outside model, whether it was wrapped or not
            if model is not self.model:
                self.model_wrapped = model
            if delay_optimizer_creation:
                self.create_optimizer_and_scheduler(num_training_steps=max_steps)
            self._load_optimizer_and_scheduler(resume_from_checkpoint)

        logger.info("***** Running training *****")
        logger.info(f"  Num examples = {num_examples:,}")
        logger.info(f"  Num Epochs = {num_train_epochs}")
        logger.info(f"  Instantaneous batch size per device = {args.per_device_train_batch_size}")
        logger.info(f"  Total train batch size (w. parallel, distributed & accumulation) = {total_train_batch_size}")
        logger.info(f"  Gradient Accumulation steps = {args.gradient_accumulation_steps}")
        logger.info(f"  Total optimization steps = {max_steps:,}")
        logger.info(f"  Total num train samples = {num_train_samples:,}")
        # per_device_trainable_numel = sum(p.numel().item() for p in model.parameters() if not p.stop_gradient)
        # TODO: Temporary fix since Tensor.numel() not supported in distributed mode
        per_device_trainable_numel = sum(np.prod(p.shape) for p in model.parameters() if not p.stop_gradient)
        logger.info(f"  Number of trainable parameters = {per_device_trainable_numel:,} (per device)")
        if self.args.use_hybrid_parallel:
            # todo fix for pipeline_parallel_degree
            parts_num = max(self.args.tensor_parallel_degree, 1) * max(self.args.pipeline_parallel_degree, 1)
            if parts_num > 1:
                all_reduce_dtype = "int64"
                if paddle.get_device().split(":")[0] in ["npu", "xpu"]:
                    # TODO(duanyanhui): fix when NPU all_reduce supports int64
                    all_reduce_dtype = "float32"
                trainable_numel_tensor = paddle.to_tensor(per_device_trainable_numel, dtype=all_reduce_dtype)
                paddle.distributed.all_reduce(trainable_numel_tensor)
                trainable_numel = int(trainable_numel_tensor.item()) // self.args.dataset_world_size
                # the numel is roughly, because the tensor parallel still hold own bias or layer_norm weight without splited
                # so, the trainable numel is a little bigger than real.
                logger.info(f"  Number of trainable parameters = {trainable_numel:,} (all devices, roughly)")

        start_time = time.time()
        self._globalstep_last_start_time = time.time()
        self.state.epoch = 0
        epochs_trained = 0
        steps_trained_in_current_epoch = 0
        steps_trained_progress_bar = None

        # Check if continuing training from a checkpoint
        if resume_from_checkpoint is not None and os.path.isfile(
            os.path.join(resume_from_checkpoint, TRAINER_STATE_NAME)
        ):
            self.state = TrainerState.load_from_json(os.path.join(resume_from_checkpoint, TRAINER_STATE_NAME))
            epochs_trained = self.state.global_step // num_update_steps_per_epoch
            if not args.ignore_data_skip:
                steps_trained_in_current_epoch = self.state.global_step % (num_update_steps_per_epoch)
                steps_trained_in_current_epoch *= args.gradient_accumulation_steps
            else:
                steps_trained_in_current_epoch = 0

            logger.info("  Continuing training from checkpoint, will skip to saved global_step")
            logger.info(f"  Continuing training from epoch {epochs_trained}")
            logger.info(f"  Continuing training from global step {self.state.global_step}")
            if not args.ignore_data_skip:
                logger.info(
                    f"  Will skip the first {epochs_trained} epochs then the first {steps_trained_in_current_epoch} "
                    "batches in the first epoch. If this takes a lot of time, you can add the `--ignore_data_skip` "
                    "flag to your launch command, but you will resume the training on data already seen by your model."
                )
                if self.is_local_process_zero() and not args.disable_tqdm:
                    steps_trained_progress_bar = tqdm(total=steps_trained_in_current_epoch)
                    steps_trained_progress_bar.set_description("Skipping the first batches")
            if not args.ignore_data_skip:
                if isinstance(train_dataloader, paddle.io.DataLoader) and isinstance(
                    train_dataloader.batch_sampler, NlpDistributedBatchSampler
                ):
                    consumed_samples = (
                        self.state.global_step
                        * args.train_batch_size
                        * args.gradient_accumulation_steps
                        * args.dataset_world_size
                    )
                    train_dataloader.batch_sampler.set_epoch(consumed_samples=consumed_samples)
                    logger.info(f"Set DistributedBatchSampler consumed_samples to {consumed_samples}")

        epoch_iterator = train_dataloader
        # steps_in_epoch = len(epoch_iterator)
        steps_in_epoch = (
            len(epoch_iterator) if len_dataloader is not None else args.max_steps * args.gradient_accumulation_steps
        )
        if len_dataloader is not None:
            if self.args.gradient_accumulation_steps > len(epoch_iterator):
                logger.warning(
                    f"changing accumulation step from `{self.args.gradient_accumulation_steps}` to `{len(epoch_iterator)}` to avoid, cross epoch accumulate"
                )
                self.args.gradient_accumulation_steps = len(epoch_iterator)

        self.callback_handler.model = self.model
        self.callback_handler.optimizer = self.optimizer
        self.callback_handler.lr_scheduler = self.lr_scheduler
        self.callback_handler.train_dataloader = train_dataloader

        self.state.max_steps = int(max_steps)
        self.state.num_train_epochs = num_train_epochs
        self.state.is_local_process_zero = self.is_local_process_zero()
        self.state.is_world_process_zero = self.is_world_process_zero()

        self.control = self.callback_handler.on_train_begin(args, self.state, self.control)

        tr_loss = paddle.to_tensor(0.0)
        self._total_loss_scalar = 0.0
        self._globalstep_last_logged = self.state.global_step

        if self.args.device == "npu" and self.args.flatten_param_grads:
            from .plugins.npu_plugin import npu_accelerate_plugin

            npu_accelerate_plugin(self.optimizer)

<<<<<<< HEAD
        # profile_paddle.register_profile_hook(model)

        #        prof = profiler.Profiler(scheduler=[10, 12], timer_only=True)
        #        prof.start()
=======
        self.timers and self.timers("read-data").start()

>>>>>>> b0fa9c42
        for epoch in range(epochs_trained, num_train_epochs):
            if isinstance(train_dataloader, paddle.io.DataLoader) and isinstance(
                train_dataloader.batch_sampler, DistributedBatchSampler
            ):
                train_dataloader.batch_sampler.set_epoch(epoch)

            step_control = 0  # used in loop control, reset to 0 after every step
            self.control = self.callback_handler.on_epoch_begin(args, self.state, self.control)

            for step, inputs in enumerate(epoch_iterator):
                self.timers and self.timers("read-data").stop()
                os.environ["TRAINER_GLOBAL_STEP"] = str(self.state.global_step)
                self.callback_handler.on_load_data_end(args, self.state, self.control, inputs=inputs)

                # Skip past any already trained steps if resuming training
                # for paddlenlp.utils.batch_sampler.DistributedBatchSampler
                # We use consumed_samples to reset the status
                if isinstance(train_dataloader, paddle.io.DataLoader) and isinstance(
                    train_dataloader.batch_sampler, NlpDistributedBatchSampler
                ):
                    if step == 0:
                        if steps_trained_progress_bar is not None:
                            steps_trained_progress_bar.update(steps_trained_in_current_epoch)
                            steps_trained_progress_bar.close()
                            steps_trained_progress_bar = None
                        self._load_rng_state(resume_from_checkpoint)
                    step += steps_trained_in_current_epoch
                elif steps_trained_in_current_epoch > 0:
                    steps_trained_in_current_epoch -= 1
                    if steps_trained_progress_bar is not None:
                        steps_trained_progress_bar.update(1)
                    if steps_trained_in_current_epoch == 0:
                        self._load_rng_state(resume_from_checkpoint)
                    continue
                elif steps_trained_progress_bar is not None:
                    steps_trained_progress_bar.close()
                    steps_trained_progress_bar = None

<<<<<<< HEAD
                if step % args.gradient_accumulation_steps == 0:
                    profile_paddle.switch_profile(self.state.global_step, 10, 13, enable_layerwise_event=True)
=======
                if step_control % args.gradient_accumulation_steps == 0:
>>>>>>> b0fa9c42
                    self.control = self.callback_handler.on_step_begin(args, self.state, self.control)
                    self.timers and self.timers("forward-backward").start()

                dp_enabled = (
                    self.args.data_parallel_degree > 1 if self.args.use_hybrid_parallel else args.local_rank != -1
                )
                forbidden_no_sync = False
                # stage2 and stage3 should not no_sync, because the is no DDP wrapper and no_sync API
                # hybrid_parallel (tp or pp or sharding stage 1) should not no_sync
                if self.args.use_hybrid_parallel:
                    forbidden_no_sync = True

                availiable_no_sync = dp_enabled and not forbidden_no_sync

                is_no_sync = (
                    ((step_control + 1) % args.gradient_accumulation_steps != 0)
                    and availiable_no_sync
                    and args._no_sync_in_gradient_accumulation
                ) or (args.recompute and availiable_no_sync)
                # sharding
                # stage1. the same as ddp
                # stage2. manualy collect gradient on dp group
                if is_no_sync:
                    # Avoid unnecessary DDP synchronization since there will be no backward pass on this example.
                    with model.no_sync():
                        tr_loss_step = self.training_step(model, inputs)
                else:
                    tr_loss_step = self.training_step(model, inputs)

                tr_loss += tr_loss_step

                if (step_control + 1) % args.gradient_accumulation_steps == 0 or (
                    # last step in epoch but step is always smaller than gradient_accumulation_steps
                    steps_in_epoch <= args.gradient_accumulation_steps
                    and (step + 1) == steps_in_epoch
                ):
<<<<<<< HEAD
                    profile_paddle.push_record_event("optimizer")
=======
                    self.timers and self.timers("forward-backward").stop()
>>>>>>> b0fa9c42
                    # Maunally collect gradients when group_sharded_parallel can't accept dp_group
                    # Case 1: Use sharding stage 2/3 with dp
                    # Case 2: Use recompute and dp
                    # local_rank != -1 don't means dp in networks.
                    self.timers and self.timers("all-reduce").start()

                    if self.sharding and ShardingOption.SHARD_OP not in self.args.sharding:
                        if self.args.data_parallel_degree > 1 and not is_dp_group_support_in_group_sharded_parallel():
                            profile_paddle.push_record_event("fused_allreduce_gradients")
                            fused_allreduce_gradients(model.parameters(), fleet.get_hybrid_communicate_group())
                            profile_paddle.pop_record_event()
                            if ShardingOption.FULL_SHARD in self.args.sharding:
                                # Why need sync on parm again ?
                                # TODO: fix this.
                                profile_paddle.push_record_event("full_shard")
                                for p in model.parameters():
                                    if hasattr(p, "bw_storage"):
                                        assert p.grad is None, "This case shouldn't happen."
                                        p.bw_storage.scale_(1.0 / self.dp_group.nranks)
                                        paddle.distributed.all_reduce(p.bw_storage, group=self.dp_group)
                                profile_paddle.pop_record_event()

                    # Case 2: Use recompute and dp / sharding stage1,
                    # manualy collect gradient for dp.
                    elif args.recompute and availiable_no_sync:
                        fused_allreduce_gradients(list(model.parameters()), None)

                    pipeline_parallel_config = set(args.pipeline_parallel_config.split(" "))
                    enable_delay_scale_loss = "enable_delay_scale_loss" in pipeline_parallel_config
                    enable_dp_comm_overlap = "enable_dp_comm_overlap" in pipeline_parallel_config

                    if isinstance(self.optimizer, HybridParallelOptimizer) and not self.do_grad_scaling:
                        parameters_list = _obtain_optimizer_parameters_list(self.optimizer._inner_opt)

                        if not enable_dp_comm_overlap:
                            if self.optimizer._sharding_enable:
                                assert isinstance(self.optimizer._inner_opt, DygraphShardingOptimizer)
                                self.optimizer._inner_opt.reduce_gradients(list(parameters_list), self.optimizer._hcg)

                            if self.optimizer._dp_enable:
                                fused_allreduce_gradients(list(parameters_list), self.optimizer._hcg)
                    self.timers and self.timers("all-reduce").stop()
                    self.timers and self.timers("optimizer-step").start()

                    # pipeline parallel mode,  handle gradient merge here
                    if args.pipeline_parallel_degree > 1 and enable_delay_scale_loss:
                        for p in model._layers.parameters():
                            with paddle.no_grad():
                                if hasattr(p, "main_grad") and p.main_grad is not None:
                                    assert p.grad is None
                                    p.main_grad.scale_(1.0 / self.args.gradient_accumulation_steps)
                                elif p.grad is not None:
                                    p.grad.scale_(1.0 / self.args.gradient_accumulation_steps)

                    # Optimizer step
                    self.callback_handler.on_optimizer_begin(
                        args, self.state, self.control, scaler=self.scaler if self.do_grad_scaling else None
                    )
                    optimizer_was_run = True
                    if self.do_grad_scaling:
<<<<<<< HEAD
                        scale_before = paddle.assign(self.scaler._scale)
                        self.scaler.step(self.optimizer)
                        self.scaler.update()
=======
                        scale_before = self.scaler._scale.cpu().numpy()
                        self.scaler.step(self.optimizer)
                        self.scaler.update()
                        scale_after = self.scaler._scale.cpu().numpy()
>>>>>>> b0fa9c42
                        optimizer_was_run = not self.scaler._cache_founf_inf
                        if not optimizer_was_run:
                            scale_before_value = scale_before.numpy()
                            scale_after_value = self.scaler._scale.numpy()
                            logger.warning(
                                f"optimizer not run, scale_before: {scale_before_value[0]}, scale_after: {scale_after_value[0]}"
                            )
                    elif isinstance(self.optimizer, HybridParallelOptimizer):
                        self.optimizer._step(parameters_list)
                    else:
                        self.optimizer.step()
                    profile_paddle.pop_record_event()

                    self.timers and self.timers("optimizer-step").stop()

                    if optimizer_was_run:
                        self.lr_scheduler.step()

                    profile_paddle.push_record_event("clear_grad")
                    self.optimizer.clear_grad()
                    profile_paddle.pop_record_event()
                    self.callback_handler.on_optimizer_end(
                        args, self.state, self.control, scaler=self.scaler if self.do_grad_scaling else None
                    )

                    self.state.global_step += 1
                    self.state.epoch = epoch + (step + 1) / steps_in_epoch
                    self.control = self.callback_handler.on_step_end(args, self.state, self.control)
                    self._maybe_log_save_evaluate(tr_loss, model, epoch, ignore_keys_for_eval, inputs=inputs)
<<<<<<< HEAD

                #                    prof.step()
                #                    print(f"[BENCHMARK][{step}/{self.state.global_step}] {prof.step_info()}")
                #                    if self.state.global_step == 30:
                #                        prof.stop()
                #                        prof.summary(op_detail=True)
                #                        exit()
=======
                    self._print_timer()
                    step_control = 0
>>>>>>> b0fa9c42
                else:
                    self.control = self.callback_handler.on_substep_end(args, self.state, self.control)
                    step_control += 1

                if self.control.should_epoch_stop or self.control.should_training_stop:
                    break
                self.timers and self.timers("read-data").start()

            if step < 0:
                logger.warning(
                    f"There seems to be not a single sample in your epoch_iterator, stopping training at step"
                    f" {self.state.global_step}! This is expected if you're using an IterableDataset and set"
                    f" num_steps ({self.state.max_steps}) higher than the number of available samples."
                )
                self.control.should_training_stop = True

            self.control = self.callback_handler.on_epoch_end(args, self.state, self.control)
            self._maybe_log_save_evaluate(tr_loss, model, epoch, ignore_keys_for_eval, inputs=inputs)

            if self.control.should_training_stop:
                break

        if args.past_index and hasattr(self, "_past"):
            # Clean the state at the end of training
            delattr(self, "_past")

        logger.info("\nTraining completed. \n")
        if args.load_best_model_at_end and self.state.best_model_checkpoint is not None:
            if args.local_rank != -1:
                dist.barrier()

            logger.info(
                f"Loading best model from {self.state.best_model_checkpoint} (score: {self.state.best_metric})."
            )
            if isinstance(self.model, LoRAModel) or isinstance(self.model, PrefixModelForCausalLM):
                self._load_best_model_from_peft_checkpoint()
            else:
                weight_name = PADDLE_WEIGHTS_NAME
                best_model_path = os.path.join(
                    self.state.best_model_checkpoint, _add_variant(weight_name, self.args.weight_name_suffix)
                )
                if os.path.exists(best_model_path):
                    # We load the model state dict on the CPU to avoid an OOM error.
                    state_dict = paddle.load(best_model_path, return_numpy=True)
                    # If the model is on the GPU, it still works!
                    self._set_state_dict_in_model(state_dict)
                else:
                    logger.warning(
                        f"Could not locate the best model at {best_model_path}, if you are running a distributed training "
                        "on multiple nodes, you should activate `--save_on_each_node`."
                    )

        self._total_loss_scalar += tr_loss.item()
        train_loss = self._total_loss_scalar / self.state.global_step

        metrics = speed_metrics("train", start_time, num_samples=num_train_samples, num_steps=self.state.max_steps)

        metrics["train_loss"] = train_loss

        self.is_in_train = False

        self._memory_tracker.stop_and_update_metrics(metrics)

        self.log(metrics)

        self.control = self.callback_handler.on_train_end(args, self.state, self.control)

        return TrainOutput(self.state.global_step, train_loss, metrics)

    def _load_best_model_from_peft_checkpoint(self):
        tp_merge = True
        if isinstance(self.model, LoRAModel):
            weight_name = LORA_WEIGHTS_NAME
            if self.model.quantized or self.args.pipeline_parallel_degree > 1:
                tp_merge = False
        elif isinstance(self.model, PrefixModelForCausalLM):
            weight_name = PREFIX_WEIGHTS_NAME
        if tp_merge:
            best_model_path = os.path.join(self.state.best_model_checkpoint, weight_name)
        else:
            best_model_path = os.path.join(
                self.state.best_model_checkpoint, _add_variant(weight_name, self.args.weight_name_suffix)
            )

        if os.path.exists(best_model_path):
            # We load the model state dict on the CPU to avoid an OOM error.
            state_dict = paddle.load(best_model_path, return_numpy=True)
            if tp_merge:
                state_dict = self.model._convert_tensor_parallel(state_dict)
            # If the model is on the GPU, it still works!
            self._set_state_dict_in_model(state_dict)
        else:
            logger.warning(
                f"Could not locate the best model at {best_model_path}, if you are running a distributed training "
                "on multiple nodes, you should activate `--save_on_each_node`."
            )

    def _get_train_sampler(self) -> Optional[paddle.io.Sampler]:
        if self.train_dataset is None or not has_length(self.train_dataset):
            return None

        if self.args.world_size <= 1:
            return paddle.io.BatchSampler(
                dataset=self.train_dataset,
                shuffle=True,
                batch_size=self.args.per_device_train_batch_size,
                drop_last=self.args.dataloader_drop_last,
            )

        return DistributedBatchSampler(
            self.train_dataset,
            batch_size=self.args.per_device_train_batch_size,
            shuffle=True,
            num_replicas=self.args.dataset_world_size,
            rank=self.args.dataset_rank,
            drop_last=self.args.dataloader_drop_last,
        )

    def _set_state_dict_in_model(self, state_dict):
        # TODO  @ZHUI paddle need return the results of set_state_dict.
        logger.info(f"set state-dict :{self.model.set_state_dict(state_dict)}")

    def _print_timer(self):
        """print timer and clear states"""
        paddle_timer_info = ""
        try:
            from paddle.distributed.fleet.utils.timer_helper import (
                get_timers as paddle_get_timers,
            )

            paddle_pipeline_timers = paddle_get_timers()
            for name, timer in paddle_pipeline_timers.timers.items():
                elapsed_time = timer.elapsed(reset=False) * 1000.0
                paddle_timer_info += f" | {name}: {elapsed_time:.2f}"
            paddle_pipeline_timers.log(paddle_pipeline_timers.timers.keys(), reset=True)
        except ImportError:  # paddle version too old, timer not support
            warnings.warn(f"paddle version:{paddle.__git_commit__} does not support pipeline timer")
        except AssertionError:  # paddle timer not enabled
            pass

        if self.timers is not None:
            timer_info = self.timers.log(self.timers.timers.keys(), reset=True)
        else:
            timer_info = ""

        if timer_info or paddle_timer_info:
            logger.info(f"[Profile global_step: {self.state.global_step}] {timer_info} {paddle_timer_info}")

    def _maybe_log_save_evaluate(self, tr_loss, model, epoch, ignore_keys_for_eval, **kwargs):
        if self.control.should_log:

            logs: Dict[str, float] = {}

            # all_gather + mean() to get average loss over all processes
            tr_loss_scalar = self._nested_gather(tr_loss).mean().item()

            # reset tr_loss to zero
            tr_loss.subtract_(tr_loss)

            logs["loss"] = round(tr_loss_scalar / (self.state.global_step - self._globalstep_last_logged), 8)
            logs["learning_rate"] = float("{0:.3e}".format(self._get_learning_rate()))
            logs["global_step"] = int(self.state.global_step)

            total_train_batch_size = (
                self.args.train_batch_size * self.args.gradient_accumulation_steps * self.args.dataset_world_size
            )
            num_steps = self.state.global_step - self._globalstep_last_logged
            logs.update(
                speed_metrics(
                    "interval",
                    self._globalstep_last_start_time,
                    num_samples=total_train_batch_size * num_steps,
                    num_steps=num_steps,
                )
            )

            self._total_loss_scalar += tr_loss_scalar
            self._globalstep_last_logged = self.state.global_step
            self._globalstep_last_start_time = time.time()

            self.log(logs, **kwargs)

        metrics = None
        if self.control.should_evaluate:
            if isinstance(self.optimizer, GroupShardedOptimizerStage2) and self.optimizer._broadcast_overlap:
                paddle.device.cuda.synchronize()

            if isinstance(self.eval_dataset, dict):
                for eval_dataset_name, eval_dataset in self.eval_dataset.items():
                    metrics = self.evaluate(
                        eval_dataset=eval_dataset,
                        ignore_keys=ignore_keys_for_eval,
                        metric_key_prefix=f"eval_{eval_dataset_name}",
                    )
            else:
                metrics = self.evaluate(ignore_keys=ignore_keys_for_eval)

        if self.control.should_save:
            if isinstance(self.optimizer, GroupShardedOptimizerStage2) and self.optimizer._broadcast_overlap:
                paddle.device.cuda.synchronize()

            self._save_checkpoint(model, metrics=metrics)
            self.control = self.callback_handler.on_save(self.args, self.state, self.control)

    def _get_learning_rate(self):
        return self.optimizer.get_lr()

    def get_train_dataloader(self):
        """
        Returns the training [`~paddle.io.DataLoader`].

        Will use no sampler if `self.train_dataset` does not implement `__len__`, a random sampler (adapted to
        distributed training if necessary) otherwise.

        Subclass and override this method if you want to inject some custom behavior.
        """
        if self.args.should_load_dataset and self.train_dataset is None:
            raise ValueError("Training requires a train_dataset when should_load_dataset is True.")
        if not self.args.should_load_dataset and self.train_dataset is not None:
            raise ValueError("We don't need train_dataset when should_load_dataset is False.")

        train_dataset = self.train_dataset
        if is_datasets_available() and train_dataset is not None and isinstance(train_dataset, datasets.Dataset):
            train_dataset = self._remove_unused_columns(train_dataset, description="training")
        _DataLoader = DistDataLoader if self.args.distributed_dataloader else DataLoader

        if self._is_iterable_dataset(train_dataset):
            if self.args.dataset_world_size > 1:
                train_dataset = IterableDatasetShard(
                    train_dataset,
                    batch_size=self.args.per_device_train_batch_size,
                    drop_last=self.args.dataloader_drop_last,
                    num_processes=self.args.dataset_world_size,
                    process_index=self.args.dataset_rank,
                )

            return _DataLoader(
                train_dataset,
                batch_size=self.args.per_device_train_batch_size,
                collate_fn=self.data_collator,
                num_workers=self.args.dataloader_num_workers,
            )

        if self.args.should_load_dataset:
            train_sampler = self._get_train_sampler()
        else:
            train_sampler = None

        if self.args.distributed_dataloader:
            logger.info("Training using DistDataLoader.")

        return _DataLoader(
            train_dataset,
            batch_sampler=train_sampler,
            collate_fn=self.data_collator,
            num_workers=self.args.dataloader_num_workers,
        )

    def _get_eval_sampler(self, eval_dataset: Dataset):
        if self.args.world_size <= 1:
            return paddle.io.BatchSampler(
                eval_dataset,
                batch_size=self.args.per_device_eval_batch_size,
                shuffle=False,
                drop_last=False,
            )
        else:
            drop_last = False
            if self.args.pipeline_parallel_degree > 1:
                drop_last = True
                logger.warning(
                    "In parallel mode, the bacth_size is strictly checked. set DistributedBatchSampler drop_last=True."
                )

            return DistributedBatchSampler(
                eval_dataset,
                num_replicas=self.args.dataset_world_size,
                rank=self.args.dataset_rank,
                batch_size=self.args.per_device_eval_batch_size,
                shuffle=False,
                drop_last=drop_last,
            )

    def get_eval_dataloader(self, eval_dataset: Optional[Dataset] = None) -> DataLoader:
        """
        Returns the evaluation [`~paddle.io.DataLoader`].

        Subclass and override this method if you want to inject some custom behavior.

        Args:
            eval_dataset (`paddle.io.Dataset`, *optional*):
                If provided, will override `self.eval_dataset`. If it is an `datasets.Dataset`, columns not accepted by
                the `model.forward()` method are automatically removed. It must implement `__len__`.
        """
        if self.args.should_load_dataset and eval_dataset is None and self.eval_dataset is None:
            raise ValueError("Evaluation requires an eval_dataset when should_load_dataset is True.")
        if not self.args.should_load_dataset and not (eval_dataset is None and self.eval_dataset is None):
            raise ValueError("We don't need eval_dataset when should_load_dataset is False.")

        eval_dataset = eval_dataset if eval_dataset is not None else self.eval_dataset

        if is_datasets_available() and eval_dataset is not None and isinstance(eval_dataset, datasets.Dataset):
            eval_dataset = self._remove_unused_columns(eval_dataset, description="evaluation")

        _DataLoader = DistDataLoader if self.args.distributed_dataloader else DataLoader

        if self._is_iterable_dataset(eval_dataset):
            if self.args.dataset_world_size > 1:
                eval_dataset = IterableDatasetShard(
                    eval_dataset,
                    batch_size=self.args.per_device_eval_batch_size,
                    drop_last=self.args.dataloader_drop_last,
                    num_processes=self.args.dataset_world_size,
                    process_index=self.args.dataset_rank,
                )

            return _DataLoader(
                eval_dataset,
                batch_size=self.args.per_device_eval_batch_size,
                collate_fn=self.data_collator,
                num_workers=self.args.dataloader_num_workers,
            )

        if self.args.should_load_dataset:
            eval_sampler = self._get_eval_sampler(eval_dataset)
        else:
            eval_sampler = None

        if self.args.distributed_dataloader:
            logger.info("Eval using DistDataLoader.")

        return _DataLoader(
            eval_dataset,
            batch_sampler=eval_sampler,
            collate_fn=self.data_collator,
            num_workers=self.args.dataloader_num_workers,
        )

    def get_test_dataloader(self, test_dataset: Dataset) -> DataLoader:
        """
        Returns the test [`~paddle.io.DataLoader`].

        Subclass and override this method if you want to inject some custom behavior.

        Args:
            test_dataset (`paddle.io.Dataset`, *optional*):
                The test dataset to use. If it is an `datasets.Dataset`, columns not accepted by the `model.forward()`
                method are automatically removed. It must implement `__len__`.
        """
        if self.args.should_load_dataset and not test_dataset:
            raise ValueError("Test requires an test_dataset when should_load_dataset is True.")
        if not self.args.should_load_dataset and test_dataset is not None:
            raise ValueError("We don't need test_dataset when should_load_dataset is False.")

        if is_datasets_available() and test_dataset is not None and isinstance(test_dataset, datasets.Dataset):
            test_dataset = self._remove_unused_columns(test_dataset, description="test")

        _DataLoader = DistDataLoader if self.args.distributed_dataloader else DataLoader

        if self._is_iterable_dataset(test_dataset):
            if self.args.dataset_world_size > 1:
                test_dataset = IterableDatasetShard(
                    test_dataset,
                    batch_size=self.args.per_device_eval_batch_size,
                    drop_last=self.args.dataloader_drop_last,
                    num_processes=self.args.dataset_world_size,
                    process_index=self.args.dataset_rank,
                )

            return _DataLoader(
                test_dataset,
                batch_size=self.args.per_device_eval_batch_size * self.world_size,
                collate_fn=self.data_collator,  # _get_collator_with_removed_columns
                num_workers=self.args.dataloader_num_workers,
            )

        if self.args.should_load_dataset:
            test_sampler = self._get_eval_sampler(test_dataset)
        else:
            test_sampler = None

        if self.args.distributed_dataloader:
            logger.info("Test using DistDataLoader.")

        # We use the same batch_size as for eval.
        return _DataLoader(
            test_dataset,
            batch_sampler=test_sampler,
            collate_fn=self.data_collator,
            drop_last=self.args.dataloader_drop_last,
        )

    def create_optimizer_and_scheduler(self, num_training_steps: int):
        """
        Setup the optimizer and the learning rate scheduler.

        We provide a reasonable default that works well. If you want to use something else, you can pass a tuple in the
        Trainer's init through `optimizers`, or subclass and override this method (or `create_optimizer` and/or
        `create_scheduler`) in a subclass.
        """
        self.create_scheduler(num_training_steps=num_training_steps)
        self.create_optimizer(self.lr_scheduler)

    def create_optimizer(self, lr_scheduler=None):
        """
        Setup the optimizer.

        We provide a reasonable default that works well. If you want to use something else, you can pass a tuple in the
        Trainer's init through `optimizers`, or subclass and override this method in a subclass.
        """
        if self.optimizer is None:
            if self.optimizer_grouped_parameters is not None:
                params = self.optimizer_grouped_parameters
                apply_decay_param_fun = None
            else:
                params = self.model.parameters()
                decay_parameters = [
                    p.name for n, p in self.model.named_parameters() if not any(nd in n for nd in ["bias", "norm"])
                ]

                def apply_decay_param_fun(x):
                    return x in decay_parameters

            optimizer_cls, optimizer_kwargs = Trainer.get_optimizer_cls_and_kwargs(self.args)
            if hasattr(optimizer_cls, "_create_master_weight") and self.args.fp16_opt_level == "O2":
                optimizer_kwargs["multi_precision"] = True

            def is_new_version_sharding_stage1_optimizer():
                signature_keys = set(inspect.signature(DygraphShardingOptimizer).parameters.keys())
                return "inner_optimizer_class" not in signature_keys

            if ShardingOption.SHARD_OP in self.args.sharding and not is_new_version_sharding_stage1_optimizer():
                # for backward compatibility.
                # this call will raise, if sharding stage1 is supported in HybridParallelOptimizer,
                # in which case, the logic follows will handle it
                self.optimizer = DygraphShardingOptimizer(
                    hcg=fleet.get_hybrid_communicate_group(),
                    user_defined_strategy=None,
                    params=params,
                    inner_optimizer_class=optimizer_cls,
                    learning_rate=self.lr_scheduler if lr_scheduler is None else lr_scheduler,
                    apply_decay_param_fun=apply_decay_param_fun,
                    weight_decay=self.args.weight_decay,
                    grad_clip=nn.ClipGradByGlobalNorm(self.args.max_grad_norm)
                    if self.args.max_grad_norm > 0
                    else None,
                    **optimizer_kwargs,
                )
            else:
                self.optimizer = optimizer_cls(
                    learning_rate=self.lr_scheduler if lr_scheduler is None else lr_scheduler,
                    apply_decay_param_fun=apply_decay_param_fun,
                    parameters=params,
                    weight_decay=self.args.weight_decay,
                    grad_clip=nn.ClipGradByGlobalNorm(self.args.max_grad_norm)
                    if self.args.max_grad_norm > 0
                    else None,
                    **optimizer_kwargs,
                )

        return self.optimizer

    def _load_rng_state(self, checkpoint):
        # Load RNG states from `checkpoint`
        if checkpoint is None:
            return

        # if use distributed training
        if self.args.world_size > 1:
            process_index = self.args.process_index
            rng_file = os.path.join(checkpoint, f"rng_state_{process_index}.pth")
            if not os.path.isfile(rng_file):
                logger.info(
                    f"Didn't find an RNG file for process {process_index}, if you are resuming a training that "
                    "wasn't launched in a distributed fashion, reproducibility is not guaranteed."
                )
                return
        else:
            rng_file = os.path.join(checkpoint, "rng_state.pth")
            if not os.path.isfile(rng_file):
                logger.info(
                    "Didn't find an RNG file, if you are resuming a training that was launched in a distributed "
                    "fashion, reproducibility is not guaranteed."
                )
                return

        checkpoint_rng_state = paddle.load(rng_file, return_numpy=True)
        random.setstate(checkpoint_rng_state["python"])
        np.random.set_state(checkpoint_rng_state["numpy"])

        core = paddle.framework.core

        core.default_cpu_generator().manual_seed(checkpoint_rng_state["cpu"])
        if core.is_compiled_with_cuda():
            if not len(checkpoint_rng_state["cuda"]) == core.get_cuda_device_count():
                raise ValueError("Length of gpu state list shoule be equal to the gpu device count")
            for i in range(core.get_cuda_device_count()):
                core.default_cuda_generator(i).manual_seed(checkpoint_rng_state["cuda"][i])

        if paddle.device.get_all_custom_device_type() is not None:
            custom_device_type = paddle.device.get_all_custom_device_type()
            for device in custom_device_type:
                if not len(checkpoint_rng_state["cuda"]) == core.get_custom_device_count(device):
                    raise ValueError("Length of custom device state list shoule be equal to the custom device count")
                for i in range(core.get_custom_device_count(device)):
                    core.default_custom_device_generator(i).manual_seed(checkpoint_rng_state["cuda"][i])

        if self.args.use_hybrid_parallel:
            fleet.meta_parallel.get_rng_state_tracker().set_states_tracker(
                checkpoint_rng_state["hybrid_parallel_rng_state_tracker"]
            )

    @staticmethod
    def get_optimizer_cls_and_kwargs(args: TrainingArguments) -> Tuple[Any, Any]:
        """
        Returns the optimizer class and optimizer parameters based on the training arguments.

        Args:
            args (`paddlenlp.training_args.TrainingArguments`):
                The training arguments for the training session.

        """
        # optimizer_kwargs = {"lr": args.learning_rate}
        optimizer_kwargs = {}
        adam_kwargs = {
            "beta1": args.adam_beta1,
            "beta2": args.adam_beta2,
            "epsilon": args.adam_epsilon,
        }
        if args.optim == OptimizerNames.ADAMW:
            from paddle.optimizer import AdamW

            optimizer_cls = AdamW
            optimizer_kwargs.update(adam_kwargs)
        else:
            raise ValueError(f"Trainer cannot instantiate unsupported optimizer: {args.optim}")
        return optimizer_cls, optimizer_kwargs

    def create_scheduler(self, num_training_steps: int):
        """
        Setup the scheduler. The optimizer of the trainer must have been set up either before this method is called or
        passed as an argument.

        Args:
            num_training_steps (int): The number of training steps to do.
        """
        warmup = (
            self.args.warmup_steps if self.args.warmup_steps > 0 else int(self.args.warmup_ratio * num_training_steps)
        )

        if self.lr_scheduler is None:
            self.lr_scheduler = get_scheduler(
                self.args.lr_scheduler_type,
                learning_rate=self.args.learning_rate,
                num_warmup_steps=warmup,
                num_training_steps=num_training_steps,
                num_cycles=self.args.num_cycles,
                lr_end=self.args.lr_end,
                power=self.args.power,
            )

        return self.lr_scheduler

    def num_examples(self, dataloader: DataLoader) -> int:
        """
        Helper to get number of samples in a [`~paddle.io.DataLoader`] by accessing its dataset. When
        dataloader.dataset does not exist or has no length, estimates as best it can
        """
        try:
            dataset = dataloader.dataset
            # Special case for IterableDatasetShard, we need to dig deeper
            if isinstance(dataset, IterableDatasetShard):
                return len(dataloader.dataset.dataset)
            return len(dataloader.dataset)
        except (NameError, AttributeError, TypeError):  # no dataset or length, estimate by length of dataloader
            return len(dataloader) * self.args.per_device_train_batch_size

    def _wrap_model(self, model, training=True):

        # train/eval could be run multiple-times - if already wrapped, don't re-wrap it again
        if unwrap_model(model) is not model:
            return model

        # Note: in paddle.distributed mode, there's no point in wrapping the model
        # inside a DistributedDataParallel as we'll be under `no_grad` anyways.
        if not training:
            return model

        # Mixed precision training
        if training and self.do_grad_scaling:  # self.args.fp16_opt_level=="O2":
            # model, self.optimizer
            if self.amp_dtype == "bfloat16":
                # fix for paddlepaddle < 2.4.1, not support for bf16
                decorated = paddle.amp.decorate(
                    models=model, optimizers=self.optimizer, level=self.args.fp16_opt_level, dtype=self.amp_dtype
                )
            else:
                decorated = paddle.amp.decorate(
                    models=model, optimizers=self.optimizer, level=self.args.fp16_opt_level
                )

            if self.optimizer is None:
                model = decorated
            else:
                model, self.optimizer = decorated

        # Multi-gpu training
        if self.args.world_size > 1 and not self.args.use_hybrid_parallel:
            model = paddle.DataParallel(model)
            # Distributed training (should be after fp16 initialization)

        in_pipeline_parallel_mode = self.args.pipeline_parallel_degree > 1
        in_sharding_parallel_mode = self.sharding is not None
        in_tensor_parallel_model = self.args.tensor_parallel_degree > 1

        # Pipeline mode
        if in_pipeline_parallel_mode:
            if self.args.amp_master_grad:
                mix_precision_utils.MixPrecisionLayer(model, dtype=self.amp_dtype)  # return value has no use
            # hack for pipeline model mini batch to batch
            # need batter solution @ZHUI
            # make batch_fn compatible for fleet.distributed_model decorate.
            prepare_pipeline_inputs_func = (
                model._prepare_pipeline_inputs_func if hasattr(model, "_prepare_pipeline_inputs_func") else None
            )
            if isinstance(model, LoRAModel):
                model = model.model
            model = fleet.distributed_model(model)
            if prepare_pipeline_inputs_func is not None:
                model._prepare_pipeline_inputs_func = prepare_pipeline_inputs_func
            else:

                def _prepare_pipeline_inputs_func(inputs):
                    first_stage_keys = ["input_ids", "attention_mask", "position_ids"]
                    last_stage_keys = ["labels"]

                    def get_expected_keys(inputs, keys):
                        ret = tuple([inputs.pop(k) for k in keys if k in inputs])
                        if len(ret) == 1:
                            ret = ret[0]
                        return ret

                    if type(inputs) is dict or type(inputs) is OrderedDict:
                        return [
                            get_expected_keys(inputs, first_stage_keys),
                            get_expected_keys(inputs, last_stage_keys),
                        ]

                    keys = list(inputs[0].keys())
                    inputs_batch = {key: [data.pop(key) for data in inputs] for key in keys}
                    return [
                        get_expected_keys(inputs_batch, first_stage_keys),
                        get_expected_keys(inputs_batch, last_stage_keys),
                    ]

                logger.warning(
                    "Using default prepare pipeline inputs func, only support input_ids and labels as inputs."
                )
                model._prepare_pipeline_inputs_func = _prepare_pipeline_inputs_func

            assert self.optimizer is not None, "Pipeline mode need decorate optimizer, pelease init optimizer."
            if self.args.amp_master_grad:
                self.optimizer = mix_precision_utils.MixPrecisionOptimizer(self.optimizer)
            self.optimizer = fleet.distributed_optimizer(self.optimizer)

        # No pipeline mode, sharding only
        if not in_pipeline_parallel_mode and in_sharding_parallel_mode:
            # Sharded DDP!
            if self.args.tensor_parallel_degree > 1:
                hcg = fleet.get_hybrid_communicate_group()
                assert (
                    ShardingOption.SHARD_GRAD_OP in self.args.sharding or ShardingOption.SHARD_OP in self.args.sharding
                ), "Only support tensor parallel + sharding stage1/stage2 hybrid parallel now."
                model = paddle.distributed.fleet.meta_parallel.TensorParallel(model, hcg, strategy=None)

            if ShardingOption.SHARD_OP in self.args.sharding:
                if self.args.amp_master_grad:
                    mix_precision_utils.MixPrecisionLayer(model, dtype=self.amp_dtype)  # return value has no use
                model = fleet.distributed_model(model)
                if self.args.amp_master_grad:
                    self.optimizer = mix_precision_utils.MixPrecisionOptimizer(self.optimizer)
                self.optimizer = fleet.distributed_optimizer(self.optimizer)
            else:
                # sync params (broadcast) buffers in dp group
                if not is_dp_group_support_in_group_sharded_parallel() and self.args.data_parallel_degree > 1:
                    from paddle.distributed.parallel import sync_params_buffers

                    hcg = fleet.get_hybrid_communicate_group()
                    dp_group = hcg.get_data_parallel_group()
                    sync_params_buffers(model, comm_group=dp_group, src_rank=dp_group.ranks[0])

                cpu_offload = ShardingOption.OFFLOAD in self.args.sharding
                assert self.optimizer is not None, "optimizer is empty!"
                level = None
                if ShardingOption.SHARD_GRAD_OP in self.args.sharding:
                    level = "os_g"
                if ShardingOption.FULL_SHARD in self.args.sharding:
                    level = "p_g_os"

                from paddle.distributed.sharding import group_sharded_parallel

                # add dp_group and exclude_layer params
                # https://www.paddlepaddle.org.cn/documentation/docs/zh/develop/api/paddle/distributed/sharding/group_sharded_parallel_cn.html#group-sharded-parallel
                extra_kwargs = {}
                if is_dp_group_support_in_group_sharded_parallel():
                    extra_kwargs["dp_group"] = self.dp_group
                    extra_kwargs["exclude_layer"] = ["GroupNorm"]

                if self.args.amp_master_grad:
                    assert level == "os_g", "Main grad doesn't support sharding stage 3 for now."
                    assert (
                        self.args.data_parallel_degree == 1
                    ), "Sharding stage 2 main grad is not compatible with dp for now."
                    mix_precision_utils.MixPrecisionLayer(model, dtype=self.amp_dtype)  # return value has no use
                    self.optimizer = mix_precision_utils.MixPrecisionOptimizer(self.optimizer)

                model, optimizer, _ = group_sharded_parallel(
                    model,
                    self.optimizer,
                    level=level,
                    scaler=None,
                    group=self.sharding_group,
                    offload=cpu_offload,
                    **extra_kwargs,
                )
                if self.args.amp_master_grad:
                    assert hasattr(optimizer, "use_main_grad"), (
                        "Current installed paddle doesn't support sharding stage 2 with main grad, "
                        "please upgrade your paddle (using nightly version)."
                    )

                sharding_parallel_config = set(self.args.sharding_parallel_config.split(" "))
                if level == "os_g" and "enable_stage2_overlap" in sharding_parallel_config:
                    model._set_reduce_overlap(True)
                    optimizer._set_broadcast_overlap(True, model)

                self.optimizer = optimizer

        # pure tesnor parallel mode, no pipeline_parallel, no sharding.
        if not in_pipeline_parallel_mode and not in_sharding_parallel_mode and in_tensor_parallel_model:
            if self.args.amp_master_grad:
                mix_precision_utils.MixPrecisionLayer(model, dtype=self.amp_dtype)  # return value has no use

            model = fleet.distributed_model(model)
            assert self.optimizer is not None, "Tensor parallel mode need decorate optimizer, pelease init optimizer."
            if self.args.amp_master_grad:
                self.optimizer = mix_precision_utils.MixPrecisionOptimizer(self.optimizer)
            self.optimizer = fleet.distributed_optimizer(self.optimizer)

        return model

    def _prepare_input(self, data: Union[paddle.Tensor, Any]) -> Union[paddle.Tensor, Any]:
        """
        Prepares one `data` before feeding it to the model, be it a tensor or a nested list/dictionary of tensors.
        """
        if isinstance(data, Mapping):
            return type(data)({k: self._prepare_input(v) for k, v in data.items()})
        elif isinstance(data, (tuple, list)):
            return type(data)(self._prepare_input(v) for v in data)
        elif isinstance(data, paddle.Tensor):
            # kwargs = dict(device=self.args.current_device)
            # update data type for pure fp16
            if data.place.is_cuda_pinned_place():
                return data.cuda()
            return data
            # return data.to(**kwargs)
        return data

    def _prepare_inputs(self, inputs: Dict[str, Union[paddle.Tensor, Any]]) -> Dict[str, Union[paddle.Tensor, Any]]:
        """
        Prepare `inputs` before feeding them to the model, converting them to tensors if they are not already and
        handling potential state.
        """
        inputs = self._prepare_input(inputs)
        if self.args.past_index >= 0 and self._past is not None:
            inputs["mems"] = self._past

        return inputs

    def autocast_smart_context_manager(self):
        """
        A helper wrapper that creates an appropriate context manager for `autocast` while feeding it the desired
        arguments, depending on the situation.
        """
        if self.enable_autocast_context_manager:
            custom_black_list = ["reduce_sum", "c_softmax_with_cross_entropy"]
            custom_white_list = []
            if self.args.fp16_opt_level == "O2":
                # https://github.com/PaddlePaddle/Paddle/blob/eb97f4f0adca40b16a309b927e480178beb8ae96/python/paddle/amp/amp_lists.py#L85-L86
                # the lookup_table is in black_list, but in O2, we need it return fp16
                custom_white_list.extend(["lookup_table", "lookup_table_v2"])

            if self.args.amp_custom_white_list is not None:
                custom_white_list.extend(self.args.amp_custom_white_list)
            if self.args.amp_custom_black_list is not None:
                custom_black_list.extend(self.args.amp_custom_black_list)

            ctx_manager = autocast(
                True,
                custom_black_list=set(custom_black_list),
                custom_white_list=set(custom_white_list),
                level=self.args.fp16_opt_level,
                dtype=self.amp_dtype,
            )
        else:
            ctx_manager = contextlib.nullcontext() if sys.version_info >= (3, 7) else contextlib.suppress()

        return ctx_manager

    def compute_loss(self, model, inputs, return_outputs=False):
        """
        How the loss is computed by Trainer. By default, all models return the loss in the first element.
        Subclass and override for custom behavior.
        """
        if self.criterion is not None:
            if "labels" in inputs:
                labels = inputs.pop("labels")
            elif "start_positions" in inputs and "end_positions" in inputs:
                labels = (inputs.pop("start_positions"), inputs.pop("end_positions"))
            elif self.args.label_names is not None:
                labels = []
                for label in self.label_names:
                    labels.append(inputs.pop(label))
                labels = tuple(labels)
            elif "generator_labels" in inputs:
                labels = inputs["generator_labels"]
        else:
            labels = None

        outputs = model(**inputs)

        if self.criterion is not None:
            loss = self.criterion(outputs, labels)
            outputs = (loss, outputs)

        # Save past state if it exists
        # TODO: this needs to be fixed and made cleaner later.
        if self.args.past_index >= 0:
            self._past = outputs[self.args.past_index]

        # We don't use .loss here since the model may return tuples instead of ModelOutput.
        loss = outputs["loss"] if isinstance(outputs, dict) else outputs
        if isinstance(outputs, dict):
            loss = outputs["loss"]
        elif isinstance(outputs, tuple):
            loss = outputs[0]
        else:
            loss = outputs

        return (loss, outputs) if return_outputs else loss

    def training_step(self, model: nn.Layer, inputs: Dict[str, Union[paddle.Tensor, Any]]) -> paddle.Tensor:
        """
        Perform a training step on a batch of inputs.

        Subclass and override to inject custom behavior.

        Args:
            model (`nn.Layer`):
                The model to train.
            inputs (`Dict[str, Union[paddle.Tensor, Any]]`):
                The inputs and targets of the model.

                The dictionary will be unpacked before being fed to the model. Most models expect the targets under the
                argument `labels`. Check your model's documentation for all accepted arguments.

        Return:
            `paddle.Tensor`: The tensor with training loss on this batch.
        """
        if self.args.pipeline_parallel_degree > 1:
            return self.training_pipeline_step(model, inputs)

        model.train()
        inputs = self._prepare_inputs(inputs)

        profile_paddle.push_record_event("forward")
        with self.autocast_smart_context_manager():
            loss = self.compute_loss(model, inputs)

        if self.args.gradient_accumulation_steps > 1:
            loss = loss / self.args.gradient_accumulation_steps
        profile_paddle.pop_record_event()

        profile_paddle.push_record_event("backward")
        if self.do_grad_scaling:
            self.scaler.scale(loss).backward()
        else:
            loss.backward()
        profile_paddle.pop_record_event()

        return loss.detach()

    def training_pipeline_step(self, model: nn.Layer, inputs: Dict[str, Union[paddle.Tensor, Any]]) -> paddle.Tensor:
        """
        Perform a training step on a batch of inputs.

        Subclass and override to inject custom behavior.

        Args:
            model (`nn.Layer`):
                The model to train.
            inputs (`Dict[str, Union[paddle.Tensor, Any]]`):
                The inputs and targets of the model.

                The dictionary will be unpacked before being fed to the model. Most models expect the targets under the
                argument `labels`. Check your model's documentation for all accepted arguments.

        Return:
            `paddle.Tensor`: The tensor with training loss on this batch.
        """
        # accumulation data
        if not hasattr(self, "_pp_data_buffer"):
            self._pp_data_buffer = []
        self._pp_data_buffer.append(inputs)
        if len(self._pp_data_buffer) != self.args.gradient_accumulation_steps:
            return paddle.zeros([])

        # for v in self._pp_data_buffer[0].values():
        #     assert isinstance(v, paddle.Tensor), f"Only support tensor as pipeline mode input, got type {type(v)}"

        inputs = model._prepare_pipeline_inputs_func(self._pp_data_buffer)
        self._pp_data_buffer = []

        model.train()
        # hack pipeline-layers
        # since the pipeline layer will check input is valid every iter.
        # in same case,  for example, batch size warmup, we need dynamic change gradient_accumulation_steps to implement.
        config_backup = model.micro_batch_size, model.accumulate_steps
        model.micro_batch_size = self.args.per_device_train_batch_size
        model.accumulate_steps = self.args.gradient_accumulation_steps

        if model._dp_comm_overlap or model._sharding_comm_overlap:
            for _, buffers in model._chunk_2_comm_buffers.items():
                for buffer in buffers:
                    buffer._acc_steps = self.args.gradient_accumulation_steps

        inputs = model._prepare_training(
            inputs, self.optimizer, self.lr_scheduler
        )  # None, None => [optimizer, lr_scheduler]
        model.optimizer = None  # we do not use `PipelineParallel` to handler optimizer step
        model.lr_scheduler = None

        with self.autocast_smart_context_manager():
            loss = model.forward_backward_pipeline(inputs, self.scaler if self.do_grad_scaling else None)

        model.micro_batch_size, model.accumulate_steps = config_backup

        return loss.detach()

    def save_model(self, output_dir: Optional[str] = None, merge_tensor_parallel: Optional[bool] = False):
        """
        Will save the model, so you can reload it using `from_pretrained()`.

        Will only save from the main process.
        """

        if output_dir is None:
            output_dir = self.args.output_dir

        if ShardingOption.FULL_SHARD in self.args.sharding:
            self.model_wrapped.get_all_parameters(convert2cpu=True)

        if self.args.should_save_model_state:
            self._save(output_dir=output_dir, merge_tensor_parallel=merge_tensor_parallel)

    def _save_checkpoint(self, model, metrics=None):
        # assert unwrap_model(model) is self.model, "internal model should be a reference to self.model"

        # Save model checkpoint
        checkpoint_folder = f"{PREFIX_CHECKPOINT_DIR}-{self.state.global_step}"

        run_dir = self.args.output_dir

        output_dir = os.path.join(run_dir, checkpoint_folder)

        if isinstance(self.model, LoRAModel) and (self.model.quantized or self.args.pipeline_parallel_degree > 1):
            self.save_model(output_dir)
        elif isinstance(self.model, LoRAModel) or isinstance(self.model, PrefixModelForCausalLM):
            self.save_model(output_dir, True)
        else:
            self.save_model(output_dir)

        optimizer_name = _add_variant(OPTIMIZER_NAME, self.args.optimizer_name_suffix)

        if self.args.use_hybrid_parallel:
            if self.dp_group.rank <= 0:
                os.makedirs(output_dir, exist_ok=True)
                paddle.save(
                    self.optimizer.state_dict(),
                    os.path.join(output_dir, optimizer_name),
                )

        if self.args.should_save:
            if not self.args.use_hybrid_parallel:
                paddle.save(self.optimizer.state_dict(), os.path.join(output_dir, OPTIMIZER_NAME))

            # FIXME: manybe only save one copy
            paddle.save(self.lr_scheduler.state_dict(), os.path.join(output_dir, SCHEDULER_NAME))

            if self.do_grad_scaling:
                paddle.save(self.scaler.state_dict(), os.path.join(output_dir, SCALER_NAME))

        # Determine the new best metric / best model checkpoint
        if metrics is not None and self.args.metric_for_best_model is not None:
            metric_to_check = self.args.metric_for_best_model
            if not metric_to_check.startswith("eval_"):
                metric_to_check = f"eval_{metric_to_check}"
            metric_value = metrics[metric_to_check]

            operator = np.greater if self.args.greater_is_better else np.less
            if (
                self.state.best_metric is None
                or self.state.best_model_checkpoint is None
                or operator(metric_value, self.state.best_metric)
            ):
                self.state.best_metric = metric_value
                self.state.best_model_checkpoint = output_dir

        # Save the Trainer state
        if self.args.should_save:
            self.state.save_to_json(os.path.join(output_dir, TRAINER_STATE_NAME))

        # Save RNG state in non-distributed training
        rng_states = {
            "python": random.getstate(),
            "numpy": np.random.get_state(),
            "cuda": [k.current_seed() for k in paddle.get_rng_state()],
            "cpu": paddle.framework.core.default_cpu_generator().get_state().current_seed(),
        }
        if self.args.use_hybrid_parallel:
            rng_states[
                "hybrid_parallel_rng_state_tracker"
            ] = fleet.meta_parallel.get_rng_state_tracker().get_states_tracker()

        # A process can arrive here before the process 0 has a chance to save the model, in which case output_dir may
        # not yet exist.
        os.makedirs(output_dir, exist_ok=True)

        if self.args.world_size > 1:
            # use global process_index to save
            process_index = self.args.process_index
            paddle.save(rng_states, os.path.join(output_dir, f"rng_state_{process_index}.pth"))
        else:
            paddle.save(rng_states, os.path.join(output_dir, "rng_state.pth"))

        # Maybe delete some older checkpoints.
        if self.args.should_save_model_state and (
            True if not self.args.use_hybrid_parallel else self.args.local_rank == 0
        ):
            self._rotate_checkpoints(use_mtime=True, output_dir=run_dir)

    def set_optimizer_grouped_parameters(self, optimizer_grouped_parameters=None):
        """
        set optimizer grouped parameters:

        you can set optimizer_grouped_parameters with whatever argments on whatever parameters to train.
        """
        self.optimizer_grouped_parameters = optimizer_grouped_parameters

    def disable_autocast_context_manager(self):
        """
        For pure fp16 or pure bf16 training, the paddle.amp.autocast is annoy for always cast fp32 to fp16.
        if you networks cast fp16 to fp32 manually to get higher precision, autocast make it not work, since it cast fp32 to fp16 back.

        """
        assert self.args.fp16_opt_level == "O2", "disable_autocast_context_manager should only work for pure fp16/bf16"
        self.enable_autocast_context_manager = False

    def _sorted_checkpoints(
        self, output_dir=None, checkpoint_prefix=PREFIX_CHECKPOINT_DIR, use_mtime=False
    ) -> List[str]:
        ordering_and_checkpoint_path = []

        glob_checkpoints = [str(x) for x in Path(output_dir).glob(f"{checkpoint_prefix}-*")]

        for path in glob_checkpoints:
            if use_mtime:
                ordering_and_checkpoint_path.append((os.path.getmtime(path), path))
            else:
                regex_match = re.match(f".*{checkpoint_prefix}-([0-9]+)", path)
                if regex_match is not None and regex_match.groups() is not None:
                    ordering_and_checkpoint_path.append((int(regex_match.groups()[0]), path))

        checkpoints_sorted = sorted(ordering_and_checkpoint_path)
        checkpoints_sorted = [checkpoint[1] for checkpoint in checkpoints_sorted]
        # Make sure we don't delete the best model.
        if self.state.best_model_checkpoint is not None:
            best_model_index = checkpoints_sorted.index(str(Path(self.state.best_model_checkpoint)))
            for i in range(best_model_index, len(checkpoints_sorted) - 2):
                checkpoints_sorted[i], checkpoints_sorted[i + 1] = checkpoints_sorted[i + 1], checkpoints_sorted[i]
        return checkpoints_sorted

    def _rotate_checkpoints(self, use_mtime=False, output_dir=None) -> None:
        if self.args.save_total_limit is None or self.args.save_total_limit <= 0:
            return

        # Check if we should delete older checkpoint(s)
        checkpoints_sorted = self._sorted_checkpoints(use_mtime=use_mtime, output_dir=output_dir)
        if len(checkpoints_sorted) <= self.args.save_total_limit:
            return

        # If save_total_limit=1 with load_best_model_at_end=True, we could end up deleting the last checkpoint, which
        # we don't do to allow resuming.
        save_total_limit = self.args.save_total_limit
        if (
            self.state.best_model_checkpoint is not None
            and self.args.save_total_limit == 1
            and checkpoints_sorted[-1] != self.state.best_model_checkpoint
        ):
            save_total_limit = 2

        number_of_checkpoints_to_delete = max(0, len(checkpoints_sorted) - save_total_limit)
        checkpoints_to_be_deleted = checkpoints_sorted[:number_of_checkpoints_to_delete]
        for checkpoint in checkpoints_to_be_deleted:
            logger.info(f"Deleting older checkpoint [{checkpoint}] due to args.save_total_limit")
            shutil.rmtree(checkpoint)

    def _save(self, output_dir: Optional[str] = None, state_dict=None, merge_tensor_parallel=False):
        # If we are executing this function, we are the process zero, so we don't check for that.
        output_dir = output_dir if output_dir is not None else self.args.output_dir
        os.makedirs(output_dir, exist_ok=True)
        logger.info(f"Saving model checkpoint to {output_dir}")
        # Save a trained model and configuration using `save_pretrained()`.
        # They can then be reloaded using `from_pretrained()`

        merge_tensor_parallel = merge_tensor_parallel and self.args.use_hybrid_parallel

        if isinstance(self.model, LoRAModel) or isinstance(self.model, PrefixModelForCausalLM):
            self.model.save_pretrained(
                output_dir,
                variant=self.args.weight_name_suffix,
                merge_tensor_parallel=merge_tensor_parallel,
                is_main_process=self.args.should_save,
                max_shard_size="1024GB",
            )
        elif not isinstance(self.model, PretrainedModel):
            if isinstance(unwrap_model(self.model), PretrainedModel):
                if self.args.should_save_sharding_stage1_model:
                    config_to_save = None
                    state_dict, config_to_save, weight_name_suffix = self.sharding_io.manipulate_state_dict_and_config(
                        unwrap_model(self.model), merge_tensor_parallel=merge_tensor_parallel
                    )
                    unwrap_model(self.model).save_pretrained(
                        output_dir,
                        state_dict=state_dict,
                        config_to_save=config_to_save,
                        merge_tensor_parallel=merge_tensor_parallel,
                        variant=weight_name_suffix,
                        is_main_process=self.args.should_save,
                        max_shard_size="1024GB",
                    )
                else:
                    unwrap_model(self.model).save_pretrained(
                        output_dir,
                        merge_tensor_parallel=merge_tensor_parallel,
                        variant=self.args.weight_name_suffix,
                        is_main_process=self.args.should_save,
                        max_shard_size="1024GB",
                    )
            else:
                logger.info("Trainer.model is not a `PretrainedModel`, only saving its state dict.")
                if merge_tensor_parallel:
                    logger.warning("Trainer.model is not a `PretrainedModel`, not suppor for merge_tensor_parallel.")
                if state_dict is None:
                    state_dict = self.model.state_dict()
                paddle.save(
                    state_dict,
                    os.path.join(output_dir, _add_variant(PADDLE_WEIGHTS_NAME, self.args.weight_name_suffix)),
                )
        else:
            if isinstance(self.model, PretrainedModel) and self.args.should_save_sharding_stage1_model:
                config_to_save = None
                state_dict, config_to_save, weight_name_suffix = self.sharding_io.manipulate_state_dict_and_config(
                    self.model, merge_tensor_parallel=merge_tensor_parallel
                )
                self.model.save_pretrained(
                    output_dir,
                    state_dict=state_dict,
                    config_to_save=config_to_save,
                    merge_tensor_parallel=merge_tensor_parallel,
                    variant=weight_name_suffix,
                    is_main_process=self.args.should_save,
                    max_shard_size="1024GB",
                )
            else:
                self.model.save_pretrained(
                    output_dir,
                    merge_tensor_parallel=merge_tensor_parallel,
                    variant=self.args.weight_name_suffix,
                    is_main_process=self.args.should_save,
                    max_shard_size="1024GB",
                )
        if self.args.should_save_sharding_stage1_model:
            self.sharding_io.save_distributed_model_meta(output_dir)

        if self.args.should_save:
            if self.tokenizer is not None:
                self.tokenizer.save_pretrained(output_dir)

            # Good practice: save your training arguments together with the trained model
            paddle.save(self.args, os.path.join(output_dir, TRAINING_ARGS_NAME))

    def _load_optimizer_and_scheduler(self, checkpoint):
        """If optimizer and scheduler states exist, load them."""
        if checkpoint is None:
            return

        opt_state_dict = None
        if self.args.should_load_sharding_stage1_model:
            opt_state_dict = self.sharding_io.load_optimizer_state_with_reshard(
                checkpoint, base_opt_name=OPTIMIZER_NAME
            )
        else:
            optimizer_name = _add_variant(OPTIMIZER_NAME, self.args.optimizer_name_suffix)
            path = os.path.join(checkpoint, optimizer_name)
            if os.path.isfile(path):
                opt_state_dict = paddle.load(path)

        if opt_state_dict is not None and os.path.isfile(os.path.join(checkpoint, SCHEDULER_NAME)):
            # Load in optimizer and scheduler states
            self.optimizer.set_state_dict(opt_state_dict)

            self.lr_scheduler.set_state_dict(paddle.load(os.path.join(checkpoint, SCHEDULER_NAME)))
            if self.do_grad_scaling and os.path.isfile(os.path.join(checkpoint, SCALER_NAME)):
                self.scaler.load_state_dict(paddle.load(os.path.join(checkpoint, SCALER_NAME), return_numpy=True))
        else:
            raise ValueError(
                f"optimizer-state-dict not found, opt:{os.path.join(checkpoint, optimizer_name)} scheduler:{os.path.join(checkpoint, SCHEDULER_NAME)}"
            )

    def log(self, logs: Dict[str, float], **kwargs) -> None:
        """
        Log `logs` on the various objects watching training.

        Subclass and override this method to inject custom behavior.

        Args:
            logs (`Dict[str, float]`):
                The values to log.
        """

        try:
            from paddle.distributed.fleet.utils.timer_helper import (
                get_timers as paddle_get_timers,
            )

            paddle_pipeline_timers = paddle_get_timers()
        except ImportError:  # paddle version too old, timer not support
            warnings.warn(f"paddle version:{paddle.__git_commit__} does not support pipeline timer")
            paddle_pipeline_timers = None
        except AssertionError:
            paddle_pipeline_timers = None
        kwargs.update(timer=self.timers, paddle_pipeline_timers=paddle_pipeline_timers)

        if self.state.epoch is not None:
            logs["epoch"] = round(self.state.epoch, 4)
        output = {**logs, **{"step": self.state.global_step}}
        self.state.log_history.append(output)
        self.control = self.callback_handler.on_log(self.args, self.state, self.control, logs, **kwargs)

    def evaluate(
        self,
        eval_dataset: Optional[Dataset] = None,
        ignore_keys: Optional[List[str]] = None,
        metric_key_prefix: str = "eval",
    ) -> Dict[str, float]:
        """
        Run evaluation and returns metrics.

        The calling script will be responsible for providing a method to compute metrics, as they are task-dependent
        (pass it to the init `compute_metrics` argument).

        You can also subclass and override this method to inject custom behavior.

        Args:
            eval_dataset (`Dataset`, *optional*):
                Pass a dataset if you wish to override `self.eval_dataset`. If it is an `datasets.Dataset`, columns not
                accepted by the `model.forward()` method are automatically removed. It must implement the `__len__`
                method.
            ignore_keys (`Lst[str]`, *optional*):
                A list of keys in the output of your model (if it is a dictionary) that should be ignored when
                gathering predictions.
            metric_key_prefix (`str`, *optional*, defaults to `"eval"`):
                An optional prefix to be used as the metrics key prefix. For example the metrics "bleu" will be named
                "eval_bleu" if the prefix is "eval" (default)

        Returns:
            A dictionary containing the evaluation loss and the potential metrics computed from the predictions. The
            dictionary also contains the epoch number which comes from the training state.
        """
        # memory metrics - must set up as early as possible
        self._memory_tracker.start()

        eval_dataloader = self.get_eval_dataloader(eval_dataset)
        start_time = time.time()

        output = self.evaluation_loop(
            eval_dataloader,
            description="Evaluation",
            # No point gathering the predictions if there are no metrics, otherwise we defer to
            # self.args.prediction_loss_only
            prediction_loss_only=True if self.compute_metrics is None else None,
            ignore_keys=ignore_keys,
            metric_key_prefix=metric_key_prefix,
            max_eval_iters=self.args.max_evaluate_steps,
        )

        total_batch_size = self.args.eval_batch_size * self.args.dataset_world_size
        output.metrics.update(
            speed_metrics(
                metric_key_prefix,
                start_time,
                num_samples=output.num_samples,
                num_steps=math.ceil(output.num_samples / total_batch_size),
            )
        )

        self.log(output.metrics)

        self.control = self.callback_handler.on_evaluate(self.args, self.state, self.control, output.metrics)

        self._memory_tracker.stop_and_update_metrics(output.metrics)

        return output.metrics

    def evaluation_loop(
        self,
        dataloader: DataLoader,
        description: str,
        prediction_loss_only: Optional[bool] = None,
        ignore_keys: Optional[List[str]] = None,
        metric_key_prefix: str = "eval",
        max_eval_iters: Optional[int] = -1,
    ) -> EvalLoopOutput:
        """
        Prediction/evaluation loop, shared by `Trainer.evaluate()` and `Trainer.predict()`.

        Works both with or without labels.
        """
        args = self.args

        prediction_loss_only = prediction_loss_only if prediction_loss_only is not None else args.prediction_loss_only

        if self.args.pipeline_parallel_degree > 1:
            # Only accept wrapped model for pipeline_parallel mode
            model = self.model_wrapped
        else:
            model = self.model

        if isinstance(dataloader, paddle.io.DataLoader):
            batch_size = dataloader.batch_sampler.batch_size
        elif isinstance(dataloader, _DataLoaderIterBase):
            # support for inner dataloader
            batch_size = dataloader._batch_sampler.batch_size
            # alias for inner dataloader
            dataloader.dataset = dataloader._dataset
        else:
            raise ValueError("Only support for paddle.io.DataLoader")

        num_samples = None
        if max_eval_iters > 0:
            # on eval limit steps
            num_samples = batch_size * self.args.dataset_world_size * max_eval_iters
            if isinstance(dataloader, _DataLoaderIterBase) and isinstance(
                dataloader._batch_sampler, NlpDistributedBatchSampler
            ):
                consumed_samples = (
                    ((self.state.global_step) // args.eval_steps)
                    * max_eval_iters
                    * args.per_device_eval_batch_size
                    * args.dataset_world_size
                )
                dataloader._batch_sampler.set_epoch(consumed_samples=consumed_samples)

        logger.info(f"***** Running {description} *****")

        if not self.args.distributed_dataloader or (
            self.args.distributed_dataloader and self.args.should_load_dataset
        ):
            if has_length(dataloader):
                logger.info(f"  Num examples = {self.num_examples(dataloader)}")
                if max_eval_iters > 0:
                    logger.info(f"  Total prediction steps = {max_eval_iters}")
                else:
                    logger.info(f"  Total prediction steps = {len(dataloader)}")
            else:
                logger.info("  Num examples: Unknown")
                if max_eval_iters > 0:
                    logger.info(f"  Total prediction steps = {max_eval_iters}")

            logger.info(f"  Pre device batch size = {batch_size}")
            logger.info(f"  Total Batch size = {batch_size * self.args.dataset_world_size}")

        model.eval()

        self.callback_handler.eval_dataloader = dataloader
        # Do this before wrapping.
        eval_dataset = dataloader.dataset

        if args.past_index >= 0:
            self._past = None

        # Initialize containers
        # losses/preds/labels on GPU (accumulated for eval_accumulation_steps)
        losses_host = None
        preds_host = None
        labels_host = None
        # losses/preds/labels on CPU (final containers)
        all_losses = None
        all_preds = None
        all_labels = None
        # Will be useful when we have an iterable dataset so don't know its length.

        observed_num_examples = 0
        # Main evaluation loop
        losses = []
        for step, inputs in enumerate(dataloader):
            # Update the observed num examples
            observed_batch_size = find_batch_size(inputs)
            if observed_batch_size is not None:
                observed_num_examples += observed_batch_size
                # For batch samplers, batch_size is not known by the dataloader in advance.
                batch_size = observed_batch_size

            # Prediction step
            loss, logits, labels = self.prediction_step(model, inputs, prediction_loss_only, ignore_keys=ignore_keys)

            # Update containers on host
            if loss is not None:
                # losses = self._nested_gather(loss.repeat(batch_size))
                losses = self._nested_gather(paddle.tile(loss, repeat_times=[batch_size, 1]))
                losses_host = losses if losses_host is None else paddle.concat((losses_host, losses), axis=0)
            if labels is not None:
                labels = self._pad_across_processes(labels)
                labels = self._nested_gather(labels)
                labels_host = labels if labels_host is None else nested_concat(labels_host, labels, padding_index=-100)
            if logits is not None:
                logits = self._pad_across_processes(logits)
                logits = self._nested_gather(logits)
                if self.preprocess_logits_for_metrics is not None:
                    logits = self.preprocess_logits_for_metrics(logits, labels)
                preds_host = logits if preds_host is None else nested_concat(preds_host, logits, padding_index=-100)
            self.control = self.callback_handler.on_prediction_step(args, self.state, self.control)

            # Gather all tensors and put them back on the CPU if we have done enough accumulation steps.
            if args.eval_accumulation_steps is not None and (step + 1) % args.eval_accumulation_steps == 0:
                if losses_host is not None:
                    losses = nested_numpify(losses_host)
                    all_losses = losses if all_losses is None else np.concatenate((all_losses, losses), axis=0)
                if preds_host is not None:
                    logits = nested_numpify(preds_host)
                    all_preds = logits if all_preds is None else nested_concat(all_preds, logits, padding_index=-100)

                if labels_host is not None:
                    labels = nested_numpify(labels_host)
                    all_labels = (
                        labels if all_labels is None else nested_concat(all_labels, labels, padding_index=-100)
                    )

                # Set back to None to begin a new accumulation
                losses_host, preds_host, labels_host = None, None, None

            if max_eval_iters > 0 and step >= max_eval_iters - 1:
                break

        # Gather all remaining tensors and put them back on the CPU
        if losses_host is not None:
            losses = nested_numpify(losses_host)
            all_losses = losses if all_losses is None else np.concatenate((all_losses, losses), axis=0)
        if preds_host is not None:
            logits = nested_numpify(preds_host)
            all_preds = logits if all_preds is None else nested_concat(all_preds, logits, padding_index=-100)
        if labels_host is not None:
            labels = nested_numpify(labels_host)
            all_labels = labels if all_labels is None else nested_concat(all_labels, labels, padding_index=-100)

        # Number of samples
        if num_samples is not None:
            pass
        elif has_length(eval_dataset):
            num_samples = len(eval_dataset)
        # The instance check is weird and does not actually check for the type, but whether the dataset has the right
        # methods. Therefore we need to make sure it also has the attribute.
        elif isinstance(eval_dataset, IterableDatasetShard) and hasattr(eval_dataset, "num_examples"):
            num_samples = eval_dataset.num_examples
        else:
            if has_length(dataloader):
                num_samples = self.num_examples(dataloader)
            else:  # both len(dataloader.dataset) and len(dataloader) fail
                num_samples = observed_num_examples

        # Number of losses has been rounded to a multiple of batch_size and in a distributed training, the number of
        # samplers has been rounded to a multiple of batch_size, so we truncate.
        if all_losses is not None:
            all_losses = all_losses[:num_samples]
        if all_preds is not None:
            all_preds = nested_truncate(all_preds, num_samples)
        if all_labels is not None:
            all_labels = nested_truncate(all_labels, num_samples)

        model.train()

        # Metrics!
        if self.compute_metrics is not None and all_preds is not None and all_labels is not None:
            metrics = self.compute_metrics(EvalPrediction(predictions=all_preds, label_ids=all_labels))
        else:
            metrics = {}

        if all_losses is not None:
            metrics[f"{metric_key_prefix}_loss"] = all_losses.mean().item()

        # Prefix all keys with metric_key_prefix + '_'
        for key in list(metrics.keys()):
            if not key.startswith(f"{metric_key_prefix}_"):
                metrics[f"{metric_key_prefix}_{key}"] = metrics.pop(key)

        return EvalLoopOutput(predictions=all_preds, label_ids=all_labels, metrics=metrics, num_samples=num_samples)

    def predict(
        self, test_dataset: Dataset, ignore_keys: Optional[List[str]] = None, metric_key_prefix: str = "test"
    ) -> PredictionOutput:
        """
        Run prediction and returns predictions and potential metrics.
        Depending on the dataset and your use case, your test dataset may contain labels. In that case, this method
        will also return metrics, like in `evaluate()`.
        Args:
            test_dataset (`Dataset`):
                Dataset to run the predictions on. If it is an `datasets.Dataset`, columns not accepted by the
                `model.forward()` method are automatically removed. Has to implement the method `__len__`
            ignore_keys (`Lst[str]`, *optional*):
                A list of keys in the output of your model (if it is a dictionary) that should be ignored when
                gathering predictions.
            metric_key_prefix (`str`, *optional*, defaults to `"test"`):
                An optional prefix to be used as the metrics key prefix. For example the metrics "bleu" will be named
                "test_bleu" if the prefix is "test" (default)
        <Tip>
        If your predictions or labels have different sequence length (for instance because you're doing dynamic padding
        in a token classification task) the predictions will be padded (on the right) to allow for concatenation into
        one array. The padding index is -100.
        </Tip>
        Returns: *NamedTuple* A namedtuple with the following keys:
            - predictions (`np.ndarray`): The predictions on `test_dataset`.
            - label_ids (`np.ndarray`, *optional*): The labels (if the dataset contained some).
            - metrics (`Dict[str, float]`, *optional*): The potential dictionary of metrics (if the dataset contained
              labels).
        """
        # memory metrics - must set up as early as possible
        self._memory_tracker.start()

        test_dataloader = self.get_test_dataloader(test_dataset)
        start_time = time.time()

        eval_loop = self.evaluation_loop
        output = eval_loop(
            test_dataloader,
            description="Prediction",
            ignore_keys=ignore_keys,
            metric_key_prefix=metric_key_prefix,
            max_eval_iters=self.args.max_evaluate_steps,
        )
        total_batch_size = self.args.per_device_eval_batch_size * self.args.dataset_world_size
        output.metrics.update(
            speed_metrics(
                metric_key_prefix,
                start_time,
                num_samples=output.num_samples,
                num_steps=math.ceil(output.num_samples / total_batch_size),
            )
        )

        self._memory_tracker.stop_and_update_metrics(output.metrics)

        return PredictionOutput(predictions=output.predictions, label_ids=output.label_ids, metrics=output.metrics)

    def prediction_pipeline_step(
        self,
        model: nn.Layer,
        inputs: Dict[str, Union[paddle.Tensor, Any]],
        prediction_loss_only: bool,
        ignore_keys: Optional[List[str]] = None,
    ) -> Tuple[Optional[paddle.Tensor], Optional[paddle.Tensor], Optional[paddle.Tensor]]:
        """
        prediction_step function for pipeline parallel mode.
        """
        if hasattr(model, "_prepare_pipeline_inputs_func"):
            inputs, labels = model._prepare_pipeline_inputs_func(inputs)
            has_labels = labels is not None
        else:
            has_labels = all(inputs.get(k) is not None for k in self.label_names)
            inputs = self._prepare_inputs(inputs)
            # labels may be popped when computing the loss (label smoothing for instance) so we grab them first.
            if has_labels:
                labels = nested_detach(tuple(inputs.get(name) for name in self.label_names))
                if len(labels) == 1:
                    labels = labels[0]
            else:
                labels = None
            inputs = inputs.pop("input_ids")

        with paddle.no_grad():
            if has_labels:
                with self.autocast_smart_context_manager():
                    loss = model.eval_batch([inputs, labels], compute_loss=True)
                    # loss, outputs = self.compute_loss(model, inputs, return_outputs=True)
                loss = loss.mean().detach()
            else:
                raise ValueError("pipeline mode eval need label!")

        return (loss, None, labels)

    def prediction_step(
        self,
        model: nn.Layer,
        inputs: Dict[str, Union[paddle.Tensor, Any]],
        prediction_loss_only: bool,
        ignore_keys: Optional[List[str]] = None,
    ) -> Tuple[Optional[paddle.Tensor], Optional[paddle.Tensor], Optional[paddle.Tensor]]:
        """
        Perform an evaluation step on `model` using `inputs`.

        Subclass and override to inject custom behavior.

        Args:
            model (`nn.Layer`):
                The model to evaluate.
            inputs (`Dict[str, Union[paddle.Tensor, Any]]`):
                The inputs and targets of the model.

                The dictionary will be unpacked before being fed to the model. Most models expect the targets under the
                argument `labels`. Check your model's documentation for all accepted arguments.
            prediction_loss_only (`bool`):
                Whether or not to return the loss only.
            ignore_keys (`Lst[str]`, *optional*):
                A list of keys in the output of your model (if it is a dictionary) that should be ignored when
                gathering predictions.

        Return:
            Tuple[Optional[paddle.Tensor], Optional[paddle.Tensor], Optional[paddle.Tensor]]: A tuple with the loss,
            logits and labels (each being optional).
        """
        if self.args.pipeline_parallel_degree > 1:
            # hack for pipeline mode
            inputs = self._prepare_inputs(inputs)
            return self.prediction_pipeline_step(model, inputs, prediction_loss_only, ignore_keys)

        has_labels = all(inputs.get(k) is not None for k in self.label_names)
        inputs = self._prepare_inputs(inputs)
        if ignore_keys is None:
            if hasattr(self.model, "config"):
                ignore_keys = getattr(self.model.config, "keys_to_ignore_at_inference", [])
            else:
                ignore_keys = []

        # labels may be popped when computing the loss (label smoothing for instance) so we grab them first.
        if has_labels:
            labels = nested_detach(tuple(inputs.get(name) for name in self.label_names))
            if len(labels) == 1:
                labels = labels[0]
        else:
            labels = None

        with paddle.no_grad():
            if has_labels:
                with self.autocast_smart_context_manager():
                    loss, outputs = self.compute_loss(model, inputs, return_outputs=True)
                loss = loss.mean().detach()

                if isinstance(outputs, dict):
                    logits = tuple(v for k, v in outputs.items() if k not in ignore_keys + ["loss"])
                else:
                    logits = outputs[1:]
            else:
                loss = None
                with self.autocast_smart_context_manager():
                    outputs = model(**inputs)
                if isinstance(outputs, dict):
                    logits = tuple(v for k, v in outputs.items() if k not in ignore_keys)
                else:
                    logits = outputs
                # TODO: this needs to be fixed and made cleaner later.
                if self.args.past_index >= 0:
                    self._past = outputs[self.args.past_index - 1]

        if prediction_loss_only:
            return (loss, None, None)

        logits = nested_detach(logits)
        if isinstance(logits, (list, tuple)) and len(logits) == 1:
            logits = logits[0]

        return (loss, logits, labels)

    def is_local_process_zero(self) -> bool:
        """
        Whether or not this process is the local (e.g., on one machine if training in a distributed fashion on several
        machines) main process.
        """
        return self.args.local_process_index == 0

    def is_world_process_zero(self) -> bool:
        """
        Whether or not this process is the global main process (when training in a distributed fashion on several
        machines, this is only going to be `True` for one process).
        """
        return self.args.process_index == 0

    def _nested_gather(self, tensors):
        """
        Gather value of `tensors` (tensor or list/tuple of nested tensors) and convert them to numpy before
        concatenating them to `gathered`
        """
        if tensors is None:
            return
        if self.args.local_rank != -1:
            tensors = distributed_concat(tensors)
        return tensors

        # Copied from Accelerate.

    def _pad_across_processes(self, tensor, pad_index=-100):
        """
        Recursively pad the tensors in a nested list/tuple/dictionary of tensors from all devices to the same size so
        they can safely be gathered.
        """
        if isinstance(tensor, (list, tuple)):
            return type(tensor)(self._pad_across_processes(t, pad_index=pad_index) for t in tensor)
        elif isinstance(tensor, dict):
            return type(tensor)({k: self._pad_across_processes(v, pad_index=pad_index) for k, v in tensor.items()})
        elif not isinstance(tensor, paddle.Tensor):
            raise TypeError(
                f"Can't pad the values of type {type(tensor)}, only of nested list/tuple/dicts of tensors."
            )

        if len(tensor.shape) < 2:
            return tensor
        # Gather all sizes
        size = paddle.to_tensor(tensor.shape)[None]
        sizes = self._nested_gather(size).cpu()

        max_size = max(s[1] for s in sizes)
        if tensor.shape[1] == max_size:
            return tensor

        # Then pad to the maximum size
        old_size = tensor.shape
        new_size = list(old_size)
        new_size[1] = max_size
        # new_tensor = tensor.new_zeros(tuple(new_size)) + pad_index
        new_tensor = paddle.zeros(tuple(new_size), dtype=tensor.dtype) + pad_index
        new_tensor[:, : old_size[1]] = tensor
        return new_tensor

    def _set_signature_columns_if_needed(self):
        if self._signature_columns is None:
            # Inspect model forward signature to keep only the arguments it accepts.
            signature = inspect.signature(self.model.forward)
            self._signature_columns = list(signature.parameters.keys())
            # Labels may be named label or label_ids, the default data collator handles that.
            self._signature_columns += list(set(["label", "label_ids"] + self.label_names))

    def _remove_unused_columns(self, dataset: "datasets.Dataset", description: Optional[str] = None):
        if not self.args.remove_unused_columns:
            return dataset
        if self._signature_columns is None:
            # Inspect model forward signature to keep only the arguments it accepts.
            signature = inspect.signature(self.model.forward)
            self._signature_columns = list(signature.parameters.keys())
            # Labels may be named label or label_ids, the default data collator handles that.
            self._signature_columns += ["label", "label_ids", "labels", "start_positions", "end_positions"]

        ignored_columns = list(set(dataset.column_names) - set(self._signature_columns))
        if len(ignored_columns) > 0:
            dset_description = "" if description is None else f"in the {description} set "
            logger.info(
                f"The following columns {dset_description} don't have a corresponding argument in "
                f"`{self.model.__class__.__name__}.forward` and have been ignored: {', '.join(ignored_columns)}."
                f" If {', '.join(ignored_columns)} are not expected by `{self.model.__class__.__name__}.forward`, "
                f" you can safely ignore this message."
            )

        columns = [k for k in self._signature_columns if k in dataset.column_names]

        if version.parse(datasets.__version__) < version.parse("1.4.0"):
            dataset.set_format(
                type=dataset.format["type"], columns=columns, format_kwargs=dataset.format["format_kwargs"]
            )
            return dataset
        else:
            return dataset.remove_columns(ignored_columns)

    def _get_collator_with_removed_columns(
        self, data_collator: Callable, description: Optional[str] = None
    ) -> Callable:
        """Wrap the data collator in a callable removing unused columns."""
        if not self.args.remove_unused_columns:
            return data_collator
        self._set_signature_columns_if_needed()
        signature_columns = self._signature_columns

        remove_columns_collator = RemoveColumnsCollator(
            data_collator=data_collator,
            signature_columns=signature_columns,
            logger=logger,
            description=description,
            model_name=self.model.__class__.__name__,
        )
        return remove_columns_collator

    def _is_iterable_dataset(self, dataset):
        return isinstance(dataset, paddle.io.IterableDataset)

    def print_config(self, args=None, key=""):
        """
        print config values
        """
        logger.info("=" * 60)
        if args is None:
            args = self.args
            key = "Training"
        import paddlenlp

        logger.info("{:^40}".format("{} Configuration Arguments".format(key)))
        logger.info("{:30}: {}".format("paddle commit id", paddle.version.commit))
        logger.info("{:30}: {}".format("paddlenlp commit id", paddlenlp.version.commit))

        for a in dir(args):
            if a[:2] != "__":  # don't print double underscore methods
                v = getattr(args, a)
                if not isinstance(v, types.MethodType):
                    logger.info("{:30}: {}".format(a, v))

        logger.info("")<|MERGE_RESOLUTION|>--- conflicted
+++ resolved
@@ -38,7 +38,6 @@
 import paddle.amp.auto_cast as autocast
 import paddle.distributed as dist
 import paddle.nn as nn
-import paddle.profiler as profiler
 from packaging import version
 from paddle.distributed import fleet
 from paddle.distributed.fleet.meta_optimizers.dygraph_optimizer.dygraph_sharding_optimizer import (
@@ -768,15 +767,12 @@
 
             npu_accelerate_plugin(self.optimizer)
 
-<<<<<<< HEAD
         # profile_paddle.register_profile_hook(model)
 
-        #        prof = profiler.Profiler(scheduler=[10, 12], timer_only=True)
-        #        prof.start()
-=======
+        # prof = profiler.Profiler(scheduler=[10, 12], timer_only=True)
+        # prof.start()
         self.timers and self.timers("read-data").start()
 
->>>>>>> b0fa9c42
         for epoch in range(epochs_trained, num_train_epochs):
             if isinstance(train_dataloader, paddle.io.DataLoader) and isinstance(
                 train_dataloader.batch_sampler, DistributedBatchSampler
@@ -815,12 +811,8 @@
                     steps_trained_progress_bar.close()
                     steps_trained_progress_bar = None
 
-<<<<<<< HEAD
-                if step % args.gradient_accumulation_steps == 0:
+                if step_control % args.gradient_accumulation_steps == 0:
                     profile_paddle.switch_profile(self.state.global_step, 10, 13, enable_layerwise_event=True)
-=======
-                if step_control % args.gradient_accumulation_steps == 0:
->>>>>>> b0fa9c42
                     self.control = self.callback_handler.on_step_begin(args, self.state, self.control)
                     self.timers and self.timers("forward-backward").start()
 
@@ -857,11 +849,8 @@
                     steps_in_epoch <= args.gradient_accumulation_steps
                     and (step + 1) == steps_in_epoch
                 ):
-<<<<<<< HEAD
+                    self.timers and self.timers("forward-backward").stop()
                     profile_paddle.push_record_event("optimizer")
-=======
-                    self.timers and self.timers("forward-backward").stop()
->>>>>>> b0fa9c42
                     # Maunally collect gradients when group_sharded_parallel can't accept dp_group
                     # Case 1: Use sharding stage 2/3 with dp
                     # Case 2: Use recompute and dp
@@ -922,20 +911,14 @@
                     )
                     optimizer_was_run = True
                     if self.do_grad_scaling:
-<<<<<<< HEAD
                         scale_before = paddle.assign(self.scaler._scale)
                         self.scaler.step(self.optimizer)
                         self.scaler.update()
-=======
-                        scale_before = self.scaler._scale.cpu().numpy()
-                        self.scaler.step(self.optimizer)
-                        self.scaler.update()
-                        scale_after = self.scaler._scale.cpu().numpy()
->>>>>>> b0fa9c42
+                        scale_after = self.scaler._scale
                         optimizer_was_run = not self.scaler._cache_founf_inf
                         if not optimizer_was_run:
                             scale_before_value = scale_before.numpy()
-                            scale_after_value = self.scaler._scale.numpy()
+                            scale_after_value = scale_after.numpy()
                             logger.warning(
                                 f"optimizer not run, scale_before: {scale_before_value[0]}, scale_after: {scale_after_value[0]}"
                             )
@@ -961,18 +944,16 @@
                     self.state.epoch = epoch + (step + 1) / steps_in_epoch
                     self.control = self.callback_handler.on_step_end(args, self.state, self.control)
                     self._maybe_log_save_evaluate(tr_loss, model, epoch, ignore_keys_for_eval, inputs=inputs)
-<<<<<<< HEAD
-
-                #                    prof.step()
-                #                    print(f"[BENCHMARK][{step}/{self.state.global_step}] {prof.step_info()}")
-                #                    if self.state.global_step == 30:
-                #                        prof.stop()
-                #                        prof.summary(op_detail=True)
-                #                        exit()
-=======
+
+                    # prof.step()
+                    # print(f"[BENCHMARK][{step}/{self.state.global_step}] {prof.step_info()}")
+                    # if self.state.global_step == 30:
+                    #    prof.stop()
+                    #    prof.summary(op_detail=True)
+                    #    exit()
+
                     self._print_timer()
                     step_control = 0
->>>>>>> b0fa9c42
                 else:
                     self.control = self.callback_handler.on_substep_end(args, self.state, self.control)
                     step_control += 1
