# Copyright 2020-present the HuggingFace Inc. team.
# Copyright (c) 2022 PaddlePaddle Authors. All Rights Reserved.
#
# Licensed under the Apache License, Version 2.0 (the "License");
# you may not use this file except in compliance with the License.
# You may obtain a copy of the License at
#
#     http://www.apache.org/licenses/LICENSE-2.0
#
# Unless required by applicable law or agreed to in writing, software
# distributed under the License is distributed on an "AS IS" BASIS,
# WITHOUT WARRANTIES OR CONDITIONS OF ANY KIND, either express or implied.
# See the License for the specific language governing permissions and
# limitations under the License.

# This file is modified from
#  https://github.com/huggingface/transformers/blob/main/src/transformers/trainer.py

import collections
import contextlib
import inspect
import math
import os
import random
import re
import shutil
import sys
import time
import types
import warnings
from collections import OrderedDict
from collections.abc import Mapping
from pathlib import Path
from typing import Any, Callable, Dict, List, Optional, Tuple, Union

import numpy as np
import paddle
import paddle.amp.auto_cast as autocast
import paddle.distributed as dist
import paddle.nn as nn
from packaging import version
from paddle.distributed import fleet
from paddle.distributed.fleet.meta_optimizers.dygraph_optimizer.dygraph_sharding_optimizer import (
    DygraphShardingOptimizer,
)
from paddle.distributed.fleet.meta_optimizers.dygraph_optimizer.hybrid_parallel_optimizer import (
    HybridParallelOptimizer,
)
from paddle.distributed.fleet.meta_parallel.sharding.group_sharded_optimizer_stage2 import (
    GroupShardedOptimizerStage2,
)

try:
    from paddle.distributed.fleet.utils.hybrid_parallel_util import (
        obtain_optimizer_parameters_list,
    )

    _obtain_optimizer_parameters_list = obtain_optimizer_parameters_list
except:
    try:
        from paddle.distributed.fleet.meta_optimizers.dygraph_optimizer.hybrid_parallel_optimizer import (
            _obtain_optimizer_parameters_list,
        )
    except:
        _obtain_optimizer_parameters_list = None

from paddle.distributed.fleet.utils.hybrid_parallel_util import (
    fused_allreduce_gradients,
)
from paddle.io import DataLoader, Dataset, DistributedBatchSampler
from tqdm.auto import tqdm

from ..data import (
    DataCollator,
    DataCollatorWithPadding,
    DistDataLoader,
    default_data_collator,
)
from ..peft import LoRAModel, PrefixModelForCausalLM

try:
    from ..quantization.quantization_linear import QuantizationLinear
except:
    QuantizationLinear = None
from ..transformers.model_utils import (
    PretrainedModel,
    _add_variant,
    load_sharded_checkpoint,
    unwrap_model,
)
from ..transformers.segment_parallel_utils import split_inputs_sequence_dim
from ..transformers.tokenizer_utils import PretrainedTokenizer
from ..utils.batch_sampler import DistributedBatchSampler as NlpDistributedBatchSampler
from ..utils.env import (
    LORA_WEIGHTS_NAME,
    PADDLE_MASTER_WEIGHTS_INDEX_NAME,
    PADDLE_WEIGHTS_INDEX_NAME,
    PADDLE_WEIGHTS_NAME,
    PREFIX_WEIGHTS_NAME,
    SAFE_MASTER_WEIGHTS_INDEX_NAME,
    SAFE_WEIGHTS_INDEX_NAME,
)
from ..utils.import_utils import is_datasets_available, is_paddle_cuda_available
from ..utils.log import logger
from .argparser import strtobool
from .integrations import get_reporting_integration_callbacks
from .plugins.timer import get_timers, set_timers
from .plugins.unified_checkpoint import (
    load_unified_checkpoint,
    load_unified_optimizer,
    save_unified_checkpoint,
    save_unified_optimizer,
)
from .trainer_callback import (
    CallbackHandler,
    DefaultFlowCallback,
    PrinterCallback,
    ProgressCallback,
    TrainerCallback,
    TrainerControl,
    TrainerState,
)
from .trainer_utils import (  # set_hyrbid_parallel_seed,
    PREFIX_CHECKPOINT_DIR,
    EvalLoopOutput,
    EvalPrediction,
    IterableDatasetShard,
    OptimizerNames,
    PredictionOutput,
    RemoveColumnsCollator,
    ShardingOption,
    TrainerMemoryTracker,
    TrainOutput,
    find_batch_size,
    get_last_checkpoint,
    get_scheduler,
    has_length,
    set_seed,
    speed_metrics,
)
from .training_args import TrainingArguments
from .utils import reshard as reshard_util
from .utils.helper import (  # nested_truncate,
    broadcast_dp_optimizer,
    distributed_concat,
    distributed_file,
    distributed_isfile,
    nested_concat,
    nested_detach,
    nested_numpify,
    nested_truncate,
)
from .utils.sharding_io import ShardingIO

DEFAULT_CALLBACKS = [DefaultFlowCallback]
DEFAULT_PROGRESS_CALLBACK = ProgressCallback

# Name of the files used for checkpointing
TRAINING_ARGS_NAME = "training_args.bin"
TRAINER_STATE_NAME = "trainer_state.json"

OPTIMIZER_NAME = "optimizer.pdopt"
SCHEDULER_NAME = "scheduler.pdparams"
SCALER_NAME = "scaler.pdparams"


if is_datasets_available():
    import datasets


try:
    from paddle.distributed.fleet.utils import mix_precision_utils
except:
    mix_precision_utils = None

try:
    from paddle.io.dataloader.dataloader_iter import _DataLoaderIterBase
except:
    from paddle.fluid.dataloader.dataloader_iter import _DataLoaderIterBase


__all__ = ["Trainer"]


class Trainer:
    """
    Trainer is a simple but feature-complete training and eval loop for PaddlePaddle, optimized for PaddleNLP.

    Args:
        model ([`PretrainedModel`] or `paddle.nn.Layer`, *optional*):
            The model to train, evaluate or use for predictions.

            [`Trainer`] is optimized to work with the [`PretrainedModel`] provided by the library. You can still use
            your own models defined as `paddle.nn.Layer` as long as they work the same way as the PaddleNLP
            models.
        criterion(`paddle.nn.Layer`, *optional*):
            The model may only output the loggit, if you want do more computation for the output of model, you can
            add the criterion Layer.
        args ([`TrainingArguments`], *optional*):
            The arguments to tweak for training. Will default to a basic instance of [`TrainingArguments`] with the
            `output_dir` set to a directory named *tmp_trainer* in the current directory if not provided.
        data_collator (`DataCollator`, *optional*):
            The function to use to form a batch from a list of elements of `train_dataset` or `eval_dataset`. Will
            default to [`default_data_collator`] if no `tokenizer` is provided, an instance of
            [`DataCollatorWithPadding`] otherwise.
        train_dataset (`paddle.io.Dataset` or `paddle.io.IterableDataset`, *optional*):
            The dataset to use for training. If it is an `datasets.Dataset`, columns not accepted by the
            `model.forward()` method are automatically removed.
        eval_dataset (Union[`paddle.io.Dataset`, Dict[str, `paddle.io.Dataset`]],  *optional*):
             The dataset to use for evaluation. If it is a [`~datasets.Dataset`], columns not accepted by the
             `model.forward()` method are automatically removed. If it is a dictionary, it will evaluate on each
             dataset prepending the dictionary key to the metric name.
        tokenizer ([`PretrainedTokenizer`], *optional*):
            The tokenizer used to preprocess the data. If provided, will be used to automatically pad the inputs the
            maximum length when batching inputs, and it will be saved along the model to make it easier to rerun an
            interrupted training or reuse the fine-tuned model.
        compute_metrics (`Callable[[EvalPrediction], Dict]`, *optional*):
            The function that will be used to compute metrics at evaluation. Must take a [`EvalPrediction`] and return
            a dictionary string to metric values.
        callbacks (List of [`TrainerCallback`], *optional*):
            A list of callbacks to customize the training loop. Will add those to the list of default callbacks.
            If you want to remove one of the default callbacks used, use the [`Trainer.remove_callback`] method.
        optimizers (`Tuple[paddle.optimizer.Optimizer, paddle.optimizer.lr.LRScheduler]`, *optional*): A tuple
            containing the optimizer and the scheduler to use. Will default to an instance of [`AdamW`] on your model
            and a scheduler given by [`get_linear_schedule_with_warmup`] controlled by `args`.
        preprocess_logits_for_metrics (`Callable[[paddle.Tensor, paddle.Tensor], paddle.Tensor]`, *optional*):
            A function that preprocess the logits right before caching them at each evaluation step. Must take two
            tensors, the logits and the labels, and return the logits once processed as desired. The modifications made
            by this function will be reflected in the predictions received by `compute_metrics`.

    Important attributes:

        - **model** -- Always points to the core model. If using a transformers model, it will be a [`PretrainedModel`]
          subclass.
        - **model_wrapped** -- Always points to the most external model in case one or more other modules wrap the
          original model. This is the model that should be used for the forward pass. For example, the inner model is
          wrapped in `paddle.DataParallel`. If model hasn't been wrapped, then `self.model_wrapped` is the same
          as `self.model`.

    """

    from .trainer_utils import log_metrics, metrics_format, save_metrics, save_state

    def __init__(
        self,
        model: Union[PretrainedModel, nn.Layer] = None,
        criterion: nn.Layer = None,
        args: TrainingArguments = None,
        data_collator: Optional[DataCollator] = None,
        train_dataset: Optional[Dataset] = None,
        eval_dataset: Union[Dataset, Dict[str, Dataset]] = None,
        tokenizer: Optional[PretrainedTokenizer] = None,
        compute_metrics: Optional[Callable[[EvalPrediction], Dict]] = None,
        callbacks: Optional[List[TrainerCallback]] = None,
        optimizers: Tuple[paddle.optimizer.Optimizer, paddle.optimizer.lr.LRScheduler] = (None, None),
        preprocess_logits_for_metrics: Callable[[paddle.Tensor, paddle.Tensor], paddle.Tensor] = None,
    ):

        if args is None:
            output_dir = "tmp_trainer"
            logger.info(f"No `TrainingArguments` passed, using `output_dir={output_dir}`.")
            args = TrainingArguments(output_dir=output_dir)

        self.args = args
        self.is_in_train = False
        # self.do_grad_scaling = args.fp16

        # memory metrics - must set up as early as possible
        self._memory_tracker = TrainerMemoryTracker(self.args.skip_memory_metrics)
        self._memory_tracker.start()

        # Seed must be set before instantiating the model when using model
        set_seed(seed=self.args.seed)

        if model is None:
            raise RuntimeError("`Trainer` requires either a `model` or `model_init` argument")

        if self.args.to_static:
            model = paddle.jit.to_static(model)
            logger.info("Successfully to apply @to_static to the whole model.")

        if self.args.should_save or self.args.should_save_model_state:
            os.makedirs(self.args.output_dir, exist_ok=True)

        self.sharding = None
        if len(args.sharding) > 0:
            if args.local_rank == -1:
                raise ValueError("Using sharding only works in distributed training.")
            self.sharding = True

        # init parallel env
        if paddle.distributed.get_world_size() > 1:
            if self.args.use_hybrid_parallel:
                self.hcg = fleet.get_hybrid_communicate_group()
                self.dp_group = self.hcg.get_data_parallel_group()
                self.sharding_group = self.hcg.get_sharding_parallel_group()

        default_collator = default_data_collator if tokenizer is None else DataCollatorWithPadding(tokenizer)

        self.data_collator = data_collator if data_collator is not None else default_collator
        self.train_dataset = train_dataset
        self.eval_dataset = eval_dataset
        self.tokenizer = tokenizer
        if not args.skip_profile_timer:
            set_timers()
        self.timers = get_timers()

        self.model_wrapped = model
        self.model = model
        self.criterion = criterion

        self.compute_metrics = compute_metrics
        self.preprocess_logits_for_metrics = preprocess_logits_for_metrics
        self.optimizer, self.lr_scheduler = optimizers
        # Label smoothing
        # if self.args.label_smoothing_factor != 0:
        #     self.label_smoother = LabelSmoother(epsilon=self.args.label_smoothing_factor)
        # else:
        self.label_smoother = None
        self.state = TrainerState()
        self.control = TrainerControl()
        self._signature_columns = None
        self.optimizer_grouped_parameters = None
        self.sharding_io = None
        if self.args.should_save_sharding_stage1_model or self.args.should_load_sharding_stage1_model:
            self.sharding_io = ShardingIO(self.args, self.model, self.optimizer)

        if self.sharding is not None and self.optimizer is not None:
            raise RuntimeError(
                "Passing `optimizers` is not allowed if sharding is enabled."
                "You should subclass `Trainer` and override the `create_optimizer_and_scheduler` method."
            )

        if self.args.pipeline_parallel_degree > 1 and self.args.use_hybrid_parallel:
            from paddle.distributed.fleet.meta_parallel import PipelineLayer

            assert (isinstance(model, LoRAModel) and isinstance(model.model, PipelineLayer)) or isinstance(
                model, PipelineLayer
            ), "Only support pipeline parallel mode when model is PipelineLayer!!!"

        default_callbacks = DEFAULT_CALLBACKS + get_reporting_integration_callbacks(self.args.report_to)
        callbacks = default_callbacks if callbacks is None else default_callbacks + callbacks
        self.callback_handler = CallbackHandler(
            callbacks, self.model, self.tokenizer, self.optimizer, self.lr_scheduler
        )
        self.add_callback(PrinterCallback if self.args.disable_tqdm else DEFAULT_PROGRESS_CALLBACK)

        self._save_ckpt_func = dist.save_state_dict if self.args.use_auto_parallel else paddle.save
        self._load_ckpt_func = dist.load_state_dict if self.args.use_auto_parallel else paddle.load

        if args.max_steps > 0:
            logger.info("max_steps is given, it will override any value given in num_train_epochs")

        if train_dataset is not None and not isinstance(train_dataset, collections.abc.Sized) and args.max_steps <= 0:
            raise ValueError("train_dataset does not implement __len__, max_steps has to be specified")

        self.do_grad_scaling = False
        self.enable_autocast_context_manager = False

        if args.fp16 or args.bf16:
            logger.info("Using half precision")
            self.enable_autocast_context_manager = True
            self.do_grad_scaling = True if args.fp16 else False
            self.amp_dtype = "float16" if args.fp16 else "bfloat16"
            self.scaler = paddle.amp.GradScaler(init_loss_scaling=self.args.scale_loss)
            self._wrap_for_amp_training()

        if args.recompute:

            def fn(layer):
                if hasattr(layer, "enable_recompute") and (
                    layer.enable_recompute is False or layer.enable_recompute == 0
                ):
                    layer.enable_recompute = True

            model.apply(fn)

        default_label_names = (
            ["start_positions", "end_positions"]
            if "QusetionAnswering" in type(self.model).__name__ or "UIE" in type(self.model).__name__
            else ["labels"]
        )
        self.label_names = default_label_names if self.args.label_names is None else self.args.label_names

        self.control = self.callback_handler.on_init_end(self.args, self.state, self.control)
        self.print_config()

        # very last
        self._memory_tracker.stop_and_update_metrics()

    def add_callback(self, callback):
        """
        Add a callback to the current list of [`~TrainerCallback`].

        Args:
           callback (`type` or [`~TrainerCallback`]):
               A [`~TrainerCallback`] class or an instance of a [`~TrainerCallback`]. In the
               first case, will instantiate a member of that class.
        """
        self.callback_handler.add_callback(callback)

    def pop_callback(self, callback):
        """
        Remove a callback from the current list of [`~TrainerCallback`] and returns it.
        If the callback is not found, returns `None` (and no error is raised).
        Args:
           callback (`type` or [`~TrainerCallback`]):
               A [`~TrainerCallback`] class or an instance of a [`~TrainerCallback`]. In the
               first case, will pop the first member of that class found in the list of callbacks.
        Returns:
            [`~TrainerCallback`]: The callback removed, if found.
        """
        return self.callback_handler.pop_callback(callback)

    def remove_callback(self, callback):
        """
        Remove a callback from the current list of [`~TrainerCallback`].
        Args:
           callback (`type` or [`~TrainerCallback`]):
               A [`~TrainerCallback`] class or an instance of a [`~TrainerCallback`]. In the
               first case, will remove the first member of that class found in the list of callbacks.
        """
        self.callback_handler.remove_callback(callback)

    def _wrap_for_amp_training(self):
        # fix for load saved fp16 or bf16 ckpt, decorate model first.
        if self.args.fp16_opt_level == "O2":
            paddle.amp.decorate(
                models=self.model,
                level=self.args.fp16_opt_level,
                dtype=self.amp_dtype,
                excluded_layers=QuantizationLinear,
            )
        # for pipeline mode and pure tensor parallel
        if self.args.pipeline_parallel_degree > 1 or (self.args.tensor_parallel_degree > 1 and self.sharding is None):
            if self.args.amp_master_grad:
                mix_precision_utils.MixPrecisionScaler(self.scaler)  # retun value has no use
            self.scaler = fleet.distributed_scaler(self.scaler)
        elif self.sharding is not None:
            if self.amp_dtype == "float16" or self.amp_dtype == "bfloat16":
                if ShardingOption.SHARD_OP in self.args.sharding:
                    self.scaler = fleet.distributed_scaler(self.scaler)
                    if self.args.amp_master_grad:
                        mix_precision_utils.MixPrecisionScaler(self.scaler)  # retun value has no use
                else:
                    # scaler for stage2 and stage3
                    from paddle.distributed.fleet.meta_parallel.sharding.group_sharded_utils import (
                        GroupShardedScaler,
                    )

                    if self.args.amp_master_grad:
                        mix_precision_utils.MixPrecisionScaler(self.scaler)  # return value has no use

                    self.scaler = GroupShardedScaler(self.scaler)
            else:
                self.do_grad_scaling = False
                self.use_cuda_amp = False
                self.amp_dtype = None

    def _load_from_peft_checkpoint(self, resume_from_checkpoint=None):
        """load state_dict from checkpoint, Only for PEFT Model.

        Args:
            resume_from_checkpoint (`str` or `bool`, *optional*):
                If a `str`, local path to a saved checkpoint as saved by a previous instance of [`Trainer`]. If a
                `bool` and equals `True`, load the last checkpoint in *args.output_dir* as saved by a previous instance
                of [`Trainer`]. Only load model state dict.
        """

        if resume_from_checkpoint is not None:
            convert_tp = False
            if isinstance(self.model, LoRAModel):
                if self.model.quantized or self.args.pipeline_parallel_degree > 1:
                    weights_file = os.path.join(
                        resume_from_checkpoint, _add_variant(LORA_WEIGHTS_NAME, self.args.weight_name_suffix)
                    )
                else:
                    weights_file = os.path.join(resume_from_checkpoint, LORA_WEIGHTS_NAME)
                    if self.model.lora_config.tensor_parallel_degree > 1:
                        convert_tp = True
            elif isinstance(self.model, PrefixModelForCausalLM):
                weights_file = os.path.join(resume_from_checkpoint, PREFIX_WEIGHTS_NAME)
                if self.model.prefix_config.tensor_parallel_degree > 1:
                    convert_tp = True
            if self.args.dataset_rank == 0:
                logger.info(f"Loading model from {resume_from_checkpoint} .")

                if os.path.isfile(weights_file):
                    # We load the model state dict on the CPU to avoid an OOM error.
                    state_dict = paddle.load(weights_file, return_numpy=True)
                    if convert_tp:
                        state_dict = self.model._convert_tensor_parallel(state_dict)

                    # If the model is on the GPU, it still works!
                    self._set_state_dict_in_model(state_dict)
                    # release memory
                    del state_dict
        elif resume_from_checkpoint is not None:
            logger.info(f"not loading ckpt :{self.args.dataset_rank}")

    def _load_from_checkpoint(self, resume_from_checkpoint=None):
        """load state_dict from_checkpoint, Only load model state dict.

        Args:
            resume_from_checkpoint (`str` or `bool`, *optional*):
                If a `str`, local path to a saved checkpoint as saved by a previous instance of [`Trainer`]. If a
                `bool` and equals `True`, load the last checkpoint in *args.output_dir* as saved by a previous instance
                of [`Trainer`]. Only load model state dict.
        """
        resume_from_checkpoint = None if not resume_from_checkpoint else resume_from_checkpoint

        # Load potential model checkpoint
        if isinstance(resume_from_checkpoint, bool) and resume_from_checkpoint:
            resume_from_checkpoint = get_last_checkpoint(self.args.output_dir)
            if resume_from_checkpoint is None:
                raise ValueError(f"No valid checkpoint found in output directory ({self.args.output_dir})")

        if self.args.unified_checkpoint:
            if resume_from_checkpoint is not None:
                use_unified_checkpoint = False
                if self.is_unified_checkpoint(resume_from_checkpoint):
                    use_unified_checkpoint = True
                else:
                    logger.info("Loading origin checkpoint, the next checkpoint will be saved as unified checkpoint")

                if use_unified_checkpoint:
                    load_unified_checkpoint(
                        self.args,
                        self.model,
                        self.optimizer,
                        resume_from_checkpoint,
                        safe_serialization=True,
                    )
                    logger.info(f"Loading model from {resume_from_checkpoint} using unified checkpoint.")
                    return

        if isinstance(self.model, LoRAModel) or isinstance(self.model, PrefixModelForCausalLM):
            self._load_from_peft_checkpoint(resume_from_checkpoint)
            return

        weight_name = PADDLE_WEIGHTS_NAME
        weight_index_name = PADDLE_WEIGHTS_INDEX_NAME  # currently set paddle as default, do not support safetensors.

        if self.args.should_load_sharding_stage1_model:
            state_dict = self.sharding_io.load_state_dict_from_checkpoint_with_reshard(
                resume_from_checkpoint,
                base_weight_name=weight_name,
                model_wrapped=self.model_wrapped,
            )
            self.model.set_state_dict(state_dict)
        else:
            if resume_from_checkpoint is not None and self.args.dataset_rank == 0:

                weights_file = os.path.join(
                    resume_from_checkpoint, _add_variant(weight_name, self.args.weight_name_suffix)
                )
                weights_index_file = os.path.join(
                    resume_from_checkpoint, _add_variant(weight_index_name, self.args.weight_name_suffix)
                )

                if not any(
                    os.path.isfile(f)
                    for f in [
                        weights_file,
                        weights_index_file,
                    ]
                ):
                    raise ValueError(f"Can't find a valid checkpoint at {resume_from_checkpoint}")

                logger.info(f"Loading model from {resume_from_checkpoint} .")

                if os.path.isfile(weights_file):
                    # We load the model state dict on the CPU to avoid an OOM error.
                    state_dict = paddle.load(weights_file, return_numpy=True)
                    # If the model is on the GPU, it still works!
                    self._set_state_dict_in_model(state_dict)
                    # release memory
                    del state_dict
                else:
                    # We load the sharded checkpoint.
                    missing_keys, unexpected_keys = load_sharded_checkpoint(
                        self.model, resume_from_checkpoint, self.args.weight_name_suffix, prefer_safe=False
                    )
                    logger.info(f"set state_dict: {missing_keys, unexpected_keys}")

            elif resume_from_checkpoint is not None:
                logger.info(f"not loading ckpt :{self.args.dataset_rank}")

    def _wrap_model_and_load_sharded_checkpoint(self, resume_from_checkpoint):
        # In the sharded mode, should invoke _load_from_checkpoint after _wrap_model.
        # In this mode, each sharding rank load sharded params, do not need to implement the broadcast logic.
        model = self._wrap_model(self.model_wrapped)
        if self.sharding_io is not None:
            # the self.optimizer should be wrapped and it is done in _wrap_model
            self.sharding_io.set_optimizer(self.optimizer)
        if model is not self.model:
            self.model_wrapped = model
        # Should invoke _load_from_checpoint after _load_optimizer_and_scheduler
        # because the _load_from_checkpoint method rely on the optimizer in the shareded mode.
        if resume_from_checkpoint:
            self._load_optimizer_and_scheduler(resume_from_checkpoint)
            self._load_from_checkpoint(resume_from_checkpoint)
        return model

    def _sync_resume_states(self, resume_from_checkpoint):
        logger.info(f"Starting training from resume_from_checkpoint : {resume_from_checkpoint}")

        # The resume_from_checkpoint could be None in some machine node.
        # Here we reset None to temp directory.
<<<<<<< HEAD
        if self.args.world_size > 1:
            is_resume_from_checkpoint = paddle.to_tensor([resume_from_checkpoint is not None])
=======
        if args.world_size > 1:
            is_resume_from_checkpoint = paddle.to_tensor([resume_from_checkpoint is not None], dtype="int32")
>>>>>>> 13fd6555
            paddle.distributed.all_reduce(is_resume_from_checkpoint)
            is_resume_from_checkpoint = is_resume_from_checkpoint.item()

            if is_resume_from_checkpoint > 0 and is_resume_from_checkpoint < paddle.distributed.get_world_size():
                if resume_from_checkpoint is None:
                    resume_from_checkpoint = os.path.join(self.args.output_dir, "local_tempdir")
                    if os.path.exists(resume_from_checkpoint) and self.args.local_rank == 0:
                        shutil.rmtree(resume_from_checkpoint)
                    os.makedirs(resume_from_checkpoint, exist_ok=True)

                    logger.info(f"Reset resume_from_checkpoint to temp directory : {resume_from_checkpoint}")

    def _get_train_steps_and_samples(self, args, train_dataloader, total_train_batch_size):

        len_dataloader = None
        if has_length(train_dataloader):
            len_dataloader = len(train_dataloader)
            num_update_steps_per_epoch = len(train_dataloader) // args.gradient_accumulation_steps
            num_update_steps_per_epoch = max(num_update_steps_per_epoch, 1)
            num_examples = len(self.train_dataset)

            if args.max_steps > 0:
                max_steps = args.max_steps
                num_train_epochs = args.max_steps // num_update_steps_per_epoch + int(
                    args.max_steps % num_update_steps_per_epoch > 0
                )
                num_train_samples = args.max_steps * total_train_batch_size
            else:
                max_steps = int(num_update_steps_per_epoch * args.num_train_epochs)
                num_train_epochs = math.ceil(args.num_train_epochs)
                num_train_samples = int(len(self.train_dataset) * args.num_train_epochs)

            if args.minimum_eval_times is not None and args.minimum_eval_times > 0:
                if max_steps // args.eval_steps < args.minimum_eval_times:
                    exp_step = max_steps / args.minimum_eval_times
                    exp_step = max(int(exp_step - exp_step % 10), 10)
                    logger.info("Reset eval step by minimum_eval_times to %d" % exp_step)
                    args.eval_steps = exp_step
        elif args.max_steps > 0:  # Rely on max_steps when dataloader does not have a working size
            max_steps = args.max_steps
            # Setting a very large number of epochs so we go as many times as necessary over the iterator.
            num_train_epochs = sys.maxsize
            num_update_steps_per_epoch = max_steps
            num_examples = total_train_batch_size * args.max_steps
            num_train_samples = args.max_steps * total_train_batch_size
        else:
            raise ValueError(
                f"args.max_steps must be set to a positive value if dataloader does not have a length, was {args.max_steps}"
            )

        logger.info("***** Running training *****")
        logger.info(f"  Num examples = {num_examples:,}")
        logger.info(f"  Num Epochs = {num_train_epochs}")
        logger.info(f"  Instantaneous batch size per device = {args.per_device_train_batch_size}")
        logger.info(f"  Total train batch size (w. parallel, distributed & accumulation) = {total_train_batch_size}")
        logger.info(f"  Gradient Accumulation steps = {args.gradient_accumulation_steps}")
        logger.info(f"  Total optimization steps = {max_steps:,}")
        logger.info(f"  Total num train samples = {num_train_samples:,}")

        return len_dataloader, max_steps, num_train_epochs, num_update_steps_per_epoch, num_examples, num_train_samples

    def train(
        self,
        resume_from_checkpoint: Optional[Union[str, bool]] = None,
        ignore_keys_for_eval: Optional[List[str]] = None,
    ):
        """
        Main training entry point.

        Args:
            resume_from_checkpoint (`str` or `bool`, *optional*):
                If a `str`, local path to a saved checkpoint as saved by a previous instance of [`Trainer`]. If a
                `bool` and equals `True`, load the last checkpoint in *args.output_dir* as saved by a previous instance
                of [`Trainer`]. If present, training will resume from the model/optimizer/scheduler states loaded here.
            ignore_keys_for_eval (`List[str]`, *optional*)
                A list of keys in the output of your model (if it is a dictionary) that should be ignored when
                gathering predictions for evaluation during the training.
        """
        args = self.args
        self.is_in_train = True

        self._sync_resume_states(resume_from_checkpoint)

        # memory metrics - must set up as early as possible
        self._memory_tracker.start()

        if not self.args.should_load_sharding_stage1_model:
            self._load_from_checkpoint(resume_from_checkpoint)

        train_dataloader = self.get_train_dataloader()
        total_train_batch_size = args.train_batch_size * args.gradient_accumulation_steps * args.dataset_world_size
        (
            len_dataloader,
            max_steps,
            num_train_epochs,
            num_update_steps_per_epoch,
            num_examples,
            num_train_samples,
        ) = self._get_train_steps_and_samples(args, train_dataloader, total_train_batch_size)

        # delay_optimizer_creation = (
        #     self.sharding is not None
        #     and ShardingOption.SHARD_OP in self.args.sharding
        # )
        delay_optimizer_creation = False

        if not delay_optimizer_creation:
            self.create_optimizer_and_scheduler(num_training_steps=max_steps)

        self.state = TrainerState()

        if self.args.should_load_sharding_stage1_model:
            model = self._wrap_model_and_load_sharded_checkpoint(resume_from_checkpoint)
        elif self.args.should_save_sharding_stage1_model:
            # In the non-sharded mode, should invoke _load_from_checkpoint before _wrap_model.
            # In this mode, the rank0 load all params and the _wrap_model implicitly broadcast params from rank0 to the other ranks.
            model = self._wrap_model(self.model_wrapped)
            if self.sharding_io is not None:
                assert delay_optimizer_creation is False, "delay_optimizer_creation should be False"
                # the self.optimizer should be wrapped and it is done in _wrap_model
                self.sharding_io.set_optimizer(self.optimizer)
            # for the rest of this function `model` is the outside model, whether it was wrapped or not
            if model is not self.model:
                self.model_wrapped = model
            if delay_optimizer_creation:
                self.create_optimizer_and_scheduler(num_training_steps=max_steps)
            self._load_optimizer_and_scheduler(resume_from_checkpoint)
        else:
            model = self._wrap_model(self.model_wrapped)
            # for the rest of this function `model` is the outside model, whether it was wrapped or not
            if model is not self.model:
                self.model_wrapped = model
            if delay_optimizer_creation:
                self.create_optimizer_and_scheduler(num_training_steps=max_steps)
            self._load_optimizer_and_scheduler(resume_from_checkpoint)

        logger.info("***** Running training *****")
        logger.info(f"  Num examples = {num_examples:,}")
        logger.info(f"  Num Epochs = {num_train_epochs}")
        logger.info(f"  Instantaneous batch size per device = {args.per_device_train_batch_size}")
        logger.info(f"  Total train batch size (w. parallel, distributed & accumulation) = {total_train_batch_size}")
        logger.info(f"  Gradient Accumulation steps = {args.gradient_accumulation_steps}")
        logger.info(f"  Total optimization steps = {max_steps:,}")
        logger.info(f"  Total num train samples = {num_train_samples:,}")
        # per_device_trainable_numel = sum(p.numel().item() for p in model.parameters() if not p.stop_gradient)
        # TODO: Temporary fix since Tensor.numel() not supported in distributed mode
        per_device_trainable_numel = sum(np.prod(p.shape) for p in model.parameters() if not p.stop_gradient)
        logger.info(f"  Number of trainable parameters = {per_device_trainable_numel:,} (per device)")
        if self.args.use_hybrid_parallel:
            # todo fix for pipeline_parallel_degree
            parts_num = max(self.args.tensor_parallel_degree, 1) * max(self.args.pipeline_parallel_degree, 1)
            if parts_num > 1:
                all_reduce_dtype = "int64"
                if paddle.get_device().split(":")[0] in ["npu", "xpu"]:
                    # TODO(duanyanhui): fix when NPU all_reduce supports int64
                    all_reduce_dtype = "float32"
                trainable_numel_tensor = paddle.to_tensor(per_device_trainable_numel, dtype=all_reduce_dtype)
                paddle.distributed.all_reduce(trainable_numel_tensor)
                trainable_numel = int(trainable_numel_tensor.item()) // self.args.dataset_world_size
                if self.args.sep_parallel_degree > 0:
                    trainable_numel = trainable_numel // self.args.sep_parallel_degree
                # the numel is roughly, because the tensor parallel still hold own bias or layer_norm weight without splited
                # so, the trainable numel is a little bigger than real.
                logger.info(f"  Number of trainable parameters = {trainable_numel:,} (all devices, roughly)")

        start_time = time.time()
        self._globalstep_last_start_time = time.time()
        self.state.epoch = 0
        epochs_trained = 0
        steps_trained_in_current_epoch = 0
        steps_trained_progress_bar = None

        # Check if continuing training from a checkpoint
        if (
            resume_from_checkpoint is not None
            and distributed_isfile(os.path.join(resume_from_checkpoint, TRAINER_STATE_NAME))
            and not self.args.ignore_load_lr_and_optim
        ):
            self.state = TrainerState.load_from_json(
                distributed_file(os.path.join(resume_from_checkpoint, TRAINER_STATE_NAME))
            )
            if self.args.world_size > 1:
                global_step_list = []
                paddle.distributed.all_gather(
                    global_step_list, paddle.to_tensor([self.state.global_step], dtype="int64")
                )
                assert (
                    paddle.sum(paddle.stack(global_step_list) - global_step_list[0]) == 0
                ), f"Error, get different globel step, please check! step list: {[x.item() for x in global_step_list]}"

            epochs_trained = self.state.global_step // num_update_steps_per_epoch
            if not args.ignore_data_skip:
                steps_trained_in_current_epoch = self.state.global_step % (num_update_steps_per_epoch)
                steps_trained_in_current_epoch *= args.gradient_accumulation_steps
            else:
                steps_trained_in_current_epoch = 0

            logger.info("  Continuing training from checkpoint, will skip to saved global_step")
            logger.info(f"  Continuing training from epoch {epochs_trained}")
            logger.info(f"  Continuing training from global step {self.state.global_step}")
            if not args.ignore_data_skip:
                logger.info(
                    f"  Will skip the first {epochs_trained} epochs then the first {steps_trained_in_current_epoch} "
                    "batches in the first epoch. If this takes a lot of time, you can add the `--ignore_data_skip` "
                    "flag to your launch command, but you will resume the training on data already seen by your model."
                )
                if self.is_local_process_zero() and not args.disable_tqdm:
                    steps_trained_progress_bar = tqdm(total=steps_trained_in_current_epoch)
                    steps_trained_progress_bar.set_description("Skipping the first batches")
            if not args.ignore_data_skip:
                if isinstance(train_dataloader, paddle.io.DataLoader) and isinstance(
                    train_dataloader.batch_sampler, NlpDistributedBatchSampler
                ):
                    consumed_samples = (
                        self.state.global_step
                        * args.train_batch_size
                        * args.gradient_accumulation_steps
                        * args.dataset_world_size
                    )
                    train_dataloader.batch_sampler.set_epoch(consumed_samples=consumed_samples)
                    logger.info(f"Set DistributedBatchSampler consumed_samples to {consumed_samples}")

        epoch_iterator = train_dataloader
        # steps_in_epoch = len(epoch_iterator)
        steps_in_epoch = (
            len(epoch_iterator) if len_dataloader is not None else args.max_steps * args.gradient_accumulation_steps
        )
        if len_dataloader is not None:
            if self.args.gradient_accumulation_steps > len(epoch_iterator):
                logger.warning(
                    f"changing accumulation step from `{self.args.gradient_accumulation_steps}` to `{len(epoch_iterator)}` to avoid, cross epoch accumulate"
                )
                self.args.gradient_accumulation_steps = len(epoch_iterator)

        self.callback_handler.model = self.model
        self.callback_handler.optimizer = self.optimizer
        self.callback_handler.lr_scheduler = self.lr_scheduler
        self.callback_handler.train_dataloader = train_dataloader

        self.state.max_steps = int(max_steps)
        self.state.num_train_epochs = num_train_epochs
        self.state.is_local_process_zero = self.is_local_process_zero()
        self.state.is_world_process_zero = self.is_world_process_zero()

        self.control = self.callback_handler.on_train_begin(args, self.state, self.control)

        tr_loss = paddle.to_tensor(0.0)
        self._total_loss_scalar = 0.0
        self._globalstep_last_logged = self.state.global_step

        if self.args.device == "npu" and self.args.flatten_param_grads:
            from .plugins.npu_plugin import npu_accelerate_plugin

            npu_accelerate_plugin(self.optimizer)

        self.timers and self.timers("read-data").start()

        for epoch in range(epochs_trained, num_train_epochs):
            if isinstance(train_dataloader, paddle.io.DataLoader) and isinstance(
                train_dataloader.batch_sampler, DistributedBatchSampler
            ):
                train_dataloader.batch_sampler.set_epoch(epoch)

            step_control = 0  # used in loop control, reset to 0 after every step
            self.control = self.callback_handler.on_epoch_begin(args, self.state, self.control)

            for step, inputs in enumerate(epoch_iterator):
                if self.args.use_hybrid_parallel and self.args.sep_parallel_degree > 1:
                    inputs = split_inputs_sequence_dim(inputs)
                self.timers and self.timers("read-data").stop()
                os.environ["TRAINER_GLOBAL_STEP"] = str(self.state.global_step)
                self.callback_handler.on_load_data_end(args, self.state, self.control, inputs=inputs)

                # Skip past any already trained steps if resuming training
                # for paddlenlp.utils.batch_sampler.DistributedBatchSampler
                # We use consumed_samples to reset the status
                if isinstance(train_dataloader, paddle.io.DataLoader) and isinstance(
                    train_dataloader.batch_sampler, NlpDistributedBatchSampler
                ):
                    if step == 0:
                        if steps_trained_progress_bar is not None:
                            steps_trained_progress_bar.update(steps_trained_in_current_epoch)
                            steps_trained_progress_bar.close()
                            steps_trained_progress_bar = None
                        self._load_rng_state(resume_from_checkpoint)
                    step += steps_trained_in_current_epoch
                elif steps_trained_in_current_epoch > 0:
                    steps_trained_in_current_epoch -= 1
                    if steps_trained_progress_bar is not None:
                        steps_trained_progress_bar.update(1)
                    if steps_trained_in_current_epoch == 0:
                        self._load_rng_state(resume_from_checkpoint)
                    continue
                elif steps_trained_progress_bar is not None:
                    steps_trained_progress_bar.close()
                    steps_trained_progress_bar = None

                if step_control % args.gradient_accumulation_steps == 0:
                    self.control = self.callback_handler.on_step_begin(args, self.state, self.control)
                    self.timers and self.timers("forward-backward").start()

                dp_enabled = (
                    self.args.data_parallel_degree > 1 if self.args.use_hybrid_parallel else args.local_rank != -1
                )
                forbidden_no_sync = False
                # stage2 and stage3 should not no_sync, because the is no DDP wrapper and no_sync API
                # hybrid_parallel (tp or pp or sharding stage 1) should not no_sync
                if self.args.use_hybrid_parallel:
                    forbidden_no_sync = True

                availiable_no_sync = dp_enabled and not forbidden_no_sync

                is_no_sync = (
                    ((step_control + 1) % args.gradient_accumulation_steps != 0)
                    and availiable_no_sync
                    and args._no_sync_in_gradient_accumulation
                ) or (args.recompute and availiable_no_sync)
                # sharding
                # stage1. the same as ddp
                # stage2. manualy collect gradient on dp group

                dp_master_grad = (
                    self.args.world_size > 1 and self.args.amp_master_grad and not self.args.use_hybrid_parallel
                )
                if dp_master_grad:
                    is_no_sync = True

                if is_no_sync:
                    # Avoid unnecessary DDP synchronization since there will be no backward pass on this example.
                    with model.no_sync():
                        tr_loss_step = self.training_step(model, inputs)
                else:
                    tr_loss_step = self.training_step(model, inputs)

                tr_loss += tr_loss_step

                if (step_control + 1) % args.gradient_accumulation_steps == 0 or (
                    # last step in epoch but step is always smaller than gradient_accumulation_steps
                    steps_in_epoch <= args.gradient_accumulation_steps
                    and (step + 1) == steps_in_epoch
                ):
                    if self.args.pipeline_parallel_degree <= 1 and self._enable_delay_scale_loss():
                        tr_loss /= self.args.gradient_accumulation_steps

                    self.timers and self.timers("forward-backward").stop()
                    # Maunally collect gradients
                    # Case 1: Use recompute and dp
                    # Case 2: Hack dp with master_grad
                    # Case 3: Pipeline or sharding overlap
                    # local_rank != -1 don't means dp in networks.
                    self.timers and self.timers("all-reduce").start()

                    # Case 1: Use recompute and dp / sharding stage1,
                    # manualy collect gradient for dp.
                    if args.recompute and availiable_no_sync:
                        fused_allreduce_gradients(list(model.parameters()), None)

                    # Case 2: hack dp with master_grad
                    if dp_master_grad and not (args.recompute and availiable_no_sync):
                        fused_allreduce_gradients(list(model.parameters()), None)

                    # Pipeline parallel mode,  handle gradient reduce here to overlap
                    pipeline_parallel_config = (
                        set(args.pipeline_parallel_config.split(" ")) if args.pipeline_parallel_degree > 1 else set()
                    )
                    enable_dp_comm_overlap = "enable_dp_comm_overlap" in pipeline_parallel_config
                    enable_release_grads = "enable_release_grads" in pipeline_parallel_config

                    # Case 3: Pipeline parallel mode, overlap with dp
                    if isinstance(self.optimizer, HybridParallelOptimizer) and not self.do_grad_scaling:
                        parameters_list = _obtain_optimizer_parameters_list(self.optimizer._inner_opt)

                        if not enable_dp_comm_overlap:
                            if self.optimizer._sharding_enable:
                                assert reshard_util.is_sharding_opt(self.optimizer)
                                self.optimizer._inner_opt.reduce_gradients(list(parameters_list), self.optimizer._hcg)

                            if self.optimizer._dp_enable or getattr(self.optimizer, "_sep_enable", False):
                                fused_allreduce_gradients(list(parameters_list), self.optimizer._hcg)

                    self.timers and self.timers("all-reduce").stop()
                    self.timers and self.timers("optimizer-step").start()

                    if self.args.gradient_accumulation_steps > 1 and self._enable_delay_scale_loss():
                        for p in model._layers.parameters():
                            with paddle.no_grad():
                                if hasattr(p, "main_grad") and p.main_grad is not None:
                                    assert p.grad is None
                                    p.main_grad.scale_(1.0 / self.args.gradient_accumulation_steps)
                                elif p.grad is not None:
                                    p.grad.scale_(1.0 / self.args.gradient_accumulation_steps)

                    # Optimizer step
                    self.callback_handler.on_optimizer_begin(
                        args, self.state, self.control, scaler=self.scaler if self.do_grad_scaling else None
                    )
                    optimizer_was_run = True
                    if self.do_grad_scaling:
                        scale_before = paddle.assign(self.scaler._scale)
                        self.scaler.step(self.optimizer)
                        self.scaler.update()
                        scale_after = self.scaler._scale
                        optimizer_was_run = not self.scaler._cache_founf_inf
                        if not optimizer_was_run:
                            scale_before_value = scale_before.cpu().numpy()
                            scale_after_value = scale_after.cpu().numpy()
                            logger.warning(
                                f"optimizer not run, scale_before: {scale_before_value[0]}, scale_after: {scale_after_value[0]}"
                            )
                    elif isinstance(self.optimizer, HybridParallelOptimizer):
                        self.optimizer._step(parameters_list)
                    else:
                        self.optimizer.step()

                    self.timers and self.timers("optimizer-step").stop()

                    if optimizer_was_run:
                        self.lr_scheduler.step()

                    if enable_release_grads and args.pipeline_parallel_degree > 1:
                        self.optimizer.clear_grad(set_to_zero=False)
                        for _, buffers in model._chunk_2_comm_buffers.items():
                            for buffer in buffers:
                                buffer._clear_grad_storage()
                    else:
                        self.optimizer.clear_grad()

                    self.callback_handler.on_optimizer_end(
                        args, self.state, self.control, scaler=self.scaler if self.do_grad_scaling else None
                    )

                    self.state.global_step += 1
                    self.state.epoch = epoch + (step + 1) / steps_in_epoch
                    self.control = self.callback_handler.on_step_end(args, self.state, self.control)
                    self._maybe_log_save_evaluate(tr_loss, model, epoch, ignore_keys_for_eval, inputs=inputs)
                    self._print_timer()
                    step_control = 0
                else:
                    self.control = self.callback_handler.on_substep_end(args, self.state, self.control)
                    step_control += 1

                if self.control.should_epoch_stop or self.control.should_training_stop:
                    break
                self.timers and self.timers("read-data").start()

            if step < 0:
                logger.warning(
                    f"There seems to be not a single sample in your epoch_iterator, stopping training at step"
                    f" {self.state.global_step}! This is expected if you're using an IterableDataset and set"
                    f" num_steps ({self.state.max_steps}) higher than the number of available samples."
                )
                self.control.should_training_stop = True

            self.control = self.callback_handler.on_epoch_end(args, self.state, self.control)
            self._maybe_log_save_evaluate(tr_loss, model, epoch, ignore_keys_for_eval, inputs=inputs)

            if self.control.should_training_stop:
                break

        if args.past_index and hasattr(self, "_past"):
            # Clean the state at the end of training
            delattr(self, "_past")

        logger.info("\nTraining completed. \n")
        if args.load_best_model_at_end and self.state.best_model_checkpoint is not None:
            if args.local_rank != -1:
                dist.barrier()

            logger.info(
                f"Loading best model from {self.state.best_model_checkpoint} (score: {self.state.best_metric})."
            )
            if isinstance(self.model, LoRAModel) or isinstance(self.model, PrefixModelForCausalLM):
                self._load_best_model_from_peft_checkpoint()
            else:
                weight_name = PADDLE_WEIGHTS_NAME
                best_model_path = os.path.join(
                    self.state.best_model_checkpoint, _add_variant(weight_name, self.args.weight_name_suffix)
                )
                if os.path.exists(best_model_path):
                    # We load the model state dict on the CPU to avoid an OOM error.
                    state_dict = paddle.load(best_model_path, return_numpy=True)
                    # If the model is on the GPU, it still works!
                    self._set_state_dict_in_model(state_dict)
                else:
                    logger.warning(
                        f"Could not locate the best model at {best_model_path}, if you are running a distributed training "
                        "on multiple nodes, you should activate `--save_on_each_node`."
                    )

        self._total_loss_scalar += tr_loss.item()
        train_loss = self._total_loss_scalar / self.state.global_step

        metrics = speed_metrics("train", start_time, num_samples=num_train_samples, num_steps=self.state.max_steps)

        metrics["train_loss"] = train_loss

        self.is_in_train = False

        self._memory_tracker.stop_and_update_metrics(metrics)

        self.log(metrics)

        self.control = self.callback_handler.on_train_end(args, self.state, self.control)

        return TrainOutput(self.state.global_step, train_loss, metrics)

    def _load_best_model_from_peft_checkpoint(self):
        convert_tp = False
        if isinstance(self.model, LoRAModel):
            if self.model.quantized or self.args.pipeline_parallel_degree > 1:
                best_model_path = os.path.join(
                    self.state.best_model_checkpoint, _add_variant(LORA_WEIGHTS_NAME, self.args.weight_name_suffix)
                )
            else:
                best_model_path = os.path.join(self.state.best_model_checkpoint, LORA_WEIGHTS_NAME)
                if self.model.lora_config.tensor_parallel_degree > 1:
                    convert_tp = True

        elif isinstance(self.model, PrefixModelForCausalLM):
            best_model_path = os.path.join(self.state.best_model_checkpoint, PREFIX_WEIGHTS_NAME)
            if self.model.prefix_config.tensor_parallel_degree > 1:
                convert_tp = True

        if os.path.exists(best_model_path):
            # We load the model state dict on the CPU to avoid an OOM error.
            state_dict = paddle.load(best_model_path, return_numpy=True)
            if convert_tp:
                state_dict = self.model._convert_tensor_parallel(state_dict)
            # If the model is on the GPU, it still works!
            self._set_state_dict_in_model(state_dict)
        else:
            logger.warning(
                f"Could not locate the best model at {best_model_path}, if you are running a distributed training "
                "on multiple nodes, you should activate `--save_on_each_node`."
            )

    def _get_train_sampler(self) -> Optional[paddle.io.Sampler]:
        if self.train_dataset is None or not has_length(self.train_dataset):
            return None

        if self.args.world_size <= 1:
            return paddle.io.BatchSampler(
                dataset=self.train_dataset,
                shuffle=True,
                batch_size=self.args.per_device_train_batch_size,
                drop_last=self.args.dataloader_drop_last,
            )

        return DistributedBatchSampler(
            self.train_dataset,
            batch_size=self.args.per_device_train_batch_size,
            shuffle=True,
            num_replicas=self.args.dataset_world_size,
            rank=self.args.dataset_rank,
            drop_last=self.args.dataloader_drop_last,
        )

    def _set_state_dict_in_model(self, state_dict):
        # TODO  @ZHUI paddle need return the results of set_state_dict.
        logger.info(f"set state-dict :{self.model.set_state_dict(state_dict)}")

    def _print_timer(self):
        """print timer and clear states"""
        paddle_timer_info = ""
        try:
            from paddle.distributed.fleet.utils.timer_helper import (
                get_timers as paddle_get_timers,
            )

            paddle_pipeline_timers = paddle_get_timers()
            for name, timer in paddle_pipeline_timers.timers.items():
                elapsed_time = timer.elapsed(reset=False) * 1000.0
                paddle_timer_info += f" | {name}: {elapsed_time:.2f}"
            paddle_pipeline_timers.log(paddle_pipeline_timers.timers.keys(), reset=True)
        except ImportError:  # paddle version too old, timer not support
            warnings.warn(f"paddle version:{paddle.__git_commit__} does not support pipeline timer")
        except AssertionError:  # paddle timer not enabled
            pass

        if self.timers is not None:
            timer_info = self.timers.log(self.timers.timers.keys(), reset=True)
        else:
            timer_info = ""

        if timer_info or paddle_timer_info:
            logger.info(f"[Profile global_step: {self.state.global_step}] {timer_info} {paddle_timer_info}")

    def _get_item_from_loss(self, loss):
        assert isinstance(loss, paddle.Tensor) and loss._is_initialized()
        return loss.item()

    def _maybe_log_save_evaluate(self, tr_loss, model, epoch, ignore_keys_for_eval, **kwargs):
        if self.control.should_log:

            logs: Dict[str, float] = {}

            # all_gather + mean() to get average loss over all processes
            tr_loss_scalar = self._get_item_from_loss(self._nested_gather(tr_loss).mean())

            # reset tr_loss to zero
            tr_loss.subtract_(tr_loss)

            logs["loss"] = round(tr_loss_scalar / (self.state.global_step - self._globalstep_last_logged), 8)
            logs["learning_rate"] = float("{0:.3e}".format(self._get_learning_rate()))
            logs["global_step"] = int(self.state.global_step)

            total_train_batch_size = (
                self.args.train_batch_size * self.args.gradient_accumulation_steps * self.args.dataset_world_size
            )
            num_steps = self.state.global_step - self._globalstep_last_logged
            logs.update(
                speed_metrics(
                    "interval",
                    self._globalstep_last_start_time,
                    num_samples=total_train_batch_size * num_steps,
                    num_steps=num_steps,
                )
            )

            self._total_loss_scalar += tr_loss_scalar
            self._globalstep_last_logged = self.state.global_step
            self._globalstep_last_start_time = time.time()

            # Add additional memory in log.
            if not self.args.skip_memory_metrics:
                logs.update(
                    {
                        "cpu_mem_used": self._memory_tracker.cpu_mem_used() >> 20,
                        "cpu_mem_used_peak": self._memory_tracker.cpu_mem_used_peak >> 20,
                    }
                )
                if is_paddle_cuda_available():
                    logs.update(
                        {
                            "gpu_max_memory_allocated": paddle.device.cuda.max_memory_allocated() >> 20,
                            "gpu_max_memory_reserved": paddle.device.cuda.max_memory_reserved() >> 20,
                        }
                    )

            self.log(logs, **kwargs)

        metrics = None
        if self.control.should_evaluate:
            if isinstance(self.optimizer, GroupShardedOptimizerStage2) and self.optimizer._broadcast_overlap:
                paddle.device.cuda.synchronize()

            if isinstance(self.eval_dataset, dict):
                for eval_dataset_name, eval_dataset in self.eval_dataset.items():
                    metrics = self.evaluate(
                        eval_dataset=eval_dataset,
                        ignore_keys=ignore_keys_for_eval,
                        metric_key_prefix=f"eval_{eval_dataset_name}",
                    )
            else:
                metrics = self.evaluate(ignore_keys=ignore_keys_for_eval)

        if self.control.should_save:
            if isinstance(self.optimizer, GroupShardedOptimizerStage2) and self.optimizer._broadcast_overlap:
                paddle.device.cuda.synchronize()

            self._save_checkpoint(model, metrics=metrics)
            self.control = self.callback_handler.on_save(self.args, self.state, self.control)

    def _get_learning_rate(self):
        return self.optimizer.get_lr()

    def get_train_dataloader(self):
        """
        Returns the training [`~paddle.io.DataLoader`].

        Will use no sampler if `self.train_dataset` does not implement `__len__`, a random sampler (adapted to
        distributed training if necessary) otherwise.

        Subclass and override this method if you want to inject some custom behavior.
        """
        if self.args.should_load_dataset and self.train_dataset is None:
            raise ValueError("Training requires a train_dataset when should_load_dataset is True.")
        if not self.args.should_load_dataset and self.train_dataset is not None:
            raise ValueError("We don't need train_dataset when should_load_dataset is False.")

        train_dataset = self.train_dataset
        if is_datasets_available() and train_dataset is not None and isinstance(train_dataset, datasets.Dataset):
            train_dataset = self._remove_unused_columns(train_dataset, description="training")
        _DataLoader = DistDataLoader if self.args.distributed_dataloader else DataLoader

        if self._is_iterable_dataset(train_dataset):
            if self.args.dataset_world_size > 1:
                train_dataset = IterableDatasetShard(
                    train_dataset,
                    batch_size=self.args.per_device_train_batch_size,
                    drop_last=self.args.dataloader_drop_last,
                    num_processes=self.args.dataset_world_size,
                    process_index=self.args.dataset_rank,
                )

            return _DataLoader(
                train_dataset,
                batch_size=self.args.per_device_train_batch_size,
                collate_fn=self.data_collator,
                num_workers=self.args.dataloader_num_workers,
            )

        train_sampler = self._get_train_sampler()

        if self.args.distributed_dataloader:
            logger.info("Training using DistDataLoader.")

        return _DataLoader(
            train_dataset,
            batch_sampler=train_sampler,
            collate_fn=self.data_collator,
            num_workers=self.args.dataloader_num_workers,
        )

    def _get_eval_sampler(self, eval_dataset: Dataset):
        if eval_dataset is None or not has_length(eval_dataset):
            return None

        if self.args.world_size <= 1:
            return paddle.io.BatchSampler(
                eval_dataset,
                batch_size=self.args.per_device_eval_batch_size,
                shuffle=False,
                drop_last=False,
            )
        else:
            drop_last = False
            if self.args.pipeline_parallel_degree > 1:
                drop_last = True
                logger.warning(
                    "In parallel mode, the bacth_size is strictly checked. set DistributedBatchSampler drop_last=True."
                )

            return DistributedBatchSampler(
                eval_dataset,
                num_replicas=self.args.dataset_world_size,
                rank=self.args.dataset_rank,
                batch_size=self.args.per_device_eval_batch_size,
                shuffle=False,
                drop_last=drop_last,
            )

    def get_eval_dataloader(self, eval_dataset: Optional[Dataset] = None) -> DataLoader:
        """
        Returns the evaluation [`~paddle.io.DataLoader`].

        Subclass and override this method if you want to inject some custom behavior.

        Args:
            eval_dataset (`paddle.io.Dataset`, *optional*):
                If provided, will override `self.eval_dataset`. If it is an `datasets.Dataset`, columns not accepted by
                the `model.forward()` method are automatically removed. It must implement `__len__`.
        """
        if self.args.should_load_dataset and eval_dataset is None and self.eval_dataset is None:
            raise ValueError("Evaluation requires an eval_dataset when should_load_dataset is True.")
        if not self.args.should_load_dataset and not (eval_dataset is None and self.eval_dataset is None):
            raise ValueError("We don't need eval_dataset when should_load_dataset is False.")

        eval_dataset = eval_dataset if eval_dataset is not None else self.eval_dataset

        if is_datasets_available() and eval_dataset is not None and isinstance(eval_dataset, datasets.Dataset):
            eval_dataset = self._remove_unused_columns(eval_dataset, description="evaluation")

        _DataLoader = DistDataLoader if self.args.distributed_dataloader else DataLoader

        if self._is_iterable_dataset(eval_dataset):
            if self.args.dataset_world_size > 1:
                eval_dataset = IterableDatasetShard(
                    eval_dataset,
                    batch_size=self.args.per_device_eval_batch_size,
                    drop_last=self.args.dataloader_drop_last,
                    num_processes=self.args.dataset_world_size,
                    process_index=self.args.dataset_rank,
                )

            return _DataLoader(
                eval_dataset,
                batch_size=self.args.per_device_eval_batch_size,
                collate_fn=self.data_collator,
                num_workers=self.args.dataloader_num_workers,
            )

        eval_sampler = self._get_eval_sampler(eval_dataset)

        if self.args.distributed_dataloader:
            logger.info("Eval using DistDataLoader.")

        return _DataLoader(
            eval_dataset,
            batch_sampler=eval_sampler,
            collate_fn=self.data_collator,
            num_workers=self.args.dataloader_num_workers,
        )

    def get_test_dataloader(self, test_dataset: Dataset) -> DataLoader:
        """
        Returns the test [`~paddle.io.DataLoader`].

        Subclass and override this method if you want to inject some custom behavior.

        Args:
            test_dataset (`paddle.io.Dataset`, *optional*):
                The test dataset to use. If it is an `datasets.Dataset`, columns not accepted by the `model.forward()`
                method are automatically removed. It must implement `__len__`.
        """
        if self.args.should_load_dataset and not test_dataset:
            raise ValueError("Test requires an test_dataset when should_load_dataset is True.")
        if not self.args.should_load_dataset and test_dataset is not None:
            raise ValueError("We don't need test_dataset when should_load_dataset is False.")

        if is_datasets_available() and test_dataset is not None and isinstance(test_dataset, datasets.Dataset):
            test_dataset = self._remove_unused_columns(test_dataset, description="test")

        _DataLoader = DistDataLoader if self.args.distributed_dataloader else DataLoader

        if self._is_iterable_dataset(test_dataset):
            if self.args.dataset_world_size > 1:
                test_dataset = IterableDatasetShard(
                    test_dataset,
                    batch_size=self.args.per_device_eval_batch_size,
                    drop_last=self.args.dataloader_drop_last,
                    num_processes=self.args.dataset_world_size,
                    process_index=self.args.dataset_rank,
                )

            return _DataLoader(
                test_dataset,
                batch_size=self.args.per_device_eval_batch_size * self.world_size,
                collate_fn=self.data_collator,  # _get_collator_with_removed_columns
                num_workers=self.args.dataloader_num_workers,
            )

        test_sampler = self._get_eval_sampler(test_dataset)

        if self.args.distributed_dataloader:
            logger.info("Test using DistDataLoader.")

        # We use the same batch_size as for eval.
        return _DataLoader(
            test_dataset,
            batch_sampler=test_sampler,
            collate_fn=self.data_collator,
            drop_last=self.args.dataloader_drop_last,
        )

    def create_optimizer_and_scheduler(self, num_training_steps: int):
        """
        Setup the optimizer and the learning rate scheduler.

        We provide a reasonable default that works well. If you want to use something else, you can pass a tuple in the
        Trainer's init through `optimizers`, or subclass and override this method (or `create_optimizer` and/or
        `create_scheduler`) in a subclass.
        """
        self.create_scheduler(num_training_steps=num_training_steps)
        self.create_optimizer(self.lr_scheduler)

    def create_optimizer(self, lr_scheduler=None):
        """
        Setup the optimizer.

        We provide a reasonable default that works well. If you want to use something else, you can pass a tuple in the
        Trainer's init through `optimizers`, or subclass and override this method in a subclass.
        """
        if self.optimizer is None:
            if self.optimizer_grouped_parameters is not None:
                params = self.optimizer_grouped_parameters
                apply_decay_param_fun = None
            else:
                params = self.model.parameters()
                decay_parameters = [
                    p.name for n, p in self.model.named_parameters() if not any(nd in n for nd in ["bias", "norm"])
                ]

                def apply_decay_param_fun(x):
                    return x in decay_parameters

            optimizer_cls, optimizer_kwargs = Trainer.get_optimizer_cls_and_kwargs(self.args)
            if hasattr(optimizer_cls, "_create_master_weight") and self.args.fp16_opt_level == "O2":
                optimizer_kwargs["multi_precision"] = True

            def is_new_version_sharding_stage1_optimizer():
                signature_keys = set(inspect.signature(DygraphShardingOptimizer).parameters.keys())
                return "inner_optimizer_class" not in signature_keys

            if ShardingOption.SHARD_OP in self.args.sharding and not is_new_version_sharding_stage1_optimizer():
                # for backward compatibility.
                # this call will raise, if sharding stage1 is supported in HybridParallelOptimizer,
                # in which case, the logic follows will handle it
                self.optimizer = DygraphShardingOptimizer(
                    hcg=fleet.get_hybrid_communicate_group(),
                    user_defined_strategy=None,
                    params=params,
                    inner_optimizer_class=optimizer_cls,
                    learning_rate=self.lr_scheduler if lr_scheduler is None else lr_scheduler,
                    apply_decay_param_fun=apply_decay_param_fun,
                    weight_decay=self.args.weight_decay,
                    grad_clip=nn.ClipGradByGlobalNorm(self.args.max_grad_norm)
                    if self.args.max_grad_norm > 0
                    else None,
                    **optimizer_kwargs,
                )
            else:
                self.optimizer = optimizer_cls(
                    learning_rate=self.lr_scheduler if lr_scheduler is None else lr_scheduler,
                    apply_decay_param_fun=apply_decay_param_fun,
                    parameters=params,
                    weight_decay=self.args.weight_decay,
                    grad_clip=nn.ClipGradByGlobalNorm(self.args.max_grad_norm)
                    if self.args.max_grad_norm > 0
                    else None,
                    **optimizer_kwargs,
                )

        return self.optimizer

    def _load_rng_state(self, checkpoint):
        # Load RNG states from `checkpoint`
        if checkpoint is None:
            return

        # if use distributed training
        if self.args.world_size > 1:
            process_index = self.args.process_index
            rng_file_list = [None for x in range(self.args.world_size)]
            if self.args.should_save:
                rng_file = os.path.join(checkpoint, f"rng_state_{self.args.world_size}.pth")
                if os.path.isfile(rng_file):
                    rng_file_list = paddle.load(rng_file, return_numpy=True)
            paddle.distributed.broadcast_object_list(rng_file_list, src=0)
            # if rng_file_list still empty, then use old style rng_state
            if rng_file_list[0] is None:
                rng_file = os.path.join(checkpoint, f"rng_state_{process_index}.pth")
                if not os.path.isfile(rng_file):
                    logger.info(
                        f"Didn't find an RNG file for process {process_index}, if you are resuming a training that "
                        "wasn't launched in a distributed fashion, reproducibility is not guaranteed."
                    )
                    return
                checkpoint_rng_state = paddle.load(rng_file, return_numpy=True)
            else:
                checkpoint_rng_state = rng_file_list[process_index]
        else:
            rng_file = os.path.join(checkpoint, "rng_state.pth")
            if not os.path.isfile(rng_file):
                logger.info(
                    "Didn't find an RNG file, if you are resuming a training that was launched in a distributed "
                    "fashion, reproducibility is not guaranteed."
                )
                return

            checkpoint_rng_state = paddle.load(rng_file, return_numpy=True)

        random.setstate(checkpoint_rng_state["python"])
        np.random.set_state(checkpoint_rng_state["numpy"])

        core = paddle.framework.core

        core.default_cpu_generator().manual_seed(checkpoint_rng_state["cpu"])
        if core.is_compiled_with_cuda():
            if not len(checkpoint_rng_state["cuda"]) == core.get_cuda_device_count():
                raise ValueError("Length of gpu state list shoule be equal to the gpu device count")
            for i in range(core.get_cuda_device_count()):
                core.default_cuda_generator(i).manual_seed(checkpoint_rng_state["cuda"][i])

        if paddle.device.get_all_custom_device_type() is not None:
            custom_device_type = paddle.device.get_all_custom_device_type()
            for device in custom_device_type:
                if not len(checkpoint_rng_state["cuda"]) == core.get_custom_device_count(device):
                    raise ValueError("Length of custom device state list shoule be equal to the custom device count")
                for i in range(core.get_custom_device_count(device)):
                    core.default_custom_device_generator(i).manual_seed(checkpoint_rng_state["cuda"][i])

        if self.args.use_hybrid_parallel:
            if "hybrid_parallel_rng_state_tracker" in checkpoint_rng_state:
                fleet.meta_parallel.get_rng_state_tracker().set_states_tracker(
                    checkpoint_rng_state["hybrid_parallel_rng_state_tracker"]
                )
            else:
                logger.warning("Not found hybrid parallel RNG state.")

    @staticmethod
    def get_optimizer_cls_and_kwargs(args: TrainingArguments) -> Tuple[Any, Any]:
        """
        Returns the optimizer class and optimizer parameters based on the training arguments.

        Args:
            args (`paddlenlp.training_args.TrainingArguments`):
                The training arguments for the training session.

        """
        # optimizer_kwargs = {"lr": args.learning_rate}
        optimizer_kwargs = {}
        adam_kwargs = {
            "beta1": args.adam_beta1,
            "beta2": args.adam_beta2,
            "epsilon": args.adam_epsilon,
        }
        if args.optim == OptimizerNames.ADAMW:
            from paddle.optimizer import AdamW

            optimizer_cls = AdamW
            optimizer_kwargs.update(adam_kwargs)
        else:
            raise ValueError(f"Trainer cannot instantiate unsupported optimizer: {args.optim}")
        return optimizer_cls, optimizer_kwargs

    def create_scheduler(self, num_training_steps: int):
        """
        Setup the scheduler. The optimizer of the trainer must have been set up either before this method is called or
        passed as an argument.

        Args:
            num_training_steps (int): The number of training steps to do.
        """
        warmup = (
            self.args.warmup_steps if self.args.warmup_steps > 0 else int(self.args.warmup_ratio * num_training_steps)
        )

        if self.lr_scheduler is None:
            self.lr_scheduler = get_scheduler(
                self.args.lr_scheduler_type,
                learning_rate=self.args.learning_rate,
                num_warmup_steps=warmup,
                num_training_steps=num_training_steps,
                num_cycles=self.args.num_cycles,
                lr_end=self.args.lr_end,
                power=self.args.power,
            )

        return self.lr_scheduler

    def num_examples(self, dataloader: DataLoader) -> int:
        """
        Helper to get number of samples in a [`~paddle.io.DataLoader`] by accessing its dataset. When
        dataloader.dataset does not exist or has no length, estimates as best it can
        """
        try:
            dataset = dataloader.dataset
            # Special case for IterableDatasetShard, we need to dig deeper
            if isinstance(dataset, IterableDatasetShard):
                return len(dataloader.dataset.dataset)
            return len(dataloader.dataset)
        except (NameError, AttributeError, TypeError):  # no dataset or length, estimate by length of dataloader
            return len(dataloader) * self.args.per_device_train_batch_size

    def _wrap_model(self, model, training=True):

        # train/eval could be run multiple-times - if already wrapped, don't re-wrap it again
        if unwrap_model(model) is not model:
            return model

        # Note: in paddle.distributed mode, there's no point in wrapping the model
        # inside a DistributedDataParallel as we'll be under `no_grad` anyways.
        if not training:
            return model

        # Mixed precision training
        if training and self.do_grad_scaling:  # self.args.fp16_opt_level=="O2":
            # model, self.optimizer
            decorated = paddle.amp.decorate(
                models=model,
                optimizers=self.optimizer,
                level=self.args.fp16_opt_level,
                dtype=self.amp_dtype,
                excluded_layers=QuantizationLinear,
            )

            if self.optimizer is None:
                model = decorated
            else:
                model, self.optimizer = decorated

        if self.args.world_size == 1:
            if self.args.amp_master_grad:
                mix_precision_utils.MixPrecisionLayer(model, dtype=self.amp_dtype)
                assert self.optimizer is not None, "optimizer is empty!"
                self.optimizer = mix_precision_utils.MixPrecisionOptimizer(self.optimizer)

        in_pipeline_parallel_mode = self.args.pipeline_parallel_degree > 1
        in_sharding_parallel_mode = self.sharding is not None
        in_tensor_parallel_mode = self.args.tensor_parallel_degree > 1
        in_sep_parallel_mode = self.args.sep_parallel_degree > 1

        # Multi-gpu training
        if (
            self.args.world_size > 1
            and not self.args.use_hybrid_parallel
            or not (
                in_pipeline_parallel_mode
                or in_sharding_parallel_mode
                or in_tensor_parallel_mode
                or in_sep_parallel_mode
            )
        ):
            model = paddle.DataParallel(model)
            # Distributed training (should be after fp16 initialization)

            if self.args.amp_master_grad:
                mix_precision_utils.MixPrecisionLayer(model, dtype=self.amp_dtype)
                assert self.optimizer is not None, "optimizer is empty!"
                self.optimizer = mix_precision_utils.MixPrecisionOptimizer(self.optimizer)

        # Pipeline mode
        if in_pipeline_parallel_mode:
            if self.args.amp_master_grad:
                mix_precision_utils.MixPrecisionLayer(model, dtype=self.amp_dtype)  # return value has no use
            # hack for pipeline model mini batch to batch
            # need batter solution @ZHUI
            # make batch_fn compatible for fleet.distributed_model decorate.
            prepare_pipeline_inputs_func = (
                model._prepare_pipeline_inputs_func if hasattr(model, "_prepare_pipeline_inputs_func") else None
            )
            if isinstance(model, LoRAModel):
                model = model.model
            model = fleet.distributed_model(model)
            if prepare_pipeline_inputs_func is not None:
                model._prepare_pipeline_inputs_func = prepare_pipeline_inputs_func
            else:

                def _prepare_pipeline_inputs_func(inputs):
                    first_stage_keys = ["input_ids", "attention_mask", "position_ids"]
                    last_stage_keys = ["labels"]

                    def get_expected_keys(inputs, keys):
                        ret = tuple([inputs.pop(k) for k in keys if k in inputs])
                        if len(ret) == 1:
                            ret = ret[0]
                        return ret

                    if type(inputs) is dict or type(inputs) is OrderedDict:
                        return [
                            get_expected_keys(inputs, first_stage_keys),
                            get_expected_keys(inputs, last_stage_keys),
                        ]

                    keys = list(inputs[0].keys())
                    inputs_batch = {key: [data.pop(key) for data in inputs] for key in keys}
                    return [
                        get_expected_keys(inputs_batch, first_stage_keys),
                        get_expected_keys(inputs_batch, last_stage_keys),
                    ]

                logger.warning(
                    "Using default prepare pipeline inputs func, only support input_ids and labels as inputs."
                )
                model._prepare_pipeline_inputs_func = _prepare_pipeline_inputs_func

            assert self.optimizer is not None, "Pipeline mode need decorate optimizer, pelease init optimizer."
            if self.args.amp_master_grad:
                self.optimizer = mix_precision_utils.MixPrecisionOptimizer(self.optimizer)
            self.optimizer = fleet.distributed_optimizer(self.optimizer)

        # No pipeline mode, sharding only
        if not in_pipeline_parallel_mode and in_sharding_parallel_mode:
            # Sharded DDP!
            if self.args.tensor_parallel_degree > 1:
                hcg = fleet.get_hybrid_communicate_group()
                assert (
                    ShardingOption.SHARD_GRAD_OP in self.args.sharding or ShardingOption.SHARD_OP in self.args.sharding
                ), "Only support tensor parallel + sharding stage1/stage2 hybrid parallel now."
                model = paddle.distributed.fleet.meta_parallel.TensorParallel(model, hcg, strategy=None)

            if ShardingOption.SHARD_OP in self.args.sharding:
                if self.args.amp_master_grad:
                    mix_precision_utils.MixPrecisionLayer(model, dtype=self.amp_dtype)  # return value has no use
                model = fleet.distributed_model(model)
                if self.args.amp_master_grad:
                    self.optimizer = mix_precision_utils.MixPrecisionOptimizer(self.optimizer)
                self.optimizer = fleet.distributed_optimizer(self.optimizer)
            else:
                cpu_offload = ShardingOption.OFFLOAD in self.args.sharding
                assert self.optimizer is not None, "optimizer is empty!"
                level = None
                if ShardingOption.SHARD_GRAD_OP in self.args.sharding:
                    level = "os_g"
                if ShardingOption.FULL_SHARD in self.args.sharding:
                    level = "p_g_os"

                from paddle.distributed.sharding import group_sharded_parallel

                # add dp_group and exclude_layer params
                # https://www.paddlepaddle.org.cn/documentation/docs/zh/develop/api/paddle/distributed/sharding/group_sharded_parallel_cn.html#group-sharded-parallel
                extra_kwargs = {}
                extra_kwargs["dp_group"] = self.dp_group
                extra_kwargs["exclude_layer"] = ["GroupNorm"]

                if self.args.amp_master_grad:
                    assert (
                        self.args.data_parallel_degree == 1
                    ), "Sharding stage 2 / Sharding stage 3 main grad is not compatible with dp for now."
                    mix_precision_utils.MixPrecisionLayer(model, dtype=self.amp_dtype)  # return value has no use
                    self.optimizer = mix_precision_utils.MixPrecisionOptimizer(self.optimizer)

                model, optimizer, _ = group_sharded_parallel(
                    model,
                    self.optimizer,
                    level=level,
                    scaler=None,
                    group=self.sharding_group,
                    offload=cpu_offload,
                    **extra_kwargs,
                )
                if ShardingOption.SHARD_GRAD_OP in self.args.sharding and self.args.amp_master_grad:
                    assert hasattr(optimizer, "use_main_grad"), (
                        "Current installed paddle doesn't support sharding stage 2 with main grad, "
                        "please upgrade your paddle (using nightly version)."
                    )

                sharding_parallel_config = set(self.args.sharding_parallel_config.split(" "))
                if level == "os_g" and "enable_stage2_overlap" in sharding_parallel_config:
                    model._set_reduce_overlap(True)
                    optimizer._set_broadcast_overlap(True, model)

                self.optimizer = optimizer

        # pure tesnor parallel mode, no pipeline_parallel, no sharding.
        if (
            not in_pipeline_parallel_mode
            and not in_sharding_parallel_mode
            and (in_tensor_parallel_mode or in_sep_parallel_mode)
        ):
            if self.args.amp_master_grad:
                mix_precision_utils.MixPrecisionLayer(model, dtype=self.amp_dtype)  # return value has no use

            model = fleet.distributed_model(model)
            assert self.optimizer is not None, "Tensor parallel mode need decorate optimizer, pelease init optimizer."
            if self.args.amp_master_grad:
                self.optimizer = mix_precision_utils.MixPrecisionOptimizer(self.optimizer)
            self.optimizer = fleet.distributed_optimizer(self.optimizer)

        return model

    def _prepare_input(self, data: Union[paddle.Tensor, Any]) -> Union[paddle.Tensor, Any]:
        """
        Prepares one `data` before feeding it to the model, be it a tensor or a nested list/dictionary of tensors.
        """
        if isinstance(data, Mapping):
            return type(data)({k: self._prepare_input(v) for k, v in data.items()})
        elif isinstance(data, (tuple, list)):
            return type(data)(self._prepare_input(v) for v in data)
        elif isinstance(data, paddle.Tensor):
            # kwargs = dict(device=self.args.current_device)
            # update data type for pure fp16
            if data.place.is_cuda_pinned_place():
                return data.cuda()
            return data
            # return data.to(**kwargs)
        return data

    def _prepare_inputs(self, inputs: Dict[str, Union[paddle.Tensor, Any]]) -> Dict[str, Union[paddle.Tensor, Any]]:
        """
        Prepare `inputs` before feeding them to the model, converting them to tensors if they are not already and
        handling potential state.
        """
        inputs = self._prepare_input(inputs)
        if self.args.past_index >= 0 and self._past is not None:
            inputs["mems"] = self._past

        return inputs

    def autocast_smart_context_manager(self):
        """
        A helper wrapper that creates an appropriate context manager for `autocast` while feeding it the desired
        arguments, depending on the situation.
        """
        if self.enable_autocast_context_manager:
            custom_black_list = ["reduce_sum", "c_softmax_with_cross_entropy"]
            custom_white_list = []
            if self.args.fp16_opt_level == "O2":
                # https://github.com/PaddlePaddle/Paddle/blob/eb97f4f0adca40b16a309b927e480178beb8ae96/python/paddle/amp/amp_lists.py#L85-L86
                # the lookup_table is in black_list, but in O2, we need it return fp16
                custom_white_list.extend(["lookup_table", "lookup_table_v2"])

            if self.args.amp_custom_white_list is not None:
                custom_white_list.extend(self.args.amp_custom_white_list)
            if self.args.amp_custom_black_list is not None:
                custom_black_list.extend(self.args.amp_custom_black_list)

            ctx_manager = autocast(
                True,
                custom_black_list=set(custom_black_list),
                custom_white_list=set(custom_white_list),
                level=self.args.fp16_opt_level,
                dtype=self.amp_dtype,
            )
        else:
            ctx_manager = contextlib.nullcontext() if sys.version_info >= (3, 7) else contextlib.suppress()

        return ctx_manager

    def compute_loss(self, model, inputs, return_outputs=False):
        """
        How the loss is computed by Trainer. By default, all models return the loss in the first element.
        Subclass and override for custom behavior.
        """
        if self.criterion is not None:
            if "labels" in inputs:
                labels = inputs.pop("labels")
            elif "start_positions" in inputs and "end_positions" in inputs:
                labels = (inputs.pop("start_positions"), inputs.pop("end_positions"))
            elif self.args.label_names is not None:
                labels = []
                for label in self.label_names:
                    labels.append(inputs.pop(label))
                labels = tuple(labels)
            elif "generator_labels" in inputs:
                labels = inputs["generator_labels"]
        else:
            labels = None

        outputs = model(**inputs)

        if self.criterion is not None:
            loss = self.criterion(outputs, labels)
            outputs = (loss, outputs)

        # Save past state if it exists
        # TODO: this needs to be fixed and made cleaner later.
        if self.args.past_index >= 0:
            self._past = outputs[self.args.past_index]

        # We don't use .loss here since the model may return tuples instead of ModelOutput.
        loss = outputs["loss"] if isinstance(outputs, dict) else outputs
        if isinstance(outputs, dict):
            loss = outputs["loss"]
        elif isinstance(outputs, tuple):
            loss = outputs[0]
        else:
            loss = outputs

        return (loss, outputs) if return_outputs else loss

    def _enable_delay_scale_loss(self):
        key = "enable_delay_scale_loss"
        if self.args.pipeline_parallel_degree > 1:
            return key in self.args.pipeline_parallel_config.split(" ")
        elif self.args.tensor_parallel_degree > 1:
            return key in self.args.tensor_parallel_config.split(" ")
        else:
            return False

    def training_step(self, model: nn.Layer, inputs: Dict[str, Union[paddle.Tensor, Any]]) -> paddle.Tensor:
        """
        Perform a training step on a batch of inputs.

        Subclass and override to inject custom behavior.

        Args:
            model (`nn.Layer`):
                The model to train.
            inputs (`Dict[str, Union[paddle.Tensor, Any]]`):
                The inputs and targets of the model.

                The dictionary will be unpacked before being fed to the model. Most models expect the targets under the
                argument `labels`. Check your model's documentation for all accepted arguments.

        Return:
            `paddle.Tensor`: The tensor with training loss on this batch.
        """
        if self.args.pipeline_parallel_degree > 1:
            return self.training_pipeline_step(model, inputs)

        model.train()
        inputs = self._prepare_inputs(inputs)

        with self.autocast_smart_context_manager():
            loss = self.compute_loss(model, inputs)

        if self.args.gradient_accumulation_steps > 1 and not self._enable_delay_scale_loss():
            loss = loss / self.args.gradient_accumulation_steps

        if self.do_grad_scaling:
            self.scaler.scale(loss).backward()
        else:
            loss.backward()

        return loss.detach()

    def training_pipeline_step(self, model: nn.Layer, inputs: Dict[str, Union[paddle.Tensor, Any]]) -> paddle.Tensor:
        """
        Perform a training step on a batch of inputs.

        Subclass and override to inject custom behavior.

        Args:
            model (`nn.Layer`):
                The model to train.
            inputs (`Dict[str, Union[paddle.Tensor, Any]]`):
                The inputs and targets of the model.

                The dictionary will be unpacked before being fed to the model. Most models expect the targets under the
                argument `labels`. Check your model's documentation for all accepted arguments.

        Return:
            `paddle.Tensor`: The tensor with training loss on this batch.
        """
        # accumulation data
        if not hasattr(self, "_pp_data_buffer"):
            self._pp_data_buffer = []
        self._pp_data_buffer.append(inputs)
        if len(self._pp_data_buffer) != self.args.gradient_accumulation_steps:
            return paddle.zeros([])

        # for v in self._pp_data_buffer[0].values():
        #     assert isinstance(v, paddle.Tensor), f"Only support tensor as pipeline mode input, got type {type(v)}"

        inputs = model._prepare_pipeline_inputs_func(self._pp_data_buffer)
        self._pp_data_buffer = []

        model.train()
        # hack pipeline-layers
        # since the pipeline layer will check input is valid every iter.
        # in same case,  for example, batch size warmup, we need dynamic change gradient_accumulation_steps to implement.
        config_backup = model.micro_batch_size, model.accumulate_steps
        model.micro_batch_size = self.args.per_device_train_batch_size
        model.accumulate_steps = self.args.gradient_accumulation_steps

        if model._dp_comm_overlap or model._sharding_comm_overlap:
            for _, buffers in model._chunk_2_comm_buffers.items():
                for buffer in buffers:
                    buffer._acc_steps = self.args.gradient_accumulation_steps

        inputs = model._prepare_training(
            inputs, self.optimizer, self.lr_scheduler
        )  # None, None => [optimizer, lr_scheduler]
        model.optimizer = None  # we do not use `PipelineParallel` to handler optimizer step
        model.lr_scheduler = None

        with self.autocast_smart_context_manager():
            loss = model.forward_backward_pipeline(inputs, self.scaler if self.do_grad_scaling else None)

        model.micro_batch_size, model.accumulate_steps = config_backup

        return loss.detach()

    def save_model(self, output_dir: Optional[str] = None, merge_tensor_parallel: Optional[bool] = False):
        """
        Will save the model, so you can reload it using `from_pretrained()`.

        Will only save from the main process.
        """

        if output_dir is None:
            output_dir = self.args.output_dir

        if ShardingOption.FULL_SHARD in self.args.sharding:
            self.model_wrapped.get_all_parameters(convert2cpu=True)

        if self.args.should_save_model_state:
            unified_checkpoint_config_backup = self.args.unified_checkpoint_config
            # backup and remove unified_checkpoint_config for not trine stage
            if not self.is_in_train:
                self.args.unified_checkpoint_config = []

            self._save(output_dir=output_dir, merge_tensor_parallel=merge_tensor_parallel)

            # recover unified_checkpoint_config for not trine stage
            if not self.is_in_train:
                self.args.unified_checkpoint_config = unified_checkpoint_config_backup

    def _save_checkpoint(self, model, metrics=None):
        # assert unwrap_model(model) is self.model, "internal model should be a reference to self.model"

        # Save model checkpoint
        checkpoint_folder = f"{PREFIX_CHECKPOINT_DIR}-{self.state.global_step}"

        run_dir = self.args.output_dir

        output_dir = os.path.join(run_dir, checkpoint_folder)

        if isinstance(self.model, LoRAModel) and (self.model.quantized or self.args.pipeline_parallel_degree > 1):
            self.save_model(output_dir)
        elif isinstance(self.model, LoRAModel) or isinstance(self.model, PrefixModelForCausalLM):
            self.save_model(output_dir, True)
        else:
            self.save_model(output_dir)

        optimizer_name = _add_variant(OPTIMIZER_NAME, self.args.optimizer_name_suffix)

        if self.args.use_hybrid_parallel:
            if self.dp_group.rank <= 0:
                os.makedirs(output_dir, exist_ok=True)
                logger.info("Saving optimizer files.")
                if self.args.unified_checkpoint:
                    save_unified_optimizer(
                        self.args,
                        self.model,
                        self.optimizer,
                        output_dir,
                        safe_serialization=True,
                    )
                else:
                    self._save_ckpt_func(
                        self.optimizer.state_dict(),
                        os.path.join(output_dir, optimizer_name),
                    )

        if self.args.should_save:
            if not self.args.use_hybrid_parallel:
                logger.info("Saving optimizer files.")
                self._save_ckpt_func(self.optimizer.state_dict(), os.path.join(output_dir, OPTIMIZER_NAME))

            # FIXME: maybe only save one copy
            paddle.save(self.lr_scheduler.state_dict(), os.path.join(output_dir, SCHEDULER_NAME))

            if self.do_grad_scaling:
                paddle.save(self.scaler.state_dict(), os.path.join(output_dir, SCALER_NAME))

        # Determine the new best metric / best model checkpoint
        if metrics is not None and self.args.metric_for_best_model is not None:
            metric_to_check = self.args.metric_for_best_model
            if not metric_to_check.startswith("eval_"):
                metric_to_check = f"eval_{metric_to_check}"
            metric_value = metrics[metric_to_check]

            operator = np.greater if self.args.greater_is_better else np.less
            if (
                self.state.best_metric is None
                or self.state.best_model_checkpoint is None
                or operator(metric_value, self.state.best_metric)
            ):
                self.state.best_metric = metric_value
                self.state.best_model_checkpoint = output_dir

        # Save the Trainer state
        if self.args.should_save:
            self.state.save_to_json(os.path.join(output_dir, TRAINER_STATE_NAME))

        # Save RNG state in non-distributed training
        rng_states = {
            "python": random.getstate(),
            "numpy": np.random.get_state(),
            "cuda": [k.current_seed() for k in paddle.get_rng_state()],
            "cpu": paddle.framework.core.default_cpu_generator().get_state().current_seed(),
        }
        if self.args.use_hybrid_parallel:
            rng_states[
                "hybrid_parallel_rng_state_tracker"
            ] = fleet.meta_parallel.get_rng_state_tracker().get_states_tracker()

        if self.args.world_size > 1:
            rng_states_list = []
            paddle.distributed.all_gather_object(rng_states_list, rng_states)
            if self.args.should_save:
                os.makedirs(output_dir, exist_ok=True)
                paddle.save(rng_states_list, os.path.join(output_dir, f"rng_state_{self.args.world_size}.pth"))
        else:
            os.makedirs(output_dir, exist_ok=True)
            paddle.save(rng_states, os.path.join(output_dir, "rng_state.pth"))

        # Maybe delete some older checkpoints.
        # For hybrid parallel training, the checkpoint files maybe on different node.
        need_to_rotate_checkpoints = False
        if self.args.use_hybrid_parallel:
            if self.dp_group.rank <= 0:
                need_to_rotate_checkpoints = True
        else:
            need_to_rotate_checkpoints = self.args.should_save_model_state

        # Delete only by one process
        need_to_rotate_checkpoints = need_to_rotate_checkpoints and self.args.local_rank == 0
        if need_to_rotate_checkpoints:
            self._rotate_checkpoints(use_mtime=True, output_dir=run_dir)

        if strtobool(os.getenv("FLAG_LLM_PDC", "False")):
            # save checkpoint_done file to ensure checkpoint is complete
            if self.args.should_save_model_state and self.args.should_save:
                # For ckpt integrity
                paddle.save(self.state.global_step, os.path.join(output_dir, ".checkpoint_done"))

    def set_optimizer_grouped_parameters(self, optimizer_grouped_parameters=None):
        """
        set optimizer grouped parameters:

        you can set optimizer_grouped_parameters with whatever argments on whatever parameters to train.
        """
        self.optimizer_grouped_parameters = optimizer_grouped_parameters

    def disable_autocast_context_manager(self):
        """
        For pure fp16 or pure bf16 training, the paddle.amp.autocast is annoy for always cast fp32 to fp16.
        if you networks cast fp16 to fp32 manually to get higher precision, autocast make it not work, since it cast fp32 to fp16 back.

        """
        assert self.args.fp16_opt_level == "O2", "disable_autocast_context_manager should only work for pure fp16/bf16"
        self.enable_autocast_context_manager = False

    def _sorted_checkpoints(
        self, output_dir=None, checkpoint_prefix=PREFIX_CHECKPOINT_DIR, use_mtime=False
    ) -> List[str]:
        ordering_and_checkpoint_path = []

        glob_checkpoints = [str(x) for x in Path(output_dir).glob(f"{checkpoint_prefix}-*")]

        for path in glob_checkpoints:
            if use_mtime:
                ordering_and_checkpoint_path.append((os.path.getmtime(path), path))
            else:
                regex_match = re.match(f".*{checkpoint_prefix}-([0-9]+)", path)
                if regex_match is not None and regex_match.groups() is not None:
                    ordering_and_checkpoint_path.append((int(regex_match.groups()[0]), path))

        checkpoints_sorted = sorted(ordering_and_checkpoint_path)
        checkpoints_sorted = [checkpoint[1] for checkpoint in checkpoints_sorted]
        # Make sure we don't delete the best model.
        if self.state.best_model_checkpoint is not None:
            best_model_index = checkpoints_sorted.index(str(Path(self.state.best_model_checkpoint)))
            for i in range(best_model_index, len(checkpoints_sorted) - 2):
                checkpoints_sorted[i], checkpoints_sorted[i + 1] = checkpoints_sorted[i + 1], checkpoints_sorted[i]
        return checkpoints_sorted

    def _rotate_checkpoints(self, use_mtime=False, output_dir=None) -> None:
        if self.args.save_total_limit is None or self.args.save_total_limit <= 0:
            return

        # Check if we should delete older checkpoint(s)
        checkpoints_sorted = self._sorted_checkpoints(use_mtime=use_mtime, output_dir=output_dir)
        if len(checkpoints_sorted) <= self.args.save_total_limit:
            return

        # If save_total_limit=1 with load_best_model_at_end=True, we could end up deleting the last checkpoint, which
        # we don't do to allow resuming.
        save_total_limit = self.args.save_total_limit
        if (
            self.state.best_model_checkpoint is not None
            and self.args.save_total_limit == 1
            and checkpoints_sorted[-1] != self.state.best_model_checkpoint
        ):
            save_total_limit = 2

        number_of_checkpoints_to_delete = max(0, len(checkpoints_sorted) - save_total_limit)
        checkpoints_to_be_deleted = checkpoints_sorted[:number_of_checkpoints_to_delete]
        for checkpoint in checkpoints_to_be_deleted:
            logger.info(f"Deleting older checkpoint [{checkpoint}] due to args.save_total_limit")
            shutil.rmtree(checkpoint)

    def _save(self, output_dir: Optional[str] = None, state_dict=None, merge_tensor_parallel=False):
        output_dir = output_dir if output_dir is not None else self.args.output_dir
        os.makedirs(output_dir, exist_ok=True)
        logger.info(f"Saving model checkpoint to {output_dir}")
        # Save a trained model and configuration using `save_pretrained()`.
        # They can then be reloaded using `from_pretrained()`

        if self.args.should_save:
            if self.tokenizer is not None:
                self.tokenizer.save_pretrained(output_dir)
            # Good practice: save your training arguments together with the trained model
            paddle.save(self.args, os.path.join(output_dir, TRAINING_ARGS_NAME))

        if self.args.unified_checkpoint:
            save_unified_checkpoint(self.args, self.model, self.optimizer, output_dir, safe_serialization=True)
            return

        merge_tensor_parallel = merge_tensor_parallel and self.args.use_hybrid_parallel
        # peft model
        if isinstance(self.model, LoRAModel) or isinstance(self.model, PrefixModelForCausalLM):
            self.model.save_pretrained(
                output_dir,
                variant=self.args.weight_name_suffix,
                save_function=self._save_ckpt_func,
                merge_tensor_parallel=merge_tensor_parallel,
                is_main_process=self.args.should_save,
                max_shard_size="1024GB",
            )
        # TODO: @ZHUI unifiy unwrap_model(self.model) and self.model
        elif not isinstance(self.model, PretrainedModel):
            if isinstance(unwrap_model(self.model), PretrainedModel):
                if self.args.should_save_sharding_stage1_model:
                    config_to_save = None
                    state_dict, config_to_save, weight_name_suffix = self.sharding_io.manipulate_state_dict_and_config(
                        unwrap_model(self.model), merge_tensor_parallel=merge_tensor_parallel
                    )
                    unwrap_model(self.model).save_pretrained(
                        output_dir,
                        state_dict=state_dict,
                        config_to_save=config_to_save,
                        merge_tensor_parallel=merge_tensor_parallel,
                        variant=weight_name_suffix,
                        save_function=self._save_ckpt_func,
                        is_main_process=self.args.should_save,
                        max_shard_size="1024GB",
                    )
                else:
                    unwrap_model(self.model).save_pretrained(
                        output_dir,
                        merge_tensor_parallel=merge_tensor_parallel,
                        variant=self.args.weight_name_suffix,
                        save_function=self._save_ckpt_func,
                        is_main_process=self.args.should_save,
                        max_shard_size="1024GB",
                    )
            else:
                logger.info("Trainer.model is not a `PretrainedModel`, only saving its state dict.")
                if merge_tensor_parallel:
                    logger.warning("Trainer.model is not a `PretrainedModel`, not suppor for merge_tensor_parallel.")
                if state_dict is None:
                    state_dict = self.model.state_dict()

                self._save_ckpt_func(
                    state_dict,
                    os.path.join(output_dir, _add_variant(PADDLE_WEIGHTS_NAME, self.args.weight_name_suffix)),
                )
        else:
            if isinstance(self.model, PretrainedModel) and self.args.should_save_sharding_stage1_model:
                config_to_save = None
                state_dict, config_to_save, weight_name_suffix = self.sharding_io.manipulate_state_dict_and_config(
                    self.model, merge_tensor_parallel=merge_tensor_parallel
                )
                self.model.save_pretrained(
                    output_dir,
                    state_dict=state_dict,
                    config_to_save=config_to_save,
                    merge_tensor_parallel=merge_tensor_parallel,
                    variant=weight_name_suffix,
                    save_function=self._save_ckpt_func,
                    is_main_process=self.args.should_save,
                    max_shard_size="1024GB",
                )
            else:
                self.model.save_pretrained(
                    output_dir,
                    merge_tensor_parallel=merge_tensor_parallel,
                    variant=self.args.weight_name_suffix,
                    save_function=self._save_ckpt_func,
                    is_main_process=self.args.should_save,
                    max_shard_size="1024GB",
                )
        if self.args.should_save_sharding_stage1_model:
            self.sharding_io.save_distributed_model_meta(output_dir)

    def _load_optimizer_and_scheduler(self, checkpoint):
        """If optimizer and scheduler states exist, load them."""
        if checkpoint is None:
            return

        if (not self.args.should_load_sharding_stage1_model) and self.args.ignore_load_lr_and_optim:
            return

        opt_state_dict = None
        if self.args.should_load_sharding_stage1_model:
            opt_state_dict = self.sharding_io.load_optimizer_state_with_reshard(
                checkpoint, OPTIMIZER_NAME, self.model_wrapped
            )
        else:
            use_unified_checkpoint = False
            if self.args.unified_checkpoint:
                if self.is_unified_checkpoint(checkpoint):
                    use_unified_checkpoint = True
                else:
                    logger.info("Loading checkpoint, the next checkpoint will be saved as unified checkpoint")

            if not use_unified_checkpoint:
                if self.args.data_parallel_rank == 0:
                    optimizer_name = _add_variant(OPTIMIZER_NAME, self.args.optimizer_name_suffix)
                    path = os.path.join(checkpoint, optimizer_name)
                    if os.path.isfile(path):
                        opt_state_dict = paddle.load(path)
                else:
                    opt_state_dict = None
            else:
                opt_state_dict = load_unified_optimizer(
                    args=self.args,
                    model=self.model,
                    optimizer=self.optimizer,
                    resume_from_checkpoint=checkpoint,
                    safe_serialization=True,
                )

        if self.args.ignore_load_lr_and_optim and opt_state_dict:
            tmp = self.optimizer.state_dict()
            tmp["master_weights"] = opt_state_dict["master_weights"]
            opt_state_dict = tmp

        # broadcast optimizer state in dp group
        opt_state_dict = broadcast_dp_optimizer(opt_state_dict)

        if opt_state_dict is not None:
            # Load in optimizer and scheduler states
            self.optimizer.set_state_dict(opt_state_dict)
        else:
            raise ValueError(f"optimizer-state-dict not found, opt: {os.path.join(checkpoint, optimizer_name)}.")

        if not self.args.ignore_load_lr_and_optim:
            if distributed_isfile(os.path.join(checkpoint, SCHEDULER_NAME)):
                self.lr_scheduler.set_state_dict(
                    paddle.load(distributed_file(os.path.join(checkpoint, SCHEDULER_NAME)))
                )
            else:
                raise ValueError(f"scheduler-file not found, scheduler:{os.path.join(checkpoint, SCHEDULER_NAME)}")

            if self.do_grad_scaling and distributed_isfile(os.path.join(checkpoint, SCALER_NAME)):
                self.scaler.load_state_dict(
                    paddle.load(distributed_file(os.path.join(checkpoint, SCALER_NAME)), return_numpy=True)
                )

    def log(self, logs: Dict[str, float], **kwargs) -> None:
        """
        Log `logs` on the various objects watching training.

        Subclass and override this method to inject custom behavior.

        Args:
            logs (`Dict[str, float]`):
                The values to log.
        """

        try:
            from paddle.distributed.fleet.utils.timer_helper import (
                get_timers as paddle_get_timers,
            )

            paddle_pipeline_timers = paddle_get_timers()
        except ImportError:  # paddle version too old, timer not support
            warnings.warn(f"paddle version:{paddle.__git_commit__} does not support pipeline timer")
            paddle_pipeline_timers = None
        except AssertionError:
            paddle_pipeline_timers = None
        kwargs.update(timer=self.timers, paddle_pipeline_timers=paddle_pipeline_timers)

        if self.state.epoch is not None:
            logs["epoch"] = round(self.state.epoch, 4)
        output = {**logs, **{"step": self.state.global_step}}
        self.state.log_history.append(output)
        self.control = self.callback_handler.on_log(self.args, self.state, self.control, logs, **kwargs)

    def evaluate(
        self,
        eval_dataset: Optional[Dataset] = None,
        ignore_keys: Optional[List[str]] = None,
        metric_key_prefix: str = "eval",
    ) -> Dict[str, float]:
        """
        Run evaluation and returns metrics.

        The calling script will be responsible for providing a method to compute metrics, as they are task-dependent
        (pass it to the init `compute_metrics` argument).

        You can also subclass and override this method to inject custom behavior.

        Args:
            eval_dataset (`Dataset`, *optional*):
                Pass a dataset if you wish to override `self.eval_dataset`. If it is an `datasets.Dataset`, columns not
                accepted by the `model.forward()` method are automatically removed. It must implement the `__len__`
                method.
            ignore_keys (`Lst[str]`, *optional*):
                A list of keys in the output of your model (if it is a dictionary) that should be ignored when
                gathering predictions.
            metric_key_prefix (`str`, *optional*, defaults to `"eval"`):
                An optional prefix to be used as the metrics key prefix. For example the metrics "bleu" will be named
                "eval_bleu" if the prefix is "eval" (default)

        Returns:
            A dictionary containing the evaluation loss and the potential metrics computed from the predictions. The
            dictionary also contains the epoch number which comes from the training state.
        """
        # memory metrics - must set up as early as possible
        self._memory_tracker.start()

        eval_dataloader = self.get_eval_dataloader(eval_dataset)
        start_time = time.time()

        output = self.evaluation_loop(
            eval_dataloader,
            description="Evaluation",
            # No point gathering the predictions if there are no metrics, otherwise we defer to
            # self.args.prediction_loss_only
            prediction_loss_only=True if self.compute_metrics is None else None,
            ignore_keys=ignore_keys,
            metric_key_prefix=metric_key_prefix,
            max_eval_iters=self.args.max_evaluate_steps,
        )

        total_batch_size = self.args.eval_batch_size * self.args.dataset_world_size
        output.metrics.update(
            speed_metrics(
                metric_key_prefix,
                start_time,
                num_samples=output.num_samples,
                num_steps=math.ceil(output.num_samples / total_batch_size),
            )
        )

        self.log(output.metrics)

        self.control = self.callback_handler.on_evaluate(self.args, self.state, self.control, output.metrics)

        self._memory_tracker.stop_and_update_metrics(output.metrics)

        return output.metrics

    def evaluation_loop(
        self,
        dataloader: DataLoader,
        description: str,
        prediction_loss_only: Optional[bool] = None,
        ignore_keys: Optional[List[str]] = None,
        metric_key_prefix: str = "eval",
        max_eval_iters: Optional[int] = -1,
    ) -> EvalLoopOutput:
        """
        Prediction/evaluation loop, shared by `Trainer.evaluate()` and `Trainer.predict()`.

        Works both with or without labels.
        """
        args = self.args

        prediction_loss_only = prediction_loss_only if prediction_loss_only is not None else args.prediction_loss_only

        if self.args.pipeline_parallel_degree > 1:
            # Only accept wrapped model for pipeline_parallel mode
            model = self.model_wrapped
        else:
            model = self.model

        if isinstance(dataloader, paddle.io.DataLoader):
            batch_size = dataloader.batch_sampler.batch_size
        elif isinstance(dataloader, _DataLoaderIterBase):
            # support for inner dataloader
            batch_size = dataloader._batch_sampler.batch_size
            # alias for inner dataloader
            dataloader.dataset = dataloader._dataset
        else:
            raise ValueError("Only support for paddle.io.DataLoader")

        num_samples = None
        if max_eval_iters > 0:
            # on eval limit steps
            num_samples = batch_size * self.args.dataset_world_size * max_eval_iters
            if isinstance(dataloader, _DataLoaderIterBase) and isinstance(
                dataloader._batch_sampler, NlpDistributedBatchSampler
            ):
                consumed_samples = (
                    ((self.state.global_step) // args.eval_steps)
                    * max_eval_iters
                    * args.per_device_eval_batch_size
                    * args.dataset_world_size
                )
                dataloader._batch_sampler.set_epoch(consumed_samples=consumed_samples)

        logger.info(f"***** Running {description} *****")

        if not self.args.distributed_dataloader or (
            self.args.distributed_dataloader and self.args.should_load_dataset
        ):
            if has_length(dataloader):
                logger.info(f"  Num examples = {self.num_examples(dataloader)}")
                if max_eval_iters > 0:
                    logger.info(f"  Total prediction steps = {max_eval_iters}")
                else:
                    logger.info(f"  Total prediction steps = {len(dataloader)}")
            else:
                logger.info("  Num examples: Unknown")
                if max_eval_iters > 0:
                    logger.info(f"  Total prediction steps = {max_eval_iters}")

            logger.info(f"  Pre device batch size = {batch_size}")
            logger.info(f"  Total Batch size = {batch_size * self.args.dataset_world_size}")

        model.eval()

        self.callback_handler.eval_dataloader = dataloader
        # Do this before wrapping.
        eval_dataset = dataloader.dataset

        if args.past_index >= 0:
            self._past = None

        # Initialize containers
        # losses/preds/labels on GPU (accumulated for eval_accumulation_steps)
        losses_host = None
        preds_host = None
        labels_host = None
        # losses/preds/labels on CPU (final containers)
        all_losses = None
        all_preds = None
        all_labels = None
        # Will be useful when we have an iterable dataset so don't know its length.

        observed_num_examples = 0
        # Main evaluation loop
        losses = []
        for step, inputs in enumerate(dataloader):
            # Update the observed num examples
            observed_batch_size = find_batch_size(inputs)
            if observed_batch_size is not None:
                observed_num_examples += observed_batch_size
                # For batch samplers, batch_size is not known by the dataloader in advance.
                batch_size = observed_batch_size

            # Prediction step
            loss, logits, labels = self.prediction_step(model, inputs, prediction_loss_only, ignore_keys=ignore_keys)

            # Update containers on host
            if loss is not None:
                # losses = self._nested_gather(loss.repeat(batch_size))
                losses = self._nested_gather(paddle.tile(loss, repeat_times=[batch_size, 1]))
                losses_host = losses if losses_host is None else paddle.concat((losses_host, losses), axis=0)
            if labels is not None:
                labels = self._pad_across_processes(labels)
                labels = self._nested_gather(labels)
                labels_host = labels if labels_host is None else nested_concat(labels_host, labels, padding_index=-100)
            if logits is not None:
                logits = self._pad_across_processes(logits)
                logits = self._nested_gather(logits)
                if self.preprocess_logits_for_metrics is not None:
                    logits = self.preprocess_logits_for_metrics(logits, labels)
                preds_host = logits if preds_host is None else nested_concat(preds_host, logits, padding_index=-100)
            self.control = self.callback_handler.on_prediction_step(args, self.state, self.control)

            # Gather all tensors and put them back on the CPU if we have done enough accumulation steps.
            if args.eval_accumulation_steps is not None and (step + 1) % args.eval_accumulation_steps == 0:
                if losses_host is not None:
                    losses = nested_numpify(losses_host)
                    all_losses = losses if all_losses is None else np.concatenate((all_losses, losses), axis=0)
                if preds_host is not None:
                    logits = nested_numpify(preds_host)
                    all_preds = logits if all_preds is None else nested_concat(all_preds, logits, padding_index=-100)

                if labels_host is not None:
                    labels = nested_numpify(labels_host)
                    all_labels = (
                        labels if all_labels is None else nested_concat(all_labels, labels, padding_index=-100)
                    )

                # Set back to None to begin a new accumulation
                losses_host, preds_host, labels_host = None, None, None

            if max_eval_iters > 0 and step >= max_eval_iters - 1:
                break

        # Gather all remaining tensors and put them back on the CPU
        if losses_host is not None:
            losses = nested_numpify(losses_host)
            all_losses = losses if all_losses is None else np.concatenate((all_losses, losses), axis=0)
        if preds_host is not None:
            logits = nested_numpify(preds_host)
            all_preds = logits if all_preds is None else nested_concat(all_preds, logits, padding_index=-100)
        if labels_host is not None:
            labels = nested_numpify(labels_host)
            all_labels = labels if all_labels is None else nested_concat(all_labels, labels, padding_index=-100)

        # Number of samples
        if num_samples is not None:
            pass
        elif has_length(eval_dataset):
            num_samples = len(eval_dataset)
        # The instance check is weird and does not actually check for the type, but whether the dataset has the right
        # methods. Therefore we need to make sure it also has the attribute.
        elif isinstance(eval_dataset, IterableDatasetShard) and hasattr(eval_dataset, "num_examples"):
            num_samples = eval_dataset.num_examples
        else:
            if has_length(dataloader):
                num_samples = self.num_examples(dataloader)
            else:  # both len(dataloader.dataset) and len(dataloader) fail
                num_samples = observed_num_examples

        # Number of losses has been rounded to a multiple of batch_size and in a distributed training, the number of
        # samplers has been rounded to a multiple of batch_size, so we truncate.
        if all_losses is not None:
            all_losses = all_losses[:num_samples]
        if all_preds is not None:
            all_preds = nested_truncate(all_preds, num_samples)
        if all_labels is not None:
            all_labels = nested_truncate(all_labels, num_samples)

        model.train()

        # Metrics!
        if self.compute_metrics is not None and all_preds is not None and all_labels is not None:
            metrics = self.compute_metrics(EvalPrediction(predictions=all_preds, label_ids=all_labels))
        else:
            metrics = {}

        if all_losses is not None:
            metrics[f"{metric_key_prefix}_loss"] = all_losses.mean().item()

        # Prefix all keys with metric_key_prefix + '_'
        for key in list(metrics.keys()):
            if not key.startswith(f"{metric_key_prefix}_"):
                metrics[f"{metric_key_prefix}_{key}"] = metrics.pop(key)

        return EvalLoopOutput(predictions=all_preds, label_ids=all_labels, metrics=metrics, num_samples=num_samples)

    def predict(
        self, test_dataset: Dataset, ignore_keys: Optional[List[str]] = None, metric_key_prefix: str = "test"
    ) -> PredictionOutput:
        """
        Run prediction and returns predictions and potential metrics.
        Depending on the dataset and your use case, your test dataset may contain labels. In that case, this method
        will also return metrics, like in `evaluate()`.
        Args:
            test_dataset (`Dataset`):
                Dataset to run the predictions on. If it is an `datasets.Dataset`, columns not accepted by the
                `model.forward()` method are automatically removed. Has to implement the method `__len__`
            ignore_keys (`Lst[str]`, *optional*):
                A list of keys in the output of your model (if it is a dictionary) that should be ignored when
                gathering predictions.
            metric_key_prefix (`str`, *optional*, defaults to `"test"`):
                An optional prefix to be used as the metrics key prefix. For example the metrics "bleu" will be named
                "test_bleu" if the prefix is "test" (default)
        <Tip>
        If your predictions or labels have different sequence length (for instance because you're doing dynamic padding
        in a token classification task) the predictions will be padded (on the right) to allow for concatenation into
        one array. The padding index is -100.
        </Tip>
        Returns: *NamedTuple* A namedtuple with the following keys:
            - predictions (`np.ndarray`): The predictions on `test_dataset`.
            - label_ids (`np.ndarray`, *optional*): The labels (if the dataset contained some).
            - metrics (`Dict[str, float]`, *optional*): The potential dictionary of metrics (if the dataset contained
              labels).
        """
        # memory metrics - must set up as early as possible
        self._memory_tracker.start()

        test_dataloader = self.get_test_dataloader(test_dataset)
        start_time = time.time()

        eval_loop = self.evaluation_loop
        output = eval_loop(
            test_dataloader,
            description="Prediction",
            ignore_keys=ignore_keys,
            prediction_loss_only=True if self.compute_metrics is None else None,
            metric_key_prefix=metric_key_prefix,
            max_eval_iters=self.args.max_evaluate_steps,
        )
        total_batch_size = self.args.per_device_eval_batch_size * self.args.dataset_world_size
        output.metrics.update(
            speed_metrics(
                metric_key_prefix,
                start_time,
                num_samples=output.num_samples,
                num_steps=math.ceil(output.num_samples / total_batch_size),
            )
        )

        self._memory_tracker.stop_and_update_metrics(output.metrics)

        return PredictionOutput(predictions=output.predictions, label_ids=output.label_ids, metrics=output.metrics)

    def prediction_pipeline_step(
        self,
        model: nn.Layer,
        inputs: Dict[str, Union[paddle.Tensor, Any]],
        prediction_loss_only: bool,
        ignore_keys: Optional[List[str]] = None,
    ) -> Tuple[Optional[paddle.Tensor], Optional[paddle.Tensor], Optional[paddle.Tensor]]:
        """
        prediction_step function for pipeline parallel mode.
        """
        if hasattr(model, "_prepare_pipeline_inputs_func"):
            inputs, labels = model._prepare_pipeline_inputs_func(inputs)
            has_labels = labels is not None
        else:
            has_labels = all(inputs.get(k) is not None for k in self.label_names)
            inputs = self._prepare_inputs(inputs)
            # labels may be popped when computing the loss (label smoothing for instance) so we grab them first.
            if has_labels:
                labels = nested_detach(tuple(inputs.get(name) for name in self.label_names))
                if len(labels) == 1:
                    labels = labels[0]
            else:
                labels = None
            inputs = inputs.pop("input_ids")

        with paddle.no_grad():
            if has_labels:
                with self.autocast_smart_context_manager():
                    loss = model.eval_batch([inputs, labels], compute_loss=True)
                    # loss, outputs = self.compute_loss(model, inputs, return_outputs=True)
                loss = loss.mean().detach()
            else:
                raise ValueError("pipeline mode eval need label!")

        return (loss, None, labels)

    def prediction_step(
        self,
        model: nn.Layer,
        inputs: Dict[str, Union[paddle.Tensor, Any]],
        prediction_loss_only: bool,
        ignore_keys: Optional[List[str]] = None,
    ) -> Tuple[Optional[paddle.Tensor], Optional[paddle.Tensor], Optional[paddle.Tensor]]:
        """
        Perform an evaluation step on `model` using `inputs`.

        Subclass and override to inject custom behavior.

        Args:
            model (`nn.Layer`):
                The model to evaluate.
            inputs (`Dict[str, Union[paddle.Tensor, Any]]`):
                The inputs and targets of the model.

                The dictionary will be unpacked before being fed to the model. Most models expect the targets under the
                argument `labels`. Check your model's documentation for all accepted arguments.
            prediction_loss_only (`bool`):
                Whether or not to return the loss only.
            ignore_keys (`Lst[str]`, *optional*):
                A list of keys in the output of your model (if it is a dictionary) that should be ignored when
                gathering predictions.

        Return:
            Tuple[Optional[paddle.Tensor], Optional[paddle.Tensor], Optional[paddle.Tensor]]: A tuple with the loss,
            logits and labels (each being optional).
        """
        if self.args.pipeline_parallel_degree > 1:
            # hack for pipeline mode
            inputs = self._prepare_inputs(inputs)
            return self.prediction_pipeline_step(model, inputs, prediction_loss_only, ignore_keys)

        has_labels = all(inputs.get(k) is not None for k in self.label_names)
        inputs = self._prepare_inputs(inputs)
        if ignore_keys is None:
            if hasattr(self.model, "config"):
                ignore_keys = getattr(self.model.config, "keys_to_ignore_at_inference", [])
            else:
                ignore_keys = []

        # labels may be popped when computing the loss (label smoothing for instance) so we grab them first.
        if has_labels:
            labels = nested_detach(tuple(inputs.get(name) for name in self.label_names))
            if len(labels) == 1:
                labels = labels[0]
        else:
            labels = None

        with paddle.no_grad():
            if has_labels:
                with self.autocast_smart_context_manager():
                    loss, outputs = self.compute_loss(model, inputs, return_outputs=True)
                loss = loss.mean().detach()

                if isinstance(outputs, dict):
                    logits = tuple(v for k, v in outputs.items() if k not in ignore_keys + ["loss"])
                else:
                    logits = outputs[1:]
            else:
                loss = None
                with self.autocast_smart_context_manager():
                    outputs = model(**inputs)
                if isinstance(outputs, dict):
                    logits = tuple(v for k, v in outputs.items() if k not in ignore_keys)
                else:
                    logits = outputs
                # TODO: this needs to be fixed and made cleaner later.
                if self.args.past_index >= 0:
                    self._past = outputs[self.args.past_index - 1]

        if prediction_loss_only:
            return (loss, None, None)

        logits = nested_detach(logits)
        if isinstance(logits, (list, tuple)) and len(logits) == 1:
            logits = logits[0]

        return (loss, logits, labels)

    def is_local_process_zero(self) -> bool:
        """
        Whether or not this process is the local (e.g., on one machine if training in a distributed fashion on several
        machines) main process.
        """
        return self.args.local_process_index == 0

    def is_world_process_zero(self) -> bool:
        """
        Whether or not this process is the global main process (when training in a distributed fashion on several
        machines, this is only going to be `True` for one process).
        """
        return self.args.process_index == 0

    def _nested_gather(self, tensors):
        """
        Gather value of `tensors` (tensor or list/tuple of nested tensors) and convert them to numpy before
        concatenating them to `gathered`
        """
        if tensors is None:
            return
        if self.args.local_rank != -1:
            tensors = distributed_concat(tensors)
        return tensors

        # Copied from Accelerate.

    def _pad_across_processes(self, tensor, pad_index=-100):
        """
        Recursively pad the tensors in a nested list/tuple/dictionary of tensors from all devices to the same size so
        they can safely be gathered.
        """
        if isinstance(tensor, (list, tuple)):
            return type(tensor)(self._pad_across_processes(t, pad_index=pad_index) for t in tensor)
        elif isinstance(tensor, dict):
            return type(tensor)({k: self._pad_across_processes(v, pad_index=pad_index) for k, v in tensor.items()})
        elif not isinstance(tensor, paddle.Tensor):
            raise TypeError(
                f"Can't pad the values of type {type(tensor)}, only of nested list/tuple/dicts of tensors."
            )

        if len(tensor.shape) < 2:
            return tensor
        # Gather all sizes
        size = paddle.to_tensor(tensor.shape)[None]
        sizes = self._nested_gather(size).cpu()

        max_size = max(s[1] for s in sizes)
        if tensor.shape[1] == max_size:
            return tensor

        # Then pad to the maximum size
        old_size = tensor.shape
        new_size = list(old_size)
        new_size[1] = max_size
        # new_tensor = tensor.new_zeros(tuple(new_size)) + pad_index
        new_tensor = paddle.zeros(tuple(new_size), dtype=tensor.dtype) + pad_index
        new_tensor[:, : old_size[1]] = tensor
        return new_tensor

    def _set_signature_columns_if_needed(self):
        if self._signature_columns is None:
            # Inspect model forward signature to keep only the arguments it accepts.
            signature = inspect.signature(self.model.forward)
            self._signature_columns = list(signature.parameters.keys())
            # Labels may be named label or label_ids, the default data collator handles that.
            self._signature_columns += list(set(["label", "label_ids"] + self.label_names))

    def _remove_unused_columns(self, dataset: "datasets.Dataset", description: Optional[str] = None):
        if not self.args.remove_unused_columns:
            return dataset
        if self._signature_columns is None:
            # Inspect model forward signature to keep only the arguments it accepts.
            signature = inspect.signature(self.model.forward)
            self._signature_columns = list(signature.parameters.keys())
            # Labels may be named label or label_ids, the default data collator handles that.
            self._signature_columns += ["label", "label_ids", "labels", "start_positions", "end_positions"]

        ignored_columns = list(set(dataset.column_names) - set(self._signature_columns))
        if len(ignored_columns) > 0:
            dset_description = "" if description is None else f"in the {description} set "
            logger.info(
                f"The following columns {dset_description} don't have a corresponding argument in "
                f"`{self.model.__class__.__name__}.forward` and have been ignored: {', '.join(ignored_columns)}."
                f" If {', '.join(ignored_columns)} are not expected by `{self.model.__class__.__name__}.forward`, "
                f" you can safely ignore this message."
            )

        columns = [k for k in self._signature_columns if k in dataset.column_names]

        if version.parse(datasets.__version__) < version.parse("1.4.0"):
            dataset.set_format(
                type=dataset.format["type"], columns=columns, format_kwargs=dataset.format["format_kwargs"]
            )
            return dataset
        else:
            return dataset.remove_columns(ignored_columns)

    def _get_collator_with_removed_columns(
        self, data_collator: Callable, description: Optional[str] = None
    ) -> Callable:
        """Wrap the data collator in a callable removing unused columns."""
        if not self.args.remove_unused_columns:
            return data_collator
        self._set_signature_columns_if_needed()
        signature_columns = self._signature_columns

        remove_columns_collator = RemoveColumnsCollator(
            data_collator=data_collator,
            signature_columns=signature_columns,
            logger=logger,
            description=description,
            model_name=self.model.__class__.__name__,
        )
        return remove_columns_collator

    def _is_iterable_dataset(self, dataset):
        return isinstance(dataset, paddle.io.IterableDataset)

    def print_config(self, args=None, key=""):
        """
        print config values
        """
        logger.info("=" * 60)
        if args is None:
            args = self.args
            key = "Training"
        import paddlenlp

        logger.info("{:^40}".format("{} Configuration Arguments".format(key)))
        logger.info("{:30}: {}".format("paddle commit id", paddle.version.commit))
        logger.info("{:30}: {}".format("paddlenlp commit id", paddlenlp.version.commit))

        for a in dir(args):
            if a[:2] != "__":  # don't print double underscore methods
                v = getattr(args, a)
                if not isinstance(v, types.MethodType):
                    logger.info("{:30}: {}".format(a, v))

        logger.info("")

    def is_unified_checkpoint(self, resume_from_checkpoint, safe_serialization=True):
        is_unified_checkpoint_type = False
        weights_index_name = PADDLE_WEIGHTS_INDEX_NAME if not safe_serialization else SAFE_WEIGHTS_INDEX_NAME
        master_weights_index_name = (
            PADDLE_MASTER_WEIGHTS_INDEX_NAME if not safe_serialization else SAFE_MASTER_WEIGHTS_INDEX_NAME
        )
        weights_index_file = os.path.join(
            resume_from_checkpoint,
            weights_index_name,
        )
        master_weights_index_file = os.path.join(
            resume_from_checkpoint,
            master_weights_index_name,
        )

        if distributed_isfile(weights_index_file) or distributed_isfile(master_weights_index_file):
            is_unified_checkpoint_type = True

        return is_unified_checkpoint_type<|MERGE_RESOLUTION|>--- conflicted
+++ resolved
@@ -602,32 +602,51 @@
             self._load_from_checkpoint(resume_from_checkpoint)
         return model
 
-    def _sync_resume_states(self, resume_from_checkpoint):
+    def train(
+        self,
+        resume_from_checkpoint: Optional[Union[str, bool]] = None,
+        ignore_keys_for_eval: Optional[List[str]] = None,
+    ):
+        """
+        Main training entry point.
+
+        Args:
+            resume_from_checkpoint (`str` or `bool`, *optional*):
+                If a `str`, local path to a saved checkpoint as saved by a previous instance of [`Trainer`]. If a
+                `bool` and equals `True`, load the last checkpoint in *args.output_dir* as saved by a previous instance
+                of [`Trainer`]. If present, training will resume from the model/optimizer/scheduler states loaded here.
+            ignore_keys_for_eval (`List[str]`, *optional*)
+                A list of keys in the output of your model (if it is a dictionary) that should be ignored when
+                gathering predictions for evaluation during the training.
+        """
+        args = self.args
+        self.is_in_train = True
+
         logger.info(f"Starting training from resume_from_checkpoint : {resume_from_checkpoint}")
 
         # The resume_from_checkpoint could be None in some machine node.
         # Here we reset None to temp directory.
-<<<<<<< HEAD
-        if self.args.world_size > 1:
-            is_resume_from_checkpoint = paddle.to_tensor([resume_from_checkpoint is not None])
-=======
         if args.world_size > 1:
             is_resume_from_checkpoint = paddle.to_tensor([resume_from_checkpoint is not None], dtype="int32")
->>>>>>> 13fd6555
             paddle.distributed.all_reduce(is_resume_from_checkpoint)
             is_resume_from_checkpoint = is_resume_from_checkpoint.item()
-
             if is_resume_from_checkpoint > 0 and is_resume_from_checkpoint < paddle.distributed.get_world_size():
                 if resume_from_checkpoint is None:
                     resume_from_checkpoint = os.path.join(self.args.output_dir, "local_tempdir")
                     if os.path.exists(resume_from_checkpoint) and self.args.local_rank == 0:
                         shutil.rmtree(resume_from_checkpoint)
                     os.makedirs(resume_from_checkpoint, exist_ok=True)
-
                     logger.info(f"Reset resume_from_checkpoint to temp directory : {resume_from_checkpoint}")
 
-    def _get_train_steps_and_samples(self, args, train_dataloader, total_train_batch_size):
-
+        # memory metrics - must set up as early as possible
+        self._memory_tracker.start()
+
+        if not self.args.should_load_sharding_stage1_model:
+            self._load_from_checkpoint(resume_from_checkpoint)
+
+        train_dataloader = self.get_train_dataloader()
+
+        total_train_batch_size = args.train_batch_size * args.gradient_accumulation_steps * args.dataset_world_size
         len_dataloader = None
         if has_length(train_dataloader):
             len_dataloader = len(train_dataloader)
@@ -663,56 +682,6 @@
             raise ValueError(
                 f"args.max_steps must be set to a positive value if dataloader does not have a length, was {args.max_steps}"
             )
-
-        logger.info("***** Running training *****")
-        logger.info(f"  Num examples = {num_examples:,}")
-        logger.info(f"  Num Epochs = {num_train_epochs}")
-        logger.info(f"  Instantaneous batch size per device = {args.per_device_train_batch_size}")
-        logger.info(f"  Total train batch size (w. parallel, distributed & accumulation) = {total_train_batch_size}")
-        logger.info(f"  Gradient Accumulation steps = {args.gradient_accumulation_steps}")
-        logger.info(f"  Total optimization steps = {max_steps:,}")
-        logger.info(f"  Total num train samples = {num_train_samples:,}")
-
-        return len_dataloader, max_steps, num_train_epochs, num_update_steps_per_epoch, num_examples, num_train_samples
-
-    def train(
-        self,
-        resume_from_checkpoint: Optional[Union[str, bool]] = None,
-        ignore_keys_for_eval: Optional[List[str]] = None,
-    ):
-        """
-        Main training entry point.
-
-        Args:
-            resume_from_checkpoint (`str` or `bool`, *optional*):
-                If a `str`, local path to a saved checkpoint as saved by a previous instance of [`Trainer`]. If a
-                `bool` and equals `True`, load the last checkpoint in *args.output_dir* as saved by a previous instance
-                of [`Trainer`]. If present, training will resume from the model/optimizer/scheduler states loaded here.
-            ignore_keys_for_eval (`List[str]`, *optional*)
-                A list of keys in the output of your model (if it is a dictionary) that should be ignored when
-                gathering predictions for evaluation during the training.
-        """
-        args = self.args
-        self.is_in_train = True
-
-        self._sync_resume_states(resume_from_checkpoint)
-
-        # memory metrics - must set up as early as possible
-        self._memory_tracker.start()
-
-        if not self.args.should_load_sharding_stage1_model:
-            self._load_from_checkpoint(resume_from_checkpoint)
-
-        train_dataloader = self.get_train_dataloader()
-        total_train_batch_size = args.train_batch_size * args.gradient_accumulation_steps * args.dataset_world_size
-        (
-            len_dataloader,
-            max_steps,
-            num_train_epochs,
-            num_update_steps_per_epoch,
-            num_examples,
-            num_train_samples,
-        ) = self._get_train_steps_and_samples(args, train_dataloader, total_train_batch_size)
 
         # delay_optimizer_creation = (
         #     self.sharding is not None
@@ -779,6 +748,32 @@
                 # so, the trainable numel is a little bigger than real.
                 logger.info(f"  Number of trainable parameters = {trainable_numel:,} (all devices, roughly)")
 
+        return self._inner_training_loop(
+            args,
+            model,
+            train_dataloader,
+            len_dataloader,
+            max_steps,
+            num_train_epochs,
+            num_update_steps_per_epoch,
+            num_train_samples,
+            resume_from_checkpoint,
+            ignore_keys_for_eval,
+        )
+
+    def _inner_training_loop(
+        self,
+        args,
+        model,
+        train_dataloader,
+        len_dataloader,
+        max_steps,
+        num_train_epochs,
+        num_update_steps_per_epoch,
+        num_train_samples,
+        resume_from_checkpoint,
+        ignore_keys_for_eval,
+    ):
         start_time = time.time()
         self._globalstep_last_start_time = time.time()
         self.state.epoch = 0
