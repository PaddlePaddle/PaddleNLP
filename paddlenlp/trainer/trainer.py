--- conflicted
+++ resolved
@@ -1795,22 +1795,8 @@
         in_cp_parallel_mode = self.args.context_parallel_degree > 1
 
         # Multi-gpu training
-<<<<<<< HEAD
         if self.args.world_size > 1 and (not self.args.use_hybrid_parallel):
             # MOE use DDP to broadcaset parameters.
-=======
-        if (
-            self.args.world_size > 1
-            and not self.args.use_hybrid_parallel
-            or not (
-                in_pipeline_parallel_mode
-                or in_sharding_parallel_mode
-                or in_tensor_parallel_mode
-                or in_sep_parallel_mode
-                or in_cp_parallel_mode
-            )
-        ):
->>>>>>> 79e8b6ee
             model = paddle.DataParallel(model)
             # Distributed training (should be after fp16 initialization)
 
