# Copyright 2020-present the HuggingFace Inc. team.
# Copyright (c) 2022 PaddlePaddle Authors. All Rights Reserved.
#
# Licensed under the Apache License, Version 2.0 (the "License");
# you may not use this file except in compliance with the License.
# You may obtain a copy of the License at
#
#     http://www.apache.org/licenses/LICENSE-2.0
#
# Unless required by applicable law or agreed to in writing, software
# distributed under the License is distributed on an "AS IS" BASIS,
# WITHOUT WARRANTIES OR CONDITIONS OF ANY KIND, either express or implied.
# See the License for the specific language governing permissions and
# limitations under the License.

# This file is modified from
#  https://github.com/huggingface/transformers/blob/main/src/transformers/trainer.py

import collections
import contextlib
import inspect
import json
import math
import os
import random
import re
import shutil
import sys
import time
import types
import warnings
from collections import OrderedDict
from collections.abc import Mapping
from pathlib import Path
from typing import Any, Callable, Dict, List, Optional, Tuple, Union

import numpy as np
import paddle
import paddle.amp.auto_cast as autocast
import paddle.distributed as dist
import paddle.nn as nn
from packaging import version
from paddle import framework

try:
    from paddle.base import core
except:
    core = None
from paddle.distributed import fleet
from paddle.distributed.fleet.meta_optimizers.dygraph_optimizer.hybrid_parallel_optimizer import (
    HybridParallelOptimizer,
)
from paddle.distributed.fleet.meta_parallel.sharding.group_sharded_optimizer_stage2 import (
    GroupShardedOptimizerStage2,
)

try:
    from paddle.distributed.fleet.utils.hybrid_parallel_util import (
        obtain_optimizer_parameters_list,
    )

    _obtain_optimizer_parameters_list = obtain_optimizer_parameters_list
except:
    try:
        from paddle.distributed.fleet.meta_optimizers.dygraph_optimizer.hybrid_parallel_optimizer import (
            _obtain_optimizer_parameters_list,
        )
    except:
        _obtain_optimizer_parameters_list = None

from paddle.distributed.fleet.utils.hybrid_parallel_util import (
    fused_allreduce_gradients,
)
from paddle.io import DataLoader, Dataset, DistributedBatchSampler
from tqdm.auto import tqdm

from ..data import (
    DataCollator,
    DataCollatorWithPadding,
    DistDataLoader,
    default_data_collator,
)
from ..peft import LoRAModel, PrefixModelForCausalLM, VeRAModel

try:
    from ..quantization.quantization_linear import QuantizationLinear
except:
    QuantizationLinear = None
from ..transformers.context_parallel_utils import split_inputs_sequence_dim_load_balance
from ..transformers.model_utils import (
    PretrainedModel,
    _add_variant,
    load_sharded_checkpoint,
    unwrap_model,
)
from ..transformers.segment_parallel_utils import split_inputs_sequence_dim
from ..transformers.tokenizer_utils import PretrainedTokenizer
from ..utils.batch_sampler import DistributedBatchSampler as NlpDistributedBatchSampler
from ..utils.env import (
    LORA_WEIGHTS_NAME,
    PADDLE_MASTER_WEIGHTS_INDEX_NAME,
    PADDLE_PEFT_WEIGHTS_INDEX_NAME,
    PADDLE_WEIGHTS_INDEX_NAME,
    PADDLE_WEIGHTS_NAME,
    PREFIX_WEIGHTS_NAME,
    SAFE_MASTER_WEIGHTS_INDEX_NAME,
    SAFE_PEFT_WEIGHTS_INDEX_NAME,
    SAFE_WEIGHTS_INDEX_NAME,
    VERA_WEIGHTS_NAME,
)
from ..utils.import_utils import is_datasets_available, is_paddle_cuda_available
from ..utils.log import logger
from .argparser import strtobool
from .integrations import get_reporting_integration_callbacks
from .plugins.timer import RuntimeTimer, get_timers, set_timers
from .plugins.unified_checkpoint import UnifiedCheckpointHandler
from .trainer_callback import (
    CallbackHandler,
    DefaultFlowCallback,
    PrinterCallback,
    ProgressCallback,
    TrainerCallback,
    TrainerControl,
    TrainerState,
)
from .trainer_utils import (  # set_hyrbid_parallel_seed,
    PREFIX_CHECKPOINT_DIR,
    EvalLoopOutput,
    EvalPrediction,
    IterableDatasetShard,
    OptimizerNames,
    PredictionOutput,
    RemoveColumnsCollator,
    ShardingOption,
    TrainerMemoryTracker,
    TrainOutput,
    find_batch_size,
    get_last_checkpoint,
    get_scheduler,
    has_length,
    set_seed,
    speed_metrics,
)
from .training_args import TrainingArguments
from .utils import reshard as reshard_util
from .utils.async_save import AsyncSaver
from .utils.helper import (  # nested_truncate,
    broadcast_dataset_rank0_model,
    broadcast_dp_optimizer,
    broadcast_moe_optimizer,
    distributed_concat,
    distributed_file,
    distributed_isfile,
    nested_concat,
    nested_detach,
    nested_numpify,
    nested_truncate,
)
from .utils.sharding_io import ShardingIO

DEFAULT_CALLBACKS = [DefaultFlowCallback]
DEFAULT_PROGRESS_CALLBACK = ProgressCallback

# Name of the files used for checkpointing
TRAINING_ARGS_NAME = "training_args.bin"
TRAINER_STATE_NAME = "trainer_state.json"

OPTIMIZER_NAME = "optimizer.pdopt"
SCHEDULER_NAME = "scheduler.pdparams"
SCALER_NAME = "scaler.pdparams"


if is_datasets_available():
    import datasets


try:
    from paddle.distributed.fleet.utils import mix_precision_utils
except:
    mix_precision_utils = None

try:
    from paddle.io.dataloader.dataloader_iter import _DataLoaderIterBase
except:
    from paddle.fluid.dataloader.dataloader_iter import _DataLoaderIterBase

try:
    from paddle.distributed import in_auto_parallel_align_mode
except:

    def in_auto_parallel_align_mode():
        """
        hack for paddlenlp develop branch.
        """
        return False


__all__ = ["Trainer"]


class Trainer:
    """
    Trainer is a simple but feature-complete training and eval loop for PaddlePaddle, optimized for PaddleNLP.

    Args:
        model ([`PretrainedModel`] or `paddle.nn.Layer`, *optional*):
            The model to train, evaluate or use for predictions.

            [`Trainer`] is optimized to work with the [`PretrainedModel`] provided by the library. You can still use
            your own models defined as `paddle.nn.Layer` as long as they work the same way as the PaddleNLP
            models.
        criterion(`paddle.nn.Layer`, *optional*):
            The model may only output the loggit, if you want do more computation for the output of model, you can
            add the criterion Layer.
        args ([`TrainingArguments`], *optional*):
            The arguments to tweak for training. Will default to a basic instance of [`TrainingArguments`] with the
            `output_dir` set to a directory named *tmp_trainer* in the current directory if not provided.
        data_collator (`DataCollator`, *optional*):
            The function to use to form a batch from a list of elements of `train_dataset` or `eval_dataset`. Will
            default to [`default_data_collator`] if no `tokenizer` is provided, an instance of
            [`DataCollatorWithPadding`] otherwise.
        train_dataset (`paddle.io.Dataset` or `paddle.io.IterableDataset`, *optional*):
            The dataset to use for training. If it is an `datasets.Dataset`, columns not accepted by the
            `model.forward()` method are automatically removed.
        eval_dataset (Union[`paddle.io.Dataset`, Dict[str, `paddle.io.Dataset`]],  *optional*):
             The dataset to use for evaluation. If it is a [`~datasets.Dataset`], columns not accepted by the
             `model.forward()` method are automatically removed. If it is a dictionary, it will evaluate on each
             dataset prepending the dictionary key to the metric name.
        tokenizer ([`PretrainedTokenizer`], *optional*):
            The tokenizer used to preprocess the data. If provided, will be used to automatically pad the inputs the
            maximum length when batching inputs, and it will be saved along the model to make it easier to rerun an
            interrupted training or reuse the fine-tuned model.
        compute_metrics (`Callable[[EvalPrediction], Dict]`, *optional*):
            The function that will be used to compute metrics at evaluation. Must take a [`EvalPrediction`] and return
            a dictionary string to metric values.
        callbacks (List of [`TrainerCallback`], *optional*):
            A list of callbacks to customize the training loop. Will add those to the list of default callbacks.
            If you want to remove one of the default callbacks used, use the [`Trainer.remove_callback`] method.
        optimizers (`Tuple[paddle.optimizer.Optimizer, paddle.optimizer.lr.LRScheduler]`, *optional*): A tuple
            containing the optimizer and the scheduler to use. Will default to an instance of [`AdamW`] on your model
            and a scheduler given by [`get_linear_schedule_with_warmup`] controlled by `args`.
        preprocess_logits_for_metrics (`Callable[[paddle.Tensor, paddle.Tensor], paddle.Tensor]`, *optional*):
            A function that preprocess the logits right before caching them at each evaluation step. Must take two
            tensors, the logits and the labels, and return the logits once processed as desired. The modifications made
            by this function will be reflected in the predictions received by `compute_metrics`.

    Important attributes:

        - **model** -- Always points to the core model. If using a transformers model, it will be a [`PretrainedModel`]
          subclass.
        - **model_wrapped** -- Always points to the most external model in case one or more other modules wrap the
          original model. This is the model that should be used for the forward pass. For example, the inner model is
          wrapped in `paddle.DataParallel`. If model hasn't been wrapped, then `self.model_wrapped` is the same
          as `self.model`.

    """

    from .trainer_utils import log_metrics, metrics_format, save_metrics, save_state

    def __init__(
        self,
        model: Union[PretrainedModel, nn.Layer] = None,
        criterion: nn.Layer = None,
        args: TrainingArguments = None,
        data_collator: Optional[DataCollator] = None,
        train_dataset: Optional[Dataset] = None,
        eval_dataset: Union[Dataset, Dict[str, Dataset]] = None,
        tokenizer: Optional[PretrainedTokenizer] = None,
        compute_metrics: Optional[Callable[[EvalPrediction], Dict]] = None,
        callbacks: Optional[List[TrainerCallback]] = None,
        optimizers: Tuple[paddle.optimizer.Optimizer, paddle.optimizer.lr.LRScheduler] = (None, None),
        preprocess_logits_for_metrics: Callable[[paddle.Tensor, paddle.Tensor], paddle.Tensor] = None,
    ):

        if args is None:
            output_dir = "tmp_trainer"
            logger.info(f"No `TrainingArguments` passed, using `output_dir={output_dir}`.")
            args = TrainingArguments(output_dir=output_dir)

        self.args = args
        self.is_in_train = False
        # self.do_grad_scaling = args.fp16

        # memory metrics - must set up as early as possible
        self._memory_tracker = TrainerMemoryTracker(self.args.skip_memory_metrics)
        self._memory_tracker.start()

        # Seed must be set before instantiating the model when using model
        set_seed(seed=self.args.seed)

        if model is None:
            raise RuntimeError("`Trainer` requires either a `model` or `model_init` argument")

        if self.args.to_static:
            model = paddle.jit.to_static(model)
            logger.info("Successfully to apply @to_static to the whole model.")

        if self.args.should_save or self.args.should_save_model_state:
            os.makedirs(self.args.output_dir, exist_ok=True)

        self.sharding = None
        if len(args.sharding) > 0:
            if args.local_rank == -1:
                raise ValueError("Using sharding only works in distributed training.")
            self.sharding = True

        # init parallel env
        if paddle.distributed.get_world_size() > 1:
            if self.args.use_hybrid_parallel:
                self.hcg = fleet.get_hybrid_communicate_group()
                self.dp_group = self.hcg.get_data_parallel_group()
                self.sharding_group = self.hcg.get_sharding_parallel_group()

        default_collator = default_data_collator if tokenizer is None else DataCollatorWithPadding(tokenizer)

        self.data_collator = data_collator if data_collator is not None else default_collator
        self.train_dataset = train_dataset
        self.eval_dataset = eval_dataset
        self.tokenizer = tokenizer
        if not args.skip_profile_timer:
            set_timers()
        self.timers = get_timers()
        self.runtime_timer = RuntimeTimer("RuntimeTimer")

        self.model_wrapped = model
        self.model = model
        self.criterion = criterion

        self.compute_metrics = compute_metrics
        self.preprocess_logits_for_metrics = preprocess_logits_for_metrics
        self.optimizer, self.lr_scheduler = optimizers
        # Label smoothing
        # if self.args.label_smoothing_factor != 0:
        #     self.label_smoother = LabelSmoother(epsilon=self.args.label_smoothing_factor)
        # else:
        self.label_smoother = None
        self.state = TrainerState()
        self.control = TrainerControl()
        self._signature_columns = None
        self.optimizer_grouped_parameters = None
        self.sharding_io = None
        if self.args.should_save_sharding_stage1_model or self.args.should_load_sharding_stage1_model:
            self.sharding_io = ShardingIO(self.args, self.model, self.optimizer)
        if self.args.unified_checkpoint:
            self.unified_checkpoint_handler = UnifiedCheckpointHandler(self.args)

        if self.sharding is not None and self.optimizer is not None:
            raise RuntimeError(
                "Passing `optimizers` is not allowed if sharding is enabled."
                "You should subclass `Trainer` and override the `create_optimizer_and_scheduler` method."
            )

        if self.args.pipeline_parallel_degree > 1 and self.args.use_hybrid_parallel:
            from paddle.distributed.fleet.meta_parallel import PipelineLayer

            assert (isinstance(model, LoRAModel) and isinstance(model.model, PipelineLayer)) or isinstance(
                model, PipelineLayer
            ), "Only support pipeline parallel mode when model is PipelineLayer!!!"

        default_callbacks = DEFAULT_CALLBACKS + get_reporting_integration_callbacks(self.args.report_to)
        callbacks = default_callbacks if callbacks is None else default_callbacks + callbacks
        self.callback_handler = CallbackHandler(
            callbacks, self.model, self.tokenizer, self.optimizer, self.lr_scheduler
        )
        self.add_callback(PrinterCallback if self.args.disable_tqdm else DEFAULT_PROGRESS_CALLBACK)

        def _save_ckpt_func(state_dict, path, signal_path=None):
            if self.args.enable_auto_parallel:
                dist.save_state_dict(state_dict, path)
            else:
                paddle.save(state_dict, path)

            if signal_path is not None:
                with open(signal_path, mode="w+") as f:
                    f.write("1")

        self._save_ckpt_func = _save_ckpt_func
        self._load_ckpt_func = dist.load_state_dict if self.args.enable_auto_parallel else paddle.load
        if self.args.use_async_save:
            self._async_optimizer_saver = AsyncSaver()

        if args.max_steps > 0:
            logger.info("max_steps is given, it will override any value given in num_train_epochs")

        if train_dataset is not None and not isinstance(train_dataset, collections.abc.Sized) and args.max_steps <= 0:
            raise ValueError("train_dataset does not implement __len__, max_steps has to be specified")

        if (
            isinstance(self.model, LoRAModel)
            or isinstance(self.model, PrefixModelForCausalLM)
            or isinstance(self.model, VeRAModel)
        ):
            if self.args.unified_checkpoint and "skip_save_model_weight" in self.args.unified_checkpoint_config:
                self.args.unified_checkpoint_config.remove("skip_save_model_weight")
                logger.warning(
                    "We do not support skip_save_model_weight in peft model when using unified checkpoint, remove this config."
                )

        self.do_grad_scaling = False
        self.enable_autocast_context_manager = False
        if args.fp16 or args.bf16:
            # set do_grad_scaling, enable_autocast_context_manager
            self._wrap_amp_model(args, model)

        if args.recompute:

            def fn(layer):
                if hasattr(layer, "enable_recompute") and (
                    layer.enable_recompute is False or layer.enable_recompute == 0
                ):
                    layer.enable_recompute = True

            model.apply(fn)

        default_label_names = (
            ["start_positions", "end_positions"]
            if "QusetionAnswering" in type(self.model).__name__ or "UIE" in type(self.model).__name__
            else ["labels"]
        )
        self.label_names = default_label_names if self.args.label_names is None else self.args.label_names

        self.control = self.callback_handler.on_init_end(self.args, self.state, self.control)
        self.print_config()

        # very last
        self._memory_tracker.stop_and_update_metrics()

    def _wrap_amp_model(self, args, model):
        logger.info("Using half precision")
        self.enable_autocast_context_manager = True
        self.do_grad_scaling = True if args.fp16 else False
        self.amp_dtype = "float16" if args.fp16 else "bfloat16"
        # fix for load saved fp16 or bf16 ckpt, decorate model first.
        if self.args.fp16_opt_level == "O2":
            paddle.amp.decorate(
                models=model,
                level=self.args.fp16_opt_level,
                dtype=self.amp_dtype,
                excluded_layers=[QuantizationLinear] + self._decorate_exclude_layers(model),
            )
        # for pipeline mode and pure tensor parallel
        if self.args.pipeline_parallel_degree > 1 or (self.args.tensor_parallel_degree > 1 and self.sharding is None):
            self.scaler = paddle.amp.GradScaler(init_loss_scaling=self.args.scale_loss)
            if self.args.amp_master_grad:
                mix_precision_utils.MixPrecisionScaler(self.scaler)  # retun value has no use
            self.scaler = fleet.distributed_scaler(self.scaler)
        elif self.sharding is not None:
            self.scaler = paddle.amp.GradScaler(init_loss_scaling=self.args.scale_loss)
            if self.amp_dtype == "float16" or self.amp_dtype == "bfloat16":
                if ShardingOption.SHARD_OP in self.args.sharding:
                    if self.args.amp_master_grad:
                        mix_precision_utils.MixPrecisionScaler(self.scaler)  # retun value has no use
                    self.scaler = fleet.distributed_scaler(self.scaler)
                else:
                    # scaler for stage2 and stage3
                    from paddle.distributed.fleet.meta_parallel.sharding.group_sharded_utils import (
                        GroupShardedScaler,
                    )

                    if self.args.amp_master_grad:
                        mix_precision_utils.MixPrecisionScaler(self.scaler)  # return value has no use

                    self.scaler = GroupShardedScaler(self.scaler)
            else:
                self.do_grad_scaling = False
                self.use_cuda_amp = False
                self.amp_dtype = None

        else:
            self.scaler = paddle.amp.GradScaler(init_loss_scaling=self.args.scale_loss)

    def add_callback(self, callback):
        """
        Add a callback to the current list of [`~TrainerCallback`].

        Args:
           callback (`type` or [`~TrainerCallback`]):
               A [`~TrainerCallback`] class or an instance of a [`~TrainerCallback`]. In the
               first case, will instantiate a member of that class.
        """
        self.callback_handler.add_callback(callback)

    def pop_callback(self, callback):
        """
        Remove a callback from the current list of [`~TrainerCallback`] and returns it.
        If the callback is not found, returns `None` (and no error is raised).
        Args:
           callback (`type` or [`~TrainerCallback`]):
               A [`~TrainerCallback`] class or an instance of a [`~TrainerCallback`]. In the
               first case, will pop the first member of that class found in the list of callbacks.
        Returns:
            [`~TrainerCallback`]: The callback removed, if found.
        """
        return self.callback_handler.pop_callback(callback)

    def remove_callback(self, callback):
        """
        Remove a callback from the current list of [`~TrainerCallback`].
        Args:
           callback (`type` or [`~TrainerCallback`]):
               A [`~TrainerCallback`] class or an instance of a [`~TrainerCallback`]. In the
               first case, will remove the first member of that class found in the list of callbacks.
        """
        self.callback_handler.remove_callback(callback)

    def _load_from_peft_checkpoint(self, resume_from_checkpoint=None):
        """load state_dict from checkpoint, Only for PEFT Model.

        Args:
            resume_from_checkpoint (`str` or `bool`, *optional*):
                If a `str`, local path to a saved checkpoint as saved by a previous instance of [`Trainer`]. If a
                `bool` and equals `True`, load the last checkpoint in *args.output_dir* as saved by a previous instance
                of [`Trainer`]. Only load model state dict.
        """

        if resume_from_checkpoint is not None:
            convert_tp = False
            if isinstance(self.model, LoRAModel):
                if self.model.quantized or self.args.pipeline_parallel_degree > 1:
                    weights_file = os.path.join(
                        resume_from_checkpoint, _add_variant(LORA_WEIGHTS_NAME, self.args.weight_name_suffix)
                    )
                else:
                    weights_file = os.path.join(resume_from_checkpoint, LORA_WEIGHTS_NAME)
                    if self.model.lora_config.tensor_parallel_degree > 1:
                        convert_tp = True
            elif isinstance(self.model, PrefixModelForCausalLM):
                weights_file = os.path.join(resume_from_checkpoint, PREFIX_WEIGHTS_NAME)
                if self.model.prefix_config.tensor_parallel_degree > 1:
                    convert_tp = True
            elif isinstance(self.model, VeRAModel):
                weights_file = os.path.join(resume_from_checkpoint, VERA_WEIGHTS_NAME)
            if self.args.dataset_rank == 0:
                logger.info(f"Loading model from {resume_from_checkpoint} .")

                if os.path.isfile(weights_file):
                    # We load the model state dict on the CPU to avoid an OOM error.
                    state_dict = paddle.load(weights_file, return_numpy=True)
                    if convert_tp:
                        state_dict = self.model._convert_tensor_parallel(state_dict)

                    # If the model is on the GPU, it still works!
                    self._set_state_dict_in_model(state_dict)
                    # release memory
                    del state_dict
        elif resume_from_checkpoint is not None:
            logger.info(f"not loading ckpt :{self.args.dataset_rank}")

    def _load_from_checkpoint(self, resume_from_checkpoint=None):
        """load state_dict from_checkpoint, Only load model state dict.

        Args:
            resume_from_checkpoint (`str` or `bool`, *optional*):
                If a `str`, local path to a saved checkpoint as saved by a previous instance of [`Trainer`]. If a
                `bool` and equals `True`, load the last checkpoint in *args.output_dir* as saved by a previous instance
                of [`Trainer`]. Only load model state dict.
        """
        self.runtime_timer.start("checkpoint loading time")
        resume_from_checkpoint = None if not resume_from_checkpoint else resume_from_checkpoint

        # Load potential model checkpoint
        if isinstance(resume_from_checkpoint, bool) and resume_from_checkpoint:
            uc_async_save = self.args.unified_checkpoint and "async_save" in self.args.unified_checkpoint_config
            resume_from_checkpoint = get_last_checkpoint(self.args.output_dir, uc_async_save)
            if resume_from_checkpoint is None:
                raise ValueError(f"No valid checkpoint found in output directory ({self.args.output_dir})")

        if self.args.unified_checkpoint:
            if resume_from_checkpoint is not None:
                use_unified_checkpoint = False
                if self.is_unified_checkpoint(resume_from_checkpoint):
                    use_unified_checkpoint = True
                else:
                    logger.info("Loading origin checkpoint, the next checkpoint will be saved as unified checkpoint")

                if use_unified_checkpoint:
                    self.unified_checkpoint_handler.load_unified_checkpoint(
                        self.model,
                        self.optimizer,
                        resume_from_checkpoint,
                    )
                    logger.info(f"Loading model from {resume_from_checkpoint} using unified checkpoint.")
                    self.runtime_timer.stop()
                    return

        if (
            isinstance(self.model, LoRAModel)
            or isinstance(self.model, PrefixModelForCausalLM)
            or isinstance(self.model, VeRAModel)
        ):
            self._load_from_peft_checkpoint(resume_from_checkpoint)
            self.runtime_timer.stop()
            return

        weight_name = PADDLE_WEIGHTS_NAME
        weight_index_name = PADDLE_WEIGHTS_INDEX_NAME  # currently set paddle as default, do not support safetensors.

        if self.args.should_load_sharding_stage1_model:
            state_dict = self.sharding_io.load_state_dict_from_checkpoint_with_reshard(
                resume_from_checkpoint,
                base_weight_name=weight_name,
                model_wrapped=self.model_wrapped,
            )
            old_state_dict = self.model.state_dict()
            new_state_dict = {}
            for k, v in state_dict.items():
                if k not in old_state_dict or id(v) != id(old_state_dict[k]):
                    new_state_dict[k] = v
            self.model.set_state_dict(new_state_dict)
        else:
            if resume_from_checkpoint is not None and (self.args.dataset_rank == 0 or self.args.use_expert_parallel):

                weights_file = os.path.join(
                    resume_from_checkpoint, _add_variant(weight_name, self.args.weight_name_suffix)
                )
                weights_index_file = os.path.join(
                    resume_from_checkpoint, _add_variant(weight_index_name, self.args.weight_name_suffix)
                )

                if not any(
                    os.path.isfile(f)
                    for f in [
                        weights_file,
                        weights_index_file,
                    ]
                ):
                    raise ValueError(f"Can't find a valid checkpoint at {resume_from_checkpoint} -- {weights_file}")

                logger.info(f"Loading model from {resume_from_checkpoint} .")

                if os.path.isfile(weights_file):
                    # We load the model state dict on the CPU to avoid an OOM error.
                    state_dict = paddle.load(weights_file, return_numpy=True)
                    # If the model is on the GPU, it still works!
                    self._set_state_dict_in_model(state_dict)
                    # release memory
                    del state_dict
                else:
                    # We load the sharded checkpoint.
                    missing_keys, unexpected_keys = load_sharded_checkpoint(
                        self.model, resume_from_checkpoint, self.args.weight_name_suffix, prefer_safe=False
                    )
                    logger.info(f"set state_dict: {missing_keys, unexpected_keys}")

            elif resume_from_checkpoint is not None:
                logger.info(f"not loading ckpt :{self.args.dataset_rank}")
        self.runtime_timer.stop()

    def _wrap_model_and_load_sharded_checkpoint(self, resume_from_checkpoint):
        # In the sharded mode, should invoke _load_from_checkpoint after _wrap_model.
        # In this mode, each sharding rank load sharded params, do not need to implement the broadcast logic.
        model = self._wrap_model(self.model_wrapped)
        if self.sharding_io is not None:
            # the self.optimizer should be wrapped and it is done in _wrap_model
            self.sharding_io.set_optimizer(self.optimizer)
        if model is not self.model:
            self.model_wrapped = model
        # Should invoke _load_from_checpoint after _load_optimizer_and_scheduler
        # because the _load_from_checkpoint method rely on the optimizer in the shareded mode.
        if resume_from_checkpoint:
            self._load_optimizer_and_scheduler(resume_from_checkpoint)
            self._load_from_checkpoint(resume_from_checkpoint)
        return model

    def train(
        self,
        resume_from_checkpoint: Optional[Union[str, bool]] = None,
        ignore_keys_for_eval: Optional[List[str]] = None,
    ):
        """
        Main training entry point.

        Args:
            resume_from_checkpoint (`str` or `bool`, *optional*):
                If a `str`, local path to a saved checkpoint as saved by a previous instance of [`Trainer`]. If a
                `bool` and equals `True`, load the last checkpoint in *args.output_dir* as saved by a previous instance
                of [`Trainer`]. If present, training will resume from the model/optimizer/scheduler states loaded here.
            ignore_keys_for_eval (`List[str]`, *optional*)
                A list of keys in the output of your model (if it is a dictionary) that should be ignored when
                gathering predictions for evaluation during the training.
        """
        args = self.args
        self.is_in_train = True

        logger.info(f"Starting training from resume_from_checkpoint : {resume_from_checkpoint}")

        # The resume_from_checkpoint could be None in some machine node.
        # Here we reset None to temp directory.
        if args.world_size > 1:
            is_resume_from_checkpoint = paddle.to_tensor([resume_from_checkpoint is not None], dtype="int32")
            paddle.distributed.all_reduce(is_resume_from_checkpoint)
            is_resume_from_checkpoint = is_resume_from_checkpoint.item()
            if is_resume_from_checkpoint > 0 and is_resume_from_checkpoint < paddle.distributed.get_world_size():
                if resume_from_checkpoint is None:
                    resume_from_checkpoint = os.path.join(self.args.output_dir, "local_tempdir")
                    if os.path.exists(resume_from_checkpoint) and self.args.local_rank == 0:
                        shutil.rmtree(resume_from_checkpoint)
                    os.makedirs(resume_from_checkpoint, exist_ok=True)
                    logger.info(f"Reset resume_from_checkpoint to temp directory : {resume_from_checkpoint}")

        train_dataloader = self.get_train_dataloader()

        total_train_batch_size = args.train_batch_size * args.gradient_accumulation_steps * args.dataset_world_size
        len_dataloader = None
        if has_length(train_dataloader):
            len_dataloader = len(train_dataloader)
            num_update_steps_per_epoch = len(train_dataloader) // args.gradient_accumulation_steps
            num_update_steps_per_epoch = max(num_update_steps_per_epoch, 1)
            num_examples = len(self.train_dataset)

            if args.max_steps > 0:
                max_steps = args.max_steps
                num_train_epochs = args.max_steps // num_update_steps_per_epoch + int(
                    args.max_steps % num_update_steps_per_epoch > 0
                )
                num_train_samples = args.max_steps * total_train_batch_size
            else:
                max_steps = int(num_update_steps_per_epoch * args.num_train_epochs)
                num_train_epochs = math.ceil(args.num_train_epochs)
                num_train_samples = int(len(self.train_dataset) * args.num_train_epochs)

            if args.minimum_eval_times is not None and args.minimum_eval_times > 0:
                if max_steps // args.eval_steps < args.minimum_eval_times:
                    exp_step = max_steps / args.minimum_eval_times
                    exp_step = max(int(exp_step - exp_step % 10), 10)
                    logger.info("Reset eval step by minimum_eval_times to %d" % exp_step)
                    args.eval_steps = exp_step
        elif args.max_steps > 0:  # Rely on max_steps when dataloader does not have a working size
            max_steps = args.max_steps
            # Setting a very large number of epochs so we go as many times as necessary over the iterator.
            num_train_epochs = sys.maxsize
            num_update_steps_per_epoch = max_steps
            num_examples = total_train_batch_size * args.max_steps
            num_train_samples = args.max_steps * total_train_batch_size
        else:
            raise ValueError(
                f"args.max_steps must be set to a positive value if dataloader does not have a length, was {args.max_steps}"
            )

        # delay_optimizer_creation = (
        #     self.sharding is not None
        #     and ShardingOption.SHARD_OP in self.args.sharding
        # )
        delay_optimizer_creation = False

        if not delay_optimizer_creation:
            self.create_optimizer_and_scheduler(num_training_steps=max_steps)

        self.state = TrainerState()

        # memory metrics - must set up as early as possible
        self._memory_tracker.start()

        if not self.args.enable_auto_parallel:
            if not self.args.should_load_sharding_stage1_model:
                self._load_from_checkpoint(resume_from_checkpoint)

            if self.args.should_load_sharding_stage1_model:
                model = self._wrap_model_and_load_sharded_checkpoint(resume_from_checkpoint)

            elif self.args.should_save_sharding_stage1_model:
                # In the non-sharded mode, should invoke _load_from_checkpoint before _wrap_model.
                # In this mode, the rank0 load all params and the _wrap_model implicitly broadcast params from rank0 to the other ranks.
                model = self._wrap_model(self.model_wrapped)
                if self.sharding_io is not None:
                    assert delay_optimizer_creation is False, "delay_optimizer_creation should be False"
                    # the self.optimizer should be wrapped and it is done in _wrap_model
                    self.sharding_io.set_optimizer(self.optimizer)
                # for the rest of this function `model` is the outside model, whether it was wrapped or not
                if model is not self.model:
                    self.model_wrapped = model
                if delay_optimizer_creation:
                    self.create_optimizer_and_scheduler(num_training_steps=max_steps)
                self._load_optimizer_and_scheduler(resume_from_checkpoint)
            else:
                model = self._wrap_model(self.model_wrapped)
                # for the rest of this function `model` is the outside model, whether it was wrapped or not
                if model is not self.model:
                    self.model_wrapped = model
                if delay_optimizer_creation:
                    self.create_optimizer_and_scheduler(num_training_steps=max_steps)
                self._load_optimizer_and_scheduler(resume_from_checkpoint)
        else:
            model = self.model_wrapped
            if delay_optimizer_creation:
                self.create_optimizer_and_scheduler(num_training_steps=max_steps)

        logger.info(f"{self.runtime_timer.log()}")
        logger.info("***** Running training *****")
        logger.info(f"  Num examples = {num_examples:,}")
        logger.info(f"  Num Epochs = {num_train_epochs}")
        logger.info(f"  Instantaneous batch size per device = {args.per_device_train_batch_size}")
        logger.info(f"  Total train batch size (w. parallel, distributed & accumulation) = {total_train_batch_size}")
        logger.info(f"  Gradient Accumulation steps = {args.gradient_accumulation_steps}")
        logger.info(f"  Total optimization steps = {max_steps:,}")
        logger.info(f"  Total num train samples = {num_train_samples:,}")
        # per_device_trainable_numel = sum(p.numel().item() for p in model.parameters() if not p.stop_gradient)
        # TODO: Temporary fix since Tensor.numel() not supported in distributed mode
        per_device_trainable_numel = sum(np.prod(p.shape) for p in model.parameters() if not p.stop_gradient)
        logger.debug(f"  Number of trainable parameters = {per_device_trainable_numel:,} (per device)")
        if self.args.use_hybrid_parallel:
            # todo fix for pipeline_parallel_degree
            parts_num = max(self.args.tensor_parallel_degree, 1) * max(self.args.pipeline_parallel_degree, 1)
            if parts_num > 1:
                all_reduce_dtype = "int64"
                if paddle.get_device().split(":")[0] in ["npu", "xpu"]:
                    # TODO(duanyanhui): fix when NPU all_reduce supports int64
                    all_reduce_dtype = "float32"
                trainable_numel_tensor = paddle.to_tensor(per_device_trainable_numel, dtype=all_reduce_dtype)
                paddle.distributed.all_reduce(trainable_numel_tensor)
                trainable_numel = int(trainable_numel_tensor.item()) // self.args.dataset_world_size
                if self.args.sep_parallel_degree > 0:
                    trainable_numel = trainable_numel // self.args.sep_parallel_degree
                if self.args.context_parallel_degree > 0:
                    trainable_numel = trainable_numel // self.args.context_parallel_degree
                # the numel is roughly, because the tensor parallel still hold own bias or layer_norm weight without splited
                # so, the trainable numel is a little bigger than real.
                logger.debug(f"  Number of trainable parameters = {trainable_numel:,} (all devices, roughly)")

        return self._inner_training_loop(
            args,
            model,
            train_dataloader,
            len_dataloader,
            max_steps,
            num_train_epochs,
            num_update_steps_per_epoch,
            num_train_samples,
            resume_from_checkpoint,
            ignore_keys_for_eval,
        )

    def _inner_training_loop(
        self,
        args,
        model,
        train_dataloader,
        len_dataloader,
        max_steps,
        num_train_epochs,
        num_update_steps_per_epoch,
        num_train_samples,
        resume_from_checkpoint,
        ignore_keys_for_eval,
    ):
        start_time = time.time()
        self._globalstep_last_start_time = time.time()
        self.state.epoch = 0
        epochs_trained = 0
        steps_trained_in_current_epoch = 0
        steps_trained_progress_bar = None

        # Check if continuing training from a checkpoint
        if (
            resume_from_checkpoint is not None
            and distributed_isfile(os.path.join(resume_from_checkpoint, TRAINER_STATE_NAME))
            and not self.args.ignore_load_lr_and_optim
        ):
            self.state = TrainerState.load_from_json(
                distributed_file(os.path.join(resume_from_checkpoint, TRAINER_STATE_NAME))
            )
            if self.args.world_size > 1:
                global_step_list = []
                paddle.distributed.all_gather(
                    global_step_list, paddle.to_tensor([self.state.global_step], dtype="int64")
                )
                assert (
                    paddle.sum(paddle.stack(global_step_list) - global_step_list[0]) == 0
                ), f"Error, get different globel step, please check! step list: {[x.item() for x in global_step_list]}"

            epochs_trained = self.state.global_step // num_update_steps_per_epoch
            if not args.ignore_data_skip:
                steps_trained_in_current_epoch = self.state.global_step % (num_update_steps_per_epoch)
                steps_trained_in_current_epoch *= args.gradient_accumulation_steps
            else:
                steps_trained_in_current_epoch = 0

            logger.info("  Continuing training from checkpoint, will skip to saved global_step")
            logger.info(f"  Continuing training from epoch {epochs_trained}")
            logger.info(f"  Continuing training from global step {self.state.global_step}")
            if not args.ignore_data_skip:
                logger.info(
                    f"  Will skip the first {epochs_trained} epochs then the first {steps_trained_in_current_epoch} "
                    "batches in the first epoch. If this takes a lot of time, you can add the `--ignore_data_skip` "
                    "flag to your launch command, but you will resume the training on data already seen by your model."
                )
                if self.is_local_process_zero() and not args.disable_tqdm:
                    steps_trained_progress_bar = tqdm(total=steps_trained_in_current_epoch)
                    steps_trained_progress_bar.set_description("Skipping the first batches")
            if not args.ignore_data_skip:
                if isinstance(train_dataloader, paddle.io.DataLoader) and isinstance(
                    train_dataloader.batch_sampler, NlpDistributedBatchSampler
                ):
                    consumed_samples = (
                        self.state.global_step
                        * args.train_batch_size
                        * args.gradient_accumulation_steps
                        * args.dataset_world_size
                    )
                    train_dataloader.batch_sampler.set_epoch(consumed_samples=consumed_samples)
                    logger.info(f"Set DistributedBatchSampler consumed_samples to {consumed_samples}")

        epoch_iterator = train_dataloader
        # steps_in_epoch = len(epoch_iterator)
        steps_in_epoch = (
            len(epoch_iterator) if len_dataloader is not None else args.max_steps * args.gradient_accumulation_steps
        )
        if len_dataloader is not None:
            if self.args.gradient_accumulation_steps > len(epoch_iterator):
                logger.warning(
                    f"changing accumulation step from `{self.args.gradient_accumulation_steps}` to `{len(epoch_iterator)}` to avoid, cross epoch accumulate"
                )
                self.args.gradient_accumulation_steps = len(epoch_iterator)

        self.callback_handler.model = self.model
        self.callback_handler.optimizer = self.optimizer
        self.callback_handler.lr_scheduler = self.lr_scheduler
        self.callback_handler.train_dataloader = train_dataloader

        self.state.max_steps = int(max_steps)
        self.state.num_train_epochs = num_train_epochs
        self.state.is_local_process_zero = self.is_local_process_zero()
        self.state.is_world_process_zero = self.is_world_process_zero()

        self.control = self.callback_handler.on_train_begin(args, self.state, self.control)

        tr_loss = paddle.to_tensor(0.0)
        self._total_loss_scalar = 0.0
        self._globalstep_last_logged = self.state.global_step

        if self.args.device == "npu" and self.args.flatten_param_grads:
            from .plugins.npu_plugin import npu_accelerate_plugin

            npu_accelerate_plugin(self.optimizer)

        if self.args.ignore_data_skip:
            self.timers and self.timers("read-data").start()

        for epoch in range(epochs_trained, num_train_epochs):
            if isinstance(train_dataloader, paddle.io.DataLoader) and isinstance(
                train_dataloader.batch_sampler, DistributedBatchSampler
            ):
                train_dataloader.batch_sampler.set_epoch(epoch)

            step_control = 0  # used in loop control, reset to 0 after every step
            self.control = self.callback_handler.on_epoch_begin(args, self.state, self.control)

            for step, inputs in enumerate(epoch_iterator):
                if self.args.use_hybrid_parallel and self.args.sep_parallel_degree > 1:
                    inputs = split_inputs_sequence_dim(inputs)
                if self.args.use_hybrid_parallel and self.args.context_parallel_degree > 1:
                    inputs = split_inputs_sequence_dim_load_balance(inputs)
                if self.args.ignore_data_skip:
                    self.timers and self.timers("read-data").stop()

                os.environ["TRAINER_GLOBAL_STEP"] = str(self.state.global_step)
                self.callback_handler.on_load_data_end(args, self.state, self.control, inputs=inputs)

                # Skip past any already trained steps if resuming training
                # for paddlenlp.utils.batch_sampler.DistributedBatchSampler
                # We use consumed_samples to reset the status
                if isinstance(train_dataloader, paddle.io.DataLoader) and isinstance(
                    train_dataloader.batch_sampler, NlpDistributedBatchSampler
                ):
                    if step == 0:
                        if steps_trained_progress_bar is not None:
                            steps_trained_progress_bar.update(steps_trained_in_current_epoch)
                            steps_trained_progress_bar.close()
                            steps_trained_progress_bar = None
                        self._load_rng_state(resume_from_checkpoint)
                    step += steps_trained_in_current_epoch
                elif steps_trained_in_current_epoch > 0:
                    steps_trained_in_current_epoch -= 1
                    if steps_trained_progress_bar is not None:
                        steps_trained_progress_bar.update(1)
                    if steps_trained_in_current_epoch == 0:
                        self._load_rng_state(resume_from_checkpoint)
                    self.timers and self.timers("read-data").start()
                    continue
                elif steps_trained_progress_bar is not None:
                    steps_trained_progress_bar.close()
                    steps_trained_progress_bar = None

                if step_control % args.gradient_accumulation_steps == 0:
                    self.control = self.callback_handler.on_step_begin(args, self.state, self.control)
                    self.timers and self.timers("forward-backward").start()

                # stage2 and stage3 should not no_sync, because the is no DDP wrapper and no_sync API
                # hybrid_parallel (tp or pp or sharding stage 1) should not no_sync
                availiable_no_sync = hasattr(model, "no_sync")
                is_no_sync = (
                    (
                        ((step_control + 1) % args.gradient_accumulation_steps != 0)
                        and args._no_sync_in_gradient_accumulation
                    )
                    or args.recompute
                    or args.use_expert_parallel
                ) and availiable_no_sync
                # sharding
                # stage1. the same as ddp
                # stage2. manualy collect gradient on dp group

                dp_master_grad = (
                    self.args.world_size > 1 and self.args.amp_master_grad and not self.args.use_hybrid_parallel
                )
                if dp_master_grad:
                    is_no_sync = True

                if is_no_sync:
                    # Avoid unnecessary DDP synchronization since there will be no backward pass on this example.
                    with model.no_sync():
                        tr_loss_step = self.training_step(model, inputs)
                else:
                    tr_loss_step = self.training_step(model, inputs)

                tr_loss += tr_loss_step

                def fused_allreduce_gradients_no_sync(paramlist, hcg):
                    paramlist = list(paramlist)
                    nonmoe_list = [p for p in paramlist if not getattr(p, "no_sync", False)]
                    moelist = [p for p in paramlist if getattr(p, "no_sync", False)]
                    if moelist and not self.args.use_expert_parallel:
                        logger.warning("found `no sync` param when `use_expert_parallel=False`")
                    fused_allreduce_gradients(nonmoe_list, hcg)

                if (step_control + 1) % args.gradient_accumulation_steps == 0 or (
                    # last step in epoch but step is always smaller than gradient_accumulation_steps
                    steps_in_epoch <= args.gradient_accumulation_steps
                    and (step + 1) == steps_in_epoch
                ):
                    if self.args.pipeline_parallel_degree <= 1 and self._enable_delay_scale_loss():
                        tr_loss /= self.args.gradient_accumulation_steps

                    self.timers and self.timers("forward-backward").stop()
                    # Maunally collect gradients
                    # Case 1: Use recompute and dp
                    # Case 2: Hack dp with master_grad
                    # Case 3: Pipeline or sharding overlap
                    # local_rank != -1 don't means dp in networks.
                    self.timers and self.timers("all-reduce").start()

                    # Case 1: Use recompute and dp / sharding stage1,
                    # manualy collect gradient for dp.
                    if (args.recompute or args.use_expert_parallel) and availiable_no_sync:
                        fused_allreduce_gradients_no_sync(list(model.parameters()), None)

                    # Case 2: hack dp with master_grad
                    elif dp_master_grad:
                        fused_allreduce_gradients_no_sync(list(model.parameters()), None)

                    # Pipeline parallel mode,  handle gradient reduce here to overlap
                    enable_dp_comm_overlap = "enable_dp_comm_overlap" in args.pipeline_parallel_config

                    enable_release_grads = False
                    if args.sharding_parallel_degree > 1:
                        enable_release_grads = "enable_release_grads" in args.sharding_parallel_config
                    if not enable_release_grads and args.pipeline_parallel_degree > 1:
                        enable_release_grads = "enable_release_grads" in args.pipeline_parallel_config

                    # Case 3: Pipeline parallel mode, overlap with dp
                    if isinstance(self.optimizer, HybridParallelOptimizer) and not self.do_grad_scaling:
                        parameters_list = _obtain_optimizer_parameters_list(self.optimizer._inner_opt)

                        if not enable_dp_comm_overlap:
                            if self.optimizer._sharding_enable:
                                assert reshard_util.is_sharding_opt(self.optimizer)
                                self.optimizer._inner_opt.reduce_gradients(list(parameters_list), self.optimizer._hcg)

                            if self.optimizer._dp_enable or getattr(self.optimizer, "_sep_enable", False):
                                fused_allreduce_gradients_no_sync(list(parameters_list), self.optimizer._hcg)
                    self.timers and self.timers("all-reduce").stop()
                    self.timers and self.timers("optimizer-step").start()

                    if self.args.gradient_accumulation_steps > 1 and self._enable_delay_scale_loss():
                        paddle.device.synchronize()
                        for p in model._layers.parameters():
                            with paddle.no_grad():
                                if hasattr(p, "main_grad") and p.main_grad is not None:
                                    assert p.grad is None
                                    p.main_grad.scale_(1.0 / self.args.gradient_accumulation_steps)
                                elif p.grad is not None:
                                    p.grad.scale_(1.0 / self.args.gradient_accumulation_steps)

                    # Optimizer step
                    self.callback_handler.on_optimizer_begin(
                        args, self.state, self.control, scaler=self.scaler if self.do_grad_scaling else None
                    )
                    optimizer_was_run = True
                    if self.do_grad_scaling:
                        if args.pipeline_parallel_degree > 1:
                            assert not self.args.use_expert_parallel, "pipeline moe not work under fp16"
                        scale_before = paddle.assign(self.scaler._scale)
                        self.scaler.step(self.optimizer)
                        self.scaler.update()
                        scale_after = self.scaler._scale
                        # Compatible with paddlepaddle 2.6.0 using typo word.
                        if hasattr(self.scaler, "_cache_founf_inf"):
                            optimizer_was_run = not self.scaler._cache_founf_inf
                        else:
                            optimizer_was_run = not self.scaler._cache_found_inf
                        if not optimizer_was_run:
                            scale_before_value = scale_before.cpu().numpy()
                            scale_after_value = scale_after.cpu().numpy()
                            logger.warning(
                                f"optimizer not run, scale_before: {scale_before_value[0]}, scale_after: {scale_after_value[0]}"
                            )
                    elif isinstance(self.optimizer, HybridParallelOptimizer):
                        self.optimizer._step(parameters_list)
                    else:
                        self.optimizer.step()

                    self.timers and self.timers("optimizer-step").stop()

                    if optimizer_was_run:
                        self.lr_scheduler.step()

                    if args.release_grads or enable_release_grads:
                        self.optimizer.clear_grad(set_to_zero=False)
                        if args.pipeline_parallel_degree > 1:
                            for _, buffers in model._chunk_2_comm_buffers.items():
                                for buffer in buffers:
                                    buffer._clear_grad_storage()
                    else:
                        self.optimizer.clear_grad()

                    self.callback_handler.on_optimizer_end(
                        args, self.state, self.control, scaler=self.scaler if self.do_grad_scaling else None
                    )

                    self.state.global_step += 1
                    self.state.epoch = epoch + (step + 1) / steps_in_epoch
                    self.control = self.callback_handler.on_step_end(args, self.state, self.control)
                    self._maybe_log_save_evaluate(tr_loss, model, epoch, ignore_keys_for_eval, inputs=inputs)
                    self._print_timer()
                    step_control = 0
                else:
                    self.control = self.callback_handler.on_substep_end(args, self.state, self.control)
                    step_control += 1

                if self.control.should_epoch_stop or self.control.should_training_stop:
                    break

                if self.args.ignore_data_skip:
                    self.timers and self.timers("read-data").start()

            if step < 0:
                logger.warning(
                    f"There seems to be not a single sample in your epoch_iterator, stopping training at step"
                    f" {self.state.global_step}! This is expected if you're using an IterableDataset and set"
                    f" num_steps ({self.state.max_steps}) higher than the number of available samples."
                )
                self.control.should_training_stop = True

            self.control = self.callback_handler.on_epoch_end(args, self.state, self.control)
            self._maybe_log_save_evaluate(tr_loss, model, epoch, ignore_keys_for_eval, inputs=inputs)

            if self.control.should_training_stop:
                break

        if args.past_index and hasattr(self, "_past"):
            # Clean the state at the end of training
            delattr(self, "_past")

        logger.info("\nTraining completed. \n")

        # unlink shared_memory if used.
        if self.args.unified_checkpoint:
            self.unified_checkpoint_handler.unlink_shared_memory()

        if args.load_best_model_at_end and self.state.best_model_checkpoint is not None:
            if args.local_rank != -1:
                dist.barrier()

            logger.info(
                f"Loading best model from {self.state.best_model_checkpoint} (score: {self.state.best_metric})."
            )
            if isinstance(self.model, LoRAModel) or isinstance(self.model, PrefixModelForCausalLM):
                self._load_best_model_from_peft_checkpoint()
            else:
                if self.args.unified_checkpoint:
                    self.unified_checkpoint_handler.load_unified_checkpoint(
                        self.model,
                        self.optimizer,
                        self.state.best_model_checkpoint,
                    )
                    if self.args.sharding_parallel_degree > 1 or self.args.data_parallel_degree > 1:
                        broadcast_dataset_rank0_model(self.model)
                else:
                    weight_name = PADDLE_WEIGHTS_NAME
                    best_model_path = os.path.join(
                        self.state.best_model_checkpoint, _add_variant(weight_name, self.args.weight_name_suffix)
                    )
                    if os.path.exists(best_model_path):
                        # We load the model state dict on the CPU to avoid an OOM error.
                        state_dict = paddle.load(best_model_path, return_numpy=True)
                        # If the model is on the GPU, it still works!
                        self._set_state_dict_in_model(state_dict)
                    else:
                        logger.warning(
                            f"Could not locate the best model at {best_model_path}, if you are running a distributed training "
                            "on multiple nodes, you should activate `--save_on_each_node`."
                        )

        self._total_loss_scalar += tr_loss.item()
        train_loss = self._total_loss_scalar / self.state.global_step

        metrics = speed_metrics("train", start_time, num_samples=num_train_samples, num_steps=self.state.max_steps)

        metrics["train_loss"] = train_loss

        self.is_in_train = False

        self._memory_tracker.stop_and_update_metrics(metrics)

        self.log(metrics)

        self.control = self.callback_handler.on_train_end(args, self.state, self.control)

        return TrainOutput(self.state.global_step, train_loss, metrics)

    def _load_best_model_from_peft_checkpoint(self):
        if self.args.unified_checkpoint:
            self.unified_checkpoint_handler.load_unified_checkpoint(
                self.model,
                self.optimizer,
                self.state.best_model_checkpoint,
            )
            if self.args.sharding_parallel_degree > 1 or self.args.data_parallel_degree > 1:
                broadcast_dataset_rank0_model(self.model)
            return

        convert_tp = False
        if isinstance(self.model, LoRAModel):
            if self.model.quantized or self.args.pipeline_parallel_degree > 1:
                best_model_path = os.path.join(
                    self.state.best_model_checkpoint, _add_variant(LORA_WEIGHTS_NAME, self.args.weight_name_suffix)
                )
            else:
                best_model_path = os.path.join(self.state.best_model_checkpoint, LORA_WEIGHTS_NAME)
                if self.model.lora_config.tensor_parallel_degree > 1:
                    convert_tp = True

        elif isinstance(self.model, PrefixModelForCausalLM):
            best_model_path = os.path.join(self.state.best_model_checkpoint, PREFIX_WEIGHTS_NAME)
            if self.model.prefix_config.tensor_parallel_degree > 1:
                convert_tp = True

        if os.path.exists(best_model_path):
            # We load the model state dict on the CPU to avoid an OOM error.
            state_dict = paddle.load(best_model_path, return_numpy=True)
            if convert_tp:
                state_dict = self.model._convert_tensor_parallel(state_dict)
            # If the model is on the GPU, it still works!
            self._set_state_dict_in_model(state_dict)
        else:
            logger.warning(
                f"Could not locate the best model at {best_model_path}, if you are running a distributed training "
                "on multiple nodes, you should activate `--save_on_each_node`."
            )

    def _get_train_sampler(self) -> Optional[paddle.io.Sampler]:
        if self.train_dataset is None or not has_length(self.train_dataset):
            return None

        if self.args.world_size <= 1:
            return paddle.io.BatchSampler(
                dataset=self.train_dataset,
                shuffle=True,
                batch_size=self.args.per_device_train_batch_size,
                drop_last=self.args.dataloader_drop_last,
            )

        return DistributedBatchSampler(
            self.train_dataset,
            batch_size=self.args.per_device_train_batch_size,
            shuffle=True,
            num_replicas=self.args.dataset_world_size,
            rank=self.args.dataset_rank,
            drop_last=self.args.dataloader_drop_last,
        )

    def _set_state_dict_in_model(self, state_dict):
        # TODO  @ZHUI paddle need return the results of set_state_dict.
        logger.info(f"set state-dict :{self.model.set_state_dict(state_dict)}")

    def _print_timer(self):
        """print timer and clear states"""
        paddle_timer_info = ""
        try:
            from paddle.distributed.fleet.utils.timer_helper import (
                get_timers as paddle_get_timers,
            )

            paddle_pipeline_timers = paddle_get_timers()
            for name, timer in paddle_pipeline_timers.timers.items():
                elapsed_time = timer.elapsed(reset=False) * 1000.0
                paddle_timer_info += f" | {name}: {elapsed_time:.2f}"
            paddle_pipeline_timers.log(paddle_pipeline_timers.timers.keys(), reset=True)
        except ImportError:  # paddle version too old, timer not support
            warnings.warn(f"paddle version:{paddle.__git_commit__} does not support pipeline timer")
        except AssertionError:  # paddle timer not enabled
            pass

        if self.timers is not None:
            timer_info = self.timers.log(self.timers.timers.keys(), reset=True)
        else:
            timer_info = ""

        if timer_info or paddle_timer_info:
            logger.info(f"[Profile global_step: {self.state.global_step}] {timer_info} {paddle_timer_info}")

    def _get_item_from_loss(self, loss):
        assert isinstance(loss, paddle.Tensor) and loss._is_initialized()
        loss_value = loss.item()
        if not self.args.fp16:
            if not np.isfinite(loss_value).all():
                raise ValueError(f"Loss contains inf or nan values, its value is {loss_value}")
        return loss_value

    def _maybe_log_save_evaluate(self, tr_loss, model, epoch, ignore_keys_for_eval, **kwargs):
        if self.control.should_log:

            logs: Dict[str, float] = {}

            # all_gather + mean() to get average loss over all processes
            avg_loss = self._nested_gather(tr_loss).mean()
            tr_loss_scalar = self._get_item_from_loss(avg_loss)

            # reset tr_loss to zero
            tr_loss.subtract_(tr_loss)

            logs["loss"] = round(tr_loss_scalar / (self.state.global_step - self._globalstep_last_logged), 8)
            logs["learning_rate"] = float("{0:.3e}".format(self._get_learning_rate()))
            logs["global_step"] = int(self.state.global_step)
            if in_auto_parallel_align_mode():
                logs["loss_md5"] = avg_loss._md5sum()

            divisor = 2**30
            # TODO(@gexiao): replace these codes with unified APIs in Paddle
            current_device = framework._current_expected_place_()
            if str(current_device) != "Place(cpu)":
                device_id = current_device.get_device_id()
                current_memory_allocated = core.device_memory_stat_current_value("Allocated", device_id)
                current_memory_reserved = core.device_memory_stat_current_value("Reserved", device_id)
                max_memory_allocated = core.device_memory_stat_peak_value("Allocated", device_id)
                max_memory_reserved = core.device_memory_stat_peak_value("Reserved", device_id)
                logs["current_memory_allocated"] = current_memory_allocated / divisor
                logs["current_memory_reserved"] = current_memory_reserved / divisor
                logs["max_memory_allocated"] = max_memory_allocated / divisor
                logs["max_memory_reserved"] = max_memory_reserved / divisor

            total_train_batch_size = (
                self.args.train_batch_size * self.args.gradient_accumulation_steps * self.args.dataset_world_size
            )
            num_steps = self.state.global_step - self._globalstep_last_logged
            seq_length = None
            if getattr(self, "is_pretraining", False) and hasattr(self.model, "config"):
                seq_length = getattr(self.model.config, "seq_length", None)
            logs.update(
                speed_metrics(
                    "interval",
                    self._globalstep_last_start_time,
                    num_samples=total_train_batch_size * num_steps,
                    num_steps=num_steps,
                    seq_length=seq_length,
                )
            )

            self._total_loss_scalar += tr_loss_scalar
            self._globalstep_last_logged = self.state.global_step
            self._globalstep_last_start_time = time.time()

            # Add additional memory in log.
            if not self.args.skip_memory_metrics:
                logs.update(
                    {
                        "cpu_mem_used": self._memory_tracker.cpu_mem_used() >> 20,
                        "cpu_mem_used_peak": self._memory_tracker.cpu_mem_used_peak >> 20,
                    }
                )
                if is_paddle_cuda_available():
                    logs.update(
                        {
                            "gpu_max_memory_allocated": paddle.device.cuda.max_memory_allocated() >> 20,
                            "gpu_max_memory_reserved": paddle.device.cuda.max_memory_reserved() >> 20,
                        }
                    )

            self.log(logs, **kwargs)

        metrics = None
        if self.control.should_evaluate:
            if isinstance(self.optimizer, GroupShardedOptimizerStage2) and self.optimizer._broadcast_overlap:
                paddle.device.synchronize()

            if isinstance(self.eval_dataset, dict):
                for eval_dataset_name, eval_dataset in self.eval_dataset.items():
                    metrics = self.evaluate(
                        eval_dataset=eval_dataset,
                        ignore_keys=ignore_keys_for_eval,
                        metric_key_prefix=f"eval_{eval_dataset_name}",
                    )
            else:
                metrics = self.evaluate(ignore_keys=ignore_keys_for_eval)

        if self.control.should_save:
            if isinstance(self.optimizer, GroupShardedOptimizerStage2) and self.optimizer._broadcast_overlap:
                paddle.device.synchronize()

            self._save_checkpoint(model, metrics=metrics)
            logger.info(f"{self.runtime_timer.log()}")
            self.control = self.callback_handler.on_save(self.args, self.state, self.control)

    def _get_learning_rate(self):
        return self.optimizer.get_lr()

    def get_train_dataloader(self):
        """
        Returns the training [`~paddle.io.DataLoader`].

        Will use no sampler if `self.train_dataset` does not implement `__len__`, a random sampler (adapted to
        distributed training if necessary) otherwise.

        Subclass and override this method if you want to inject some custom behavior.
        """
        if self.args.should_load_dataset and self.train_dataset is None:
            raise ValueError("Training requires a train_dataset when should_load_dataset is True.")
        if not self.args.should_load_dataset and self.train_dataset is not None:
            raise ValueError("We don't need train_dataset when should_load_dataset is False.")

        train_dataset = self.train_dataset
        if self.args.distributed_dataloader:
            is_iterable_dataset = self._is_iterable_dataset_distributed(train_dataset)
        else:
            is_iterable_dataset = self._is_iterable_dataset(train_dataset)
        if is_datasets_available() and train_dataset is not None and isinstance(train_dataset, datasets.Dataset):
            train_dataset = self._remove_unused_columns(train_dataset, description="training")
        _DataLoader = DistDataLoader if self.args.distributed_dataloader else DataLoader

        if is_iterable_dataset:  # For iterable dataset
            if self.args.dataset_world_size > 1 and train_dataset is not None:
                train_dataset = IterableDatasetShard(
                    train_dataset,
                    batch_size=self.args.per_device_train_batch_size,
                    drop_last=self.args.dataloader_drop_last,
                    num_processes=self.args.dataset_world_size,
                    process_index=self.args.dataset_rank,
                )

            if self.args.distributed_dataloader:
                logger.info("Training using DistDataLoader.")
                additional_configs = {"is_iterable_dataset": True}
            else:
                additional_configs = {}
            return _DataLoader(
                train_dataset,
                batch_size=self.args.per_device_train_batch_size,
                collate_fn=self.data_collator,
                num_workers=self.args.dataloader_num_workers,
                **additional_configs,
            )
        else:
            train_sampler = self._get_train_sampler()
            if self.args.distributed_dataloader:
                logger.info("Training using DistDataLoader.")
            return _DataLoader(
                train_dataset,
                batch_sampler=train_sampler,
                collate_fn=self.data_collator,
                num_workers=self.args.dataloader_num_workers,
            )

    def _get_eval_sampler(self, eval_dataset: Dataset):
        if eval_dataset is None or not has_length(eval_dataset):
            return None

        if self.args.world_size <= 1:
            return paddle.io.BatchSampler(
                eval_dataset,
                batch_size=self.args.per_device_eval_batch_size,
                shuffle=False,
                drop_last=False,
            )
        else:
            drop_last = False
            if self.args.pipeline_parallel_degree > 1:
                drop_last = True
                logger.warning(
                    "In parallel mode, the batch_size is strictly checked. set DistributedBatchSampler drop_last=True."
                )

            return DistributedBatchSampler(
                eval_dataset,
                num_replicas=self.args.dataset_world_size,
                rank=self.args.dataset_rank,
                batch_size=self.args.per_device_eval_batch_size,
                shuffle=False,
                drop_last=drop_last,
            )

    def get_eval_dataloader(self, eval_dataset: Optional[Dataset] = None) -> DataLoader:
        """
        Returns the evaluation [`~paddle.io.DataLoader`].

        Subclass and override this method if you want to inject some custom behavior.

        Args:
            eval_dataset (`paddle.io.Dataset`, *optional*):
                If provided, will override `self.eval_dataset`. If it is an `datasets.Dataset`, columns not accepted by
                the `model.forward()` method are automatically removed. It must implement `__len__`.
        """
        if self.args.should_load_dataset and eval_dataset is None and self.eval_dataset is None:
            raise ValueError("Evaluation requires an eval_dataset when should_load_dataset is True.")
        if not self.args.should_load_dataset and not (eval_dataset is None and self.eval_dataset is None):
            raise ValueError("We don't need eval_dataset when should_load_dataset is False.")

        eval_dataset = eval_dataset if eval_dataset is not None else self.eval_dataset
        if self.args.distributed_dataloader:
            is_iterable_dataset = self._is_iterable_dataset_distributed(eval_dataset)
        else:
            is_iterable_dataset = self._is_iterable_dataset(eval_dataset)
        if is_datasets_available() and eval_dataset is not None and isinstance(eval_dataset, datasets.Dataset):
            eval_dataset = self._remove_unused_columns(eval_dataset, description="evaluation")
        _DataLoader = DistDataLoader if self.args.distributed_dataloader else DataLoader

        if is_iterable_dataset:
            if self.args.dataset_world_size > 1 and eval_dataset is not None:
                eval_dataset = IterableDatasetShard(
                    eval_dataset,
                    batch_size=self.args.per_device_eval_batch_size,
                    drop_last=self.args.dataloader_drop_last,
                    num_processes=self.args.dataset_world_size,
                    process_index=self.args.dataset_rank,
                )
            if self.args.distributed_dataloader:
                logger.info("Eval using DistDataLoader.")
                additional_configs = {"eval": True, "is_iterable_dataset": True}
            else:
                additional_configs = {}
            return _DataLoader(
                eval_dataset,
                batch_size=self.args.per_device_eval_batch_size,
                collate_fn=self.data_collator,
                num_workers=0,
                **additional_configs,
            )
        else:
            eval_sampler = self._get_eval_sampler(eval_dataset)
            if self.args.distributed_dataloader:
                logger.info("Eval using DistDataLoader.")
                additional_configs = {"eval": True}
            else:
                additional_configs = {}
            return _DataLoader(
                eval_dataset,
                batch_sampler=eval_sampler,
                collate_fn=self.data_collator,
                num_workers=self.args.dataloader_num_workers,
                **additional_configs,
            )

    def get_test_dataloader(self, test_dataset: Dataset) -> DataLoader:
        """
        Returns the test [`~paddle.io.DataLoader`].

        Subclass and override this method if you want to inject some custom behavior.

        Args:
            test_dataset (`paddle.io.Dataset`, *optional*):
                The test dataset to use. If it is an `datasets.Dataset`, columns not accepted by the `model.forward()`
                method are automatically removed. It must implement `__len__`.
        """
        if self.args.should_load_dataset and not test_dataset:
            raise ValueError("Test requires an test_dataset when should_load_dataset is True.")
        if not self.args.should_load_dataset and test_dataset is not None:
            raise ValueError("We don't need test_dataset when should_load_dataset is False.")

        if self.args.distributed_dataloader:
            is_iterable_dataset = self._is_iterable_dataset_distributed(test_dataset)
        else:
            is_iterable_dataset = self._is_iterable_dataset(test_dataset)
        if is_datasets_available() and test_dataset is not None and isinstance(test_dataset, datasets.Dataset):
            test_dataset = self._remove_unused_columns(test_dataset, description="test")
        _DataLoader = DistDataLoader if self.args.distributed_dataloader else DataLoader

        if is_iterable_dataset:
            if self.args.dataset_world_size > 1 and test_dataset is not None:
                test_dataset = IterableDatasetShard(
                    test_dataset,
                    batch_size=self.args.per_device_eval_batch_size,
                    drop_last=self.args.dataloader_drop_last,
                    num_processes=self.args.dataset_world_size,
                    process_index=self.args.dataset_rank,
                )

            if self.args.distributed_dataloader:
                logger.info("Test using DistDataLoader.")
                additional_config = {"eval": True, "is_iterable_dataset": True}
            else:
                additional_config = {}
            return _DataLoader(
                test_dataset,
                batch_size=self.args.per_device_eval_batch_size * self.world_size,
                collate_fn=self.data_collator,
                num_workers=self.args.dataloader_num_workers,
                **additional_config,
            )
        else:
            test_sampler = self._get_eval_sampler(test_dataset)
            if self.args.distributed_dataloader:
                logger.info("Test using DistDataLoader.")
                additional_config = {"eval": True}
            else:
                additional_config = {}
            # We use the same batch_size as for eval.
            return _DataLoader(
                test_dataset,
                batch_sampler=test_sampler,
                collate_fn=self.data_collator,
                drop_last=self.args.dataloader_drop_last,
                **additional_config,
            )

    def create_optimizer_and_scheduler(self, num_training_steps: int):
        """
        Setup the optimizer and the learning rate scheduler.

        We provide a reasonable default that works well. If you want to use something else, you can pass a tuple in the
        Trainer's init through `optimizers`, or subclass and override this method (or `create_optimizer` and/or
        `create_scheduler`) in a subclass.
        """
        self.create_scheduler(num_training_steps=num_training_steps)
        self.create_optimizer(self.lr_scheduler)

    def create_optimizer(self, lr_scheduler=None):
        """
        Setup the optimizer.

        We provide a reasonable default that works well. If you want to use something else, you can pass a tuple in the
        Trainer's init through `optimizers`, or subclass and override this method in a subclass.
        """
        if self.optimizer is None:
            if self.optimizer_grouped_parameters is not None:
                params = self.optimizer_grouped_parameters
                apply_decay_param_fun = None
            else:
                params = self.model.parameters()
                decay_parameters = [
                    p.name for n, p in self.model.named_parameters() if not any(nd in n for nd in ["bias", "norm"])
                ]

                def apply_decay_param_fun(x):
                    return x in decay_parameters

            optimizer_cls, optimizer_kwargs = Trainer.get_optimizer_cls_and_kwargs(self.args)
            if hasattr(optimizer_cls, "_create_master_weight") and self.args.fp16_opt_level == "O2":
                optimizer_kwargs["multi_precision"] = True

            self.optimizer = optimizer_cls(
                learning_rate=self.lr_scheduler if lr_scheduler is None else lr_scheduler,
                apply_decay_param_fun=apply_decay_param_fun,
                parameters=params,
                weight_decay=self.args.weight_decay,
                grad_clip=nn.ClipGradByGlobalNorm(self.args.max_grad_norm) if self.args.max_grad_norm > 0 else None,
                **optimizer_kwargs,
            )

        return self.optimizer

    def _load_rng_state(self, checkpoint):
        # Load RNG states from `checkpoint`
        if checkpoint is None:
            return

        # if use distributed training
        if self.args.world_size > 1:
            process_index = self.args.process_index
            rng_file_list = [None for x in range(self.args.world_size)]
            if self.args.should_save:
                rng_file = os.path.join(checkpoint, f"rng_state_{self.args.world_size}.pth")
                if os.path.isfile(rng_file):
                    rng_file_list = paddle.load(rng_file, return_numpy=True)
            paddle.distributed.broadcast_object_list(rng_file_list, src=0)
            # if rng_file_list still empty, not log rng state.
            if rng_file_list[0] is None:
                logger.info(
                    f"Didn't find an RNG file for process {process_index}, if you are resuming a training that "
                    "wasn't launched in a distributed fashion, reproducibility is not guaranteed."
                )
                return
            else:
                checkpoint_rng_state = rng_file_list[process_index]
        else:
            rng_file = os.path.join(checkpoint, "rng_state.pth")
            if not os.path.isfile(rng_file):
                logger.info(
                    "Didn't find an RNG file, if you are resuming a training that was launched in a distributed "
                    "fashion, reproducibility is not guaranteed."
                )
                return

            checkpoint_rng_state = paddle.load(rng_file, return_numpy=True)

        random.setstate(checkpoint_rng_state["python"])
        np.random.set_state(checkpoint_rng_state["numpy"])

        core.default_cpu_generator().set_state(checkpoint_rng_state["cpu"])
        if core.is_compiled_with_cuda():
            if not len(checkpoint_rng_state["cuda"]) == core.get_cuda_device_count():
                raise ValueError("Length of gpu state list shoule be equal to the gpu device count")
            for i in range(core.get_cuda_device_count()):
                core.default_cuda_generator(i).set_state(checkpoint_rng_state["cuda"][i])

        if paddle.device.get_all_custom_device_type() is not None:
            custom_device_type = paddle.device.get_all_custom_device_type()
            for device in custom_device_type:
                if not len(checkpoint_rng_state["cuda"]) == core.get_custom_device_count(device):
                    raise ValueError("Length of custom device state list shoule be equal to the custom device count")
                for i in range(core.get_custom_device_count(device)):
                    core.default_custom_device_generator(paddle.CustomPlace(device, i)).set_state(
                        checkpoint_rng_state["cuda"][i]
                    )

        if self.args.use_hybrid_parallel:
            if "hybrid_parallel_rng_state_tracker" in checkpoint_rng_state:
                if self.args.tensor_parallel_degree <= 1:
                    checkpoint_rng_state["hybrid_parallel_rng_state_tracker"].pop("model_parallel_rng", None)
                fleet.meta_parallel.get_rng_state_tracker().set_states_tracker(
                    checkpoint_rng_state["hybrid_parallel_rng_state_tracker"]
                )
            else:
                logger.warning("Not found hybrid parallel RNG state.")

    @staticmethod
    def get_optimizer_cls_and_kwargs(args: TrainingArguments) -> Tuple[Any, Any]:
        """
        Returns the optimizer class and optimizer parameters based on the training arguments.

        Args:
            args (`paddlenlp.training_args.TrainingArguments`):
                The training arguments for the training session.

        """
        # optimizer_kwargs = {"lr": args.learning_rate}
        optimizer_kwargs = {}
        adam_kwargs = {
            "beta1": args.adam_beta1,
            "beta2": args.adam_beta2,
            "epsilon": args.adam_epsilon,
        }
        if args.optim == OptimizerNames.ADAMW:
            from paddle.optimizer import AdamW

            optimizer_cls = AdamW
            optimizer_kwargs.update(adam_kwargs)
        else:
            raise ValueError(f"Trainer cannot instantiate unsupported optimizer: {args.optim}")
        return optimizer_cls, optimizer_kwargs

    def create_scheduler(self, num_training_steps: int):
        """
        Setup the scheduler. The optimizer of the trainer must have been set up either before this method is called or
        passed as an argument.

        Args:
            num_training_steps (int): The number of training steps to do.
        """
        warmup = (
            self.args.warmup_steps if self.args.warmup_steps > 0 else int(self.args.warmup_ratio * num_training_steps)
        )
        decay_steps = num_training_steps
        if getattr(self.args, "decay_steps", None) and self.args.decay_steps > 0:
            decay_steps = self.args.decay_steps

        if self.lr_scheduler is None:
            self.lr_scheduler = get_scheduler(
                self.args.lr_scheduler_type,
                learning_rate=self.args.learning_rate,
                num_warmup_steps=warmup,
                num_training_steps=decay_steps,
                num_cycles=self.args.num_cycles,
                lr_end=self.args.lr_end,
                power=self.args.power,
            )

        return self.lr_scheduler

    def num_examples(self, dataloader: DataLoader) -> int:
        """
        Helper to get number of samples in a [`~paddle.io.DataLoader`] by accessing its dataset. When
        dataloader.dataset does not exist or has no length, estimates as best it can
        """
        try:
            dataset = dataloader.dataset
            # Special case for IterableDatasetShard, we need to dig deeper
            if isinstance(dataset, IterableDatasetShard):
                return len(dataloader.dataset.dataset)
            return len(dataloader.dataset)
        except (NameError, AttributeError, TypeError):  # no dataset or length, estimate by length of dataloader
            return len(dataloader) * self.args.per_device_train_batch_size

    def _decorate_exclude_layers(self, model: nn.Layer):
        """
        Exclude layers from the model for paddle.amp.decorate.
        Args:
            model (`nn.Layer`): The model to exclude layers from.
        Returns:
            A list of excluded layers.
        """
        exclude_layers = []
        return exclude_layers

    def _wrap_model(self, model, training=True):

        # train/eval could be run multiple-times - if already wrapped, don't re-wrap it again
        if unwrap_model(model) is not model:
            return model

        # Note: in paddle.distributed mode, there's no point in wrapping the model
        # inside a DistributedDataParallel as we'll be under `no_grad` anyways.
        if not training:
            return model

        # Mixed precision training
        if training and self.do_grad_scaling:  # self.args.fp16_opt_level=="O2":
            # model, self.optimizer
            decorated = paddle.amp.decorate(
                models=model,
                optimizers=self.optimizer,
                level=self.args.fp16_opt_level,
                dtype=self.amp_dtype,
                excluded_layers=[QuantizationLinear] + self._decorate_exclude_layers(model),
            )

            if self.optimizer is None:
                model = decorated
            else:
                model, self.optimizer = decorated

        if self.args.world_size == 1:
            if self.args.amp_master_grad:
                mix_precision_utils.MixPrecisionLayer(model, dtype=self.amp_dtype)
                assert self.optimizer is not None, "optimizer is empty!"
                self.optimizer = mix_precision_utils.MixPrecisionOptimizer(self.optimizer)

        in_pipeline_parallel_mode = self.args.pipeline_parallel_degree > 1
        in_sharding_parallel_mode = self.sharding is not None
        in_tensor_parallel_mode = self.args.tensor_parallel_degree > 1
        in_sep_parallel_mode = self.args.sep_parallel_degree > 1
        in_cp_parallel_mode = self.args.context_parallel_degree > 1

        # Multi-gpu training
        if self.args.world_size > 1 and (not self.args.use_hybrid_parallel):
            # MOE use DDP to broadcaset parameters.
            ddp_kwargs = {}
            if self.args.ddp_find_unused_parameters is not None:
                ddp_kwargs["find_unused_parameters"] = self.args.ddp_find_unused_parameters
            elif isinstance(model, PretrainedModel):
                # find_unused_parameters breaks checkpointing as per
                # https://github.com/huggingface/transformers/pull/4659#issuecomment-643356021
                ddp_kwargs["find_unused_parameters"] = not any(
                    hasattr(m, "enable_recompute") and m.enable_recompute for m in model.sublayers(include_self=True)
                )
            else:
                ddp_kwargs["find_unused_parameters"] = True
            model = paddle.DataParallel(model, **ddp_kwargs)
            # Distributed training (should be after fp16 initialization)

            if self.args.amp_master_grad:
                mix_precision_utils.MixPrecisionLayer(model, dtype=self.amp_dtype)
                assert self.optimizer is not None, "optimizer is empty!"
                self.optimizer = mix_precision_utils.MixPrecisionOptimizer(self.optimizer)

        # Pipeline mode
        if in_pipeline_parallel_mode:
            if self.args.amp_master_grad:
                mix_precision_utils.MixPrecisionLayer(model, dtype=self.amp_dtype)  # return value has no use
            # hack for pipeline model mini batch to batch
            # need batter solution @ZHUI
            # make batch_fn compatible for fleet.distributed_model decorate.
            prepare_pipeline_inputs_func = (
                model._prepare_pipeline_inputs_func if hasattr(model, "_prepare_pipeline_inputs_func") else None
            )
            if isinstance(model, LoRAModel):
                model = model.model
            model = fleet.distributed_model(model)
            if prepare_pipeline_inputs_func is not None:
                model._prepare_pipeline_inputs_func = prepare_pipeline_inputs_func
            else:

                def _prepare_pipeline_inputs_func(inputs):
                    first_stage_keys = ["input_ids", "attention_mask", "position_ids"]
                    last_stage_keys = ["labels"]

                    def get_expected_keys(inputs, keys):
                        ret = tuple([inputs.pop(k) for k in keys if k in inputs])
                        if len(ret) == 1:
                            ret = ret[0]
                        return ret

                    if type(inputs) is dict or type(inputs) is OrderedDict:
                        return [
                            get_expected_keys(inputs, first_stage_keys),
                            get_expected_keys(inputs, last_stage_keys),
                        ]

                    keys = list(inputs[0].keys())
                    inputs_batch = {key: [data.pop(key) for data in inputs] for key in keys}
                    return [
                        get_expected_keys(inputs_batch, first_stage_keys),
                        get_expected_keys(inputs_batch, last_stage_keys),
                    ]

                logger.warning(
                    "Using default prepare pipeline inputs func, only support input_ids and labels as inputs."
                )
                model._prepare_pipeline_inputs_func = _prepare_pipeline_inputs_func

            assert self.optimizer is not None, "Pipeline mode need decorate optimizer, pelease init optimizer."
            if self.args.amp_master_grad:
                self.optimizer = mix_precision_utils.MixPrecisionOptimizer(self.optimizer)
            self.optimizer = fleet.distributed_optimizer(self.optimizer)

        # No pipeline mode, sharding only
        if not in_pipeline_parallel_mode and in_sharding_parallel_mode:
            # Sharded DDP!
            if self.args.tensor_parallel_degree > 1:
                hcg = fleet.get_hybrid_communicate_group()
                assert (
                    ShardingOption.SHARD_GRAD_OP in self.args.sharding or ShardingOption.SHARD_OP in self.args.sharding
                ), "Only support tensor parallel + sharding stage1/stage2 hybrid parallel now."
                model = paddle.distributed.fleet.meta_parallel.TensorParallel(model, hcg, strategy=None)

            if ShardingOption.SHARD_OP in self.args.sharding:
                if self.args.amp_master_grad:
                    mix_precision_utils.MixPrecisionLayer(model, dtype=self.amp_dtype)  # return value has no use
                model = fleet.distributed_model(model)
                if self.args.amp_master_grad:
                    self.optimizer = mix_precision_utils.MixPrecisionOptimizer(self.optimizer)
                self.optimizer = fleet.distributed_optimizer(self.optimizer)
            else:
                cpu_offload = ShardingOption.OFFLOAD in self.args.sharding
                assert self.optimizer is not None, "optimizer is empty!"
                level = None
                if ShardingOption.SHARD_GRAD_OP in self.args.sharding:
                    level = "os_g"
                if ShardingOption.FULL_SHARD in self.args.sharding:
                    level = "p_g_os"

                from paddle.distributed.sharding import group_sharded_parallel

                # add dp_group and exclude_layer params
                # https://www.paddlepaddle.org.cn/documentation/docs/zh/develop/api/paddle/distributed/sharding/group_sharded_parallel_cn.html#group-sharded-parallel
                extra_kwargs = {}
                extra_kwargs["dp_group"] = self.dp_group
                extra_kwargs["exclude_layer"] = ["GroupNorm"]

                if self.args.amp_master_grad:
                    assert (
                        self.args.data_parallel_degree == 1
                    ), "Sharding stage 2 / Sharding stage 3 main grad is not compatible with dp for now."
                    mix_precision_utils.MixPrecisionLayer(model, dtype=self.amp_dtype)  # return value has no use
                    self.optimizer = mix_precision_utils.MixPrecisionOptimizer(self.optimizer)

                model, optimizer, _ = group_sharded_parallel(
                    model,
                    self.optimizer,
                    level=level,
                    scaler=None,
                    group=self.sharding_group,
                    offload=cpu_offload,
                    **extra_kwargs,
                )
                if ShardingOption.SHARD_GRAD_OP in self.args.sharding and self.args.amp_master_grad:
                    assert hasattr(optimizer, "use_main_grad"), (
                        "Current installed paddle doesn't support sharding stage 2 with main grad, "
                        "please upgrade your paddle (using nightly version)."
                    )

                if level == "os_g" and "enable_stage2_overlap" in self.args.sharding_parallel_config:
                    model._set_reduce_overlap(True)
                    optimizer._set_broadcast_overlap(True, model)

                self.optimizer = optimizer
        # pure tesnor parallel mode, no pipeline_parallel, no sharding.
        if (
            not in_pipeline_parallel_mode
            and not in_sharding_parallel_mode
            and (in_tensor_parallel_mode or in_sep_parallel_mode or in_cp_parallel_mode)
        ):
            if self.args.amp_master_grad:
                mix_precision_utils.MixPrecisionLayer(model, dtype=self.amp_dtype)  # return value has no use

            model = fleet.distributed_model(model)
            assert self.optimizer is not None, "Tensor parallel mode need decorate optimizer, pelease init optimizer."
            if self.args.amp_master_grad:
                self.optimizer = mix_precision_utils.MixPrecisionOptimizer(self.optimizer)
            self.optimizer = fleet.distributed_optimizer(self.optimizer)

        # stage1 has v1 and v2 version
        if in_sharding_parallel_mode and ShardingOption.SHARD_OP in self.args.sharding:
            if "split_param" in self.args.sharding_parallel_config:
                if (
                    hasattr(self.optimizer, "_set_all_gather_overlap_forward")
                    and "enable_stage1_allgather_overlap" in self.args.sharding_parallel_config
                ):
                    self.optimizer._set_all_gather_overlap_forward(True, model)
            else:
                if (
                    hasattr(self.optimizer, "_set_broadcast_overlap")
                    and "enable_stage1_broadcast_overlap" in self.args.sharding_parallel_config
                ):
                    self.optimizer._set_broadcast_overlap(True, model)

        return model

    def _prepare_input(self, data: Union[paddle.Tensor, Any]) -> Union[paddle.Tensor, Any]:
        """
        Prepares one `data` before feeding it to the model, be it a tensor or a nested list/dictionary of tensors.
        """
        if isinstance(data, Mapping):
            return type(data)({k: self._prepare_input(v) for k, v in data.items()})
        elif isinstance(data, (tuple, list)):
            return type(data)(self._prepare_input(v) for v in data)
        elif isinstance(data, paddle.Tensor):
            # kwargs = dict(device=self.args.current_device)
            # update data type for pure fp16
            if data.place.is_cuda_pinned_place():
                return data.cuda()
            return data
            # return data.to(**kwargs)
        return data

    def _prepare_inputs(self, inputs: Dict[str, Union[paddle.Tensor, Any]]) -> Dict[str, Union[paddle.Tensor, Any]]:
        """
        Prepare `inputs` before feeding them to the model, converting them to tensors if they are not already and
        handling potential state.
        """
        inputs = self._prepare_input(inputs)
        if self.args.past_index >= 0 and self._past is not None:
            inputs["mems"] = self._past

        return inputs

    def autocast_smart_context_manager(self):
        """
        A helper wrapper that creates an appropriate context manager for `autocast` while feeding it the desired
        arguments, depending on the situation.
        """
        if self.enable_autocast_context_manager:
            custom_black_list = ["reduce_sum", "c_softmax_with_cross_entropy"]
            custom_white_list = []
            if self.args.fp16_opt_level == "O2":
                # https://github.com/PaddlePaddle/Paddle/blob/eb97f4f0adca40b16a309b927e480178beb8ae96/python/paddle/amp/amp_lists.py#L85-L86
                # the lookup_table is in black_list, but in O2, we need it return fp16
                custom_white_list.extend(["lookup_table", "lookup_table_v2"])

            if self.args.amp_custom_white_list is not None:
                custom_white_list.extend(self.args.amp_custom_white_list)
            if self.args.amp_custom_black_list is not None:
                custom_black_list.extend(self.args.amp_custom_black_list)

            ctx_manager = autocast(
                True,
                custom_black_list=set(custom_black_list),
                custom_white_list=set(custom_white_list),
                level=self.args.fp16_opt_level,
                dtype=self.amp_dtype,
            )
        else:
            ctx_manager = contextlib.nullcontext() if sys.version_info >= (3, 7) else contextlib.suppress()

        return ctx_manager

    def compute_loss(self, model, inputs, return_outputs=False):
        """
        How the loss is computed by Trainer. By default, all models return the loss in the first element.
        Subclass and override for custom behavior.
        """
        if self.criterion is not None:
            if "labels" in inputs:
                labels = inputs.pop("labels")
            elif "start_positions" in inputs and "end_positions" in inputs:
                labels = (inputs.pop("start_positions"), inputs.pop("end_positions"))
            elif self.args.label_names is not None:
                labels = []
                for label in self.label_names:
                    labels.append(inputs.pop(label))
                labels = tuple(labels)
            elif "generator_labels" in inputs:
                labels = inputs["generator_labels"]
        else:
            labels = None

        outputs = model(**inputs)

        if self.criterion is not None:
            loss = self.criterion(outputs, labels)
            outputs = (loss, outputs)

        # Save past state if it exists
        # TODO: this needs to be fixed and made cleaner later.
        if self.args.past_index >= 0:
            self._past = outputs[self.args.past_index]

        # We don't use .loss here since the model may return tuples instead of ModelOutput.
        loss = outputs["loss"] if isinstance(outputs, dict) else outputs
        if isinstance(outputs, dict):
            loss = outputs["loss"]
        elif isinstance(outputs, tuple):
            loss = outputs[0]
        else:
            loss = outputs

        return (loss, outputs) if return_outputs else loss

    def _enable_delay_scale_loss(self):
        key = "enable_delay_scale_loss"
        if self.args.pipeline_parallel_degree > 1:
            return key in self.args.pipeline_parallel_config
        elif self.args.tensor_parallel_degree > 1:
            return key in self.args.tensor_parallel_config
        else:
            return False

    def training_step(self, model: nn.Layer, inputs: Dict[str, Union[paddle.Tensor, Any]]) -> paddle.Tensor:
        """
        Perform a training step on a batch of inputs.

        Subclass and override to inject custom behavior.

        Args:
            model (`nn.Layer`):
                The model to train.
            inputs (`Dict[str, Union[paddle.Tensor, Any]]`):
                The inputs and targets of the model.

                The dictionary will be unpacked before being fed to the model. Most models expect the targets under the
                argument `labels`. Check your model's documentation for all accepted arguments.

        Return:
            `paddle.Tensor`: The tensor with training loss on this batch.
        """
        if self.args.pipeline_parallel_degree > 1:
            return self.training_pipeline_step(model, inputs)

        model.train()
        inputs = self._prepare_inputs(inputs)
        with self.autocast_smart_context_manager():
            loss = self.compute_loss(model, inputs)

        if self.args.gradient_accumulation_steps > 1 and not self._enable_delay_scale_loss():
            loss = loss / self.args.gradient_accumulation_steps

        if self.do_grad_scaling:
            self.scaler.scale(loss).backward()
        else:
            loss.backward()
        return loss.detach()

    def training_pipeline_step(self, model: nn.Layer, inputs: Dict[str, Union[paddle.Tensor, Any]]) -> paddle.Tensor:
        """
        Perform a training step on a batch of inputs.

        Subclass and override to inject custom behavior.

        Args:
            model (`nn.Layer`):
                The model to train.
            inputs (`Dict[str, Union[paddle.Tensor, Any]]`):
                The inputs and targets of the model.

                The dictionary will be unpacked before being fed to the model. Most models expect the targets under the
                argument `labels`. Check your model's documentation for all accepted arguments.

        Return:
            `paddle.Tensor`: The tensor with training loss on this batch.
        """
        # accumulation data
        if not hasattr(self, "_pp_data_buffer"):
            self._pp_data_buffer = []
        self._pp_data_buffer.append(inputs)
        if len(self._pp_data_buffer) != self.args.gradient_accumulation_steps:
            return paddle.zeros([])

        # for v in self._pp_data_buffer[0].values():
        #     assert isinstance(v, paddle.Tensor), f"Only support tensor as pipeline mode input, got type {type(v)}"

        inputs = model._prepare_pipeline_inputs_func(self._pp_data_buffer)
        self._pp_data_buffer = []

        model.train()
        # hack pipeline-layers
        # since the pipeline layer will check input is valid every iter.
        # in same case,  for example, batch size warmup, we need dynamic change gradient_accumulation_steps to implement.
        config_backup = model.micro_batch_size, model.accumulate_steps
        model.micro_batch_size = self.args.per_device_train_batch_size
        model.accumulate_steps = self.args.gradient_accumulation_steps

        if model._dp_comm_overlap or model._sharding_comm_overlap:
            for _, buffers in model._chunk_2_comm_buffers.items():
                for buffer in buffers:
                    buffer._acc_steps = self.args.gradient_accumulation_steps

        inputs = model._prepare_training(
            inputs, self.optimizer, self.lr_scheduler
        )  # None, None => [optimizer, lr_scheduler]
        model.optimizer = None  # we do not use `PipelineParallel` to handler optimizer step
        model.lr_scheduler = None

        with self.autocast_smart_context_manager():
            loss = model.forward_backward_pipeline(inputs, self.scaler if self.do_grad_scaling else None)

        model.micro_batch_size, model.accumulate_steps = config_backup

        return loss.detach()

    def save_model(self, output_dir: Optional[str] = None, merge_tensor_parallel: Optional[bool] = False):
        """
        Will save the model, so you can reload it using `from_pretrained()`.

        Will only save from the main process.
        """

        if output_dir is None:
            output_dir = self.args.output_dir

        if ShardingOption.FULL_SHARD in self.args.sharding:
            self.model_wrapped.get_all_parameters(convert2cpu=True)

        if self.args.should_save_model_state:
            unified_checkpoint_config_backup = self.args.unified_checkpoint_config
            # backup and remove unified_checkpoint_config for not trine stage
            if not self.is_in_train:
                self.args.unified_checkpoint_config = []

            self._save(output_dir=output_dir, merge_tensor_parallel=merge_tensor_parallel)

            # recover unified_checkpoint_config for not trine stage
            if not self.is_in_train:
                self.args.unified_checkpoint_config = unified_checkpoint_config_backup
        else:
            if self.args.unified_checkpoint and "async_save" in self.args.unified_checkpoint_config:
                if self.is_in_train:
                    global_rank = paddle.distributed.get_rank() if paddle.distributed.get_world_size() > 1 else -1
                    paddle.save(global_rank, os.path.join(output_dir, f".model_weight.done.{global_rank}"))

        if strtobool(os.getenv("FLAG_LLM_PDC", "False")):
            # save model_done file to ensure model is complete
            if (
                self.args.should_save_model_state
                and self.args.should_save
                and not ("async_save" in self.args.unified_checkpoint_config)
            ):
                # For ckpt integrity
                paddle.save(self.state.global_step, os.path.join(output_dir, ".model_done"))
        if (
            self.args.unified_checkpoint
            and "async_save" in self.args.unified_checkpoint_config
            and not self.is_in_train
        ):
            global_rank = paddle.distributed.get_rank() if paddle.distributed.get_world_size() > 1 else -1
            paddle.save(self.state.global_step, os.path.join(output_dir, f".model_weight.done.{global_rank}"))

    def _filter_moe_no_sync_optimizer_params(self):
        """
        filter optimizer params which should not sync
        """
        state_dict = self.model.state_dict()
        optimzier_state_dict = self.optimizer.state_dict()
        filter_optimzier_state_dict = OrderedDict()
        param_names_in_master_weights = list(optimzier_state_dict["master_weights"].keys()) if self.args.bf16 else []
        filter_optimzier_state_dict["master_weights"] = OrderedDict()
        for k, v in state_dict.items():
            if getattr(v, "no_sync", False):
                if v.name in param_names_in_master_weights:
                    filter_optimzier_state_dict["master_weights"][v.name] = optimzier_state_dict["master_weights"][
                        v.name
                    ]
                for op_k, op_v in optimzier_state_dict.items():
                    if op_k.startswith(v.name):
                        filter_optimzier_state_dict[op_k] = op_v
        return filter_optimzier_state_dict

    def _save_checkpoint(self, model, metrics=None):
        # assert unwrap_model(model) is self.model, "internal model should be a reference to self.model"
        self.runtime_timer.start("checkpoint saving time")

        # Save model checkpoint
        checkpoint_folder = f"{PREFIX_CHECKPOINT_DIR}-{self.state.global_step}"

        run_dir = self.args.output_dir

        output_dir = os.path.join(run_dir, checkpoint_folder)

        if isinstance(self.model, LoRAModel) and (self.model.quantized or self.args.pipeline_parallel_degree > 1):
            self.save_model(output_dir)
        elif isinstance(self.model, LoRAModel) or isinstance(self.model, PrefixModelForCausalLM):
            self.save_model(output_dir, True)
        else:
            self.save_model(output_dir)

        # only save model state dict, ignore optimizer and scheduler
        if not self.args.ignore_save_lr_and_optim:
            optimizer_name = _add_variant(OPTIMIZER_NAME, self.args.optimizer_name_suffix)
            saved_signal_path = os.path.join(output_dir, f"saved_signal_{dist.get_rank()}")

            if self.args.use_hybrid_parallel:
                if self.dp_group.rank <= 0 or self.args.use_expert_parallel:
                    os.makedirs(output_dir, exist_ok=True)
                    logger.info("Saving optimizer files.")
                    if self.args.unified_checkpoint:
                        self.unified_checkpoint_handler.save_unified_optimizer(
                            self.model,
                            self.optimizer,
                            output_dir,
                        )
                    else:
                        if self.dp_group.rank > 0:  # this should only work for MoE saving
                            self._save_ckpt_func(
                                self._filter_moe_no_sync_optimizer_params(),
                                os.path.join(output_dir, optimizer_name),
                                saved_signal_path,
                            )

                        else:
                            state_dict = self.optimizer.state_dict()
                            save_path = os.path.join(output_dir, optimizer_name)
                            if self.args.use_async_save:
                                assert not strtobool(os.getenv("FLAG_LLM_PDC", "False")), "Dont support FLAG_LLM_PDC"
                                self._async_optimizer_saver.run(
                                    state_dict, save_path, saved_signal_path=saved_signal_path
                                )
                            else:
<<<<<<< HEAD
                                self._save_ckpt_func(state_dict, save_path)
                                with open(saved_signal_path, mode="w+") as f:
                                    f.write("1")
=======
                                self._save_ckpt_func(state_dict, save_path, saved_signal_path)
>>>>>>> 70da4825
                else:
                    if self.args.unified_checkpoint and "async_save" in self.args.unified_checkpoint_config:
                        global_rank = paddle.distributed.get_rank() if paddle.distributed.get_world_size() > 1 else -1
                        paddle.save(global_rank, os.path.join(output_dir, f".optimizer_weight.done.{global_rank}"))
                        if "skip_save_model_weight" not in self.args.unified_checkpoint_config:
                            paddle.save(global_rank, os.path.join(output_dir, f".master_weight.done.{global_rank}"))
            if self.args.should_save or self.args.use_expert_parallel:
                if not self.args.use_hybrid_parallel:
                    logger.info("Saving optimizer files.")
                    if self.args.unified_checkpoint:
                        self.unified_checkpoint_handler.save_unified_optimizer(
                            self.model,
                            self.optimizer,
                            output_dir,
                        )
                    else:
                        if self.args.data_parallel_rank > 0 and self.args.use_expert_parallel:
                            self._save_ckpt_func(
                                self._filter_moe_no_sync_optimizer_params(),
                                os.path.join(output_dir, optimizer_name),
                                saved_signal_path,
                            )
                        else:
                            self._save_ckpt_func(
                                self.optimizer.state_dict(),
                                os.path.join(output_dir, optimizer_name),
                                saved_signal_path,
                            )

                # FIXME: maybe only save one copy
                paddle.save(self.lr_scheduler.state_dict(), os.path.join(output_dir, SCHEDULER_NAME))

                if self.do_grad_scaling:
                    paddle.save(self.scaler.state_dict(), os.path.join(output_dir, SCALER_NAME))

        self.runtime_timer.stop()
        # Determine the new best metric / best model checkpoint
        if metrics is not None and self.args.metric_for_best_model is not None:
            metric_to_check = self.args.metric_for_best_model
            if not metric_to_check.startswith("eval_"):
                metric_to_check = f"eval_{metric_to_check}"
            metric_value = metrics[metric_to_check]

            operator = np.greater if self.args.greater_is_better else np.less
            if (
                self.state.best_metric is None
                or self.state.best_model_checkpoint is None
                or operator(metric_value, self.state.best_metric)
            ):
                self.state.best_metric = metric_value
                self.state.best_model_checkpoint = output_dir

        # Save the Trainer state
        if self.args.should_save:
            self.state.save_to_json(os.path.join(output_dir, TRAINER_STATE_NAME))

        # Save RNG state in non-distributed training
        rng_states = {
            "python": random.getstate(),
            "numpy": np.random.get_state(),
            "cuda": paddle.get_rng_state(),
            "cpu": paddle.framework.core.default_cpu_generator().get_state(),
        }
        if self.args.use_hybrid_parallel:
            rng_states[
                "hybrid_parallel_rng_state_tracker"
            ] = fleet.meta_parallel.get_rng_state_tracker().get_states_tracker()

        if self.args.world_size > 1:
            rng_states_list = []
            paddle.distributed.all_gather_object(rng_states_list, rng_states)
            if self.args.should_save:
                os.makedirs(output_dir, exist_ok=True)
                paddle.save(rng_states_list, os.path.join(output_dir, f"rng_state_{self.args.world_size}.pth"))
        else:
            os.makedirs(output_dir, exist_ok=True)
            paddle.save(rng_states, os.path.join(output_dir, "rng_state.pth"))

        # Maybe delete some older checkpoints.
        # For hybrid parallel training, the checkpoint files maybe on different node.
        need_to_rotate_checkpoints = False
        if self.args.use_hybrid_parallel:
            if self.dp_group.rank <= 0:
                need_to_rotate_checkpoints = True
        else:
            need_to_rotate_checkpoints = self.args.should_save_model_state

        # Delete only by one process
        need_to_rotate_checkpoints = need_to_rotate_checkpoints and self.args.local_rank == 0
        if need_to_rotate_checkpoints:
            self._rotate_checkpoints(use_mtime=True, output_dir=run_dir)

        if strtobool(os.getenv("FLAG_LLM_PDC", "False")) and not ("async_save" in self.args.unified_checkpoint_config):
            # save checkpoint_done file to ensure checkpoint is complete
            if self.args.should_save_model_state and self.args.should_save:
                # For ckpt integrity
                paddle.save(self.state.global_step, os.path.join(output_dir, ".checkpoint_done"))

    def set_optimizer_grouped_parameters(self, optimizer_grouped_parameters=None):
        """
        set optimizer grouped parameters:

        you can set optimizer_grouped_parameters with whatever argments on whatever parameters to train.
        """
        self.optimizer_grouped_parameters = optimizer_grouped_parameters

    def disable_autocast_context_manager(self):
        """
        For pure fp16 or pure bf16 training, the paddle.amp.autocast is annoy for always cast fp32 to fp16.
        if you networks cast fp16 to fp32 manually to get higher precision, autocast make it not work, since it cast fp32 to fp16 back.

        """
        assert self.args.fp16_opt_level == "O2", "disable_autocast_context_manager should only work for pure fp16/bf16"
        self.enable_autocast_context_manager = False

    def _sorted_checkpoints(
        self, output_dir=None, checkpoint_prefix=PREFIX_CHECKPOINT_DIR, use_mtime=False
    ) -> List[str]:
        ordering_and_checkpoint_path = []

        glob_checkpoints = [str(x) for x in Path(output_dir).glob(f"{checkpoint_prefix}-*")]

        for path in glob_checkpoints:
            if use_mtime:
                ordering_and_checkpoint_path.append((os.path.getmtime(path), path))
            else:
                regex_match = re.match(f".*{checkpoint_prefix}-([0-9]+)", path)
                if regex_match is not None and regex_match.groups() is not None:
                    ordering_and_checkpoint_path.append((int(regex_match.groups()[0]), path))

        checkpoints_sorted = sorted(ordering_and_checkpoint_path)
        checkpoints_sorted = [checkpoint[1] for checkpoint in checkpoints_sorted]
        # Make sure we don't delete the best model.
        if self.state.best_model_checkpoint is not None:
            best_model_index = checkpoints_sorted.index(str(Path(self.state.best_model_checkpoint)))
            for i in range(best_model_index, len(checkpoints_sorted) - 2):
                checkpoints_sorted[i], checkpoints_sorted[i + 1] = checkpoints_sorted[i + 1], checkpoints_sorted[i]
        return checkpoints_sorted

    def _rotate_checkpoints(self, use_mtime=False, output_dir=None) -> None:
        if self.args.save_total_limit is None or self.args.save_total_limit <= 0:
            return

        # Check if we should delete older checkpoint(s)
        checkpoints_sorted = self._sorted_checkpoints(use_mtime=use_mtime, output_dir=output_dir)
        if len(checkpoints_sorted) <= self.args.save_total_limit:
            return

        # If save_total_limit=1 with load_best_model_at_end=True, we could end up deleting the last checkpoint, which
        # we don't do to allow resuming.
        save_total_limit = self.args.save_total_limit
        if (
            self.state.best_model_checkpoint is not None
            and self.args.save_total_limit == 1
            and checkpoints_sorted[-1] != self.state.best_model_checkpoint
        ):
            save_total_limit = 2

        number_of_checkpoints_to_delete = max(0, len(checkpoints_sorted) - save_total_limit)
        checkpoints_to_be_deleted = checkpoints_sorted[:number_of_checkpoints_to_delete]
        for checkpoint in checkpoints_to_be_deleted:
            logger.info(f"Deleting older checkpoint [{checkpoint}] due to args.save_total_limit")
            # ignore_errors for shared disks between train nodes.
            shutil.rmtree(checkpoint, ignore_errors=True)

    def _save(self, output_dir: Optional[str] = None, state_dict=None, merge_tensor_parallel=False):
        output_dir = output_dir if output_dir is not None else self.args.output_dir
        os.makedirs(output_dir, exist_ok=True)
        logger.info(f"Saving model checkpoint to {output_dir}")
        # Save a trained model and configuration using `save_pretrained()`.
        # They can then be reloaded using `from_pretrained()`

        local_rank = int(os.getenv("PADDLE_RANK_IN_NODE", 0))
        if (
            strtobool(os.getenv("FLAG_LLM_PDC", "False"))
            and local_rank == 0
            and self.args.unified_checkpoint
            and "async_save" in self.args.unified_checkpoint_config
        ):
            os.makedirs(self.args.logging_dir, exist_ok=True)
            world_size = paddle.distributed.get_world_size()
            save_info = {
                "world_size": world_size,
                "ignore_save_lr_and_optim": self.args.ignore_save_lr_and_optim,
                "skip_save_model_weight": "skip_save_model_weight" in self.args.unified_checkpoint_config,
            }
            if not os.path.exists(os.path.join(self.args.logging_dir, "async_save_info.json")):
                with open(os.path.join(self.args.logging_dir, "async_save_info.json"), "w") as f:
                    json.dump(save_info, f)

        if self.args.should_save:
            if self.tokenizer is not None:
                self.tokenizer.save_pretrained(output_dir)
            # Good practice: save your training arguments together with the trained model
            paddle.save(self.args, os.path.join(output_dir, TRAINING_ARGS_NAME))

        if self.args.unified_checkpoint:
            self.unified_checkpoint_handler.save_unified_checkpoint(self.model, self.optimizer, output_dir)
            return

        merge_tensor_parallel = merge_tensor_parallel and self.args.use_hybrid_parallel
        # peft model
        if (
            isinstance(self.model, LoRAModel)
            or isinstance(self.model, PrefixModelForCausalLM)
            or isinstance(self.model, VeRAModel)
        ):
            self.model.save_pretrained(
                output_dir,
                variant=self.args.weight_name_suffix,
                save_function=self._save_ckpt_func,
                merge_tensor_parallel=merge_tensor_parallel,
                is_main_process=self.args.should_save,
                max_shard_size="1024GB",
            )
        # TODO: @ZHUI unifiy unwrap_model(self.model) and self.model
        elif not isinstance(self.model, PretrainedModel):
            if isinstance(unwrap_model(self.model), PretrainedModel):
                if self.args.should_save_sharding_stage1_model:
                    config_to_save = None
                    state_dict, config_to_save, weight_name_suffix = self.sharding_io.manipulate_state_dict_and_config(
                        unwrap_model(self.model), merge_tensor_parallel=merge_tensor_parallel
                    )
                    unwrap_model(self.model).save_pretrained(
                        output_dir,
                        state_dict=state_dict,
                        config_to_save=config_to_save,
                        merge_tensor_parallel=merge_tensor_parallel,
                        variant=weight_name_suffix,
                        save_function=self._save_ckpt_func,
                        is_main_process=self.args.should_save,
                        max_shard_size="1024GB",
                    )
                else:
                    unwrap_model(self.model).save_pretrained(
                        output_dir,
                        merge_tensor_parallel=merge_tensor_parallel,
                        variant=self.args.weight_name_suffix,
                        save_function=self._save_ckpt_func,
                        is_main_process=self.args.should_save,
                        max_shard_size="1024GB",
                    )
            else:
                logger.info("Trainer.model is not a `PretrainedModel`, only saving its state dict.")
                if merge_tensor_parallel:
                    logger.warning("Trainer.model is not a `PretrainedModel`, not suppor for merge_tensor_parallel.")
                if state_dict is None:
                    state_dict = self.model.state_dict()

                if self.args.should_save_sharding_stage1_model:
                    state_dict, _, _ = self.sharding_io.manipulate_state_dict_and_config(
                        unwrap_model(self.model), merge_tensor_parallel=False, state_dict=state_dict
                    )
                    variant = _add_variant(PADDLE_WEIGHTS_NAME, self.args.sharded_name_suffix())
                else:
                    variant = _add_variant(PADDLE_WEIGHTS_NAME, self.args.weight_name_suffix)

                self._save_ckpt_func(state_dict, os.path.join(output_dir, variant))
        else:
            if isinstance(self.model, PretrainedModel) and self.args.should_save_sharding_stage1_model:
                config_to_save = None
                state_dict, config_to_save, weight_name_suffix = self.sharding_io.manipulate_state_dict_and_config(
                    self.model, merge_tensor_parallel=merge_tensor_parallel
                )
                self.model.save_pretrained(
                    output_dir,
                    state_dict=state_dict,
                    config_to_save=config_to_save,
                    merge_tensor_parallel=merge_tensor_parallel,
                    variant=weight_name_suffix,
                    save_function=self._save_ckpt_func,
                    is_main_process=self.args.should_save,
                    max_shard_size="1024GB",
                )
            else:
                self.model.save_pretrained(
                    output_dir,
                    merge_tensor_parallel=merge_tensor_parallel,
                    variant=self.args.weight_name_suffix,
                    save_function=self._save_ckpt_func,
                    is_main_process=self.args.should_save,
                    max_shard_size="1024GB",
                )
        if self.args.should_save_sharding_stage1_model:
            self.sharding_io.save_distributed_model_meta(output_dir)

    def _load_optimizer_and_scheduler(self, checkpoint):
        """If optimizer and scheduler states exist, load them."""
        self.runtime_timer.start("checkpoint loading time")
        if checkpoint is None:
            self.runtime_timer.stop()
            return

        logger.info("Loading optimizer and scheduler...")
        if (not self.args.should_load_sharding_stage1_model) and self.args.ignore_load_lr_and_optim:
            self.runtime_timer.stop()
            return

        opt_state_dict = None
        if self.args.should_load_sharding_stage1_model:
            opt_state_dict = self.sharding_io.load_optimizer_state_with_reshard(
                checkpoint, OPTIMIZER_NAME, self.model_wrapped
            )
        else:
            use_unified_checkpoint = False
            if self.args.unified_checkpoint:
                if self.is_unified_checkpoint(checkpoint):
                    use_unified_checkpoint = True
                else:
                    logger.info("Loading checkpoint, the next checkpoint will be saved as unified checkpoint")

            if not use_unified_checkpoint:
                if self.args.data_parallel_rank == 0 or self.args.use_expert_parallel:
                    optimizer_name = _add_variant(OPTIMIZER_NAME, self.args.optimizer_name_suffix)
                    path = os.path.join(checkpoint, optimizer_name)
                    if os.path.isfile(path):
                        opt_state_dict = paddle.load(path)
                else:
                    opt_state_dict = None
            else:
                opt_state_dict = self.unified_checkpoint_handler.load_unified_optimizer(
                    args=self.args,
                    model=self.model,
                    optimizer=self.optimizer,
                    resume_from_checkpoint=checkpoint,
                )

        if self.args.ignore_load_lr_and_optim and opt_state_dict:
            tmp = self.optimizer.state_dict()
            tmp["master_weights"] = opt_state_dict["master_weights"]
            opt_state_dict = tmp

        # broadcast optimizer state in dp group
        if self.args.local_rank != -1:
            dist.barrier()
        if self.args.use_expert_parallel:
            opt_state_dict = broadcast_moe_optimizer(
                opt_state_dict,
                model_state_dict=self.model.state_dict(),
                broadcast_dp=not self.args.should_load_sharding_stage1_model,
            )
        else:
            if not self.args.should_load_sharding_stage1_model:
                opt_state_dict = broadcast_dp_optimizer(opt_state_dict)

        if opt_state_dict is not None:
            # Load in optimizer and scheduler states
            self.optimizer.set_state_dict(opt_state_dict)
        else:
            optimizer_name = _add_variant(OPTIMIZER_NAME, self.args.optimizer_name_suffix)
            raise ValueError(f"optimizer-state-dict not found, opt: {os.path.join(checkpoint, optimizer_name)}.")

        if not self.args.ignore_load_lr_and_optim:
            if distributed_isfile(os.path.join(checkpoint, SCHEDULER_NAME)):
                self.lr_scheduler.set_state_dict(
                    paddle.load(distributed_file(os.path.join(checkpoint, SCHEDULER_NAME)))
                )
            else:
                raise ValueError(f"scheduler-file not found, scheduler:{os.path.join(checkpoint, SCHEDULER_NAME)}")

            if self.do_grad_scaling and distributed_isfile(os.path.join(checkpoint, SCALER_NAME)):
                self.scaler.load_state_dict(
                    paddle.load(distributed_file(os.path.join(checkpoint, SCALER_NAME)), return_numpy=True)
                )
        self.runtime_timer.stop()

    def log(self, logs: Dict[str, float], **kwargs) -> None:
        """
        Log `logs` on the various objects watching training.

        Subclass and override this method to inject custom behavior.

        Args:
            logs (`Dict[str, float]`):
                The values to log.
        """

        try:
            from paddle.distributed.fleet.utils.timer_helper import (
                get_timers as paddle_get_timers,
            )

            paddle_pipeline_timers = paddle_get_timers()
        except ImportError:  # paddle version too old, timer not support
            warnings.warn(f"paddle version:{paddle.__git_commit__} does not support pipeline timer")
            paddle_pipeline_timers = None
        except AssertionError:
            paddle_pipeline_timers = None
        kwargs.update(timer=self.timers, paddle_pipeline_timers=paddle_pipeline_timers)

        if self.state.epoch is not None:
            logs["progress_or_epoch"] = round(self.state.epoch, 4)
        self.state.log_history = []
        self.control = self.callback_handler.on_log(self.args, self.state, self.control, logs, **kwargs)

    def evaluate(
        self,
        eval_dataset: Optional[Dataset] = None,
        ignore_keys: Optional[List[str]] = None,
        metric_key_prefix: str = "eval",
    ) -> Dict[str, float]:
        """
        Run evaluation and returns metrics.

        The calling script will be responsible for providing a method to compute metrics, as they are task-dependent
        (pass it to the init `compute_metrics` argument).

        You can also subclass and override this method to inject custom behavior.

        Args:
            eval_dataset (`Dataset`, *optional*):
                Pass a dataset if you wish to override `self.eval_dataset`. If it is an `datasets.Dataset`, columns not
                accepted by the `model.forward()` method are automatically removed. It must implement the `__len__`
                method.
            ignore_keys (`Lst[str]`, *optional*):
                A list of keys in the output of your model (if it is a dictionary) that should be ignored when
                gathering predictions.
            metric_key_prefix (`str`, *optional*, defaults to `"eval"`):
                An optional prefix to be used as the metrics key prefix. For example the metrics "bleu" will be named
                "eval_bleu" if the prefix is "eval" (default)

        Returns:
            A dictionary containing the evaluation loss and the potential metrics computed from the predictions. The
            dictionary also contains the epoch number which comes from the training state.
        """
        # memory metrics - must set up as early as possible
        self._memory_tracker.start()

        eval_dataloader = self.get_eval_dataloader(eval_dataset)
        start_time = time.time()

        output = self.evaluation_loop(
            eval_dataloader,
            description="Evaluation",
            # No point gathering the predictions if there are no metrics, otherwise we defer to
            # self.args.prediction_loss_only
            prediction_loss_only=True if self.compute_metrics is None else None,
            ignore_keys=ignore_keys,
            metric_key_prefix=metric_key_prefix,
            max_eval_iters=self.args.max_evaluate_steps,
        )

        total_batch_size = self.args.eval_batch_size * self.args.dataset_world_size
        output.metrics.update(
            speed_metrics(
                metric_key_prefix,
                start_time,
                num_samples=output.num_samples,
                num_steps=math.ceil(output.num_samples / total_batch_size),
            )
        )

        self.log(output.metrics)

        self.control = self.callback_handler.on_evaluate(self.args, self.state, self.control, output.metrics)

        self._memory_tracker.stop_and_update_metrics(output.metrics)

        return output.metrics

    def evaluation_loop(
        self,
        dataloader: DataLoader,
        description: str,
        prediction_loss_only: Optional[bool] = None,
        ignore_keys: Optional[List[str]] = None,
        metric_key_prefix: str = "eval",
        max_eval_iters: Optional[int] = -1,
    ) -> EvalLoopOutput:
        """
        Prediction/evaluation loop, shared by `Trainer.evaluate()` and `Trainer.predict()`.

        Works both with or without labels.
        """
        args = self.args

        prediction_loss_only = prediction_loss_only if prediction_loss_only is not None else args.prediction_loss_only

        if self.args.pipeline_parallel_degree > 1:
            # Only accept wrapped model for pipeline_parallel mode
            if self.model is self.model_wrapped:
                # NOTE(gongenlei): when do_train=False, do_eval=True, we need to wrap model for pipeline
                self.model_wrapped = fleet.distributed_model(self.model_wrapped)
            model = self.model_wrapped
        else:
            model = self.model

        if isinstance(dataloader, paddle.io.DataLoader):
            batch_size = dataloader.batch_sampler.batch_size
        elif isinstance(dataloader, _DataLoaderIterBase):
            # support for inner dataloader
            batch_size = dataloader._batch_sampler.batch_size
            # alias for inner dataloader
            dataloader.dataset = dataloader._dataset
        else:
            raise ValueError("Only support for paddle.io.DataLoader")

        num_samples = None
        if max_eval_iters > 0:
            # on eval limit steps
            num_samples = batch_size * self.args.dataset_world_size * max_eval_iters
            if isinstance(dataloader, _DataLoaderIterBase) and isinstance(
                dataloader._batch_sampler, NlpDistributedBatchSampler
            ):
                consumed_samples = (
                    ((self.state.global_step) // args.eval_steps)
                    * max_eval_iters
                    * args.per_device_eval_batch_size
                    * args.dataset_world_size
                )
                dataloader._batch_sampler.set_epoch(consumed_samples=consumed_samples)

        logger.info(f"***** Running {description} *****")

        if not self.args.distributed_dataloader or (
            self.args.distributed_dataloader and self.args.should_load_dataset
        ):
            if has_length(dataloader):
                logger.info(f"  Num examples = {self.num_examples(dataloader)}")
                if max_eval_iters > 0:
                    logger.info(f"  Total prediction steps = {max_eval_iters}")
                else:
                    logger.info(f"  Total prediction steps = {len(dataloader)}")
            else:
                logger.info("  Num examples: Unknown")
                if max_eval_iters > 0:
                    logger.info(f"  Total prediction steps = {max_eval_iters}")

            logger.info(f"  Pre device batch size = {batch_size}")
            logger.info(f"  Total Batch size = {batch_size * self.args.dataset_world_size}")

        model.eval()

        self.callback_handler.eval_dataloader = dataloader
        # Do this before wrapping.
        eval_dataset = dataloader.dataset

        if args.past_index >= 0:
            self._past = None

        # Initialize containers
        # losses/preds/labels on GPU (accumulated for eval_accumulation_steps)
        losses_host = None
        preds_host = None
        labels_host = None
        # losses/preds/labels on CPU (final containers)
        all_losses = None
        all_preds = None
        all_labels = None
        # Will be useful when we have an iterable dataset so don't know its length.

        observed_num_examples = 0
        # Main evaluation loop
        losses = []
        for step, inputs in enumerate(dataloader):
            # Update the observed num examples
            observed_batch_size = find_batch_size(inputs)
            if observed_batch_size is not None:
                observed_num_examples += observed_batch_size
                # For batch samplers, batch_size is not known by the dataloader in advance.
                batch_size = observed_batch_size

            # Prediction step
            loss, logits, labels = self.prediction_step(model, inputs, prediction_loss_only, ignore_keys=ignore_keys)

            # Update containers on host
            if loss is not None:
                # losses = self._nested_gather(loss.repeat(batch_size))
                losses = self._nested_gather(paddle.tile(loss, repeat_times=[batch_size, 1]))
                losses_host = losses if losses_host is None else paddle.concat((losses_host, losses), axis=0)
            if labels is not None:
                labels = self._pad_across_processes(labels)
                labels = self._nested_gather(labels)
                labels_host = labels if labels_host is None else nested_concat(labels_host, labels, padding_index=-100)
            if logits is not None:
                logits = self._pad_across_processes(logits)
                logits = self._nested_gather(logits)
                if self.preprocess_logits_for_metrics is not None:
                    logits = self.preprocess_logits_for_metrics(logits, labels)
                preds_host = logits if preds_host is None else nested_concat(preds_host, logits, padding_index=-100)
            self.control = self.callback_handler.on_prediction_step(args, self.state, self.control)

            # Gather all tensors and put them back on the CPU if we have done enough accumulation steps.
            if args.eval_accumulation_steps is not None and (step + 1) % args.eval_accumulation_steps == 0:
                if losses_host is not None:
                    losses = nested_numpify(losses_host)
                    all_losses = losses if all_losses is None else np.concatenate((all_losses, losses), axis=0)
                if preds_host is not None:
                    logits = nested_numpify(preds_host)
                    all_preds = logits if all_preds is None else nested_concat(all_preds, logits, padding_index=-100)

                if labels_host is not None:
                    labels = nested_numpify(labels_host)
                    all_labels = (
                        labels if all_labels is None else nested_concat(all_labels, labels, padding_index=-100)
                    )

                # Set back to None to begin a new accumulation
                losses_host, preds_host, labels_host = None, None, None

            if max_eval_iters > 0 and step >= max_eval_iters - 1:
                break

        # Gather all remaining tensors and put them back on the CPU
        if losses_host is not None:
            losses = nested_numpify(losses_host)
            all_losses = losses if all_losses is None else np.concatenate((all_losses, losses), axis=0)
        if preds_host is not None:
            logits = nested_numpify(preds_host)
            all_preds = logits if all_preds is None else nested_concat(all_preds, logits, padding_index=-100)
        if labels_host is not None:
            labels = nested_numpify(labels_host)
            all_labels = labels if all_labels is None else nested_concat(all_labels, labels, padding_index=-100)

        # Number of samples
        if num_samples is not None:
            pass
        elif has_length(eval_dataset):
            num_samples = len(eval_dataset)
        # The instance check is weird and does not actually check for the type, but whether the dataset has the right
        # methods. Therefore we need to make sure it also has the attribute.
        elif isinstance(eval_dataset, IterableDatasetShard) and hasattr(eval_dataset, "num_examples"):
            num_samples = eval_dataset.num_examples
        else:
            if has_length(dataloader):
                num_samples = self.num_examples(dataloader)
            else:  # both len(dataloader.dataset) and len(dataloader) fail
                num_samples = observed_num_examples

        # Number of losses has been rounded to a multiple of batch_size and in a distributed training, the number of
        # samplers has been rounded to a multiple of batch_size, so we truncate.
        if all_losses is not None:
            all_losses = all_losses[: num_samples * int(self.args.world_size / self.args.dataset_world_size)]
        if all_preds is not None:
            all_preds = nested_truncate(
                all_preds, num_samples * int(self.args.world_size / self.args.dataset_world_size)
            )
        if all_labels is not None:
            all_labels = nested_truncate(
                all_labels, num_samples * int(self.args.world_size / self.args.dataset_world_size)
            )

        model.train()

        # Metrics!
        if self.compute_metrics is not None and all_preds is not None and all_labels is not None:
            metrics = self.compute_metrics(EvalPrediction(predictions=all_preds, label_ids=all_labels))
        else:
            metrics = {}

        if all_losses is not None:
            metrics[f"{metric_key_prefix}_loss"] = all_losses.mean().item()

        # Prefix all keys with metric_key_prefix + '_'
        for key in list(metrics.keys()):
            if not key.startswith(f"{metric_key_prefix}_"):
                metrics[f"{metric_key_prefix}_{key}"] = metrics.pop(key)

        return EvalLoopOutput(predictions=all_preds, label_ids=all_labels, metrics=metrics, num_samples=num_samples)

    def predict(
        self, test_dataset: Dataset, ignore_keys: Optional[List[str]] = None, metric_key_prefix: str = "test"
    ) -> PredictionOutput:
        """
        Run prediction and returns predictions and potential metrics.
        Depending on the dataset and your use case, your test dataset may contain labels. In that case, this method
        will also return metrics, like in `evaluate()`.
        Args:
            test_dataset (`Dataset`):
                Dataset to run the predictions on. If it is an `datasets.Dataset`, columns not accepted by the
                `model.forward()` method are automatically removed. Has to implement the method `__len__`
            ignore_keys (`Lst[str]`, *optional*):
                A list of keys in the output of your model (if it is a dictionary) that should be ignored when
                gathering predictions.
            metric_key_prefix (`str`, *optional*, defaults to `"test"`):
                An optional prefix to be used as the metrics key prefix. For example the metrics "bleu" will be named
                "test_bleu" if the prefix is "test" (default)
        <Tip>
        If your predictions or labels have different sequence length (for instance because you're doing dynamic padding
        in a token classification task) the predictions will be padded (on the right) to allow for concatenation into
        one array. The padding index is -100.
        </Tip>
        Returns: *NamedTuple* A namedtuple with the following keys:
            - predictions (`np.ndarray`): The predictions on `test_dataset`.
            - label_ids (`np.ndarray`, *optional*): The labels (if the dataset contained some).
            - metrics (`Dict[str, float]`, *optional*): The potential dictionary of metrics (if the dataset contained
              labels).
        """
        # memory metrics - must set up as early as possible
        self._memory_tracker.start()

        test_dataloader = self.get_test_dataloader(test_dataset)
        start_time = time.time()

        eval_loop = self.evaluation_loop
        output = eval_loop(
            test_dataloader,
            description="Prediction",
            ignore_keys=ignore_keys,
            prediction_loss_only=True if self.compute_metrics is None else None,
            metric_key_prefix=metric_key_prefix,
            max_eval_iters=self.args.max_evaluate_steps,
        )
        total_batch_size = self.args.per_device_eval_batch_size * self.args.dataset_world_size
        output.metrics.update(
            speed_metrics(
                metric_key_prefix,
                start_time,
                num_samples=output.num_samples,
                num_steps=math.ceil(output.num_samples / total_batch_size),
            )
        )

        self._memory_tracker.stop_and_update_metrics(output.metrics)

        return PredictionOutput(predictions=output.predictions, label_ids=output.label_ids, metrics=output.metrics)

    def prediction_pipeline_step(
        self,
        model: nn.Layer,
        inputs: Dict[str, Union[paddle.Tensor, Any]],
        prediction_loss_only: bool,
        ignore_keys: Optional[List[str]] = None,
    ) -> Tuple[Optional[paddle.Tensor], Optional[paddle.Tensor], Optional[paddle.Tensor]]:
        """
        prediction_step function for pipeline parallel mode.
        """
        if hasattr(model, "_prepare_pipeline_inputs_func"):
            inputs, labels = model._prepare_pipeline_inputs_func(inputs)
            has_labels = labels is not None
        else:
            has_labels = all(inputs.get(k) is not None for k in self.label_names)
            inputs = self._prepare_inputs(inputs)
            # labels may be popped when computing the loss (label smoothing for instance) so we grab them first.
            if has_labels:
                labels = nested_detach(tuple(inputs.get(name) for name in self.label_names))
                if len(labels) == 1:
                    labels = labels[0]
            else:
                labels = None
            inputs = inputs.pop("input_ids")

        with paddle.no_grad():
            if has_labels:
                with self.autocast_smart_context_manager():
                    loss = model.eval_batch([inputs, labels], compute_loss=True)
                    # loss, outputs = self.compute_loss(model, inputs, return_outputs=True)
                loss = loss.mean().detach()
            else:
                raise ValueError("pipeline mode eval need label!")

        return (loss, None, labels)

    def prediction_step(
        self,
        model: nn.Layer,
        inputs: Dict[str, Union[paddle.Tensor, Any]],
        prediction_loss_only: bool,
        ignore_keys: Optional[List[str]] = None,
    ) -> Tuple[Optional[paddle.Tensor], Optional[paddle.Tensor], Optional[paddle.Tensor]]:
        """
        Perform an evaluation step on `model` using `inputs`.

        Subclass and override to inject custom behavior.

        Args:
            model (`nn.Layer`):
                The model to evaluate.
            inputs (`Dict[str, Union[paddle.Tensor, Any]]`):
                The inputs and targets of the model.

                The dictionary will be unpacked before being fed to the model. Most models expect the targets under the
                argument `labels`. Check your model's documentation for all accepted arguments.
            prediction_loss_only (`bool`):
                Whether or not to return the loss only.
            ignore_keys (`Lst[str]`, *optional*):
                A list of keys in the output of your model (if it is a dictionary) that should be ignored when
                gathering predictions.

        Return:
            Tuple[Optional[paddle.Tensor], Optional[paddle.Tensor], Optional[paddle.Tensor]]: A tuple with the loss,
            logits and labels (each being optional).
        """
        if self.args.pipeline_parallel_degree > 1:
            # hack for pipeline mode
            inputs = self._prepare_inputs(inputs)
            return self.prediction_pipeline_step(model, inputs, prediction_loss_only, ignore_keys)

        has_labels = all(inputs.get(k) is not None for k in self.label_names)
        inputs = self._prepare_inputs(inputs)
        if ignore_keys is None:
            if hasattr(self.model, "config"):
                ignore_keys = getattr(self.model.config, "keys_to_ignore_at_inference", [])
            else:
                ignore_keys = []

        # labels may be popped when computing the loss (label smoothing for instance) so we grab them first.
        if has_labels:
            labels = nested_detach(tuple(inputs.get(name) for name in self.label_names))
            if len(labels) == 1:
                labels = labels[0]
        else:
            labels = None

        with paddle.no_grad():
            if has_labels:
                with self.autocast_smart_context_manager():
                    loss, outputs = self.compute_loss(model, inputs, return_outputs=True)
                loss = loss.mean().detach()

                if isinstance(outputs, dict):
                    logits = tuple(v for k, v in outputs.items() if k not in ignore_keys + ["loss"])
                else:
                    logits = outputs[1:]
            else:
                loss = None
                with self.autocast_smart_context_manager():
                    outputs = model(**inputs)
                if isinstance(outputs, dict):
                    logits = tuple(v for k, v in outputs.items() if k not in ignore_keys)
                else:
                    logits = outputs
                # TODO: this needs to be fixed and made cleaner later.
                if self.args.past_index >= 0:
                    self._past = outputs[self.args.past_index - 1]

        if prediction_loss_only:
            return (loss, None, None)

        logits = nested_detach(logits)
        if isinstance(logits, (list, tuple)) and len(logits) == 1:
            logits = logits[0]

        return (loss, logits, labels)

    def is_local_process_zero(self) -> bool:
        """
        Whether or not this process is the local (e.g., on one machine if training in a distributed fashion on several
        machines) main process.
        """
        return self.args.local_process_index == 0

    def is_world_process_zero(self) -> bool:
        """
        Whether or not this process is the global main process (when training in a distributed fashion on several
        machines, this is only going to be `True` for one process).
        """
        return self.args.process_index == 0

    def _nested_gather(self, tensors):
        """
        Gather value of `tensors` (tensor or list/tuple of nested tensors) and convert them to numpy before
        concatenating them to `gathered`
        """
        if tensors is None:
            return
        if self.args.local_rank != -1:
            tensors = distributed_concat(tensors)
        return tensors

        # Copied from Accelerate.

    def _pad_across_processes(self, tensor, pad_index=-100):
        """
        Recursively pad the tensors in a nested list/tuple/dictionary of tensors from all devices to the same size so
        they can safely be gathered.
        """
        if isinstance(tensor, (list, tuple)):
            return type(tensor)(self._pad_across_processes(t, pad_index=pad_index) for t in tensor)
        elif isinstance(tensor, dict):
            return type(tensor)({k: self._pad_across_processes(v, pad_index=pad_index) for k, v in tensor.items()})
        elif not isinstance(tensor, paddle.Tensor):
            raise TypeError(
                f"Can't pad the values of type {type(tensor)}, only of nested list/tuple/dicts of tensors."
            )

        if len(tensor.shape) < 2:
            return tensor
        # Gather all sizes
        size = paddle.to_tensor(tensor.shape)[None]
        sizes = self._nested_gather(size).cpu()

        max_size = max(s[1] for s in sizes)
        if tensor.shape[1] == max_size:
            return tensor

        # Then pad to the maximum size
        old_size = tensor.shape
        new_size = list(old_size)
        new_size[1] = max_size
        # new_tensor = tensor.new_zeros(tuple(new_size)) + pad_index
        new_tensor = paddle.zeros(tuple(new_size), dtype=tensor.dtype) + pad_index
        new_tensor[:, : old_size[1]] = tensor
        return new_tensor

    def _set_signature_columns_if_needed(self):
        if self._signature_columns is None:
            # Inspect model forward signature to keep only the arguments it accepts.
            signature = inspect.signature(self.model.forward)
            self._signature_columns = list(signature.parameters.keys())
            # Labels may be named label or label_ids, the default data collator handles that.
            self._signature_columns += list(set(["label", "label_ids"] + self.label_names))

    def _remove_unused_columns(self, dataset: "datasets.Dataset", description: Optional[str] = None):
        if not self.args.remove_unused_columns:
            return dataset
        if self._signature_columns is None:
            # Inspect model forward signature to keep only the arguments it accepts.
            signature = inspect.signature(self.model.forward)
            self._signature_columns = list(signature.parameters.keys())
            # Labels may be named label or label_ids, the default data collator handles that.
            self._signature_columns += ["label", "label_ids", "labels", "start_positions", "end_positions"]

        ignored_columns = list(set(dataset.column_names) - set(self._signature_columns))
        if len(ignored_columns) > 0:
            dset_description = "" if description is None else f"in the {description} set "
            logger.info(
                f"The following columns {dset_description} don't have a corresponding argument in "
                f"`{self.model.__class__.__name__}.forward` and have been ignored: {', '.join(ignored_columns)}."
                f" If {', '.join(ignored_columns)} are not expected by `{self.model.__class__.__name__}.forward`, "
                f" you can safely ignore this message."
            )

        columns = [k for k in self._signature_columns if k in dataset.column_names]

        if version.parse(datasets.__version__) < version.parse("1.4.0"):
            dataset.set_format(
                type=dataset.format["type"], columns=columns, format_kwargs=dataset.format["format_kwargs"]
            )
            return dataset
        else:
            return dataset.remove_columns(ignored_columns)

    def _get_collator_with_removed_columns(
        self, data_collator: Callable, description: Optional[str] = None
    ) -> Callable:
        """Wrap the data collator in a callable removing unused columns."""
        if not self.args.remove_unused_columns:
            return data_collator
        self._set_signature_columns_if_needed()
        signature_columns = self._signature_columns

        remove_columns_collator = RemoveColumnsCollator(
            data_collator=data_collator,
            signature_columns=signature_columns,
            logger=logger,
            description=description,
            model_name=self.model.__class__.__name__,
        )
        return remove_columns_collator

    def _is_iterable_dataset(self, dataset):
        return isinstance(dataset, paddle.io.IterableDataset)

    def _is_iterable_dataset_distributed(self, dataset):
        # For distributed dataloaer.
        is_iterable_dataset_tensor = paddle.to_tensor(self._is_iterable_dataset(dataset)).reshape([1])
        if dist.get_world_size() > 1:
            dist.all_reduce(is_iterable_dataset_tensor, op=dist.ReduceOp.MAX)
        if is_iterable_dataset_tensor.item() == 1:
            return True
        return False

    def print_config(self, args=None, key=""):
        """
        print config values
        """
        logger.debug("=" * 60)
        if args is None:
            args = self.args
            key = "Training"
        import paddlenlp

        logger.debug("{:^40}".format("{} Configuration Arguments".format(key)))
        logger.debug("{:30}: {}".format("paddle commit id", paddle.version.commit))
        logger.debug("{:30}: {}".format("paddlenlp commit id", paddlenlp.version.commit))

        for a in dir(args):
            if a[:2] != "__":  # don't print double underscore methods
                v = getattr(args, a)
                if not isinstance(v, types.MethodType):
                    logger.debug("{:30}: {}".format(a, v))

        logger.debug("")

    def is_unified_checkpoint(self, resume_from_checkpoint, safe_serialization=True):
        is_unified_checkpoint_type = False
        if isinstance(self.model, LoRAModel) or isinstance(self.model, PrefixModelForCausalLM):
            weights_index_name = (
                PADDLE_PEFT_WEIGHTS_INDEX_NAME if not safe_serialization else SAFE_PEFT_WEIGHTS_INDEX_NAME
            )
        else:
            weights_index_name = PADDLE_WEIGHTS_INDEX_NAME if not safe_serialization else SAFE_WEIGHTS_INDEX_NAME
        master_weights_index_name = (
            PADDLE_MASTER_WEIGHTS_INDEX_NAME if not safe_serialization else SAFE_MASTER_WEIGHTS_INDEX_NAME
        )
        weights_index_file = os.path.join(
            resume_from_checkpoint,
            weights_index_name,
        )
        master_weights_index_file = os.path.join(
            resume_from_checkpoint,
            master_weights_index_name,
        )

        if distributed_isfile(weights_index_file) or distributed_isfile(master_weights_index_file):
            is_unified_checkpoint_type = True

        return is_unified_checkpoint_type<|MERGE_RESOLUTION|>--- conflicted
+++ resolved
@@ -2332,13 +2332,7 @@
                                     state_dict, save_path, saved_signal_path=saved_signal_path
                                 )
                             else:
-<<<<<<< HEAD
-                                self._save_ckpt_func(state_dict, save_path)
-                                with open(saved_signal_path, mode="w+") as f:
-                                    f.write("1")
-=======
                                 self._save_ckpt_func(state_dict, save_path, saved_signal_path)
->>>>>>> 70da4825
                 else:
                     if self.args.unified_checkpoint and "async_save" in self.args.unified_checkpoint_config:
                         global_rank = paddle.distributed.get_rank() if paddle.distributed.get_world_size() > 1 else -1
