--- conflicted
+++ resolved
@@ -1528,14 +1528,10 @@
         logger.info(f"Saving model checkpoint to {output_dir}")
         # Save a trained model and configuration using `save_pretrained()`.
         # They can then be reloaded using `from_pretrained()`
-<<<<<<< HEAD
 
         merge_tensor_parallel = merge_tensor_parallel and self.args.use_hybrid_parallel
 
-        if not isinstance(self.model, PretrainedModel):
-=======
         if not isinstance(self.model, PretrainedModel) and not isinstance(self.model, LoRAModel):
->>>>>>> 444f989b
             if isinstance(unwrap_model(self.model), PretrainedModel):
                 unwrap_model(self.model).save_pretrained(output_dir, merge_tensor_parallel=merge_tensor_parallel)
             else:
