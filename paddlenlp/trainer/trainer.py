--- conflicted
+++ resolved
@@ -357,17 +357,8 @@
         self.do_grad_scaling = False
         self.enable_autocast_context_manager = False
         if args.fp16 or args.bf16:
-<<<<<<< HEAD
-            logger.info("Using half precision")
-            self.enable_autocast_context_manager = True
-            self.do_grad_scaling = True if args.fp16 else False
-            self.amp_dtype = "float16" if args.fp16 else "bfloat16"
-            self.scaler = paddle.amp.GradScaler(init_loss_scaling=self.args.scale_loss)
-            self._wrap_for_amp_training()
-=======
             # set do_grad_scaling, enable_autocast_context_manager
             self._wrap_amp_model(args, model)
->>>>>>> 9a313229
 
         if args.recompute:
 
@@ -470,41 +461,6 @@
         """
         self.callback_handler.remove_callback(callback)
 
-    def _wrap_for_amp_training(self):
-        # fix for load saved fp16 or bf16 ckpt, decorate model first.
-        if self.args.fp16_opt_level == "O2":
-            paddle.amp.decorate(
-                models=self.model,
-                level=self.args.fp16_opt_level,
-                dtype=self.amp_dtype,
-                excluded_layers=QuantizationLinear,
-            )
-        # for pipeline mode and pure tensor parallel
-        if self.args.pipeline_parallel_degree > 1 or (self.args.tensor_parallel_degree > 1 and self.sharding is None):
-            if self.args.amp_master_grad:
-                mix_precision_utils.MixPrecisionScaler(self.scaler)  # retun value has no use
-            self.scaler = fleet.distributed_scaler(self.scaler)
-        elif self.sharding is not None:
-            if self.amp_dtype == "float16" or self.amp_dtype == "bfloat16":
-                if ShardingOption.SHARD_OP in self.args.sharding:
-                    self.scaler = fleet.distributed_scaler(self.scaler)
-                    if self.args.amp_master_grad:
-                        mix_precision_utils.MixPrecisionScaler(self.scaler)  # retun value has no use
-                else:
-                    # scaler for stage2 and stage3
-                    from paddle.distributed.fleet.meta_parallel.sharding.group_sharded_utils import (
-                        GroupShardedScaler,
-                    )
-
-                    if self.args.amp_master_grad:
-                        mix_precision_utils.MixPrecisionScaler(self.scaler)  # return value has no use
-
-                    self.scaler = GroupShardedScaler(self.scaler)
-            else:
-                self.do_grad_scaling = False
-                self.use_cuda_amp = False
-                self.amp_dtype = None
-
     def _load_from_peft_checkpoint(self, resume_from_checkpoint=None):
         """load state_dict from checkpoint, Only for PEFT Model.
 
@@ -795,33 +751,6 @@
                 # the numel is roughly, because the tensor parallel still hold own bias or layer_norm weight without splited
                 # so, the trainable numel is a little bigger than real.
                 logger.debug(f"  Number of trainable parameters = {trainable_numel:,} (all devices, roughly)")
-
-        return self._inner_training_loop(
-            args,
-            model,
-            train_dataloader,
-            len_dataloader,
-            max_steps,
-            num_train_epochs,
-            num_update_steps_per_epoch,
-            num_train_samples,
-            resume_from_checkpoint,
-            ignore_keys_for_eval,
-        )
-
-    def _inner_training_loop(
-        self,
-        args,
-        model,
-        train_dataloader,
-        len_dataloader,
-        max_steps,
-        num_train_epochs,
-        num_update_steps_per_epoch,
-        num_train_samples,
-        resume_from_checkpoint,
-        ignore_keys_for_eval,
-    ):
 
         return self._inner_training_loop(
             args,
@@ -2384,11 +2313,7 @@
                 if state_dict is None:
                     state_dict = self.model.state_dict()
 
-<<<<<<< HEAD
                 self._save_ckpt_func(
-=======
-                paddle.save(
->>>>>>> 9a313229
                     state_dict,
                     os.path.join(output_dir, _add_variant(PADDLE_WEIGHTS_NAME, self.args.weight_name_suffix)),
                 )
