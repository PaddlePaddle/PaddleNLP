# Copyright 2020-present the HuggingFace Inc. team.
# Copyright (c) 2022 PaddlePaddle Authors. All Rights Reserved.
#
# Licensed under the Apache License, Version 2.0 (the "License");
# you may not use this file except in compliance with the License.
# You may obtain a copy of the License at
#
#     http://www.apache.org/licenses/LICENSE-2.0
#
# Unless required by applicable law or agreed to in writing, software
# distributed under the License is distributed on an "AS IS" BASIS,
# WITHOUT WARRANTIES OR CONDITIONS OF ANY KIND, either express or implied.
# See the License for the specific language governing permissions and
# limitations under the License.

# This file is modified from
#  https://github.com/huggingface/transformers/blob/main/src/transformers/trainer.py

import collections
import contextlib
import inspect
import math
import os
import random
import re
import shutil
import sys
import time
import types
import warnings
from collections import OrderedDict
from collections.abc import Mapping
from pathlib import Path
from typing import Any, Callable, Dict, List, Optional, Tuple, Union

import numpy as np
import paddle
import paddle.amp.auto_cast as autocast
import paddle.distributed as dist
import paddle.nn as nn
from packaging import version
from paddle.distributed import fleet
from paddle.distributed.fleet.meta_optimizers.dygraph_optimizer.dygraph_sharding_optimizer import (
    DygraphShardingOptimizer,
)
from paddle.distributed.fleet.meta_optimizers.dygraph_optimizer.hybrid_parallel_optimizer import (
    HybridParallelOptimizer,
)
from paddle.distributed.fleet.meta_parallel.sharding.group_sharded_optimizer_stage2 import (
    GroupShardedOptimizerStage2,
)

try:
    from paddle.distributed.fleet.utils.hybrid_parallel_util import (
        obtain_optimizer_parameters_list,
    )

    _obtain_optimizer_parameters_list = obtain_optimizer_parameters_list
except:
    try:
        from paddle.distributed.fleet.meta_optimizers.dygraph_optimizer.hybrid_parallel_optimizer import (
            _obtain_optimizer_parameters_list,
        )
    except:
        _obtain_optimizer_parameters_list = None

from paddle.distributed.fleet.utils.hybrid_parallel_util import (
    fused_allreduce_gradients,
)
from paddle.io import DataLoader, Dataset, DistributedBatchSampler
from tqdm.auto import tqdm

from ..data import (
    DataCollator,
    DataCollatorWithPadding,
    DistDataLoader,
    default_data_collator,
)
from ..peft import LoRAModel, PrefixModelForCausalLM
from ..transformers.model_utils import (
    PretrainedModel,
    _add_variant,
    load_sharded_checkpoint,
    unwrap_model,
)
from ..transformers.tokenizer_utils import PretrainedTokenizer
from ..utils.batch_sampler import DistributedBatchSampler as NlpDistributedBatchSampler
from ..utils.env import (
    LORA_WEIGHTS_NAME,
    PADDLE_WEIGHTS_INDEX_NAME,
    PADDLE_WEIGHTS_NAME,
    PREFIX_WEIGHTS_NAME,
)
from ..utils.import_utils import is_datasets_available
from ..utils.log import logger
from .integrations import get_reporting_integration_callbacks
from .plugins.timer import get_timers, set_timers
from .plugins.unified_checkpoint import (
    load_unified_checkpoint,
    save_unified_checkpoint,
    save_unified_optimizer,
)
from .trainer_callback import (
    CallbackHandler,
    DefaultFlowCallback,
    PrinterCallback,
    ProgressCallback,
    TrainerCallback,
    TrainerControl,
    TrainerState,
)
from .trainer_utils import (  # set_hyrbid_parallel_seed,
    PREFIX_CHECKPOINT_DIR,
    EvalLoopOutput,
    EvalPrediction,
    IterableDatasetShard,
    OptimizerNames,
    PredictionOutput,
    RemoveColumnsCollator,
    ShardingOption,
    TrainerMemoryTracker,
    TrainOutput,
    find_batch_size,
    get_last_checkpoint,
    get_scheduler,
    has_length,
    set_seed,
    speed_metrics,
)
from .training_args import TrainingArguments
from .utils import reshard as reshard_util
from .utils.helper import (  # nested_truncate,
    broadcast_dp_optimizer,
    distributed_concat,
    distributed_file,
    distributed_isfile,
    nested_concat,
    nested_detach,
    nested_numpify,
    nested_truncate,
)
from .utils.sharding_io import ShardingIO

DEFAULT_CALLBACKS = [DefaultFlowCallback]
DEFAULT_PROGRESS_CALLBACK = ProgressCallback

# Name of the files used for checkpointing
TRAINING_ARGS_NAME = "training_args.bin"
TRAINER_STATE_NAME = "trainer_state.json"

OPTIMIZER_NAME = "optimizer.pdopt"
SCHEDULER_NAME = "scheduler.pdparams"
SCALER_NAME = "scaler.pdparams"


if is_datasets_available():
    import datasets


try:
    from paddle.distributed.fleet.utils import mix_precision_utils
except:
    mix_precision_utils = None

try:
    from paddle.io.dataloader.dataloader_iter import _DataLoaderIterBase
except:
    from paddle.fluid.dataloader.dataloader_iter import _DataLoaderIterBase


def is_dp_group_support_in_group_sharded_parallel():
    return "dp_group" in set(inspect.signature(paddle.distributed.sharding.group_sharded_parallel).parameters.keys())


__all__ = ["Trainer"]


class Trainer:
    """
    Trainer is a simple but feature-complete training and eval loop for PaddlePaddle, optimized for PaddleNLP.

    Args:
        model ([`PretrainedModel`] or `paddle.nn.Layer`, *optional*):
            The model to train, evaluate or use for predictions.

            [`Trainer`] is optimized to work with the [`PretrainedModel`] provided by the library. You can still use
            your own models defined as `paddle.nn.Layer` as long as they work the same way as the PaddleNLP
            models.
        criterion(`paddle.nn.Layer`, *optional*):
            The model may only output the loggit, if you want do more computation for the output of model, you can
            add the criterion Layer.
        args ([`TrainingArguments`], *optional*):
            The arguments to tweak for training. Will default to a basic instance of [`TrainingArguments`] with the
            `output_dir` set to a directory named *tmp_trainer* in the current directory if not provided.
        data_collator (`DataCollator`, *optional*):
            The function to use to form a batch from a list of elements of `train_dataset` or `eval_dataset`. Will
            default to [`default_data_collator`] if no `tokenizer` is provided, an instance of
            [`DataCollatorWithPadding`] otherwise.
        train_dataset (`paddle.io.Dataset` or `paddle.io.IterableDataset`, *optional*):
            The dataset to use for training. If it is an `datasets.Dataset`, columns not accepted by the
            `model.forward()` method are automatically removed.
        eval_dataset (Union[`paddle.io.Dataset`, Dict[str, `paddle.io.Dataset`]],  *optional*):
             The dataset to use for evaluation. If it is a [`~datasets.Dataset`], columns not accepted by the
             `model.forward()` method are automatically removed. If it is a dictionary, it will evaluate on each
             dataset prepending the dictionary key to the metric name.
        tokenizer ([`PretrainedTokenizer`], *optional*):
            The tokenizer used to preprocess the data. If provided, will be used to automatically pad the inputs the
            maximum length when batching inputs, and it will be saved along the model to make it easier to rerun an
            interrupted training or reuse the fine-tuned model.
        compute_metrics (`Callable[[EvalPrediction], Dict]`, *optional*):
            The function that will be used to compute metrics at evaluation. Must take a [`EvalPrediction`] and return
            a dictionary string to metric values.
        callbacks (List of [`TrainerCallback`], *optional*):
            A list of callbacks to customize the training loop. Will add those to the list of default callbacks.
            If you want to remove one of the default callbacks used, use the [`Trainer.remove_callback`] method.
        optimizers (`Tuple[paddle.optimizer.Optimizer, paddle.optimizer.lr.LRScheduler]`, *optional*): A tuple
            containing the optimizer and the scheduler to use. Will default to an instance of [`AdamW`] on your model
            and a scheduler given by [`get_linear_schedule_with_warmup`] controlled by `args`.
        preprocess_logits_for_metrics (`Callable[[paddle.Tensor, paddle.Tensor], paddle.Tensor]`, *optional*):
            A function that preprocess the logits right before caching them at each evaluation step. Must take two
            tensors, the logits and the labels, and return the logits once processed as desired. The modifications made
            by this function will be reflected in the predictions received by `compute_metrics`.

    Important attributes:

        - **model** -- Always points to the core model. If using a transformers model, it will be a [`PretrainedModel`]
          subclass.
        - **model_wrapped** -- Always points to the most external model in case one or more other modules wrap the
          original model. This is the model that should be used for the forward pass. For example, the inner model is
          wrapped in `paddle.DataParallel`. If model hasn't been wrapped, then `self.model_wrapped` is the same
          as `self.model`.

    """

    from .trainer_utils import log_metrics, metrics_format, save_metrics, save_state

    def __init__(
        self,
        model: Union[PretrainedModel, nn.Layer] = None,
        criterion: nn.Layer = None,
        args: TrainingArguments = None,
        data_collator: Optional[DataCollator] = None,
        train_dataset: Optional[Dataset] = None,
        eval_dataset: Union[Dataset, Dict[str, Dataset]] = None,
        tokenizer: Optional[PretrainedTokenizer] = None,
        compute_metrics: Optional[Callable[[EvalPrediction], Dict]] = None,
        callbacks: Optional[List[TrainerCallback]] = None,
        optimizers: Tuple[paddle.optimizer.Optimizer, paddle.optimizer.lr.LRScheduler] = (None, None),
        preprocess_logits_for_metrics: Callable[[paddle.Tensor, paddle.Tensor], paddle.Tensor] = None,
    ):

        if args is None:
            output_dir = "tmp_trainer"
            logger.info(f"No `TrainingArguments` passed, using `output_dir={output_dir}`.")
            args = TrainingArguments(output_dir=output_dir)

        self.args = args
        self.is_in_train = False
        # self.do_grad_scaling = args.fp16

        # memory metrics - must set up as early as possible
        self._memory_tracker = TrainerMemoryTracker(self.args.skip_memory_metrics)
        self._memory_tracker.start()

        # Seed must be set before instantiating the model when using model
        set_seed(args=self.args)

        if model is None:
            raise RuntimeError("`Trainer` requires either a `model` or `model_init` argument")

        if self.args.should_save or self.args.should_save_model_state:
            os.makedirs(self.args.output_dir, exist_ok=True)

        self.sharding = None
        if len(args.sharding) > 0:
            if args.local_rank == -1:
                raise ValueError("Using sharding only works in distributed training.")
            self.sharding = True

        # init parallel env
        if paddle.distributed.get_world_size() > 1:
            if self.args.use_hybrid_parallel:
                self.hcg = fleet.get_hybrid_communicate_group()
                self.dp_group = self.hcg.get_data_parallel_group()
                self.sharding_group = self.hcg.get_sharding_parallel_group()

        default_collator = default_data_collator if tokenizer is None else DataCollatorWithPadding(tokenizer)

        self.data_collator = data_collator if data_collator is not None else default_collator
        self.train_dataset = train_dataset
        self.eval_dataset = eval_dataset
        self.tokenizer = tokenizer
        if not args.skip_profile_timer:
            set_timers()
        self.timers = get_timers()

        self.model_wrapped = model
        self.model = model
        self.criterion = criterion

        self.compute_metrics = compute_metrics
        self.preprocess_logits_for_metrics = preprocess_logits_for_metrics
        self.optimizer, self.lr_scheduler = optimizers
        # Label smoothing
        # if self.args.label_smoothing_factor != 0:
        #     self.label_smoother = LabelSmoother(epsilon=self.args.label_smoothing_factor)
        # else:
        self.label_smoother = None
        self.state = TrainerState()
        self.control = TrainerControl()
        self._signature_columns = None
        self.optimizer_grouped_parameters = None
        self.sharding_io = None
        if self.args.should_save_sharding_stage1_model or self.args.should_load_sharding_stage1_model:
            self.sharding_io = ShardingIO(self.args, self.model, self.optimizer)

        if self.sharding is not None and self.optimizer is not None:
            raise RuntimeError(
                "Passing `optimizers` is not allowed if sharding is enabled."
                "You should subclass `Trainer` and override the `create_optimizer_and_scheduler` method."
            )
        if self.args.pipeline_parallel_degree > 1:
            from paddle.distributed.fleet.meta_parallel import PipelineLayer

            assert (isinstance(model, LoRAModel) and isinstance(model.model, PipelineLayer)) or isinstance(
                model, PipelineLayer
            ), "Only support pipeline parallel mode when model is PipelineLayer!!!"

        default_callbacks = DEFAULT_CALLBACKS + get_reporting_integration_callbacks(self.args.report_to)
        callbacks = default_callbacks if callbacks is None else default_callbacks + callbacks
        self.callback_handler = CallbackHandler(
            callbacks, self.model, self.tokenizer, self.optimizer, self.lr_scheduler
        )
        self.add_callback(PrinterCallback if self.args.disable_tqdm else DEFAULT_PROGRESS_CALLBACK)

        if args.max_steps > 0:
            logger.info("max_steps is given, it will override any value given in num_train_epochs")

        if train_dataset is not None and not isinstance(train_dataset, collections.abc.Sized) and args.max_steps <= 0:
            raise ValueError("train_dataset does not implement __len__, max_steps has to be specified")

        self.do_grad_scaling = False
        self.enable_autocast_context_manager = False

        if args.fp16 or args.bf16:
            logger.info("Using half precision")
            self.enable_autocast_context_manager = True
            self.do_grad_scaling = True if args.fp16 else False
            self.amp_dtype = "float16" if args.fp16 else "bfloat16"
            # fix for load saved fp16 or bf16 ckpt, decorate model first.
            if self.args.fp16_opt_level == "O2":
                if self.amp_dtype == "bfloat16":
                    # fix for paddlepaddle < 2.4.1, not support for bf16
                    paddle.amp.decorate(models=model, level=self.args.fp16_opt_level, dtype=self.amp_dtype)
                else:
                    paddle.amp.decorate(models=model, level=self.args.fp16_opt_level)
            # for pipeline mode and pure tensor parallel
            if self.args.pipeline_parallel_degree > 1 or (
                self.args.tensor_parallel_degree > 1 and self.sharding is None
            ):
                self.scaler = paddle.amp.GradScaler(init_loss_scaling=self.args.scale_loss)
                if self.args.amp_master_grad:
                    mix_precision_utils.MixPrecisionScaler(self.scaler)  # retun value has no use
                self.scaler = fleet.distributed_scaler(self.scaler)
            elif self.sharding is not None:
                self.scaler = paddle.amp.GradScaler(init_loss_scaling=self.args.scale_loss)
                if self.amp_dtype == "float16" or self.amp_dtype == "bfloat16":
                    if ShardingOption.SHARD_OP in self.args.sharding:
                        self.scaler = fleet.distributed_scaler(self.scaler)
                        if self.args.amp_master_grad:
                            mix_precision_utils.MixPrecisionScaler(self.scaler)  # retun value has no use
                    else:
                        # scaler for stage2 and stage3
                        from paddle.distributed.fleet.meta_parallel.sharding.group_sharded_utils import (
                            GroupShardedScaler,
                        )

                        if self.args.amp_master_grad:
                            mix_precision_utils.MixPrecisionScaler(self.scaler)  # return value has no use

                        self.scaler = GroupShardedScaler(self.scaler)
                else:
                    self.do_grad_scaling = False
                    self.use_cuda_amp = False
                    self.amp_dtype = None

            else:
                self.scaler = paddle.amp.GradScaler(init_loss_scaling=self.args.scale_loss)

        if args.recompute:

            def fn(layer):
                if hasattr(layer, "enable_recompute") and (
                    layer.enable_recompute is False or layer.enable_recompute == 0
                ):
                    layer.enable_recompute = True

            model.apply(fn)

        default_label_names = (
            ["start_positions", "end_positions"]
            if "QusetionAnswering" in type(self.model).__name__ or "UIE" in type(self.model).__name__
            else ["labels"]
        )
        self.label_names = default_label_names if self.args.label_names is None else self.args.label_names

        self.control = self.callback_handler.on_init_end(self.args, self.state, self.control)
        self.print_config()

        # very last
        self._memory_tracker.stop_and_update_metrics()

    def add_callback(self, callback):
        """
        Add a callback to the current list of [`~TrainerCallback`].

        Args:
           callback (`type` or [`~TrainerCallback`]):
               A [`~TrainerCallback`] class or an instance of a [`~TrainerCallback`]. In the
               first case, will instantiate a member of that class.
        """
        self.callback_handler.add_callback(callback)

    def pop_callback(self, callback):
        """
        Remove a callback from the current list of [`~TrainerCallback`] and returns it.
        If the callback is not found, returns `None` (and no error is raised).
        Args:
           callback (`type` or [`~TrainerCallback`]):
               A [`~TrainerCallback`] class or an instance of a [`~TrainerCallback`]. In the
               first case, will pop the first member of that class found in the list of callbacks.
        Returns:
            [`~TrainerCallback`]: The callback removed, if found.
        """
        return self.callback_handler.pop_callback(callback)

    def remove_callback(self, callback):
        """
        Remove a callback from the current list of [`~TrainerCallback`].
        Args:
           callback (`type` or [`~TrainerCallback`]):
               A [`~TrainerCallback`] class or an instance of a [`~TrainerCallback`]. In the
               first case, will remove the first member of that class found in the list of callbacks.
        """
        self.callback_handler.remove_callback(callback)

    def _load_from_peft_checkpoint(self, resume_from_checkpoint=None):
        """load state_dict from checkpoint, Only for PEFT Model.

        Args:
            resume_from_checkpoint (`str` or `bool`, *optional*):
                If a `str`, local path to a saved checkpoint as saved by a previous instance of [`Trainer`]. If a
                `bool` and equals `True`, load the last checkpoint in *args.output_dir* as saved by a previous instance
                of [`Trainer`]. Only load model state dict.
        """

        if resume_from_checkpoint is not None:
            convert_tp = False
            if isinstance(self.model, LoRAModel):
                if self.model.quantized or self.args.pipeline_parallel_degree > 1:
                    weights_file = os.path.join(
                        resume_from_checkpoint, _add_variant(LORA_WEIGHTS_NAME, self.args.weight_name_suffix)
                    )
                else:
                    weights_file = os.path.join(resume_from_checkpoint, LORA_WEIGHTS_NAME)
                    if self.model.lora_config.tensor_parallel_degree > 1:
                        convert_tp = True
            elif isinstance(self.model, PrefixModelForCausalLM):
                weights_file = os.path.join(resume_from_checkpoint, PREFIX_WEIGHTS_NAME)
                if self.model.prefix_config.tensor_parallel_degree > 1:
                    convert_tp = True
            if self.args.dataset_rank == 0:
                logger.info(f"Loading model from {resume_from_checkpoint} .")

                if os.path.isfile(weights_file):
                    # We load the model state dict on the CPU to avoid an OOM error.
                    state_dict = paddle.load(weights_file, return_numpy=True)
                    if convert_tp:
                        state_dict = self.model._convert_tensor_parallel(state_dict)

                    # If the model is on the GPU, it still works!
                    self._set_state_dict_in_model(state_dict)
                    # release memory
                    del state_dict
        elif resume_from_checkpoint is not None:
            logger.info(f"not loading ckpt :{self.args.dataset_rank}")

    def _load_from_checkpoint(self, resume_from_checkpoint=None):
        """load state_dict from_checkpoint, Only load model state dict.

        Args:
            resume_from_checkpoint (`str` or `bool`, *optional*):
                If a `str`, local path to a saved checkpoint as saved by a previous instance of [`Trainer`]. If a
                `bool` and equals `True`, load the last checkpoint in *args.output_dir* as saved by a previous instance
                of [`Trainer`]. Only load model state dict.
        """
        resume_from_checkpoint = None if not resume_from_checkpoint else resume_from_checkpoint

        # Load potential model checkpoint
        if isinstance(resume_from_checkpoint, bool) and resume_from_checkpoint:
            resume_from_checkpoint = get_last_checkpoint(self.args.output_dir)
            if resume_from_checkpoint is None:
                raise ValueError(f"No valid checkpoint found in output directory ({self.args.output_dir})")

        if self.args.unified_checkpoint:
            if resume_from_checkpoint is not None and self.args.dataset_rank == 0:
                load_unified_checkpoint(
                    self.model,
                    resume_from_checkpoint,
                    safe_serialization=True,
                )
                logger.info(f"Loading model from {resume_from_checkpoint} using unified checkpoint.")
                return

        if isinstance(self.model, LoRAModel) or isinstance(self.model, PrefixModelForCausalLM):
            self._load_from_peft_checkpoint(resume_from_checkpoint)
            return

        weight_name = PADDLE_WEIGHTS_NAME
        weight_index_name = PADDLE_WEIGHTS_INDEX_NAME  # currently set paddle as default, do not support safetensors.

        if self.args.should_load_sharding_stage1_model:
            state_dict = self.sharding_io.load_state_dict_from_checkpoint_with_reshard(
                resume_from_checkpoint,
                base_weight_name=weight_name,
            )
        else:
            if resume_from_checkpoint is not None and self.args.dataset_rank == 0:

                weights_file = os.path.join(
                    resume_from_checkpoint, _add_variant(weight_name, self.args.weight_name_suffix)
                )
                weights_index_file = os.path.join(
                    resume_from_checkpoint, _add_variant(weight_index_name, self.args.weight_name_suffix)
                )

                if not any(
                    os.path.isfile(f)
                    for f in [
                        weights_file,
                        weights_index_file,
                    ]
                ):
                    raise ValueError(f"Can't find a valid checkpoint at {resume_from_checkpoint}")

                logger.info(f"Loading model from {resume_from_checkpoint} .")

                if os.path.isfile(weights_file):
                    # We load the model state dict on the CPU to avoid an OOM error.
                    state_dict = paddle.load(weights_file, return_numpy=True)

                    # If the model is on the GPU, it still works!
                    self._set_state_dict_in_model(state_dict)
                    # release memory
                    del state_dict
                else:
                    # We load the sharded checkpoint.
                    missing_keys, unexpected_keys = load_sharded_checkpoint(
                        self.model, resume_from_checkpoint, self.args.weight_name_suffix, prefer_safe=False
                    )
                    logger.info(f"set state_dict: {missing_keys, unexpected_keys}")

            elif resume_from_checkpoint is not None:
                logger.info(f"not loading ckpt :{self.args.dataset_rank}")

    def _wrap_model_and_load_sharded_checkpoint(self, resume_from_checkpoint):
        # In the sharded mode, should invoke _load_from_checkpoint after _wrap_model.
        # In this mode, each sharding rank load sharded params, do not need to implement the broadcast logic.
        model = self._wrap_model(self.model_wrapped)
        if self.sharding_io is not None:
            # the self.optimizer should be wrapped and it is done in _wrap_model
            self.sharding_io.set_optimizer(self.optimizer)
        if model is not self.model:
            self.model_wrapped = model
        # Should invoke _load_from_checpoint after _load_optimizer_and_scheduler
        # because the _load_from_checkpoint method rely on the optimizer in the shareded mode.
        if resume_from_checkpoint:
            self._load_optimizer_and_scheduler(resume_from_checkpoint)
            self._load_from_checkpoint(resume_from_checkpoint)
        return model

    def train(
        self,
        resume_from_checkpoint: Optional[Union[str, bool]] = None,
        ignore_keys_for_eval: Optional[List[str]] = None,
    ):
        """
        Main training entry point.

        Args:
            resume_from_checkpoint (`str` or `bool`, *optional*):
                If a `str`, local path to a saved checkpoint as saved by a previous instance of [`Trainer`]. If a
                `bool` and equals `True`, load the last checkpoint in *args.output_dir* as saved by a previous instance
                of [`Trainer`]. If present, training will resume from the model/optimizer/scheduler states loaded here.
            ignore_keys_for_eval (`List[str]`, *optional*)
                A list of keys in the output of your model (if it is a dictionary) that should be ignored when
                gathering predictions for evaluation during the training.
        """
        args = self.args
        self.is_in_train = True

        logger.info(f"Starting training from resume_from_checkpoint : {resume_from_checkpoint}")

        # The resume_from_checkpoint could be None in some machine node.
        # Here we reset None to temp directory.
        if args.world_size > 1:
            is_resume_from_checkpoint = paddle.to_tensor([resume_from_checkpoint is not None])
            paddle.distributed.all_reduce(is_resume_from_checkpoint)
            is_resume_from_checkpoint = is_resume_from_checkpoint.item()
            if is_resume_from_checkpoint > 0 and is_resume_from_checkpoint < paddle.distributed.get_world_size():
                if resume_from_checkpoint is None:
                    resume_from_checkpoint = os.path.join(self.args.output_dir, "local_tempdir")
                    if os.path.exists(resume_from_checkpoint) and self.args.local_rank == 0:
                        shutil.rmtree(resume_from_checkpoint)
                    os.makedirs(resume_from_checkpoint, exist_ok=True)
                    logger.info(f"Reset resume_from_checkpoint to temp directory : {resume_from_checkpoint}")

        # memory metrics - must set up as early as possible
        self._memory_tracker.start()

        if not self.args.should_load_sharding_stage1_model:
            self._load_from_checkpoint(resume_from_checkpoint)

        train_dataloader = self.get_train_dataloader()

        total_train_batch_size = args.train_batch_size * args.gradient_accumulation_steps * args.dataset_world_size
        len_dataloader = None
        if has_length(train_dataloader):
            len_dataloader = len(train_dataloader)
            num_update_steps_per_epoch = len(train_dataloader) // args.gradient_accumulation_steps
            num_update_steps_per_epoch = max(num_update_steps_per_epoch, 1)
            num_examples = len(self.train_dataset)

            if args.max_steps > 0:
                max_steps = args.max_steps
                num_train_epochs = args.max_steps // num_update_steps_per_epoch + int(
                    args.max_steps % num_update_steps_per_epoch > 0
                )
                num_train_samples = args.max_steps * total_train_batch_size
            else:
                max_steps = int(num_update_steps_per_epoch * args.num_train_epochs)
                num_train_epochs = math.ceil(args.num_train_epochs)
                num_train_samples = int(len(self.train_dataset) * args.num_train_epochs)

            if args.minimum_eval_times is not None and args.minimum_eval_times > 0:
                if max_steps // args.eval_steps < args.minimum_eval_times:
                    exp_step = max_steps / args.minimum_eval_times
                    exp_step = max(int(exp_step - exp_step % 10), 10)
                    logger.info("Reset eval step by minimum_eval_times to %d" % exp_step)
                    args.eval_steps = exp_step
        elif args.max_steps > 0:  # Rely on max_steps when dataloader does not have a working size
            max_steps = args.max_steps
            # Setting a very large number of epochs so we go as many times as necessary over the iterator.
            num_train_epochs = sys.maxsize
            num_update_steps_per_epoch = max_steps
            num_examples = total_train_batch_size * args.max_steps
            num_train_samples = args.max_steps * total_train_batch_size
        else:
            raise ValueError(
                f"args.max_steps must be set to a positive value if dataloader does not have a length, was {args.max_steps}"
            )

        # delay_optimizer_creation = (
        #     self.sharding is not None
        #     and ShardingOption.SHARD_OP in self.args.sharding
        # )
        delay_optimizer_creation = False

        if not delay_optimizer_creation:
            self.create_optimizer_and_scheduler(num_training_steps=max_steps)

        self.state = TrainerState()

        if self.args.should_load_sharding_stage1_model:
            model = self._wrap_model_and_load_sharded_checkpoint(resume_from_checkpoint)
        elif self.args.should_save_sharding_stage1_model:
            # In the non-sharded mode, should invoke _load_from_checkpoint before _wrap_model.
            # In this mode, the rank0 load all params and the _wrap_model implicitly broadcast params from rank0 to the other ranks.
            model = self._wrap_model(self.model_wrapped)
            if self.sharding_io is not None:
                assert delay_optimizer_creation is False, "delay_optimizer_creation should be False"
                # the self.optimizer should be wrapped and it is done in _wrap_model
                self.sharding_io.set_optimizer(self.optimizer)
            # for the rest of this function `model` is the outside model, whether it was wrapped or not
            if model is not self.model:
                self.model_wrapped = model
            if delay_optimizer_creation:
                self.create_optimizer_and_scheduler(num_training_steps=max_steps)
            self._load_optimizer_and_scheduler(resume_from_checkpoint)
        else:
            model = self._wrap_model(self.model_wrapped)
            # for the rest of this function `model` is the outside model, whether it was wrapped or not
            if model is not self.model:
                self.model_wrapped = model
            if delay_optimizer_creation:
                self.create_optimizer_and_scheduler(num_training_steps=max_steps)
            self._load_optimizer_and_scheduler(resume_from_checkpoint)

        logger.info("***** Running training *****")
        logger.info(f"  Num examples = {num_examples:,}")
        logger.info(f"  Num Epochs = {num_train_epochs}")
        logger.info(f"  Instantaneous batch size per device = {args.per_device_train_batch_size}")
        logger.info(f"  Total train batch size (w. parallel, distributed & accumulation) = {total_train_batch_size}")
        logger.info(f"  Gradient Accumulation steps = {args.gradient_accumulation_steps}")
        logger.info(f"  Total optimization steps = {max_steps:,}")
        logger.info(f"  Total num train samples = {num_train_samples:,}")
        # per_device_trainable_numel = sum(p.numel().item() for p in model.parameters() if not p.stop_gradient)
        # TODO: Temporary fix since Tensor.numel() not supported in distributed mode
        per_device_trainable_numel = sum(np.prod(p.shape) for p in model.parameters() if not p.stop_gradient)
        logger.info(f"  Number of trainable parameters = {per_device_trainable_numel:,} (per device)")
        if self.args.use_hybrid_parallel:
            # todo fix for pipeline_parallel_degree
            parts_num = max(self.args.tensor_parallel_degree, 1) * max(self.args.pipeline_parallel_degree, 1)
            if parts_num > 1:
                all_reduce_dtype = "int64"
                if paddle.get_device().split(":")[0] in ["npu", "xpu"]:
                    # TODO(duanyanhui): fix when NPU all_reduce supports int64
                    all_reduce_dtype = "float32"
                trainable_numel_tensor = paddle.to_tensor(per_device_trainable_numel, dtype=all_reduce_dtype)
                paddle.distributed.all_reduce(trainable_numel_tensor)
                trainable_numel = int(trainable_numel_tensor.item()) // self.args.dataset_world_size
                # the numel is roughly, because the tensor parallel still hold own bias or layer_norm weight without splited
                # so, the trainable numel is a little bigger than real.
                logger.info(f"  Number of trainable parameters = {trainable_numel:,} (all devices, roughly)")

        start_time = time.time()
        self._globalstep_last_start_time = time.time()
        self.state.epoch = 0
        epochs_trained = 0
        steps_trained_in_current_epoch = 0
        steps_trained_progress_bar = None

        # Check if continuing training from a checkpoint
        if resume_from_checkpoint is not None and distributed_isfile(
            os.path.join(resume_from_checkpoint, TRAINER_STATE_NAME)
        ):
            self.state = TrainerState.load_from_json(
                distributed_file(os.path.join(resume_from_checkpoint, TRAINER_STATE_NAME))
            )
            if self.args.world_size > 1:
                global_step_list = []
                paddle.distributed.all_gather(
                    global_step_list, paddle.to_tensor([self.state.global_step], dtype="int64")
                )
                assert (
                    paddle.sum(paddle.stack(global_step_list) - global_step_list[0]) == 0
                ), f"Error, get different globel step, please check! step list: {[x.item() for x in global_step_list]}"

            epochs_trained = self.state.global_step // num_update_steps_per_epoch
            if not args.ignore_data_skip:
                steps_trained_in_current_epoch = self.state.global_step % (num_update_steps_per_epoch)
                steps_trained_in_current_epoch *= args.gradient_accumulation_steps
            else:
                steps_trained_in_current_epoch = 0

            logger.info("  Continuing training from checkpoint, will skip to saved global_step")
            logger.info(f"  Continuing training from epoch {epochs_trained}")
            logger.info(f"  Continuing training from global step {self.state.global_step}")
            if not args.ignore_data_skip:
                logger.info(
                    f"  Will skip the first {epochs_trained} epochs then the first {steps_trained_in_current_epoch} "
                    "batches in the first epoch. If this takes a lot of time, you can add the `--ignore_data_skip` "
                    "flag to your launch command, but you will resume the training on data already seen by your model."
                )
                if self.is_local_process_zero() and not args.disable_tqdm:
                    steps_trained_progress_bar = tqdm(total=steps_trained_in_current_epoch)
                    steps_trained_progress_bar.set_description("Skipping the first batches")
            if not args.ignore_data_skip:
                if isinstance(train_dataloader, paddle.io.DataLoader) and isinstance(
                    train_dataloader.batch_sampler, NlpDistributedBatchSampler
                ):
                    consumed_samples = (
                        self.state.global_step
                        * args.train_batch_size
                        * args.gradient_accumulation_steps
                        * args.dataset_world_size
                    )
                    train_dataloader.batch_sampler.set_epoch(consumed_samples=consumed_samples)
                    logger.info(f"Set DistributedBatchSampler consumed_samples to {consumed_samples}")

        epoch_iterator = train_dataloader
        # steps_in_epoch = len(epoch_iterator)
        steps_in_epoch = (
            len(epoch_iterator) if len_dataloader is not None else args.max_steps * args.gradient_accumulation_steps
        )
        if len_dataloader is not None:
            if self.args.gradient_accumulation_steps > len(epoch_iterator):
                logger.warning(
                    f"changing accumulation step from `{self.args.gradient_accumulation_steps}` to `{len(epoch_iterator)}` to avoid, cross epoch accumulate"
                )
                self.args.gradient_accumulation_steps = len(epoch_iterator)

        self.callback_handler.model = self.model
        self.callback_handler.optimizer = self.optimizer
        self.callback_handler.lr_scheduler = self.lr_scheduler
        self.callback_handler.train_dataloader = train_dataloader

        self.state.max_steps = int(max_steps)
        self.state.num_train_epochs = num_train_epochs
        self.state.is_local_process_zero = self.is_local_process_zero()
        self.state.is_world_process_zero = self.is_world_process_zero()

        self.control = self.callback_handler.on_train_begin(args, self.state, self.control)

        tr_loss = paddle.to_tensor(0.0)
        self._total_loss_scalar = 0.0
        self._globalstep_last_logged = self.state.global_step

        if self.args.device == "npu" and self.args.flatten_param_grads:
            from .plugins.npu_plugin import npu_accelerate_plugin

            npu_accelerate_plugin(self.optimizer)

        self.timers and self.timers("read-data").start()

        for epoch in range(epochs_trained, num_train_epochs):
            if isinstance(train_dataloader, paddle.io.DataLoader) and isinstance(
                train_dataloader.batch_sampler, DistributedBatchSampler
            ):
                train_dataloader.batch_sampler.set_epoch(epoch)

            step_control = 0  # used in loop control, reset to 0 after every step
            self.control = self.callback_handler.on_epoch_begin(args, self.state, self.control)

            for step, inputs in enumerate(epoch_iterator):
                self.timers and self.timers("read-data").stop()
                os.environ["TRAINER_GLOBAL_STEP"] = str(self.state.global_step)
                self.callback_handler.on_load_data_end(args, self.state, self.control, inputs=inputs)

                # Skip past any already trained steps if resuming training
                # for paddlenlp.utils.batch_sampler.DistributedBatchSampler
                # We use consumed_samples to reset the status
                if isinstance(train_dataloader, paddle.io.DataLoader) and isinstance(
                    train_dataloader.batch_sampler, NlpDistributedBatchSampler
                ):
                    if step == 0:
                        if steps_trained_progress_bar is not None:
                            steps_trained_progress_bar.update(steps_trained_in_current_epoch)
                            steps_trained_progress_bar.close()
                            steps_trained_progress_bar = None
                        self._load_rng_state(resume_from_checkpoint)
                    step += steps_trained_in_current_epoch
                elif steps_trained_in_current_epoch > 0:
                    steps_trained_in_current_epoch -= 1
                    if steps_trained_progress_bar is not None:
                        steps_trained_progress_bar.update(1)
                    if steps_trained_in_current_epoch == 0:
                        self._load_rng_state(resume_from_checkpoint)
                    continue
                elif steps_trained_progress_bar is not None:
                    steps_trained_progress_bar.close()
                    steps_trained_progress_bar = None

                if step_control % args.gradient_accumulation_steps == 0:
                    self.control = self.callback_handler.on_step_begin(args, self.state, self.control)
                    self.timers and self.timers("forward-backward").start()

                dp_enabled = (
                    self.args.data_parallel_degree > 1 if self.args.use_hybrid_parallel else args.local_rank != -1
                )
                forbidden_no_sync = False
                # stage2 and stage3 should not no_sync, because the is no DDP wrapper and no_sync API
                # hybrid_parallel (tp or pp or sharding stage 1) should not no_sync
                if self.args.use_hybrid_parallel:
                    forbidden_no_sync = True

                availiable_no_sync = dp_enabled and not forbidden_no_sync

                is_no_sync = (
                    ((step_control + 1) % args.gradient_accumulation_steps != 0)
                    and availiable_no_sync
                    and args._no_sync_in_gradient_accumulation
                ) or (args.recompute and availiable_no_sync)
                # sharding
                # stage1. the same as ddp
                # stage2. manualy collect gradient on dp group

                dp_master_grad = (
                    self.args.world_size > 1 and self.args.amp_master_grad and not self.args.use_hybrid_parallel
                )
                if dp_master_grad:
                    is_no_sync = True

                if is_no_sync:
                    # Avoid unnecessary DDP synchronization since there will be no backward pass on this example.
                    with model.no_sync():
                        tr_loss_step = self.training_step(model, inputs)
                else:
                    tr_loss_step = self.training_step(model, inputs)

                tr_loss += tr_loss_step

                if (step_control + 1) % args.gradient_accumulation_steps == 0 or (
                    # last step in epoch but step is always smaller than gradient_accumulation_steps
                    steps_in_epoch <= args.gradient_accumulation_steps
                    and (step + 1) == steps_in_epoch
                ):
                    self.timers and self.timers("forward-backward").stop()
                    # Maunally collect gradients when group_sharded_parallel can't accept dp_group
                    # Case 1: Use sharding stage 2/3 with dp
                    # Case 2: Use recompute and dp
                    # local_rank != -1 don't means dp in networks.
                    self.timers and self.timers("all-reduce").start()

                    if self.sharding and ShardingOption.SHARD_OP not in self.args.sharding:
                        if self.args.data_parallel_degree > 1 and not is_dp_group_support_in_group_sharded_parallel():
                            fused_allreduce_gradients(model.parameters(), fleet.get_hybrid_communicate_group())
                            if ShardingOption.FULL_SHARD in self.args.sharding:
                                # Why need sync on parm again ?
                                # TODO: fix this.
                                for p in model.parameters():
                                    if hasattr(p, "bw_storage"):
                                        assert p.grad is None, "This case shouldn't happen."
                                        p.bw_storage.scale_(1.0 / self.dp_group.nranks)
                                        paddle.distributed.all_reduce(p.bw_storage, group=self.dp_group)

                    # Case 2: Use recompute and dp / sharding stage1,
                    # manualy collect gradient for dp.
                    elif args.recompute and availiable_no_sync:
                        fused_allreduce_gradients(list(model.parameters()), None)

                    pipeline_parallel_config = (
                        set(args.pipeline_parallel_config.split(" ")) if args.pipeline_parallel_degree > 1 else set()
                    )
                    enable_delay_scale_loss = "enable_delay_scale_loss" in pipeline_parallel_config
                    enable_dp_comm_overlap = "enable_dp_comm_overlap" in pipeline_parallel_config

                    # Pipeline parallel mode, overlap with dp
                    if isinstance(self.optimizer, HybridParallelOptimizer) and not self.do_grad_scaling:
                        parameters_list = _obtain_optimizer_parameters_list(self.optimizer._inner_opt)

                        if not enable_dp_comm_overlap:
                            if self.optimizer._sharding_enable:
                                assert reshard_util.is_sharding_opt(self.optimizer)
                                self.optimizer._inner_opt.reduce_gradients(list(parameters_list), self.optimizer._hcg)

                            if self.optimizer._dp_enable:
                                fused_allreduce_gradients(list(parameters_list), self.optimizer._hcg)

                    self.timers and self.timers("all-reduce").stop()
                    self.timers and self.timers("optimizer-step").start()

<<<<<<< HEAD
                    # Pipeline parallel mode,  handle gradient merge here
=======
                    if dp_master_grad and not (args.recompute and availiable_no_sync):
                        fused_allreduce_gradients(list(model.parameters()), None)

                    # pipeline parallel mode,  handle gradient merge here
>>>>>>> 4645ddcf
                    if args.pipeline_parallel_degree > 1 and enable_delay_scale_loss:
                        for p in model._layers.parameters():
                            with paddle.no_grad():
                                if hasattr(p, "main_grad") and p.main_grad is not None:
                                    assert p.grad is None
                                    p.main_grad.scale_(1.0 / self.args.gradient_accumulation_steps)
                                elif p.grad is not None:
                                    p.grad.scale_(1.0 / self.args.gradient_accumulation_steps)

                    # Optimizer step
                    self.callback_handler.on_optimizer_begin(
                        args, self.state, self.control, scaler=self.scaler if self.do_grad_scaling else None
                    )
                    optimizer_was_run = True
                    if self.do_grad_scaling:
                        scale_before = paddle.assign(self.scaler._scale)
                        self.scaler.step(self.optimizer)
                        self.scaler.update()
                        scale_after = self.scaler._scale
                        optimizer_was_run = not self.scaler._cache_founf_inf
                        if not optimizer_was_run:
                            scale_before_value = scale_before.cpu().numpy()
                            scale_after_value = scale_after.cpu().numpy()
                            logger.warning(
                                f"optimizer not run, scale_before: {scale_before_value[0]}, scale_after: {scale_after_value[0]}"
                            )
                    elif isinstance(self.optimizer, HybridParallelOptimizer):
                        self.optimizer._step(parameters_list)
                    else:
                        self.optimizer.step()

                    self.timers and self.timers("optimizer-step").stop()

                    if optimizer_was_run:
                        self.lr_scheduler.step()

                    self.optimizer.clear_grad()
                    self.callback_handler.on_optimizer_end(
                        args, self.state, self.control, scaler=self.scaler if self.do_grad_scaling else None
                    )

                    self.state.global_step += 1
                    self.state.epoch = epoch + (step + 1) / steps_in_epoch
                    self.control = self.callback_handler.on_step_end(args, self.state, self.control)
                    self._maybe_log_save_evaluate(tr_loss, model, epoch, ignore_keys_for_eval, inputs=inputs)
                    self._print_timer()
                    step_control = 0
                else:
                    self.control = self.callback_handler.on_substep_end(args, self.state, self.control)
                    step_control += 1

                if self.control.should_epoch_stop or self.control.should_training_stop:
                    break
                self.timers and self.timers("read-data").start()

            if step < 0:
                logger.warning(
                    f"There seems to be not a single sample in your epoch_iterator, stopping training at step"
                    f" {self.state.global_step}! This is expected if you're using an IterableDataset and set"
                    f" num_steps ({self.state.max_steps}) higher than the number of available samples."
                )
                self.control.should_training_stop = True

            self.control = self.callback_handler.on_epoch_end(args, self.state, self.control)
            self._maybe_log_save_evaluate(tr_loss, model, epoch, ignore_keys_for_eval, inputs=inputs)

            if self.control.should_training_stop:
                break

        if args.past_index and hasattr(self, "_past"):
            # Clean the state at the end of training
            delattr(self, "_past")

        logger.info("\nTraining completed. \n")
        if args.load_best_model_at_end and self.state.best_model_checkpoint is not None:
            if args.local_rank != -1:
                dist.barrier()

            logger.info(
                f"Loading best model from {self.state.best_model_checkpoint} (score: {self.state.best_metric})."
            )
            if isinstance(self.model, LoRAModel) or isinstance(self.model, PrefixModelForCausalLM):
                self._load_best_model_from_peft_checkpoint()
            else:
                weight_name = PADDLE_WEIGHTS_NAME
                best_model_path = os.path.join(
                    self.state.best_model_checkpoint, _add_variant(weight_name, self.args.weight_name_suffix)
                )
                if os.path.exists(best_model_path):
                    # We load the model state dict on the CPU to avoid an OOM error.
                    state_dict = paddle.load(best_model_path, return_numpy=True)
                    # If the model is on the GPU, it still works!
                    self._set_state_dict_in_model(state_dict)
                else:
                    logger.warning(
                        f"Could not locate the best model at {best_model_path}, if you are running a distributed training "
                        "on multiple nodes, you should activate `--save_on_each_node`."
                    )

        self._total_loss_scalar += tr_loss.item()
        train_loss = self._total_loss_scalar / self.state.global_step

        metrics = speed_metrics("train", start_time, num_samples=num_train_samples, num_steps=self.state.max_steps)

        metrics["train_loss"] = train_loss

        self.is_in_train = False

        self._memory_tracker.stop_and_update_metrics(metrics)

        self.log(metrics)

        self.control = self.callback_handler.on_train_end(args, self.state, self.control)

        return TrainOutput(self.state.global_step, train_loss, metrics)

    def _load_best_model_from_peft_checkpoint(self):
        convert_tp = False
        if isinstance(self.model, LoRAModel):
            if self.model.quantized or self.args.pipeline_parallel_degree > 1:
                best_model_path = os.path.join(
                    self.state.best_model_checkpoint, _add_variant(LORA_WEIGHTS_NAME, self.args.weight_name_suffix)
                )
            else:
                best_model_path = os.path.join(self.state.best_model_checkpoint, LORA_WEIGHTS_NAME)
                if self.model.lora_config.tensor_parallel_degree > 1:
                    convert_tp = True

        elif isinstance(self.model, PrefixModelForCausalLM):
            best_model_path = os.path.join(self.state.best_model_checkpoint, PREFIX_WEIGHTS_NAME)
            if self.model.prefix_config.tensor_parallel_degree > 1:
                convert_tp = True

        if os.path.exists(best_model_path):
            # We load the model state dict on the CPU to avoid an OOM error.
            state_dict = paddle.load(best_model_path, return_numpy=True)
            if convert_tp:
                state_dict = self.model._convert_tensor_parallel(state_dict)
            # If the model is on the GPU, it still works!
            self._set_state_dict_in_model(state_dict)
        else:
            logger.warning(
                f"Could not locate the best model at {best_model_path}, if you are running a distributed training "
                "on multiple nodes, you should activate `--save_on_each_node`."
            )

    def _get_train_sampler(self) -> Optional[paddle.io.Sampler]:
        if self.train_dataset is None or not has_length(self.train_dataset):
            return None

        if self.args.world_size <= 1:
            return paddle.io.BatchSampler(
                dataset=self.train_dataset,
                shuffle=True,
                batch_size=self.args.per_device_train_batch_size,
                drop_last=self.args.dataloader_drop_last,
            )

        return DistributedBatchSampler(
            self.train_dataset,
            batch_size=self.args.per_device_train_batch_size,
            shuffle=True,
            num_replicas=self.args.dataset_world_size,
            rank=self.args.dataset_rank,
            drop_last=self.args.dataloader_drop_last,
        )

    def _set_state_dict_in_model(self, state_dict):
        # TODO  @ZHUI paddle need return the results of set_state_dict.
        logger.info(f"set state-dict :{self.model.set_state_dict(state_dict)}")

    def _print_timer(self):
        """print timer and clear states"""
        paddle_timer_info = ""
        try:
            from paddle.distributed.fleet.utils.timer_helper import (
                get_timers as paddle_get_timers,
            )

            paddle_pipeline_timers = paddle_get_timers()
            for name, timer in paddle_pipeline_timers.timers.items():
                elapsed_time = timer.elapsed(reset=False) * 1000.0
                paddle_timer_info += f" | {name}: {elapsed_time:.2f}"
            paddle_pipeline_timers.log(paddle_pipeline_timers.timers.keys(), reset=True)
        except ImportError:  # paddle version too old, timer not support
            warnings.warn(f"paddle version:{paddle.__git_commit__} does not support pipeline timer")
        except AssertionError:  # paddle timer not enabled
            pass

        if self.timers is not None:
            timer_info = self.timers.log(self.timers.timers.keys(), reset=True)
        else:
            timer_info = ""

        if timer_info or paddle_timer_info:
            logger.info(f"[Profile global_step: {self.state.global_step}] {timer_info} {paddle_timer_info}")

    def _maybe_log_save_evaluate(self, tr_loss, model, epoch, ignore_keys_for_eval, **kwargs):
        if self.control.should_log:

            logs: Dict[str, float] = {}

            # all_gather + mean() to get average loss over all processes
            tr_loss_scalar = self._nested_gather(tr_loss).mean().item()

            # reset tr_loss to zero
            tr_loss.subtract_(tr_loss)

            logs["loss"] = round(tr_loss_scalar / (self.state.global_step - self._globalstep_last_logged), 8)
            logs["learning_rate"] = float("{0:.3e}".format(self._get_learning_rate()))
            logs["global_step"] = int(self.state.global_step)

            total_train_batch_size = (
                self.args.train_batch_size * self.args.gradient_accumulation_steps * self.args.dataset_world_size
            )
            num_steps = self.state.global_step - self._globalstep_last_logged
            logs.update(
                speed_metrics(
                    "interval",
                    self._globalstep_last_start_time,
                    num_samples=total_train_batch_size * num_steps,
                    num_steps=num_steps,
                )
            )

            self._total_loss_scalar += tr_loss_scalar
            self._globalstep_last_logged = self.state.global_step
            self._globalstep_last_start_time = time.time()

            self.log(logs, **kwargs)

        metrics = None
        if self.control.should_evaluate:
            if isinstance(self.optimizer, GroupShardedOptimizerStage2) and self.optimizer._broadcast_overlap:
                paddle.device.cuda.synchronize()

            if isinstance(self.eval_dataset, dict):
                for eval_dataset_name, eval_dataset in self.eval_dataset.items():
                    metrics = self.evaluate(
                        eval_dataset=eval_dataset,
                        ignore_keys=ignore_keys_for_eval,
                        metric_key_prefix=f"eval_{eval_dataset_name}",
                    )
            else:
                metrics = self.evaluate(ignore_keys=ignore_keys_for_eval)

        if self.control.should_save:
            if isinstance(self.optimizer, GroupShardedOptimizerStage2) and self.optimizer._broadcast_overlap:
                paddle.device.cuda.synchronize()

            self._save_checkpoint(model, metrics=metrics)
            self.control = self.callback_handler.on_save(self.args, self.state, self.control)

    def _get_learning_rate(self):
        return self.optimizer.get_lr()

    def get_train_dataloader(self):
        """
        Returns the training [`~paddle.io.DataLoader`].

        Will use no sampler if `self.train_dataset` does not implement `__len__`, a random sampler (adapted to
        distributed training if necessary) otherwise.

        Subclass and override this method if you want to inject some custom behavior.
        """
        if self.args.should_load_dataset and self.train_dataset is None:
            raise ValueError("Training requires a train_dataset when should_load_dataset is True.")
        if not self.args.should_load_dataset and self.train_dataset is not None:
            raise ValueError("We don't need train_dataset when should_load_dataset is False.")

        train_dataset = self.train_dataset
        if is_datasets_available() and train_dataset is not None and isinstance(train_dataset, datasets.Dataset):
            train_dataset = self._remove_unused_columns(train_dataset, description="training")
        _DataLoader = DistDataLoader if self.args.distributed_dataloader else DataLoader

        if self._is_iterable_dataset(train_dataset):
            if self.args.dataset_world_size > 1:
                train_dataset = IterableDatasetShard(
                    train_dataset,
                    batch_size=self.args.per_device_train_batch_size,
                    drop_last=self.args.dataloader_drop_last,
                    num_processes=self.args.dataset_world_size,
                    process_index=self.args.dataset_rank,
                )

            return _DataLoader(
                train_dataset,
                batch_size=self.args.per_device_train_batch_size,
                collate_fn=self.data_collator,
                num_workers=self.args.dataloader_num_workers,
            )

        if self.args.should_load_dataset:
            train_sampler = self._get_train_sampler()
        else:
            train_sampler = None

        if self.args.distributed_dataloader:
            logger.info("Training using DistDataLoader.")

        return _DataLoader(
            train_dataset,
            batch_sampler=train_sampler,
            collate_fn=self.data_collator,
            num_workers=self.args.dataloader_num_workers,
        )

    def _get_eval_sampler(self, eval_dataset: Dataset):
        if self.args.world_size <= 1:
            return paddle.io.BatchSampler(
                eval_dataset,
                batch_size=self.args.per_device_eval_batch_size,
                shuffle=False,
                drop_last=False,
            )
        else:
            drop_last = False
            if self.args.pipeline_parallel_degree > 1:
                drop_last = True
                logger.warning(
                    "In parallel mode, the bacth_size is strictly checked. set DistributedBatchSampler drop_last=True."
                )

            return DistributedBatchSampler(
                eval_dataset,
                num_replicas=self.args.dataset_world_size,
                rank=self.args.dataset_rank,
                batch_size=self.args.per_device_eval_batch_size,
                shuffle=False,
                drop_last=drop_last,
            )

    def get_eval_dataloader(self, eval_dataset: Optional[Dataset] = None) -> DataLoader:
        """
        Returns the evaluation [`~paddle.io.DataLoader`].

        Subclass and override this method if you want to inject some custom behavior.

        Args:
            eval_dataset (`paddle.io.Dataset`, *optional*):
                If provided, will override `self.eval_dataset`. If it is an `datasets.Dataset`, columns not accepted by
                the `model.forward()` method are automatically removed. It must implement `__len__`.
        """
        if self.args.should_load_dataset and eval_dataset is None and self.eval_dataset is None:
            raise ValueError("Evaluation requires an eval_dataset when should_load_dataset is True.")
        if not self.args.should_load_dataset and not (eval_dataset is None and self.eval_dataset is None):
            raise ValueError("We don't need eval_dataset when should_load_dataset is False.")

        eval_dataset = eval_dataset if eval_dataset is not None else self.eval_dataset

        if is_datasets_available() and eval_dataset is not None and isinstance(eval_dataset, datasets.Dataset):
            eval_dataset = self._remove_unused_columns(eval_dataset, description="evaluation")

        _DataLoader = DistDataLoader if self.args.distributed_dataloader else DataLoader

        if self._is_iterable_dataset(eval_dataset):
            if self.args.dataset_world_size > 1:
                eval_dataset = IterableDatasetShard(
                    eval_dataset,
                    batch_size=self.args.per_device_eval_batch_size,
                    drop_last=self.args.dataloader_drop_last,
                    num_processes=self.args.dataset_world_size,
                    process_index=self.args.dataset_rank,
                )

            return _DataLoader(
                eval_dataset,
                batch_size=self.args.per_device_eval_batch_size,
                collate_fn=self.data_collator,
                num_workers=self.args.dataloader_num_workers,
            )

        if self.args.should_load_dataset:
            eval_sampler = self._get_eval_sampler(eval_dataset)
        else:
            eval_sampler = None

        if self.args.distributed_dataloader:
            logger.info("Eval using DistDataLoader.")

        return _DataLoader(
            eval_dataset,
            batch_sampler=eval_sampler,
            collate_fn=self.data_collator,
            num_workers=self.args.dataloader_num_workers,
        )

    def get_test_dataloader(self, test_dataset: Dataset) -> DataLoader:
        """
        Returns the test [`~paddle.io.DataLoader`].

        Subclass and override this method if you want to inject some custom behavior.

        Args:
            test_dataset (`paddle.io.Dataset`, *optional*):
                The test dataset to use. If it is an `datasets.Dataset`, columns not accepted by the `model.forward()`
                method are automatically removed. It must implement `__len__`.
        """
        if self.args.should_load_dataset and not test_dataset:
            raise ValueError("Test requires an test_dataset when should_load_dataset is True.")
        if not self.args.should_load_dataset and test_dataset is not None:
            raise ValueError("We don't need test_dataset when should_load_dataset is False.")

        if is_datasets_available() and test_dataset is not None and isinstance(test_dataset, datasets.Dataset):
            test_dataset = self._remove_unused_columns(test_dataset, description="test")

        _DataLoader = DistDataLoader if self.args.distributed_dataloader else DataLoader

        if self._is_iterable_dataset(test_dataset):
            if self.args.dataset_world_size > 1:
                test_dataset = IterableDatasetShard(
                    test_dataset,
                    batch_size=self.args.per_device_eval_batch_size,
                    drop_last=self.args.dataloader_drop_last,
                    num_processes=self.args.dataset_world_size,
                    process_index=self.args.dataset_rank,
                )

            return _DataLoader(
                test_dataset,
                batch_size=self.args.per_device_eval_batch_size * self.world_size,
                collate_fn=self.data_collator,  # _get_collator_with_removed_columns
                num_workers=self.args.dataloader_num_workers,
            )

        if self.args.should_load_dataset:
            test_sampler = self._get_eval_sampler(test_dataset)
        else:
            test_sampler = None

        if self.args.distributed_dataloader:
            logger.info("Test using DistDataLoader.")

        # We use the same batch_size as for eval.
        return _DataLoader(
            test_dataset,
            batch_sampler=test_sampler,
            collate_fn=self.data_collator,
            drop_last=self.args.dataloader_drop_last,
        )

    def create_optimizer_and_scheduler(self, num_training_steps: int):
        """
        Setup the optimizer and the learning rate scheduler.

        We provide a reasonable default that works well. If you want to use something else, you can pass a tuple in the
        Trainer's init through `optimizers`, or subclass and override this method (or `create_optimizer` and/or
        `create_scheduler`) in a subclass.
        """
        self.create_scheduler(num_training_steps=num_training_steps)
        self.create_optimizer(self.lr_scheduler)

    def create_optimizer(self, lr_scheduler=None):
        """
        Setup the optimizer.

        We provide a reasonable default that works well. If you want to use something else, you can pass a tuple in the
        Trainer's init through `optimizers`, or subclass and override this method in a subclass.
        """
        if self.optimizer is None:
            if self.optimizer_grouped_parameters is not None:
                params = self.optimizer_grouped_parameters
                apply_decay_param_fun = None
            else:
                params = self.model.parameters()
                decay_parameters = [
                    p.name for n, p in self.model.named_parameters() if not any(nd in n for nd in ["bias", "norm"])
                ]

                def apply_decay_param_fun(x):
                    return x in decay_parameters

            optimizer_cls, optimizer_kwargs = Trainer.get_optimizer_cls_and_kwargs(self.args)
            if hasattr(optimizer_cls, "_create_master_weight") and self.args.fp16_opt_level == "O2":
                optimizer_kwargs["multi_precision"] = True

            def is_new_version_sharding_stage1_optimizer():
                signature_keys = set(inspect.signature(DygraphShardingOptimizer).parameters.keys())
                return "inner_optimizer_class" not in signature_keys

            if ShardingOption.SHARD_OP in self.args.sharding and not is_new_version_sharding_stage1_optimizer():
                # for backward compatibility.
                # this call will raise, if sharding stage1 is supported in HybridParallelOptimizer,
                # in which case, the logic follows will handle it
                self.optimizer = DygraphShardingOptimizer(
                    hcg=fleet.get_hybrid_communicate_group(),
                    user_defined_strategy=None,
                    params=params,
                    inner_optimizer_class=optimizer_cls,
                    learning_rate=self.lr_scheduler if lr_scheduler is None else lr_scheduler,
                    apply_decay_param_fun=apply_decay_param_fun,
                    weight_decay=self.args.weight_decay,
                    grad_clip=nn.ClipGradByGlobalNorm(self.args.max_grad_norm)
                    if self.args.max_grad_norm > 0
                    else None,
                    **optimizer_kwargs,
                )
            else:
                self.optimizer = optimizer_cls(
                    learning_rate=self.lr_scheduler if lr_scheduler is None else lr_scheduler,
                    apply_decay_param_fun=apply_decay_param_fun,
                    parameters=params,
                    weight_decay=self.args.weight_decay,
                    grad_clip=nn.ClipGradByGlobalNorm(self.args.max_grad_norm)
                    if self.args.max_grad_norm > 0
                    else None,
                    **optimizer_kwargs,
                )

        return self.optimizer

    def _load_rng_state(self, checkpoint):
        # Load RNG states from `checkpoint`
        if checkpoint is None:
            return

        # if use distributed training
        if self.args.world_size > 1:
            process_index = self.args.process_index
            rng_file_list = [None for x in range(self.args.world_size)]
            if self.args.should_save:
                rng_file = os.path.join(checkpoint, f"rng_state_{self.args.world_size}.pth")
                if os.path.isfile(rng_file):
                    rng_file_list = paddle.load(rng_file, return_numpy=True)
            paddle.distributed.broadcast_object_list(rng_file_list, src=0)
            # if rng_file_list still empty, then use old style rng_state
            if rng_file_list[0] is None:
                rng_file = os.path.join(checkpoint, f"rng_state_{process_index}.pth")
                if not os.path.isfile(rng_file):
                    logger.info(
                        f"Didn't find an RNG file for process {process_index}, if you are resuming a training that "
                        "wasn't launched in a distributed fashion, reproducibility is not guaranteed."
                    )
                    return
                checkpoint_rng_state = paddle.load(rng_file, return_numpy=True)
            else:
                checkpoint_rng_state = rng_file_list[process_index]
        else:
            rng_file = os.path.join(checkpoint, "rng_state.pth")
            if not os.path.isfile(rng_file):
                logger.info(
                    "Didn't find an RNG file, if you are resuming a training that was launched in a distributed "
                    "fashion, reproducibility is not guaranteed."
                )
                return

            checkpoint_rng_state = paddle.load(rng_file, return_numpy=True)

        random.setstate(checkpoint_rng_state["python"])
        np.random.set_state(checkpoint_rng_state["numpy"])

        core = paddle.framework.core

        core.default_cpu_generator().manual_seed(checkpoint_rng_state["cpu"])
        if core.is_compiled_with_cuda():
            if not len(checkpoint_rng_state["cuda"]) == core.get_cuda_device_count():
                raise ValueError("Length of gpu state list shoule be equal to the gpu device count")
            for i in range(core.get_cuda_device_count()):
                core.default_cuda_generator(i).manual_seed(checkpoint_rng_state["cuda"][i])

        if paddle.device.get_all_custom_device_type() is not None:
            custom_device_type = paddle.device.get_all_custom_device_type()
            for device in custom_device_type:
                if not len(checkpoint_rng_state["cuda"]) == core.get_custom_device_count(device):
                    raise ValueError("Length of custom device state list shoule be equal to the custom device count")
                for i in range(core.get_custom_device_count(device)):
                    core.default_custom_device_generator(i).manual_seed(checkpoint_rng_state["cuda"][i])

        if self.args.use_hybrid_parallel:
            fleet.meta_parallel.get_rng_state_tracker().set_states_tracker(
                checkpoint_rng_state["hybrid_parallel_rng_state_tracker"]
            )

    @staticmethod
    def get_optimizer_cls_and_kwargs(args: TrainingArguments) -> Tuple[Any, Any]:
        """
        Returns the optimizer class and optimizer parameters based on the training arguments.

        Args:
            args (`paddlenlp.training_args.TrainingArguments`):
                The training arguments for the training session.

        """
        # optimizer_kwargs = {"lr": args.learning_rate}
        optimizer_kwargs = {}
        adam_kwargs = {
            "beta1": args.adam_beta1,
            "beta2": args.adam_beta2,
            "epsilon": args.adam_epsilon,
        }
        if args.optim == OptimizerNames.ADAMW:
            from paddle.optimizer import AdamW

            optimizer_cls = AdamW
            optimizer_kwargs.update(adam_kwargs)
        else:
            raise ValueError(f"Trainer cannot instantiate unsupported optimizer: {args.optim}")
        return optimizer_cls, optimizer_kwargs

    def create_scheduler(self, num_training_steps: int):
        """
        Setup the scheduler. The optimizer of the trainer must have been set up either before this method is called or
        passed as an argument.

        Args:
            num_training_steps (int): The number of training steps to do.
        """
        warmup = (
            self.args.warmup_steps if self.args.warmup_steps > 0 else int(self.args.warmup_ratio * num_training_steps)
        )

        if self.lr_scheduler is None:
            self.lr_scheduler = get_scheduler(
                self.args.lr_scheduler_type,
                learning_rate=self.args.learning_rate,
                num_warmup_steps=warmup,
                num_training_steps=num_training_steps,
                num_cycles=self.args.num_cycles,
                lr_end=self.args.lr_end,
                power=self.args.power,
            )

        return self.lr_scheduler

    def num_examples(self, dataloader: DataLoader) -> int:
        """
        Helper to get number of samples in a [`~paddle.io.DataLoader`] by accessing its dataset. When
        dataloader.dataset does not exist or has no length, estimates as best it can
        """
        try:
            dataset = dataloader.dataset
            # Special case for IterableDatasetShard, we need to dig deeper
            if isinstance(dataset, IterableDatasetShard):
                return len(dataloader.dataset.dataset)
            return len(dataloader.dataset)
        except (NameError, AttributeError, TypeError):  # no dataset or length, estimate by length of dataloader
            return len(dataloader) * self.args.per_device_train_batch_size

    def _wrap_model(self, model, training=True):

        # train/eval could be run multiple-times - if already wrapped, don't re-wrap it again
        if unwrap_model(model) is not model:
            return model

        # Note: in paddle.distributed mode, there's no point in wrapping the model
        # inside a DistributedDataParallel as we'll be under `no_grad` anyways.
        if not training:
            return model

        # Mixed precision training
        if training and self.do_grad_scaling:  # self.args.fp16_opt_level=="O2":
            # model, self.optimizer
            if self.amp_dtype == "bfloat16":
                # fix for paddlepaddle < 2.4.1, not support for bf16
                decorated = paddle.amp.decorate(
                    models=model, optimizers=self.optimizer, level=self.args.fp16_opt_level, dtype=self.amp_dtype
                )
            else:
                decorated = paddle.amp.decorate(
                    models=model, optimizers=self.optimizer, level=self.args.fp16_opt_level
                )

            if self.optimizer is None:
                model = decorated
            else:
                model, self.optimizer = decorated

        if self.args.world_size == 1:
            if self.args.amp_master_grad:
                mix_precision_utils.MixPrecisionLayer(model, dtype=self.amp_dtype)
                assert self.optimizer is not None, "optimizer is empty!"
                self.optimizer = mix_precision_utils.MixPrecisionOptimizer(self.optimizer)

        # Multi-gpu training
        if self.args.world_size > 1 and not self.args.use_hybrid_parallel:
            model = paddle.DataParallel(model)
            # Distributed training (should be after fp16 initialization)

            if self.args.amp_master_grad:
                mix_precision_utils.MixPrecisionLayer(model, dtype=self.amp_dtype)
                assert self.optimizer is not None, "optimizer is empty!"
                self.optimizer = mix_precision_utils.MixPrecisionOptimizer(self.optimizer)

        in_pipeline_parallel_mode = self.args.pipeline_parallel_degree > 1
        in_sharding_parallel_mode = self.sharding is not None
        in_tensor_parallel_mode = self.args.tensor_parallel_degree > 1

        # Pipeline mode
        if in_pipeline_parallel_mode:
            if self.args.amp_master_grad:
                mix_precision_utils.MixPrecisionLayer(model, dtype=self.amp_dtype)  # return value has no use
            # hack for pipeline model mini batch to batch
            # need batter solution @ZHUI
            # make batch_fn compatible for fleet.distributed_model decorate.
            prepare_pipeline_inputs_func = (
                model._prepare_pipeline_inputs_func if hasattr(model, "_prepare_pipeline_inputs_func") else None
            )
            if isinstance(model, LoRAModel):
                model = model.model
            model = fleet.distributed_model(model)
            if prepare_pipeline_inputs_func is not None:
                model._prepare_pipeline_inputs_func = prepare_pipeline_inputs_func
            else:

                def _prepare_pipeline_inputs_func(inputs):
                    first_stage_keys = ["input_ids", "attention_mask", "position_ids"]
                    last_stage_keys = ["labels"]

                    def get_expected_keys(inputs, keys):
                        ret = tuple([inputs.pop(k) for k in keys if k in inputs])
                        if len(ret) == 1:
                            ret = ret[0]
                        return ret

                    if type(inputs) is dict or type(inputs) is OrderedDict:
                        return [
                            get_expected_keys(inputs, first_stage_keys),
                            get_expected_keys(inputs, last_stage_keys),
                        ]

                    keys = list(inputs[0].keys())
                    inputs_batch = {key: [data.pop(key) for data in inputs] for key in keys}
                    return [
                        get_expected_keys(inputs_batch, first_stage_keys),
                        get_expected_keys(inputs_batch, last_stage_keys),
                    ]

                logger.warning(
                    "Using default prepare pipeline inputs func, only support input_ids and labels as inputs."
                )
                model._prepare_pipeline_inputs_func = _prepare_pipeline_inputs_func

            assert self.optimizer is not None, "Pipeline mode need decorate optimizer, pelease init optimizer."
            if self.args.amp_master_grad:
                self.optimizer = mix_precision_utils.MixPrecisionOptimizer(self.optimizer)
            self.optimizer = fleet.distributed_optimizer(self.optimizer)

        # No pipeline mode, sharding only
        if not in_pipeline_parallel_mode and in_sharding_parallel_mode:
            # Sharded DDP!
            if self.args.tensor_parallel_degree > 1:
                hcg = fleet.get_hybrid_communicate_group()
                assert (
                    ShardingOption.SHARD_GRAD_OP in self.args.sharding or ShardingOption.SHARD_OP in self.args.sharding
                ), "Only support tensor parallel + sharding stage1/stage2 hybrid parallel now."
                model = paddle.distributed.fleet.meta_parallel.TensorParallel(model, hcg, strategy=None)

            if ShardingOption.SHARD_OP in self.args.sharding:
                if self.args.amp_master_grad:
                    mix_precision_utils.MixPrecisionLayer(model, dtype=self.amp_dtype)  # return value has no use
                model = fleet.distributed_model(model)
                if self.args.amp_master_grad:
                    self.optimizer = mix_precision_utils.MixPrecisionOptimizer(self.optimizer)
                self.optimizer = fleet.distributed_optimizer(self.optimizer)
            else:
                # sync params (broadcast) buffers in dp group
                if not is_dp_group_support_in_group_sharded_parallel() and self.args.data_parallel_degree > 1:
                    from paddle.distributed.parallel import sync_params_buffers

                    hcg = fleet.get_hybrid_communicate_group()
                    dp_group = hcg.get_data_parallel_group()
                    sync_params_buffers(model, comm_group=dp_group, src_rank=dp_group.ranks[0])

                cpu_offload = ShardingOption.OFFLOAD in self.args.sharding
                assert self.optimizer is not None, "optimizer is empty!"
                level = None
                if ShardingOption.SHARD_GRAD_OP in self.args.sharding:
                    level = "os_g"
                if ShardingOption.FULL_SHARD in self.args.sharding:
                    level = "p_g_os"

                from paddle.distributed.sharding import group_sharded_parallel

                # add dp_group and exclude_layer params
                # https://www.paddlepaddle.org.cn/documentation/docs/zh/develop/api/paddle/distributed/sharding/group_sharded_parallel_cn.html#group-sharded-parallel
                extra_kwargs = {}
                if is_dp_group_support_in_group_sharded_parallel():
                    extra_kwargs["dp_group"] = self.dp_group
                    extra_kwargs["exclude_layer"] = ["GroupNorm"]

                if self.args.amp_master_grad:
                    assert (
                        self.args.data_parallel_degree == 1
                    ), "Sharding stage 2 / Sharding stage 3 main grad is not compatible with dp for now."
                    mix_precision_utils.MixPrecisionLayer(model, dtype=self.amp_dtype)  # return value has no use
                    self.optimizer = mix_precision_utils.MixPrecisionOptimizer(self.optimizer)

                model, optimizer, _ = group_sharded_parallel(
                    model,
                    self.optimizer,
                    level=level,
                    scaler=None,
                    group=self.sharding_group,
                    offload=cpu_offload,
                    **extra_kwargs,
                )
                if ShardingOption.SHARD_GRAD_OP in self.args.sharding and self.args.amp_master_grad:
                    assert hasattr(optimizer, "use_main_grad"), (
                        "Current installed paddle doesn't support sharding stage 2 with main grad, "
                        "please upgrade your paddle (using nightly version)."
                    )

                sharding_parallel_config = set(self.args.sharding_parallel_config.split(" "))
                if level == "os_g" and "enable_stage2_overlap" in sharding_parallel_config:
                    model._set_reduce_overlap(True)
                    optimizer._set_broadcast_overlap(True, model)

                self.optimizer = optimizer

        # pure tesnor parallel mode, no pipeline_parallel, no sharding.
        if not in_pipeline_parallel_mode and not in_sharding_parallel_mode and in_tensor_parallel_mode:
            if self.args.amp_master_grad:
                mix_precision_utils.MixPrecisionLayer(model, dtype=self.amp_dtype)  # return value has no use

            model = fleet.distributed_model(model)
            assert self.optimizer is not None, "Tensor parallel mode need decorate optimizer, pelease init optimizer."
            if self.args.amp_master_grad:
                self.optimizer = mix_precision_utils.MixPrecisionOptimizer(self.optimizer)
            self.optimizer = fleet.distributed_optimizer(self.optimizer)

        return model

    def _prepare_input(self, data: Union[paddle.Tensor, Any]) -> Union[paddle.Tensor, Any]:
        """
        Prepares one `data` before feeding it to the model, be it a tensor or a nested list/dictionary of tensors.
        """
        if isinstance(data, Mapping):
            return type(data)({k: self._prepare_input(v) for k, v in data.items()})
        elif isinstance(data, (tuple, list)):
            return type(data)(self._prepare_input(v) for v in data)
        elif isinstance(data, paddle.Tensor):
            # kwargs = dict(device=self.args.current_device)
            # update data type for pure fp16
            if data.place.is_cuda_pinned_place():
                return data.cuda()
            return data
            # return data.to(**kwargs)
        return data

    def _prepare_inputs(self, inputs: Dict[str, Union[paddle.Tensor, Any]]) -> Dict[str, Union[paddle.Tensor, Any]]:
        """
        Prepare `inputs` before feeding them to the model, converting them to tensors if they are not already and
        handling potential state.
        """
        inputs = self._prepare_input(inputs)
        if self.args.past_index >= 0 and self._past is not None:
            inputs["mems"] = self._past

        return inputs

    def autocast_smart_context_manager(self):
        """
        A helper wrapper that creates an appropriate context manager for `autocast` while feeding it the desired
        arguments, depending on the situation.
        """
        if self.enable_autocast_context_manager:
            custom_black_list = ["reduce_sum", "c_softmax_with_cross_entropy"]
            custom_white_list = []
            if self.args.fp16_opt_level == "O2":
                # https://github.com/PaddlePaddle/Paddle/blob/eb97f4f0adca40b16a309b927e480178beb8ae96/python/paddle/amp/amp_lists.py#L85-L86
                # the lookup_table is in black_list, but in O2, we need it return fp16
                custom_white_list.extend(["lookup_table", "lookup_table_v2"])

            if self.args.amp_custom_white_list is not None:
                custom_white_list.extend(self.args.amp_custom_white_list)
            if self.args.amp_custom_black_list is not None:
                custom_black_list.extend(self.args.amp_custom_black_list)

            ctx_manager = autocast(
                True,
                custom_black_list=set(custom_black_list),
                custom_white_list=set(custom_white_list),
                level=self.args.fp16_opt_level,
                dtype=self.amp_dtype,
            )
        else:
            ctx_manager = contextlib.nullcontext() if sys.version_info >= (3, 7) else contextlib.suppress()

        return ctx_manager

    def compute_loss(self, model, inputs, return_outputs=False):
        """
        How the loss is computed by Trainer. By default, all models return the loss in the first element.
        Subclass and override for custom behavior.
        """
        if self.criterion is not None:
            if "labels" in inputs:
                labels = inputs.pop("labels")
            elif "start_positions" in inputs and "end_positions" in inputs:
                labels = (inputs.pop("start_positions"), inputs.pop("end_positions"))
            elif self.args.label_names is not None:
                labels = []
                for label in self.label_names:
                    labels.append(inputs.pop(label))
                labels = tuple(labels)
            elif "generator_labels" in inputs:
                labels = inputs["generator_labels"]
        else:
            labels = None

        outputs = model(**inputs)

        if self.criterion is not None:
            loss = self.criterion(outputs, labels)
            outputs = (loss, outputs)

        # Save past state if it exists
        # TODO: this needs to be fixed and made cleaner later.
        if self.args.past_index >= 0:
            self._past = outputs[self.args.past_index]

        # We don't use .loss here since the model may return tuples instead of ModelOutput.
        loss = outputs["loss"] if isinstance(outputs, dict) else outputs
        if isinstance(outputs, dict):
            loss = outputs["loss"]
        elif isinstance(outputs, tuple):
            loss = outputs[0]
        else:
            loss = outputs

        return (loss, outputs) if return_outputs else loss

    def training_step(self, model: nn.Layer, inputs: Dict[str, Union[paddle.Tensor, Any]]) -> paddle.Tensor:
        """
        Perform a training step on a batch of inputs.

        Subclass and override to inject custom behavior.

        Args:
            model (`nn.Layer`):
                The model to train.
            inputs (`Dict[str, Union[paddle.Tensor, Any]]`):
                The inputs and targets of the model.

                The dictionary will be unpacked before being fed to the model. Most models expect the targets under the
                argument `labels`. Check your model's documentation for all accepted arguments.

        Return:
            `paddle.Tensor`: The tensor with training loss on this batch.
        """
        if self.args.pipeline_parallel_degree > 1:
            return self.training_pipeline_step(model, inputs)

        model.train()
        inputs = self._prepare_inputs(inputs)

        with self.autocast_smart_context_manager():
            loss = self.compute_loss(model, inputs)

        if self.args.gradient_accumulation_steps > 1:
            loss = loss / self.args.gradient_accumulation_steps

        if self.do_grad_scaling:
            self.scaler.scale(loss).backward()
        else:
            loss.backward()

        return loss.detach()

    def training_pipeline_step(self, model: nn.Layer, inputs: Dict[str, Union[paddle.Tensor, Any]]) -> paddle.Tensor:
        """
        Perform a training step on a batch of inputs.

        Subclass and override to inject custom behavior.

        Args:
            model (`nn.Layer`):
                The model to train.
            inputs (`Dict[str, Union[paddle.Tensor, Any]]`):
                The inputs and targets of the model.

                The dictionary will be unpacked before being fed to the model. Most models expect the targets under the
                argument `labels`. Check your model's documentation for all accepted arguments.

        Return:
            `paddle.Tensor`: The tensor with training loss on this batch.
        """
        # accumulation data
        if not hasattr(self, "_pp_data_buffer"):
            self._pp_data_buffer = []
        self._pp_data_buffer.append(inputs)
        if len(self._pp_data_buffer) != self.args.gradient_accumulation_steps:
            return paddle.zeros([])

        # for v in self._pp_data_buffer[0].values():
        #     assert isinstance(v, paddle.Tensor), f"Only support tensor as pipeline mode input, got type {type(v)}"

        inputs = model._prepare_pipeline_inputs_func(self._pp_data_buffer)
        self._pp_data_buffer = []

        model.train()
        # hack pipeline-layers
        # since the pipeline layer will check input is valid every iter.
        # in same case,  for example, batch size warmup, we need dynamic change gradient_accumulation_steps to implement.
        config_backup = model.micro_batch_size, model.accumulate_steps
        model.micro_batch_size = self.args.per_device_train_batch_size
        model.accumulate_steps = self.args.gradient_accumulation_steps

        if model._dp_comm_overlap or model._sharding_comm_overlap:
            for _, buffers in model._chunk_2_comm_buffers.items():
                for buffer in buffers:
                    buffer._acc_steps = self.args.gradient_accumulation_steps

        inputs = model._prepare_training(
            inputs, self.optimizer, self.lr_scheduler
        )  # None, None => [optimizer, lr_scheduler]
        model.optimizer = None  # we do not use `PipelineParallel` to handler optimizer step
        model.lr_scheduler = None

        with self.autocast_smart_context_manager():
            loss = model.forward_backward_pipeline(inputs, self.scaler if self.do_grad_scaling else None)

        model.micro_batch_size, model.accumulate_steps = config_backup

        return loss.detach()

    def save_model(self, output_dir: Optional[str] = None, merge_tensor_parallel: Optional[bool] = False):
        """
        Will save the model, so you can reload it using `from_pretrained()`.

        Will only save from the main process.
        """

        if output_dir is None:
            output_dir = self.args.output_dir

        if ShardingOption.FULL_SHARD in self.args.sharding:
            self.model_wrapped.get_all_parameters(convert2cpu=True)

        if self.args.should_save_model_state:
            self._save(output_dir=output_dir, merge_tensor_parallel=merge_tensor_parallel)

    def _save_checkpoint(self, model, metrics=None):
        # assert unwrap_model(model) is self.model, "internal model should be a reference to self.model"

        # Save model checkpoint
        checkpoint_folder = f"{PREFIX_CHECKPOINT_DIR}-{self.state.global_step}"

        run_dir = self.args.output_dir

        output_dir = os.path.join(run_dir, checkpoint_folder)

        if isinstance(self.model, LoRAModel) and (self.model.quantized or self.args.pipeline_parallel_degree > 1):
            self.save_model(output_dir)
        elif isinstance(self.model, LoRAModel) or isinstance(self.model, PrefixModelForCausalLM):
            self.save_model(output_dir, True)
        else:
            self.save_model(output_dir)

        optimizer_name = _add_variant(OPTIMIZER_NAME, self.args.optimizer_name_suffix)

        if self.args.use_hybrid_parallel:
            if self.dp_group.rank <= 0:
                os.makedirs(output_dir, exist_ok=True)
                logger.info("Saving optimizer files.")
                if self.args.unified_checkpoint:
                    save_unified_optimizer(
                        self.args,
                        self.model,
                        self.optimizer,
                        output_dir,
                        safe_serialization=True,
                    )
                else:
                    paddle.save(
                        self.optimizer.state_dict(),
                        os.path.join(output_dir, optimizer_name),
                    )

        if self.args.should_save:
            if not self.args.use_hybrid_parallel:
                logger.info("Saving optimizer files.")
                paddle.save(self.optimizer.state_dict(), os.path.join(output_dir, OPTIMIZER_NAME))

            # FIXME: manybe only save one copy
            paddle.save(self.lr_scheduler.state_dict(), os.path.join(output_dir, SCHEDULER_NAME))

            if self.do_grad_scaling:
                paddle.save(self.scaler.state_dict(), os.path.join(output_dir, SCALER_NAME))

        # Determine the new best metric / best model checkpoint
        if metrics is not None and self.args.metric_for_best_model is not None:
            metric_to_check = self.args.metric_for_best_model
            if not metric_to_check.startswith("eval_"):
                metric_to_check = f"eval_{metric_to_check}"
            metric_value = metrics[metric_to_check]

            operator = np.greater if self.args.greater_is_better else np.less
            if (
                self.state.best_metric is None
                or self.state.best_model_checkpoint is None
                or operator(metric_value, self.state.best_metric)
            ):
                self.state.best_metric = metric_value
                self.state.best_model_checkpoint = output_dir

        # Save the Trainer state
        if self.args.should_save:
            self.state.save_to_json(os.path.join(output_dir, TRAINER_STATE_NAME))

        # Save RNG state in non-distributed training
        rng_states = {
            "python": random.getstate(),
            "numpy": np.random.get_state(),
            "cuda": [k.current_seed() for k in paddle.get_rng_state()],
            "cpu": paddle.framework.core.default_cpu_generator().get_state().current_seed(),
        }
        if self.args.use_hybrid_parallel:
            rng_states[
                "hybrid_parallel_rng_state_tracker"
            ] = fleet.meta_parallel.get_rng_state_tracker().get_states_tracker()

        if self.args.world_size > 1:
            rng_states_list = []
            paddle.distributed.all_gather_object(rng_states_list, rng_states)
            if self.args.should_save:
                os.makedirs(output_dir, exist_ok=True)
                paddle.save(rng_states_list, os.path.join(output_dir, f"rng_state_{self.args.world_size}.pth"))
        else:
            os.makedirs(output_dir, exist_ok=True)
            paddle.save(rng_states, os.path.join(output_dir, "rng_state.pth"))

        # Maybe delete some older checkpoints.
        # For hybrid parallel training, the checkpoint files maybe on different node.
        need_to_rotate_checkpoints = False
        if self.args.use_hybrid_parallel:
            if self.dp_group.rank <= 0:
                need_to_rotate_checkpoints = True
        else:
            need_to_rotate_checkpoints = self.args.should_save_model_state

        # Delete only by one process
        need_to_rotate_checkpoints = need_to_rotate_checkpoints and self.args.local_rank == 0
        if need_to_rotate_checkpoints:
            self._rotate_checkpoints(use_mtime=True, output_dir=run_dir)

    def set_optimizer_grouped_parameters(self, optimizer_grouped_parameters=None):
        """
        set optimizer grouped parameters:

        you can set optimizer_grouped_parameters with whatever argments on whatever parameters to train.
        """
        self.optimizer_grouped_parameters = optimizer_grouped_parameters

    def disable_autocast_context_manager(self):
        """
        For pure fp16 or pure bf16 training, the paddle.amp.autocast is annoy for always cast fp32 to fp16.
        if you networks cast fp16 to fp32 manually to get higher precision, autocast make it not work, since it cast fp32 to fp16 back.

        """
        assert self.args.fp16_opt_level == "O2", "disable_autocast_context_manager should only work for pure fp16/bf16"
        self.enable_autocast_context_manager = False

    def _sorted_checkpoints(
        self, output_dir=None, checkpoint_prefix=PREFIX_CHECKPOINT_DIR, use_mtime=False
    ) -> List[str]:
        ordering_and_checkpoint_path = []

        glob_checkpoints = [str(x) for x in Path(output_dir).glob(f"{checkpoint_prefix}-*")]

        for path in glob_checkpoints:
            if use_mtime:
                ordering_and_checkpoint_path.append((os.path.getmtime(path), path))
            else:
                regex_match = re.match(f".*{checkpoint_prefix}-([0-9]+)", path)
                if regex_match is not None and regex_match.groups() is not None:
                    ordering_and_checkpoint_path.append((int(regex_match.groups()[0]), path))

        checkpoints_sorted = sorted(ordering_and_checkpoint_path)
        checkpoints_sorted = [checkpoint[1] for checkpoint in checkpoints_sorted]
        # Make sure we don't delete the best model.
        if self.state.best_model_checkpoint is not None:
            best_model_index = checkpoints_sorted.index(str(Path(self.state.best_model_checkpoint)))
            for i in range(best_model_index, len(checkpoints_sorted) - 2):
                checkpoints_sorted[i], checkpoints_sorted[i + 1] = checkpoints_sorted[i + 1], checkpoints_sorted[i]
        return checkpoints_sorted

    def _rotate_checkpoints(self, use_mtime=False, output_dir=None) -> None:
        if self.args.save_total_limit is None or self.args.save_total_limit <= 0:
            return

        # Check if we should delete older checkpoint(s)
        checkpoints_sorted = self._sorted_checkpoints(use_mtime=use_mtime, output_dir=output_dir)
        if len(checkpoints_sorted) <= self.args.save_total_limit:
            return

        # If save_total_limit=1 with load_best_model_at_end=True, we could end up deleting the last checkpoint, which
        # we don't do to allow resuming.
        save_total_limit = self.args.save_total_limit
        if (
            self.state.best_model_checkpoint is not None
            and self.args.save_total_limit == 1
            and checkpoints_sorted[-1] != self.state.best_model_checkpoint
        ):
            save_total_limit = 2

        number_of_checkpoints_to_delete = max(0, len(checkpoints_sorted) - save_total_limit)
        checkpoints_to_be_deleted = checkpoints_sorted[:number_of_checkpoints_to_delete]
        for checkpoint in checkpoints_to_be_deleted:
            logger.info(f"Deleting older checkpoint [{checkpoint}] due to args.save_total_limit")
            shutil.rmtree(checkpoint)

    def _save(self, output_dir: Optional[str] = None, state_dict=None, merge_tensor_parallel=False):
        output_dir = output_dir if output_dir is not None else self.args.output_dir
        os.makedirs(output_dir, exist_ok=True)
        logger.info(f"Saving model checkpoint to {output_dir}")
        # Save a trained model and configuration using `save_pretrained()`.
        # They can then be reloaded using `from_pretrained()`

        if self.args.should_save:
            if self.tokenizer is not None:
                self.tokenizer.save_pretrained(output_dir)
            # Good practice: save your training arguments together with the trained model
            paddle.save(self.args, os.path.join(output_dir, TRAINING_ARGS_NAME))

        if self.args.unified_checkpoint:
            save_unified_checkpoint(self.args, self.model, output_dir, safe_serialization=True)
            return

        merge_tensor_parallel = merge_tensor_parallel and self.args.use_hybrid_parallel
        # peft model
        if isinstance(self.model, LoRAModel) or isinstance(self.model, PrefixModelForCausalLM):
            self.model.save_pretrained(
                output_dir,
                variant=self.args.weight_name_suffix,
                merge_tensor_parallel=merge_tensor_parallel,
                is_main_process=self.args.should_save,
                max_shard_size="1024GB",
            )
        # TODO: @ZHUI unifiy unwrap_model(self.model) and self.model
        elif not isinstance(self.model, PretrainedModel):
            if isinstance(unwrap_model(self.model), PretrainedModel):
                if self.args.should_save_sharding_stage1_model:
                    config_to_save = None
                    state_dict, config_to_save, weight_name_suffix = self.sharding_io.manipulate_state_dict_and_config(
                        unwrap_model(self.model), merge_tensor_parallel=merge_tensor_parallel
                    )
                    unwrap_model(self.model).save_pretrained(
                        output_dir,
                        state_dict=state_dict,
                        config_to_save=config_to_save,
                        merge_tensor_parallel=merge_tensor_parallel,
                        variant=weight_name_suffix,
                        is_main_process=self.args.should_save,
                        max_shard_size="1024GB",
                    )
                else:
                    unwrap_model(self.model).save_pretrained(
                        output_dir,
                        merge_tensor_parallel=merge_tensor_parallel,
                        variant=self.args.weight_name_suffix,
                        is_main_process=self.args.should_save,
                        max_shard_size="1024GB",
                    )
            else:
                logger.info("Trainer.model is not a `PretrainedModel`, only saving its state dict.")
                if merge_tensor_parallel:
                    logger.warning("Trainer.model is not a `PretrainedModel`, not suppor for merge_tensor_parallel.")
                if state_dict is None:
                    state_dict = self.model.state_dict()
                paddle.save(
                    state_dict,
                    os.path.join(output_dir, _add_variant(PADDLE_WEIGHTS_NAME, self.args.weight_name_suffix)),
                )
        else:
            if isinstance(self.model, PretrainedModel) and self.args.should_save_sharding_stage1_model:
                config_to_save = None
                state_dict, config_to_save, weight_name_suffix = self.sharding_io.manipulate_state_dict_and_config(
                    self.model, merge_tensor_parallel=merge_tensor_parallel
                )
                self.model.save_pretrained(
                    output_dir,
                    state_dict=state_dict,
                    config_to_save=config_to_save,
                    merge_tensor_parallel=merge_tensor_parallel,
                    variant=weight_name_suffix,
                    is_main_process=self.args.should_save,
                    max_shard_size="1024GB",
                )
            else:
                self.model.save_pretrained(
                    output_dir,
                    merge_tensor_parallel=merge_tensor_parallel,
                    variant=self.args.weight_name_suffix,
                    is_main_process=self.args.should_save,
                    max_shard_size="1024GB",
                )
        if self.args.should_save_sharding_stage1_model:
            self.sharding_io.save_distributed_model_meta(output_dir)

    def _load_optimizer_and_scheduler(self, checkpoint):
        """If optimizer and scheduler states exist, load them."""
        if checkpoint is None:
            return

        opt_state_dict = None
        if self.args.should_load_sharding_stage1_model:
            opt_state_dict = self.sharding_io.load_optimizer_state_with_reshard(
                checkpoint, OPTIMIZER_NAME, self.model_wrapped
            )
        else:
            optimizer_name = _add_variant(OPTIMIZER_NAME, self.args.optimizer_name_suffix)
            if self.args.data_parallel_rank == 0:
                path = os.path.join(checkpoint, optimizer_name)
                if os.path.isfile(path):
                    opt_state_dict = paddle.load(path)

        # broadcast optimizer state in dp group
        opt_state_dict = broadcast_dp_optimizer(opt_state_dict)

        if opt_state_dict is not None:
            # Load in optimizer and scheduler states
            self.optimizer.set_state_dict(opt_state_dict)
        else:
            raise ValueError(f"optimizer-state-dict not found, opt: {os.path.join(checkpoint, optimizer_name)}.")

        if distributed_isfile(os.path.join(checkpoint, SCHEDULER_NAME)):
            self.lr_scheduler.set_state_dict(paddle.load(distributed_file(os.path.join(checkpoint, SCHEDULER_NAME))))
        else:
            raise ValueError(f"scheduler-file not found, scheduler:{os.path.join(checkpoint, SCHEDULER_NAME)}")

        if self.do_grad_scaling and distributed_isfile(os.path.join(checkpoint, SCALER_NAME)):
            self.scaler.load_state_dict(
                paddle.load(distributed_file(os.path.join(checkpoint, SCALER_NAME)), return_numpy=True)
            )

    def log(self, logs: Dict[str, float], **kwargs) -> None:
        """
        Log `logs` on the various objects watching training.

        Subclass and override this method to inject custom behavior.

        Args:
            logs (`Dict[str, float]`):
                The values to log.
        """

        try:
            from paddle.distributed.fleet.utils.timer_helper import (
                get_timers as paddle_get_timers,
            )

            paddle_pipeline_timers = paddle_get_timers()
        except ImportError:  # paddle version too old, timer not support
            warnings.warn(f"paddle version:{paddle.__git_commit__} does not support pipeline timer")
            paddle_pipeline_timers = None
        except AssertionError:
            paddle_pipeline_timers = None
        kwargs.update(timer=self.timers, paddle_pipeline_timers=paddle_pipeline_timers)

        if self.state.epoch is not None:
            logs["epoch"] = round(self.state.epoch, 4)
        output = {**logs, **{"step": self.state.global_step}}
        self.state.log_history.append(output)
        self.control = self.callback_handler.on_log(self.args, self.state, self.control, logs, **kwargs)

    def evaluate(
        self,
        eval_dataset: Optional[Dataset] = None,
        ignore_keys: Optional[List[str]] = None,
        metric_key_prefix: str = "eval",
    ) -> Dict[str, float]:
        """
        Run evaluation and returns metrics.

        The calling script will be responsible for providing a method to compute metrics, as they are task-dependent
        (pass it to the init `compute_metrics` argument).

        You can also subclass and override this method to inject custom behavior.

        Args:
            eval_dataset (`Dataset`, *optional*):
                Pass a dataset if you wish to override `self.eval_dataset`. If it is an `datasets.Dataset`, columns not
                accepted by the `model.forward()` method are automatically removed. It must implement the `__len__`
                method.
            ignore_keys (`Lst[str]`, *optional*):
                A list of keys in the output of your model (if it is a dictionary) that should be ignored when
                gathering predictions.
            metric_key_prefix (`str`, *optional*, defaults to `"eval"`):
                An optional prefix to be used as the metrics key prefix. For example the metrics "bleu" will be named
                "eval_bleu" if the prefix is "eval" (default)

        Returns:
            A dictionary containing the evaluation loss and the potential metrics computed from the predictions. The
            dictionary also contains the epoch number which comes from the training state.
        """
        # memory metrics - must set up as early as possible
        self._memory_tracker.start()

        eval_dataloader = self.get_eval_dataloader(eval_dataset)
        start_time = time.time()

        output = self.evaluation_loop(
            eval_dataloader,
            description="Evaluation",
            # No point gathering the predictions if there are no metrics, otherwise we defer to
            # self.args.prediction_loss_only
            prediction_loss_only=True if self.compute_metrics is None else None,
            ignore_keys=ignore_keys,
            metric_key_prefix=metric_key_prefix,
            max_eval_iters=self.args.max_evaluate_steps,
        )

        total_batch_size = self.args.eval_batch_size * self.args.dataset_world_size
        output.metrics.update(
            speed_metrics(
                metric_key_prefix,
                start_time,
                num_samples=output.num_samples,
                num_steps=math.ceil(output.num_samples / total_batch_size),
            )
        )

        self.log(output.metrics)

        self.control = self.callback_handler.on_evaluate(self.args, self.state, self.control, output.metrics)

        self._memory_tracker.stop_and_update_metrics(output.metrics)

        return output.metrics

    def evaluation_loop(
        self,
        dataloader: DataLoader,
        description: str,
        prediction_loss_only: Optional[bool] = None,
        ignore_keys: Optional[List[str]] = None,
        metric_key_prefix: str = "eval",
        max_eval_iters: Optional[int] = -1,
    ) -> EvalLoopOutput:
        """
        Prediction/evaluation loop, shared by `Trainer.evaluate()` and `Trainer.predict()`.

        Works both with or without labels.
        """
        args = self.args

        prediction_loss_only = prediction_loss_only if prediction_loss_only is not None else args.prediction_loss_only

        if self.args.pipeline_parallel_degree > 1:
            # Only accept wrapped model for pipeline_parallel mode
            model = self.model_wrapped
        else:
            model = self.model

        if isinstance(dataloader, paddle.io.DataLoader):
            batch_size = dataloader.batch_sampler.batch_size
        elif isinstance(dataloader, _DataLoaderIterBase):
            # support for inner dataloader
            batch_size = dataloader._batch_sampler.batch_size
            # alias for inner dataloader
            dataloader.dataset = dataloader._dataset
        else:
            raise ValueError("Only support for paddle.io.DataLoader")

        num_samples = None
        if max_eval_iters > 0:
            # on eval limit steps
            num_samples = batch_size * self.args.dataset_world_size * max_eval_iters
            if isinstance(dataloader, _DataLoaderIterBase) and isinstance(
                dataloader._batch_sampler, NlpDistributedBatchSampler
            ):
                consumed_samples = (
                    ((self.state.global_step) // args.eval_steps)
                    * max_eval_iters
                    * args.per_device_eval_batch_size
                    * args.dataset_world_size
                )
                dataloader._batch_sampler.set_epoch(consumed_samples=consumed_samples)

        logger.info(f"***** Running {description} *****")

        if not self.args.distributed_dataloader or (
            self.args.distributed_dataloader and self.args.should_load_dataset
        ):
            if has_length(dataloader):
                logger.info(f"  Num examples = {self.num_examples(dataloader)}")
                if max_eval_iters > 0:
                    logger.info(f"  Total prediction steps = {max_eval_iters}")
                else:
                    logger.info(f"  Total prediction steps = {len(dataloader)}")
            else:
                logger.info("  Num examples: Unknown")
                if max_eval_iters > 0:
                    logger.info(f"  Total prediction steps = {max_eval_iters}")

            logger.info(f"  Pre device batch size = {batch_size}")
            logger.info(f"  Total Batch size = {batch_size * self.args.dataset_world_size}")

        model.eval()

        self.callback_handler.eval_dataloader = dataloader
        # Do this before wrapping.
        eval_dataset = dataloader.dataset

        if args.past_index >= 0:
            self._past = None

        # Initialize containers
        # losses/preds/labels on GPU (accumulated for eval_accumulation_steps)
        losses_host = None
        preds_host = None
        labels_host = None
        # losses/preds/labels on CPU (final containers)
        all_losses = None
        all_preds = None
        all_labels = None
        # Will be useful when we have an iterable dataset so don't know its length.

        observed_num_examples = 0
        # Main evaluation loop
        losses = []
        for step, inputs in enumerate(dataloader):
            # Update the observed num examples
            observed_batch_size = find_batch_size(inputs)
            if observed_batch_size is not None:
                observed_num_examples += observed_batch_size
                # For batch samplers, batch_size is not known by the dataloader in advance.
                batch_size = observed_batch_size

            # Prediction step
            loss, logits, labels = self.prediction_step(model, inputs, prediction_loss_only, ignore_keys=ignore_keys)

            # Update containers on host
            if loss is not None:
                # losses = self._nested_gather(loss.repeat(batch_size))
                losses = self._nested_gather(paddle.tile(loss, repeat_times=[batch_size, 1]))
                losses_host = losses if losses_host is None else paddle.concat((losses_host, losses), axis=0)
            if labels is not None:
                labels = self._pad_across_processes(labels)
                labels = self._nested_gather(labels)
                labels_host = labels if labels_host is None else nested_concat(labels_host, labels, padding_index=-100)
            if logits is not None:
                logits = self._pad_across_processes(logits)
                logits = self._nested_gather(logits)
                if self.preprocess_logits_for_metrics is not None:
                    logits = self.preprocess_logits_for_metrics(logits, labels)
                preds_host = logits if preds_host is None else nested_concat(preds_host, logits, padding_index=-100)
            self.control = self.callback_handler.on_prediction_step(args, self.state, self.control)

            # Gather all tensors and put them back on the CPU if we have done enough accumulation steps.
            if args.eval_accumulation_steps is not None and (step + 1) % args.eval_accumulation_steps == 0:
                if losses_host is not None:
                    losses = nested_numpify(losses_host)
                    all_losses = losses if all_losses is None else np.concatenate((all_losses, losses), axis=0)
                if preds_host is not None:
                    logits = nested_numpify(preds_host)
                    all_preds = logits if all_preds is None else nested_concat(all_preds, logits, padding_index=-100)

                if labels_host is not None:
                    labels = nested_numpify(labels_host)
                    all_labels = (
                        labels if all_labels is None else nested_concat(all_labels, labels, padding_index=-100)
                    )

                # Set back to None to begin a new accumulation
                losses_host, preds_host, labels_host = None, None, None

            if max_eval_iters > 0 and step >= max_eval_iters - 1:
                break

        # Gather all remaining tensors and put them back on the CPU
        if losses_host is not None:
            losses = nested_numpify(losses_host)
            all_losses = losses if all_losses is None else np.concatenate((all_losses, losses), axis=0)
        if preds_host is not None:
            logits = nested_numpify(preds_host)
            all_preds = logits if all_preds is None else nested_concat(all_preds, logits, padding_index=-100)
        if labels_host is not None:
            labels = nested_numpify(labels_host)
            all_labels = labels if all_labels is None else nested_concat(all_labels, labels, padding_index=-100)

        # Number of samples
        if num_samples is not None:
            pass
        elif has_length(eval_dataset):
            num_samples = len(eval_dataset)
        # The instance check is weird and does not actually check for the type, but whether the dataset has the right
        # methods. Therefore we need to make sure it also has the attribute.
        elif isinstance(eval_dataset, IterableDatasetShard) and hasattr(eval_dataset, "num_examples"):
            num_samples = eval_dataset.num_examples
        else:
            if has_length(dataloader):
                num_samples = self.num_examples(dataloader)
            else:  # both len(dataloader.dataset) and len(dataloader) fail
                num_samples = observed_num_examples

        # Number of losses has been rounded to a multiple of batch_size and in a distributed training, the number of
        # samplers has been rounded to a multiple of batch_size, so we truncate.
        if all_losses is not None:
            all_losses = all_losses[:num_samples]
        if all_preds is not None:
            all_preds = nested_truncate(all_preds, num_samples)
        if all_labels is not None:
            all_labels = nested_truncate(all_labels, num_samples)

        model.train()

        # Metrics!
        if self.compute_metrics is not None and all_preds is not None and all_labels is not None:
            metrics = self.compute_metrics(EvalPrediction(predictions=all_preds, label_ids=all_labels))
        else:
            metrics = {}

        if all_losses is not None:
            metrics[f"{metric_key_prefix}_loss"] = all_losses.mean().item()

        # Prefix all keys with metric_key_prefix + '_'
        for key in list(metrics.keys()):
            if not key.startswith(f"{metric_key_prefix}_"):
                metrics[f"{metric_key_prefix}_{key}"] = metrics.pop(key)

        return EvalLoopOutput(predictions=all_preds, label_ids=all_labels, metrics=metrics, num_samples=num_samples)

    def predict(
        self, test_dataset: Dataset, ignore_keys: Optional[List[str]] = None, metric_key_prefix: str = "test"
    ) -> PredictionOutput:
        """
        Run prediction and returns predictions and potential metrics.
        Depending on the dataset and your use case, your test dataset may contain labels. In that case, this method
        will also return metrics, like in `evaluate()`.
        Args:
            test_dataset (`Dataset`):
                Dataset to run the predictions on. If it is an `datasets.Dataset`, columns not accepted by the
                `model.forward()` method are automatically removed. Has to implement the method `__len__`
            ignore_keys (`Lst[str]`, *optional*):
                A list of keys in the output of your model (if it is a dictionary) that should be ignored when
                gathering predictions.
            metric_key_prefix (`str`, *optional*, defaults to `"test"`):
                An optional prefix to be used as the metrics key prefix. For example the metrics "bleu" will be named
                "test_bleu" if the prefix is "test" (default)
        <Tip>
        If your predictions or labels have different sequence length (for instance because you're doing dynamic padding
        in a token classification task) the predictions will be padded (on the right) to allow for concatenation into
        one array. The padding index is -100.
        </Tip>
        Returns: *NamedTuple* A namedtuple with the following keys:
            - predictions (`np.ndarray`): The predictions on `test_dataset`.
            - label_ids (`np.ndarray`, *optional*): The labels (if the dataset contained some).
            - metrics (`Dict[str, float]`, *optional*): The potential dictionary of metrics (if the dataset contained
              labels).
        """
        # memory metrics - must set up as early as possible
        self._memory_tracker.start()

        test_dataloader = self.get_test_dataloader(test_dataset)
        start_time = time.time()

        eval_loop = self.evaluation_loop
        output = eval_loop(
            test_dataloader,
            description="Prediction",
            ignore_keys=ignore_keys,
            prediction_loss_only=True if self.compute_metrics is None else None,
            metric_key_prefix=metric_key_prefix,
            max_eval_iters=self.args.max_evaluate_steps,
        )
        total_batch_size = self.args.per_device_eval_batch_size * self.args.dataset_world_size
        output.metrics.update(
            speed_metrics(
                metric_key_prefix,
                start_time,
                num_samples=output.num_samples,
                num_steps=math.ceil(output.num_samples / total_batch_size),
            )
        )

        self._memory_tracker.stop_and_update_metrics(output.metrics)

        return PredictionOutput(predictions=output.predictions, label_ids=output.label_ids, metrics=output.metrics)

    def prediction_pipeline_step(
        self,
        model: nn.Layer,
        inputs: Dict[str, Union[paddle.Tensor, Any]],
        prediction_loss_only: bool,
        ignore_keys: Optional[List[str]] = None,
    ) -> Tuple[Optional[paddle.Tensor], Optional[paddle.Tensor], Optional[paddle.Tensor]]:
        """
        prediction_step function for pipeline parallel mode.
        """
        if hasattr(model, "_prepare_pipeline_inputs_func"):
            inputs, labels = model._prepare_pipeline_inputs_func(inputs)
            has_labels = labels is not None
        else:
            has_labels = all(inputs.get(k) is not None for k in self.label_names)
            inputs = self._prepare_inputs(inputs)
            # labels may be popped when computing the loss (label smoothing for instance) so we grab them first.
            if has_labels:
                labels = nested_detach(tuple(inputs.get(name) for name in self.label_names))
                if len(labels) == 1:
                    labels = labels[0]
            else:
                labels = None
            inputs = inputs.pop("input_ids")

        with paddle.no_grad():
            if has_labels:
                with self.autocast_smart_context_manager():
                    loss = model.eval_batch([inputs, labels], compute_loss=True)
                    # loss, outputs = self.compute_loss(model, inputs, return_outputs=True)
                loss = loss.mean().detach()
            else:
                raise ValueError("pipeline mode eval need label!")

        return (loss, None, labels)

    def prediction_step(
        self,
        model: nn.Layer,
        inputs: Dict[str, Union[paddle.Tensor, Any]],
        prediction_loss_only: bool,
        ignore_keys: Optional[List[str]] = None,
    ) -> Tuple[Optional[paddle.Tensor], Optional[paddle.Tensor], Optional[paddle.Tensor]]:
        """
        Perform an evaluation step on `model` using `inputs`.

        Subclass and override to inject custom behavior.

        Args:
            model (`nn.Layer`):
                The model to evaluate.
            inputs (`Dict[str, Union[paddle.Tensor, Any]]`):
                The inputs and targets of the model.

                The dictionary will be unpacked before being fed to the model. Most models expect the targets under the
                argument `labels`. Check your model's documentation for all accepted arguments.
            prediction_loss_only (`bool`):
                Whether or not to return the loss only.
            ignore_keys (`Lst[str]`, *optional*):
                A list of keys in the output of your model (if it is a dictionary) that should be ignored when
                gathering predictions.

        Return:
            Tuple[Optional[paddle.Tensor], Optional[paddle.Tensor], Optional[paddle.Tensor]]: A tuple with the loss,
            logits and labels (each being optional).
        """
        if self.args.pipeline_parallel_degree > 1:
            # hack for pipeline mode
            inputs = self._prepare_inputs(inputs)
            return self.prediction_pipeline_step(model, inputs, prediction_loss_only, ignore_keys)

        has_labels = all(inputs.get(k) is not None for k in self.label_names)
        inputs = self._prepare_inputs(inputs)
        if ignore_keys is None:
            if hasattr(self.model, "config"):
                ignore_keys = getattr(self.model.config, "keys_to_ignore_at_inference", [])
            else:
                ignore_keys = []

        # labels may be popped when computing the loss (label smoothing for instance) so we grab them first.
        if has_labels:
            labels = nested_detach(tuple(inputs.get(name) for name in self.label_names))
            if len(labels) == 1:
                labels = labels[0]
        else:
            labels = None

        with paddle.no_grad():
            if has_labels:
                with self.autocast_smart_context_manager():
                    loss, outputs = self.compute_loss(model, inputs, return_outputs=True)
                loss = loss.mean().detach()

                if isinstance(outputs, dict):
                    logits = tuple(v for k, v in outputs.items() if k not in ignore_keys + ["loss"])
                else:
                    logits = outputs[1:]
            else:
                loss = None
                with self.autocast_smart_context_manager():
                    outputs = model(**inputs)
                if isinstance(outputs, dict):
                    logits = tuple(v for k, v in outputs.items() if k not in ignore_keys)
                else:
                    logits = outputs
                # TODO: this needs to be fixed and made cleaner later.
                if self.args.past_index >= 0:
                    self._past = outputs[self.args.past_index - 1]

        if prediction_loss_only:
            return (loss, None, None)

        logits = nested_detach(logits)
        if isinstance(logits, (list, tuple)) and len(logits) == 1:
            logits = logits[0]

        return (loss, logits, labels)

    def is_local_process_zero(self) -> bool:
        """
        Whether or not this process is the local (e.g., on one machine if training in a distributed fashion on several
        machines) main process.
        """
        return self.args.local_process_index == 0

    def is_world_process_zero(self) -> bool:
        """
        Whether or not this process is the global main process (when training in a distributed fashion on several
        machines, this is only going to be `True` for one process).
        """
        return self.args.process_index == 0

    def _nested_gather(self, tensors):
        """
        Gather value of `tensors` (tensor or list/tuple of nested tensors) and convert them to numpy before
        concatenating them to `gathered`
        """
        if tensors is None:
            return
        if self.args.local_rank != -1:
            tensors = distributed_concat(tensors)
        return tensors

        # Copied from Accelerate.

    def _pad_across_processes(self, tensor, pad_index=-100):
        """
        Recursively pad the tensors in a nested list/tuple/dictionary of tensors from all devices to the same size so
        they can safely be gathered.
        """
        if isinstance(tensor, (list, tuple)):
            return type(tensor)(self._pad_across_processes(t, pad_index=pad_index) for t in tensor)
        elif isinstance(tensor, dict):
            return type(tensor)({k: self._pad_across_processes(v, pad_index=pad_index) for k, v in tensor.items()})
        elif not isinstance(tensor, paddle.Tensor):
            raise TypeError(
                f"Can't pad the values of type {type(tensor)}, only of nested list/tuple/dicts of tensors."
            )

        if len(tensor.shape) < 2:
            return tensor
        # Gather all sizes
        size = paddle.to_tensor(tensor.shape)[None]
        sizes = self._nested_gather(size).cpu()

        max_size = max(s[1] for s in sizes)
        if tensor.shape[1] == max_size:
            return tensor

        # Then pad to the maximum size
        old_size = tensor.shape
        new_size = list(old_size)
        new_size[1] = max_size
        # new_tensor = tensor.new_zeros(tuple(new_size)) + pad_index
        new_tensor = paddle.zeros(tuple(new_size), dtype=tensor.dtype) + pad_index
        new_tensor[:, : old_size[1]] = tensor
        return new_tensor

    def _set_signature_columns_if_needed(self):
        if self._signature_columns is None:
            # Inspect model forward signature to keep only the arguments it accepts.
            signature = inspect.signature(self.model.forward)
            self._signature_columns = list(signature.parameters.keys())
            # Labels may be named label or label_ids, the default data collator handles that.
            self._signature_columns += list(set(["label", "label_ids"] + self.label_names))

    def _remove_unused_columns(self, dataset: "datasets.Dataset", description: Optional[str] = None):
        if not self.args.remove_unused_columns:
            return dataset
        if self._signature_columns is None:
            # Inspect model forward signature to keep only the arguments it accepts.
            signature = inspect.signature(self.model.forward)
            self._signature_columns = list(signature.parameters.keys())
            # Labels may be named label or label_ids, the default data collator handles that.
            self._signature_columns += ["label", "label_ids", "labels", "start_positions", "end_positions"]

        ignored_columns = list(set(dataset.column_names) - set(self._signature_columns))
        if len(ignored_columns) > 0:
            dset_description = "" if description is None else f"in the {description} set "
            logger.info(
                f"The following columns {dset_description} don't have a corresponding argument in "
                f"`{self.model.__class__.__name__}.forward` and have been ignored: {', '.join(ignored_columns)}."
                f" If {', '.join(ignored_columns)} are not expected by `{self.model.__class__.__name__}.forward`, "
                f" you can safely ignore this message."
            )

        columns = [k for k in self._signature_columns if k in dataset.column_names]

        if version.parse(datasets.__version__) < version.parse("1.4.0"):
            dataset.set_format(
                type=dataset.format["type"], columns=columns, format_kwargs=dataset.format["format_kwargs"]
            )
            return dataset
        else:
            return dataset.remove_columns(ignored_columns)

    def _get_collator_with_removed_columns(
        self, data_collator: Callable, description: Optional[str] = None
    ) -> Callable:
        """Wrap the data collator in a callable removing unused columns."""
        if not self.args.remove_unused_columns:
            return data_collator
        self._set_signature_columns_if_needed()
        signature_columns = self._signature_columns

        remove_columns_collator = RemoveColumnsCollator(
            data_collator=data_collator,
            signature_columns=signature_columns,
            logger=logger,
            description=description,
            model_name=self.model.__class__.__name__,
        )
        return remove_columns_collator

    def _is_iterable_dataset(self, dataset):
        return isinstance(dataset, paddle.io.IterableDataset)

    def print_config(self, args=None, key=""):
        """
        print config values
        """
        logger.info("=" * 60)
        if args is None:
            args = self.args
            key = "Training"
        import paddlenlp

        logger.info("{:^40}".format("{} Configuration Arguments".format(key)))
        logger.info("{:30}: {}".format("paddle commit id", paddle.version.commit))
        logger.info("{:30}: {}".format("paddlenlp commit id", paddlenlp.version.commit))

        for a in dir(args):
            if a[:2] != "__":  # don't print double underscore methods
                v = getattr(args, a)
                if not isinstance(v, types.MethodType):
                    logger.info("{:30}: {}".format(a, v))

        logger.info("")<|MERGE_RESOLUTION|>--- conflicted
+++ resolved
@@ -918,7 +918,11 @@
                     # manualy collect gradient for dp.
                     elif args.recompute and availiable_no_sync:
                         fused_allreduce_gradients(list(model.parameters()), None)
-
+                        
+                    if dp_master_grad and not (args.recompute and availiable_no_sync):
+                        fused_allreduce_gradients(list(model.parameters()), None)
+
+                    # Pipeline parallel mode,  handle gradient merge here
                     pipeline_parallel_config = (
                         set(args.pipeline_parallel_config.split(" ")) if args.pipeline_parallel_degree > 1 else set()
                     )
@@ -940,14 +944,6 @@
                     self.timers and self.timers("all-reduce").stop()
                     self.timers and self.timers("optimizer-step").start()
 
-<<<<<<< HEAD
-                    # Pipeline parallel mode,  handle gradient merge here
-=======
-                    if dp_master_grad and not (args.recompute and availiable_no_sync):
-                        fused_allreduce_gradients(list(model.parameters()), None)
-
-                    # pipeline parallel mode,  handle gradient merge here
->>>>>>> 4645ddcf
                     if args.pipeline_parallel_degree > 1 and enable_delay_scale_loss:
                         for p in model._layers.parameters():
                             with paddle.no_grad():
