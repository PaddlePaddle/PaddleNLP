--- conflicted
+++ resolved
@@ -17,12 +17,8 @@
 from .compression_args import *
 from .trainer import *
 from .trainer_callback import *
-<<<<<<< HEAD
+from .trainer_ipu import *
 from .trainer_utils import *
 from .trainer_compress import *
 from .training_args_seq2seq import *
-from .trainer_seq2seq import *
-=======
-from .trainer_ipu import *
-from .trainer_utils import *
->>>>>>> 63d2fab0
+from .trainer_seq2seq import *