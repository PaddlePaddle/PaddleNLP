--- conflicted
+++ resolved
@@ -926,10 +926,6 @@
                             "The enable_stage1_tensor_fusion or enable_stage1_overlap is not supported "
                             "by current version of Paddle. Please try latest develop Paddle."
                         )
-<<<<<<< HEAD
-=======
-                start_time = time.time()
->>>>>>> 0491fb23
                 fleet.init(is_collective=True, strategy=strategy)
 
                 logger.info(strategy)
