# Copyright 2020-present the HuggingFace Inc. team.
# Copyright 2020 The HuggingFace Team. All rights reserved.
#
# Licensed under the Apache License, Version 2.0 (the "License");
# you may not use this file except in compliance with the License.
# You may obtain a copy of the License at
#
#     http://www.apache.org/licenses/LICENSE-2.0
#
# Unless required by applicable law or agreed to in writing, software
# distributed under the License is distributed on an "AS IS" BASIS,
# WITHOUT WARRANTIES OR CONDITIONS OF ANY KIND, either express or implied.
# See the License for the specific language governing permissions and
# limitations under the License.

# This file is modified from
#  https://github.com/huggingface/transformers/blob/main/src/transformers/training_args.py

import contextlib
import json
import math
import os
import types
import warnings
from dataclasses import asdict, dataclass, field
from enum import Enum
from typing import Any, Dict, List, Optional

import paddle
from paddle.distributed import fleet

from ..utils.log import logger
from .trainer_utils import (
    IntervalStrategy,
    OptimizerNames,
    SchedulerType,
    ShardingOption,
)

__all__ = [
    "default_logdir",
    "TrainingArguments",
]


def default_logdir() -> str:
    """
    Same default
    """
    import socket
    from datetime import datetime

    current_time = datetime.now().strftime("%b%d_%H-%M-%S")
    return os.path.join("runs", current_time + "_" + socket.gethostname())


@dataclass
class TrainingArguments:
    """
    TrainingArguments is the subset of the arguments we use in our example scripts **which relate to the training loop
    itself**.

    Using [`PdArgumentParser`] we can turn this class into
    [argparse](https://docs.python.org/3/library/argparse#module-argparse) arguments that can be specified on the
    command line.

    Parameters:
        output_dir (`str`):
            The output directory where the model predictions and checkpoints will be written.
        overwrite_output_dir (`bool`, *optional*, defaults to `False`):
            If `True`, overwrite the content of the output directory. Use this to continue training if `output_dir`
            points to a checkpoint directory.
        do_train (`bool`, *optional*, defaults to `False`):
            Whether to run training or not. This argument is not directly used by [`Trainer`], it's intended to be used
            by your training/evaluation scripts instead. See the [example
            scripts](https://github.com/PaddlePaddle/PaddleNLP/tree/develop/examples) for more details.
        do_eval (`bool`, *optional*):
            Whether to run evaluation on the validation set or not. Will be set to `True` if `evaluation_strategy` is
            different from `"no"`. This argument is not directly used by [`Trainer`], it's intended to be used by your
            training/evaluation scripts instead. See the [example
            scripts](https://github.com/PaddlePaddle/PaddleNLP/tree/develop/examples) for more details.
        do_predict (`bool`, *optional*, defaults to `False`):
            Whether to run predictions on the test set or not. This argument is not directly used by [`Trainer`], it's
            intended to be used by your training/evaluation scripts instead. See the [example
            scripts](https://github.com/PaddlePaddle/PaddleNLP/tree/develop/examples) for more details.
        do_export (`bool`, *optional*, defaults to `False`):
            Whether to export inference model or not. This argument is not directly used by [`Trainer`], it's
            intended to be used by your training/evaluation scripts instead.
        evaluation_strategy (`str` or [`~trainer_utils.IntervalStrategy`], *optional*, defaults to `"no"`):
            The evaluation strategy to adopt during training. Possible values are:

                - `"no"`: No evaluation is done during training.
                - `"steps"`: Evaluation is done (and logged) every `eval_steps`.
                - `"epoch"`: Evaluation is done at the end of each epoch.

        prediction_loss_only (`bool`, *optional*, defaults to `False`):
            When performing evaluation and generating predictions, only returns the loss.
        per_device_train_batch_size (`int`, *optional*, defaults to 8):
            The batch size per GPU core/CPU for training.
        per_device_eval_batch_size (`int`, *optional*, defaults to 8):
            The batch size per GPU core/CPU for evaluation.
        gradient_accumulation_steps (`int`, *optional*, defaults to 1):
            Number of updates steps to accumulate the gradients for, before performing a backward/update pass.

            <Tip warning={true}>

            When using gradient accumulation, one step is counted as one step with backward pass. Therefore, logging,
            evaluation, save will be conducted every `gradient_accumulation_steps * xxx_step` training examples.

            </Tip>

        eval_accumulation_steps (`int`, *optional*):
            Number of predictions steps to accumulate the output tensors for, before moving the results to the CPU. If
            left unset, the whole predictions are accumulated on GPU/TPU before being moved to the CPU (faster but
            requires more memory).
        learning_rate (`float`, *optional*, defaults to 5e-5):
            The initial learning rate for [`AdamW`] optimizer.
        weight_decay (`float`, *optional*, defaults to 0):
            The weight decay to apply (if not zero) to all layers except all bias and LayerNorm weights in [`AdamW`]
            optimizer.
        adam_beta1 (`float`, *optional*, defaults to 0.9):
            The beta1 hyperparameter for the [`AdamW`] optimizer.
        adam_beta2 (`float`, *optional*, defaults to 0.999):
            The beta2 hyperparameter for the [`AdamW`] optimizer.
        adam_epsilon (`float`, *optional*, defaults to 1e-8):
            The epsilon hyperparameter for the [`AdamW`] optimizer.
        max_grad_norm (`float`, *optional*, defaults to 1.0):
            Maximum gradient norm (for gradient clipping).
        num_train_epochs(`float`, *optional*, defaults to 3.0):
            Total number of training epochs to perform (if not an integer, will perform the decimal part percents of
            the last epoch before stopping training).
        max_steps (`int`, *optional*, defaults to -1):
            If set to a positive number, the total number of training steps to perform. Overrides `num_train_epochs`.
            In case of using a finite iterable dataset the training may stop before reaching the set number of steps
            when all data is exhausted
        lr_scheduler_type (`str` or [`SchedulerType`], *optional*, defaults to `"linear"`):
            The scheduler type to use. See the documentation of [`SchedulerType`] for all possible values.
        warmup_ratio (`float`, *optional*, defaults to 0.0):
            Ratio of total training steps used for a linear warmup from 0 to `learning_rate`.
        warmup_steps (`int`, *optional*, defaults to 0):
            Number of steps used for a linear warmup from 0 to `learning_rate`. Overrides any effect of `warmup_ratio`.
        num_cycles (`float`, *optional*, defaults to 0.5):
            The number of waves in the cosine scheduler.
        lr_end (`float`, *optional*, defaults to 1e-7):
            The end LR used in the polynomial scheduler.
        power (`float`, *optional*, defaults to 1.0):
            The power factor used in the polynomial scheduler.

        log_on_each_node (`bool`, *optional*, defaults to `True`):
            In multinode distributed training, whether to log using `log_level` once per node, or only on the main
            node.
        logging_dir (`str`, *optional*):
            log directory. Will default to *output_dir/runs/**CURRENT_DATETIME_HOSTNAME***.
        logging_strategy (`str` or [`~trainer_utils.IntervalStrategy`], *optional*, defaults to `"steps"`):
            The logging strategy to adopt during training. Possible values are:

                - `"no"`: No logging is done during training.
                - `"epoch"`: Logging is done at the end of each epoch.
                - `"steps"`: Logging is done every `logging_steps`.

        logging_first_step (`bool`, *optional*, defaults to `False`):
            Whether to log and evaluate the first `global_step` or not.
        logging_steps (`int`, *optional*, defaults to 500):
            Number of update steps between two logs if `logging_strategy="steps"`.
        save_strategy (`str` or [`~trainer_utils.IntervalStrategy`], *optional*, defaults to `"steps"`):
            The checkpoint save strategy to adopt during training. Possible values are:

                - `"no"`: No save is done during training.
                - `"epoch"`: Save is done at the end of each epoch.
                - `"steps"`: Save is done every `save_steps`.
        save_steps (`int`, *optional*, defaults to 500):
            Number of updates steps before two checkpoint saves if `save_strategy="steps"`.
        save_total_limit (`int`, *optional*):
            If a value is passed, will limit the total amount of checkpoints. Deletes the older checkpoints in
            `output_dir`.
        save_on_each_node (`bool`, *optional*, defaults to `False`):
            When doing multi-node distributed training, whether to save models and checkpoints on each node, or only on
            the main one.

            This should not be activated when the different nodes use the same storage as the files will be saved with
            the same names for each node.
        no_cuda (`bool`, *optional*, defaults to `False`):
            Whether to not use CUDA even when it is available or not.
        seed (`int`, *optional*, defaults to 42):
            Random seed that will be set at the beginning of training. To ensure reproducibility across runs, use the
            [`~Trainer.model_init`] function to instantiate the model if it has some randomly initialized parameters.
        fp16 (`bool`, *optional*, defaults to `False`):
            Whether to use fp16 16-bit (mixed) precision training instead of 32-bit training.
        fp16_opt_level (`str`, *optional*, defaults to 'O1'):
            For `fp16` training,  AMP optimization level selected in ['O0', 'O1', 'O2']. See details at
            https://www.paddlepaddle.org.cn/documentation/docs/zh/develop/api/paddle/amp/auto_cast_cn.html
        amp_custom_black_list (`List[str]`, *optional*, defaults to `None`):
            The custom black_list. The set of ops that support fp16/bf16 calculation and are considered numerically-dangerous
            and whose effects may also be observed in downstream ops. These ops will not be converted to fp16/bf16.
        amp_custom_white_list (`List[str]`, *optional*, defaults to `None`):
            The custom white_list. It’s the set of ops that support fp16/bf16 calculation and are considered numerically-safe and
             performance-critical. These ops will be converted to fp16/bf16.
        amp_master_grad (`bool`, *optional*, defaults to `False`):
            For amp opt level=’O2’, whether to use float32 weight gradients
            for calculations such as gradient clipping, weight decay, and weight updates. If master_grad is enabled,
            the weight gradients will be float32 dtype after the backpropagation. Default is False, there is only float16 weight gradients.
            Note: only support model parallel and pipeline parallel for now !!!
        sharding (`str`, *optional*, defaults to ``):
            Whether or not to use Paddle Sharding Data Parallel training (in distributed training
            only). The base option should be `stage1`, `stage2` or `stage3` and you can add
            CPU-offload to `stage2` or `stage3` like this: `stage2 offload` or `stage3 offload`.
            Each stage means:
                stage1 : optimizer state segmentation
                stage2 : optimizer state + gradient segmentation
                stage3 : parameter + gradient + optimizer state segmentation
                offload : offload parameters to cpu
        sharding_parallel_degree (`int`, *optional*, defaults to `-1`)
            Sharding parameter in certain cards group. For example, aussume we use 2 machines each with 8 cards,
            then set sharding_parallel_degree=8, sharding will only communication inside machine.
            default -1 means sharding parameters between all workers.
        tensor_parallel_degree (`int`, *optional*, defaults to `-1`)
            Tensor parallelism is parallel technique proposed in (https://arxiv.org/pdf/2104.04473.pdf see 2.3 Tensor Model Parallelism).
            This technique splits one transformer layer into multi-cards (For examples, tensor_parallel_degree=4, will split a layer to 4-parts)
            tensor_parallel_degree means split the transformer layer to how many parts.
            default -1 for not use tensor parallel,  Suggest tensor_parallel_degree<=8 for better proformance.
            Note, this need model support in source code, currently GPT/BLOOM/LLAMA/BLOOM/CLM/CHATGLM is supported.
        pipeline_parallel_degree (`int`, *optional*, defaults to `-1`)
            Pipeline parallelism is parallel technique proposed in (https://arxiv.org/pdf/2104.04473.pdf see 2.2 Pipeline Model Parallelism).
            Pipeline parallelism assigns multi-transformer layers to different cards, the micro batch data stream passed between cards like pipelines.
            pipeline_parallel_degree means split all transformer layers to how many stages.
            default -1 for not use pipeline parallel.
            Note. this need model support in source code, see llama modeling_pp.py file
        pipeline_parallel_config (`str`, *optional*)(
            Some additional config it highly affect the useage of pipeline parallel, we provide some option to config it.
            following config is support:
              disable_p2p_cache_shape, if you max sequence length is varying, please set disable_p2p_cache_shape.
              disable_partial_send_recv, optmize send speed for tensor parallel.
              enable_delay_scale_loss, accumulate gradients util optimizer step, all gradients div by inner pipeline accumute step. instead of div accumute step on loss directly.
              enable_dp_comm_overlap, fuse data parallel gradient communication.
              enable_sharding_comm_overlap, fuse sharding stage 1 parallel gradient communication.
        sharding_parallel_config (`str`, *optional*)(
            Some additional config it highly affect the useage of sharding parallel, we provide some option to config it.
            following config is support:
              enable_stage1_tensor_fusion, fuse small tensors into big tensor chunks to accelerate communications, may increase memory occupation
              enable_stage1_overlap, fuse small tensors into big tensor chunks to accelerate communications and do communication overlap with backward computation, may harm the backward speed
        recompute (`bool`, *optional*, defaults to `False`):
            Recompute the forward pass to calculate gradients. Used for saving memory.
            Only support for networks with transformer blocks.
        scale_loss (`float`,  *optional*, defaults to 32768):
            The value of initial scale_loss for fp16. (default: 32768)
        local_rank (`int`, *optional*, defaults to -1):
            Rank of the process during distributed training.
        dataloader_drop_last (`bool`, *optional*, defaults to `False`):
            Whether to drop the last incomplete batch (if the length of the dataset is not divisible by the batch size)
            or not.
        eval_steps (`int`, *optional*):
            Number of update steps between two evaluations if `evaluation_strategy="steps"`. Will default to the same
            value as `logging_steps` if not set.
        max_evaluate_steps (`int`, *optional*, defaults to -1):
            If set to a positive number, the total number of evaluation steps to perform.
        dataloader_num_workers (`int`, *optional*, defaults to 0):
            Number of subprocesses to use for data loading. 0 means that the data will be loaded in the
            main process.
        past_index (`int`, *optional*, defaults to -1):
            Some models like TransformerXL or XLNet can make use of the past hidden states for their predictions.
            If this argument is set to a positive int, the `Trainer` will use the corresponding output (usually index 2) as
            the past state and feed it to the model at the next training step under the keyword argument `mems`.
        run_name (`str`, *optional*):
            A descriptor for the run. Typically used for logging.
        disable_tqdm (`bool`, *optional*):
            Whether or not to disable the tqdm progress bars and table of metrics. Will default to `True` if the logging
            level is set to warn or lower (default), `False` otherwise.
        remove_unused_columns (`bool`, *optional*, defaults to `True`):
            If using `datasets.Dataset` datasets, whether or not to automatically remove the columns unused by the
            model forward method.
        label_names (`List[str]`, *optional*):
            The list of keys in your dictionary of inputs that correspond to the labels.
            Will eventually default to `["labels"]` except if the model used is one of the `XxxForQuestionAnswering` in
            which case it will default to `["start_positions", "end_positions"]`.
        load_best_model_at_end (`bool`, *optional*, defaults to `False`):
            Whether or not to load the best model found during training at the end of training.

            <Tip>

            When set to `True`, the parameters `save_strategy` needs to be the same as `eval_strategy`, and in the case
            it is "steps", `save_steps` must be a round multiple of `eval_steps`.

            </Tip>

        metric_for_best_model (`str`, *optional*):
            Use in conjunction with `load_best_model_at_end` to specify the metric to use to compare two different
            models. Must be the name of a metric returned by the evaluation with or without the prefix `"eval_"`. Will
            default to `"loss"` if unspecified and `load_best_model_at_end=True` (to use the evaluation loss).

            If you set this value, `greater_is_better` will default to `True`. Don't forget to set it to `False` if
            your metric is better when lower.
        greater_is_better (`bool`, *optional*):
            Use in conjunction with `load_best_model_at_end` and `metric_for_best_model` to specify if better models
            should have a greater metric or not. Will default to:

            - `True` if `metric_for_best_model` is set to a value that isn't `"loss"` or `"eval_loss"`.
            - `False` if `metric_for_best_model` is not set, or set to `"loss"` or `"eval_loss"`.
        ignore_data_skip (`bool`, *optional*, defaults to `False`):
            When resuming training, whether or not to skip the epochs and batches to get the data loading at the same
            stage as in the previous training. If set to `True`, the training will begin faster (as that skipping step
            can take a long time) but will not yield the same results as the interrupted training would have.
        optim (`str` or [`training_args.OptimizerNames`], *optional*, defaults to `"adamw"`):
            The optimizer to use: adamw, or adafactor.
        length_column_name (`str`, *optional*, defaults to `"length"`):
            Column name for precomputed lengths. If the column exists, grouping by length will use these values rather
            than computing them on train startup. Ignored unless `group_by_length` is `True` and the dataset is an
            instance of `Dataset`.
        report_to (`str` or `List[str]`, *optional*, defaults to `"visualdl"`):
            The list of integrations to report the results and logs to. Supported platforms is `"visualdl"`.
            `"none"` for no integrations.
        resume_from_checkpoint (`str`, *optional*):
            The path to a folder with a valid checkpoint for your model. This argument is not directly used by
            [`Trainer`], it's intended to be used by your training/evaluation scripts instead. See the [example
            scripts](https://github.com/PaddlePaddle/PaddleNLP/tree/develop/examples) for more details.
        flatten_param_grads (`bool`, *optional*):
            Whether use flatten_param_grads method in optimizer, only used on NPU devices. Default is `False`.
        skip_profile_timer (`bool`, *optional*):
            Whether skip profile timer, timer will record time usage of forward/ backward/ step, etc.
    """

    output_dir: str = field(
        metadata={"help": "The output directory where the model predictions and checkpoints will be written."},
    )
    overwrite_output_dir: bool = field(
        default=False,
        metadata={
            "help": (
                "Overwrite the content of the output directory. "
                "Use this to continue training if output_dir points to a checkpoint directory."
            )
        },
    )

    do_train: bool = field(default=False, metadata={"help": "Whether to run training."})
    do_eval: bool = field(default=False, metadata={"help": "Whether to run eval on the dev set."})
    do_predict: bool = field(default=False, metadata={"help": "Whether to run predictions on the test set."})
    do_export: bool = field(default=False, metadata={"help": "Whether to export infernece model."})
    evaluation_strategy: IntervalStrategy = field(
        default="no",
        metadata={"help": "The evaluation strategy to use."},
    )
    prediction_loss_only: bool = field(
        default=False,
        metadata={"help": "When performing evaluation and predictions, only returns the loss."},
    )

    per_device_train_batch_size: int = field(default=8, metadata={"help": "Batch size per GPU core/CPU for training."})
    per_device_eval_batch_size: int = field(
        default=8, metadata={"help": "Batch size per GPU core/CPU for evaluation."}
    )

    gradient_accumulation_steps: int = field(
        default=1,
        metadata={"help": "Number of updates steps to accumulate before performing a backward/update pass."},
    )
    eval_accumulation_steps: Optional[int] = field(
        default=None,
        metadata={"help": "Number of predictions steps to accumulate before moving the tensors to the CPU."},
    )

    learning_rate: float = field(default=5e-5, metadata={"help": "The initial learning rate for AdamW."})
    weight_decay: float = field(default=0.0, metadata={"help": "Weight decay for AdamW if we apply some."})
    adam_beta1: float = field(default=0.9, metadata={"help": "Beta1 for AdamW optimizer"})
    adam_beta2: float = field(default=0.999, metadata={"help": "Beta2 for AdamW optimizer"})
    adam_epsilon: float = field(default=1e-8, metadata={"help": "Epsilon for AdamW optimizer."})
    max_grad_norm: float = field(default=1.0, metadata={"help": "Max gradient norm."})

    num_train_epochs: float = field(default=3.0, metadata={"help": "Total number of training epochs to perform."})
    max_steps: int = field(
        default=-1,
        metadata={"help": "If > 0: set total number of training steps to perform. Override num_train_epochs."},
    )
    lr_scheduler_type: str = field(
        default="linear",
        metadata={"help": "The scheduler type to use. suppor linear, cosine, constant, constant_with_warmup"},
    )
    warmup_ratio: float = field(
        default=0.0, metadata={"help": "Linear warmup over warmup_ratio fraction of total steps."}
    )
    warmup_steps: int = field(default=0, metadata={"help": "Linear warmup over warmup_steps."})
    num_cycles: float = field(default=0.5, metadata={"help": "The number of waves in the cosine scheduler."})
    lr_end: float = field(default=1e-7, metadata={"help": "The end LR in the polynomial scheduler."})
    power: float = field(default=1.0, metadata={"help": "The power factor in the polynomial scheduler."})

    log_on_each_node: bool = field(
        default=True,
        metadata={
            "help": "When doing a multinode distributed training, whether to log once per node or just once on the main node."
        },
    )
    logging_dir: Optional[str] = field(default=None, metadata={"help": "VisualDL log dir."})
    logging_strategy: IntervalStrategy = field(
        default="steps",
        metadata={"help": "The logging strategy to use."},
    )
    logging_first_step: bool = field(default=False, metadata={"help": "Log the first global_step"})
    logging_steps: int = field(default=500, metadata={"help": "Log every X updates steps."})

    save_strategy: IntervalStrategy = field(
        default="steps",
        metadata={"help": "The checkpoint save strategy to use."},
    )
    save_steps: int = field(default=500, metadata={"help": "Save checkpoint every X updates steps."})
    save_total_limit: Optional[int] = field(
        default=None,
        metadata={
            "help": (
                "Limit the total amount of checkpoints. "
                "Deletes the older checkpoints in the output_dir. Default is unlimited checkpoints"
            )
        },
    )
    save_on_each_node: bool = field(
        default=False,
        metadata={
            "help": "When doing multi-node distributed training, whether to save models and checkpoints on each node, or only on the main one"
        },
    )
    no_cuda: bool = field(default=False, metadata={"help": "Do not use CUDA even when it is available"})
    seed: int = field(default=42, metadata={"help": "Random seed that will be set at the beginning of training."})

    bf16: bool = field(
        default=False,
        metadata={
            "help": (
                "Whether to use bf16 (mixed) precision instead of 32-bit. Requires Ampere or higher NVIDIA"
                " architecture or using CPU (no_cuda). This is an experimental API and it may change."
            )
        },
    )
    fp16: bool = field(
        default=False,
        metadata={"help": "Whether to use fp16 (mixed) precision instead of 32-bit"},
    )
    fp16_opt_level: str = field(
        default="O1",
        metadata={
            "help": (
                "For fp16: AMP optimization level selected in ['O0', 'O1', and 'O2']. "
                "See details at https://www.paddlepaddle.org.cn/documentation/docs/zh/develop/api/paddle/amp/auto_cast_cn.html"
            )
        },
    )
    amp_master_grad: bool = field(
        default=False,
        metadata={
            "help": "amp_master_grad (bool, optional) – For amp opt level=’O2’, whether to use float32 weight gradients "
            " for calculations such as gradient clipping, weight decay, and weight updates. If master_grad is enabled,"
            " the weight gradients will be float32 dtype after the backpropagation. Default is False, there is only float16 weight gradients."
            "Note: only support model parallel and pipeline parallel for now !!!"
        },
    )
    bf16_full_eval: bool = field(
        default=False,
        metadata={
            "help": (
                "Whether to use full bfloat16 evaluation instead of 32-bit. This is an experimental API and it may"
                " change."
            )
        },
    )
    fp16_full_eval: bool = field(
        default=False,
        metadata={"help": "Whether to use full float16 evaluation instead of 32-bit"},
    )

    amp_custom_black_list: Optional[List[str]] = field(
        default=None,
        metadata={
            "help": "The set of ops that support fp16/bf16 calculation and are considered numerically-dangerous and whose effects may also be observed in downstream ops."
        },
    )
    amp_custom_white_list: Optional[List[str]] = field(
        default=None,
        metadata={
            "help": "The the set of ops that support fp16/bf16 calculation and are considered numerically-safe and performance-critical. These ops will be converted to fp16/bf16."
        },
    )

    sharding: str = field(
        default="",
        metadata={
            "help": (
                "Whether or not to use Paddle Sharding Data Parallel training (in distributed training"
                " only). The base option should be `stage1`, `stage2` or `stage3` and you can add"
                " CPU-offload to `stage2` or `stage3` like this: stage2 offload` or `stage3"
                " offload`. "
            )
        },
    )
    sharding_degree: int = field(  # Alias for sharding_parallel_degree
        default=-1,
        metadata={"help": ("@deprecated Please use sharding_parallel_degree. ")},
    )
    sharding_parallel_degree: int = field(
        default=-1,
        metadata={
            "help": (
                "Sharding parameter in certain cards group. For example, aussume we use 2 machines each with 8 cards, "
                "then set sharding_degree=8, sharding will only communication inside machine. "
                "default -1 means sharding parameters between all workers."
            )
        },
    )
    save_sharded_model: bool = field(
        default=False,
        metadata={
            "help": (
                "When use sharding stage1 and set save_sharded_model True, each shanding rank only save part of the model. It reduce time to save the model."
            )
        },
    )

    load_sharded_model: bool = field(
        default=False,
        metadata={
            "help": (
                "When use sharding stage1 and set load_sharded_model True, it means loading the sharded model. The sharded model is saved when we set save_sharded_model True."
            )
        },
    )
    tensor_parallel_degree: int = field(
        default=-1,
        metadata={
            "help": (
                "Tensor parallelism is parallel technique proposed in (https://arxiv.org/pdf/2104.04473.pdf see 2.3 Tensor Model Parallelism). "
                "This techique splits one transformer layer into multi-cards (For examples, tensor_parallel_degree=4, will split a layer to 4-parts) "
                "tensor_parallel_degree means split the transformer layer to how many parts."
                "default -1 for not use tensor parallel,  Suggest tensor_parallel_degree<=8 for better proformance."
                "Note, this need model support in source code, currently GPT/BLOOM/LLAMA/BLOOM/CLM/CHATGLM is supported. "
            )
        },
    )
    pipeline_parallel_degree: int = field(
        default=-1,
        metadata={
            "help": (
                "Pipeline parallelism is parallel technique proposed in (https://arxiv.org/pdf/2104.04473.pdf see 2.2 Pipeline Model Parallelism). "
                "Pipeline parallelism assigns multi-transformer layers to different cards, the micro batch data stream passed between cards like pipelines."
                "pipeline_parallel_degree means split all transformer layers to how many stages."
                "default -1 for not use pipeline parallel."
                "Note. this need model support in source code, see llama modeling_pp.py file"
            )
        },
    )
    tensor_parallel_config: str = field(
        default="",
        metadata={
            "help": (
                "Some additional configs which affect model parallel performance, we provide some option to config it."
                "following config is support:\n"
                "enable_mp_async_allreduce, it supports all_reduce(dx) overlap with matmul(dw) in ColumnParallelLinear backward when it set True, which can accelerate model parallel performance. \n"
                "enable_mp_skip_c_identity, it supports skip c_identity in ColumnParallelLinear and RowParallelLinear. It only works when set mp_async_allreduce is True. It can accelerate model parallel further.\n"
                "enable_mp_fused_linear_param_grad_add, it supports fused_linear_param_grad_add in ColumnParallelLinear (cuda >= 11.6). It only works when mp_async_allreduce is true.  It can accelerate model parallel further."
            )
        },
    )
    pipeline_parallel_config: str = field(
        default="",
        metadata={
            "help": (
                "Some additional config it highly affect the useage of pipeline parallel, we provide some option to config it."
                "following config is support:\n"
                "disable_p2p_cache_shape, if you max sequence length is varying, please set disable_p2p_cache_shape. \n"
                "disable_partial_send_recv, optmize send speed for tensor parallel.\n"
                "enable_delay_scale_loss, accumulate gradients util optimizer step, all gradients div by inner pipeline accumute step. instead of div accumute step on loss directly.\n"
                "enable_dp_comm_overlap, fuse data parallel gradient communication. \n"
                "enable_sharding_comm_overlap, fuse sharding stage 1 parallel gradient communication. \n"
            )
        },
    )
    sharding_parallel_config: str = field(
        default="",
        metadata={
            "help": (
                "Some additional config it highly affect the useage of sharding parallel, we provide some option to config it."
                "following config is support: \n"
                "enable_stage1_tensor_fusion, fuse small tensors into big tensor chunks to accelerate communications, may increase memory occupation\n"
                "enable_stage1_overlap, fuse small tensors into big tensor chunks to accelerate communications and do communication overlap with backward computation, may harm the backward speed"
            )
        },
    )
    hybrid_parallel_topo_order: str = field(
        default=None,
        metadata={
            "help": (
                "In hybrid parallelism, the order of communication groups may affect efficiency.\n"
                "Following options are supported:\n"
                "- pp_first. the topo order is dp, pp, sharding, mp \n"
                "- sharding_first. the topo order is dp, sharding, pp, mp \n"
                "Defalut is None, for pp_first"
            )
        },
    )
    recompute: bool = field(
        default=False,
        metadata={
            "help": "Recompute the forward pass to calculate gradients. Used for saving memory. "
            "Only support for networks with transformer blocks."
        },
    )

    scale_loss: float = field(default=2**15, metadata={"help": "The value of initial scale_loss for fp16."})

    minimum_eval_times: int = field(
        default=None,
        metadata={
            "help": "If under eval_steps, the valid time is less then minimum_eval_times, the config of override eval_steps."
        },
    )

    local_rank: int = field(default=-1, metadata={"help": "For distributed training: local_rank"})

    dataloader_drop_last: bool = field(
        default=False, metadata={"help": "Drop the last incomplete batch if it is not divisible by the batch size."}
    )
    eval_steps: int = field(default=None, metadata={"help": "Run an evaluation every X steps."})
    max_evaluate_steps: int = field(
        default=-1, metadata={"help": "If set to a positive number, the total number of evaluation steps to perform."}
    )
    dataloader_num_workers: int = field(
        default=0,
        metadata={
            "help": "Number of subprocesses to use for data loading. 0 means that the data will be loaded in the main process."
        },
    )

    past_index: int = field(
        default=-1,
        metadata={"help": "If >=0, uses the corresponding part of the output as the past state for next step."},
    )

    run_name: Optional[str] = field(default=None, metadata={"help": "An optional descriptor for the run."})

    device: Optional[str] = field(default="gpu", metadata={"help": "select cpu, gpu, xpu, npu devices."})

    disable_tqdm: Optional[bool] = field(
        default=None, metadata={"help": "Whether or not to disable the tqdm progress bars."}
    )

    remove_unused_columns: Optional[bool] = field(
        default=True, metadata={"help": "Remove columns not required by the model when using an nlp.Dataset."}
    )

    label_names: Optional[List[str]] = field(
        default=None, metadata={"help": "The list of keys in your dictionary of inputs that correspond to the labels."}
    )

    load_best_model_at_end: Optional[bool] = field(
        default=False,
        metadata={"help": "Whether or not to load the best model found during training at the end of training."},
    )
    metric_for_best_model: Optional[str] = field(
        default=None, metadata={"help": "The metric to use to compare two different models."}
    )
    greater_is_better: Optional[bool] = field(
        default=None, metadata={"help": "Whether the `metric_for_best_model` should be maximized or not."}
    )
    ignore_data_skip: bool = field(
        default=False,
        metadata={
            "help": "When resuming training, whether or not to skip the first epochs and batches to get to the same training data."
        },
    )
    optim: str = field(
        default="adamw",
        metadata={"help": "The optimizer to use."},
    )
    report_to: Optional[List[str]] = field(
        default=None, metadata={"help": "The list of integrations to report the results and logs to."}
    )
    resume_from_checkpoint: Optional[str] = field(
        default=None,
        metadata={"help": "The path to a folder with a valid checkpoint for your model."},
    )
    skip_memory_metrics: bool = field(
        default=True, metadata={"help": "Whether or not to skip adding of memory profiler reports to metrics."}
    )
    flatten_param_grads: Optional[bool] = field(
        default=False,
        metadata={"help": "Whether use flatten_param_grads method in optimizer, only used on NPU devices."},
    )
    lazy_data_processing: Optional[bool] = field(
        default=True,
        metadata={"help": "Whether use lazy data processing."},
    )
    skip_profile_timer: Optional[bool] = field(
        default=True,
        metadata={"help": "enable framework timer, will output timeline informatoin in logging and visualdl"},
    )

    def __post_init__(self):
        env_local_rank = int(os.environ.get("PADDLE_RANK_IN_NODE", -1))
        if env_local_rank != -1 and env_local_rank != self.local_rank and paddle.distributed.get_world_size() > 1:
            self.local_rank = env_local_rank

        # convert to int
        self.log_level = -1
        self.log_level_replica = -1

        # expand paths, if not os.makedirs("~/bar") will make directory
        # in the current directory instead of the actual home
        if self.output_dir is not None:
            self.output_dir = os.path.expanduser(self.output_dir)
        if self.logging_dir is None and self.output_dir is not None:
            self.logging_dir = os.path.join(self.output_dir, default_logdir())
        if self.logging_dir is not None:
            self.logging_dir = os.path.expanduser(self.logging_dir)

        if self.disable_tqdm is None:
            self.disable_tqdm = False  # logger.getEffectiveLevel() > logging.WARN

        self.evaluation_strategy = IntervalStrategy(self.evaluation_strategy)
        self.logging_strategy = IntervalStrategy(self.logging_strategy)
        self.save_strategy = IntervalStrategy(self.save_strategy)

        self.lr_scheduler_type = SchedulerType(self.lr_scheduler_type)
        if self.do_eval is False and self.evaluation_strategy != IntervalStrategy.NO:
            self.do_eval = True

        if self.do_eval and self.evaluation_strategy == IntervalStrategy.NO:
            logger.warning(
                "evaluation_strategy reset to IntervalStrategy.STEPS for do_eval is True. you can also set evaluation_strategy='epoch'."
            )
            self.evaluation_strategy = IntervalStrategy.STEPS

        # eval_steps has to be defined and non-zero, fallbacks to logging_steps if the latter is non-zero
        if self.evaluation_strategy == IntervalStrategy.STEPS and (self.eval_steps is None or self.eval_steps == 0):
            if self.logging_steps > 0:
                logger.info(f"using `logging_steps` to initialize `eval_steps` to {self.logging_steps}")
                self.eval_steps = self.logging_steps
            else:
                raise ValueError(
                    f"evaluation strategy {self.evaluation_strategy} requires either non-zero --eval_steps or --logging_steps"
                )

        # logging_steps must be non-zero for logging_strategy that is other than 'no'
        if self.logging_strategy == IntervalStrategy.STEPS and self.logging_steps == 0:
            raise ValueError(f"logging strategy {self.logging_strategy} requires non-zero --logging_steps")

        # Sanity checks for load_best_model_at_end: we require save and eval strategies to be compatible.
        if self.load_best_model_at_end:
            if self.evaluation_strategy != self.save_strategy:
                raise ValueError(
                    "--load_best_model_at_end requires the save and eval strategy to match, but found\n- Evaluation "
                    f"strategy: {self.evaluation_strategy}\n- Save strategy: {self.save_strategy}"
                )
            if self.evaluation_strategy == IntervalStrategy.STEPS and self.save_steps % self.eval_steps != 0:
                raise ValueError(
                    "--load_best_model_at_end requires the saving steps to be a round multiple of the evaluation "
                    f"steps, but found {self.save_steps}, which is not a round multiple of {self.eval_steps}."
                )

        if self.load_best_model_at_end and self.metric_for_best_model is None:
            self.metric_for_best_model = "loss"
        if self.greater_is_better is None and self.metric_for_best_model is not None:
            self.greater_is_better = self.metric_for_best_model not in ["loss", "eval_loss"]
        if self.run_name is None:
            self.run_name = self.output_dir

        if self.fp16 and self.bf16:
            raise ValueError("At most one of fp16 and bf16 can be True, but not both")

        if self.fp16_full_eval and self.bf16_full_eval:
            raise ValueError("At most one of fp16 and bf16 can be True for full eval, but not both")

        self.optim = OptimizerNames(self.optim)

        self.use_hybrid_parallel = False

        if isinstance(self.sharding, bool):
            self.sharding = "stage1" if self.sharding else ""
        if isinstance(self.sharding, str):
            self.sharding = [ShardingOption(s) for s in self.sharding.split()]
        if self.sharding == [ShardingOption.OFFLOAD]:
            raise ValueError(
                "`--sharding offload` can't work on its own. It needs to be added to `--sharding stage2` or "
                '`--sharding stage3`. For example, `--sharding "stage2 offload"`.'
            )
        elif len(self.sharding) > (ShardingOption.OFFLOAD in self.sharding) + 1:
            raise ValueError("`--sharding` recived too many arguments.")

        if self.sharding_degree > 0:
            warnings.warn("`sharding_degree` is deprecated, please use `sharding_parallel_degree`")
            self.sharding_parallel_degree = max(self.sharding_degree, self.sharding_parallel_degree)

        delattr(self, "sharding_degree")

        if len(self.sharding) == 0 and self.sharding_parallel_degree > 0:
            warnings.warn("`--sharding_parallel_degree` is useful only when `--sharding` is specified.")

        if paddle.distributed.get_world_size() > 1 and (
            len(self.sharding) > 0 or self.tensor_parallel_degree > 1 or self.pipeline_parallel_degree > 1
        ):
            self.use_hybrid_parallel = True

        if self.amp_master_grad:
            if self.pipeline_parallel_degree <= 1 and self.tensor_parallel_degree <= 1:
                raise ValueError(
                    "Temporarily amp master grad only suport for tensor/pipeline parallel. please set amp_master_grad to False."
                )
            if not (self.bf16 or self.fp16):
                logger.warning("set amp_master_grad to false since amp is disabled.")
                self.amp_master_grad = False

        if self.use_hybrid_parallel:
            world_size = paddle.distributed.get_world_size()
            tensor_parallel_degree = max(self.tensor_parallel_degree, 1)
            pipeline_parallel_degree = max(self.pipeline_parallel_degree, 1)

            assert (
                world_size % (tensor_parallel_degree * pipeline_parallel_degree) == 0
            ), f"Total world_size:{world_size} shoule be devided by tensor_parallel_degree: {self.tensor_parallel_degree} and pipeline_parallel_degree: {self.pipeline_parallel_degree}."

            if self.sharding_parallel_degree == -1:
                if len(self.sharding) > 0:
                    self.sharding_parallel_degree = world_size // (tensor_parallel_degree * pipeline_parallel_degree)

            sharding_parallel_degree = max(self.sharding_parallel_degree, 1)
            if sharding_parallel_degree == 1 and len(self.sharding) > 0:
                logger.warning("sharding_parallel_degree=1 means no sharding, please set sharding to empty!")
                self.sharding = []

            assert world_size % (sharding_parallel_degree * tensor_parallel_degree * pipeline_parallel_degree) == 0, (
                "The world size for workers should be divided by sharding_parallel_degree, tensor_parallel_degree, and pipeline_parallel_degree, "
                "sharding_parallel_degree:{sharding_parallel_degree}, tensor_parallel_degree:{tensor_parallel_degree}, "
                "pipeline_parallel_degree:{pipeline_parallel_degree}, "
                " world_size:{world_size}"
            )
            self.data_parallel_degree = world_size // (
                sharding_parallel_degree * tensor_parallel_degree * pipeline_parallel_degree
            )
            # TODO(liuzhenhai): remove this when framework is ready
            if sharding_parallel_degree > 1 and ShardingOption.SHARD_OP in self.sharding:
                assert self.data_parallel_degree == 1, "sharding stage1 can not coexist with dp for now"

            if ShardingOption.OFFLOAD in self.sharding:
                warnings.warn("`offload` is not supported NOW!")

            if pipeline_parallel_degree > 1:
                if ShardingOption.FULL_SHARD in self.sharding or ShardingOption.SHARD_GRAD_OP in self.sharding:
                    raise ValueError(
                        "pipeline parallel is not compatible for sharding stage2 or stage3, please using sharding stage1"
                    )

            # TODO use paddle.distributed.is_initialized() after paddle 2.4rc
            if not paddle.distributed.parallel.parallel_helper._is_parallel_ctx_initialized():
                strategy = fleet.DistributedStrategy()
                if pipeline_parallel_degree > 1:
                    pipeline_parallel_config = set(self.pipeline_parallel_config.split(" "))
                    for x in pipeline_parallel_config:
                        if len(x) > 0:
                            if x not in [
                                "disable_p2p_cache_shape",
                                "disable_partial_send_recv",
                                "enable_delay_scale_loss",
                                "enable_dp_comm_overlap",
                                "enable_sharding_comm_overlap",
                                "enable_timer",
                            ]:
                                raise ValueError(
                                    f"Found unknown pipeline mode config {x}, accpet config is disable_p2p_cache_shape, disable_partial_send_recv."
                                )

                    strategy.pipeline_configs = {
                        "accumulate_steps": self.gradient_accumulation_steps,
                        "micro_batch_size": self.per_device_train_batch_size,
                        "enable_partial_send_recv": "disable_partial_send_recv" not in pipeline_parallel_config,
                        "p2p_cache_shape": False if "disable_p2p_cache_shape" in pipeline_parallel_config else True,
                        # "delay_scale_loss": True, Fix ME
                    }
                    logger.info(f"PP configs:{strategy.pipeline_configs}, use master_grad: {self.amp_master_grad}")
                    dygraph_pp_configs = {
                        "delay_scale_loss": True if "enable_delay_scale_loss" in pipeline_parallel_config else False,
                        "dp_comm_overlap": "enable_dp_comm_overlap" in pipeline_parallel_config
                        and self.data_parallel_degree > 1,
                        "sharding_comm_overlap": "enable_sharding_comm_overlap" in pipeline_parallel_config
                        and self.sharding_parallel_degree > 1,
                        "enable_timer": "enable_timer" in pipeline_parallel_config,
                    }
                    if dygraph_pp_configs["dp_comm_overlap"]:
                        raise ValueError("overlap has accuracy issue")  # TODO: fix `overalap` + `delay_scale` issue

                    if self.do_eval:
                        assert (
                            self.per_device_train_batch_size * self.gradient_accumulation_steps
                            == self.per_device_eval_batch_size
                        ), (
                            "In pipeline model, the evaluation also shares same setting with training. "
                            "Please set per_device_eval_batch_size=per_device_train_batch_size * gradient_accumulation_steps."
                        )

                if tensor_parallel_degree > 1:
                    strategy.tensor_parallel_configs = {"tensor_init_seed": self.seed}
                    mp_config = set(self.tensor_parallel_config.split(" "))
                    for x in mp_config:
                        if len(x) > 0:
                            if x not in [
                                "enable_mp_async_allreduce",
                                "enable_mp_skip_c_identity",
                                "enable_mp_fused_linear_param_grad_add",
                            ]:
                                raise ValueError(
                                    f"Found unknown tensor parallell config {x}, "
                                    f"accept config is enable_mp_async_allreduce, enable_mp_skip_c_identity and enable_mp_fused_linear_param_grad_add"
                                )
                    try:
                        if "enable_mp_async_allreduce" in mp_config:
                            strategy.hybrid_configs["mp_configs"].mp_async_allreduce = True
                            if "enable_mp_skip_c_identity" in mp_config:
                                strategy.hybrid_configs["mp_configs"].mp_skip_c_identity = True
                            if "enable_mp_fused_linear_param_grad_add" in mp_config:
                                strategy.hybrid_configs["mp_configs"].mp_fused_linear_param_grad_add = True
                        else:
                            if "enable_mp_skip_c_identity" in mp_config:
                                warnings.warn(
                                    "enable_mp_skip_c_identity only works with enable_mp_async_allreduce. It will not work."
                                )
                            if "enable_mp_fused_linear_param_grad_add" in mp_config:
                                warnings.warn(
                                    "enable_mp_fused_linear_param_grad_add only works with enable_mp_async_allreduce. It will not work."
                                )
                    except:
                        warnings.warn(
                            "The enable_mp_async_allreduce, enable_mp_skip_c_identity and enable_mp_fused_linear_param_grad_add are not supported "
                            "by current version of Paddle. Please try latest develop Paddle."
                        )

                if self.hybrid_parallel_topo_order is None:
                    self.hybrid_parallel_topo_order = "pp_first"
                assert self.hybrid_parallel_topo_order in ["pp_first", "sharding_first"]

                if self.hybrid_parallel_topo_order == "pp_first":
                    order = ["dp", "pp", "sharding", "mp"]
                if self.hybrid_parallel_topo_order == "sharding_first":
                    order = ["dp", "sharding", "pp", "mp"]

                hybrid_configs = {
                    "dp_degree": self.data_parallel_degree,
                    "mp_degree": tensor_parallel_degree,
                    "pp_degree": pipeline_parallel_degree,
                    "sharding_degree": sharding_parallel_degree,
                    "order": order,
                }

                if pipeline_parallel_degree > 1:
                    hybrid_configs["pp_configs"] = dygraph_pp_configs
                    logger.info(f"using pipeline configs:{dygraph_pp_configs}")

                # setter once https://github.com/PaddlePaddle/Paddle/blob/b7295120b0e78b293cd7ae29706e21769d06a3cc/python/paddle/distributed/fleet/base/distributed_strategy.py#L1692
                strategy.hybrid_configs = hybrid_configs

                if sharding_parallel_degree > 1:
                    sharding_parallel_config = set(self.sharding_parallel_config.split(" "))
                    for x in sharding_parallel_config:
                        if len(x) > 0:
                            if x not in ["enable_stage1_tensor_fusion", "enable_stage1_overlap"]:
                                raise ValueError(
                                    f"Found unknown pipeline mode config {x}, "
                                    f"accpet config is enable_stage1_tensor_fusion, enable_stage1_overlap."
                                )
                    try:
                        strategy.hybrid_configs["sharding_configs"].tensor_fusion = (
                            True if "enable_stage1_tensor_fusion" in sharding_parallel_config else False
                        )
                        if "enable_stage1_overlap" in sharding_parallel_config:
                            strategy.hybrid_configs["sharding_configs"].comm_overlap = True
                            strategy.hybrid_configs[
                                "sharding_configs"
                            ].accumulate_steps = self.gradient_accumulation_steps
                    except KeyError:
                        warnings.warn(
                            "The enable_stage1_tensor_fusion or enable_stage1_overlap is not supported "
                            "by current version of Paddle. Please try latest develop Paddle."
                        )
                fleet.init(is_collective=True, strategy=strategy)
<<<<<<< HEAD
=======
                paddle.device.synchronize()
                elapsed = time.time() - start_time
                logger.info("NCCL-Connection costs {:.2f} ms.".format(elapsed))
>>>>>>> 1f098e77

                logger.info(strategy)

        else:
            world_size = paddle.distributed.get_world_size()
            if world_size > 1:
                if not paddle.distributed.parallel.parallel_helper._is_parallel_ctx_initialized():
                    paddle.distributed.init_parallel_env()

        if self.report_to is None:
            logger.info(
                "The default value for the training argument `--report_to` will change in v5 (from all installed "
                "integrations to none). In v5, you will need to use `--report_to all` to get the same behavior as "
                "now. You should start updating your code and make this info disappear :-)."
            )
            self.report_to = "all"
        if self.report_to == "all" or self.report_to == ["all"]:
            # Import at runtime to avoid a circular import.
            from .integrations import get_available_reporting_integrations

            self.report_to = get_available_reporting_integrations()
        elif self.report_to == "none" or self.report_to == ["none"]:
            self.report_to = []
        elif not isinstance(self.report_to, list):
            self.report_to = [self.report_to]

        if self.warmup_ratio < 0 or self.warmup_ratio > 1:
            raise ValueError("warmup_ratio must lie in range [0,1]")
        elif self.warmup_ratio > 0 and self.warmup_steps > 0:
            logger.info(
                "Both warmup_ratio and warmup_steps given, warmup_steps will override any effect of warmup_ratio during training"
            )

        if self.flatten_param_grads and self.device != "npu":
            raise ValueError("flatten_param_grads can only be used on npu devices in temporary.")

    def __str__(self):
        self_as_dict = asdict(self)
        self_as_dict = {k: f"<{k.upper()}>" if k.endswith("_token") else v for k, v in self_as_dict.items()}

        attrs_as_str = [f"{k}={v},\n" for k, v in sorted(self_as_dict.items())]
        return f"{self.__class__.__name__}(\n{''.join(attrs_as_str)})"

    __repr__ = __str__

    @property
    def train_batch_size(self) -> int:
        """
        The actual batch size for training.
        """
        train_batch_size = self.per_device_train_batch_size
        return train_batch_size

    @property
    def eval_batch_size(self) -> int:
        """
        The actual batch size for evaluation.
        """
        eval_batch_size = self.per_device_eval_batch_size
        return eval_batch_size

    @property
    def current_device(self) -> "paddle.device":
        """
        The device used by this process.
        """
        return paddle.device.get_device()

    @property
    def world_size(self):
        """
        The number of processes used in parallel.
        """
        if self.local_rank != -1:
            return paddle.distributed.get_world_size()
        return 1

    @property
    def data_parallel_rank(self):
        if self.use_hybrid_parallel:
            hcg = fleet.get_hybrid_communicate_group()
            dp_group = hcg.get_data_parallel_group()
            if dp_group.rank == -1:
                return 0
            return dp_group.rank
        else:
            return paddle.distributed.get_rank()

    @property
    def dataset_rank(self):
        if self.use_hybrid_parallel:
            return max(self.sharding_parallel_degree, 1) * self.data_parallel_rank + self.sharding_parallel_rank
        else:
            return paddle.distributed.get_rank()

    @property
    def dataset_world_size(self):
        if self.use_hybrid_parallel:
            return max(self.sharding_parallel_degree, 1) * max(self.data_parallel_degree, 1)
        else:
            return paddle.distributed.get_world_size()

    @property
    def sharding_parallel_rank(self):
        if self.use_hybrid_parallel:
            hcg = fleet.get_hybrid_communicate_group()
            sharding_group = hcg.get_sharding_parallel_group()
            return max(sharding_group.rank, 0)
        else:
            return 0

    @property
    def tensor_parallel_rank(self):
        if self.use_hybrid_parallel:
            hcg = fleet.get_hybrid_communicate_group()
            tp_group = hcg.get_model_parallel_group()
            return max(tp_group.rank, 0)
        else:
            return 0

    @property
    def pipeline_parallel_rank(self):
        if self.use_hybrid_parallel:
            hcg = fleet.get_hybrid_communicate_group()
            rank = hcg.get_stage_id()
            return max(rank, 0)
        else:
            return 0

    @property
    def optimizer_name_suffix(self):
        if self.use_hybrid_parallel:
            name = []
            if self.tensor_parallel_degree > 1:
                name.append(f"tp{self.tensor_parallel_rank:0>2d}")
            if self.pipeline_parallel_degree > 1:
                name.append(f"pp{self.pipeline_parallel_rank:0>2d}")
            if self.sharding_parallel_degree > 1:
                name.append(f"shard{self.sharding_parallel_rank:0>2d}")

            return "_".join(name)
        else:
            return None

    @property
    def weight_name_suffix(self):
        if self.use_hybrid_parallel:
            name = []
            if self.tensor_parallel_degree > 1:
                name.append(f"tp{self.tensor_parallel_rank:0>2d}")
            if self.pipeline_parallel_degree > 1:
                name.append(f"pp{self.pipeline_parallel_rank:0>2d}")
            return "_".join(name)
        else:
            return None

    def sharded_name_suffix(self, shard_id=None):
        if self.use_hybrid_parallel:
            name = []
            if self.tensor_parallel_degree > 1:
                name.append(f"tp{self.tensor_parallel_rank:0>2d}")
            if self.pipeline_parallel_degree > 1:
                name.append(f"pp{self.pipeline_parallel_rank:0>2d}")
            if self.sharding_parallel_degree > 1:
                if shard_id is None:
                    shard_id = self.sharding_parallel_rank
                assert isinstance(shard_id, int)
                name.append(f"shard{shard_id:0>2d}")
            return "_".join(name)
        else:
            return None

    @property
    def process_index(self):
        """
        The index of the current process used.
        """
        if self.local_rank != -1:
            return paddle.distributed.get_rank()
        return 0

    @property
    def local_process_index(self):
        """
        The index of the local process used.
        """
        if self.local_rank != -1:
            return self.local_rank
        return 0

    @property
    def should_log(self):
        """
        Whether or not the current process should produce log.
        """
        if self.log_on_each_node:
            return self.local_process_index == 0
        else:
            return self.process_index == 0

    @property
    def should_save(self):
        """
        Whether or not the current process should write to disk, e.g., to save models and checkpoints.

        For model state:
            work for data parallel, tensor parallel, sharding
        For optimizer state:
            work for data parallel, tensor parallel
            not work for sharding
        """
        if self.save_on_each_node:
            return self.local_process_index == 0
        else:
            return self.process_index == 0

    @property
    def should_save_model_state(self):
        """
        Whether or not the current process should write to disk, e.g., to save models and checkpoints.

        For model state:
            work for data parallel, tensor parallel, sharding
        For optimizer state:
            work for data parallel, tensor parallel
            not work for sharding
        """
        if self.save_on_each_node:
            return self.local_process_index == 0
        else:
            if self.should_save_sharding_stage1_model:
                return True
            elif self.use_hybrid_parallel:
                # save on dataset rank 0
                return self.sharding_parallel_rank == 0 and self.data_parallel_rank == 0
            else:
                return self.process_index == 0

    @property
    def _no_sync_in_gradient_accumulation(self):
        """
        Whether or not to use no_sync for the gradients when doing gradient accumulation.
        """
        return True

    @property
    def should_save_sharding_stage1_model(self):
        return (
            ShardingOption.SHARD_OP in self.sharding and self.sharding_parallel_degree > 1 and self.save_sharded_model
        )

    @property
    def should_load_sharding_stage1_model(self):
        return (
            ShardingOption.SHARD_OP in self.sharding and self.sharding_parallel_degree > 1 and self.load_sharded_model
        )

    @contextlib.contextmanager
    def main_process_first(self, local=True, desc="work"):
        """
        A context manager for paddle distributed environment where on needs to do something on the main process, while
        blocking replicas, and when it's finished releasing the replicas.

        One such use is for `datasets`'s `map` feature which to be efficient should be run once on the main process,
        which upon completion saves a cached version of results and which then automatically gets loaded by the
        replicas.

        Args:
            local (`bool`, *optional*, defaults to `True`):
                if `True` first means process of rank 0 of each node if `False` first means process of rank 0 of node
                rank 0 In multi-node environment with a shared filesystem you most likely will want to use
                `local=False` so that only the main process of the first node will do the processing. If however, the
                filesystem is not shared, then the main process of each node will need to do the processing, which is
                the default behavior.
            desc (`str`, *optional*, defaults to `"work"`):
                a work description to be used in debug logs

        """
        if self.world_size > 1:
            if local:
                is_main_process = self.local_process_index == 0
                main_process_desc = "main local process"
            else:
                is_main_process = self.process_index == 0
                main_process_desc = "main process"

            try:
                if not is_main_process:
                    # tell all replicas to wait
                    logger.debug(f"{self.process_index}: waiting for the {main_process_desc} to perform {desc}")
                    paddle.distributed.barrier()
                yield
            finally:
                if is_main_process:
                    # the wait is over
                    logger.debug(f"{self.process_index}: {main_process_desc} completed {desc}, releasing all replicas")
                    paddle.distributed.barrier()
        else:
            yield

    def get_warmup_steps(self, num_training_steps: int):
        """
        Get number of steps used for a linear warmup.
        """
        warmup_steps = (
            self.warmup_steps if self.warmup_steps > 0 else math.ceil(num_training_steps * self.warmup_ratio)
        )
        return warmup_steps

    def to_dict(self):
        """
        Serializes this instance while replace `Enum` by their values (for JSON serialization support). It obfuscates
        the token values by removing their value.
        """
        d = asdict(self)
        for k, v in d.items():
            if isinstance(v, Enum):
                d[k] = v.value
            if isinstance(v, list) and len(v) > 0 and isinstance(v[0], Enum):
                d[k] = [x.value for x in v]
            if k.endswith("_token"):
                d[k] = f"<{k.upper()}>"
        return d

    def to_json_string(self):
        """
        Serializes this instance to a JSON string.
        """
        return json.dumps(self.to_dict(), indent=2)

    def to_sanitized_dict(self) -> Dict[str, Any]:
        """
        Sanitized serialization
        """
        d = self.to_dict()
        d = {**d, **{"train_batch_size": self.train_batch_size, "eval_batch_size": self.eval_batch_size}}

        valid_types = [bool, int, float, str]
        valid_types.append(paddle.Tensor)

        return {k: v if type(v) in valid_types else str(v) for k, v in d.items()}

    def print_config(self, args=None, key=""):
        """
        print all config values.
        """
        logger.info("=" * 60)
        if args is None:
            args = self
            key = "Training"

        logger.info("{:^40}".format("{} Configuration Arguments".format(key)))
        logger.info("{:30}: {}".format("paddle commit id", paddle.version.commit))

        for a in dir(args):
            if a[:2] != "__":  # don't print double underscore methods
                v = getattr(args, a)
                if not isinstance(v, types.MethodType):
                    logger.info("{:30}: {}".format(a, v))

        logger.info("")<|MERGE_RESOLUTION|>--- conflicted
+++ resolved
@@ -974,13 +974,6 @@
                             "by current version of Paddle. Please try latest develop Paddle."
                         )
                 fleet.init(is_collective=True, strategy=strategy)
-<<<<<<< HEAD
-=======
-                paddle.device.synchronize()
-                elapsed = time.time() - start_time
-                logger.info("NCCL-Connection costs {:.2f} ms.".format(elapsed))
->>>>>>> 1f098e77
-
                 logger.info(strategy)
 
         else:
