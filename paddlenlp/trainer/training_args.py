--- conflicted
+++ resolved
@@ -232,17 +232,14 @@
               disable_partial_send_recv, optmize send speed for tensor parallel.
               enable_delay_scale_loss, accumulate gradients util optimizer step, all gradients div by inner pipeline accumute step. instead of div accumute step on loss directly.
               enable_dp_comm_overlap, fuse data parallel gradient communication.
-<<<<<<< HEAD
+        sharding_parallel_config (`str`, *optional*)(
+            Some additional config it highly affect the useage of sharding parallel, we provide some option to config it.
+            following config is support:
+              enable_stage1_tensor_fusion, fuse small tensors into big tensor chunks to accelerate communications, may increase memory occupation
         sequence_parallel (`bool`, *optional*, defaults to `False`)
             Sequence parallelism is a parallel technique proposed in (https://arxiv.org/pdf/2205.05198.pdf see 4.2.2 Sequence Parallelism).
             This technique partitions the non-tensor parallel regions of a transformer layer, whose operations are independent along the sequence dimension.
             Notes, this can only be True when model_parallel_world_size is larger than 1.
-=======
-        sharding_parallel_config (`str`, *optional*)(
-            Some additional config it highly affect the useage of sharding parallel, we provide some option to config it.
-            following config is support:
-              enable_stage1_tensor_fusion, fuse small tensors into big tensor chunks to accelerate communications, may increase memory occupation
->>>>>>> 7c76976f
         recompute (`bool`, *optional*, defaults to `False`):
             Recompute the forward pass to calculate gradients. Used for saving memory.
             Only support for networks with transformer blocks.
@@ -542,7 +539,6 @@
             )
         },
     )
-<<<<<<< HEAD
 
     sequence_parallel: bool = field(
         default=False,
@@ -559,7 +555,6 @@
         default=False, metadata={"help": "Whether fuse allreduce gradident when using sequence parallel."}
     )
 
-=======
     sharding_parallel_config: str = field(
         default="",
         metadata={
@@ -570,7 +565,7 @@
             )
         },
     )
->>>>>>> 7c76976f
+
     recompute: bool = field(
         default=False,
         metadata={
