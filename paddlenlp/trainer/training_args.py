--- conflicted
+++ resolved
@@ -642,15 +642,13 @@
         default=False,
         metadata={"help": "开启moe训练"},
     )
-<<<<<<< HEAD
     enable_optimizer_timer: Optional[bool] = field(
         default=False,
         metadata={"help": "是否开启Optimzier的timer"},
-=======
+    ） 
     ignore_load_lr_and_optim: Optional[bool] = field(
         default=False,
         metadata={"help": "热启时，不加载lr与optimizer"}
->>>>>>> 814e6742
     )
 
     def __post_init__(self):
