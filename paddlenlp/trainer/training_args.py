--- conflicted
+++ resolved
@@ -819,12 +819,8 @@
             if (
                 self.pipeline_parallel_degree <= 1
                 and self.tensor_parallel_degree <= 1
-<<<<<<< HEAD
                 and self.sep_parallel_degree <= 1
-                and not (self.sharding and ShardingOption.SHARD_OP in self.sharding)
-=======
                 and (not self.sharding or ShardingOption.FULL_SHARD in self.sharding)
->>>>>>> 90f44a97
             ):
                 raise ValueError(
                     "Temporarily amp master grad only support for tensor/pipeline/sharding"
