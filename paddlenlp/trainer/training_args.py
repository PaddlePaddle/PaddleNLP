# Copyright 2020-present the HuggingFace Inc. team.
# Copyright 2020 The HuggingFace Team. All rights reserved.
#
# Licensed under the Apache License, Version 2.0 (the "License");
# you may not use this file except in compliance with the License.
# You may obtain a copy of the License at
#
#     http://www.apache.org/licenses/LICENSE-2.0
#
# Unless required by applicable law or agreed to in writing, software
# distributed under the License is distributed on an "AS IS" BASIS,
# WITHOUT WARRANTIES OR CONDITIONS OF ANY KIND, either express or implied.
# See the License for the specific language governing permissions and
# limitations under the License.

# This file is modified from
#  https://github.com/huggingface/transformers/blob/main/src/transformers/training_args.py

import contextlib
import json
import math
import os
import types
import warnings
from dataclasses import asdict, dataclass, field
from enum import Enum
from typing import Any, Dict, List, Optional

import paddle
from paddle.distributed import fleet

from ..utils.log import logger
from .trainer_utils import (
    IntervalStrategy,
    OptimizerNames,
    SchedulerType,
    ShardingOption,
)

__all__ = [
    "default_logdir",
    "TrainingArguments",
]


def default_logdir() -> str:
    """
    Same default
    """
    import socket
    from datetime import datetime

    current_time = datetime.now().strftime("%b%d_%H-%M-%S")
    return os.path.join("runs", current_time + "_" + socket.gethostname())


@dataclass
class TrainingArguments:
    """
    TrainingArguments is the subset of the arguments we use in our example scripts **which relate to the training loop
    itself**.

    Using [`PdArgumentParser`] we can turn this class into
    [argparse](https://docs.python.org/3/library/argparse#module-argparse) arguments that can be specified on the
    command line.

    Parameters:
        output_dir (`str`):
            The output directory where the model predictions and checkpoints will be written.
        overwrite_output_dir (`bool`, *optional*, defaults to `False`):
            If `True`, overwrite the content of the output directory. Use this to continue training if `output_dir`
            points to a checkpoint directory.
        do_train (`bool`, *optional*, defaults to `False`):
            Whether to run training or not. This argument is not directly used by [`Trainer`], it's intended to be used
            by your training/evaluation scripts instead. See the [example
            scripts](https://github.com/PaddlePaddle/PaddleNLP/tree/develop/examples) for more details.
        do_eval (`bool`, *optional*):
            Whether to run evaluation on the validation set or not. Will be set to `True` if `evaluation_strategy` is
            different from `"no"`. This argument is not directly used by [`Trainer`], it's intended to be used by your
            training/evaluation scripts instead. See the [example
            scripts](https://github.com/PaddlePaddle/PaddleNLP/tree/develop/examples) for more details.
        do_predict (`bool`, *optional*, defaults to `False`):
            Whether to run predictions on the test set or not. This argument is not directly used by [`Trainer`], it's
            intended to be used by your training/evaluation scripts instead. See the [example
            scripts](https://github.com/PaddlePaddle/PaddleNLP/tree/develop/examples) for more details.
        do_export (`bool`, *optional*, defaults to `False`):
            Whether to export inference model or not. This argument is not directly used by [`Trainer`], it's
            intended to be used by your training/evaluation scripts instead.
        evaluation_strategy (`str` or [`~trainer_utils.IntervalStrategy`], *optional*, defaults to `"no"`):
            The evaluation strategy to adopt during training. Possible values are:

                - `"no"`: No evaluation is done during training.
                - `"steps"`: Evaluation is done (and logged) every `eval_steps`.
                - `"epoch"`: Evaluation is done at the end of each epoch.

        prediction_loss_only (`bool`, *optional*, defaults to `False`):
            When performing evaluation and generating predictions, only returns the loss.
        per_device_train_batch_size (`int`, *optional*, defaults to 8):
            The batch size per GPU core/CPU for training.
        per_device_eval_batch_size (`int`, *optional*, defaults to 8):
            The batch size per GPU core/CPU for evaluation.
        gradient_accumulation_steps (`int`, *optional*, defaults to 1):
            Number of updates steps to accumulate the gradients for, before performing a backward/update pass.

            <Tip warning={true}>

            When using gradient accumulation, one step is counted as one step with backward pass. Therefore, logging,
            evaluation, save will be conducted every `gradient_accumulation_steps * xxx_step` training examples.

            </Tip>

        eval_accumulation_steps (`int`, *optional*):
            Number of predictions steps to accumulate the output tensors for, before moving the results to the CPU. If
            left unset, the whole predictions are accumulated on GPU/TPU before being moved to the CPU (faster but
            requires more memory).
        learning_rate (`float`, *optional*, defaults to 5e-5):
            The initial learning rate for [`AdamW`] optimizer.
        weight_decay (`float`, *optional*, defaults to 0):
            The weight decay to apply (if not zero) to all layers except all bias and LayerNorm weights in [`AdamW`]
            optimizer.
        adam_beta1 (`float`, *optional*, defaults to 0.9):
            The beta1 hyperparameter for the [`AdamW`] optimizer.
        adam_beta2 (`float`, *optional*, defaults to 0.999):
            The beta2 hyperparameter for the [`AdamW`] optimizer.
        adam_epsilon (`float`, *optional*, defaults to 1e-8):
            The epsilon hyperparameter for the [`AdamW`] optimizer.
        max_grad_norm (`float`, *optional*, defaults to 1.0):
            Maximum gradient norm (for gradient clipping).
        num_train_epochs(`float`, *optional*, defaults to 3.0):
            Total number of training epochs to perform (if not an integer, will perform the decimal part percents of
            the last epoch before stopping training).
        max_steps (`int`, *optional*, defaults to -1):
            If set to a positive number, the total number of training steps to perform. Overrides `num_train_epochs`.
            In case of using a finite iterable dataset the training may stop before reaching the set number of steps
            when all data is exhausted
        lr_scheduler_type (`str` or [`SchedulerType`], *optional*, defaults to `"linear"`):
            The scheduler type to use. See the documentation of [`SchedulerType`] for all possible values.
        warmup_ratio (`float`, *optional*, defaults to 0.0):
            Ratio of total training steps used for a linear warmup from 0 to `learning_rate`.
        warmup_steps (`int`, *optional*, defaults to 0):
            Number of steps used for a linear warmup from 0 to `learning_rate`. Overrides any effect of `warmup_ratio`.
        num_cycles (`float`, *optional*, defaults to 0.5):
            The number of waves in the cosine scheduler.
        lr_end (`float`, *optional*, defaults to 1e-7):
            The end LR used in the polynomial scheduler.
        power (`float`, *optional*, defaults to 1.0):
            The power factor used in the polynomial scheduler.

        log_on_each_node (`bool`, *optional*, defaults to `True`):
            In multinode distributed training, whether to log using `log_level` once per node, or only on the main
            node.
        logging_dir (`str`, *optional*):
            log directory. Will default to *output_dir/runs/**CURRENT_DATETIME_HOSTNAME***.
        logging_strategy (`str` or [`~trainer_utils.IntervalStrategy`], *optional*, defaults to `"steps"`):
            The logging strategy to adopt during training. Possible values are:

                - `"no"`: No logging is done during training.
                - `"epoch"`: Logging is done at the end of each epoch.
                - `"steps"`: Logging is done every `logging_steps`.

        logging_first_step (`bool`, *optional*, defaults to `False`):
            Whether to log and evaluate the first `global_step` or not.
        logging_steps (`int`, *optional*, defaults to 500):
            Number of update steps between two logs if `logging_strategy="steps"`.
        save_strategy (`str` or [`~trainer_utils.IntervalStrategy`], *optional*, defaults to `"steps"`):
            The checkpoint save strategy to adopt during training. Possible values are:

                - `"no"`: No save is done during training.
                - `"epoch"`: Save is done at the end of each epoch.
                - `"steps"`: Save is done every `save_steps`.
        save_steps (`int`, *optional*, defaults to 500):
            Number of updates steps before two checkpoint saves if `save_strategy="steps"`.
        save_total_limit (`int`, *optional*):
            If a value is passed, will limit the total amount of checkpoints. Deletes the older checkpoints in
            `output_dir`.
        save_on_each_node (`bool`, *optional*, defaults to `False`):
            When doing multi-node distributed training, whether to save models and checkpoints on each node, or only on
            the main one.

            This should not be activated when the different nodes use the same storage as the files will be saved with
            the same names for each node.
        no_cuda (`bool`, *optional*, defaults to `False`):
            Whether to not use CUDA even when it is available or not.
        seed (`int`, *optional*, defaults to 42):
            Random seed that will be set at the beginning of training. To ensure reproducibility across runs, use the
            [`~Trainer.model_init`] function to instantiate the model if it has some randomly initialized parameters.
        fp16 (`bool`, *optional*, defaults to `False`):
            Whether to use fp16 16-bit (mixed) precision training instead of 32-bit training.
        fp16_opt_level (`str`, *optional*, defaults to 'O1'):
            For `fp16` training,  AMP optimization level selected in ['O0', 'O1', 'O2']. See details at
            https://www.paddlepaddle.org.cn/documentation/docs/zh/develop/api/paddle/amp/auto_cast_cn.html
        amp_custom_black_list (`List[str]`, *optional*, defaults to `None`):
            The custom black_list. The set of ops that support fp16/bf16 calculation and are considered numerically-dangerous
            and whose effects may also be observed in downstream ops. These ops will not be converted to fp16/bf16.
        amp_custom_white_list (`List[str]`, *optional*, defaults to `None`):
            The custom white_list. It’s the set of ops that support fp16/bf16 calculation and are considered numerically-safe and
             performance-critical. These ops will be converted to fp16/bf16.
        amp_master_grad (`bool`, *optional*, defaults to `False`):
            For amp opt level=’O2’, whether to use float32 weight gradients
            for calculations such as gradient clipping, weight decay, and weight updates. If master_grad is enabled,
            the weight gradients will be float32 dtype after the backpropagation. Default is False, there is only float16 weight gradients.
            Note: only support model parallel and pipeline parallel for now !!!
        sharding (`str`, *optional*, defaults to ``):
            Whether or not to use Paddle Sharding Data Parallel training (in distributed training
            only). The base option should be `stage1`, `stage2` or `stage3` and you can add
            CPU-offload to `stage2` or `stage3` like this: `stage2 offload` or `stage3 offload`.
            Each stage means:
                stage1 : optimizer state segmentation
                stage2 : optimizer state + gradient segmentation
                stage3 : parameter + gradient + optimizer state segmentation
                offload : offload parameters to cpu
        sharding_parallel_degree (`int`, *optional*, defaults to `-1`)
            Sharding parameter in certain cards group. For example, aussume we use 2 machines each with 8 cards,
            then set sharding_parallel_degree=8, sharding will only communication inside machine.
            default -1 means sharding parameters between all workers.
        tensor_parallel_degree (`int`, *optional*, defaults to `-1`)
            Tensor parallelism is parallel technique proposed in (https://arxiv.org/pdf/2104.04473.pdf see 2.3 Tensor Model Parallelism).
            This technique splits one transformer layer into multi-cards (For examples, tensor_parallel_degree=4, will split a layer to 4-parts)
            tensor_parallel_degree means split the transformer layer to how many parts.
            default -1 for not use tensor parallel,  Suggest tensor_parallel_degree<=8 for better proformance.
            Note, this need model support in source code, currently GPT/BLOOM/LLAMA/BLOOM/CLM/CHATGLM is supported.
        pipeline_parallel_degree (`int`, *optional*, defaults to `-1`)
            Pipeline parallelism is parallel technique proposed in (https://arxiv.org/pdf/2104.04473.pdf see 2.2 Pipeline Model Parallelism).
            Pipeline parallelism assigns multi-transformer layers to different cards, the micro batch data stream passed between cards like pipelines.
            pipeline_parallel_degree means split all transformer layers to how many stages.
            default -1 for not use pipeline parallel.
            Note. this need model support in source code, see llama modeling_pp.py file
<<<<<<< HEAD
        sep_parallel_degree (`int`, *optional*, defaults to `-1`)
=======
        tensor_parallel_config (`str`, *optional*)(
            Some additional configs which affect model parallel performance, we provide some option to config it.
            following config is support:
              enable_mp_async_allreduce, it supports all_reduce(dx) overlap with matmul(dw) in ColumnParallelLinear backward when it set True, which can accelerate model parallel performance.
              enable_mp_skip_c_identity, it supports skip c_identity in ColumnParallelLinear and RowParallelLinear. It only works when set mp_async_allreduce is True. It can accelerate model parallel further.
              enable_mp_fused_linear_param_grad_add, it supports fused_linear_param_grad_add in ColumnParallelLinear (cuda >= 11.6). It only works when mp_async_allreduce is true. It can accelerate model parallel further.
>>>>>>> d9f26035
        pipeline_parallel_config (`str`, *optional*)(
            Some additional config it highly affect the useage of pipeline parallel, we provide some option to config it.
            following config is support:
              disable_p2p_cache_shape, if you max sequence length is varying, please set disable_p2p_cache_shape.
              disable_partial_send_recv, optmize send speed for tensor parallel.
              enable_delay_scale_loss, accumulate gradients util optimizer step, all gradients div by inner pipeline accumute step. instead of div accumute step on loss directly.
              enable_dp_comm_overlap, fuse data parallel gradient communication.
              enable_sharding_comm_overlap, fuse sharding stage 1 parallel gradient communication.
        sharding_parallel_config (`str`, *optional*)(
            Some additional config it highly affect the useage of sharding parallel, we provide some option to config it.
            following config is support:
              enable_stage1_tensor_fusion, fuse small tensors into big tensor chunks to accelerate communications, may increase memory occupation
              enable_stage1_overlap, fuse small tensors into big tensor chunks to accelerate communications and do communication overlap with backward computation, may harm the backward speed
              enable_stage2_overlap, overlap stage2 NCCL communication with computation. There are some constraints for the overlap, such as the logging_step should be bigger than 1 for broadcast overlap and no other sync could be called during the training for broadcast overlap.
        recompute (`bool`, *optional*, defaults to `False`):
            Recompute the forward pass to calculate gradients. Used for saving memory.
            Only support for networks with transformer blocks.
        scale_loss (`float`,  *optional*, defaults to 32768):
            The value of initial scale_loss for fp16. (default: 32768)
        local_rank (`int`, *optional*, defaults to -1):
            Rank of the process during distributed training.
        dataloader_drop_last (`bool`, *optional*, defaults to `False`):
            Whether to drop the last incomplete batch (if the length of the dataset is not divisible by the batch size)
            or not.
        eval_steps (`int`, *optional*):
            Number of update steps between two evaluations if `evaluation_strategy="steps"`. Will default to the same
            value as `logging_steps` if not set.
        max_evaluate_steps (`int`, *optional*, defaults to -1):
            If set to a positive number, the total number of evaluation steps to perform.
        dataloader_num_workers (`int`, *optional*, defaults to 0):
            Number of subprocesses to use for data loading. 0 means that the data will be loaded in the
            main process.
        past_index (`int`, *optional*, defaults to -1):
            Some models like TransformerXL or XLNet can make use of the past hidden states for their predictions.
            If this argument is set to a positive int, the `Trainer` will use the corresponding output (usually index 2) as
            the past state and feed it to the model at the next training step under the keyword argument `mems`.
        run_name (`str`, *optional*):
            A descriptor for the run. Typically used for logging.
        disable_tqdm (`bool`, *optional*):
            Whether or not to disable the tqdm progress bars and table of metrics. Will default to `True` if the logging
            level is set to warn or lower (default), `False` otherwise.
        remove_unused_columns (`bool`, *optional*, defaults to `True`):
            If using `datasets.Dataset` datasets, whether or not to automatically remove the columns unused by the
            model forward method.
        label_names (`List[str]`, *optional*):
            The list of keys in your dictionary of inputs that correspond to the labels.
            Will eventually default to `["labels"]` except if the model used is one of the `XxxForQuestionAnswering` in
            which case it will default to `["start_positions", "end_positions"]`.
        load_best_model_at_end (`bool`, *optional*, defaults to `False`):
            Whether or not to load the best model found during training at the end of training.

            <Tip>

            When set to `True`, the parameters `save_strategy` needs to be the same as `eval_strategy`, and in the case
            it is "steps", `save_steps` must be a round multiple of `eval_steps`.

            </Tip>

        metric_for_best_model (`str`, *optional*):
            Use in conjunction with `load_best_model_at_end` to specify the metric to use to compare two different
            models. Must be the name of a metric returned by the evaluation with or without the prefix `"eval_"`. Will
            default to `"loss"` if unspecified and `load_best_model_at_end=True` (to use the evaluation loss).

            If you set this value, `greater_is_better` will default to `True`. Don't forget to set it to `False` if
            your metric is better when lower.
        greater_is_better (`bool`, *optional*):
            Use in conjunction with `load_best_model_at_end` and `metric_for_best_model` to specify if better models
            should have a greater metric or not. Will default to:

            - `True` if `metric_for_best_model` is set to a value that isn't `"loss"` or `"eval_loss"`.
            - `False` if `metric_for_best_model` is not set, or set to `"loss"` or `"eval_loss"`.
        ignore_data_skip (`bool`, *optional*, defaults to `False`):
            When resuming training, whether or not to skip the epochs and batches to get the data loading at the same
            stage as in the previous training. If set to `True`, the training will begin faster (as that skipping step
            can take a long time) but will not yield the same results as the interrupted training would have.
        optim (`str` or [`training_args.OptimizerNames`], *optional*, defaults to `"adamw"`):
            The optimizer to use: adamw, or adafactor.
        length_column_name (`str`, *optional*, defaults to `"length"`):
            Column name for precomputed lengths. If the column exists, grouping by length will use these values rather
            than computing them on train startup. Ignored unless `group_by_length` is `True` and the dataset is an
            instance of `Dataset`.
        report_to (`str` or `List[str]`, *optional*, defaults to `"visualdl"`):
            The list of integrations to report the results and logs to. Supported platforms is `"visualdl"`.
            `"none"` for no integrations.
        resume_from_checkpoint (`str`, *optional*):
            The path to a folder with a valid checkpoint for your model. This argument is not directly used by
            [`Trainer`], it's intended to be used by your training/evaluation scripts instead. See the [example
            scripts](https://github.com/PaddlePaddle/PaddleNLP/tree/develop/examples) for more details.
        flatten_param_grads (`bool`, *optional*):
            Whether use flatten_param_grads method in optimizer, only used on NPU devices. Default is `False`.
        skip_profile_timer (`bool`, *optional*):
            Whether skip profile timer, timer will record time usage of forward/ backward/ step, etc.
        distributed_dataloader (`bool`, *optional*):
            Whether to use distributed dataloader. Default is `False`.
    """

    output_dir: str = field(
        metadata={"help": "The output directory where the model predictions and checkpoints will be written."},
    )
    overwrite_output_dir: bool = field(
        default=False,
        metadata={
            "help": (
                "Overwrite the content of the output directory. "
                "Use this to continue training if output_dir points to a checkpoint directory."
            )
        },
    )

    do_train: bool = field(default=False, metadata={"help": "Whether to run training."})
    do_eval: bool = field(default=False, metadata={"help": "Whether to run eval on the dev set."})
    do_predict: bool = field(default=False, metadata={"help": "Whether to run predictions on the test set."})
    do_export: bool = field(default=False, metadata={"help": "Whether to export infernece model."})
    evaluation_strategy: IntervalStrategy = field(
        default="no",
        metadata={"help": "The evaluation strategy to use."},
    )
    prediction_loss_only: bool = field(
        default=False,
        metadata={"help": "When performing evaluation and predictions, only returns the loss."},
    )

    per_device_train_batch_size: int = field(default=8, metadata={"help": "Batch size per GPU core/CPU for training."})
    per_device_eval_batch_size: int = field(
        default=8, metadata={"help": "Batch size per GPU core/CPU for evaluation."}
    )

    gradient_accumulation_steps: int = field(
        default=1,
        metadata={"help": "Number of updates steps to accumulate before performing a backward/update pass."},
    )
    eval_accumulation_steps: Optional[int] = field(
        default=None,
        metadata={"help": "Number of predictions steps to accumulate before moving the tensors to the CPU."},
    )

    learning_rate: float = field(default=5e-5, metadata={"help": "The initial learning rate for AdamW."})
    weight_decay: float = field(default=0.0, metadata={"help": "Weight decay for AdamW if we apply some."})
    adam_beta1: float = field(default=0.9, metadata={"help": "Beta1 for AdamW optimizer"})
    adam_beta2: float = field(default=0.999, metadata={"help": "Beta2 for AdamW optimizer"})
    adam_epsilon: float = field(default=1e-8, metadata={"help": "Epsilon for AdamW optimizer."})
    max_grad_norm: float = field(default=1.0, metadata={"help": "Max gradient norm."})

    num_train_epochs: float = field(default=3.0, metadata={"help": "Total number of training epochs to perform."})
    max_steps: int = field(
        default=-1,
        metadata={"help": "If > 0: set total number of training steps to perform. Override num_train_epochs."},
    )
    lr_scheduler_type: str = field(
        default="linear",
        metadata={"help": "The scheduler type to use. suppor linear, cosine, constant, constant_with_warmup"},
    )
    warmup_ratio: float = field(
        default=0.0, metadata={"help": "Linear warmup over warmup_ratio fraction of total steps."}
    )
    warmup_steps: int = field(default=0, metadata={"help": "Linear warmup over warmup_steps."})
    num_cycles: float = field(default=0.5, metadata={"help": "The number of waves in the cosine scheduler."})
    lr_end: float = field(default=1e-7, metadata={"help": "The end LR in the polynomial scheduler."})
    power: float = field(default=1.0, metadata={"help": "The power factor in the polynomial scheduler."})

    log_on_each_node: bool = field(
        default=True,
        metadata={
            "help": "When doing a multinode distributed training, whether to log once per node or just once on the main node."
        },
    )
    logging_dir: Optional[str] = field(default=None, metadata={"help": "VisualDL log dir."})
    logging_strategy: IntervalStrategy = field(
        default="steps",
        metadata={"help": "The logging strategy to use."},
    )
    logging_first_step: bool = field(default=False, metadata={"help": "Log the first global_step"})
    logging_steps: int = field(default=500, metadata={"help": "Log every X updates steps."})

    save_strategy: IntervalStrategy = field(
        default="steps",
        metadata={"help": "The checkpoint save strategy to use."},
    )
    save_steps: int = field(default=500, metadata={"help": "Save checkpoint every X updates steps."})
    save_total_limit: Optional[int] = field(
        default=None,
        metadata={
            "help": (
                "Limit the total amount of checkpoints. "
                "Deletes the older checkpoints in the output_dir. Default is unlimited checkpoints"
            )
        },
    )
    save_on_each_node: bool = field(
        default=False,
        metadata={
            "help": "When doing multi-node distributed training, whether to save models and checkpoints on each node, or only on the main one"
        },
    )
    no_cuda: bool = field(default=False, metadata={"help": "Do not use CUDA even when it is available"})
    seed: int = field(default=42, metadata={"help": "Random seed that will be set at the beginning of training."})

    bf16: bool = field(
        default=False,
        metadata={
            "help": (
                "Whether to use bf16 (mixed) precision instead of 32-bit. Requires Ampere or higher NVIDIA"
                " architecture or using CPU (no_cuda). This is an experimental API and it may change."
            )
        },
    )
    fp16: bool = field(
        default=False,
        metadata={"help": "Whether to use fp16 (mixed) precision instead of 32-bit"},
    )
    fp16_opt_level: str = field(
        default="O1",
        metadata={
            "help": (
                "For fp16: AMP optimization level selected in ['O0', 'O1', and 'O2']. "
                "See details at https://www.paddlepaddle.org.cn/documentation/docs/zh/develop/api/paddle/amp/auto_cast_cn.html"
            )
        },
    )
    amp_master_grad: bool = field(
        default=False,
        metadata={
            "help": "amp_master_grad (bool, optional) – For amp opt level=’O2’, whether to use float32 weight gradients "
            " for calculations such as gradient clipping, weight decay, and weight updates. If master_grad is enabled,"
            " the weight gradients will be float32 dtype after the backpropagation. Default is False, there is only float16 weight gradients."
            "Note: only support model parallel and pipeline parallel for now !!!"
        },
    )
    bf16_full_eval: bool = field(
        default=False,
        metadata={
            "help": (
                "Whether to use full bfloat16 evaluation instead of 32-bit. This is an experimental API and it may"
                " change."
            )
        },
    )
    fp16_full_eval: bool = field(
        default=False,
        metadata={"help": "Whether to use full float16 evaluation instead of 32-bit"},
    )

    amp_custom_black_list: Optional[List[str]] = field(
        default=None,
        metadata={
            "help": "The set of ops that support fp16/bf16 calculation and are considered numerically-dangerous and whose effects may also be observed in downstream ops."
        },
    )
    amp_custom_white_list: Optional[List[str]] = field(
        default=None,
        metadata={
            "help": "The the set of ops that support fp16/bf16 calculation and are considered numerically-safe and performance-critical. These ops will be converted to fp16/bf16."
        },
    )

    sharding: str = field(
        default="",
        metadata={
            "help": (
                "Whether or not to use Paddle Sharding Data Parallel training (in distributed training"
                " only). The base option should be `stage1`, `stage2` or `stage3` and you can add"
                " CPU-offload to `stage2` or `stage3` like this: stage2 offload` or `stage3"
                " offload`. "
            )
        },
    )
    sharding_degree: int = field(  # Alias for sharding_parallel_degree
        default=-1,
        metadata={"help": ("@deprecated Please use sharding_parallel_degree. ")},
    )
    sharding_parallel_degree: int = field(
        default=-1,
        metadata={
            "help": (
                "Sharding parameter in certain cards group. For example, aussume we use 2 machines each with 8 cards, "
                "then set sharding_degree=8, sharding will only communication inside machine. "
                "default -1 means sharding parameters between all workers."
            )
        },
    )
    save_sharded_model: bool = field(
        default=False,
        metadata={
            "help": (
                "When use sharding stage1 and set save_sharded_model True, each shanding rank only save part of the model. It reduce time to save the model."
            )
        },
    )

    load_sharded_model: bool = field(
        default=False,
        metadata={
            "help": (
                "When use sharding stage1 and set load_sharded_model True, it means loading the sharded model. The sharded model is saved when we set save_sharded_model True."
            )
        },
    )
    tensor_parallel_degree: int = field(
        default=-1,
        metadata={
            "help": (
                "Tensor parallelism is parallel technique proposed in (https://arxiv.org/pdf/2104.04473.pdf see 2.3 Tensor Model Parallelism). "
                "This techique splits one transformer layer into multi-cards (For examples, tensor_parallel_degree=4, will split a layer to 4-parts) "
                "tensor_parallel_degree means split the transformer layer to how many parts."
                "default -1 for not use tensor parallel,  Suggest tensor_parallel_degree<=8 for better proformance."
                "Note, this need model support in source code, currently GPT/BLOOM/LLAMA/BLOOM/CLM/CHATGLM is supported. "
            )
        },
    )
    pipeline_parallel_degree: int = field(
        default=-1,
        metadata={
            "help": (
                "Pipeline parallelism is parallel technique proposed in (https://arxiv.org/pdf/2104.04473.pdf see 2.2 Pipeline Model Parallelism). "
                "Pipeline parallelism assigns multi-transformer layers to different cards, the micro batch data stream passed between cards like pipelines."
                "pipeline_parallel_degree means split all transformer layers to how many stages."
                "default -1 for not use pipeline parallel."
                "Note. this need model support in source code, see llama modeling_pp.py file"
            )
        },
    )
    sep_parallel_degree: int = field(
        default=-1,
        metadata={
            "help": (
                "The paddle sequence parallel strategy. It can reduce the GPU memory of activation to 1/sep, and it is orthogonal to "
                "data parallel, sharding stage1, tensor parallel and pipeline parallel strategy. "
            )
        },
    )
    tensor_parallel_config: str = field(
        default="",
        metadata={
            "help": (
                "Some additional configs which affect model parallel performance, we provide some option to config it."
                "following config is support:\n"
                "enable_mp_async_allreduce, it supports all_reduce(dx) overlap with matmul(dw) in ColumnParallelLinear backward when it set True, which can accelerate model parallel performance. \n"
                "enable_mp_skip_c_identity, it supports skip c_identity in ColumnParallelLinear and RowParallelLinear. It only works when set mp_async_allreduce is True. It can accelerate model parallel further.\n"
                "enable_mp_fused_linear_param_grad_add, it supports fused_linear_param_grad_add in ColumnParallelLinear (cuda >= 11.6). It only works when mp_async_allreduce is true.  It can accelerate model parallel further."
            )
        },
    )
    pipeline_parallel_config: str = field(
        default="",
        metadata={
            "help": (
                "Some additional config it highly affect the useage of pipeline parallel, we provide some option to config it."
                "following config is support:\n"
                "disable_p2p_cache_shape, if you max sequence length is varying, please set disable_p2p_cache_shape. \n"
                "disable_partial_send_recv, optmize send speed for tensor parallel.\n"
                "enable_delay_scale_loss, accumulate gradients util optimizer step, all gradients div by inner pipeline accumute step. instead of div accumute step on loss directly.\n"
                "enable_dp_comm_overlap, fuse data parallel gradient communication. \n"
                "enable_sharding_comm_overlap, fuse sharding stage 1 parallel gradient communication. \n"
            )
        },
    )
    sharding_parallel_config: str = field(
        default="",
        metadata={
            "help": (
                "Some additional config it highly affect the useage of sharding parallel, we provide some option to config it."
                "following config is support: \n"
                "enable_stage1_tensor_fusion, fuse small tensors into big tensor chunks to accelerate communications, may increase memory occupation\n"
                "enable_stage1_overlap, fuse small tensors into big tensor chunks to accelerate communications and do communication overlap with backward computation, may harm the backward speed\n"
                "enable_stage2_overlap, overlap stage2 NCCL communication with computation. There are some constraints for the overlap, such as the logging_step should be bigger than 1 for broadcast overlap and no other sync could be called during the training for broadcast overlap"
            )
        },
    )
    hybrid_parallel_topo_order: str = field(
        default=None,
        metadata={
            "help": (
                "In hybrid parallelism, the order of communication groups may affect efficiency.\n"
                "Following options are supported:\n"
                "- pp_first. the topo order is dp, pp, sharding, mp \n"
                "- sharding_first. the topo order is dp, sharding, pp, mp \n"
                "Defalut is None, for pp_first"
            )
        },
    )
    recompute: bool = field(
        default=False,
        metadata={
            "help": "Recompute the forward pass to calculate gradients. Used for saving memory. "
            "Only support for networks with transformer blocks."
        },
    )

    scale_loss: float = field(default=2**15, metadata={"help": "The value of initial scale_loss for fp16."})

    minimum_eval_times: int = field(
        default=None,
        metadata={
            "help": "If under eval_steps, the valid time is less then minimum_eval_times, the config of override eval_steps."
        },
    )

    local_rank: int = field(default=-1, metadata={"help": "For distributed training: local_rank"})

    dataloader_drop_last: bool = field(
        default=False, metadata={"help": "Drop the last incomplete batch if it is not divisible by the batch size."}
    )
    eval_steps: int = field(default=None, metadata={"help": "Run an evaluation every X steps."})
    max_evaluate_steps: int = field(
        default=-1, metadata={"help": "If set to a positive number, the total number of evaluation steps to perform."}
    )
    dataloader_num_workers: int = field(
        default=0,
        metadata={
            "help": "Number of subprocesses to use for data loading. 0 means that the data will be loaded in the main process."
        },
    )

    past_index: int = field(
        default=-1,
        metadata={"help": "If >=0, uses the corresponding part of the output as the past state for next step."},
    )

    run_name: Optional[str] = field(default=None, metadata={"help": "An optional descriptor for the run."})

    device: Optional[str] = field(default="gpu", metadata={"help": "select cpu, gpu, xpu, npu devices."})

    disable_tqdm: Optional[bool] = field(
        default=None, metadata={"help": "Whether or not to disable the tqdm progress bars."}
    )

    remove_unused_columns: Optional[bool] = field(
        default=True, metadata={"help": "Remove columns not required by the model when using an nlp.Dataset."}
    )

    label_names: Optional[List[str]] = field(
        default=None, metadata={"help": "The list of keys in your dictionary of inputs that correspond to the labels."}
    )

    load_best_model_at_end: Optional[bool] = field(
        default=False,
        metadata={"help": "Whether or not to load the best model found during training at the end of training."},
    )
    metric_for_best_model: Optional[str] = field(
        default=None, metadata={"help": "The metric to use to compare two different models."}
    )
    greater_is_better: Optional[bool] = field(
        default=None, metadata={"help": "Whether the `metric_for_best_model` should be maximized or not."}
    )
    ignore_data_skip: bool = field(
        default=False,
        metadata={
            "help": "When resuming training, whether or not to skip the first epochs and batches to get to the same training data."
        },
    )
    optim: str = field(
        default="adamw",
        metadata={"help": "The optimizer to use."},
    )
    report_to: Optional[List[str]] = field(
        default=None, metadata={"help": "The list of integrations to report the results and logs to."}
    )
    resume_from_checkpoint: Optional[str] = field(
        default=None,
        metadata={"help": "The path to a folder with a valid checkpoint for your model."},
    )
    skip_memory_metrics: bool = field(
        default=True, metadata={"help": "Whether or not to skip adding of memory profiler reports to metrics."}
    )
    flatten_param_grads: Optional[bool] = field(
        default=False,
        metadata={"help": "Whether use flatten_param_grads method in optimizer, only used on NPU devices."},
    )
    lazy_data_processing: Optional[bool] = field(
        default=True,
        metadata={"help": "Whether use lazy data processing."},
    )
    skip_profile_timer: Optional[bool] = field(
        default=True,
        metadata={"help": "enable framework timer, will output timeline informatoin in logging and visualdl."},
    )
    distributed_dataloader: Optional[bool] = field(
        default=False, metadata={"help": "Whether to use distributed dataloader."}
    )
    unified_checkpoint: Optional[bool] = field(
        default=False,
        metadata={"help": "Whether to unify hybrid parallel checkpoint."},
    )

    def __post_init__(self):
        env_local_rank = int(os.environ.get("PADDLE_RANK_IN_NODE", -1))
        if env_local_rank != -1 and env_local_rank != self.local_rank and paddle.distributed.get_world_size() > 1:
            self.local_rank = env_local_rank

        # convert to int
        self.log_level = -1
        self.log_level_replica = -1

        # expand paths, if not os.makedirs("~/bar") will make directory
        # in the current directory instead of the actual home
        if self.output_dir is not None:
            self.output_dir = os.path.expanduser(self.output_dir)
        if self.logging_dir is None and self.output_dir is not None:
            self.logging_dir = os.path.join(self.output_dir, default_logdir())
        if self.logging_dir is not None:
            self.logging_dir = os.path.expanduser(self.logging_dir)

        if self.disable_tqdm is None:
            self.disable_tqdm = False  # logger.getEffectiveLevel() > logging.WARN

        self.evaluation_strategy = IntervalStrategy(self.evaluation_strategy)
        self.logging_strategy = IntervalStrategy(self.logging_strategy)
        self.save_strategy = IntervalStrategy(self.save_strategy)

        self.lr_scheduler_type = SchedulerType(self.lr_scheduler_type)
        if self.do_eval is False and self.evaluation_strategy != IntervalStrategy.NO:
            self.do_eval = True

        if self.do_eval and self.evaluation_strategy == IntervalStrategy.NO:
            logger.warning(
                "evaluation_strategy reset to IntervalStrategy.STEPS for do_eval is True. you can also set evaluation_strategy='epoch'."
            )
            self.evaluation_strategy = IntervalStrategy.STEPS

        # eval_steps has to be defined and non-zero, fallbacks to logging_steps if the latter is non-zero
        if self.evaluation_strategy == IntervalStrategy.STEPS and (self.eval_steps is None or self.eval_steps == 0):
            if self.logging_steps > 0:
                logger.info(f"using `logging_steps` to initialize `eval_steps` to {self.logging_steps}")
                self.eval_steps = self.logging_steps
            else:
                raise ValueError(
                    f"evaluation strategy {self.evaluation_strategy} requires either non-zero --eval_steps or --logging_steps"
                )

        # logging_steps must be non-zero for logging_strategy that is other than 'no'
        if self.logging_strategy == IntervalStrategy.STEPS and self.logging_steps == 0:
            raise ValueError(f"logging strategy {self.logging_strategy} requires non-zero --logging_steps")

        # Sanity checks for load_best_model_at_end: we require save and eval strategies to be compatible.
        if self.load_best_model_at_end:
            if self.evaluation_strategy != self.save_strategy:
                raise ValueError(
                    "--load_best_model_at_end requires the save and eval strategy to match, but found\n- Evaluation "
                    f"strategy: {self.evaluation_strategy}\n- Save strategy: {self.save_strategy}"
                )
            if self.evaluation_strategy == IntervalStrategy.STEPS and self.save_steps % self.eval_steps != 0:
                raise ValueError(
                    "--load_best_model_at_end requires the saving steps to be a round multiple of the evaluation "
                    f"steps, but found {self.save_steps}, which is not a round multiple of {self.eval_steps}."
                )

        if self.load_best_model_at_end and self.metric_for_best_model is None:
            self.metric_for_best_model = "loss"
        if self.greater_is_better is None and self.metric_for_best_model is not None:
            self.greater_is_better = self.metric_for_best_model not in ["loss", "eval_loss"]
        if self.run_name is None:
            self.run_name = self.output_dir

        if self.fp16 and self.bf16:
            raise ValueError("At most one of fp16 and bf16 can be True, but not both")

        if self.fp16_full_eval and self.bf16_full_eval:
            raise ValueError("At most one of fp16 and bf16 can be True for full eval, but not both")

        self.optim = OptimizerNames(self.optim)

        self.use_hybrid_parallel = False

        if isinstance(self.sharding, bool):
            self.sharding = "stage1" if self.sharding else ""
        if isinstance(self.sharding, str):
            self.sharding = [ShardingOption(s) for s in self.sharding.split()]
        if self.sharding == [ShardingOption.OFFLOAD]:
            raise ValueError(
                "`--sharding offload` can't work on its own. It needs to be added to `--sharding stage2` or "
                '`--sharding stage3`. For example, `--sharding "stage2 offload"`.'
            )
        elif len(self.sharding) > (ShardingOption.OFFLOAD in self.sharding) + 1:
            raise ValueError("`--sharding` recived too many arguments.")

        if self.sharding_degree > 0:
            warnings.warn("`sharding_degree` is deprecated, please use `sharding_parallel_degree`")
            self.sharding_parallel_degree = max(self.sharding_degree, self.sharding_parallel_degree)

        delattr(self, "sharding_degree")

        if len(self.sharding) == 0 and self.sharding_parallel_degree > 0:
            warnings.warn("`--sharding_parallel_degree` is useful only when `--sharding` is specified.")

        if paddle.distributed.get_world_size() > 1 and (
            len(self.sharding) > 0
            or self.tensor_parallel_degree > 1
            or self.pipeline_parallel_degree > 1
            or self.sep_parallel_degree > 1
        ):
            self.use_hybrid_parallel = True

        if self.distributed_dataloader and not (self.tensor_parallel_degree > 1 or self.pipeline_parallel_degree > 1):
            warnings.warn("We set `distributed_dataloader` to False if tp_degree <= 1 and pp_degree <= 1")
            self.distributed_dataloader = False

        if self.amp_master_grad:
            if (
                self.pipeline_parallel_degree <= 1
                and self.tensor_parallel_degree <= 1
                and self.sep_parallel_degree <= 1
                and (not self.sharding or ShardingOption.FULL_SHARD in self.sharding)
            ):
                raise ValueError(
                    "Temporarily amp master grad only support for tensor/pipeline/sharding"
                    " (stage 1 and stage 2) parallel. Please set amp_master_grad to False."
                )
            if not (self.bf16 or self.fp16):
                logger.warning("set amp_master_grad to false since amp is disabled.")
                self.amp_master_grad = False

        if self.use_hybrid_parallel:
            world_size = paddle.distributed.get_world_size()
            tensor_parallel_degree = max(self.tensor_parallel_degree, 1)
            sep_parallel_degree = max(self.sep_parallel_degree, 1)
            pipeline_parallel_degree = max(self.pipeline_parallel_degree, 1)

            assert (
                world_size % (tensor_parallel_degree * pipeline_parallel_degree) == 0
            ), f"Total world_size:{world_size} shoule be devided by tensor_parallel_degree: {self.tensor_parallel_degree} and pipeline_parallel_degree: {self.pipeline_parallel_degree}."

            if self.sharding_parallel_degree == -1:
                if len(self.sharding) > 0:
                    self.sharding_parallel_degree = world_size // (
                        tensor_parallel_degree * sep_parallel_degree * pipeline_parallel_degree
                    )

            sharding_parallel_degree = max(self.sharding_parallel_degree, 1)
            if sharding_parallel_degree == 1 and len(self.sharding) > 0:
                logger.warning("sharding_parallel_degree=1 means no sharding, please set sharding to empty!")
                self.sharding = []

            assert (
                world_size
                % (sharding_parallel_degree * tensor_parallel_degree * sep_parallel_degree * pipeline_parallel_degree)
                == 0
            ), (
                "The world size for workers should be divided by sharding_parallel_degree, tensor_parallel_degree, sep_parallel_degree and pipeline_parallel_degree, "
                "sharding_parallel_degree:{sharding_parallel_degree}, tensor_parallel_degree:{tensor_parallel_degree}, "
                "sep_parallel_degree:{sep_parallel_degree}, pipeline_parallel_degree:{pipeline_parallel_degree}, "
                " world_size:{world_size}"
            )
            self.data_parallel_degree = world_size // (
                sharding_parallel_degree * tensor_parallel_degree * sep_parallel_degree * pipeline_parallel_degree
            )
            # TODO(liuzhenhai): remove this when framework is ready
            if sharding_parallel_degree > 1 and ShardingOption.SHARD_OP in self.sharding:
                assert self.data_parallel_degree == 1, "sharding stage1 can not coexist with dp for now"

            if ShardingOption.OFFLOAD in self.sharding:
                warnings.warn("`offload` is not supported NOW!")

            if pipeline_parallel_degree > 1:
                if ShardingOption.FULL_SHARD in self.sharding or ShardingOption.SHARD_GRAD_OP in self.sharding:
                    raise ValueError(
                        "pipeline parallel is not compatible for sharding stage2 or stage3, please using sharding stage1"
                    )

            # TODO use paddle.distributed.is_initialized() after paddle 2.4rc
            if not paddle.distributed.parallel.parallel_helper._is_parallel_ctx_initialized():
                strategy = fleet.DistributedStrategy()
                if pipeline_parallel_degree > 1:
                    pipeline_parallel_config = set(self.pipeline_parallel_config.split(" "))
                    for x in pipeline_parallel_config:
                        if len(x) > 0:
                            if x not in [
                                "disable_p2p_cache_shape",
                                "disable_partial_send_recv",
                                "enable_delay_scale_loss",
                                "enable_dp_comm_overlap",
                                "enable_sharding_comm_overlap",
                                "enable_timer",
                            ]:
                                raise ValueError(
                                    f"Found unknown pipeline mode config {x}, accpet config is disable_p2p_cache_shape, disable_partial_send_recv."
                                )

                    strategy.pipeline_configs = {
                        "accumulate_steps": self.gradient_accumulation_steps,
                        "micro_batch_size": self.per_device_train_batch_size,
                        "enable_partial_send_recv": "disable_partial_send_recv" not in pipeline_parallel_config,
                        "p2p_cache_shape": False if "disable_p2p_cache_shape" in pipeline_parallel_config else True,
                        # "delay_scale_loss": True, Fix ME
                    }
                    logger.info(f"PP configs:{strategy.pipeline_configs}, use master_grad: {self.amp_master_grad}")
                    dygraph_pp_configs = {
                        "delay_scale_loss": True if "enable_delay_scale_loss" in pipeline_parallel_config else False,
                        "dp_comm_overlap": "enable_dp_comm_overlap" in pipeline_parallel_config
                        and self.data_parallel_degree > 1,
                        "sharding_comm_overlap": "enable_sharding_comm_overlap" in pipeline_parallel_config
                        and self.sharding_parallel_degree > 1,
                        "enable_timer": "enable_timer" in pipeline_parallel_config,
                    }
                    if dygraph_pp_configs["dp_comm_overlap"]:
                        raise ValueError("overlap has accuracy issue")  # TODO: fix `overalap` + `delay_scale` issue

                    if self.do_eval:
                        assert (
                            self.per_device_train_batch_size * self.gradient_accumulation_steps
                            == self.per_device_eval_batch_size
                        ), (
                            "In pipeline model, the evaluation also shares same setting with training. "
                            "Please set per_device_eval_batch_size=per_device_train_batch_size * gradient_accumulation_steps."
                        )

                if tensor_parallel_degree > 1:
                    strategy.tensor_parallel_configs = {"tensor_init_seed": self.seed}

                    if " " in self.tensor_parallel_config:
                        mp_config = set(self.tensor_parallel_config.split(" "))
                    else:
                        mp_config = set(self.tensor_parallel_config.split(","))

                    for x in mp_config:
                        if len(x) > 0:
                            if x not in [
                                "enable_mp_async_allreduce",
                                "enable_mp_skip_c_identity",
                                "enable_mp_fused_linear_param_grad_add",
                            ]:
                                raise ValueError(
                                    f"Found unknown tensor parallell config {x}, "
                                    f"accept config is enable_mp_async_allreduce, enable_mp_skip_c_identity and enable_mp_fused_linear_param_grad_add"
                                )
                    try:
                        if "enable_mp_async_allreduce" in mp_config:
                            strategy.hybrid_configs["mp_configs"].mp_async_allreduce = True
                            if "enable_mp_skip_c_identity" in mp_config:
                                strategy.hybrid_configs["mp_configs"].mp_skip_c_identity = True
                            if "enable_mp_fused_linear_param_grad_add" in mp_config:
                                strategy.hybrid_configs["mp_configs"].mp_fused_linear_param_grad_add = True
                        else:
                            if "enable_mp_skip_c_identity" in mp_config:
                                warnings.warn(
                                    "enable_mp_skip_c_identity only works with enable_mp_async_allreduce. It will not work."
                                )
                            if "enable_mp_fused_linear_param_grad_add" in mp_config:
                                warnings.warn(
                                    "enable_mp_fused_linear_param_grad_add only works with enable_mp_async_allreduce. It will not work."
                                )
                    except:
                        warnings.warn(
                            "The enable_mp_async_allreduce, enable_mp_skip_c_identity and enable_mp_fused_linear_param_grad_add are not supported "
                            "by current version of Paddle. Please try latest develop Paddle."
                        )

                if self.hybrid_parallel_topo_order is None:
                    self.hybrid_parallel_topo_order = "pp_first"
                assert self.hybrid_parallel_topo_order in ["pp_first", "sharding_first"]

                def is_segment_parallel_supported():
                    import inspect

                    members = [name for (name, date) in inspect.getmembers(fleet.HybridCommunicateGroup)]
                    return "get_sep_parallel_world_size" in members

                if self.hybrid_parallel_topo_order == "pp_first":
                    if is_segment_parallel_supported():
                        order = ["dp", "pp", "sharding", "sep", "mp"]
                    else:
                        order = ["dp", "pp", "sharding", "mp"]
                if self.hybrid_parallel_topo_order == "sharding_first":
                    if is_segment_parallel_supported():
                        order = ["dp", "sharding", "pp", "sep", "mp"]
                    else:
                        order = ["dp", "sharding", "pp", "mp"]

                hybrid_configs = {
                    "dp_degree": self.data_parallel_degree,
                    "mp_degree": tensor_parallel_degree,
                    "pp_degree": pipeline_parallel_degree,
                    "sharding_degree": sharding_parallel_degree,
                    "sep_degree": sep_parallel_degree,
                    "order": order,
                }

                if pipeline_parallel_degree > 1:
                    hybrid_configs["pp_configs"] = dygraph_pp_configs
                    logger.info(f"using pipeline configs:{dygraph_pp_configs}")

                # setter once https://github.com/PaddlePaddle/Paddle/blob/b7295120b0e78b293cd7ae29706e21769d06a3cc/python/paddle/distributed/fleet/base/distributed_strategy.py#L1692
                strategy.hybrid_configs = hybrid_configs

                if sharding_parallel_degree > 1:
                    sharding_parallel_config = set(self.sharding_parallel_config.split(" "))
                    for x in sharding_parallel_config:
                        if len(x) > 0:
                            if x not in [
                                "enable_stage1_tensor_fusion",
                                "enable_stage1_overlap",
                                "enable_stage2_overlap",
                            ]:
                                raise ValueError(
                                    f"Found unknown pipeline mode config {x}, "
                                    f"accpet config is enable_stage1_tensor_fusion, enable_stage1_overlap, enable_stage2_overlap."
                                )
                    try:
                        if pipeline_parallel_degree == 1:
                            strategy.hybrid_configs["sharding_configs"].tensor_fusion = (
                                True if "enable_stage1_tensor_fusion" in sharding_parallel_config else False
                            )
                            if "enable_stage1_overlap" in sharding_parallel_config:
                                strategy.hybrid_configs["sharding_configs"].comm_overlap = True
                                strategy.hybrid_configs[
                                    "sharding_configs"
                                ].accumulate_steps = self.gradient_accumulation_steps
                        else:
                            warnings.warn(
                                "For pipeline parallel with sharding, the sharding overlap and tensor fusion "
                                "should be configured in pipeline_parallel_config."
                                '"enable_stage1_tensor_fusion" and "enable_stage1_overlap" in sharding_parallel_config will be ignored.'
                            )
                    except KeyError:
                        warnings.warn(
                            "The enable_stage1_tensor_fusion or enable_stage1_overlap is not supported "
                            "by current version of Paddle. Please try latest develop Paddle."
                        )
                    if "enable_stage2_overlap" in sharding_parallel_config:
                        assert (
                            ShardingOption.SHARD_GRAD_OP in self.sharding
                        ), f"enable_stage2_overlap expects sharding=stage2, but got {self.sharding}."
                        assert self.logging_steps > 1, (
                            "The logging_steps should be greater than 1 for stage2 overlap, "
                            f"but got logging_steps={self.logging_steps}."
                        )
                fleet.init(is_collective=True, strategy=strategy)
                logger.info(strategy)
        else:
            world_size = paddle.distributed.get_world_size()
            if world_size > 1:
                if not paddle.distributed.parallel.parallel_helper._is_parallel_ctx_initialized():
                    paddle.distributed.init_parallel_env()

        if self.unified_checkpoint and not self.use_hybrid_parallel:
            logger.warning(
                "The unified_checkpoint only avaliable for hybrid_parallel. Set unified_checkpoint to False for not using hybrid_parallel."
            )
            self.unified_checkpoint = False

        if self.report_to is None:
            logger.info(
                "The default value for the training argument `--report_to` will change in v5 (from all installed "
                "integrations to none). In v5, you will need to use `--report_to all` to get the same behavior as "
                "now. You should start updating your code and make this info disappear :-)."
            )
            self.report_to = "all"
        if self.report_to == "all" or self.report_to == ["all"]:
            # Import at runtime to avoid a circular import.
            from .integrations import get_available_reporting_integrations

            self.report_to = get_available_reporting_integrations()
        elif self.report_to == "none" or self.report_to == ["none"]:
            self.report_to = []
        elif not isinstance(self.report_to, list):
            self.report_to = [self.report_to]

        if self.warmup_ratio < 0 or self.warmup_ratio > 1:
            raise ValueError("warmup_ratio must lie in range [0,1]")
        elif self.warmup_ratio > 0 and self.warmup_steps > 0:
            logger.info(
                "Both warmup_ratio and warmup_steps given, warmup_steps will override any effect of warmup_ratio during training"
            )

        if self.flatten_param_grads and self.device != "npu":
            raise ValueError("flatten_param_grads can only be used on npu devices in temporary.")

    def __str__(self):
        self_as_dict = asdict(self)
        self_as_dict = {k: f"<{k.upper()}>" if k.endswith("_token") else v for k, v in self_as_dict.items()}

        attrs_as_str = [f"{k}={v},\n" for k, v in sorted(self_as_dict.items())]
        return f"{self.__class__.__name__}(\n{''.join(attrs_as_str)})"

    __repr__ = __str__

    @property
    def train_batch_size(self) -> int:
        """
        The actual batch size for training.
        """
        train_batch_size = self.per_device_train_batch_size
        return train_batch_size

    @property
    def eval_batch_size(self) -> int:
        """
        The actual batch size for evaluation.
        """
        eval_batch_size = self.per_device_eval_batch_size
        return eval_batch_size

    @property
    def current_device(self) -> "paddle.device":
        """
        The device used by this process.
        """
        return paddle.device.get_device()

    @property
    def world_size(self):
        """
        The number of processes used in parallel.
        """
        if self.local_rank != -1:
            return paddle.distributed.get_world_size()
        return 1

    @property
    def data_parallel_rank(self):
        if self.use_hybrid_parallel:
            hcg = fleet.get_hybrid_communicate_group()
            dp_group = hcg.get_data_parallel_group()
            if dp_group.rank == -1:
                return 0
            return dp_group.rank
        else:
            return paddle.distributed.get_rank()

    @property
    def dataset_rank(self):
        if self.use_hybrid_parallel:
            return max(self.sharding_parallel_degree, 1) * self.data_parallel_rank + self.sharding_parallel_rank
        else:
            return paddle.distributed.get_rank()

    @property
    def dataset_world_size(self):
        if self.use_hybrid_parallel:
            return max(self.sharding_parallel_degree, 1) * max(self.data_parallel_degree, 1)
        else:
            return paddle.distributed.get_world_size()

    @property
    def sharding_parallel_rank(self):
        if self.use_hybrid_parallel:
            hcg = fleet.get_hybrid_communicate_group()
            sharding_group = hcg.get_sharding_parallel_group()
            return max(sharding_group.rank, 0)
        else:
            return 0

    @property
    def tensor_parallel_rank(self):
        if self.use_hybrid_parallel:
            hcg = fleet.get_hybrid_communicate_group()
            tp_group = hcg.get_model_parallel_group()
            return max(tp_group.rank, 0)
        else:
            return 0

    @property
    def pipeline_parallel_rank(self):
        if self.use_hybrid_parallel:
            hcg = fleet.get_hybrid_communicate_group()
            rank = hcg.get_stage_id()
            return max(rank, 0)
        else:
            return 0

    @property
    def optimizer_name_suffix(self):
        if self.use_hybrid_parallel:
            name = []
            if self.tensor_parallel_degree > 1:
                name.append(f"tp{self.tensor_parallel_rank:0>2d}")
            if self.pipeline_parallel_degree > 1:
                name.append(f"pp{self.pipeline_parallel_rank:0>2d}")
            if self.sharding_parallel_degree > 1:
                name.append(f"shard{self.sharding_parallel_rank:0>2d}")

            return "_".join(name)
        else:
            return None

    @property
    def weight_name_suffix(self):
        if self.use_hybrid_parallel:
            name = []
            if self.tensor_parallel_degree > 1:
                name.append(f"tp{self.tensor_parallel_rank:0>2d}")
            if self.pipeline_parallel_degree > 1:
                name.append(f"pp{self.pipeline_parallel_rank:0>2d}")
            return "_".join(name)

        else:
            return None

    def sharded_name_suffix(self, shard_id=None):
        if self.use_hybrid_parallel:
            name = []
            if self.tensor_parallel_degree > 1:
                name.append(f"tp{self.tensor_parallel_rank:0>2d}")
            if self.pipeline_parallel_degree > 1:
                name.append(f"pp{self.pipeline_parallel_rank:0>2d}")
            if self.sharding_parallel_degree > 1:
                if shard_id is None:
                    shard_id = self.sharding_parallel_rank
                assert isinstance(shard_id, int)
                name.append(f"shard{shard_id:0>2d}")
            return "_".join(name)
        else:
            return None

    @property
    def process_index(self):
        """
        The index of the current process used.
        """
        if self.local_rank != -1:
            return paddle.distributed.get_rank()
        return 0

    @property
    def local_process_index(self):
        """
        The index of the local process used.
        """
        if self.local_rank != -1:
            return self.local_rank
        return 0

    @property
    def should_log(self):
        """
        Whether or not the current process should produce log.
        """
        if self.log_on_each_node:
            return self.local_process_index == 0
        else:
            return self.process_index == 0

    @property
    def should_save(self):
        """
        Whether or not the current process should write to disk, e.g., to save models and checkpoints.

        For model state:
            work for data parallel, tensor parallel, sharding
        For optimizer state:
            work for data parallel, tensor parallel
            not work for sharding
        """
        if self.save_on_each_node:
            return self.local_process_index == 0
        else:
            return self.process_index == 0

    @property
    def should_save_model_state(self):
        """
        Whether or not the current process should write to disk, e.g., to save models and checkpoints.

        For model state:
            work for data parallel, tensor parallel, sharding
        For optimizer state:
            work for data parallel, tensor parallel
            not work for sharding
        """
        if self.save_on_each_node:
            return self.local_process_index == 0
        else:
            if self.should_save_sharding_stage1_model:
                return True
            elif self.use_hybrid_parallel:
                # save on dataset rank 0
                return self.sharding_parallel_rank == 0 and self.data_parallel_rank == 0
            else:
                return self.process_index == 0

    @property
    def _no_sync_in_gradient_accumulation(self):
        """
        Whether or not to use no_sync for the gradients when doing gradient accumulation.
        """
        return True

    @property
    def should_save_sharding_stage1_model(self):
        return (
            ShardingOption.SHARD_OP in self.sharding and self.sharding_parallel_degree > 1 and self.save_sharded_model
        )

    @property
    def should_load_sharding_stage1_model(self):
        return (
            ShardingOption.SHARD_OP in self.sharding and self.sharding_parallel_degree > 1 and self.load_sharded_model
        )

    @property
    def should_load_dataset(self):
        if not self.distributed_dataloader:
            return True
        else:
            if self.tensor_parallel_rank == 0 and self.pipeline_parallel_rank == 0:
                return True
            else:
                return False

    @contextlib.contextmanager
    def main_process_first(self, local=True, desc="work"):
        """
        A context manager for paddle distributed environment where on needs to do something on the main process, while
        blocking replicas, and when it's finished releasing the replicas.

        One such use is for `datasets`'s `map` feature which to be efficient should be run once on the main process,
        which upon completion saves a cached version of results and which then automatically gets loaded by the
        replicas.

        Args:
            local (`bool`, *optional*, defaults to `True`):
                if `True` first means process of rank 0 of each node if `False` first means process of rank 0 of node
                rank 0 In multi-node environment with a shared filesystem you most likely will want to use
                `local=False` so that only the main process of the first node will do the processing. If however, the
                filesystem is not shared, then the main process of each node will need to do the processing, which is
                the default behavior.
            desc (`str`, *optional*, defaults to `"work"`):
                a work description to be used in debug logs

        """
        if self.world_size > 1:
            if local:
                is_main_process = self.local_process_index == 0
                main_process_desc = "main local process"
            else:
                is_main_process = self.process_index == 0
                main_process_desc = "main process"

            try:
                if not is_main_process:
                    # tell all replicas to wait
                    logger.debug(f"{self.process_index}: waiting for the {main_process_desc} to perform {desc}")
                    paddle.distributed.barrier()
                yield
            finally:
                if is_main_process:
                    # the wait is over
                    logger.debug(f"{self.process_index}: {main_process_desc} completed {desc}, releasing all replicas")
                    paddle.distributed.barrier()
        else:
            yield

    def get_warmup_steps(self, num_training_steps: int):
        """
        Get number of steps used for a linear warmup.
        """
        warmup_steps = (
            self.warmup_steps if self.warmup_steps > 0 else math.ceil(num_training_steps * self.warmup_ratio)
        )
        return warmup_steps

    def to_dict(self):
        """
        Serializes this instance while replace `Enum` by their values (for JSON serialization support). It obfuscates
        the token values by removing their value.
        """
        d = asdict(self)
        for k, v in d.items():
            if isinstance(v, Enum):
                d[k] = v.value
            if isinstance(v, list) and len(v) > 0 and isinstance(v[0], Enum):
                d[k] = [x.value for x in v]
            if k.endswith("_token"):
                d[k] = f"<{k.upper()}>"
        return d

    def to_json_string(self):
        """
        Serializes this instance to a JSON string.
        """
        return json.dumps(self.to_dict(), indent=2)

    def to_sanitized_dict(self) -> Dict[str, Any]:
        """
        Sanitized serialization
        """
        d = self.to_dict()
        d = {**d, **{"train_batch_size": self.train_batch_size, "eval_batch_size": self.eval_batch_size}}

        valid_types = [bool, int, float, str]
        valid_types.append(paddle.Tensor)

        return {k: v if type(v) in valid_types else str(v) for k, v in d.items()}

    def print_config(self, args=None, key=""):
        """
        print all config values.
        """
        logger.info("=" * 60)
        if args is None:
            args = self
            key = "Training"

        import paddlenlp

        logger.info("{:^40}".format("{} Configuration Arguments".format(key)))
        logger.info("{:30}: {}".format("paddle commit id", paddle.version.commit))
        logger.info("{:30}: {}".format("paddlenlp commit id", paddlenlp.version.commit))

        for a in dir(args):
            if a[:2] != "__":  # don't print double underscore methods
                v = getattr(args, a)
                if not isinstance(v, types.MethodType):
                    logger.info("{:30}: {}".format(a, v))

        logger.info("")<|MERGE_RESOLUTION|>--- conflicted
+++ resolved
@@ -225,16 +225,16 @@
             pipeline_parallel_degree means split all transformer layers to how many stages.
             default -1 for not use pipeline parallel.
             Note. this need model support in source code, see llama modeling_pp.py file
-<<<<<<< HEAD
-        sep_parallel_degree (`int`, *optional*, defaults to `-1`)
-=======
+        sep_parallel_degree (`int`, *optional*, defaults to `-1`)(
+            The paddle sequence parallel strategy. It can reduce the GPU memory of activation to 1/sep, and it is orthogonal to
+            data parallel, sharding stage1, tensor parallel and pipeline parallel strategy.
+        )
         tensor_parallel_config (`str`, *optional*)(
             Some additional configs which affect model parallel performance, we provide some option to config it.
             following config is support:
               enable_mp_async_allreduce, it supports all_reduce(dx) overlap with matmul(dw) in ColumnParallelLinear backward when it set True, which can accelerate model parallel performance.
               enable_mp_skip_c_identity, it supports skip c_identity in ColumnParallelLinear and RowParallelLinear. It only works when set mp_async_allreduce is True. It can accelerate model parallel further.
               enable_mp_fused_linear_param_grad_add, it supports fused_linear_param_grad_add in ColumnParallelLinear (cuda >= 11.6). It only works when mp_async_allreduce is true. It can accelerate model parallel further.
->>>>>>> d9f26035
         pipeline_parallel_config (`str`, *optional*)(
             Some additional config it highly affect the useage of pipeline parallel, we provide some option to config it.
             following config is support:
