# Copyright 2020-present the HuggingFace Inc. team.
# Copyright 2020 The HuggingFace Team. All rights reserved.
#
# Licensed under the Apache License, Version 2.0 (the "License");
# you may not use this file except in compliance with the License.
# You may obtain a copy of the License at
#
#     http://www.apache.org/licenses/LICENSE-2.0
#
# Unless required by applicable law or agreed to in writing, software
# distributed under the License is distributed on an "AS IS" BASIS,
# WITHOUT WARRANTIES OR CONDITIONS OF ANY KIND, either express or implied.
# See the License for the specific language governing permissions and
# limitations under the License.

# This file is modified from
#  https://github.com/huggingface/transformers/blob/main/src/transformers/training_args.py

import contextlib
import json
import math
import os
import types
import warnings
from dataclasses import asdict, dataclass, field
from enum import Enum
from typing import Any, Dict, List, Optional

import paddle
from paddle.distributed import fleet

from ..utils.log import logger
from .trainer_utils import (
    IntervalStrategy,
    OptimizerNames,
    SchedulerType,
    ShardingOption,
)

__all__ = [
    "default_logdir",
    "TrainingArguments",
]


def default_logdir() -> str:
    """
    Same default
    """
    import socket
    from datetime import datetime

    current_time = datetime.now().strftime("%b%d_%H-%M-%S")
    return os.path.join("runs", current_time + "_" + socket.gethostname())


@dataclass
class TrainingArguments:
    """
    TrainingArguments is the subset of the arguments we use in our example scripts **which relate to the training loop
    itself**.

    Using [`PdArgumentParser`] we can turn this class into
    [argparse](https://docs.python.org/3/library/argparse#module-argparse) arguments that can be specified on the
    command line.

    Parameters:
        output_dir (`str`):
            The output directory where the model predictions and checkpoints will be written.
        overwrite_output_dir (`bool`, *optional*, defaults to `False`):
            If `True`, overwrite the content of the output directory. Use this to continue training if `output_dir`
            points to a checkpoint directory.
        do_train (`bool`, *optional*, defaults to `False`):
            Whether to run training or not. This argument is not directly used by [`Trainer`], it's intended to be used
            by your training/evaluation scripts instead. See the [example
            scripts](https://github.com/PaddlePaddle/PaddleNLP/tree/develop/examples) for more details.
        do_eval (`bool`, *optional*):
            Whether to run evaluation on the validation set or not. Will be set to `True` if `evaluation_strategy` is
            different from `"no"`. This argument is not directly used by [`Trainer`], it's intended to be used by your
            training/evaluation scripts instead. See the [example
            scripts](https://github.com/PaddlePaddle/PaddleNLP/tree/develop/examples) for more details.
        do_predict (`bool`, *optional*, defaults to `False`):
            Whether to run predictions on the test set or not. This argument is not directly used by [`Trainer`], it's
            intended to be used by your training/evaluation scripts instead. See the [example
            scripts](https://github.com/PaddlePaddle/PaddleNLP/tree/develop/examples) for more details.
        do_export (`bool`, *optional*, defaults to `False`):
            Whether to export inference model or not. This argument is not directly used by [`Trainer`], it's
            intended to be used by your training/evaluation scripts instead.
        evaluation_strategy (`str` or [`~trainer_utils.IntervalStrategy`], *optional*, defaults to `"no"`):
            The evaluation strategy to adopt during training. Possible values are:

                - `"no"`: No evaluation is done during training.
                - `"steps"`: Evaluation is done (and logged) every `eval_steps`.
                - `"epoch"`: Evaluation is done at the end of each epoch.

        prediction_loss_only (`bool`, *optional*, defaults to `False`):
            When performing evaluation and generating predictions, only returns the loss.
        per_device_train_batch_size (`int`, *optional*, defaults to 8):
            The batch size per GPU core/CPU for training.
        per_device_eval_batch_size (`int`, *optional*, defaults to 8):
            The batch size per GPU core/CPU for evaluation.
        gradient_accumulation_steps (`int`, *optional*, defaults to 1):
            Number of updates steps to accumulate the gradients for, before performing a backward/update pass.

            <Tip warning={true}>

            When using gradient accumulation, one step is counted as one step with backward pass. Therefore, logging,
            evaluation, save will be conducted every `gradient_accumulation_steps * xxx_step` training examples.

            </Tip>

        eval_accumulation_steps (`int`, *optional*):
            Number of predictions steps to accumulate the output tensors for, before moving the results to the CPU. If
            left unset, the whole predictions are accumulated on GPU/TPU before being moved to the CPU (faster but
            requires more memory).
        learning_rate (`float`, *optional*, defaults to 5e-5):
            The initial learning rate for [`AdamW`] optimizer.
        weight_decay (`float`, *optional*, defaults to 0):
            The weight decay to apply (if not zero) to all layers except all bias and LayerNorm weights in [`AdamW`]
            optimizer.
        adam_beta1 (`float`, *optional*, defaults to 0.9):
            The beta1 hyperparameter for the [`AdamW`] optimizer.
        adam_beta2 (`float`, *optional*, defaults to 0.999):
            The beta2 hyperparameter for the [`AdamW`] optimizer.
        adam_epsilon (`float`, *optional*, defaults to 1e-8):
            The epsilon hyperparameter for the [`AdamW`] optimizer.
        max_grad_norm (`float`, *optional*, defaults to 1.0):
            Maximum gradient norm (for gradient clipping).
        num_train_epochs(`float`, *optional*, defaults to 3.0):
            Total number of training epochs to perform (if not an integer, will perform the decimal part percents of
            the last epoch before stopping training).
        max_steps (`int`, *optional*, defaults to -1):
            If set to a positive number, the total number of training steps to perform. Overrides `num_train_epochs`.
            In case of using a finite iterable dataset the training may stop before reaching the set number of steps
            when all data is exhausted
        lr_scheduler_type (`str` or [`SchedulerType`], *optional*, defaults to `"linear"`):
            The scheduler type to use. See the documentation of [`SchedulerType`] for all possible values.
        warmup_ratio (`float`, *optional*, defaults to 0.0):
            Ratio of total training steps used for a linear warmup from 0 to `learning_rate`.
        warmup_steps (`int`, *optional*, defaults to 0):
            Number of steps used for a linear warmup from 0 to `learning_rate`. Overrides any effect of `warmup_ratio`.
        num_cycles (`float`, *optional*, defaults to 0.5):
            The number of waves in the cosine scheduler.
        lr_end (`float`, *optional*, defaults to 1e-7):
            The end LR used in the polynomial scheduler.
        power (`float`, *optional*, defaults to 1.0):
            The power factor used in the polynomial scheduler.

        log_on_each_node (`bool`, *optional*, defaults to `True`):
            In multinode distributed training, whether to log using `log_level` once per node, or only on the main
            node.
        logging_dir (`str`, *optional*):
            log directory. Will default to *output_dir/runs/**CURRENT_DATETIME_HOSTNAME***.
        logging_strategy (`str` or [`~trainer_utils.IntervalStrategy`], *optional*, defaults to `"steps"`):
            The logging strategy to adopt during training. Possible values are:

                - `"no"`: No logging is done during training.
                - `"epoch"`: Logging is done at the end of each epoch.
                - `"steps"`: Logging is done every `logging_steps`.

        logging_first_step (`bool`, *optional*, defaults to `False`):
            Whether to log and evaluate the first `global_step` or not.
        logging_steps (`int`, *optional*, defaults to 500):
            Number of update steps between two logs if `logging_strategy="steps"`.
        save_strategy (`str` or [`~trainer_utils.IntervalStrategy`], *optional*, defaults to `"steps"`):
            The checkpoint save strategy to adopt during training. Possible values are:

                - `"no"`: No save is done during training.
                - `"epoch"`: Save is done at the end of each epoch.
                - `"steps"`: Save is done every `save_steps`.
        save_steps (`int`, *optional*, defaults to 500):
            Number of updates steps before two checkpoint saves if `save_strategy="steps"`.
        save_total_limit (`int`, *optional*):
            If a value is passed, will limit the total amount of checkpoints. Deletes the older checkpoints in
            `output_dir`.
        save_on_each_node (`bool`, *optional*, defaults to `False`):
            When doing multi-node distributed training, whether to save models and checkpoints on each node, or only on
            the main one.

            This should not be activated when the different nodes use the same storage as the files will be saved with
            the same names for each node.
        no_cuda (`bool`, *optional*, defaults to `False`):
            Whether to not use CUDA even when it is available or not.
        seed (`int`, *optional*, defaults to 42):
            Random seed that will be set at the beginning of training. To ensure reproducibility across runs, use the
            [`~Trainer.model_init`] function to instantiate the model if it has some randomly initialized parameters.
        fp16 (`bool`, *optional*, defaults to `False`):
            Whether to use fp16 16-bit (mixed) precision training instead of 32-bit training.
        fp16_opt_level (`str`, *optional*, defaults to 'O1'):
            For `fp16` training,  AMP optimization level selected in ['O0', 'O1', 'O2']. See details at
            https://www.paddlepaddle.org.cn/documentation/docs/zh/develop/api/paddle/amp/auto_cast_cn.html
        amp_custom_black_list (`List[str]`, *optional*, defaults to `None`):
            The custom black_list. The set of ops that support fp16/bf16 calculation and are considered numerically-dangerous
            and whose effects may also be observed in downstream ops. These ops will not be converted to fp16/bf16.
        amp_custom_white_list (`List[str]`, *optional*, defaults to `None`):
            The custom white_list. It’s the set of ops that support fp16/bf16 calculation and are considered numerically-safe and
             performance-critical. These ops will be converted to fp16/bf16.
        amp_master_grad (`bool`, *optional*, defaults to `False`):
            For amp opt level=’O2’, whether to use float32 weight gradients
            for calculations such as gradient clipping, weight decay, and weight updates. If master_grad is enabled,
            the weight gradients will be float32 dtype after the backpropagation. Default is False, there is only float16 weight gradients.
            Note: only support model parallel and pipeline parallel for now !!!
        sharding (`str`, *optional*, defaults to ``):
            Whether or not to use Paddle Sharding Data Parallel training (in distributed training
            only). The base option should be `stage1`, `stage2` or `stage3` and you can add
            CPU-offload to `stage2` or `stage3` like this: `stage2 offload` or `stage3 offload`.
            Each stage means:
                stage1 : optimizer state segmentation
                stage2 : optimizer state + gradient segmentation
                stage3 : parameter + gradient + optimizer state segmentation
                offload : offload parameters to cpu
        sharding_parallel_degree (`int`, *optional*, defaults to `-1`)
            Sharding parameter in certain cards group. For example, aussume we use 2 machines each with 8 cards,
            then set sharding_parallel_degree=8, sharding will only communication inside machine.
            default -1 means sharding parameters between all workers.
        tensor_parallel_degree (`int`, *optional*, defaults to `-1`)
            Tensor parallelism is parallel technique proposed in (https://arxiv.org/pdf/2104.04473.pdf see 2.3 Tensor Model Parallelism).
            This technique splits one transformer layer into multi-cards (For examples, tensor_parallel_degree=4, will split a layer to 4-parts)
            tensor_parallel_degree means split the transformer layer to how many parts.
            default -1 for not use tensor parallel,  Suggest tensor_parallel_degree<=8 for better proformance.
            Note, this need model support in source code, currently GPT/BLOOM/LLAMA/BLOOM/CLM/CHATGLM is supported.
        pipeline_parallel_degree (`int`, *optional*, defaults to `-1`)
            Pipeline parallelism is parallel technique proposed in (https://arxiv.org/pdf/2104.04473.pdf see 2.2 Pipeline Model Parallelism).
            Pipeline parallelism assigns multi-transformer layers to different cards, the micro batch data stream passed between cards like pipelines.
            pipeline_parallel_degree means split all transformer layers to how many stages.
            default -1 for not use pipeline parallel.
            Note. this need model support in source code, see llama modeling_pp.py file
        sep_parallel_degree (`int`, *optional*, defaults to `-1`)(
            The paddle sequence parallel strategy. It can reduce the GPU memory of activation to 1/sep, and it is orthogonal to
            data parallel, sharding stage1, tensor parallel and pipeline parallel strategy.
        )
        tensor_parallel_config (`str`, *optional*)(
            Some additional configs which affect model parallel performance, we provide some option to config it.
            following config is support:
              enable_mp_async_allreduce, it supports all_reduce(dx) overlap with matmul(dw) in ColumnParallelLinear backward when it set True, which can accelerate model parallel performance.
              enable_mp_skip_c_identity, it supports skip c_identity in ColumnParallelLinear and RowParallelLinear. It only works when set mp_async_allreduce is True. It can accelerate model parallel further.
              enable_mp_fused_linear_param_grad_add, it supports fused_linear_param_grad_add in ColumnParallelLinear (cuda >= 11.6). It only works when mp_async_allreduce is true. It can accelerate model parallel further.
        pipeline_parallel_config (`str`, *optional*)(
            Some additional config it highly affect the useage of pipeline parallel, we provide some option to config it.
            following config is support:
              disable_p2p_cache_shape, if you max sequence length is varying, please set disable_p2p_cache_shape.
              disable_partial_send_recv, optmize send speed for tensor parallel.
              enable_delay_scale_loss, accumulate gradients util optimizer step, all gradients div by inner pipeline accumute step. instead of div accumute step on loss directly.
              enable_dp_comm_overlap, fuse data parallel gradient communication.
              enable_sharding_comm_overlap, fuse sharding stage 1 parallel gradient communication.
        sharding_parallel_config (`str`, *optional*)(
            Some additional config it highly affect the useage of sharding parallel, we provide some option to config it.
            following config is support:
              enable_stage1_tensor_fusion, fuse small tensors into big tensor chunks to accelerate communications, may increase memory occupation
              enable_stage1_overlap, fuse small tensors into big tensor chunks to accelerate communications and do communication overlap with backward computation, may harm the backward speed
              enable_stage2_overlap, overlap stage2 NCCL communication with computation. There are some constraints for the overlap, such as the logging_step should be bigger than 1 for broadcast overlap and no other sync could be called during the training for broadcast overlap.
        recompute (`bool`, *optional*, defaults to `False`):
            Recompute the forward pass to calculate gradients. Used for saving memory.
            Only support for networks with transformer blocks.
        scale_loss (`float`,  *optional*, defaults to 32768):
            The value of initial scale_loss for fp16. (default: 32768)
        local_rank (`int`, *optional*, defaults to -1):
            Rank of the process during distributed training.
        dataloader_drop_last (`bool`, *optional*, defaults to `False`):
            Whether to drop the last incomplete batch (if the length of the dataset is not divisible by the batch size)
            or not.
        eval_steps (`int`, *optional*):
            Number of update steps between two evaluations if `evaluation_strategy="steps"`. Will default to the same
            value as `logging_steps` if not set.
        max_evaluate_steps (`int`, *optional*, defaults to -1):
            If set to a positive number, the total number of evaluation steps to perform.
        dataloader_num_workers (`int`, *optional*, defaults to 0):
            Number of subprocesses to use for data loading. 0 means that the data will be loaded in the
            main process.
        past_index (`int`, *optional*, defaults to -1):
            Some models like TransformerXL or XLNet can make use of the past hidden states for their predictions.
            If this argument is set to a positive int, the `Trainer` will use the corresponding output (usually index 2) as
            the past state and feed it to the model at the next training step under the keyword argument `mems`.
        run_name (`str`, *optional*):
            A descriptor for the run. Typically used for logging.
        disable_tqdm (`bool`, *optional*):
            Whether or not to disable the tqdm progress bars and table of metrics. Will default to `True` if the logging
            level is set to warn or lower (default), `False` otherwise.
        remove_unused_columns (`bool`, *optional*, defaults to `True`):
            If using `datasets.Dataset` datasets, whether or not to automatically remove the columns unused by the
            model forward method.
        label_names (`List[str]`, *optional*):
            The list of keys in your dictionary of inputs that correspond to the labels.
            Will eventually default to `["labels"]` except if the model used is one of the `XxxForQuestionAnswering` in
            which case it will default to `["start_positions", "end_positions"]`.
        load_best_model_at_end (`bool`, *optional*, defaults to `False`):
            Whether or not to load the best model found during training at the end of training.

            <Tip>

            When set to `True`, the parameters `save_strategy` needs to be the same as `eval_strategy`, and in the case
            it is "steps", `save_steps` must be a round multiple of `eval_steps`.

            </Tip>

        metric_for_best_model (`str`, *optional*):
            Use in conjunction with `load_best_model_at_end` to specify the metric to use to compare two different
            models. Must be the name of a metric returned by the evaluation with or without the prefix `"eval_"`. Will
            default to `"loss"` if unspecified and `load_best_model_at_end=True` (to use the evaluation loss).

            If you set this value, `greater_is_better` will default to `True`. Don't forget to set it to `False` if
            your metric is better when lower.
        greater_is_better (`bool`, *optional*):
            Use in conjunction with `load_best_model_at_end` and `metric_for_best_model` to specify if better models
            should have a greater metric or not. Will default to:

            - `True` if `metric_for_best_model` is set to a value that isn't `"loss"` or `"eval_loss"`.
            - `False` if `metric_for_best_model` is not set, or set to `"loss"` or `"eval_loss"`.
        ignore_data_skip (`bool`, *optional*, defaults to `False`):
            When resuming training, whether or not to skip the epochs and batches to get the data loading at the same
            stage as in the previous training. If set to `True`, the training will begin faster (as that skipping step
            can take a long time) but will not yield the same results as the interrupted training would have.
        optim (`str` or [`training_args.OptimizerNames`], *optional*, defaults to `"adamw"`):
            The optimizer to use: adamw, or adafactor.
        length_column_name (`str`, *optional*, defaults to `"length"`):
            Column name for precomputed lengths. If the column exists, grouping by length will use these values rather
            than computing them on train startup. Ignored unless `group_by_length` is `True` and the dataset is an
            instance of `Dataset`.
        report_to (`str` or `List[str]`, *optional*, defaults to `"visualdl"`):
            The list of integrations to report the results and logs to. Supported platforms is `"visualdl"`.
            `"none"` for no integrations.
        resume_from_checkpoint (`str`, *optional*):
            The path to a folder with a valid checkpoint for your model. This argument is not directly used by
            [`Trainer`], it's intended to be used by your training/evaluation scripts instead. See the [example
            scripts](https://github.com/PaddlePaddle/PaddleNLP/tree/develop/examples) for more details.
        flatten_param_grads (`bool`, *optional*):
            Whether use flatten_param_grads method in optimizer, only used on NPU devices. Default is `False`.
        skip_profile_timer (`bool`, *optional*):
            Whether skip profile timer, timer will record time usage of forward/ backward/ step, etc.
        distributed_dataloader (`bool`, *optional*):
            Whether to use distributed dataloader. Default is `False`.
    """

    output_dir: str = field(
        metadata={"help": "The output directory where the model predictions and checkpoints will be written."},
    )
    overwrite_output_dir: bool = field(
        default=False,
        metadata={
            "help": (
                "Overwrite the content of the output directory. "
                "Use this to continue training if output_dir points to a checkpoint directory."
            )
        },
    )

    do_train: bool = field(default=False, metadata={"help": "Whether to run training."})
    do_eval: bool = field(default=False, metadata={"help": "Whether to run eval on the dev set."})
    do_predict: bool = field(default=False, metadata={"help": "Whether to run predictions on the test set."})
    do_export: bool = field(default=False, metadata={"help": "Whether to export infernece model."})
    evaluation_strategy: IntervalStrategy = field(
        default="no",
        metadata={"help": "The evaluation strategy to use."},
    )
    prediction_loss_only: bool = field(
        default=False,
        metadata={"help": "When performing evaluation and predictions, only returns the loss."},
    )

    per_device_train_batch_size: int = field(default=8, metadata={"help": "Batch size per GPU core/CPU for training."})
    per_device_eval_batch_size: int = field(
        default=8, metadata={"help": "Batch size per GPU core/CPU for evaluation."}
    )

    gradient_accumulation_steps: int = field(
        default=1,
        metadata={"help": "Number of updates steps to accumulate before performing a backward/update pass."},
    )
    eval_accumulation_steps: Optional[int] = field(
        default=None,
        metadata={"help": "Number of predictions steps to accumulate before moving the tensors to the CPU."},
    )

    learning_rate: float = field(default=5e-5, metadata={"help": "The initial learning rate for AdamW."})
    weight_decay: float = field(default=0.0, metadata={"help": "Weight decay for AdamW if we apply some."})
    adam_beta1: float = field(default=0.9, metadata={"help": "Beta1 for AdamW optimizer"})
    adam_beta2: float = field(default=0.999, metadata={"help": "Beta2 for AdamW optimizer"})
    adam_epsilon: float = field(default=1e-8, metadata={"help": "Epsilon for AdamW optimizer."})
    max_grad_norm: float = field(default=1.0, metadata={"help": "Max gradient norm."})

    num_train_epochs: float = field(default=3.0, metadata={"help": "Total number of training epochs to perform."})
    max_steps: int = field(
        default=-1,
        metadata={"help": "If > 0: set total number of training steps to perform. Override num_train_epochs."},
    )
    lr_scheduler_type: str = field(
        default="linear",
        metadata={"help": "The scheduler type to use. suppor linear, cosine, constant, constant_with_warmup"},
    )
    warmup_ratio: float = field(
        default=0.0, metadata={"help": "Linear warmup over warmup_ratio fraction of total steps."}
    )
    warmup_steps: int = field(default=0, metadata={"help": "Linear warmup over warmup_steps."})
    num_cycles: float = field(default=0.5, metadata={"help": "The number of waves in the cosine scheduler."})
    lr_end: float = field(default=1e-7, metadata={"help": "The end LR in the polynomial scheduler."})
    power: float = field(default=1.0, metadata={"help": "The power factor in the polynomial scheduler."})

    log_on_each_node: bool = field(
        default=True,
        metadata={
            "help": "When doing a multinode distributed training, whether to log once per node or just once on the main node."
        },
    )
    logging_dir: Optional[str] = field(default=None, metadata={"help": "VisualDL log dir."})
    logging_strategy: IntervalStrategy = field(
        default="steps",
        metadata={"help": "The logging strategy to use."},
    )
    logging_first_step: bool = field(default=False, metadata={"help": "Log the first global_step"})
    logging_steps: int = field(default=500, metadata={"help": "Log every X updates steps."})

    save_strategy: IntervalStrategy = field(
        default="steps",
        metadata={"help": "The checkpoint save strategy to use."},
    )
    save_steps: int = field(default=500, metadata={"help": "Save checkpoint every X updates steps."})
    save_total_limit: Optional[int] = field(
        default=None,
        metadata={
            "help": (
                "Limit the total amount of checkpoints. "
                "Deletes the older checkpoints in the output_dir. Default is unlimited checkpoints"
            )
        },
    )
    save_on_each_node: bool = field(
        default=False,
        metadata={
            "help": "When doing multi-node distributed training, whether to save models and checkpoints on each node, or only on the main one"
        },
    )
    no_cuda: bool = field(default=False, metadata={"help": "Do not use CUDA even when it is available"})
    seed: int = field(default=42, metadata={"help": "Random seed that will be set at the beginning of training."})

    bf16: bool = field(
        default=False,
        metadata={
            "help": (
                "Whether to use bf16 (mixed) precision instead of 32-bit. Requires Ampere or higher NVIDIA"
                " architecture or using CPU (no_cuda). This is an experimental API and it may change."
            )
        },
    )
    fp16: bool = field(
        default=False,
        metadata={"help": "Whether to use fp16 (mixed) precision instead of 32-bit"},
    )
    fp16_opt_level: str = field(
        default="O1",
        metadata={
            "help": (
                "For fp16: AMP optimization level selected in ['O0', 'O1', and 'O2']. "
                "See details at https://www.paddlepaddle.org.cn/documentation/docs/zh/develop/api/paddle/amp/auto_cast_cn.html"
            )
        },
    )
    amp_master_grad: bool = field(
        default=False,
        metadata={
            "help": "amp_master_grad (bool, optional) – For amp opt level=’O2’, whether to use float32 weight gradients "
            " for calculations such as gradient clipping, weight decay, and weight updates. If master_grad is enabled,"
            " the weight gradients will be float32 dtype after the backpropagation. Default is False, there is only float16 weight gradients."
            "Note: only support model parallel and pipeline parallel for now !!!"
        },
    )
    bf16_full_eval: bool = field(
        default=False,
        metadata={
            "help": (
                "Whether to use full bfloat16 evaluation instead of 32-bit. This is an experimental API and it may"
                " change."
            )
        },
    )
    fp16_full_eval: bool = field(
        default=False,
        metadata={"help": "Whether to use full float16 evaluation instead of 32-bit"},
    )

    amp_custom_black_list: Optional[List[str]] = field(
        default=None,
        metadata={
            "help": "The set of ops that support fp16/bf16 calculation and are considered numerically-dangerous and whose effects may also be observed in downstream ops."
        },
    )
    amp_custom_white_list: Optional[List[str]] = field(
        default=None,
        metadata={
            "help": "The the set of ops that support fp16/bf16 calculation and are considered numerically-safe and performance-critical. These ops will be converted to fp16/bf16."
        },
    )

    sharding: str = field(
        default="",
        metadata={
            "help": (
                "Whether or not to use Paddle Sharding Data Parallel training (in distributed training"
                " only). The base option should be `stage1`, `stage2` or `stage3` and you can add"
                " CPU-offload to `stage2` or `stage3` like this: stage2 offload` or `stage3"
                " offload`. "
            )
        },
    )
    sharding_degree: int = field(  # Alias for sharding_parallel_degree
        default=-1,
        metadata={"help": ("@deprecated Please use sharding_parallel_degree. ")},
    )
    sharding_parallel_degree: int = field(
        default=-1,
        metadata={
            "help": (
                "Sharding parameter in certain cards group. For example, aussume we use 2 machines each with 8 cards, "
                "then set sharding_degree=8, sharding will only communication inside machine. "
                "default -1 means sharding parameters between all workers."
            )
        },
    )
    save_sharded_model: bool = field(
        default=False,
        metadata={
            "help": (
                "When use sharding stage1 and set save_sharded_model True, each shanding rank only save part of the model. It reduce time to save the model."
            )
        },
    )

    load_sharded_model: bool = field(
        default=False,
        metadata={
            "help": (
                "When use sharding stage1 and set load_sharded_model True, it means loading the sharded model. The sharded model is saved when we set save_sharded_model True."
            )
        },
    )
    tensor_parallel_degree: int = field(
        default=-1,
        metadata={
            "help": (
                "Tensor parallelism is parallel technique proposed in (https://arxiv.org/pdf/2104.04473.pdf see 2.3 Tensor Model Parallelism). "
                "This techique splits one transformer layer into multi-cards (For examples, tensor_parallel_degree=4, will split a layer to 4-parts) "
                "tensor_parallel_degree means split the transformer layer to how many parts."
                "default -1 for not use tensor parallel,  Suggest tensor_parallel_degree<=8 for better proformance."
                "Note, this need model support in source code, currently GPT/BLOOM/LLAMA/BLOOM/CLM/CHATGLM is supported. "
            )
        },
    )
    pipeline_parallel_degree: int = field(
        default=-1,
        metadata={
            "help": (
                "Pipeline parallelism is parallel technique proposed in (https://arxiv.org/pdf/2104.04473.pdf see 2.2 Pipeline Model Parallelism). "
                "Pipeline parallelism assigns multi-transformer layers to different cards, the micro batch data stream passed between cards like pipelines."
                "pipeline_parallel_degree means split all transformer layers to how many stages."
                "default -1 for not use pipeline parallel."
                "Note. this need model support in source code, see llama modeling_pp.py file"
            )
        },
    )
    sep_parallel_degree: int = field(
        default=-1,
        metadata={
            "help": (
                "The paddle sequence parallel strategy. It can reduce the GPU memory of activation to 1/sep, and it is orthogonal to "
                "data parallel, sharding stage1, tensor parallel and pipeline parallel strategy. "
            )
        },
    )
    tensor_parallel_config: str = field(
        default="",
        metadata={
            "help": (
                "Some additional configs which affect model parallel performance, we provide some option to config it."
                "following config is support:\n"
                "enable_mp_async_allreduce, it supports all_reduce(dx) overlap with matmul(dw) in ColumnParallelLinear backward when it set True, which can accelerate model parallel performance. \n"
                "enable_mp_skip_c_identity, it supports skip c_identity in ColumnParallelLinear and RowParallelLinear. It only works when set mp_async_allreduce is True. It can accelerate model parallel further.\n"
                "enable_mp_fused_linear_param_grad_add, it supports fused_linear_param_grad_add in ColumnParallelLinear (cuda >= 11.6). It only works when mp_async_allreduce is true.  It can accelerate model parallel further."
            )
        },
    )
    pipeline_parallel_config: str = field(
        default="",
        metadata={
            "help": (
                "Some additional config it highly affect the useage of pipeline parallel, we provide some option to config it."
                "following config is support:\n"
                "disable_p2p_cache_shape, if you max sequence length is varying, please set disable_p2p_cache_shape. \n"
                "disable_partial_send_recv, optmize send speed for tensor parallel.\n"
                "enable_delay_scale_loss, accumulate gradients util optimizer step, all gradients div by inner pipeline accumute step. instead of div accumute step on loss directly.\n"
                "enable_dp_comm_overlap, fuse data parallel gradient communication. \n"
                "enable_sharding_comm_overlap, fuse sharding stage 1 parallel gradient communication. \n"
            )
        },
    )
    sharding_parallel_config: str = field(
        default="",
        metadata={
            "help": (
                "Some additional config it highly affect the useage of sharding parallel, we provide some option to config it."
                "following config is support: \n"
                "enable_stage1_tensor_fusion, fuse small tensors into big tensor chunks to accelerate communications, may increase memory occupation\n"
                "enable_stage1_overlap, fuse small tensors into big tensor chunks to accelerate communications and do communication overlap with backward computation, may harm the backward speed\n"
                "enable_stage2_overlap, overlap stage2 NCCL communication with computation. There are some constraints for the overlap, such as the logging_step should be bigger than 1 for broadcast overlap and no other sync could be called during the training for broadcast overlap"
            )
        },
    )
    hybrid_parallel_topo_order: str = field(
        default=None,
        metadata={
            "help": (
                "In hybrid parallelism, the order of communication groups may affect efficiency.\n"
                "Following options are supported:\n"
                "- pp_first. the topo order is dp, pp, sharding, mp \n"
                "- sharding_first. the topo order is dp, sharding, pp, mp \n"
                "Defalut is None, for pp_first"
            )
        },
    )
    recompute: bool = field(
        default=False,
        metadata={
            "help": "Recompute the forward pass to calculate gradients. Used for saving memory. "
            "Only support for networks with transformer blocks."
        },
    )
    sr: Optional[int] = field(default=0, metadata={"help": "The count of chunks without recompute."})
    refined_ops_patterns: Optional[List[str]] = field(
        default=None, metadata={"help": "The pattern of refined recompute."}
    )

    scale_loss: float = field(default=2**15, metadata={"help": "The value of initial scale_loss for fp16."})

    minimum_eval_times: int = field(
        default=None,
        metadata={
            "help": "If under eval_steps, the valid time is less then minimum_eval_times, the config of override eval_steps."
        },
    )

    local_rank: int = field(default=-1, metadata={"help": "For distributed training: local_rank"})

    dataloader_drop_last: bool = field(
        default=False, metadata={"help": "Drop the last incomplete batch if it is not divisible by the batch size."}
    )
    eval_steps: int = field(default=None, metadata={"help": "Run an evaluation every X steps."})
    max_evaluate_steps: int = field(
        default=-1, metadata={"help": "If set to a positive number, the total number of evaluation steps to perform."}
    )
    dataloader_num_workers: int = field(
        default=0,
        metadata={
            "help": "Number of subprocesses to use for data loading. 0 means that the data will be loaded in the main process."
        },
    )

    past_index: int = field(
        default=-1,
        metadata={"help": "If >=0, uses the corresponding part of the output as the past state for next step."},
    )

    run_name: Optional[str] = field(default=None, metadata={"help": "An optional descriptor for the run."})

    device: Optional[str] = field(default="gpu", metadata={"help": "select cpu, gpu, xpu, npu devices."})

    disable_tqdm: Optional[bool] = field(
        default=None, metadata={"help": "Whether or not to disable the tqdm progress bars."}
    )

    remove_unused_columns: Optional[bool] = field(
        default=True, metadata={"help": "Remove columns not required by the model when using an nlp.Dataset."}
    )

    label_names: Optional[List[str]] = field(
        default=None, metadata={"help": "The list of keys in your dictionary of inputs that correspond to the labels."}
    )

    load_best_model_at_end: Optional[bool] = field(
        default=False,
        metadata={"help": "Whether or not to load the best model found during training at the end of training."},
    )
    metric_for_best_model: Optional[str] = field(
        default=None, metadata={"help": "The metric to use to compare two different models."}
    )
    greater_is_better: Optional[bool] = field(
        default=None, metadata={"help": "Whether the `metric_for_best_model` should be maximized or not."}
    )
    ignore_data_skip: bool = field(
        default=False,
        metadata={
            "help": "When resuming training, whether or not to skip the first epochs and batches to get to the same training data."
        },
    )
    optim: str = field(
        default="adamw",
        metadata={"help": "The optimizer to use."},
    )
    report_to: Optional[List[str]] = field(
        default=None, metadata={"help": "The list of integrations to report the results and logs to."}
    )
    resume_from_checkpoint: Optional[str] = field(
        default=None,
        metadata={"help": "The path to a folder with a valid checkpoint for your model."},
    )
    skip_memory_metrics: bool = field(
        default=True, metadata={"help": "Whether or not to skip adding of memory profiler reports to metrics."}
    )
    flatten_param_grads: Optional[bool] = field(
        default=False,
        metadata={"help": "Whether use flatten_param_grads method in optimizer, only used on NPU devices."},
    )
    lazy_data_processing: Optional[bool] = field(
        default=True,
        metadata={"help": "Whether use lazy data processing."},
    )
    skip_profile_timer: Optional[bool] = field(
        default=True,
        metadata={"help": "enable framework timer, will output timeline informatoin in logging and visualdl."},
    )
    distributed_dataloader: Optional[bool] = field(
        default=False, metadata={"help": "Whether to use distributed dataloader."}
    )
    unified_checkpoint: Optional[bool] = field(
        default=False,
        metadata={"help": "Whether to unify hybrid parallel checkpoint."},
    )
<<<<<<< HEAD
    nvprof_start: int = field(
        default=-1,
        metadata={"help": "The step to start nv_profiler."},
    )
    nvprof_end: int = field(
        default=-1,
        metadata={"help": "The step to end nv_profiler."},
=======
    to_static: Optional[bool] = field(
        default=False,
        metadata={"help": "Enable training under @to_static."},
>>>>>>> f54f2726
    )

    def __post_init__(self):
        env_local_rank = int(os.environ.get("PADDLE_RANK_IN_NODE", -1))
        if env_local_rank != -1 and env_local_rank != self.local_rank and paddle.distributed.get_world_size() > 1:
            self.local_rank = env_local_rank

        # convert to int
        self.log_level = -1
        self.log_level_replica = -1

        # expand paths, if not os.makedirs("~/bar") will make directory
        # in the current directory instead of the actual home
        if self.output_dir is not None:
            self.output_dir = os.path.expanduser(self.output_dir)
        if self.logging_dir is None and self.output_dir is not None:
            self.logging_dir = os.path.join(self.output_dir, default_logdir())
        if self.logging_dir is not None:
            self.logging_dir = os.path.expanduser(self.logging_dir)

        if self.disable_tqdm is None:
            self.disable_tqdm = False  # logger.getEffectiveLevel() > logging.WARN

        self.evaluation_strategy = IntervalStrategy(self.evaluation_strategy)
        self.logging_strategy = IntervalStrategy(self.logging_strategy)
        self.save_strategy = IntervalStrategy(self.save_strategy)

        self.lr_scheduler_type = SchedulerType(self.lr_scheduler_type)
        if self.do_eval is False and self.evaluation_strategy != IntervalStrategy.NO:
            self.do_eval = True

        if self.do_eval and self.evaluation_strategy == IntervalStrategy.NO:
            logger.warning(
                "evaluation_strategy reset to IntervalStrategy.STEPS for do_eval is True. you can also set evaluation_strategy='epoch'."
            )
            self.evaluation_strategy = IntervalStrategy.STEPS

        # eval_steps has to be defined and non-zero, fallbacks to logging_steps if the latter is non-zero
        if self.evaluation_strategy == IntervalStrategy.STEPS and (self.eval_steps is None or self.eval_steps == 0):
            if self.logging_steps > 0:
                logger.info(f"using `logging_steps` to initialize `eval_steps` to {self.logging_steps}")
                self.eval_steps = self.logging_steps
            else:
                raise ValueError(
                    f"evaluation strategy {self.evaluation_strategy} requires either non-zero --eval_steps or --logging_steps"
                )

        # logging_steps must be non-zero for logging_strategy that is other than 'no'
        if self.logging_strategy == IntervalStrategy.STEPS and self.logging_steps == 0:
            raise ValueError(f"logging strategy {self.logging_strategy} requires non-zero --logging_steps")

        # Sanity checks for load_best_model_at_end: we require save and eval strategies to be compatible.
        if self.load_best_model_at_end:
            if self.evaluation_strategy != self.save_strategy:
                raise ValueError(
                    "--load_best_model_at_end requires the save and eval strategy to match, but found\n- Evaluation "
                    f"strategy: {self.evaluation_strategy}\n- Save strategy: {self.save_strategy}"
                )
            if self.evaluation_strategy == IntervalStrategy.STEPS and self.save_steps % self.eval_steps != 0:
                raise ValueError(
                    "--load_best_model_at_end requires the saving steps to be a round multiple of the evaluation "
                    f"steps, but found {self.save_steps}, which is not a round multiple of {self.eval_steps}."
                )

        if self.load_best_model_at_end and self.metric_for_best_model is None:
            self.metric_for_best_model = "loss"
        if self.greater_is_better is None and self.metric_for_best_model is not None:
            self.greater_is_better = self.metric_for_best_model not in ["loss", "eval_loss"]
        if self.run_name is None:
            self.run_name = self.output_dir

        if self.fp16 and self.bf16:
            raise ValueError("At most one of fp16 and bf16 can be True, but not both")

        if self.fp16_full_eval and self.bf16_full_eval:
            raise ValueError("At most one of fp16 and bf16 can be True for full eval, but not both")

        self.optim = OptimizerNames(self.optim)

        self.use_hybrid_parallel = False
        self.use_auto_parallel = False

        if isinstance(self.sharding, bool):
            self.sharding = "stage1" if self.sharding else ""
        if isinstance(self.sharding, str):
            self.sharding = [ShardingOption(s) for s in self.sharding.split()]
        if self.sharding == [ShardingOption.OFFLOAD]:
            raise ValueError(
                "`--sharding offload` can't work on its own. It needs to be added to `--sharding stage2` or "
                '`--sharding stage3`. For example, `--sharding "stage2 offload"`.'
            )
        elif len(self.sharding) > (ShardingOption.OFFLOAD in self.sharding) + 1:
            raise ValueError("`--sharding` recived too many arguments.")

        if self.sharding_degree > 0:
            warnings.warn("`sharding_degree` is deprecated, please use `sharding_parallel_degree`")
            self.sharding_parallel_degree = max(self.sharding_degree, self.sharding_parallel_degree)

        delattr(self, "sharding_degree")

        if len(self.sharding) == 0 and self.sharding_parallel_degree > 0:
            warnings.warn("`--sharding_parallel_degree` is useful only when `--sharding` is specified.")

        try:
            self.use_auto_parallel = self.parallel_mode == "auto"
        except:
            pass

        if paddle.distributed.get_world_size() > 1:
            world_size = paddle.distributed.get_world_size()
            tensor_parallel_degree = max(self.tensor_parallel_degree, 1)
            sep_parallel_degree = max(self.sep_parallel_degree, 1)
            pipeline_parallel_degree = max(self.pipeline_parallel_degree, 1)

            assert (
                world_size % (self.tensor_parallel_degree * self.pipeline_parallel_degree) == 0
            ), f"Total world_size:{world_size} shoule be devided by tensor_parallel_degree: {self.tensor_parallel_degree} and pipeline_parallel_degree: {self.pipeline_parallel_degree}."

            if self.sharding_parallel_degree == -1:
                if len(self.sharding) > 0:
                    self.sharding_parallel_degree = world_size // (
                        tensor_parallel_degree * sep_parallel_degree * pipeline_parallel_degree
                    )

            sharding_parallel_degree = max(self.sharding_parallel_degree, 1)
            if sharding_parallel_degree == 1 and len(self.sharding) > 0:
                logger.warning("sharding_parallel_degree=1 means no sharding, please set sharding to empty!")
                self.sharding = []

            self.data_parallel_degree = world_size // (
                sharding_parallel_degree * tensor_parallel_degree * sep_parallel_degree * pipeline_parallel_degree
            )

            if (
                sharding_parallel_degree > 1
                or tensor_parallel_degree > 1
                or pipeline_parallel_degree > 1
                or self.sep_parallel_degree > 1
            ):
                self.use_hybrid_parallel = True
                self.sharding_parallel_degree = sharding_parallel_degree
                self.tensor_parallel_degree = tensor_parallel_degree
                self.pipeline_parallel_degree = pipeline_parallel_degree
                self.sep_parallel_degree = sep_parallel_degree

            if not self.use_hybrid_parallel:
                self.sharding = []
                self.sharding_parallel_degree = -1
                self.tensor_parallel_degree = -1
                self.pipeline_parallel_degree = -1
                self.sep_parallel_degree = -1

        if self.use_hybrid_parallel and self.use_auto_parallel:
            self.use_hybrid_parallel = False

        if self.distributed_dataloader and not (self.tensor_parallel_degree > 1 or self.pipeline_parallel_degree > 1):
            warnings.warn("We set `distributed_dataloader` to False if tp_degree <= 1 and pp_degree <= 1")
            self.distributed_dataloader = False

        if self.amp_master_grad:
            if not (self.bf16 or self.fp16):
                logger.warning("set amp_master_grad to false since amp is disabled.")
                self.amp_master_grad = False

        # use_hybrid_parallel
        if self.use_hybrid_parallel:
            world_size = paddle.distributed.get_world_size()

            if ShardingOption.OFFLOAD in self.sharding:
                warnings.warn("`offload` is not supported NOW!")

            if self.pipeline_parallel_degree > 1:
                if ShardingOption.FULL_SHARD in self.sharding or ShardingOption.SHARD_GRAD_OP in self.sharding:
                    raise ValueError(
                        "pipeline parallel is not compatible for sharding stage2 or stage3, please using sharding stage1"
                    )

            # TODO use paddle.distributed.is_initialized() after paddle 2.4rc
            if not paddle.distributed.parallel.parallel_helper._is_parallel_ctx_initialized():
                strategy = fleet.DistributedStrategy()
                if self.pipeline_parallel_degree > 1:
                    pipeline_parallel_config = set(self.pipeline_parallel_config.split(" "))
                    for x in pipeline_parallel_config:
                        if len(x) > 0:
                            if x not in [
                                "disable_p2p_cache_shape",
                                "disable_partial_send_recv",
                                "enable_delay_scale_loss",
                                "enable_dp_comm_overlap",
                                "enable_sharding_comm_overlap",
                                "enable_timer",
                            ]:
                                raise ValueError(
                                    f"Found unknown pipeline mode config {x}, accpet config is disable_p2p_cache_shape, disable_partial_send_recv."
                                )

                    strategy.pipeline_configs = {
                        "accumulate_steps": self.gradient_accumulation_steps,
                        "micro_batch_size": self.per_device_train_batch_size,
                        "enable_partial_send_recv": "disable_partial_send_recv" not in pipeline_parallel_config,
                        "p2p_cache_shape": False if "disable_p2p_cache_shape" in pipeline_parallel_config else True,
                        # "delay_scale_loss": True, Fix ME
                    }
                    logger.info(f"PP configs:{strategy.pipeline_configs}, use master_grad: {self.amp_master_grad}")
                    dygraph_pp_configs = {
                        "delay_scale_loss": True if "enable_delay_scale_loss" in pipeline_parallel_config else False,
                        "dp_comm_overlap": "enable_dp_comm_overlap" in pipeline_parallel_config
                        and self.data_parallel_degree > 1,
                        "sharding_comm_overlap": "enable_sharding_comm_overlap" in pipeline_parallel_config
                        and self.sharding_parallel_degree > 1,
                        "enable_timer": "enable_timer" in pipeline_parallel_config,
                    }
                    if dygraph_pp_configs["dp_comm_overlap"]:
                        raise ValueError("overlap has accuracy issue")  # TODO: fix `overalap` + `delay_scale` issue

                    if self.do_eval:
                        assert (
                            self.per_device_train_batch_size * self.gradient_accumulation_steps
                            == self.per_device_eval_batch_size
                        ), (
                            "In pipeline model, the evaluation also shares same setting with training. "
                            "Please set per_device_eval_batch_size=per_device_train_batch_size * gradient_accumulation_steps."
                        )

                if self.tensor_parallel_degree > 1:
                    strategy.tensor_parallel_configs = {"tensor_init_seed": self.seed}

                    if " " in self.tensor_parallel_config:
                        mp_config = set(self.tensor_parallel_config.split(" "))
                    else:
                        mp_config = set(self.tensor_parallel_config.split(","))

                    for x in mp_config:
                        if len(x) > 0:
                            if x not in [
                                "enable_mp_async_allreduce",
                                "enable_mp_skip_c_identity",
                                "enable_mp_fused_linear_param_grad_add",
                            ]:
                                raise ValueError(
                                    f"Found unknown tensor parallell config {x}, "
                                    f"accept config is enable_mp_async_allreduce, enable_mp_skip_c_identity and enable_mp_fused_linear_param_grad_add"
                                )
                    try:
                        if "enable_mp_async_allreduce" in mp_config:
                            strategy.hybrid_configs["mp_configs"].mp_async_allreduce = True
                            if "enable_mp_skip_c_identity" in mp_config:
                                strategy.hybrid_configs["mp_configs"].mp_skip_c_identity = True
                            if "enable_mp_fused_linear_param_grad_add" in mp_config:
                                strategy.hybrid_configs["mp_configs"].mp_fused_linear_param_grad_add = True
                        else:
                            if "enable_mp_skip_c_identity" in mp_config:
                                warnings.warn(
                                    "enable_mp_skip_c_identity only works with enable_mp_async_allreduce. It will not work."
                                )
                            if "enable_mp_fused_linear_param_grad_add" in mp_config:
                                warnings.warn(
                                    "enable_mp_fused_linear_param_grad_add only works with enable_mp_async_allreduce. It will not work."
                                )
                    except:
                        warnings.warn(
                            "The enable_mp_async_allreduce, enable_mp_skip_c_identity and enable_mp_fused_linear_param_grad_add are not supported "
                            "by current version of Paddle. Please try latest develop Paddle."
                        )

                if self.hybrid_parallel_topo_order is None:
                    self.hybrid_parallel_topo_order = "pp_first"
                assert self.hybrid_parallel_topo_order in ["pp_first", "sharding_first"]

                def is_segment_parallel_supported():
                    import inspect

                    members = [name for (name, date) in inspect.getmembers(fleet.HybridCommunicateGroup)]
                    support_sep = "get_sep_parallel_world_size" in members
                    if not support_sep:
                        logger.warning("segment parallel is not supported!!!, Ignore it.")
                    return support_sep

                if self.hybrid_parallel_topo_order == "pp_first":
                    if is_segment_parallel_supported():
                        order = ["dp", "pp", "sharding", "sep", "mp"]
                    else:
                        order = ["dp", "pp", "sharding", "mp"]
                if self.hybrid_parallel_topo_order == "sharding_first":
                    if is_segment_parallel_supported():
                        order = ["dp", "sharding", "pp", "sep", "mp"]
                    else:
                        order = ["dp", "sharding", "pp", "mp"]

                if is_segment_parallel_supported():
                    hybrid_configs = {
                        "dp_degree": self.data_parallel_degree,
                        "mp_degree": self.tensor_parallel_degree,
                        "pp_degree": self.pipeline_parallel_degree,
                        "sharding_degree": self.sharding_parallel_degree,
                        "sep_degree": self.sep_parallel_degree,
                        "order": order,
                    }
                else:
                    hybrid_configs = {
                        "dp_degree": self.data_parallel_degree,
                        "mp_degree": self.tensor_parallel_degree,
                        "pp_degree": self.pipeline_parallel_degree,
                        "sharding_degree": self.sharding_parallel_degree,
                        "order": order,
                    }

                if self.pipeline_parallel_degree > 1:
                    hybrid_configs["pp_configs"] = dygraph_pp_configs
                    logger.info(f"using pipeline configs:{dygraph_pp_configs}")

                # setter once https://github.com/PaddlePaddle/Paddle/blob/b7295120b0e78b293cd7ae29706e21769d06a3cc/python/paddle/distributed/fleet/base/distributed_strategy.py#L1692
                strategy.hybrid_configs = hybrid_configs

                if self.sharding_parallel_degree > 1:
                    sharding_parallel_config = set(self.sharding_parallel_config.split(" "))
                    for x in sharding_parallel_config:
                        if len(x) > 0:
                            if x not in [
                                "enable_stage1_tensor_fusion",
                                "enable_stage1_overlap",
                                "enable_stage2_overlap",
                                "split_param",
                            ]:
                                raise ValueError(
                                    f"Found unknown pipeline mode config {x}, "
                                    f"accpet config is enable_stage1_tensor_fusion, enable_stage1_overlap, enable_stage2_overlap."
                                )
                    try:
                        if "split_param" in sharding_parallel_config:
                            strategy.hybrid_configs["sharding_configs"].split_param = True

                        if self.pipeline_parallel_degree == 1:
                            strategy.hybrid_configs["sharding_configs"].tensor_fusion = (
                                True if "enable_stage1_tensor_fusion" in sharding_parallel_config else False
                            )
                            if "enable_stage1_overlap" in sharding_parallel_config:
                                strategy.hybrid_configs["sharding_configs"].comm_overlap = True
                                strategy.hybrid_configs[
                                    "sharding_configs"
                                ].accumulate_steps = self.gradient_accumulation_steps

                        else:
                            warnings.warn(
                                "For pipeline parallel with sharding, the sharding overlap and tensor fusion "
                                "should be configured in pipeline_parallel_config."
                                '"enable_stage1_tensor_fusion" and "enable_stage1_overlap" in sharding_parallel_config will be ignored.'
                            )
                    except (KeyError, AttributeError):
                        warnings.warn(
                            "The enable_stage1_tensor_fusion or enable_stage1_overlap is not supported "
                            "by current version of Paddle. Please try latest develop Paddle."
                        )
                    if "enable_stage2_overlap" in sharding_parallel_config:
                        assert (
                            ShardingOption.SHARD_GRAD_OP in self.sharding
                        ), f"enable_stage2_overlap expects sharding=stage2, but got {self.sharding}."
                        assert self.logging_steps > 1, (
                            "The logging_steps should be greater than 1 for stage2 overlap, "
                            f"but got logging_steps={self.logging_steps}."
                        )
                fleet.init(is_collective=True, strategy=strategy)
                logger.info(strategy)

        elif self.use_auto_parallel:
            world_size = paddle.distributed.get_world_size()
            self.tensor_parallel_degree = max(self.tensor_parallel_degree, 1)
            self.pipeline_parallel_degree = max(self.pipeline_parallel_degree, 1)

            assert (
                world_size % (self.tensor_parallel_degree * self.pipeline_parallel_degree) == 0
            ), f"Total world_size:{world_size} shoule be devided by tensor_parallel_degree: {self.tensor_parallel_degree} and pipeline_parallel_degree: {self.pipeline_parallel_degree}."

            self.data_parallel_degree = world_size // (self.tensor_parallel_degree * self.pipeline_parallel_degree)

            if self.sharding_parallel_degree == -1:
                if len(self.sharding) > 0:
                    self.sharding_parallel_degree = self.data_parallel_degree

            sharding_parallel_degree = max(self.sharding_parallel_degree, 1)
            if sharding_parallel_degree == 1 and len(self.sharding) > 0:
                logger.warning("sharding_parallel_degree=1 means no sharding, please set sharding to empty!")
                self.sharding = []

            if ShardingOption.OFFLOAD in self.sharding:
                warnings.warn("`offload` is not supported NOW!")

            strategy = fleet.auto.Strategy()
            if self.pipeline_parallel_degree > 1:
                pipeline_parallel_config = set(self.pipeline_parallel_config.split(" "))
                for x in pipeline_parallel_config:
                    if len(x) > 0:
                        if x not in [
                            "enable_send_recv_overlap",
                            # "disable_p2p_cache_shape",      # no need for auto_parallel
                            # "disable_partial_send_recv",    # no implemenation for auto_parallel
                            # "enable_delay_scale_loss",      # default True in auto_parallel, non-configurable
                            # "enable_dp_comm_overlap",       # no implemenation for auto_parallel
                            # "enable_sharding_comm_overlap", # no implemenation for auto_parallel
                            # "enable_timer",                 # no implemenation for auto_parallel
                        ]:
                            raise ValueError(
                                f"Found unknown pipeline mode config {x}, accpet config is enable_send_recv_overlap."
                            )

                pipeline = strategy.pipeline
                pipeline.enable = True
                pipeline.enable_send_recv_overlap = "enable_send_recv_overlap" in pipeline_parallel_config
                pipeline.accumulate_steps = self.gradient_accumulation_steps
                pipeline.micro_batch_size = self.per_device_train_batch_size
                pipeline.schedule_mode = self.pipeline_schedule_mode

                if self.amp_master_grad:
                    warnings.warn("`amp_master_grad` is not supported NOW in AutoParallel!")
                    self.amp_master_grad = False
                logger.info(f"PP configs:{strategy.pipeline}, use master_grad: {self.amp_master_grad}")

                if self.do_eval:
                    assert (
                        self.per_device_train_batch_size * self.gradient_accumulation_steps
                        == self.per_device_eval_batch_size
                    ), (
                        "In pipeline model, the evaluation also shares same setting with training. "
                        "Please set per_device_eval_batch_size=per_device_train_batch_size * gradient_accumulation_steps."
                    )
            elif self.gradient_accumulation_steps > 1:
                gradient_merge = strategy.gradient_merge
                gradient_merge.enable = True
                gradient_merge.k_steps = self.gradient_accumulation_steps
                gradient_merge.avg = True

            if self.tensor_parallel_degree > 1:
                mp_optimization = strategy.mp_optimization

                if " " in self.tensor_parallel_config:
                    mp_config = set(self.tensor_parallel_config.split(" "))
                else:
                    mp_config = set(self.tensor_parallel_config.split(","))

                for x in mp_config:
                    if len(x) > 0:
                        if x not in [
                            "enable_mp_async_allreduce",  # allreduce_matmul_grad_overlapping in auto_parallel
                            # "enable_mp_skip_c_identity",
                            # "enable_mp_fused_linear_param_grad_add",
                        ]:
                            raise ValueError(
                                f"Found unknown tensor parallell config {x}, "
                                f"accept config is enable_mp_async_allreduce, enable_mp_skip_c_identity and enable_mp_fused_linear_param_grad_add"
                            )
                try:
                    if "enable_mp_async_allreduce" in mp_config:
                        mp_optimization.allreduce_matmul_grad_overlapping = True
                except:
                    warnings.warn(
                        "The enable_mp_async_allreduce, enable_mp_skip_c_identity and enable_mp_fused_linear_param_grad_add are not supported "
                        "by current version of Paddle. Please try latest develop Paddle."
                    )

            if sharding_parallel_degree > 1:
                sharding = strategy.sharding
                sharding.enable = True
                sharding.degree = sharding_parallel_degree
                if ShardingOption.SHARD_OP in self.sharding:
                    sharding.stage = 1
                elif ShardingOption.SHARD_GRAD_OP in self.sharding:
                    sharding.stage = 2
                elif ShardingOption.FULL_SHARD in self.sharding:
                    sharding.stage = 3

                sharding_parallel_config = set(self.sharding_parallel_config.split(" "))
                for x in sharding_parallel_config:
                    if len(x) > 0:
                        if x not in [
                            # "enable_stage1_tensor_fusion",
                            # "enable_stage1_overlap",
                            # "enable_stage2_overlap",
                        ]:
                            raise ValueError(
                                f"Found unknown pipeline mode config {x}, " f"accpet config is reduce_overlap."
                            )

                    if (
                        "enable_stage1_overlap" in sharding_parallel_config
                        or "enable_stage2_overlap" in sharding_parallel_config
                    ):
                        sharding.reduce_overlap = True

            if self.bf16 or self.fp16:
                amp = strategy.amp
                amp.enable = True
                amp.dtype = "bfloat16" if self.bf16 else "float16"
                amp.level = self.fp16_opt_level.lower()
                amp.init_loss_scaling = self.scale_loss
                amp.custom_black_list = self.amp_custom_black_list if self.amp_custom_black_list is not None else []
                amp.custom_white_list = self.amp_custom_white_list if self.amp_custom_white_list is not None else []

            if self.recompute:
                recompute = strategy.recompute
                recompute.enable = True
                recompute.sr = self.sr if self.sr is not None else 0
                recompute.refined_ops_patterns = []
                if self.refined_ops_patterns is not None:
                    for pattern in self.refined_ops_patterns:
                        recompute.refined_ops_patterns.append(eval(pattern))

            self.strategy = strategy
            order = ["dp", "pp", "mp"]
            degree = [self.data_parallel_degree, self.pipeline_parallel_degree, self.tensor_parallel_degree]
            mesh_dims = list(filter(lambda x: x[1] > 1, list(zip(order, degree))))
            if not mesh_dims:
                mesh_dims = [("dp", 1)]
            fleet.auto.create_mesh(mesh_dims)
        else:
            world_size = paddle.distributed.get_world_size()
            if world_size > 1:
                if not paddle.distributed.parallel.parallel_helper._is_parallel_ctx_initialized():
                    if self.unified_checkpoint:
                        self.use_hybrid_parallel = True
                        strategy = fleet.DistributedStrategy()
                        fleet.init(is_collective=True, strategy=strategy)
                    else:
                        paddle.distributed.init_parallel_env()

        # if self.unified_checkpoint and not self.use_hybrid_parallel:
        #     logger.warning(
        #         "The unified_checkpoint only avaliable for hybrid_parallel. Set unified_checkpoint to False for not using hybrid_parallel."
        #     )
        #     self.unified_checkpoint = False

        if self.report_to is None:
            logger.info(
                "The default value for the training argument `--report_to` will change in v5 (from all installed "
                "integrations to none). In v5, you will need to use `--report_to all` to get the same behavior as "
                "now. You should start updating your code and make this info disappear :-)."
            )
            self.report_to = "all"
        if self.report_to == "all" or self.report_to == ["all"]:
            # Import at runtime to avoid a circular import.
            from .integrations import get_available_reporting_integrations

            self.report_to = get_available_reporting_integrations()
        elif self.report_to == "none" or self.report_to == ["none"]:
            self.report_to = []
        elif not isinstance(self.report_to, list):
            self.report_to = [self.report_to]

        if self.warmup_ratio < 0 or self.warmup_ratio > 1:
            raise ValueError("warmup_ratio must lie in range [0,1]")
        elif self.warmup_ratio > 0 and self.warmup_steps > 0:
            logger.info(
                "Both warmup_ratio and warmup_steps given, warmup_steps will override any effect of warmup_ratio during training"
            )

        if self.flatten_param_grads and self.device != "npu":
            raise ValueError("flatten_param_grads can only be used on npu devices in temporary.")

        if self.world_size != paddle.distributed.get_world_size():
            raise ValueError(
                f"The local_ran: {self.local_rank} should be consistent with the world size: {paddle.distributed.get_world_size()}."
            )

    def __str__(self):
        self_as_dict = asdict(self)
        self_as_dict = {k: f"<{k.upper()}>" if k.endswith("_token") else v for k, v in self_as_dict.items()}

        attrs_as_str = [f"{k}={v},\n" for k, v in sorted(self_as_dict.items())]
        return f"{self.__class__.__name__}(\n{''.join(attrs_as_str)})"

    __repr__ = __str__

    @property
    def train_batch_size(self) -> int:
        """
        The actual batch size for training.
        """
        train_batch_size = self.per_device_train_batch_size
        return train_batch_size

    @property
    def eval_batch_size(self) -> int:
        """
        The actual batch size for evaluation.
        """
        eval_batch_size = self.per_device_eval_batch_size
        return eval_batch_size

    @property
    def current_device(self) -> "paddle.device":
        """
        The device used by this process.
        """
        return paddle.device.get_device()

    @property
    def world_size(self):
        """
        The number of processes used in parallel.
        """
        if self.local_rank != -1:
            return paddle.distributed.get_world_size()
        return 1

    @property
    def data_parallel_rank(self):
        if self.use_hybrid_parallel:
            hcg = fleet.get_hybrid_communicate_group()
            dp_group = hcg.get_data_parallel_group()
            if dp_group.rank == -1:
                return 0
            return dp_group.rank
        else:
            return paddle.distributed.get_rank()

    @property
    def dataset_rank(self):
        if self.use_hybrid_parallel:
            return max(self.sharding_parallel_degree, 1) * self.data_parallel_rank + self.sharding_parallel_rank
        elif self.use_auto_parallel:
            return self.data_parallel_rank
        else:
            return paddle.distributed.get_rank()

    @property
    def dataset_world_size(self):
        if self.use_hybrid_parallel:
            return max(self.sharding_parallel_degree, 1) * max(self.data_parallel_degree, 1)
        elif self.use_auto_parallel:
            return max(self.data_parallel_degree, 1)
        else:
            return paddle.distributed.get_world_size()

    @property
    def sharding_parallel_rank(self):
        if self.use_hybrid_parallel:
            hcg = fleet.get_hybrid_communicate_group()
            sharding_group = hcg.get_sharding_parallel_group()
            return max(sharding_group.rank, 0)
        else:
            return 0

    @property
    def tensor_parallel_rank(self):
        if self.use_hybrid_parallel:
            hcg = fleet.get_hybrid_communicate_group()
            tp_group = hcg.get_model_parallel_group()
            return max(tp_group.rank, 0)
        else:
            return 0

    @property
    def pipeline_parallel_rank(self):
        if self.use_hybrid_parallel:
            hcg = fleet.get_hybrid_communicate_group()
            rank = hcg.get_stage_id()
            return max(rank, 0)
        else:
            return 0

    @property
    def optimizer_name_suffix(self):
        if self.use_hybrid_parallel:
            name = []
            if self.tensor_parallel_degree > 1:
                name.append(f"tp{self.tensor_parallel_rank:0>2d}")
            if self.pipeline_parallel_degree > 1:
                name.append(f"pp{self.pipeline_parallel_rank:0>2d}")
            if self.sharding_parallel_degree > 1:
                name.append(f"shard{self.sharding_parallel_rank:0>2d}")

            return "_".join(name)
        else:
            return None

    @property
    def weight_name_suffix(self):
        if self.use_hybrid_parallel:
            name = []
            if self.tensor_parallel_degree > 1:
                name.append(f"tp{self.tensor_parallel_rank:0>2d}")
            if self.pipeline_parallel_degree > 1:
                name.append(f"pp{self.pipeline_parallel_rank:0>2d}")
            return "_".join(name)

        else:
            return None

    def sharded_name_suffix(self, shard_id=None):
        if self.use_hybrid_parallel:
            name = []
            if self.tensor_parallel_degree > 1:
                name.append(f"tp{self.tensor_parallel_rank:0>2d}")
            if self.pipeline_parallel_degree > 1:
                name.append(f"pp{self.pipeline_parallel_rank:0>2d}")
            if self.sharding_parallel_degree > 1:
                if shard_id is None:
                    shard_id = self.sharding_parallel_rank
                assert isinstance(shard_id, int)
                name.append(f"shard{shard_id:0>2d}")
            return "_".join(name)
        else:
            return None

    @property
    def process_index(self):
        """
        The index of the current process used.
        """
        if self.local_rank != -1:
            return paddle.distributed.get_rank()
        return 0

    @property
    def logical_process_index(self):
        """
        The index of the current process used.
        """
        if self.local_rank != -1:
            sd_size = max(self.sharding_parallel_degree, 1)
            pp_size = max(self.pipeline_parallel_degree, 1)
            tp_size = max(self.tensor_parallel_degree, 1)

            dp_rank = max(self.data_parallel_rank, 0)
            sd_rank = max(self.sharding_parallel_rank, 0)
            pp_rank = max(self.pipeline_parallel_rank, 0)
            tp_rank = max(self.tensor_parallel_rank, 0)

            rank = (
                dp_rank * (sd_size * pp_size * tp_size) + sd_rank * (pp_size * tp_size) + pp_rank * tp_size + tp_rank
            )

            return rank
        return 0

    @property
    def local_process_index(self):
        """
        The index of the local process used.
        """
        if self.local_rank != -1:
            return self.local_rank
        return 0

    @property
    def should_log(self):
        """
        Whether or not the current process should produce log.
        """
        if self.log_on_each_node:
            return self.local_process_index == 0
        else:
            return self.process_index == 0

    @property
    def should_save(self):
        """
        Whether or not the current process should write to disk, e.g., to save models and checkpoints.

        For model state:
            work for data parallel, tensor parallel, sharding
        For optimizer state:
            work for data parallel, tensor parallel
            not work for sharding
        """
        if self.save_on_each_node:
            return self.local_process_index == 0
        else:
            return self.process_index == 0

    @property
    def should_save_model_state(self):
        """
        Whether or not the current process should write to disk, e.g., to save models and checkpoints.

        For model state:
            work for data parallel, tensor parallel, sharding
        For optimizer state:
            work for data parallel, tensor parallel
            not work for sharding
        """
        if self.save_on_each_node:
            return self.local_process_index == 0
        else:
            if self.should_save_sharding_stage1_model:
                return True
            elif self.use_hybrid_parallel:
                # save on dataset rank 0
                return self.sharding_parallel_rank == 0 and self.data_parallel_rank == 0
            else:
                return self.process_index == 0

    @property
    def _no_sync_in_gradient_accumulation(self):
        """
        Whether or not to use no_sync for the gradients when doing gradient accumulation.
        """
        return True

    @property
    def should_save_sharding_stage1_model(self):
        return (
            ShardingOption.SHARD_OP in self.sharding and self.sharding_parallel_degree > 1 and self.save_sharded_model
        )

    @property
    def should_load_sharding_stage1_model(self):
        return (
            ShardingOption.SHARD_OP in self.sharding and self.sharding_parallel_degree > 1 and self.load_sharded_model
        )

    @property
    def should_load_dataset(self):
        if not self.distributed_dataloader:
            return True
        else:
            if self.tensor_parallel_rank == 0 and self.pipeline_parallel_rank == 0:
                return True
            else:
                return False

    @contextlib.contextmanager
    def main_process_first(self, local=True, desc="work"):
        """
        A context manager for paddle distributed environment where on needs to do something on the main process, while
        blocking replicas, and when it's finished releasing the replicas.

        One such use is for `datasets`'s `map` feature which to be efficient should be run once on the main process,
        which upon completion saves a cached version of results and which then automatically gets loaded by the
        replicas.

        Args:
            local (`bool`, *optional*, defaults to `True`):
                if `True` first means process of rank 0 of each node if `False` first means process of rank 0 of node
                rank 0 In multi-node environment with a shared filesystem you most likely will want to use
                `local=False` so that only the main process of the first node will do the processing. If however, the
                filesystem is not shared, then the main process of each node will need to do the processing, which is
                the default behavior.
            desc (`str`, *optional*, defaults to `"work"`):
                a work description to be used in debug logs

        """
        if self.world_size > 1:
            if local:
                is_main_process = self.local_process_index == 0
                main_process_desc = "main local process"
            else:
                is_main_process = self.process_index == 0
                main_process_desc = "main process"

            try:
                if not is_main_process:
                    # tell all replicas to wait
                    logger.debug(f"{self.process_index}: waiting for the {main_process_desc} to perform {desc}")
                    paddle.distributed.barrier()
                yield
            finally:
                if is_main_process:
                    # the wait is over
                    logger.debug(f"{self.process_index}: {main_process_desc} completed {desc}, releasing all replicas")
                    paddle.distributed.barrier()
        else:
            yield

    def get_warmup_steps(self, num_training_steps: int):
        """
        Get number of steps used for a linear warmup.
        """
        warmup_steps = (
            self.warmup_steps if self.warmup_steps > 0 else math.ceil(num_training_steps * self.warmup_ratio)
        )
        return warmup_steps

    def to_dict(self):
        """
        Serializes this instance while replace `Enum` by their values (for JSON serialization support). It obfuscates
        the token values by removing their value.
        """
        d = asdict(self)
        for k, v in d.items():
            if isinstance(v, Enum):
                d[k] = v.value
            if isinstance(v, list) and len(v) > 0 and isinstance(v[0], Enum):
                d[k] = [x.value for x in v]
            if k.endswith("_token"):
                d[k] = f"<{k.upper()}>"
        return d

    def to_json_string(self):
        """
        Serializes this instance to a JSON string.
        """
        return json.dumps(self.to_dict(), indent=2)

    def to_sanitized_dict(self) -> Dict[str, Any]:
        """
        Sanitized serialization
        """
        d = self.to_dict()
        d = {**d, **{"train_batch_size": self.train_batch_size, "eval_batch_size": self.eval_batch_size}}

        valid_types = [bool, int, float, str]
        valid_types.append(paddle.Tensor)

        return {k: v if type(v) in valid_types else str(v) for k, v in d.items()}

    def print_config(self, args=None, key=""):
        """
        print all config values.
        """
        logger.info("=" * 60)
        if args is None:
            args = self
            key = "Training"

        import paddlenlp

        logger.info("{:^40}".format("{} Configuration Arguments".format(key)))
        logger.info("{:30}: {}".format("paddle commit id", paddle.version.commit))
        logger.info("{:30}: {}".format("paddlenlp commit id", paddlenlp.version.commit))

        for a in dir(args):
            if a[:2] != "__":  # don't print double underscore methods
                v = getattr(args, a)
                if not isinstance(v, types.MethodType):
                    logger.info("{:30}: {}".format(a, v))

        logger.info("")<|MERGE_RESOLUTION|>--- conflicted
+++ resolved
@@ -722,7 +722,10 @@
         default=False,
         metadata={"help": "Whether to unify hybrid parallel checkpoint."},
     )
-<<<<<<< HEAD
+    to_static: Optional[bool] = field(
+        default=False,
+        metadata={"help": "Enable training under @to_static."},
+    )
     nvprof_start: int = field(
         default=-1,
         metadata={"help": "The step to start nv_profiler."},
@@ -730,11 +733,6 @@
     nvprof_end: int = field(
         default=-1,
         metadata={"help": "The step to end nv_profiler."},
-=======
-    to_static: Optional[bool] = field(
-        default=False,
-        metadata={"help": "Enable training under @to_static."},
->>>>>>> f54f2726
     )
 
     def __post_init__(self):
