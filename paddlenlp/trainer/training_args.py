# Copyright 2020-present the HuggingFace Inc. team.
# Copyright 2020 The HuggingFace Team. All rights reserved.
#
# Licensed under the Apache License, Version 2.0 (the "License");
# you may not use this file except in compliance with the License.
# You may obtain a copy of the License at
#
#     http://www.apache.org/licenses/LICENSE-2.0
#
# Unless required by applicable law or agreed to in writing, software
# distributed under the License is distributed on an "AS IS" BASIS,
# WITHOUT WARRANTIES OR CONDITIONS OF ANY KIND, either express or implied.
# See the License for the specific language governing permissions and
# limitations under the License.

# This file is modified from
#  https://github.com/huggingface/transformers/blob/main/src/transformers/training_args.py

import contextlib
import json
import math
import os
import types
import warnings
from dataclasses import asdict, dataclass, field
from enum import Enum
from typing import Any, Dict, List, Optional

import paddle
from paddle.distributed import fleet

from ..utils.log import logger
from .trainer_utils import (
    IntervalStrategy,
    OptimizerNames,
    SchedulerType,
    ShardingOption,
)

__all__ = [
    "default_logdir",
    "TrainingArguments",
]


def default_logdir() -> str:
    """
    Same default
    """
    import socket
    from datetime import datetime

    current_time = datetime.now().strftime("%b%d_%H-%M-%S")
    return os.path.join("runs", current_time + "_" + socket.gethostname())


@dataclass
class TrainingArguments:
    """
    TrainingArguments is the subset of the arguments we use in our example scripts **which relate to the training loop
    itself**.

    Using [`PdArgumentParser`] we can turn this class into
    [argparse](https://docs.python.org/3/library/argparse#module-argparse) arguments that can be specified on the
    command line.

    Parameters:
        output_dir (`str`):
            The output directory where the model predictions and checkpoints will be written.
        overwrite_output_dir (`bool`, *optional*, defaults to `False`):
            If `True`, overwrite the content of the output directory. Use this to continue training if `output_dir`
            points to a checkpoint directory.
        do_train (`bool`, *optional*, defaults to `False`):
            Whether to run training or not. This argument is not directly used by [`Trainer`], it's intended to be used
            by your training/evaluation scripts instead. See the [example
            scripts](https://github.com/PaddlePaddle/PaddleNLP/tree/develop/examples) for more details.
        do_eval (`bool`, *optional*):
            Whether to run evaluation on the validation set or not. Will be set to `True` if `evaluation_strategy` is
            different from `"no"`. This argument is not directly used by [`Trainer`], it's intended to be used by your
            training/evaluation scripts instead. See the [example
            scripts](https://github.com/PaddlePaddle/PaddleNLP/tree/develop/examples) for more details.
        do_predict (`bool`, *optional*, defaults to `False`):
            Whether to run predictions on the test set or not. This argument is not directly used by [`Trainer`], it's
            intended to be used by your training/evaluation scripts instead. See the [example
            scripts](https://github.com/PaddlePaddle/PaddleNLP/tree/develop/examples) for more details.
        do_export (`bool`, *optional*, defaults to `False`):
            Whether to export inference model or not. This argument is not directly used by [`Trainer`], it's
            intended to be used by your training/evaluation scripts instead.
        evaluation_strategy (`str` or [`~trainer_utils.IntervalStrategy`], *optional*, defaults to `"no"`):
            The evaluation strategy to adopt during training. Possible values are:

                - `"no"`: No evaluation is done during training.
                - `"steps"`: Evaluation is done (and logged) every `eval_steps`.
                - `"epoch"`: Evaluation is done at the end of each epoch.

        prediction_loss_only (`bool`, *optional*, defaults to `False`):
            When performing evaluation and generating predictions, only returns the loss.
        per_device_train_batch_size (`int`, *optional*, defaults to 8):
            The batch size per GPU core/CPU for training.
        per_device_eval_batch_size (`int`, *optional*, defaults to 8):
            The batch size per GPU core/CPU for evaluation.
        gradient_accumulation_steps (`int`, *optional*, defaults to 1):
            Number of updates steps to accumulate the gradients for, before performing a backward/update pass.

            <Tip warning={true}>

            When using gradient accumulation, one step is counted as one step with backward pass. Therefore, logging,
            evaluation, save will be conducted every `gradient_accumulation_steps * xxx_step` training examples.

            </Tip>

        eval_accumulation_steps (`int`, *optional*):
            Number of predictions steps to accumulate the output tensors for, before moving the results to the CPU. If
            left unset, the whole predictions are accumulated on GPU/TPU before being moved to the CPU (faster but
            requires more memory).
        learning_rate (`float`, *optional*, defaults to 5e-5):
            The initial learning rate for [`AdamW`] optimizer.
        weight_decay (`float`, *optional*, defaults to 0):
            The weight decay to apply (if not zero) to all layers except all bias and LayerNorm weights in [`AdamW`]
            optimizer.
        adam_beta1 (`float`, *optional*, defaults to 0.9):
            The beta1 hyperparameter for the [`AdamW`] optimizer.
        adam_beta2 (`float`, *optional*, defaults to 0.999):
            The beta2 hyperparameter for the [`AdamW`] optimizer.
        adam_epsilon (`float`, *optional*, defaults to 1e-8):
            The epsilon hyperparameter for the [`AdamW`] optimizer.
        max_grad_norm (`float`, *optional*, defaults to 1.0):
            Maximum gradient norm (for gradient clipping).
        num_train_epochs(`float`, *optional*, defaults to 3.0):
            Total number of training epochs to perform (if not an integer, will perform the decimal part percents of
            the last epoch before stopping training).
        max_steps (`int`, *optional*, defaults to -1):
            If set to a positive number, the total number of training steps to perform. Overrides `num_train_epochs`.
            In case of using a finite iterable dataset the training may stop before reaching the set number of steps
            when all data is exhausted
        lr_scheduler_type (`str` or [`SchedulerType`], *optional*, defaults to `"linear"`):
            The scheduler type to use. See the documentation of [`SchedulerType`] for all possible values.
        warmup_ratio (`float`, *optional*, defaults to 0.0):
            Ratio of total training steps used for a linear warmup from 0 to `learning_rate`.
        warmup_steps (`int`, *optional*, defaults to 0):
            Number of steps used for a linear warmup from 0 to `learning_rate`. Overrides any effect of `warmup_ratio`.
        num_cycles (`float`, *optional*, defaults to 0.5):
            The number of waves in the cosine scheduler.
        lr_end (`float`, *optional*, defaults to 1e-7):
            The end LR used in the polynomial scheduler.
        power (`float`, *optional*, defaults to 1.0):
            The power factor used in the polynomial scheduler.

        log_on_each_node (`bool`, *optional*, defaults to `True`):
            In multinode distributed training, whether to log using `log_level` once per node, or only on the main
            node.
        logging_dir (`str`, *optional*):
            log directory. Will default to *output_dir/runs/**CURRENT_DATETIME_HOSTNAME***.
        logging_strategy (`str` or [`~trainer_utils.IntervalStrategy`], *optional*, defaults to `"steps"`):
            The logging strategy to adopt during training. Possible values are:

                - `"no"`: No logging is done during training.
                - `"epoch"`: Logging is done at the end of each epoch.
                - `"steps"`: Logging is done every `logging_steps`.

        logging_first_step (`bool`, *optional*, defaults to `False`):
            Whether to log and evaluate the first `global_step` or not.
        logging_steps (`int`, *optional*, defaults to 500):
            Number of update steps between two logs if `logging_strategy="steps"`.
        save_strategy (`str` or [`~trainer_utils.IntervalStrategy`], *optional*, defaults to `"steps"`):
            The checkpoint save strategy to adopt during training. Possible values are:

                - `"no"`: No save is done during training.
                - `"epoch"`: Save is done at the end of each epoch.
                - `"steps"`: Save is done every `save_steps`.
        save_steps (`int`, *optional*, defaults to 500):
            Number of updates steps before two checkpoint saves if `save_strategy="steps"`.
        save_total_limit (`int`, *optional*):
            If a value is passed, will limit the total amount of checkpoints. Deletes the older checkpoints in
            `output_dir`.
        save_on_each_node (`bool`, *optional*, defaults to `False`):
            When doing multi-node distributed training, whether to save models and checkpoints on each node, or only on
            the main one.

            This should not be activated when the different nodes use the same storage as the files will be saved with
            the same names for each node.
        no_cuda (`bool`, *optional*, defaults to `False`):
            Whether to not use CUDA even when it is available or not.
        seed (`int`, *optional*, defaults to 42):
            Random seed that will be set at the beginning of training. To ensure reproducibility across runs, use the
            [`~Trainer.model_init`] function to instantiate the model if it has some randomly initialized parameters.
        fp16 (`bool`, *optional*, defaults to `False`):
            Whether to use fp16 16-bit (mixed) precision training instead of 32-bit training.
        fp16_opt_level (`str`, *optional*, defaults to 'O1'):
            For `fp16` training,  AMP optimization level selected in ['O0', 'O1', 'O2']. See details at
            https://www.paddlepaddle.org.cn/documentation/docs/zh/develop/api/paddle/amp/auto_cast_cn.html
        amp_custom_black_list (`List[str]`, *optional*, defaults to `None`):
            The custom black_list. The set of ops that support fp16/bf16 calculation and are considered numerically-dangerous
            and whose effects may also be observed in downstream ops. These ops will not be converted to fp16/bf16.
        amp_custom_white_list (`List[str]`, *optional*, defaults to `None`):
            The custom white_list. It’s the set of ops that support fp16/bf16 calculation and are considered numerically-safe and
             performance-critical. These ops will be converted to fp16/bf16.
        amp_master_grad (`bool`, *optional*, defaults to `False`):
            For amp opt level=’O2’, whether to use float32 weight gradients
            for calculations such as gradient clipping, weight decay, and weight updates. If master_grad is enabled,
            the weight gradients will be float32 dtype after the backpropagation. Default is False, there is only float16 weight gradients.
            Note: only support model parallel and pipeline parallel for now !!!
        sharding (`str`, *optional*, defaults to ``):
            Whether or not to use Paddle Sharding Data Parallel training (in distributed training
            only). The base option should be `stage1`, `stage2` or `stage3` and you can add
            CPU-offload to `stage2` or `stage3` like this: `stage2 offload` or `stage3 offload`.
            Each stage means:
                stage1 : optimizer state segmentation
                stage2 : optimizer state + gradient segmentation
                stage3 : parameter + gradient + optimizer state segmentation
                offload : offload parameters to cpu
        sharding_parallel_degree (`int`, *optional*, defaults to `-1`)
            Sharding parameter in certain cards group. For example, aussume we use 2 machines each with 8 cards,
            then set sharding_parallel_degree=8, sharding will only communication inside machine.
            default -1 means sharding parameters between all workers.
        tensor_parallel_degree (`int`, *optional*, defaults to `-1`)
            Tensor parallelism is parallel technique proposed in (https://arxiv.org/pdf/2104.04473.pdf see 2.3 Tensor Model Parallelism).
            This technique splits one transformer layer into multi-cards (For examples, tensor_parallel_degree=4, will split a layer to 4-parts)
            tensor_parallel_degree means split the transformer layer to how many parts.
            default -1 for not use tensor parallel,  Suggest tensor_parallel_degree<=8 for better proformance.
            Note, this need model support in source code, currently GPT/BLOOM/LLAMA/BLOOM/CLM/CHATGLM is supported.
        pipeline_parallel_degree (`int`, *optional*, defaults to `-1`)
            Pipeline parallelism is parallel technique proposed in (https://arxiv.org/pdf/2104.04473.pdf see 2.2 Pipeline Model Parallelism).
            Pipeline parallelism assigns multi-transformer layers to different cards, the micro batch data stream passed between cards like pipelines.
            pipeline_parallel_degree means split all transformer layers to how many stages.
            default -1 for not use pipeline parallel.
            Note. this need model support in source code, see llama modeling_pp.py file
        tensor_parallel_config (`str`, *optional*)(
            Some additional configs which affect model parallel performance, we provide some option to config it.
            following config is support:
              enable_mp_async_allreduce, it supports all_reduce(dx) overlap with matmul(dw) in ColumnParallelLinear backward when it set True, which can accelerate model parallel performance.
              enable_mp_skip_c_identity, it supports skip c_identity in ColumnParallelLinear and RowParallelLinear. It only works when set mp_async_allreduce is True. It can accelerate model parallel further.
              enable_mp_fused_linear_param_grad_add, it supports fused_linear_param_grad_add in ColumnParallelLinear (cuda >= 11.6). It only works when mp_async_allreduce is true. It can accelerate model parallel further.
        pipeline_parallel_config (`str`, *optional*)(
            Some additional config it highly affect the useage of pipeline parallel, we provide some option to config it.
            following config is support:
              disable_p2p_cache_shape, if you max sequence length is varying, please set disable_p2p_cache_shape.
              disable_partial_send_recv, optmize send speed for tensor parallel.
              enable_delay_scale_loss, accumulate gradients util optimizer step, all gradients div by inner pipeline accumute step. instead of div accumute step on loss directly.
              enable_dp_comm_overlap, fuse data parallel gradient communication.
              enable_sharding_comm_overlap, fuse sharding stage 1 parallel gradient communication.
        sharding_parallel_config (`str`, *optional*)(
            Some additional config it highly affect the useage of sharding parallel, we provide some option to config it.
            following config is support:
              enable_stage1_tensor_fusion, fuse small tensors into big tensor chunks to accelerate communications, may increase memory occupation
              enable_stage1_overlap, fuse small tensors into big tensor chunks to accelerate communications and do communication overlap with backward computation, may harm the backward speed
              enable_stage2_overlap, overlap stage2 NCCL communication with computation. There are some constraints for the overlap, such as the logging_step should be bigger than 1 for broadcast overlap and no other sync could be called during the training for broadcast overlap.
        recompute (`bool`, *optional*, defaults to `False`):
            Recompute the forward pass to calculate gradients. Used for saving memory.
            Only support for networks with transformer blocks.
        scale_loss (`float`,  *optional*, defaults to 32768):
            The value of initial scale_loss for fp16. (default: 32768)
        local_rank (`int`, *optional*, defaults to -1):
            Rank of the process during distributed training.
        dataloader_drop_last (`bool`, *optional*, defaults to `False`):
            Whether to drop the last incomplete batch (if the length of the dataset is not divisible by the batch size)
            or not.
        eval_steps (`int`, *optional*):
            Number of update steps between two evaluations if `evaluation_strategy="steps"`. Will default to the same
            value as `logging_steps` if not set.
        max_evaluate_steps (`int`, *optional*, defaults to -1):
            If set to a positive number, the total number of evaluation steps to perform.
        dataloader_num_workers (`int`, *optional*, defaults to 0):
            Number of subprocesses to use for data loading. 0 means that the data will be loaded in the
            main process.
        past_index (`int`, *optional*, defaults to -1):
            Some models like TransformerXL or XLNet can make use of the past hidden states for their predictions.
            If this argument is set to a positive int, the `Trainer` will use the corresponding output (usually index 2) as
            the past state and feed it to the model at the next training step under the keyword argument `mems`.
        run_name (`str`, *optional*):
            A descriptor for the run. Typically used for logging.
        disable_tqdm (`bool`, *optional*):
            Whether or not to disable the tqdm progress bars and table of metrics. Will default to `True` if the logging
            level is set to warn or lower (default), `False` otherwise.
        remove_unused_columns (`bool`, *optional*, defaults to `True`):
            If using `datasets.Dataset` datasets, whether or not to automatically remove the columns unused by the
            model forward method.
        label_names (`List[str]`, *optional*):
            The list of keys in your dictionary of inputs that correspond to the labels.
            Will eventually default to `["labels"]` except if the model used is one of the `XxxForQuestionAnswering` in
            which case it will default to `["start_positions", "end_positions"]`.
        load_best_model_at_end (`bool`, *optional*, defaults to `False`):
            Whether or not to load the best model found during training at the end of training.

            <Tip>

            When set to `True`, the parameters `save_strategy` needs to be the same as `eval_strategy`, and in the case
            it is "steps", `save_steps` must be a round multiple of `eval_steps`.

            </Tip>

        metric_for_best_model (`str`, *optional*):
            Use in conjunction with `load_best_model_at_end` to specify the metric to use to compare two different
            models. Must be the name of a metric returned by the evaluation with or without the prefix `"eval_"`. Will
            default to `"loss"` if unspecified and `load_best_model_at_end=True` (to use the evaluation loss).

            If you set this value, `greater_is_better` will default to `True`. Don't forget to set it to `False` if
            your metric is better when lower.
        greater_is_better (`bool`, *optional*):
            Use in conjunction with `load_best_model_at_end` and `metric_for_best_model` to specify if better models
            should have a greater metric or not. Will default to:

            - `True` if `metric_for_best_model` is set to a value that isn't `"loss"` or `"eval_loss"`.
            - `False` if `metric_for_best_model` is not set, or set to `"loss"` or `"eval_loss"`.
        ignore_data_skip (`bool`, *optional*, defaults to `False`):
            When resuming training, whether or not to skip the epochs and batches to get the data loading at the same
            stage as in the previous training. If set to `True`, the training will begin faster (as that skipping step
            can take a long time) but will not yield the same results as the interrupted training would have.
        optim (`str` or [`training_args.OptimizerNames`], *optional*, defaults to `"adamw"`):
            The optimizer to use: adamw, or adafactor.
        length_column_name (`str`, *optional*, defaults to `"length"`):
            Column name for precomputed lengths. If the column exists, grouping by length will use these values rather
            than computing them on train startup. Ignored unless `group_by_length` is `True` and the dataset is an
            instance of `Dataset`.
        report_to (`str` or `List[str]`, *optional*, defaults to `"visualdl"`):
            The list of integrations to report the results and logs to. Supported platforms is `"visualdl"`.
            `"none"` for no integrations.
        resume_from_checkpoint (`str`, *optional*):
            The path to a folder with a valid checkpoint for your model. This argument is not directly used by
            [`Trainer`], it's intended to be used by your training/evaluation scripts instead. See the [example
            scripts](https://github.com/PaddlePaddle/PaddleNLP/tree/develop/examples) for more details.
        flatten_param_grads (`bool`, *optional*):
            Whether use flatten_param_grads method in optimizer, only used on NPU devices. Default is `False`.
        skip_profile_timer (`bool`, *optional*):
            Whether skip profile timer, timer will record time usage of forward/ backward/ step, etc.
        distributed_dataloader (`bool`, *optional*):
            Whether to use distributed dataloader. Default is `False`.
    """

    output_dir: str = field(
        metadata={"help": "The output directory where the model predictions and checkpoints will be written."},
    )
    overwrite_output_dir: bool = field(
        default=False,
        metadata={
            "help": (
                "Overwrite the content of the output directory. "
                "Use this to continue training if output_dir points to a checkpoint directory."
            )
        },
    )

    do_train: bool = field(default=False, metadata={"help": "Whether to run training."})
    do_eval: bool = field(default=False, metadata={"help": "Whether to run eval on the dev set."})
    do_predict: bool = field(default=False, metadata={"help": "Whether to run predictions on the test set."})
    do_export: bool = field(default=False, metadata={"help": "Whether to export infernece model."})
    evaluation_strategy: IntervalStrategy = field(
        default="no",
        metadata={"help": "The evaluation strategy to use."},
    )
    prediction_loss_only: bool = field(
        default=False,
        metadata={"help": "When performing evaluation and predictions, only returns the loss."},
    )

    per_device_train_batch_size: int = field(default=8, metadata={"help": "Batch size per GPU core/CPU for training."})
    per_device_eval_batch_size: int = field(
        default=8, metadata={"help": "Batch size per GPU core/CPU for evaluation."}
    )

    gradient_accumulation_steps: int = field(
        default=1,
        metadata={"help": "Number of updates steps to accumulate before performing a backward/update pass."},
    )
    eval_accumulation_steps: Optional[int] = field(
        default=None,
        metadata={"help": "Number of predictions steps to accumulate before moving the tensors to the CPU."},
    )

    learning_rate: float = field(default=5e-5, metadata={"help": "The initial learning rate for AdamW."})
    weight_decay: float = field(default=0.0, metadata={"help": "Weight decay for AdamW if we apply some."})
    adam_beta1: float = field(default=0.9, metadata={"help": "Beta1 for AdamW optimizer"})
    adam_beta2: float = field(default=0.999, metadata={"help": "Beta2 for AdamW optimizer"})
    adam_epsilon: float = field(default=1e-8, metadata={"help": "Epsilon for AdamW optimizer."})
    max_grad_norm: float = field(default=1.0, metadata={"help": "Max gradient norm."})

    num_train_epochs: float = field(default=3.0, metadata={"help": "Total number of training epochs to perform."})
    max_steps: int = field(
        default=-1,
        metadata={"help": "If > 0: set total number of training steps to perform. Override num_train_epochs."},
    )
    lr_scheduler_type: str = field(
        default="linear",
        metadata={"help": "The scheduler type to use. suppor linear, cosine, constant, constant_with_warmup"},
    )
    warmup_ratio: float = field(
        default=0.0, metadata={"help": "Linear warmup over warmup_ratio fraction of total steps."}
    )
    warmup_steps: int = field(default=0, metadata={"help": "Linear warmup over warmup_steps."})
    num_cycles: float = field(default=0.5, metadata={"help": "The number of waves in the cosine scheduler."})
    lr_end: float = field(default=1e-7, metadata={"help": "The end LR in the polynomial scheduler."})
    power: float = field(default=1.0, metadata={"help": "The power factor in the polynomial scheduler."})

    log_on_each_node: bool = field(
        default=True,
        metadata={
            "help": "When doing a multinode distributed training, whether to log once per node or just once on the main node."
        },
    )
    logging_dir: Optional[str] = field(default=None, metadata={"help": "VisualDL log dir."})
    logging_strategy: IntervalStrategy = field(
        default="steps",
        metadata={"help": "The logging strategy to use."},
    )
    logging_first_step: bool = field(default=False, metadata={"help": "Log the first global_step"})
    logging_steps: int = field(default=500, metadata={"help": "Log every X updates steps."})

    save_strategy: IntervalStrategy = field(
        default="steps",
        metadata={"help": "The checkpoint save strategy to use."},
    )
    save_steps: int = field(default=500, metadata={"help": "Save checkpoint every X updates steps."})
    save_total_limit: Optional[int] = field(
        default=None,
        metadata={
            "help": (
                "Limit the total amount of checkpoints. "
                "Deletes the older checkpoints in the output_dir. Default is unlimited checkpoints"
            )
        },
    )
    save_on_each_node: bool = field(
        default=False,
        metadata={
            "help": "When doing multi-node distributed training, whether to save models and checkpoints on each node, or only on the main one"
        },
    )
    no_cuda: bool = field(default=False, metadata={"help": "Do not use CUDA even when it is available"})
    seed: int = field(default=42, metadata={"help": "Random seed that will be set at the beginning of training."})

    bf16: bool = field(
        default=False,
        metadata={
            "help": (
                "Whether to use bf16 (mixed) precision instead of 32-bit. Requires Ampere or higher NVIDIA"
                " architecture or using CPU (no_cuda). This is an experimental API and it may change."
            )
        },
    )
    fp16: bool = field(
        default=False,
        metadata={"help": "Whether to use fp16 (mixed) precision instead of 32-bit"},
    )
    fp16_opt_level: str = field(
        default="O1",
        metadata={
            "help": (
                "For fp16: AMP optimization level selected in ['O0', 'O1', and 'O2']. "
                "See details at https://www.paddlepaddle.org.cn/documentation/docs/zh/develop/api/paddle/amp/auto_cast_cn.html"
            )
        },
    )
    amp_master_grad: bool = field(
        default=False,
        metadata={
            "help": "amp_master_grad (bool, optional) – For amp opt level=’O2’, whether to use float32 weight gradients "
            " for calculations such as gradient clipping, weight decay, and weight updates. If master_grad is enabled,"
            " the weight gradients will be float32 dtype after the backpropagation. Default is False, there is only float16 weight gradients."
            "Note: only support model parallel and pipeline parallel for now !!!"
        },
    )
    bf16_full_eval: bool = field(
        default=False,
        metadata={
            "help": (
                "Whether to use full bfloat16 evaluation instead of 32-bit. This is an experimental API and it may"
                " change."
            )
        },
    )
    fp16_full_eval: bool = field(
        default=False,
        metadata={"help": "Whether to use full float16 evaluation instead of 32-bit"},
    )

    amp_custom_black_list: Optional[List[str]] = field(
        default=None,
        metadata={
            "help": "The set of ops that support fp16/bf16 calculation and are considered numerically-dangerous and whose effects may also be observed in downstream ops."
        },
    )
    amp_custom_white_list: Optional[List[str]] = field(
        default=None,
        metadata={
            "help": "The the set of ops that support fp16/bf16 calculation and are considered numerically-safe and performance-critical. These ops will be converted to fp16/bf16."
        },
    )

    sharding: str = field(
        default="",
        metadata={
            "help": (
                "Whether or not to use Paddle Sharding Data Parallel training (in distributed training"
                " only). The base option should be `stage1`, `stage2` or `stage3` and you can add"
                " CPU-offload to `stage2` or `stage3` like this: stage2 offload` or `stage3"
                " offload`. "
            )
        },
    )
    sharding_degree: int = field(  # Alias for sharding_parallel_degree
        default=-1,
        metadata={"help": ("@deprecated Please use sharding_parallel_degree. ")},
    )
    sharding_parallel_degree: int = field(
        default=-1,
        metadata={
            "help": (
                "Sharding parameter in certain cards group. For example, aussume we use 2 machines each with 8 cards, "
                "then set sharding_degree=8, sharding will only communication inside machine. "
                "default -1 means sharding parameters between all workers."
            )
        },
    )
    save_sharded_model: bool = field(
        default=False,
        metadata={
            "help": (
                "When use sharding stage1 and set save_sharded_model True, each shanding rank only save part of the model. It reduce time to save the model."
            )
        },
    )

    load_sharded_model: bool = field(
        default=False,
        metadata={
            "help": (
                "When use sharding stage1 and set load_sharded_model True, it means loading the sharded model. The sharded model is saved when we set save_sharded_model True."
            )
        },
    )
    tensor_parallel_degree: int = field(
        default=-1,
        metadata={
            "help": (
                "Tensor parallelism is parallel technique proposed in (https://arxiv.org/pdf/2104.04473.pdf see 2.3 Tensor Model Parallelism). "
                "This techique splits one transformer layer into multi-cards (For examples, tensor_parallel_degree=4, will split a layer to 4-parts) "
                "tensor_parallel_degree means split the transformer layer to how many parts."
                "default -1 for not use tensor parallel,  Suggest tensor_parallel_degree<=8 for better proformance."
                "Note, this need model support in source code, currently GPT/BLOOM/LLAMA/BLOOM/CLM/CHATGLM is supported. "
            )
        },
    )
    pipeline_parallel_degree: int = field(
        default=-1,
        metadata={
            "help": (
                "Pipeline parallelism is parallel technique proposed in (https://arxiv.org/pdf/2104.04473.pdf see 2.2 Pipeline Model Parallelism). "
                "Pipeline parallelism assigns multi-transformer layers to different cards, the micro batch data stream passed between cards like pipelines."
                "pipeline_parallel_degree means split all transformer layers to how many stages."
                "default -1 for not use pipeline parallel."
                "Note. this need model support in source code, see llama modeling_pp.py file"
            )
        },
    )
    tensor_parallel_config: str = field(
        default="",
        metadata={
            "help": (
                "Some additional configs which affect model parallel performance, we provide some option to config it."
                "following config is support:\n"
                "enable_mp_async_allreduce, it supports all_reduce(dx) overlap with matmul(dw) in ColumnParallelLinear backward when it set True, which can accelerate model parallel performance. \n"
                "enable_mp_skip_c_identity, it supports skip c_identity in ColumnParallelLinear and RowParallelLinear. It only works when set mp_async_allreduce is True. It can accelerate model parallel further.\n"
                "enable_mp_fused_linear_param_grad_add, it supports fused_linear_param_grad_add in ColumnParallelLinear (cuda >= 11.6). It only works when mp_async_allreduce is true.  It can accelerate model parallel further."
            )
        },
    )
    pipeline_parallel_config: str = field(
        default="",
        metadata={
            "help": (
                "Some additional config it highly affect the useage of pipeline parallel, we provide some option to config it."
                "following config is support:\n"
                "disable_p2p_cache_shape, if you max sequence length is varying, please set disable_p2p_cache_shape. \n"
                "disable_partial_send_recv, optmize send speed for tensor parallel.\n"
                "enable_delay_scale_loss, accumulate gradients util optimizer step, all gradients div by inner pipeline accumute step. instead of div accumute step on loss directly.\n"
                "enable_dp_comm_overlap, fuse data parallel gradient communication. \n"
                "enable_sharding_comm_overlap, fuse sharding stage 1 parallel gradient communication. \n"
            )
        },
    )
    sharding_parallel_config: str = field(
        default="",
        metadata={
            "help": (
                "Some additional config it highly affect the useage of sharding parallel, we provide some option to config it."
                "following config is support: \n"
                "enable_stage1_tensor_fusion, fuse small tensors into big tensor chunks to accelerate communications, may increase memory occupation\n"
                "enable_stage1_overlap, fuse small tensors into big tensor chunks to accelerate communications and do communication overlap with backward computation, may harm the backward speed\n"
                "enable_stage2_overlap, overlap stage2 NCCL communication with computation. There are some constraints for the overlap, such as the logging_step should be bigger than 1 for broadcast overlap and no other sync could be called during the training for broadcast overlap"
            )
        },
    )
    hybrid_parallel_topo_order: str = field(
        default=None,
        metadata={
            "help": (
                "In hybrid parallelism, the order of communication groups may affect efficiency.\n"
                "Following options are supported:\n"
                "- pp_first. the topo order is dp, pp, sharding, mp \n"
                "- sharding_first. the topo order is dp, sharding, pp, mp \n"
                "Defalut is None, for pp_first"
            )
        },
    )
    recompute: bool = field(
        default=False,
        metadata={
            "help": "Recompute the forward pass to calculate gradients. Used for saving memory. "
            "Only support for networks with transformer blocks."
        },
    )

    scale_loss: float = field(default=2**15, metadata={"help": "The value of initial scale_loss for fp16."})

    minimum_eval_times: int = field(
        default=None,
        metadata={
            "help": "If under eval_steps, the valid time is less then minimum_eval_times, the config of override eval_steps."
        },
    )

    local_rank: int = field(default=-1, metadata={"help": "For distributed training: local_rank"})

    dataloader_drop_last: bool = field(
        default=False, metadata={"help": "Drop the last incomplete batch if it is not divisible by the batch size."}
    )
    eval_steps: int = field(default=None, metadata={"help": "Run an evaluation every X steps."})
    max_evaluate_steps: int = field(
        default=-1, metadata={"help": "If set to a positive number, the total number of evaluation steps to perform."}
    )
    dataloader_num_workers: int = field(
        default=0,
        metadata={
            "help": "Number of subprocesses to use for data loading. 0 means that the data will be loaded in the main process."
        },
    )

    past_index: int = field(
        default=-1,
        metadata={"help": "If >=0, uses the corresponding part of the output as the past state for next step."},
    )

    run_name: Optional[str] = field(default=None, metadata={"help": "An optional descriptor for the run."})

    device: Optional[str] = field(default="gpu", metadata={"help": "select cpu, gpu, xpu, npu devices."})

    disable_tqdm: Optional[bool] = field(
        default=None, metadata={"help": "Whether or not to disable the tqdm progress bars."}
    )

    remove_unused_columns: Optional[bool] = field(
        default=True, metadata={"help": "Remove columns not required by the model when using an nlp.Dataset."}
    )

    label_names: Optional[List[str]] = field(
        default=None, metadata={"help": "The list of keys in your dictionary of inputs that correspond to the labels."}
    )

    load_best_model_at_end: Optional[bool] = field(
        default=False,
        metadata={"help": "Whether or not to load the best model found during training at the end of training."},
    )
    metric_for_best_model: Optional[str] = field(
        default=None, metadata={"help": "The metric to use to compare two different models."}
    )
    greater_is_better: Optional[bool] = field(
        default=None, metadata={"help": "Whether the `metric_for_best_model` should be maximized or not."}
    )
    ignore_data_skip: bool = field(
        default=False,
        metadata={
            "help": "When resuming training, whether or not to skip the first epochs and batches to get to the same training data."
        },
    )
    optim: str = field(
        default="adamw",
        metadata={"help": "The optimizer to use."},
    )
    report_to: Optional[List[str]] = field(
        default=None, metadata={"help": "The list of integrations to report the results and logs to."}
    )
    resume_from_checkpoint: Optional[str] = field(
        default=None,
        metadata={"help": "The path to a folder with a valid checkpoint for your model."},
    )
    skip_memory_metrics: bool = field(
        default=True, metadata={"help": "Whether or not to skip adding of memory profiler reports to metrics."}
    )
    flatten_param_grads: Optional[bool] = field(
        default=False,
        metadata={"help": "Whether use flatten_param_grads method in optimizer, only used on NPU devices."},
    )
    lazy_data_processing: Optional[bool] = field(
        default=True,
        metadata={"help": "Whether use lazy data processing."},
    )
    skip_profile_timer: Optional[bool] = field(
        default=True,
        metadata={"help": "enable framework timer, will output timeline informatoin in logging and visualdl."},
    )
    distributed_dataloader: Optional[bool] = field(
        default=False, metadata={"help": "Whether to use distributed dataloader."}
    )
    unified_checkpoint: Optional[bool] = field(
        default=False,
        metadata={"help": "Whether to unify hybrid parallel checkpoint."},
    )

    def __post_init__(self):
        env_local_rank = int(os.environ.get("PADDLE_RANK_IN_NODE", -1))
        if env_local_rank != -1 and env_local_rank != self.local_rank and paddle.distributed.get_world_size() > 1:
            self.local_rank = env_local_rank

        # convert to int
        self.log_level = -1
        self.log_level_replica = -1

        # expand paths, if not os.makedirs("~/bar") will make directory
        # in the current directory instead of the actual home
        if self.output_dir is not None:
            self.output_dir = os.path.expanduser(self.output_dir)
        if self.logging_dir is None and self.output_dir is not None:
            self.logging_dir = os.path.join(self.output_dir, default_logdir())
        if self.logging_dir is not None:
            self.logging_dir = os.path.expanduser(self.logging_dir)

        if self.disable_tqdm is None:
            self.disable_tqdm = False  # logger.getEffectiveLevel() > logging.WARN

        self.evaluation_strategy = IntervalStrategy(self.evaluation_strategy)
        self.logging_strategy = IntervalStrategy(self.logging_strategy)
        self.save_strategy = IntervalStrategy(self.save_strategy)

        self.lr_scheduler_type = SchedulerType(self.lr_scheduler_type)
        if self.do_eval is False and self.evaluation_strategy != IntervalStrategy.NO:
            self.do_eval = True

        if self.do_eval and self.evaluation_strategy == IntervalStrategy.NO:
            logger.warning(
                "evaluation_strategy reset to IntervalStrategy.STEPS for do_eval is True. you can also set evaluation_strategy='epoch'."
            )
            self.evaluation_strategy = IntervalStrategy.STEPS

        # eval_steps has to be defined and non-zero, fallbacks to logging_steps if the latter is non-zero
        if self.evaluation_strategy == IntervalStrategy.STEPS and (self.eval_steps is None or self.eval_steps == 0):
            if self.logging_steps > 0:
                logger.info(f"using `logging_steps` to initialize `eval_steps` to {self.logging_steps}")
                self.eval_steps = self.logging_steps
            else:
                raise ValueError(
                    f"evaluation strategy {self.evaluation_strategy} requires either non-zero --eval_steps or --logging_steps"
                )

        # logging_steps must be non-zero for logging_strategy that is other than 'no'
        if self.logging_strategy == IntervalStrategy.STEPS and self.logging_steps == 0:
            raise ValueError(f"logging strategy {self.logging_strategy} requires non-zero --logging_steps")

        # Sanity checks for load_best_model_at_end: we require save and eval strategies to be compatible.
        if self.load_best_model_at_end:
            if self.evaluation_strategy != self.save_strategy:
                raise ValueError(
                    "--load_best_model_at_end requires the save and eval strategy to match, but found\n- Evaluation "
                    f"strategy: {self.evaluation_strategy}\n- Save strategy: {self.save_strategy}"
                )
            if self.evaluation_strategy == IntervalStrategy.STEPS and self.save_steps % self.eval_steps != 0:
                raise ValueError(
                    "--load_best_model_at_end requires the saving steps to be a round multiple of the evaluation "
                    f"steps, but found {self.save_steps}, which is not a round multiple of {self.eval_steps}."
                )

        if self.load_best_model_at_end and self.metric_for_best_model is None:
            self.metric_for_best_model = "loss"
        if self.greater_is_better is None and self.metric_for_best_model is not None:
            self.greater_is_better = self.metric_for_best_model not in ["loss", "eval_loss"]
        if self.run_name is None:
            self.run_name = self.output_dir

        if self.fp16 and self.bf16:
            raise ValueError("At most one of fp16 and bf16 can be True, but not both")

        if self.fp16_full_eval and self.bf16_full_eval:
            raise ValueError("At most one of fp16 and bf16 can be True for full eval, but not both")

        self.optim = OptimizerNames(self.optim)

        self.use_hybrid_parallel = False

        if isinstance(self.sharding, bool):
            self.sharding = "stage1" if self.sharding else ""
        if isinstance(self.sharding, str):
            self.sharding = [ShardingOption(s) for s in self.sharding.split()]
        if self.sharding == [ShardingOption.OFFLOAD]:
            raise ValueError(
                "`--sharding offload` can't work on its own. It needs to be added to `--sharding stage2` or "
                '`--sharding stage3`. For example, `--sharding "stage2 offload"`.'
            )
        elif len(self.sharding) > (ShardingOption.OFFLOAD in self.sharding) + 1:
            raise ValueError("`--sharding` recived too many arguments.")

        if self.sharding_degree > 0:
            warnings.warn("`sharding_degree` is deprecated, please use `sharding_parallel_degree`")
            self.sharding_parallel_degree = max(self.sharding_degree, self.sharding_parallel_degree)

        delattr(self, "sharding_degree")

        if len(self.sharding) == 0 and self.sharding_parallel_degree > 0:
            warnings.warn("`--sharding_parallel_degree` is useful only when `--sharding` is specified.")

        if paddle.distributed.get_world_size() > 1 and (
            len(self.sharding) > 0 or self.tensor_parallel_degree > 1 or self.pipeline_parallel_degree > 1
        ):
            self.use_hybrid_parallel = True

        if self.distributed_dataloader and not (self.tensor_parallel_degree > 1 or self.pipeline_parallel_degree > 1):
            warnings.warn("We set `distributed_dataloader` to False if tp_degree <= 1 and pp_degree <= 1")
            self.distributed_dataloader = False

        if self.amp_master_grad:
            if (
                self.pipeline_parallel_degree <= 1
                and self.tensor_parallel_degree <= 1
                and (not self.sharding or ShardingOption.FULL_SHARD in self.sharding)
            ):
                raise ValueError(
                    "Temporarily amp master grad only support for tensor/pipeline/sharding"
                    " (stage 1 and stage 2) parallel. Please set amp_master_grad to False."
                )
            if not (self.bf16 or self.fp16):
                logger.warning("set amp_master_grad to false since amp is disabled.")
                self.amp_master_grad = False

        if self.use_hybrid_parallel:
            world_size = paddle.distributed.get_world_size()
            tensor_parallel_degree = max(self.tensor_parallel_degree, 1)
            pipeline_parallel_degree = max(self.pipeline_parallel_degree, 1)

            assert (
                world_size % (tensor_parallel_degree * pipeline_parallel_degree) == 0
            ), f"Total world_size:{world_size} shoule be devided by tensor_parallel_degree: {self.tensor_parallel_degree} and pipeline_parallel_degree: {self.pipeline_parallel_degree}."

            if self.sharding_parallel_degree == -1:
                if len(self.sharding) > 0:
                    self.sharding_parallel_degree = world_size // (tensor_parallel_degree * pipeline_parallel_degree)

            sharding_parallel_degree = max(self.sharding_parallel_degree, 1)
            if sharding_parallel_degree == 1 and len(self.sharding) > 0:
                logger.warning("sharding_parallel_degree=1 means no sharding, please set sharding to empty!")
                self.sharding = []

            assert world_size % (sharding_parallel_degree * tensor_parallel_degree * pipeline_parallel_degree) == 0, (
                "The world size for workers should be divided by sharding_parallel_degree, tensor_parallel_degree, and pipeline_parallel_degree, "
                "sharding_parallel_degree:{sharding_parallel_degree}, tensor_parallel_degree:{tensor_parallel_degree}, "
                "pipeline_parallel_degree:{pipeline_parallel_degree}, "
                " world_size:{world_size}"
            )
            self.data_parallel_degree = world_size // (
                sharding_parallel_degree * tensor_parallel_degree * pipeline_parallel_degree
            )
            # TODO(liuzhenhai): remove this when framework is ready
            if sharding_parallel_degree > 1 and ShardingOption.SHARD_OP in self.sharding:
                assert self.data_parallel_degree == 1, "sharding stage1 can not coexist with dp for now"

            if ShardingOption.OFFLOAD in self.sharding:
                warnings.warn("`offload` is not supported NOW!")

            if pipeline_parallel_degree > 1:
                if ShardingOption.FULL_SHARD in self.sharding or ShardingOption.SHARD_GRAD_OP in self.sharding:
                    raise ValueError(
                        "pipeline parallel is not compatible for sharding stage2 or stage3, please using sharding stage1"
                    )

            # TODO use paddle.distributed.is_initialized() after paddle 2.4rc
            if not paddle.distributed.parallel.parallel_helper._is_parallel_ctx_initialized():
                strategy = fleet.DistributedStrategy()
                if pipeline_parallel_degree > 1:
                    pipeline_parallel_config = set(self.pipeline_parallel_config.split(" "))
                    for x in pipeline_parallel_config:
                        if len(x) > 0:
                            if x not in [
                                "disable_p2p_cache_shape",
                                "disable_partial_send_recv",
                                "enable_delay_scale_loss",
                                "enable_dp_comm_overlap",
                                "enable_sharding_comm_overlap",
                                "enable_timer",
                            ]:
                                raise ValueError(
                                    f"Found unknown pipeline mode config {x}, accpet config is disable_p2p_cache_shape, disable_partial_send_recv."
                                )

                    strategy.pipeline_configs = {
                        "accumulate_steps": self.gradient_accumulation_steps,
                        "micro_batch_size": self.per_device_train_batch_size,
                        "enable_partial_send_recv": "disable_partial_send_recv" not in pipeline_parallel_config,
                        "p2p_cache_shape": False if "disable_p2p_cache_shape" in pipeline_parallel_config else True,
                        # "delay_scale_loss": True, Fix ME
                    }
                    logger.info(f"PP configs:{strategy.pipeline_configs}, use master_grad: {self.amp_master_grad}")
                    dygraph_pp_configs = {
                        "delay_scale_loss": True if "enable_delay_scale_loss" in pipeline_parallel_config else False,
                        "dp_comm_overlap": "enable_dp_comm_overlap" in pipeline_parallel_config
                        and self.data_parallel_degree > 1,
                        "sharding_comm_overlap": "enable_sharding_comm_overlap" in pipeline_parallel_config
                        and self.sharding_parallel_degree > 1,
                        "enable_timer": "enable_timer" in pipeline_parallel_config,
                    }
                    if dygraph_pp_configs["dp_comm_overlap"]:
                        raise ValueError("overlap has accuracy issue")  # TODO: fix `overalap` + `delay_scale` issue

                    if self.do_eval:
                        assert (
                            self.per_device_train_batch_size * self.gradient_accumulation_steps
                            == self.per_device_eval_batch_size
                        ), (
                            "In pipeline model, the evaluation also shares same setting with training. "
                            "Please set per_device_eval_batch_size=per_device_train_batch_size * gradient_accumulation_steps."
                        )

                if tensor_parallel_degree > 1:
                    strategy.tensor_parallel_configs = {"tensor_init_seed": self.seed}

                    if " " in self.tensor_parallel_config:
                        mp_config = set(self.tensor_parallel_config.split(" "))
                    else:
                        mp_config = set(self.tensor_parallel_config.split(","))

                    for x in mp_config:
                        if len(x) > 0:
                            if x not in [
                                "enable_mp_async_allreduce",
                                "enable_mp_skip_c_identity",
                                "enable_mp_fused_linear_param_grad_add",
                            ]:
                                raise ValueError(
                                    f"Found unknown tensor parallell config {x}, "
                                    f"accept config is enable_mp_async_allreduce, enable_mp_skip_c_identity and enable_mp_fused_linear_param_grad_add"
                                )
                    try:
                        if "enable_mp_async_allreduce" in mp_config:
                            strategy.hybrid_configs["mp_configs"].mp_async_allreduce = True
                            if "enable_mp_skip_c_identity" in mp_config:
                                strategy.hybrid_configs["mp_configs"].mp_skip_c_identity = True
                            if "enable_mp_fused_linear_param_grad_add" in mp_config:
                                strategy.hybrid_configs["mp_configs"].mp_fused_linear_param_grad_add = True
                        else:
                            if "enable_mp_skip_c_identity" in mp_config:
                                warnings.warn(
                                    "enable_mp_skip_c_identity only works with enable_mp_async_allreduce. It will not work."
                                )
                            if "enable_mp_fused_linear_param_grad_add" in mp_config:
                                warnings.warn(
                                    "enable_mp_fused_linear_param_grad_add only works with enable_mp_async_allreduce. It will not work."
                                )
                    except:
                        warnings.warn(
                            "The enable_mp_async_allreduce, enable_mp_skip_c_identity and enable_mp_fused_linear_param_grad_add are not supported "
                            "by current version of Paddle. Please try latest develop Paddle."
                        )

                if self.hybrid_parallel_topo_order is None:
                    self.hybrid_parallel_topo_order = "pp_first"
                assert self.hybrid_parallel_topo_order in ["pp_first", "sharding_first"]

                def is_segment_parallel_supported():
                    import inspect

                    members = [name for (name, date) in inspect.getmembers(fleet.HybridCommunicateGroup)]
                    return "get_sep_parallel_world_size" in members

                if self.hybrid_parallel_topo_order == "pp_first":
                    if is_segment_parallel_supported():
                        order = ["dp", "pp", "sharding", "sep", "mp"]
                    else:
                        order = ["dp", "pp", "sharding", "mp"]
                if self.hybrid_parallel_topo_order == "sharding_first":
                    if is_segment_parallel_supported():
                        order = ["dp", "sharding", "pp", "sep", "mp"]
                    else:
                        order = ["dp", "sharding", "pp", "mp"]

                hybrid_configs = {
                    "dp_degree": self.data_parallel_degree,
                    "mp_degree": tensor_parallel_degree,
                    "pp_degree": pipeline_parallel_degree,
                    "sharding_degree": sharding_parallel_degree,
                    "order": order,
                }

                if pipeline_parallel_degree > 1:
                    hybrid_configs["pp_configs"] = dygraph_pp_configs
                    logger.info(f"using pipeline configs:{dygraph_pp_configs}")

                # setter once https://github.com/PaddlePaddle/Paddle/blob/b7295120b0e78b293cd7ae29706e21769d06a3cc/python/paddle/distributed/fleet/base/distributed_strategy.py#L1692
                strategy.hybrid_configs = hybrid_configs

                if sharding_parallel_degree > 1:
                    sharding_parallel_config = set(self.sharding_parallel_config.split(" "))
                    for x in sharding_parallel_config:
                        if len(x) > 0:
                            if x not in [
                                "enable_stage1_tensor_fusion",
                                "enable_stage1_overlap",
                                "enable_stage2_overlap",
                                "split_param",
                            ]:
                                raise ValueError(
                                    f"Found unknown pipeline mode config {x}, "
                                    f"accpet config is enable_stage1_tensor_fusion, enable_stage1_overlap, enable_stage2_overlap."
                                )
                    try:
                        if "split_param" in sharding_parallel_config:
<<<<<<< HEAD
                            strategy.hybrid_configs["sharding_configs"].split_param = True
                        if pipeline_parallel_degree == 1:
=======
                                strategy.hybrid_configs["sharding_configs"].split_param = True
>>>>>>> bea080c7

                        if pipeline_parallel_degree == 1:
                            strategy.hybrid_configs["sharding_configs"].tensor_fusion = (
                                True if "enable_stage1_tensor_fusion" in sharding_parallel_config else False
                            )
                            if "enable_stage1_overlap" in sharding_parallel_config:
                                strategy.hybrid_configs["sharding_configs"].comm_overlap = True
                                strategy.hybrid_configs[
                                    "sharding_configs"
                                ].accumulate_steps = self.gradient_accumulation_steps

                        else:
                            warnings.warn(
                                "For pipeline parallel with sharding, the sharding overlap and tensor fusion "
                                "should be configured in pipeline_parallel_config."
                                '"enable_stage1_tensor_fusion" and "enable_stage1_overlap" in sharding_parallel_config will be ignored.'
                            )
                    except KeyError:
                        warnings.warn(
                            "The enable_stage1_tensor_fusion or enable_stage1_overlap is not supported "
                            "by current version of Paddle. Please try latest develop Paddle."
                        )
                    if "enable_stage2_overlap" in sharding_parallel_config:
                        assert (
                            ShardingOption.SHARD_GRAD_OP in self.sharding
                        ), f"enable_stage2_overlap expects sharding=stage2, but got {self.sharding}."
                        assert self.logging_steps > 1, (
                            "The logging_steps should be greater than 1 for stage2 overlap, "
                            f"but got logging_steps={self.logging_steps}."
                        )
                fleet.init(is_collective=True, strategy=strategy)
                logger.info(strategy)
        else:
            world_size = paddle.distributed.get_world_size()
            if world_size > 1:
                if not paddle.distributed.parallel.parallel_helper._is_parallel_ctx_initialized():
                    paddle.distributed.init_parallel_env()

        if self.unified_checkpoint and not self.use_hybrid_parallel:
            logger.warning(
                "The unified_checkpoint only avaliable for hybrid_parallel. Set unified_checkpoint to False for not using hybrid_parallel."
            )
            self.unified_checkpoint = False

        if self.report_to is None:
            logger.info(
                "The default value for the training argument `--report_to` will change in v5 (from all installed "
                "integrations to none). In v5, you will need to use `--report_to all` to get the same behavior as "
                "now. You should start updating your code and make this info disappear :-)."
            )
            self.report_to = "all"
        if self.report_to == "all" or self.report_to == ["all"]:
            # Import at runtime to avoid a circular import.
            from .integrations import get_available_reporting_integrations

            self.report_to = get_available_reporting_integrations()
        elif self.report_to == "none" or self.report_to == ["none"]:
            self.report_to = []
        elif not isinstance(self.report_to, list):
            self.report_to = [self.report_to]

        if self.warmup_ratio < 0 or self.warmup_ratio > 1:
            raise ValueError("warmup_ratio must lie in range [0,1]")
        elif self.warmup_ratio > 0 and self.warmup_steps > 0:
            logger.info(
                "Both warmup_ratio and warmup_steps given, warmup_steps will override any effect of warmup_ratio during training"
            )

        if self.flatten_param_grads and self.device != "npu":
            raise ValueError("flatten_param_grads can only be used on npu devices in temporary.")

    def __str__(self):
        self_as_dict = asdict(self)
        self_as_dict = {k: f"<{k.upper()}>" if k.endswith("_token") else v for k, v in self_as_dict.items()}

        attrs_as_str = [f"{k}={v},\n" for k, v in sorted(self_as_dict.items())]
        return f"{self.__class__.__name__}(\n{''.join(attrs_as_str)})"

    __repr__ = __str__

    @property
    def train_batch_size(self) -> int:
        """
        The actual batch size for training.
        """
        train_batch_size = self.per_device_train_batch_size
        return train_batch_size

    @property
    def eval_batch_size(self) -> int:
        """
        The actual batch size for evaluation.
        """
        eval_batch_size = self.per_device_eval_batch_size
        return eval_batch_size

    @property
    def current_device(self) -> "paddle.device":
        """
        The device used by this process.
        """
        return paddle.device.get_device()

    @property
    def world_size(self):
        """
        The number of processes used in parallel.
        """
        if self.local_rank != -1:
            return paddle.distributed.get_world_size()
        return 1

    @property
    def data_parallel_rank(self):
        if self.use_hybrid_parallel:
            hcg = fleet.get_hybrid_communicate_group()
            dp_group = hcg.get_data_parallel_group()
            if dp_group.rank == -1:
                return 0
            return dp_group.rank
        else:
            return paddle.distributed.get_rank()

    @property
    def dataset_rank(self):
        if self.use_hybrid_parallel:
            return max(self.sharding_parallel_degree, 1) * self.data_parallel_rank + self.sharding_parallel_rank
        else:
            return paddle.distributed.get_rank()

    @property
    def dataset_world_size(self):
        if self.use_hybrid_parallel:
            return max(self.sharding_parallel_degree, 1) * max(self.data_parallel_degree, 1)
        else:
            return paddle.distributed.get_world_size()

    @property
    def sharding_parallel_rank(self):
        if self.use_hybrid_parallel:
            hcg = fleet.get_hybrid_communicate_group()
            sharding_group = hcg.get_sharding_parallel_group()
            return max(sharding_group.rank, 0)
        else:
            return 0

    @property
    def tensor_parallel_rank(self):
        if self.use_hybrid_parallel:
            hcg = fleet.get_hybrid_communicate_group()
            tp_group = hcg.get_model_parallel_group()
            return max(tp_group.rank, 0)
        else:
            return 0

    @property
    def pipeline_parallel_rank(self):
        if self.use_hybrid_parallel:
            hcg = fleet.get_hybrid_communicate_group()
            rank = hcg.get_stage_id()
            return max(rank, 0)
        else:
            return 0

    @property
    def optimizer_name_suffix(self):
        if self.use_hybrid_parallel:
            name = []
            if self.tensor_parallel_degree > 1:
                name.append(f"tp{self.tensor_parallel_rank:0>2d}")
            if self.pipeline_parallel_degree > 1:
                name.append(f"pp{self.pipeline_parallel_rank:0>2d}")
            if self.sharding_parallel_degree > 1:
                name.append(f"shard{self.sharding_parallel_rank:0>2d}")

            return "_".join(name)
        else:
            return None

    @property
    def weight_name_suffix(self):
        if self.use_hybrid_parallel:
            name = []
            if self.tensor_parallel_degree > 1:
                name.append(f"tp{self.tensor_parallel_rank:0>2d}")
            if self.pipeline_parallel_degree > 1:
                name.append(f"pp{self.pipeline_parallel_rank:0>2d}")
            return "_".join(name)

        else:
            return None

    def sharded_name_suffix(self, shard_id=None):
        if self.use_hybrid_parallel:
            name = []
            if self.tensor_parallel_degree > 1:
                name.append(f"tp{self.tensor_parallel_rank:0>2d}")
            if self.pipeline_parallel_degree > 1:
                name.append(f"pp{self.pipeline_parallel_rank:0>2d}")
            if self.sharding_parallel_degree > 1:
                if shard_id is None:
                    shard_id = self.sharding_parallel_rank
                assert isinstance(shard_id, int)
                name.append(f"shard{shard_id:0>2d}")
            return "_".join(name)
        else:
            return None

    @property
    def process_index(self):
        """
        The index of the current process used.
        """
        if self.local_rank != -1:
            return paddle.distributed.get_rank()
        return 0

    @property
    def local_process_index(self):
        """
        The index of the local process used.
        """
        if self.local_rank != -1:
            return self.local_rank
        return 0

    @property
    def should_log(self):
        """
        Whether or not the current process should produce log.
        """
        if self.log_on_each_node:
            return self.local_process_index == 0
        else:
            return self.process_index == 0

    @property
    def should_save(self):
        """
        Whether or not the current process should write to disk, e.g., to save models and checkpoints.

        For model state:
            work for data parallel, tensor parallel, sharding
        For optimizer state:
            work for data parallel, tensor parallel
            not work for sharding
        """
        if self.save_on_each_node:
            return self.local_process_index == 0
        else:
            return self.process_index == 0

    @property
    def should_save_model_state(self):
        """
        Whether or not the current process should write to disk, e.g., to save models and checkpoints.

        For model state:
            work for data parallel, tensor parallel, sharding
        For optimizer state:
            work for data parallel, tensor parallel
            not work for sharding
        """
        if self.save_on_each_node:
            return self.local_process_index == 0
        else:
            if self.should_save_sharding_stage1_model:
                return True
            elif self.use_hybrid_parallel:
                # save on dataset rank 0
                return self.sharding_parallel_rank == 0 and self.data_parallel_rank == 0
            else:
                return self.process_index == 0

    @property
    def _no_sync_in_gradient_accumulation(self):
        """
        Whether or not to use no_sync for the gradients when doing gradient accumulation.
        """
        return True

    @property
    def should_save_sharding_stage1_model(self):
        return (
            ShardingOption.SHARD_OP in self.sharding and self.sharding_parallel_degree > 1 and self.save_sharded_model
        )

    @property
    def should_load_sharding_stage1_model(self):
        return (
            ShardingOption.SHARD_OP in self.sharding and self.sharding_parallel_degree > 1 and self.load_sharded_model
        )

    @property
    def should_load_dataset(self):
        if not self.distributed_dataloader:
            return True
        else:
            if self.tensor_parallel_rank == 0 and self.pipeline_parallel_rank == 0:
                return True
            else:
                return False

    @contextlib.contextmanager
    def main_process_first(self, local=True, desc="work"):
        """
        A context manager for paddle distributed environment where on needs to do something on the main process, while
        blocking replicas, and when it's finished releasing the replicas.

        One such use is for `datasets`'s `map` feature which to be efficient should be run once on the main process,
        which upon completion saves a cached version of results and which then automatically gets loaded by the
        replicas.

        Args:
            local (`bool`, *optional*, defaults to `True`):
                if `True` first means process of rank 0 of each node if `False` first means process of rank 0 of node
                rank 0 In multi-node environment with a shared filesystem you most likely will want to use
                `local=False` so that only the main process of the first node will do the processing. If however, the
                filesystem is not shared, then the main process of each node will need to do the processing, which is
                the default behavior.
            desc (`str`, *optional*, defaults to `"work"`):
                a work description to be used in debug logs

        """
        if self.world_size > 1:
            if local:
                is_main_process = self.local_process_index == 0
                main_process_desc = "main local process"
            else:
                is_main_process = self.process_index == 0
                main_process_desc = "main process"

            try:
                if not is_main_process:
                    # tell all replicas to wait
                    logger.debug(f"{self.process_index}: waiting for the {main_process_desc} to perform {desc}")
                    paddle.distributed.barrier()
                yield
            finally:
                if is_main_process:
                    # the wait is over
                    logger.debug(f"{self.process_index}: {main_process_desc} completed {desc}, releasing all replicas")
                    paddle.distributed.barrier()
        else:
            yield

    def get_warmup_steps(self, num_training_steps: int):
        """
        Get number of steps used for a linear warmup.
        """
        warmup_steps = (
            self.warmup_steps if self.warmup_steps > 0 else math.ceil(num_training_steps * self.warmup_ratio)
        )
        return warmup_steps

    def to_dict(self):
        """
        Serializes this instance while replace `Enum` by their values (for JSON serialization support). It obfuscates
        the token values by removing their value.
        """
        d = asdict(self)
        for k, v in d.items():
            if isinstance(v, Enum):
                d[k] = v.value
            if isinstance(v, list) and len(v) > 0 and isinstance(v[0], Enum):
                d[k] = [x.value for x in v]
            if k.endswith("_token"):
                d[k] = f"<{k.upper()}>"
        return d

    def to_json_string(self):
        """
        Serializes this instance to a JSON string.
        """
        return json.dumps(self.to_dict(), indent=2)

    def to_sanitized_dict(self) -> Dict[str, Any]:
        """
        Sanitized serialization
        """
        d = self.to_dict()
        d = {**d, **{"train_batch_size": self.train_batch_size, "eval_batch_size": self.eval_batch_size}}

        valid_types = [bool, int, float, str]
        valid_types.append(paddle.Tensor)

        return {k: v if type(v) in valid_types else str(v) for k, v in d.items()}

    def print_config(self, args=None, key=""):
        """
        print all config values.
        """
        logger.info("=" * 60)
        if args is None:
            args = self
            key = "Training"

        import paddlenlp

        logger.info("{:^40}".format("{} Configuration Arguments".format(key)))
        logger.info("{:30}: {}".format("paddle commit id", paddle.version.commit))
        logger.info("{:30}: {}".format("paddlenlp commit id", paddlenlp.version.commit))

        for a in dir(args):
            if a[:2] != "__":  # don't print double underscore methods
                v = getattr(args, a)
                if not isinstance(v, types.MethodType):
                    logger.info("{:30}: {}".format(a, v))

        logger.info("")<|MERGE_RESOLUTION|>--- conflicted
+++ resolved
@@ -1009,12 +1009,7 @@
                                 )
                     try:
                         if "split_param" in sharding_parallel_config:
-<<<<<<< HEAD
                             strategy.hybrid_configs["sharding_configs"].split_param = True
-                        if pipeline_parallel_degree == 1:
-=======
-                                strategy.hybrid_configs["sharding_configs"].split_param = True
->>>>>>> bea080c7
 
                         if pipeline_parallel_degree == 1:
                             strategy.hybrid_configs["sharding_configs"].tensor_fusion = (
@@ -1032,7 +1027,7 @@
                                 "should be configured in pipeline_parallel_config."
                                 '"enable_stage1_tensor_fusion" and "enable_stage1_overlap" in sharding_parallel_config will be ignored.'
                             )
-                    except KeyError:
+                    except (KeyError, AttributeError):
                         warnings.warn(
                             "The enable_stage1_tensor_fusion or enable_stage1_overlap is not supported "
                             "by current version of Paddle. Please try latest develop Paddle."
