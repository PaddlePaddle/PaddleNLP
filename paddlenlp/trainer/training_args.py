--- conflicted
+++ resolved
@@ -182,20 +182,17 @@
         fp16_opt_level (`str`, *optional*, defaults to 'O1'):
             For `fp16` training,  AMP optimization level selected in ['O0', 'O1', 'O2']. See details at
             https://www.paddlepaddle.org.cn/documentation/docs/zh/develop/api/paddle/amp/auto_cast_cn.html
-<<<<<<< HEAD
         amp_custom_black_list (`List[str]`, *optional*, defaults to `None`):
             The custom black_list. The set of ops that support fp16/bf16 calculation and are considered numerically-dangerous
             and whose effects may also be observed in downstream ops. These ops will not be converted to fp16/bf16.
         amp_custom_white_list (`List[str]`, *optional*, defaults to `None`):
             The custom white_list. It’s the set of ops that support fp16/bf16 calculation and are considered numerically-safe and
              performance-critical. These ops will be converted to fp16/bf16.
-=======
         amp_master_grad (`bool`, *optional*, defaults to `False`):
             For amp opt level=’O2’, whether to use float32 weight gradients
             for calculations such as gradient clipping, weight decay, and weight updates. If master_grad is enabled,
             the weight gradients will be float32 dtype after the backpropagation. Default is False, there is only float16 weight gradients.
             Note: only support model parallel and pipeline parallel for now !!!
->>>>>>> 20c94a2c
         sharding (`str`, *optional*, defaults to ``):
             Whether or not to use Paddle Sharding Data Parallel training (in distributed training
             only). The base option should be `stage1`, `stage2` or `stage3` and you can add
