--- conflicted
+++ resolved
@@ -1008,6 +1008,11 @@
                                     f"accpet config is enable_stage1_tensor_fusion, enable_stage1_overlap, enable_stage2_overlap."
                                 )
                     try:
+                        if "split_param" in sharding_parallel_config:
+                            strategy.hybrid_configs[
+                                "sharding_configs"
+                            ].accumulate_steps.split_param = True
+
                         if pipeline_parallel_degree == 1:
                             strategy.hybrid_configs["sharding_configs"].tensor_fusion = (
                                 True if "enable_stage1_tensor_fusion" in sharding_parallel_config else False
@@ -1023,23 +1028,7 @@
                                 "should be configured in pipeline_parallel_config."
                                 '"enable_stage1_tensor_fusion" and "enable_stage1_overlap" in sharding_parallel_config will be ignored.'
                             )
-<<<<<<< HEAD
-                        strategy.hybrid_configs["sharding_configs"].tensor_fusion = (
-                            True if "enable_stage1_tensor_fusion" in sharding_parallel_config else False
-                        )
-                        if "split_param" in sharding_parallel_config:
-                            strategy.hybrid_configs[
-                                "sharding_configs"
-                            ].accumulate_steps.split_param = True
-                        if "enable_stage1_overlap" in sharding_parallel_config:
-                            strategy.hybrid_configs["sharding_configs"].comm_overlap = True
-                            strategy.hybrid_configs[
-                                "sharding_configs"
-                            ].accumulate_steps = self.gradient_accumulation_steps
                     except (KeyError, AttributeError):
-=======
-                    except KeyError:
->>>>>>> 6db37260
                         warnings.warn(
                             "The enable_stage1_tensor_fusion or enable_stage1_overlap is not supported "
                             "by current version of Paddle. Please try latest develop Paddle."
