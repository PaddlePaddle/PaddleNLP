# Copyright 2020-present the HuggingFace Inc. team.
# Copyright 2020 The HuggingFace Team. All rights reserved.
#
# Licensed under the Apache License, Version 2.0 (the "License");
# you may not use this file except in compliance with the License.
# You may obtain a copy of the License at
#
#     http://www.apache.org/licenses/LICENSE-2.0
#
# Unless required by applicable law or agreed to in writing, software
# distributed under the License is distributed on an "AS IS" BASIS,
# WITHOUT WARRANTIES OR CONDITIONS OF ANY KIND, either express or implied.
# See the License for the specific language governing permissions and
# limitations under the License.

# This file is modified from
#  https://github.com/huggingface/transformers/blob/main/src/transformers/training_args.py

import contextlib
import json
import math
import os
import types
import warnings
from dataclasses import asdict, dataclass, field
from enum import Enum
from typing import Any, Dict, List, Optional

import paddle
from paddle.distributed import fleet

from ..utils.log import logger
from .trainer_utils import (
    IntervalStrategy,
    OptimizerNames,
    SchedulerType,
    ShardingOption,
)

__all__ = [
    "default_logdir",
    "TrainingArguments",
]


def default_logdir() -> str:
    """
    Same default
    """
    import socket
    from datetime import datetime

    current_time = datetime.now().strftime("%b%d_%H-%M-%S")
    return os.path.join("runs", current_time + "_" + socket.gethostname())


@dataclass
class TrainingArguments:
    """
    TrainingArguments is the subset of the arguments we use in our example scripts **which relate to the training loop
    itself**.

    Using [`PdArgumentParser`] we can turn this class into
    [argparse](https://docs.python.org/3/library/argparse#module-argparse) arguments that can be specified on the
    command line.

    Parameters:
        output_dir (`str`):
            The output directory where the model predictions and checkpoints will be written.
        overwrite_output_dir (`bool`, *optional*, defaults to `False`):
            If `True`, overwrite the content of the output directory. Use this to continue training if `output_dir`
            points to a checkpoint directory.
        do_train (`bool`, *optional*, defaults to `False`):
            Whether to run training or not. This argument is not directly used by [`Trainer`], it's intended to be used
            by your training/evaluation scripts instead. See the [example
            scripts](https://github.com/PaddlePaddle/PaddleNLP/tree/develop/examples) for more details.
        do_eval (`bool`, *optional*):
            Whether to run evaluation on the validation set or not. Will be set to `True` if `evaluation_strategy` is
            different from `"no"`. This argument is not directly used by [`Trainer`], it's intended to be used by your
            training/evaluation scripts instead. See the [example
            scripts](https://github.com/PaddlePaddle/PaddleNLP/tree/develop/examples) for more details.
        do_predict (`bool`, *optional*, defaults to `False`):
            Whether to run predictions on the test set or not. This argument is not directly used by [`Trainer`], it's
            intended to be used by your training/evaluation scripts instead. See the [example
            scripts](https://github.com/PaddlePaddle/PaddleNLP/tree/develop/examples) for more details.
        do_export (`bool`, *optional*, defaults to `False`):
            Whether to export inference model or not. This argument is not directly used by [`Trainer`], it's
            intended to be used by your training/evaluation scripts instead.
        evaluation_strategy (`str` or [`~trainer_utils.IntervalStrategy`], *optional*, defaults to `"no"`):
            The evaluation strategy to adopt during training. Possible values are:

                - `"no"`: No evaluation is done during training.
                - `"steps"`: Evaluation is done (and logged) every `eval_steps`.
                - `"epoch"`: Evaluation is done at the end of each epoch.

        prediction_loss_only (`bool`, *optional*, defaults to `False`):
            When performing evaluation and generating predictions, only returns the loss.
        per_device_train_batch_size (`int`, *optional*, defaults to 8):
            The batch size per GPU core/CPU for training.
        per_device_eval_batch_size (`int`, *optional*, defaults to 8):
            The batch size per GPU core/CPU for evaluation.
        gradient_accumulation_steps (`int`, *optional*, defaults to 1):
            Number of updates steps to accumulate the gradients for, before performing a backward/update pass.

            <Tip warning={true}>

            When using gradient accumulation, one step is counted as one step with backward pass. Therefore, logging,
            evaluation, save will be conducted every `gradient_accumulation_steps * xxx_step` training examples.

            </Tip>

        eval_accumulation_steps (`int`, *optional*):
            Number of predictions steps to accumulate the output tensors for, before moving the results to the CPU. If
            left unset, the whole predictions are accumulated on GPU/TPU before being moved to the CPU (faster but
            requires more memory).
        learning_rate (`float`, *optional*, defaults to 5e-5):
            The initial learning rate for [`AdamW`] optimizer.
        weight_decay (`float`, *optional*, defaults to 0):
            The weight decay to apply (if not zero) to all layers except all bias and LayerNorm weights in [`AdamW`]
            optimizer.
        adam_beta1 (`float`, *optional*, defaults to 0.9):
            The beta1 hyperparameter for the [`AdamW`] optimizer.
        adam_beta2 (`float`, *optional*, defaults to 0.999):
            The beta2 hyperparameter for the [`AdamW`] optimizer.
        adam_epsilon (`float`, *optional*, defaults to 1e-8):
            The epsilon hyperparameter for the [`AdamW`] optimizer.
        max_grad_norm (`float`, *optional*, defaults to 1.0):
            Maximum gradient norm (for gradient clipping).
        num_train_epochs(`float`, *optional*, defaults to 3.0):
            Total number of training epochs to perform (if not an integer, will perform the decimal part percents of
            the last epoch before stopping training).
        max_steps (`int`, *optional*, defaults to -1):
            If set to a positive number, the total number of training steps to perform. Overrides `num_train_epochs`.
            In case of using a finite iterable dataset the training may stop before reaching the set number of steps
            when all data is exhausted
        lr_scheduler_type (`str` or [`SchedulerType`], *optional*, defaults to `"linear"`):
            The scheduler type to use. See the documentation of [`SchedulerType`] for all possible values.
        warmup_ratio (`float`, *optional*, defaults to 0.0):
            Ratio of total training steps used for a linear warmup from 0 to `learning_rate`.
        warmup_steps (`int`, *optional*, defaults to 0):
            Number of steps used for a linear warmup from 0 to `learning_rate`. Overrides any effect of `warmup_ratio`.
        num_cycles (`float`, *optional*, defaults to 0.5):
            The number of waves in the cosine scheduler.
        lr_end (`float`, *optional*, defaults to 1e-7):
            The end LR used in the polynomial scheduler.
        power (`float`, *optional*, defaults to 1.0):
            The power factor used in the polynomial scheduler.

        log_on_each_node (`bool`, *optional*, defaults to `True`):
            In multinode distributed training, whether to log using `log_level` once per node, or only on the main
            node.
        logging_dir (`str`, *optional*):
            log directory. Will default to *output_dir/runs/**CURRENT_DATETIME_HOSTNAME***.
        logging_strategy (`str` or [`~trainer_utils.IntervalStrategy`], *optional*, defaults to `"steps"`):
            The logging strategy to adopt during training. Possible values are:

                - `"no"`: No logging is done during training.
                - `"epoch"`: Logging is done at the end of each epoch.
                - `"steps"`: Logging is done every `logging_steps`.

        logging_first_step (`bool`, *optional*, defaults to `False`):
            Whether to log and evaluate the first `global_step` or not.
        logging_steps (`int`, *optional*, defaults to 500):
            Number of update steps between two logs if `logging_strategy="steps"`.
        save_strategy (`str` or [`~trainer_utils.IntervalStrategy`], *optional*, defaults to `"steps"`):
            The checkpoint save strategy to adopt during training. Possible values are:

                - `"no"`: No save is done during training.
                - `"epoch"`: Save is done at the end of each epoch.
                - `"steps"`: Save is done every `save_steps`.
        save_steps (`int`, *optional*, defaults to 500):
            Number of updates steps before two checkpoint saves if `save_strategy="steps"`.
        save_total_limit (`int`, *optional*):
            If a value is passed, will limit the total amount of checkpoints. Deletes the older checkpoints in
            `output_dir`.
        save_on_each_node (`bool`, *optional*, defaults to `False`):
            When doing multi-node distributed training, whether to save models and checkpoints on each node, or only on
            the main one.

            This should not be activated when the different nodes use the same storage as the files will be saved with
            the same names for each node.
        no_cuda (`bool`, *optional*, defaults to `False`):
            Whether to not use CUDA even when it is available or not.
        seed (`int`, *optional*, defaults to 42):
            Random seed that will be set at the beginning of training. To ensure reproducibility across runs, use the
            [`~Trainer.model_init`] function to instantiate the model if it has some randomly initialized parameters.
        fp16 (`bool`, *optional*, defaults to `False`):
            Whether to use fp16 16-bit (mixed) precision training instead of 32-bit training.
        fp16_opt_level (`str`, *optional*, defaults to 'O1'):
            For `fp16` training,  AMP optimization level selected in ['O0', 'O1', 'O2']. See details at
            https://www.paddlepaddle.org.cn/documentation/docs/zh/develop/api/paddle/amp/auto_cast_cn.html
        amp_custom_black_list (`List[str]`, *optional*, defaults to `None`):
            The custom black_list. The set of ops that support fp16/bf16 calculation and are considered numerically-dangerous
            and whose effects may also be observed in downstream ops. These ops will not be converted to fp16/bf16.
        amp_custom_white_list (`List[str]`, *optional*, defaults to `None`):
            The custom white_list. It’s the set of ops that support fp16/bf16 calculation and are considered numerically-safe and
             performance-critical. These ops will be converted to fp16/bf16.
        amp_master_grad (`bool`, *optional*, defaults to `False`):
            For amp opt level=’O2’, whether to use float32 weight gradients
            for calculations such as gradient clipping, weight decay, and weight updates. If master_grad is enabled,
            the weight gradients will be float32 dtype after the backpropagation. Default is False, there is only float16 weight gradients.
            Note: only support model parallel and pipeline parallel for now !!!
        sharding (`str`, *optional*, defaults to ``):
            Whether or not to use Paddle Sharding Data Parallel training (in distributed training
            only). The base option should be `stage1`, `stage2` or `stage3` and you can add
            CPU-offload to `stage2` or `stage3` like this: `stage2 offload` or `stage3 offload`.
            Each stage means:
                stage1 : optimizer state segmentation
                stage2 : optimizer state + gradient segmentation
                stage3 : parameter + gradient + optimizer state segmentation
                offload : offload parameters to cpu
        sharding_parallel_degree (`int`, *optional*, defaults to `-1`)
            Sharding parameter in certain cards group. For example, aussume we use 2 machines each with 8 cards,
            then set sharding_parallel_degree=8, sharding will only communication inside machine.
            default -1 means sharding parameters between all workers.
        tensor_parallel_degree (`int`, *optional*, defaults to `-1`)
            Tensor parallelism is parallel technique proposed in (https://arxiv.org/pdf/2104.04473.pdf see 2.3 Tensor Model Parallelism).
            This technique splits one transformer layer into multi-cards (For examples, tensor_parallel_degree=4, will split a layer to 4-parts)
            tensor_parallel_degree means split the transformer layer to how many parts.
            default -1 for not use tensor parallel,  Suggest tensor_parallel_degree<=8 for better proformance.
            Note, this need model support in source code, currently GPT/BLOOM/LLAMA/BLOOM/CLM/CHATGLM is supported.
        pipeline_parallel_degree (`int`, *optional*, defaults to `-1`)
            Pipeline parallelism is parallel technique proposed in (https://arxiv.org/pdf/2104.04473.pdf see 2.2 Pipeline Model Parallelism).
            Pipeline parallelism assigns multi-transformer layers to different cards, the micro batch data stream passed between cards like pipelines.
            pipeline_parallel_degree means split all transformer layers to how many stages.
            default -1 for not use pipeline parallel.
            Note. this need model support in source code, see llama modeling_pp.py file
        sep_parallel_degree (`int`, *optional*, defaults to `-1`)(
            The paddle sequence parallel strategy. It can reduce the GPU memory of activation to 1/sep, and it is orthogonal to
            data parallel, sharding stage1, tensor parallel and pipeline parallel strategy.
        )
        tensor_parallel_config (`str`, *optional*)(
            Some additional configs which affect model parallel performance, we provide some option to config it.
            following config is support:
              enable_mp_async_allreduce, it supports all_reduce(dx) overlap with matmul(dw) in ColumnParallelLinear backward when it set True, which can accelerate model parallel performance.
              enable_mp_skip_c_identity, it supports skip c_identity in ColumnParallelLinear and RowParallelLinear. It only works when set mp_async_allreduce is True. It can accelerate model parallel further.
              enable_mp_fused_linear_param_grad_add, it supports fused_linear_param_grad_add in ColumnParallelLinear (cuda >= 11.6). It only works when mp_async_allreduce is true. It can accelerate model parallel further.
        pipeline_parallel_config (`str`, *optional*)(
            Some additional config it highly affect the useage of pipeline parallel, we provide some option to config it.
            following config is support:
              disable_p2p_cache_shape, if you max sequence length is varying, please set disable_p2p_cache_shape.
              disable_partial_send_recv, optmize send speed for tensor parallel.
              enable_delay_scale_loss, accumulate gradients util optimizer step, all gradients div by inner pipeline accumute step. instead of div accumute step on loss directly.
              enable_dp_comm_overlap, fuse data parallel gradient communication.
              enable_sharding_comm_overlap, fuse sharding stage 1 parallel gradient communication.
        sharding_parallel_config (`str`, *optional*)(
            Some additional config it highly affect the useage of sharding parallel, we provide some option to config it.
            following config is support:
              enable_stage1_tensor_fusion, fuse small tensors into big tensor chunks to accelerate communications, may increase memory occupation
              enable_stage1_overlap, fuse small tensors into big tensor chunks to accelerate communications and do communication overlap with backward computation, may harm the backward speed
              enable_stage2_overlap, overlap stage2 NCCL communication with computation. There are some constraints for the overlap, such as the logging_step should be bigger than 1 for broadcast overlap and no other sync could be called during the training for broadcast overlap.
        recompute (`bool`, *optional*, defaults to `False`):
            Recompute the forward pass to calculate gradients. Used for saving memory.
            Only support for networks with transformer blocks.
        scale_loss (`float`,  *optional*, defaults to 32768):
            The value of initial scale_loss for fp16. (default: 32768)
        local_rank (`int`, *optional*, defaults to -1):
            Rank of the process during distributed training.
        dataloader_drop_last (`bool`, *optional*, defaults to `False`):
            Whether to drop the last incomplete batch (if the length of the dataset is not divisible by the batch size)
            or not.
        eval_steps (`int`, *optional*):
            Number of update steps between two evaluations if `evaluation_strategy="steps"`. Will default to the same
            value as `logging_steps` if not set.
        max_evaluate_steps (`int`, *optional*, defaults to -1):
            If set to a positive number, the total number of evaluation steps to perform.
        dataloader_num_workers (`int`, *optional*, defaults to 0):
            Number of subprocesses to use for data loading. 0 means that the data will be loaded in the
            main process.
        past_index (`int`, *optional*, defaults to -1):
            Some models like TransformerXL or XLNet can make use of the past hidden states for their predictions.
            If this argument is set to a positive int, the `Trainer` will use the corresponding output (usually index 2) as
            the past state and feed it to the model at the next training step under the keyword argument `mems`.
        run_name (`str`, *optional*):
            A descriptor for the run. Typically used for logging.
        disable_tqdm (`bool`, *optional*):
            Whether or not to disable the tqdm progress bars and table of metrics. Will default to `True` if the logging
            level is set to warn or lower (default), `False` otherwise.
        remove_unused_columns (`bool`, *optional*, defaults to `True`):
            If using `datasets.Dataset` datasets, whether or not to automatically remove the columns unused by the
            model forward method.
        label_names (`List[str]`, *optional*):
            The list of keys in your dictionary of inputs that correspond to the labels.
            Will eventually default to `["labels"]` except if the model used is one of the `XxxForQuestionAnswering` in
            which case it will default to `["start_positions", "end_positions"]`.
        load_best_model_at_end (`bool`, *optional*, defaults to `False`):
            Whether or not to load the best model found during training at the end of training.

            <Tip>

            When set to `True`, the parameters `save_strategy` needs to be the same as `eval_strategy`, and in the case
            it is "steps", `save_steps` must be a round multiple of `eval_steps`.

            </Tip>

        metric_for_best_model (`str`, *optional*):
            Use in conjunction with `load_best_model_at_end` to specify the metric to use to compare two different
            models. Must be the name of a metric returned by the evaluation with or without the prefix `"eval_"`. Will
            default to `"loss"` if unspecified and `load_best_model_at_end=True` (to use the evaluation loss).

            If you set this value, `greater_is_better` will default to `True`. Don't forget to set it to `False` if
            your metric is better when lower.
        greater_is_better (`bool`, *optional*):
            Use in conjunction with `load_best_model_at_end` and `metric_for_best_model` to specify if better models
            should have a greater metric or not. Will default to:

            - `True` if `metric_for_best_model` is set to a value that isn't `"loss"` or `"eval_loss"`.
            - `False` if `metric_for_best_model` is not set, or set to `"loss"` or `"eval_loss"`.
        ignore_data_skip (`bool`, *optional*, defaults to `False`):
            When resuming training, whether or not to skip the epochs and batches to get the data loading at the same
            stage as in the previous training. If set to `True`, the training will begin faster (as that skipping step
            can take a long time) but will not yield the same results as the interrupted training would have.
        optim (`str` or [`training_args.OptimizerNames`], *optional*, defaults to `"adamw"`):
            The optimizer to use: adamw, or adafactor.
        length_column_name (`str`, *optional*, defaults to `"length"`):
            Column name for precomputed lengths. If the column exists, grouping by length will use these values rather
            than computing them on train startup. Ignored unless `group_by_length` is `True` and the dataset is an
            instance of `Dataset`.
        report_to (`str` or `List[str]`, *optional*, defaults to `"visualdl"`):
            The list of integrations to report the results and logs to. Supported platforms is `"visualdl"`.
            `"none"` for no integrations.
        resume_from_checkpoint (`str`, *optional*):
            The path to a folder with a valid checkpoint for your model. This argument is not directly used by
            [`Trainer`], it's intended to be used by your training/evaluation scripts instead. See the [example
            scripts](https://github.com/PaddlePaddle/PaddleNLP/tree/develop/examples) for more details.
        flatten_param_grads (`bool`, *optional*):
            Whether use flatten_param_grads method in optimizer, only used on NPU devices. Default is `False`.
        skip_profile_timer (`bool`, *optional*):
            Whether skip profile timer, timer will record time usage of forward/ backward/ step, etc.
        distributed_dataloader (`bool`, *optional*):
            Whether to use distributed dataloader. Default is `False`.
    """

    output_dir: str = field(
        metadata={"help": "The output directory where the model predictions and checkpoints will be written."},
    )
    overwrite_output_dir: bool = field(
        default=False,
        metadata={
            "help": (
                "Overwrite the content of the output directory. "
                "Use this to continue training if output_dir points to a checkpoint directory."
            )
        },
    )

    do_train: bool = field(default=False, metadata={"help": "Whether to run training."})
    do_eval: bool = field(default=False, metadata={"help": "Whether to run eval on the dev set."})
    do_predict: bool = field(default=False, metadata={"help": "Whether to run predictions on the test set."})
    do_export: bool = field(default=False, metadata={"help": "Whether to export infernece model."})
    evaluation_strategy: IntervalStrategy = field(
        default="no",
        metadata={"help": "The evaluation strategy to use."},
    )
    prediction_loss_only: bool = field(
        default=False,
        metadata={"help": "When performing evaluation and predictions, only returns the loss."},
    )

    per_device_train_batch_size: int = field(default=8, metadata={"help": "Batch size per GPU core/CPU for training."})
    per_device_eval_batch_size: int = field(
        default=8, metadata={"help": "Batch size per GPU core/CPU for evaluation."}
    )

    gradient_accumulation_steps: int = field(
        default=1,
        metadata={"help": "Number of updates steps to accumulate before performing a backward/update pass."},
    )
    eval_accumulation_steps: Optional[int] = field(
        default=None,
        metadata={"help": "Number of predictions steps to accumulate before moving the tensors to the CPU."},
    )

    learning_rate: float = field(default=5e-5, metadata={"help": "The initial learning rate for AdamW."})
    weight_decay: float = field(default=0.0, metadata={"help": "Weight decay for AdamW if we apply some."})
    adam_beta1: float = field(default=0.9, metadata={"help": "Beta1 for AdamW optimizer"})
    adam_beta2: float = field(default=0.999, metadata={"help": "Beta2 for AdamW optimizer"})
    adam_epsilon: float = field(default=1e-8, metadata={"help": "Epsilon for AdamW optimizer."})
    max_grad_norm: float = field(default=1.0, metadata={"help": "Max gradient norm."})

    num_train_epochs: float = field(default=3.0, metadata={"help": "Total number of training epochs to perform."})
    max_steps: int = field(
        default=-1,
        metadata={"help": "If > 0: set total number of training steps to perform. Override num_train_epochs."},
    )
    lr_scheduler_type: str = field(
        default="linear",
        metadata={"help": "The scheduler type to use. suppor linear, cosine, constant, constant_with_warmup"},
    )
    warmup_ratio: float = field(
        default=0.0, metadata={"help": "Linear warmup over warmup_ratio fraction of total steps."}
    )
    warmup_steps: int = field(default=0, metadata={"help": "Linear warmup over warmup_steps."})
    num_cycles: float = field(default=0.5, metadata={"help": "The number of waves in the cosine scheduler."})
    lr_end: float = field(default=1e-7, metadata={"help": "The end LR in the polynomial scheduler."})
    power: float = field(default=1.0, metadata={"help": "The power factor in the polynomial scheduler."})

    log_on_each_node: bool = field(
        default=True,
        metadata={
            "help": "When doing a multinode distributed training, whether to log once per node or just once on the main node."
        },
    )
    logging_dir: Optional[str] = field(default=None, metadata={"help": "VisualDL log dir."})
    logging_strategy: IntervalStrategy = field(
        default="steps",
        metadata={"help": "The logging strategy to use."},
    )
    logging_first_step: bool = field(default=False, metadata={"help": "Log the first global_step"})
    logging_steps: int = field(default=500, metadata={"help": "Log every X updates steps."})

    save_strategy: IntervalStrategy = field(
        default="steps",
        metadata={"help": "The checkpoint save strategy to use."},
    )
    save_steps: int = field(default=500, metadata={"help": "Save checkpoint every X updates steps."})
    save_total_limit: Optional[int] = field(
        default=None,
        metadata={
            "help": (
                "Limit the total amount of checkpoints. "
                "Deletes the older checkpoints in the output_dir. Default is unlimited checkpoints"
            )
        },
    )
    save_on_each_node: bool = field(
        default=False,
        metadata={
            "help": "When doing multi-node distributed training, whether to save models and checkpoints on each node, or only on the main one"
        },
    )
    no_cuda: bool = field(default=False, metadata={"help": "Do not use CUDA even when it is available"})
    seed: int = field(default=42, metadata={"help": "Random seed that will be set at the beginning of training."})

    bf16: bool = field(
        default=False,
        metadata={
            "help": (
                "Whether to use bf16 (mixed) precision instead of 32-bit. Requires Ampere or higher NVIDIA"
                " architecture or using CPU (no_cuda). This is an experimental API and it may change."
            )
        },
    )
    fp16: bool = field(
        default=False,
        metadata={"help": "Whether to use fp16 (mixed) precision instead of 32-bit"},
    )
    fp16_opt_level: str = field(
        default="O1",
        metadata={
            "help": (
                "For fp16: AMP optimization level selected in ['O0', 'O1', and 'O2']. "
                "See details at https://www.paddlepaddle.org.cn/documentation/docs/zh/develop/api/paddle/amp/auto_cast_cn.html"
            )
        },
    )
    amp_master_grad: bool = field(
        default=False,
        metadata={
            "help": "amp_master_grad (bool, optional) – For amp opt level=’O2’, whether to use float32 weight gradients "
            " for calculations such as gradient clipping, weight decay, and weight updates. If master_grad is enabled,"
            " the weight gradients will be float32 dtype after the backpropagation. Default is False, there is only float16 weight gradients."
            "Note: only support model parallel and pipeline parallel for now !!!"
        },
    )
    bf16_full_eval: bool = field(
        default=False,
        metadata={
            "help": (
                "Whether to use full bfloat16 evaluation instead of 32-bit. This is an experimental API and it may"
                " change."
            )
        },
    )
    fp16_full_eval: bool = field(
        default=False,
        metadata={"help": "Whether to use full float16 evaluation instead of 32-bit"},
    )

    amp_custom_black_list: Optional[List[str]] = field(
        default=None,
        metadata={
            "help": "The set of ops that support fp16/bf16 calculation and are considered numerically-dangerous and whose effects may also be observed in downstream ops."
        },
    )
    amp_custom_white_list: Optional[List[str]] = field(
        default=None,
        metadata={
            "help": "The the set of ops that support fp16/bf16 calculation and are considered numerically-safe and performance-critical. These ops will be converted to fp16/bf16."
        },
    )

    sharding: str = field(
        default="",
        metadata={
            "help": (
                "Whether or not to use Paddle Sharding Data Parallel training (in distributed training"
                " only). The base option should be `stage1`, `stage2` or `stage3` and you can add"
                " CPU-offload to `stage2` or `stage3` like this: stage2 offload` or `stage3"
                " offload`. "
            )
        },
    )
    sharding_degree: int = field(  # Alias for sharding_parallel_degree
        default=-1,
        metadata={"help": ("@deprecated Please use sharding_parallel_degree. ")},
    )
    sharding_parallel_degree: int = field(
        default=-1,
        metadata={
            "help": (
                "Sharding parameter in certain cards group. For example, aussume we use 2 machines each with 8 cards, "
                "then set sharding_degree=8, sharding will only communication inside machine. "
                "default -1 means sharding parameters between all workers."
            )
        },
    )
    save_sharded_model: bool = field(
        default=False,
        metadata={
            "help": (
                "When use sharding stage1 and set save_sharded_model True, each shanding rank only save part of the model. It reduce time to save the model."
            )
        },
    )

    load_sharded_model: bool = field(
        default=False,
        metadata={
            "help": (
                "When use sharding stage1 and set load_sharded_model True, it means loading the sharded model. The sharded model is saved when we set save_sharded_model True."
            )
        },
    )
    tensor_parallel_degree: int = field(
        default=-1,
        metadata={
            "help": (
                "Tensor parallelism is parallel technique proposed in (https://arxiv.org/pdf/2104.04473.pdf see 2.3 Tensor Model Parallelism). "
                "This techique splits one transformer layer into multi-cards (For examples, tensor_parallel_degree=4, will split a layer to 4-parts) "
                "tensor_parallel_degree means split the transformer layer to how many parts."
                "default -1 for not use tensor parallel,  Suggest tensor_parallel_degree<=8 for better proformance."
                "Note, this need model support in source code, currently GPT/BLOOM/LLAMA/BLOOM/CLM/CHATGLM is supported. "
            )
        },
    )
    pipeline_parallel_degree: int = field(
        default=-1,
        metadata={
            "help": (
                "Pipeline parallelism is parallel technique proposed in (https://arxiv.org/pdf/2104.04473.pdf see 2.2 Pipeline Model Parallelism). "
                "Pipeline parallelism assigns multi-transformer layers to different cards, the micro batch data stream passed between cards like pipelines."
                "pipeline_parallel_degree means split all transformer layers to how many stages."
                "default -1 for not use pipeline parallel."
                "Note. this need model support in source code, see llama modeling_pp.py file"
            )
        },
    )
    sep_parallel_degree: int = field(
        default=-1,
        metadata={
            "help": (
                "The paddle sequence parallel strategy. It can reduce the GPU memory of activation to 1/sep, and it is orthogonal to "
                "data parallel, sharding stage1, tensor parallel and pipeline parallel strategy. "
            )
        },
    )
    tensor_parallel_config: str = field(
        default="",
        metadata={
            "help": (
                "Some additional configs which affect model parallel performance, we provide some option to config it."
                "following config is support:\n"
                "enable_mp_async_allreduce, it supports all_reduce(dx) overlap with matmul(dw) in ColumnParallelLinear backward when it set True, which can accelerate model parallel performance. \n"
                "enable_mp_skip_c_identity, it supports skip c_identity in ColumnParallelLinear and RowParallelLinear. It only works when set mp_async_allreduce is True. It can accelerate model parallel further.\n"
                "enable_mp_fused_linear_param_grad_add, it supports fused_linear_param_grad_add in ColumnParallelLinear (cuda >= 11.6). It only works when mp_async_allreduce is true.  It can accelerate model parallel further."
            )
        },
    )
    pipeline_parallel_config: str = field(
        default="",
        metadata={
            "help": (
                "Some additional config it highly affect the useage of pipeline parallel, we provide some option to config it."
                "following config is support:\n"
                "disable_p2p_cache_shape, if you max sequence length is varying, please set disable_p2p_cache_shape. \n"
                "disable_partial_send_recv, optmize send speed for tensor parallel.\n"
                "enable_delay_scale_loss, accumulate gradients util optimizer step, all gradients div by inner pipeline accumute step. instead of div accumute step on loss directly.\n"
                "enable_dp_comm_overlap, fuse data parallel gradient communication. \n"
                "enable_sharding_comm_overlap, fuse sharding stage 1 parallel gradient communication. \n"
            )
        },
    )
    sharding_parallel_config: str = field(
        default="",
        metadata={
            "help": (
                "Some additional config it highly affect the useage of sharding parallel, we provide some option to config it."
                "following config is support: \n"
                "enable_stage1_tensor_fusion, fuse small tensors into big tensor chunks to accelerate communications, may increase memory occupation\n"
                "enable_stage1_overlap, fuse small tensors into big tensor chunks to accelerate communications and do communication overlap with backward computation, may harm the backward speed\n"
                "enable_stage2_overlap, overlap stage2 NCCL communication with computation. There are some constraints for the overlap, such as the logging_step should be bigger than 1 for broadcast overlap and no other sync could be called during the training for broadcast overlap"
            )
        },
    )
    hybrid_parallel_topo_order: str = field(
        default=None,
        metadata={
            "help": (
                "In hybrid parallelism, the order of communication groups may affect efficiency.\n"
                "Following options are supported:\n"
                "- pp_first. the topo order is dp, pp, sharding, mp \n"
                "- sharding_first. the topo order is dp, sharding, pp, mp \n"
                "Defalut is None, for pp_first"
            )
        },
    )
    recompute: bool = field(
        default=False,
        metadata={
            "help": "Recompute the forward pass to calculate gradients. Used for saving memory. "
            "Only support for networks with transformer blocks."
        },
    )
    sr: Optional[int] = field(default=0, metadata={"help": "The count of chunks without recompute."})
    refined_ops_patterns: Optional[List[str]] = field(
        default=None, metadata={"help": "The pattern of refined recompute."}
    )

    scale_loss: float = field(default=2**15, metadata={"help": "The value of initial scale_loss for fp16."})

    minimum_eval_times: int = field(
        default=None,
        metadata={
            "help": "If under eval_steps, the valid time is less then minimum_eval_times, the config of override eval_steps."
        },
    )

    local_rank: int = field(default=-1, metadata={"help": "For distributed training: local_rank"})

    dataloader_drop_last: bool = field(
        default=False, metadata={"help": "Drop the last incomplete batch if it is not divisible by the batch size."}
    )
    eval_steps: int = field(default=None, metadata={"help": "Run an evaluation every X steps."})
    max_evaluate_steps: int = field(
        default=-1, metadata={"help": "If set to a positive number, the total number of evaluation steps to perform."}
    )
    dataloader_num_workers: int = field(
        default=0,
        metadata={
            "help": "Number of subprocesses to use for data loading. 0 means that the data will be loaded in the main process."
        },
    )

    past_index: int = field(
        default=-1,
        metadata={"help": "If >=0, uses the corresponding part of the output as the past state for next step."},
    )

    run_name: Optional[str] = field(default=None, metadata={"help": "An optional descriptor for the run."})

    device: Optional[str] = field(default="gpu", metadata={"help": "select cpu, gpu, xpu, npu devices."})

    disable_tqdm: Optional[bool] = field(
        default=None, metadata={"help": "Whether or not to disable the tqdm progress bars."}
    )

    remove_unused_columns: Optional[bool] = field(
        default=True, metadata={"help": "Remove columns not required by the model when using an nlp.Dataset."}
    )

    label_names: Optional[List[str]] = field(
        default=None, metadata={"help": "The list of keys in your dictionary of inputs that correspond to the labels."}
    )

    load_best_model_at_end: Optional[bool] = field(
        default=False,
        metadata={"help": "Whether or not to load the best model found during training at the end of training."},
    )
    metric_for_best_model: Optional[str] = field(
        default=None, metadata={"help": "The metric to use to compare two different models."}
    )
    greater_is_better: Optional[bool] = field(
        default=None, metadata={"help": "Whether the `metric_for_best_model` should be maximized or not."}
    )
    ignore_data_skip: bool = field(
        default=False,
        metadata={
            "help": "When resuming training, whether or not to skip the first epochs and batches to get to the same training data."
        },
    )
    optim: str = field(
        default="adamw",
        metadata={"help": "The optimizer to use."},
    )
    report_to: Optional[List[str]] = field(
        default=None, metadata={"help": "The list of integrations to report the results and logs to."}
    )
    resume_from_checkpoint: Optional[str] = field(
        default=None,
        metadata={"help": "The path to a folder with a valid checkpoint for your model."},
    )
    skip_memory_metrics: bool = field(
        default=True, metadata={"help": "Whether or not to skip adding of memory profiler reports to metrics."}
    )
    flatten_param_grads: Optional[bool] = field(
        default=False,
        metadata={"help": "Whether use flatten_param_grads method in optimizer, only used on NPU devices."},
    )
    lazy_data_processing: Optional[bool] = field(
        default=True,
        metadata={"help": "Whether use lazy data processing."},
    )
    skip_profile_timer: Optional[bool] = field(
        default=True,
        metadata={"help": "enable framework timer, will output timeline informatoin in logging and visualdl."},
    )
    distributed_dataloader: Optional[bool] = field(
        default=False, metadata={"help": "Whether to use distributed dataloader."}
    )
    unified_checkpoint: Optional[bool] = field(
        default=False,
        metadata={"help": "Whether to unify hybrid parallel checkpoint."},
    )
    to_static: Optional[bool] = field(
        default=False,
        metadata={"help": "Enable training under @to_static."},
    )

    def __post_init__(self):
        env_local_rank = int(os.environ.get("PADDLE_RANK_IN_NODE", -1))
        if env_local_rank != -1 and env_local_rank != self.local_rank and paddle.distributed.get_world_size() > 1:
            self.local_rank = env_local_rank

        # convert to int
        self.log_level = -1
        self.log_level_replica = -1

        # expand paths, if not os.makedirs("~/bar") will make directory
        # in the current directory instead of the actual home
        if self.output_dir is not None:
            self.output_dir = os.path.expanduser(self.output_dir)
        if self.logging_dir is None and self.output_dir is not None:
            self.logging_dir = os.path.join(self.output_dir, default_logdir())
        if self.logging_dir is not None:
            self.logging_dir = os.path.expanduser(self.logging_dir)

        if self.disable_tqdm is None:
            self.disable_tqdm = False  # logger.getEffectiveLevel() > logging.WARN

        self.evaluation_strategy = IntervalStrategy(self.evaluation_strategy)
        self.logging_strategy = IntervalStrategy(self.logging_strategy)
        self.save_strategy = IntervalStrategy(self.save_strategy)

        self.lr_scheduler_type = SchedulerType(self.lr_scheduler_type)
        if self.do_eval is False and self.evaluation_strategy != IntervalStrategy.NO:
            self.do_eval = True

        if self.do_eval and self.evaluation_strategy == IntervalStrategy.NO:
            logger.warning(
                "evaluation_strategy reset to IntervalStrategy.STEPS for do_eval is True. you can also set evaluation_strategy='epoch'."
            )
            self.evaluation_strategy = IntervalStrategy.STEPS

        # eval_steps has to be defined and non-zero, fallbacks to logging_steps if the latter is non-zero
        if self.evaluation_strategy == IntervalStrategy.STEPS and (self.eval_steps is None or self.eval_steps == 0):
            if self.logging_steps > 0:
                logger.info(f"using `logging_steps` to initialize `eval_steps` to {self.logging_steps}")
                self.eval_steps = self.logging_steps
            else:
                raise ValueError(
                    f"evaluation strategy {self.evaluation_strategy} requires either non-zero --eval_steps or --logging_steps"
                )

        # logging_steps must be non-zero for logging_strategy that is other than 'no'
        if self.logging_strategy == IntervalStrategy.STEPS and self.logging_steps == 0:
            raise ValueError(f"logging strategy {self.logging_strategy} requires non-zero --logging_steps")

        # Sanity checks for load_best_model_at_end: we require save and eval strategies to be compatible.
        if self.load_best_model_at_end:
            if self.evaluation_strategy != self.save_strategy:
                raise ValueError(
                    "--load_best_model_at_end requires the save and eval strategy to match, but found\n- Evaluation "
                    f"strategy: {self.evaluation_strategy}\n- Save strategy: {self.save_strategy}"
                )
            if self.evaluation_strategy == IntervalStrategy.STEPS and self.save_steps % self.eval_steps != 0:
                raise ValueError(
                    "--load_best_model_at_end requires the saving steps to be a round multiple of the evaluation "
                    f"steps, but found {self.save_steps}, which is not a round multiple of {self.eval_steps}."
                )

        if self.load_best_model_at_end and self.metric_for_best_model is None:
            self.metric_for_best_model = "loss"
        if self.greater_is_better is None and self.metric_for_best_model is not None:
            self.greater_is_better = self.metric_for_best_model not in ["loss", "eval_loss"]
        if self.run_name is None:
            self.run_name = self.output_dir

        if self.fp16 and self.bf16:
            raise ValueError("At most one of fp16 and bf16 can be True, but not both")

        if self.fp16_full_eval and self.bf16_full_eval:
            raise ValueError("At most one of fp16 and bf16 can be True for full eval, but not both")

        self.optim = OptimizerNames(self.optim)

        self.use_hybrid_parallel = False
        self.use_auto_parallel = False

        if isinstance(self.sharding, bool):
            self.sharding = "stage1" if self.sharding else ""
        if isinstance(self.sharding, str):
            self.sharding = [ShardingOption(s) for s in self.sharding.split()]
        if self.sharding == [ShardingOption.OFFLOAD]:
            raise ValueError(
                "`--sharding offload` can't work on its own. It needs to be added to `--sharding stage2` or "
                '`--sharding stage3`. For example, `--sharding "stage2 offload"`.'
            )
        elif len(self.sharding) > (ShardingOption.OFFLOAD in self.sharding) + 1:
            raise ValueError("`--sharding` recived too many arguments.")

        if self.sharding_degree > 0:
            warnings.warn("`sharding_degree` is deprecated, please use `sharding_parallel_degree`")
            self.sharding_parallel_degree = max(self.sharding_degree, self.sharding_parallel_degree)

        delattr(self, "sharding_degree")

        if len(self.sharding) == 0 and self.sharding_parallel_degree > 0:
            warnings.warn("`--sharding_parallel_degree` is useful only when `--sharding` is specified.")

        try:
            self.use_auto_parallel = self.parallel_mode == "auto"
        except:
            pass

        if paddle.distributed.get_world_size() > 1:
            world_size = paddle.distributed.get_world_size()
            tensor_parallel_degree = max(self.tensor_parallel_degree, 1)
            sep_parallel_degree = max(self.sep_parallel_degree, 1)
            pipeline_parallel_degree = max(self.pipeline_parallel_degree, 1)

            assert (
                world_size % (self.tensor_parallel_degree * self.pipeline_parallel_degree) == 0
            ), f"Total world_size:{world_size} shoule be devided by tensor_parallel_degree: {self.tensor_parallel_degree} and pipeline_parallel_degree: {self.pipeline_parallel_degree}."

            if self.sharding_parallel_degree == -1:
                if len(self.sharding) > 0:
                    self.sharding_parallel_degree = world_size // (
                        tensor_parallel_degree * sep_parallel_degree * pipeline_parallel_degree
                    )

            sharding_parallel_degree = max(self.sharding_parallel_degree, 1)
            if sharding_parallel_degree == 1 and len(self.sharding) > 0:
                logger.warning("sharding_parallel_degree=1 means no sharding, please set sharding to empty!")
                self.sharding = []

            self.data_parallel_degree = world_size // (
                sharding_parallel_degree * tensor_parallel_degree * sep_parallel_degree * pipeline_parallel_degree
            )

<<<<<<< HEAD
            if sharding_parallel_degree > 1 or tensor_parallel_degree > 1 or pipeline_parallel_degree > 1:
=======
            if (
                sharding_parallel_degree > 1
                or tensor_parallel_degree > 1
                or pipeline_parallel_degree > 1
                or self.sep_parallel_degree > 1
            ):
>>>>>>> d4b0e4d8
                self.use_hybrid_parallel = True
                self.sharding_parallel_degree = sharding_parallel_degree
                self.tensor_parallel_degree = tensor_parallel_degree
                self.pipeline_parallel_degree = pipeline_parallel_degree
<<<<<<< HEAD
=======
                self.sep_parallel_degree = sep_parallel_degree
>>>>>>> d4b0e4d8

            if not self.use_hybrid_parallel:
                self.sharding = []
                self.sharding_parallel_degree = -1
                self.tensor_parallel_degree = -1
                self.pipeline_parallel_degree = -1
<<<<<<< HEAD
=======
                self.sep_parallel_degree = -1
>>>>>>> d4b0e4d8

        if self.use_hybrid_parallel and self.use_auto_parallel:
            self.use_hybrid_parallel = False

        if self.distributed_dataloader and not (self.tensor_parallel_degree > 1 or self.pipeline_parallel_degree > 1):
            warnings.warn("We set `distributed_dataloader` to False if tp_degree <= 1 and pp_degree <= 1")
            self.distributed_dataloader = False

        if self.amp_master_grad:
            if not (self.bf16 or self.fp16):
                logger.warning("set amp_master_grad to false since amp is disabled.")
                self.amp_master_grad = False

        # use_hybrid_parallel
        if self.use_hybrid_parallel:
            world_size = paddle.distributed.get_world_size()

            if ShardingOption.OFFLOAD in self.sharding:
                warnings.warn("`offload` is not supported NOW!")

            if self.pipeline_parallel_degree > 1:
                if ShardingOption.FULL_SHARD in self.sharding or ShardingOption.SHARD_GRAD_OP in self.sharding:
                    raise ValueError(
                        "pipeline parallel is not compatible for sharding stage2 or stage3, please using sharding stage1"
                    )

            # TODO use paddle.distributed.is_initialized() after paddle 2.4rc
            if not paddle.distributed.parallel.parallel_helper._is_parallel_ctx_initialized():
                strategy = fleet.DistributedStrategy()
                if self.pipeline_parallel_degree > 1:
                    pipeline_parallel_config = set(self.pipeline_parallel_config.split(" "))
                    for x in pipeline_parallel_config:
                        if len(x) > 0:
                            if x not in [
                                "disable_p2p_cache_shape",
                                "disable_partial_send_recv",
                                "enable_delay_scale_loss",
                                "enable_dp_comm_overlap",
                                "enable_sharding_comm_overlap",
                                "enable_timer",
                            ]:
                                raise ValueError(
                                    f"Found unknown pipeline mode config {x}, accpet config is disable_p2p_cache_shape, disable_partial_send_recv."
                                )

                    strategy.pipeline_configs = {
                        "accumulate_steps": self.gradient_accumulation_steps,
                        "micro_batch_size": self.per_device_train_batch_size,
                        "enable_partial_send_recv": "disable_partial_send_recv" not in pipeline_parallel_config,
                        "p2p_cache_shape": False if "disable_p2p_cache_shape" in pipeline_parallel_config else True,
                        # "delay_scale_loss": True, Fix ME
                    }
                    logger.info(f"PP configs:{strategy.pipeline_configs}, use master_grad: {self.amp_master_grad}")
                    dygraph_pp_configs = {
                        "delay_scale_loss": True if "enable_delay_scale_loss" in pipeline_parallel_config else False,
                        "dp_comm_overlap": "enable_dp_comm_overlap" in pipeline_parallel_config
                        and self.data_parallel_degree > 1,
                        "sharding_comm_overlap": "enable_sharding_comm_overlap" in pipeline_parallel_config
                        and self.sharding_parallel_degree > 1,
                        "enable_timer": "enable_timer" in pipeline_parallel_config,
                    }
                    if dygraph_pp_configs["dp_comm_overlap"]:
                        raise ValueError("overlap has accuracy issue")  # TODO: fix `overalap` + `delay_scale` issue

                    if self.do_eval:
                        assert (
                            self.per_device_train_batch_size * self.gradient_accumulation_steps
                            == self.per_device_eval_batch_size
                        ), (
                            "In pipeline model, the evaluation also shares same setting with training. "
                            "Please set per_device_eval_batch_size=per_device_train_batch_size * gradient_accumulation_steps."
                        )

                if self.tensor_parallel_degree > 1:
                    strategy.tensor_parallel_configs = {"tensor_init_seed": self.seed}

                    if " " in self.tensor_parallel_config:
                        mp_config = set(self.tensor_parallel_config.split(" "))
                    else:
                        mp_config = set(self.tensor_parallel_config.split(","))

                    for x in mp_config:
                        if len(x) > 0:
                            if x not in [
                                "enable_mp_async_allreduce",
                                "enable_mp_skip_c_identity",
                                "enable_mp_fused_linear_param_grad_add",
                            ]:
                                raise ValueError(
                                    f"Found unknown tensor parallell config {x}, "
                                    f"accept config is enable_mp_async_allreduce, enable_mp_skip_c_identity and enable_mp_fused_linear_param_grad_add"
                                )
                    try:
                        if "enable_mp_async_allreduce" in mp_config:
                            strategy.hybrid_configs["mp_configs"].mp_async_allreduce = True
                            if "enable_mp_skip_c_identity" in mp_config:
                                strategy.hybrid_configs["mp_configs"].mp_skip_c_identity = True
                            if "enable_mp_fused_linear_param_grad_add" in mp_config:
                                strategy.hybrid_configs["mp_configs"].mp_fused_linear_param_grad_add = True
                        else:
                            if "enable_mp_skip_c_identity" in mp_config:
                                warnings.warn(
                                    "enable_mp_skip_c_identity only works with enable_mp_async_allreduce. It will not work."
                                )
                            if "enable_mp_fused_linear_param_grad_add" in mp_config:
                                warnings.warn(
                                    "enable_mp_fused_linear_param_grad_add only works with enable_mp_async_allreduce. It will not work."
                                )
                    except:
                        warnings.warn(
                            "The enable_mp_async_allreduce, enable_mp_skip_c_identity and enable_mp_fused_linear_param_grad_add are not supported "
                            "by current version of Paddle. Please try latest develop Paddle."
                        )

                if self.hybrid_parallel_topo_order is None:
                    self.hybrid_parallel_topo_order = "pp_first"
                assert self.hybrid_parallel_topo_order in ["pp_first", "sharding_first"]

                def is_segment_parallel_supported():
                    import inspect

                    members = [name for (name, date) in inspect.getmembers(fleet.HybridCommunicateGroup)]
                    support_sep = "get_sep_parallel_world_size" in members
                    if not support_sep:
                        logger.warning("segment parallel is not supported!!!, Ignore it.")
                    return support_sep

                if self.hybrid_parallel_topo_order == "pp_first":
                    if is_segment_parallel_supported():
                        order = ["dp", "pp", "sharding", "sep", "mp"]
                    else:
                        order = ["dp", "pp", "sharding", "mp"]
                if self.hybrid_parallel_topo_order == "sharding_first":
                    if is_segment_parallel_supported():
                        order = ["dp", "sharding", "pp", "sep", "mp"]
                    else:
                        order = ["dp", "sharding", "pp", "mp"]

<<<<<<< HEAD
                hybrid_configs = {
                    "dp_degree": self.data_parallel_degree,
                    "mp_degree": self.tensor_parallel_degree,
                    "pp_degree": self.pipeline_parallel_degree,
                    "sharding_degree": self.sharding_parallel_degree,
                    "order": order,
                }
=======
                if is_segment_parallel_supported():
                    hybrid_configs = {
                        "dp_degree": self.data_parallel_degree,
                        "mp_degree": self.tensor_parallel_degree,
                        "pp_degree": self.pipeline_parallel_degree,
                        "sharding_degree": self.sharding_parallel_degree,
                        "sep_degree": self.sep_parallel_degree,
                        "order": order,
                    }
                else:
                    hybrid_configs = {
                        "dp_degree": self.data_parallel_degree,
                        "mp_degree": self.tensor_parallel_degree,
                        "pp_degree": self.pipeline_parallel_degree,
                        "sharding_degree": self.sharding_parallel_degree,
                        "order": order,
                    }
>>>>>>> d4b0e4d8

                if self.pipeline_parallel_degree > 1:
                    hybrid_configs["pp_configs"] = dygraph_pp_configs
                    logger.info(f"using pipeline configs:{dygraph_pp_configs}")

                # setter once https://github.com/PaddlePaddle/Paddle/blob/b7295120b0e78b293cd7ae29706e21769d06a3cc/python/paddle/distributed/fleet/base/distributed_strategy.py#L1692
                strategy.hybrid_configs = hybrid_configs

                if self.sharding_parallel_degree > 1:
                    sharding_parallel_config = set(self.sharding_parallel_config.split(" "))
                    for x in sharding_parallel_config:
                        if len(x) > 0:
                            if x not in [
                                "enable_stage1_tensor_fusion",
                                "enable_stage1_overlap",
                                "enable_stage2_overlap",
                                "split_param",
                            ]:
                                raise ValueError(
                                    f"Found unknown pipeline mode config {x}, "
                                    f"accpet config is enable_stage1_tensor_fusion, enable_stage1_overlap, enable_stage2_overlap."
                                )
                    try:
                        if "split_param" in sharding_parallel_config:
                            strategy.hybrid_configs["sharding_configs"].split_param = True

                        if self.pipeline_parallel_degree == 1:
                            strategy.hybrid_configs["sharding_configs"].tensor_fusion = (
                                True if "enable_stage1_tensor_fusion" in sharding_parallel_config else False
                            )
                            if "enable_stage1_overlap" in sharding_parallel_config:
                                strategy.hybrid_configs["sharding_configs"].comm_overlap = True
                                strategy.hybrid_configs[
                                    "sharding_configs"
                                ].accumulate_steps = self.gradient_accumulation_steps

                        else:
                            warnings.warn(
                                "For pipeline parallel with sharding, the sharding overlap and tensor fusion "
                                "should be configured in pipeline_parallel_config."
                                '"enable_stage1_tensor_fusion" and "enable_stage1_overlap" in sharding_parallel_config will be ignored.'
                            )
                    except (KeyError, AttributeError):
                        warnings.warn(
                            "The enable_stage1_tensor_fusion or enable_stage1_overlap is not supported "
                            "by current version of Paddle. Please try latest develop Paddle."
                        )
                    if "enable_stage2_overlap" in sharding_parallel_config:
                        assert (
                            ShardingOption.SHARD_GRAD_OP in self.sharding
                        ), f"enable_stage2_overlap expects sharding=stage2, but got {self.sharding}."
                        assert self.logging_steps > 1, (
                            "The logging_steps should be greater than 1 for stage2 overlap, "
                            f"but got logging_steps={self.logging_steps}."
                        )
                fleet.init(is_collective=True, strategy=strategy)
                logger.info(strategy)

        elif self.use_auto_parallel:
            world_size = paddle.distributed.get_world_size()
<<<<<<< HEAD
            tensor_parallel_degree = max(self.tensor_parallel_degree, 1)
            pipeline_parallel_degree = max(self.pipeline_parallel_degree, 1)

            assert (
                world_size % (tensor_parallel_degree * pipeline_parallel_degree) == 0
            ), f"Total world_size:{world_size} shoule be devided by tensor_parallel_degree: {self.tensor_parallel_degree} and pipeline_parallel_degree: {self.pipeline_parallel_degree}."

            self.data_parallel_degree = world_size // (tensor_parallel_degree * pipeline_parallel_degree)
=======
            self.tensor_parallel_degree = max(self.tensor_parallel_degree, 1)
            self.pipeline_parallel_degree = max(self.pipeline_parallel_degree, 1)

            assert (
                world_size % (self.tensor_parallel_degree * self.pipeline_parallel_degree) == 0
            ), f"Total world_size:{world_size} shoule be devided by tensor_parallel_degree: {self.tensor_parallel_degree} and pipeline_parallel_degree: {self.pipeline_parallel_degree}."

            self.data_parallel_degree = world_size // (self.tensor_parallel_degree * self.pipeline_parallel_degree)
>>>>>>> d4b0e4d8

            if self.sharding_parallel_degree == -1:
                if len(self.sharding) > 0:
                    self.sharding_parallel_degree = self.data_parallel_degree

            sharding_parallel_degree = max(self.sharding_parallel_degree, 1)
            if sharding_parallel_degree == 1 and len(self.sharding) > 0:
                logger.warning("sharding_parallel_degree=1 means no sharding, please set sharding to empty!")
                self.sharding = []

            if ShardingOption.OFFLOAD in self.sharding:
                warnings.warn("`offload` is not supported NOW!")

            strategy = fleet.auto.Strategy()
<<<<<<< HEAD
            if pipeline_parallel_degree > 1:
=======
            if self.pipeline_parallel_degree > 1:
>>>>>>> d4b0e4d8
                pipeline_parallel_config = set(self.pipeline_parallel_config.split(" "))
                for x in pipeline_parallel_config:
                    if len(x) > 0:
                        if x not in [
                            "enable_send_recv_overlap",
                            # "disable_p2p_cache_shape",      # no need for auto_parallel
                            # "disable_partial_send_recv",    # no implemenation for auto_parallel
                            # "enable_delay_scale_loss",      # default True in auto_parallel, non-configurable
                            # "enable_dp_comm_overlap",       # no implemenation for auto_parallel
                            # "enable_sharding_comm_overlap", # no implemenation for auto_parallel
                            # "enable_timer",                 # no implemenation for auto_parallel
                        ]:
                            raise ValueError(
                                f"Found unknown pipeline mode config {x}, accpet config is enable_send_recv_overlap."
                            )

                pipeline = strategy.pipeline
                pipeline.enable = True
                pipeline.enable_send_recv_overlap = "enable_send_recv_overlap" in pipeline_parallel_config
                pipeline.accumulate_steps = self.gradient_accumulation_steps
                pipeline.micro_batch_size = self.per_device_train_batch_size
                pipeline.schedule_mode = self.pipeline_schedule_mode

                if self.amp_master_grad:
                    warnings.warn("`amp_master_grad` is not supported NOW in AutoParallel!")
                    self.amp_master_grad = False
                logger.info(f"PP configs:{strategy.pipeline}, use master_grad: {self.amp_master_grad}")

                if self.do_eval:
                    assert (
                        self.per_device_train_batch_size * self.gradient_accumulation_steps
                        == self.per_device_eval_batch_size
                    ), (
                        "In pipeline model, the evaluation also shares same setting with training. "
                        "Please set per_device_eval_batch_size=per_device_train_batch_size * gradient_accumulation_steps."
                    )
            elif self.gradient_accumulation_steps > 1:
                gradient_merge = strategy.gradient_merge
                gradient_merge.enable = True
                gradient_merge.k_steps = self.gradient_accumulation_steps
                gradient_merge.avg = True

<<<<<<< HEAD
            if tensor_parallel_degree > 1:
=======
            if self.tensor_parallel_degree > 1:
>>>>>>> d4b0e4d8
                mp_optimization = strategy.mp_optimization

                if " " in self.tensor_parallel_config:
                    mp_config = set(self.tensor_parallel_config.split(" "))
                else:
                    mp_config = set(self.tensor_parallel_config.split(","))

                for x in mp_config:
                    if len(x) > 0:
                        if x not in [
                            "enable_mp_async_allreduce",  # allreduce_matmul_grad_overlapping in auto_parallel
                            # "enable_mp_skip_c_identity",
                            # "enable_mp_fused_linear_param_grad_add",
                        ]:
                            raise ValueError(
                                f"Found unknown tensor parallell config {x}, "
                                f"accept config is enable_mp_async_allreduce, enable_mp_skip_c_identity and enable_mp_fused_linear_param_grad_add"
                            )
                try:
                    if "enable_mp_async_allreduce" in mp_config:
                        mp_optimization.allreduce_matmul_grad_overlapping = True
                except:
                    warnings.warn(
                        "The enable_mp_async_allreduce, enable_mp_skip_c_identity and enable_mp_fused_linear_param_grad_add are not supported "
                        "by current version of Paddle. Please try latest develop Paddle."
                    )

            if sharding_parallel_degree > 1:
                sharding = strategy.sharding
                sharding.enable = True
                sharding.degree = sharding_parallel_degree
                if ShardingOption.SHARD_OP in self.sharding:
                    sharding.stage = 1
                elif ShardingOption.SHARD_GRAD_OP in self.sharding:
                    sharding.stage = 2
                elif ShardingOption.FULL_SHARD in self.sharding:
                    sharding.stage = 3

                sharding_parallel_config = set(self.sharding_parallel_config.split(" "))
                for x in sharding_parallel_config:
                    if len(x) > 0:
                        if x not in [
                            # "enable_stage1_tensor_fusion",
                            # "enable_stage1_overlap",
                            # "enable_stage2_overlap",
                        ]:
                            raise ValueError(
                                f"Found unknown pipeline mode config {x}, " f"accpet config is reduce_overlap."
                            )

                    if (
                        "enable_stage1_overlap" in sharding_parallel_config
                        or "enable_stage2_overlap" in sharding_parallel_config
                    ):
                        sharding.reduce_overlap = True

            if self.bf16 or self.fp16:
                amp = strategy.amp
                amp.enable = True
                amp.dtype = "bfloat16" if self.bf16 else "float16"
                amp.level = self.fp16_opt_level.lower()
                amp.init_loss_scaling = self.scale_loss
                amp.custom_black_list = self.amp_custom_black_list if self.amp_custom_black_list is not None else []
                amp.custom_white_list = self.amp_custom_white_list if self.amp_custom_white_list is not None else []

            if self.recompute:
                recompute = strategy.recompute
                recompute.enable = True
                recompute.sr = self.sr if self.sr is not None else 0
                recompute.refined_ops_patterns = []
                if self.refined_ops_patterns is not None:
                    for pattern in self.refined_ops_patterns:
                        recompute.refined_ops_patterns.append(eval(pattern))

            self.strategy = strategy
            order = ["dp", "pp", "mp"]
<<<<<<< HEAD
            degree = [self.data_parallel_degree, pipeline_parallel_degree, tensor_parallel_degree]
=======
            degree = [self.data_parallel_degree, self.pipeline_parallel_degree, self.tensor_parallel_degree]
>>>>>>> d4b0e4d8
            mesh_dims = list(filter(lambda x: x[1] > 1, list(zip(order, degree))))
            if not mesh_dims:
                mesh_dims = [("dp", 1)]
            fleet.auto.create_mesh(mesh_dims)
        else:
            world_size = paddle.distributed.get_world_size()
            if world_size > 1:
                if not paddle.distributed.parallel.parallel_helper._is_parallel_ctx_initialized():
                    if self.unified_checkpoint:
                        self.use_hybrid_parallel = True
                        strategy = fleet.DistributedStrategy()
                        fleet.init(is_collective=True, strategy=strategy)
                    else:
                        paddle.distributed.init_parallel_env()

        # if self.unified_checkpoint and not self.use_hybrid_parallel:
        #     logger.warning(
        #         "The unified_checkpoint only avaliable for hybrid_parallel. Set unified_checkpoint to False for not using hybrid_parallel."
        #     )
        #     self.unified_checkpoint = False

        if self.report_to is None:
            logger.info(
                "The default value for the training argument `--report_to` will change in v5 (from all installed "
                "integrations to none). In v5, you will need to use `--report_to all` to get the same behavior as "
                "now. You should start updating your code and make this info disappear :-)."
            )
            self.report_to = "all"
        if self.report_to == "all" or self.report_to == ["all"]:
            # Import at runtime to avoid a circular import.
            from .integrations import get_available_reporting_integrations

            self.report_to = get_available_reporting_integrations()
        elif self.report_to == "none" or self.report_to == ["none"]:
            self.report_to = []
        elif not isinstance(self.report_to, list):
            self.report_to = [self.report_to]

        if self.warmup_ratio < 0 or self.warmup_ratio > 1:
            raise ValueError("warmup_ratio must lie in range [0,1]")
        elif self.warmup_ratio > 0 and self.warmup_steps > 0:
            logger.info(
                "Both warmup_ratio and warmup_steps given, warmup_steps will override any effect of warmup_ratio during training"
            )

        if self.flatten_param_grads and self.device != "npu":
            raise ValueError("flatten_param_grads can only be used on npu devices in temporary.")

        if self.world_size != paddle.distributed.get_world_size():
            raise ValueError(
                f"The local_ran: {self.local_rank} should be consistent with the world size: {paddle.distributed.get_world_size()}."
            )

    def __str__(self):
        self_as_dict = asdict(self)
        self_as_dict = {k: f"<{k.upper()}>" if k.endswith("_token") else v for k, v in self_as_dict.items()}

        attrs_as_str = [f"{k}={v},\n" for k, v in sorted(self_as_dict.items())]
        return f"{self.__class__.__name__}(\n{''.join(attrs_as_str)})"

    __repr__ = __str__

    @property
    def train_batch_size(self) -> int:
        """
        The actual batch size for training.
        """
        train_batch_size = self.per_device_train_batch_size
        return train_batch_size

    @property
    def eval_batch_size(self) -> int:
        """
        The actual batch size for evaluation.
        """
        eval_batch_size = self.per_device_eval_batch_size
        return eval_batch_size

    @property
    def current_device(self) -> "paddle.device":
        """
        The device used by this process.
        """
        return paddle.device.get_device()

    @property
    def world_size(self):
        """
        The number of processes used in parallel.
        """
        if self.local_rank != -1:
            return paddle.distributed.get_world_size()
        return 1

    @property
    def data_parallel_rank(self):
        if self.use_hybrid_parallel:
            hcg = fleet.get_hybrid_communicate_group()
            dp_group = hcg.get_data_parallel_group()
            if dp_group.rank == -1:
                return 0
            return dp_group.rank
        else:
            return paddle.distributed.get_rank()

    @property
    def dataset_rank(self):
        if self.use_hybrid_parallel:
            return max(self.sharding_parallel_degree, 1) * self.data_parallel_rank + self.sharding_parallel_rank
        elif self.use_auto_parallel:
            return self.data_parallel_rank
        else:
            return paddle.distributed.get_rank()

    @property
    def dataset_world_size(self):
        if self.use_hybrid_parallel:
            return max(self.sharding_parallel_degree, 1) * max(self.data_parallel_degree, 1)
        elif self.use_auto_parallel:
            return max(self.data_parallel_degree, 1)
        else:
            return paddle.distributed.get_world_size()

    @property
    def sharding_parallel_rank(self):
        if self.use_hybrid_parallel:
            hcg = fleet.get_hybrid_communicate_group()
            sharding_group = hcg.get_sharding_parallel_group()
            return max(sharding_group.rank, 0)
        else:
            return 0

    @property
    def tensor_parallel_rank(self):
        if self.use_hybrid_parallel:
            hcg = fleet.get_hybrid_communicate_group()
            tp_group = hcg.get_model_parallel_group()
            return max(tp_group.rank, 0)
        else:
            return 0

    @property
    def pipeline_parallel_rank(self):
        if self.use_hybrid_parallel:
            hcg = fleet.get_hybrid_communicate_group()
            rank = hcg.get_stage_id()
            return max(rank, 0)
        else:
            return 0

    @property
    def optimizer_name_suffix(self):
        if self.use_hybrid_parallel:
            name = []
            if self.tensor_parallel_degree > 1:
                name.append(f"tp{self.tensor_parallel_rank:0>2d}")
            if self.pipeline_parallel_degree > 1:
                name.append(f"pp{self.pipeline_parallel_rank:0>2d}")
            if self.sharding_parallel_degree > 1:
                name.append(f"shard{self.sharding_parallel_rank:0>2d}")

            return "_".join(name)
        else:
            return None

    @property
    def weight_name_suffix(self):
        if self.use_hybrid_parallel:
            name = []
            if self.tensor_parallel_degree > 1:
                name.append(f"tp{self.tensor_parallel_rank:0>2d}")
            if self.pipeline_parallel_degree > 1:
                name.append(f"pp{self.pipeline_parallel_rank:0>2d}")
            return "_".join(name)

        else:
            return None

    def sharded_name_suffix(self, shard_id=None):
        if self.use_hybrid_parallel:
            name = []
            if self.tensor_parallel_degree > 1:
                name.append(f"tp{self.tensor_parallel_rank:0>2d}")
            if self.pipeline_parallel_degree > 1:
                name.append(f"pp{self.pipeline_parallel_rank:0>2d}")
            if self.sharding_parallel_degree > 1:
                if shard_id is None:
                    shard_id = self.sharding_parallel_rank
                assert isinstance(shard_id, int)
                name.append(f"shard{shard_id:0>2d}")
            return "_".join(name)
        else:
            return None

    @property
    def process_index(self):
        """
        The index of the current process used.
        """
        if self.local_rank != -1:
            return paddle.distributed.get_rank()
        return 0

    @property
    def logical_process_index(self):
        """
        The index of the current process used.
        """
        if self.local_rank != -1:
            sd_size = max(self.sharding_parallel_degree, 1)
            pp_size = max(self.pipeline_parallel_degree, 1)
            tp_size = max(self.tensor_parallel_degree, 1)

            dp_rank = max(self.data_parallel_rank, 0)
            sd_rank = max(self.sharding_parallel_rank, 0)
            pp_rank = max(self.pipeline_parallel_rank, 0)
            tp_rank = max(self.tensor_parallel_rank, 0)

            rank = (
                dp_rank * (sd_size * pp_size * tp_size) + sd_rank * (pp_size * tp_size) + pp_rank * tp_size + tp_rank
            )

            return rank
        return 0

    @property
    def local_process_index(self):
        """
        The index of the local process used.
        """
        if self.local_rank != -1:
            return self.local_rank
        return 0

    @property
    def should_log(self):
        """
        Whether or not the current process should produce log.
        """
        if self.log_on_each_node:
            return self.local_process_index == 0
        else:
            return self.process_index == 0

    @property
    def should_save(self):
        """
        Whether or not the current process should write to disk, e.g., to save models and checkpoints.

        For model state:
            work for data parallel, tensor parallel, sharding
        For optimizer state:
            work for data parallel, tensor parallel
            not work for sharding
        """
        if self.save_on_each_node:
            return self.local_process_index == 0
        else:
            return self.process_index == 0

    @property
    def should_save_model_state(self):
        """
        Whether or not the current process should write to disk, e.g., to save models and checkpoints.

        For model state:
            work for data parallel, tensor parallel, sharding
        For optimizer state:
            work for data parallel, tensor parallel
            not work for sharding
        """
        if self.save_on_each_node:
            return self.local_process_index == 0
        else:
            if self.should_save_sharding_stage1_model:
                return True
            elif self.use_hybrid_parallel:
                # save on dataset rank 0
                return self.sharding_parallel_rank == 0 and self.data_parallel_rank == 0
            else:
                return self.process_index == 0

    @property
    def _no_sync_in_gradient_accumulation(self):
        """
        Whether or not to use no_sync for the gradients when doing gradient accumulation.
        """
        return True

    @property
    def should_save_sharding_stage1_model(self):
        return (
            ShardingOption.SHARD_OP in self.sharding and self.sharding_parallel_degree > 1 and self.save_sharded_model
        )

    @property
    def should_load_sharding_stage1_model(self):
        return (
            ShardingOption.SHARD_OP in self.sharding and self.sharding_parallel_degree > 1 and self.load_sharded_model
        )

    @property
    def should_load_dataset(self):
        if not self.distributed_dataloader:
            return True
        else:
            if self.tensor_parallel_rank == 0 and self.pipeline_parallel_rank == 0:
                return True
            else:
                return False

    @contextlib.contextmanager
    def main_process_first(self, local=True, desc="work"):
        """
        A context manager for paddle distributed environment where on needs to do something on the main process, while
        blocking replicas, and when it's finished releasing the replicas.

        One such use is for `datasets`'s `map` feature which to be efficient should be run once on the main process,
        which upon completion saves a cached version of results and which then automatically gets loaded by the
        replicas.

        Args:
            local (`bool`, *optional*, defaults to `True`):
                if `True` first means process of rank 0 of each node if `False` first means process of rank 0 of node
                rank 0 In multi-node environment with a shared filesystem you most likely will want to use
                `local=False` so that only the main process of the first node will do the processing. If however, the
                filesystem is not shared, then the main process of each node will need to do the processing, which is
                the default behavior.
            desc (`str`, *optional*, defaults to `"work"`):
                a work description to be used in debug logs

        """
        if self.world_size > 1:
            if local:
                is_main_process = self.local_process_index == 0
                main_process_desc = "main local process"
            else:
                is_main_process = self.process_index == 0
                main_process_desc = "main process"

            try:
                if not is_main_process:
                    # tell all replicas to wait
                    logger.debug(f"{self.process_index}: waiting for the {main_process_desc} to perform {desc}")
                    paddle.distributed.barrier()
                yield
            finally:
                if is_main_process:
                    # the wait is over
                    logger.debug(f"{self.process_index}: {main_process_desc} completed {desc}, releasing all replicas")
                    paddle.distributed.barrier()
        else:
            yield

    def get_warmup_steps(self, num_training_steps: int):
        """
        Get number of steps used for a linear warmup.
        """
        warmup_steps = (
            self.warmup_steps if self.warmup_steps > 0 else math.ceil(num_training_steps * self.warmup_ratio)
        )
        return warmup_steps

    def to_dict(self):
        """
        Serializes this instance while replace `Enum` by their values (for JSON serialization support). It obfuscates
        the token values by removing their value.
        """
        d = asdict(self)
        for k, v in d.items():
            if isinstance(v, Enum):
                d[k] = v.value
            if isinstance(v, list) and len(v) > 0 and isinstance(v[0], Enum):
                d[k] = [x.value for x in v]
            if k.endswith("_token"):
                d[k] = f"<{k.upper()}>"
        return d

    def to_json_string(self):
        """
        Serializes this instance to a JSON string.
        """
        return json.dumps(self.to_dict(), indent=2)

    def to_sanitized_dict(self) -> Dict[str, Any]:
        """
        Sanitized serialization
        """
        d = self.to_dict()
        d = {**d, **{"train_batch_size": self.train_batch_size, "eval_batch_size": self.eval_batch_size}}

        valid_types = [bool, int, float, str]
        valid_types.append(paddle.Tensor)

        return {k: v if type(v) in valid_types else str(v) for k, v in d.items()}

    def print_config(self, args=None, key=""):
        """
        print all config values.
        """
        logger.info("=" * 60)
        if args is None:
            args = self
            key = "Training"

        import paddlenlp

        logger.info("{:^40}".format("{} Configuration Arguments".format(key)))
        logger.info("{:30}: {}".format("paddle commit id", paddle.version.commit))
        logger.info("{:30}: {}".format("paddlenlp commit id", paddlenlp.version.commit))

        for a in dir(args):
            if a[:2] != "__":  # don't print double underscore methods
                v = getattr(args, a)
                if not isinstance(v, types.MethodType):
                    logger.info("{:30}: {}".format(a, v))

        logger.info("")<|MERGE_RESOLUTION|>--- conflicted
+++ resolved
@@ -858,34 +858,24 @@
                 sharding_parallel_degree * tensor_parallel_degree * sep_parallel_degree * pipeline_parallel_degree
             )
 
-<<<<<<< HEAD
-            if sharding_parallel_degree > 1 or tensor_parallel_degree > 1 or pipeline_parallel_degree > 1:
-=======
             if (
                 sharding_parallel_degree > 1
                 or tensor_parallel_degree > 1
                 or pipeline_parallel_degree > 1
                 or self.sep_parallel_degree > 1
             ):
->>>>>>> d4b0e4d8
                 self.use_hybrid_parallel = True
                 self.sharding_parallel_degree = sharding_parallel_degree
                 self.tensor_parallel_degree = tensor_parallel_degree
                 self.pipeline_parallel_degree = pipeline_parallel_degree
-<<<<<<< HEAD
-=======
                 self.sep_parallel_degree = sep_parallel_degree
->>>>>>> d4b0e4d8
 
             if not self.use_hybrid_parallel:
                 self.sharding = []
                 self.sharding_parallel_degree = -1
                 self.tensor_parallel_degree = -1
                 self.pipeline_parallel_degree = -1
-<<<<<<< HEAD
-=======
                 self.sep_parallel_degree = -1
->>>>>>> d4b0e4d8
 
         if self.use_hybrid_parallel and self.use_auto_parallel:
             self.use_hybrid_parallel = False
@@ -1024,15 +1014,6 @@
                     else:
                         order = ["dp", "sharding", "pp", "mp"]
 
-<<<<<<< HEAD
-                hybrid_configs = {
-                    "dp_degree": self.data_parallel_degree,
-                    "mp_degree": self.tensor_parallel_degree,
-                    "pp_degree": self.pipeline_parallel_degree,
-                    "sharding_degree": self.sharding_parallel_degree,
-                    "order": order,
-                }
-=======
                 if is_segment_parallel_supported():
                     hybrid_configs = {
                         "dp_degree": self.data_parallel_degree,
@@ -1050,7 +1031,6 @@
                         "sharding_degree": self.sharding_parallel_degree,
                         "order": order,
                     }
->>>>>>> d4b0e4d8
 
                 if self.pipeline_parallel_degree > 1:
                     hybrid_configs["pp_configs"] = dygraph_pp_configs
@@ -1111,16 +1091,6 @@
 
         elif self.use_auto_parallel:
             world_size = paddle.distributed.get_world_size()
-<<<<<<< HEAD
-            tensor_parallel_degree = max(self.tensor_parallel_degree, 1)
-            pipeline_parallel_degree = max(self.pipeline_parallel_degree, 1)
-
-            assert (
-                world_size % (tensor_parallel_degree * pipeline_parallel_degree) == 0
-            ), f"Total world_size:{world_size} shoule be devided by tensor_parallel_degree: {self.tensor_parallel_degree} and pipeline_parallel_degree: {self.pipeline_parallel_degree}."
-
-            self.data_parallel_degree = world_size // (tensor_parallel_degree * pipeline_parallel_degree)
-=======
             self.tensor_parallel_degree = max(self.tensor_parallel_degree, 1)
             self.pipeline_parallel_degree = max(self.pipeline_parallel_degree, 1)
 
@@ -1129,7 +1099,6 @@
             ), f"Total world_size:{world_size} shoule be devided by tensor_parallel_degree: {self.tensor_parallel_degree} and pipeline_parallel_degree: {self.pipeline_parallel_degree}."
 
             self.data_parallel_degree = world_size // (self.tensor_parallel_degree * self.pipeline_parallel_degree)
->>>>>>> d4b0e4d8
 
             if self.sharding_parallel_degree == -1:
                 if len(self.sharding) > 0:
@@ -1144,11 +1113,7 @@
                 warnings.warn("`offload` is not supported NOW!")
 
             strategy = fleet.auto.Strategy()
-<<<<<<< HEAD
-            if pipeline_parallel_degree > 1:
-=======
             if self.pipeline_parallel_degree > 1:
->>>>>>> d4b0e4d8
                 pipeline_parallel_config = set(self.pipeline_parallel_config.split(" "))
                 for x in pipeline_parallel_config:
                     if len(x) > 0:
@@ -1191,11 +1156,7 @@
                 gradient_merge.k_steps = self.gradient_accumulation_steps
                 gradient_merge.avg = True
 
-<<<<<<< HEAD
-            if tensor_parallel_degree > 1:
-=======
             if self.tensor_parallel_degree > 1:
->>>>>>> d4b0e4d8
                 mp_optimization = strategy.mp_optimization
 
                 if " " in self.tensor_parallel_config:
@@ -1272,11 +1233,7 @@
 
             self.strategy = strategy
             order = ["dp", "pp", "mp"]
-<<<<<<< HEAD
-            degree = [self.data_parallel_degree, pipeline_parallel_degree, tensor_parallel_degree]
-=======
             degree = [self.data_parallel_degree, self.pipeline_parallel_degree, self.tensor_parallel_degree]
->>>>>>> d4b0e4d8
             mesh_dims = list(filter(lambda x: x[1] > 1, list(zip(order, degree))))
             if not mesh_dims:
                 mesh_dims = [("dp", 1)]
