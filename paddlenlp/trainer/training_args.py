--- conflicted
+++ resolved
@@ -21,8 +21,8 @@
 import math
 import os
 import types
+import warnings
 from dataclasses import asdict, dataclass, field
-import warnings
 from enum import Enum
 from typing import Any, Dict, List, Optional, Union
 
@@ -31,9 +31,9 @@
 
 from ..utils.log import logger
 from .trainer_utils import (
-    SchedulerType,
     IntervalStrategy,
     OptimizerNames,
+    SchedulerType,
     ShardingOption,
 )
 
@@ -278,24 +278,11 @@
         },
     )
 
-<<<<<<< HEAD
-    do_train: bool = field(default=False,
-                           metadata={"help": "Whether to run training."})
-    do_eval: bool = field(
-        default=False, metadata={"help": "Whether to run eval on the dev set."})
-    do_predict: bool = field(
-        default=False,
-        metadata={"help": "Whether to run predictions on the test set."})
-    do_export: bool = field(
-        default=False, metadata={"help": "Whether to export infernece model."})
-    evaluation_strategy: Union[str, IntervalStrategy] = field(
-=======
     do_train: bool = field(default=False, metadata={"help": "Whether to run training."})
     do_eval: bool = field(default=False, metadata={"help": "Whether to run eval on the dev set."})
     do_predict: bool = field(default=False, metadata={"help": "Whether to run predictions on the test set."})
     do_export: bool = field(default=False, metadata={"help": "Whether to export infernece model."})
     evaluation_strategy: IntervalStrategy = field(
->>>>>>> 4e56e489
         default="no",
         metadata={"help": "The evaluation strategy to use."},
     )
@@ -331,19 +318,9 @@
         metadata={"help": "The scheduler type to use. suppor linear, cosine, constant, constant_with_warmup"},
     )
     warmup_ratio: float = field(
-<<<<<<< HEAD
-        default=0.0,
-        metadata={
-            "help": "Linear warmup over warmup_ratio fraction of total steps."
-        },
-    )
-    warmup_steps: int = field(
-        default=0, metadata={"help": "Linear warmup over warmup_steps."})
-=======
         default=0.0, metadata={"help": "Linear warmup over warmup_ratio fraction of total steps."}
     )
     warmup_steps: int = field(default=0, metadata={"help": "Linear warmup over warmup_steps."})
->>>>>>> 4e56e489
 
     log_on_each_node: bool = field(
         default=True,
@@ -351,14 +328,9 @@
             "help": "When doing a multinode distributed training, whether to log once per node or just once on the main node."
         },
     )
-<<<<<<< HEAD
-    logging_dir: Optional[str] = field(default=None,
-                                       metadata={"help": "VisualDL log dir."})
+
+    logging_dir: Optional[str] = field(default=None, metadata={"help": "VisualDL log dir."})
     logging_strategy: Union[str, IntervalStrategy] = field(
-=======
-    logging_dir: Optional[str] = field(default=None, metadata={"help": "VisualDL log dir."})
-    logging_strategy: IntervalStrategy = field(
->>>>>>> 4e56e489
         default="steps",
         metadata={"help": "The logging strategy to use."},
     )
@@ -385,20 +357,8 @@
             "help": "When doing multi-node distributed training, whether to save models and checkpoints on each node, or only on the main one"
         },
     )
-<<<<<<< HEAD
-    no_cuda: bool = field(
-        default=False,
-        metadata={"help": "Do not use CUDA even when it is available"})
-    seed: int = field(
-        default=42,
-        metadata={
-            "help": "Random seed that will be set at the beginning of training."
-        },
-    )
-=======
     no_cuda: bool = field(default=False, metadata={"help": "Do not use CUDA even when it is available"})
     seed: int = field(default=42, metadata={"help": "Random seed that will be set at the beginning of training."})
->>>>>>> 4e56e489
 
     bf16: bool = field(
         default=False,
@@ -469,32 +429,17 @@
     minimum_eval_times: int = field(
         default=None,
         metadata={
-<<<<<<< HEAD
-            "help":
-            "If under eval_steps, the valid time is less then minimum_eval_times, the config of override eval_steps."
-=======
             "help": "If under eval_steps, the valid time is less then minimum_eval_times, the config of override eval_steps."
->>>>>>> 4e56e489
         },
     )
 
     local_rank: int = field(default=-1, metadata={"help": "For distributed training: local_rank"})
 
     dataloader_drop_last: bool = field(
-<<<<<<< HEAD
-        default=False,
-        metadata={
-            "help":
-            "Drop the last incomplete batch if it is not divisible by the batch size."
-        },
-    )
-    eval_steps: int = field(
-        default=None, metadata={"help": "Run an evaluation every X steps."})
-=======
         default=False, metadata={"help": "Drop the last incomplete batch if it is not divisible by the batch size."}
     )
     eval_steps: int = field(default=None, metadata={"help": "Run an evaluation every X steps."})
->>>>>>> 4e56e489
+
     dataloader_num_workers: int = field(
         default=0,
         metadata={
@@ -512,26 +457,6 @@
     device: Optional[str] = field(default="gpu", metadata={"help": "select cpu, gpu, xpu devices."})
 
     disable_tqdm: Optional[bool] = field(
-<<<<<<< HEAD
-        default=None,
-        metadata={"help": "Whether or not to disable the tqdm progress bars."},
-    )
-
-    remove_unused_columns: Optional[bool] = field(
-        default=True,
-        metadata={
-            "help":
-            "Remove columns not required by the model when using an nlp.Dataset."
-        },
-    )
-
-    label_names: Optional[List[str]] = field(
-        default=None,
-        metadata={
-            "help":
-            "The list of keys in your dictionary of inputs that correspond to the labels."
-        },
-=======
         default=None, metadata={"help": "Whether or not to disable the tqdm progress bars."}
     )
 
@@ -541,7 +466,6 @@
 
     label_names: Optional[List[str]] = field(
         default=None, metadata={"help": "The list of keys in your dictionary of inputs that correspond to the labels."}
->>>>>>> 4e56e489
     )
 
     load_best_model_at_end: Optional[bool] = field(
@@ -549,22 +473,10 @@
         metadata={"help": "Whether or not to load the best model found during training at the end of training."},
     )
     metric_for_best_model: Optional[str] = field(
-<<<<<<< HEAD
-        default=None,
-        metadata={"help": "The metric to use to compare two different models."},
-    )
-    greater_is_better: Optional[bool] = field(
-        default=None,
-        metadata={
-            "help":
-            "Whether the `metric_for_best_model` should be maximized or not."
-        },
-=======
         default=None, metadata={"help": "The metric to use to compare two different models."}
     )
     greater_is_better: Optional[bool] = field(
         default=None, metadata={"help": "Whether the `metric_for_best_model` should be maximized or not."}
->>>>>>> 4e56e489
     )
     ignore_data_skip: bool = field(
         default=False,
@@ -577,15 +489,7 @@
         metadata={"help": "The optimizer to use."},
     )
     report_to: Optional[List[str]] = field(
-<<<<<<< HEAD
-        default=None,
-        metadata={
-            "help":
-            "The list of integrations to report the results and logs to."
-        },
-=======
         default=None, metadata={"help": "The list of integrations to report the results and logs to."}
->>>>>>> 4e56e489
     )
     resume_from_checkpoint: Optional[str] = field(
         default=None,
@@ -594,12 +498,7 @@
 
     def __post_init__(self):
         env_local_rank = int(os.environ.get("PADDLE_RANK_IN_NODE", -1))
-<<<<<<< HEAD
-        if (env_local_rank != -1 and env_local_rank != self.local_rank
-                and paddle.distributed.get_world_size() > 1):
-=======
         if env_local_rank != -1 and env_local_rank != self.local_rank and paddle.distributed.get_world_size() > 1:
->>>>>>> 4e56e489
             self.local_rank = env_local_rank
 
         # convert to int
@@ -653,8 +552,7 @@
                     "--load_best_model_at_end requires the save and eval strategy to match, but found\n- Evaluation "
                     f"strategy: {self.evaluation_strategy}\n- Save strategy: {self.save_strategy}"
                 )
-            if (self.evaluation_strategy == IntervalStrategy.STEPS
-                    and self.save_steps % self.eval_steps != 0):
+            if self.evaluation_strategy == IntervalStrategy.STEPS and self.save_steps % self.eval_steps != 0:
                 raise ValueError(
                     "--load_best_model_at_end requires the saving steps to be a round multiple of the evaluation "
                     f"steps, but found {self.save_steps}, which is not a round multiple of {self.eval_steps}."
@@ -663,14 +561,7 @@
         if self.load_best_model_at_end and self.metric_for_best_model is None:
             self.metric_for_best_model = "loss"
         if self.greater_is_better is None and self.metric_for_best_model is not None:
-<<<<<<< HEAD
-            self.greater_is_better = self.metric_for_best_model not in [
-                "loss",
-                "eval_loss",
-            ]
-=======
             self.greater_is_better = self.metric_for_best_model not in ["loss", "eval_loss"]
->>>>>>> 4e56e489
         if self.run_name is None:
             self.run_name = self.output_dir
 
@@ -913,17 +804,7 @@
         Sanitized serialization
         """
         d = self.to_dict()
-<<<<<<< HEAD
-        d = {
-            **d,
-            **{
-                "train_batch_size": self.train_batch_size,
-                "eval_batch_size": self.eval_batch_size,
-            },
-        }
-=======
         d = {**d, **{"train_batch_size": self.train_batch_size, "eval_batch_size": self.eval_batch_size}}
->>>>>>> 4e56e489
 
         valid_types = [bool, int, float, str]
         valid_types.append(paddle.Tensor)
@@ -940,12 +821,7 @@
             key = "Training"
 
         logger.info("{:^40}".format("{} Configuration Arguments".format(key)))
-<<<<<<< HEAD
-        logger.info("{:30}:{}".format("paddle commit id",
-                                      paddle.version.commit))
-=======
         logger.info("{:30}:{}".format("paddle commit id", paddle.version.commit))
->>>>>>> 4e56e489
 
         for a in dir(args):
             if a[:2] != "__":  # don't print double underscore methods
