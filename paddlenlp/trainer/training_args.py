--- conflicted
+++ resolved
@@ -722,8 +722,6 @@
         default=False,
         metadata={"help": "Enable training under @to_static."},
     )
-
-<<<<<<< HEAD
     unified_checkpoint_config: Optional[str] = field(
         default="",
         metadata={
@@ -737,16 +735,14 @@
                 "- enable_all_options: enable all optimization configurations\n"
             )
         },
-=======
+    )
     ignore_load_lr_and_optim: Optional[bool] = field(
         default=False,
         metadata={"help": "whether to ignore load optimizer and scheduler."},
     )
-
     force_reshard_pp: Optional[bool] = field(
         default=False,
         metadata={"help": "reshard pp even if pp degree in the model and pp degree in script match"},
->>>>>>> 838c7ed9
     )
 
     def __post_init__(self):
