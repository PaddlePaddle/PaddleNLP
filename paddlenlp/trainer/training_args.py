# Copyright 2020-present the HuggingFace Inc. team.
# Copyright 2020 The HuggingFace Team. All rights reserved.
#
# Licensed under the Apache License, Version 2.0 (the "License");
# you may not use this file except in compliance with the License.
# You may obtain a copy of the License at
#
#     http://www.apache.org/licenses/LICENSE-2.0
#
# Unless required by applicable law or agreed to in writing, software
# distributed under the License is distributed on an "AS IS" BASIS,
# WITHOUT WARRANTIES OR CONDITIONS OF ANY KIND, either express or implied.
# See the License for the specific language governing permissions and
# limitations under the License.

# This file is modified from
#  https://github.com/huggingface/transformers/blob/main/src/transformers/training_args.py

import contextlib
import json
import math
import os
import types
import warnings
from dataclasses import asdict, dataclass, field
from enum import Enum
from typing import Any, Dict, List, Optional

import paddle
from paddle.distributed import fleet

from ..utils.log import logger
from .trainer_utils import (
    IntervalStrategy,
    OptimizerNames,
    SchedulerType,
    ShardingOption,
)

__all__ = [
    "default_logdir",
    "TrainingArguments",
]


def default_logdir() -> str:
    """
    Same default
    """
    import socket
    from datetime import datetime

    current_time = datetime.now().strftime("%b%d_%H-%M-%S")
    return os.path.join("runs", current_time + "_" + socket.gethostname())


@dataclass
class TrainingArguments:
    """
    TrainingArguments is the subset of the arguments we use in our example scripts **which relate to the training loop
    itself**.

    Using [`PdArgumentParser`] we can turn this class into
    [argparse](https://docs.python.org/3/library/argparse#module-argparse) arguments that can be specified on the
    command line.

    Parameters:
        output_dir (`str`):
            The output directory where the model predictions and checkpoints will be written.
        overwrite_output_dir (`bool`, *optional*, defaults to `False`):
            If `True`, overwrite the content of the output directory. Use this to continue training if `output_dir`
            points to a checkpoint directory.
        do_train (`bool`, *optional*, defaults to `False`):
            Whether to run training or not. This argument is not directly used by [`Trainer`], it's intended to be used
            by your training/evaluation scripts instead. See the [example
            scripts](https://github.com/PaddlePaddle/PaddleNLP/tree/develop/examples) for more details.
        do_eval (`bool`, *optional*):
            Whether to run evaluation on the validation set or not. Will be set to `True` if `evaluation_strategy` is
            different from `"no"`. This argument is not directly used by [`Trainer`], it's intended to be used by your
            training/evaluation scripts instead. See the [example
            scripts](https://github.com/PaddlePaddle/PaddleNLP/tree/develop/examples) for more details.
        do_predict (`bool`, *optional*, defaults to `False`):
            Whether to run predictions on the test set or not. This argument is not directly used by [`Trainer`], it's
            intended to be used by your training/evaluation scripts instead. See the [example
            scripts](https://github.com/PaddlePaddle/PaddleNLP/tree/develop/examples) for more details.
        do_export (`bool`, *optional*, defaults to `False`):
            Whether to export inference model or not. This argument is not directly used by [`Trainer`], it's
            intended to be used by your training/evaluation scripts instead.
        evaluation_strategy (`str` or [`~trainer_utils.IntervalStrategy`], *optional*, defaults to `"no"`):
            The evaluation strategy to adopt during training. Possible values are:

                - `"no"`: No evaluation is done during training.
                - `"steps"`: Evaluation is done (and logged) every `eval_steps`.
                - `"epoch"`: Evaluation is done at the end of each epoch.

        prediction_loss_only (`bool`, *optional*, defaults to `False`):
            When performing evaluation and generating predictions, only returns the loss.
        per_device_train_batch_size (`int`, *optional*, defaults to 8):
            The batch size per GPU core/CPU for training.
        per_device_eval_batch_size (`int`, *optional*, defaults to 8):
            The batch size per GPU core/CPU for evaluation.
        gradient_accumulation_steps (`int`, *optional*, defaults to 1):
            Number of updates steps to accumulate the gradients for, before performing a backward/update pass.

            <Tip warning={true}>

            When using gradient accumulation, one step is counted as one step with backward pass. Therefore, logging,
            evaluation, save will be conducted every `gradient_accumulation_steps * xxx_step` training examples.

            </Tip>

        eval_accumulation_steps (`int`, *optional*):
            Number of predictions steps to accumulate the output tensors for, before moving the results to the CPU. If
            left unset, the whole predictions are accumulated on GPU/TPU before being moved to the CPU (faster but
            requires more memory).
        learning_rate (`float`, *optional*, defaults to 5e-5):
            The initial learning rate for [`AdamW`] optimizer.
        weight_decay (`float`, *optional*, defaults to 0):
            The weight decay to apply (if not zero) to all layers except all bias and LayerNorm weights in [`AdamW`]
            optimizer.
        adam_beta1 (`float`, *optional*, defaults to 0.9):
            The beta1 hyperparameter for the [`AdamW`] optimizer.
        adam_beta2 (`float`, *optional*, defaults to 0.999):
            The beta2 hyperparameter for the [`AdamW`] optimizer.
        adam_epsilon (`float`, *optional*, defaults to 1e-8):
            The epsilon hyperparameter for the [`AdamW`] optimizer.
        max_grad_norm (`float`, *optional*, defaults to 1.0):
            Maximum gradient norm (for gradient clipping).
        num_train_epochs(`float`, *optional*, defaults to 3.0):
            Total number of training epochs to perform (if not an integer, will perform the decimal part percents of
            the last epoch before stopping training).
        max_steps (`int`, *optional*, defaults to -1):
            If set to a positive number, the total number of training steps to perform. Overrides `num_train_epochs`.
            In case of using a finite iterable dataset the training may stop before reaching the set number of steps
            when all data is exhausted
        lr_scheduler_type (`str` or [`SchedulerType`], *optional*, defaults to `"linear"`):
            The scheduler type to use. See the documentation of [`SchedulerType`] for all possible values.
        warmup_ratio (`float`, *optional*, defaults to 0.0):
            Ratio of total training steps used for a linear warmup from 0 to `learning_rate`.
        warmup_steps (`int`, *optional*, defaults to 0):
            Number of steps used for a linear warmup from 0 to `learning_rate`. Overrides any effect of `warmup_ratio`.
        num_cycles (`float`, *optional*, defaults to 0.5):
            The number of waves in the cosine scheduler.
        lr_end (`float`, *optional*, defaults to 1e-7):
            The end LR used in the polynomial scheduler.
        power (`float`, *optional*, defaults to 1.0):
            The power factor used in the polynomial scheduler.

        log_on_each_node (`bool`, *optional*, defaults to `True`):
            In multinode distributed training, whether to log using `log_level` once per node, or only on the main
            node.
        logging_dir (`str`, *optional*):
            log directory. Will default to *output_dir/runs/**CURRENT_DATETIME_HOSTNAME***.
        logging_strategy (`str` or [`~trainer_utils.IntervalStrategy`], *optional*, defaults to `"steps"`):
            The logging strategy to adopt during training. Possible values are:

                - `"no"`: No logging is done during training.
                - `"epoch"`: Logging is done at the end of each epoch.
                - `"steps"`: Logging is done every `logging_steps`.

        logging_first_step (`bool`, *optional*, defaults to `False`):
            Whether to log and evaluate the first `global_step` or not.
        logging_steps (`int`, *optional*, defaults to 500):
            Number of update steps between two logs if `logging_strategy="steps"`.
        save_strategy (`str` or [`~trainer_utils.IntervalStrategy`], *optional*, defaults to `"steps"`):
            The checkpoint save strategy to adopt during training. Possible values are:

                - `"no"`: No save is done during training.
                - `"epoch"`: Save is done at the end of each epoch.
                - `"steps"`: Save is done every `save_steps`.
        save_steps (`int`, *optional*, defaults to 500):
            Number of updates steps before two checkpoint saves if `save_strategy="steps"`.
        save_total_limit (`int`, *optional*):
            If a value is passed, will limit the total amount of checkpoints. Deletes the older checkpoints in
            `output_dir`.
        save_on_each_node (`bool`, *optional*, defaults to `False`):
            When doing multi-node distributed training, whether to save models and checkpoints on each node, or only on
            the main one.

            This should not be activated when the different nodes use the same storage as the files will be saved with
            the same names for each node.
        no_cuda (`bool`, *optional*, defaults to `False`):
            Whether to not use CUDA even when it is available or not.
        seed (`int`, *optional*, defaults to 42):
            Random seed that will be set at the beginning of training. To ensure reproducibility across runs, use the
            [`~Trainer.model_init`] function to instantiate the model if it has some randomly initialized parameters.
        fp16 (`bool`, *optional*, defaults to `False`):
            Whether to use fp16 16-bit (mixed) precision training instead of 32-bit training.
        fp16_opt_level (`str`, *optional*, defaults to 'O1'):
            For `fp16` training,  AMP optimization level selected in ['O0', 'O1', 'O2']. See details at
            https://www.paddlepaddle.org.cn/documentation/docs/zh/develop/api/paddle/amp/auto_cast_cn.html
        amp_custom_black_list (`List[str]`, *optional*, defaults to `None`):
            The custom black_list. The set of ops that support fp16/bf16 calculation and are considered numerically-dangerous
            and whose effects may also be observed in downstream ops. These ops will not be converted to fp16/bf16.
        amp_custom_white_list (`List[str]`, *optional*, defaults to `None`):
            The custom white_list. It’s the set of ops that support fp16/bf16 calculation and are considered numerically-safe and
             performance-critical. These ops will be converted to fp16/bf16.
        amp_master_grad (`bool`, *optional*, defaults to `False`):
            For amp opt level=’O2’, whether to use float32 weight gradients
            for calculations such as gradient clipping, weight decay, and weight updates. If master_grad is enabled,
            the weight gradients will be float32 dtype after the backpropagation. Default is False, there is only float16 weight gradients.
            Note: only support model parallel and pipeline parallel for now !!!
        sharding (`str`, *optional*, defaults to ``):
            Whether or not to use Paddle Sharding Data Parallel training (in distributed training
            only). The base option should be `stage1`, `stage2` or `stage3` and you can add
            CPU-offload to `stage2` or `stage3` like this: `stage2 offload` or `stage3 offload`.
            Each stage means:
                stage1 : optimizer state segmentation
                stage2 : optimizer state + gradient segmentation
                stage3 : parameter + gradient + optimizer state segmentation
                offload : offload parameters to cpu
        sharding_parallel_degree (`int`, *optional*, defaults to `-1`)
            Sharding parameter in certain cards group. For example, aussume we use 2 machines each with 8 cards,
            then set sharding_parallel_degree=8, sharding will only communication inside machine.
            default -1 means sharding parameters between all workers.
        tensor_parallel_degree (`int`, *optional*, defaults to `-1`)
            Tensor parallelism is parallel technique proposed in (https://arxiv.org/pdf/2104.04473.pdf see 2.3 Tensor Model Parallelism).
            This technique splits one transformer layer into multi-cards (For examples, tensor_parallel_degree=4, will split a layer to 4-parts)
            tensor_parallel_degree means split the transformer layer to how many parts.
            default -1 for not use tensor parallel,  Suggest tensor_parallel_degree<=8 for better proformance.
            Note, this need model support in source code, currently GPT/BLOOM/LLAMA/BLOOM/CLM/CHATGLM is supported.
        pipeline_parallel_degree (`int`, *optional*, defaults to `-1`)
            Pipeline parallelism is parallel technique proposed in (https://arxiv.org/pdf/2104.04473.pdf see 2.2 Pipeline Model Parallelism).
            Pipeline parallelism assigns multi-transformer layers to different cards, the micro batch data stream passed between cards like pipelines.
            pipeline_parallel_degree means split all transformer layers to how many stages.
            default -1 for not use pipeline parallel.
            Note. this need model support in source code, see llama modeling_pp.py file
        sep_parallel_degree (`int`, *optional*, defaults to `-1`)(
            The paddle sequence parallel strategy. It can reduce the GPU memory of activation to 1/sep, and it is orthogonal to
            data parallel, sharding stage1, tensor parallel and pipeline parallel strategy.
        )
        tensor_parallel_config (`str`, *optional*)(
            Some additional configs which affect model parallel performance, we provide some option to config it.
            following config is support:
              enable_mp_async_allreduce, it supports all_reduce(dx) overlap with matmul(dw) in ColumnParallelLinear backward when it set True, which can accelerate model parallel performance.
              enable_mp_skip_c_identity, it supports skip c_identity in ColumnParallelLinear and RowParallelLinear. It only works when set mp_async_allreduce is True. It can accelerate model parallel further.
              enable_mp_fused_linear_param_grad_add, it supports fused_linear_param_grad_add in ColumnParallelLinear (cuda >= 11.6). It only works when mp_async_allreduce is true. It can accelerate model parallel further.
        pipeline_parallel_config (`str`, *optional*)(
            Some additional config it highly affect the useage of pipeline parallel, we provide some option to config it.
            following config is support:
              disable_p2p_cache_shape, if you max sequence length is varying, please set disable_p2p_cache_shape.
              disable_partial_send_recv, optmize send speed for tensor parallel.
              enable_delay_scale_loss, accumulate gradients util optimizer step, all gradients div by inner pipeline accumute step. instead of div accumute step on loss directly.
              enable_dp_comm_overlap, fuse data parallel gradient communication.
              enable_sharding_comm_overlap, fuse sharding stage 1 parallel gradient communication.
        sharding_parallel_config (`str`, *optional*)(
            Some additional config it highly affect the useage of sharding parallel, we provide some option to config it.
            following config is support:
              enable_stage1_tensor_fusion, fuse small tensors into big tensor chunks to accelerate communications, may increase memory occupation
              enable_stage1_overlap, fuse small tensors into big tensor chunks to accelerate communications and do communication overlap with backward computation, may harm the backward speed
              enable_stage2_overlap, overlap stage2 NCCL communication with computation. There are some constraints for the overlap, such as the logging_step should be bigger than 1 for broadcast overlap and no other sync could be called during the training for broadcast overlap.
        recompute (`bool`, *optional*, defaults to `False`):
            Recompute the forward pass to calculate gradients. Used for saving memory.
            Only support for networks with transformer blocks.
        scale_loss (`float`,  *optional*, defaults to 32768):
            The value of initial scale_loss for fp16. (default: 32768)
        local_rank (`int`, *optional*, defaults to -1):
            Rank of the process during distributed training.
        dataloader_drop_last (`bool`, *optional*, defaults to `False`):
            Whether to drop the last incomplete batch (if the length of the dataset is not divisible by the batch size)
            or not.
        eval_steps (`int`, *optional*):
            Number of update steps between two evaluations if `evaluation_strategy="steps"`. Will default to the same
            value as `logging_steps` if not set.
        max_evaluate_steps (`int`, *optional*, defaults to -1):
            If set to a positive number, the total number of evaluation steps to perform.
        dataloader_num_workers (`int`, *optional*, defaults to 0):
            Number of subprocesses to use for data loading. 0 means that the data will be loaded in the
            main process.
        past_index (`int`, *optional*, defaults to -1):
            Some models like TransformerXL or XLNet can make use of the past hidden states for their predictions.
            If this argument is set to a positive int, the `Trainer` will use the corresponding output (usually index 2) as
            the past state and feed it to the model at the next training step under the keyword argument `mems`.
        run_name (`str`, *optional*):
            A descriptor for the run. Typically used for logging.
        disable_tqdm (`bool`, *optional*):
            Whether or not to disable the tqdm progress bars and table of metrics. Will default to `True` if the logging
            level is set to warn or lower (default), `False` otherwise.
        remove_unused_columns (`bool`, *optional*, defaults to `True`):
            If using `datasets.Dataset` datasets, whether or not to automatically remove the columns unused by the
            model forward method.
        label_names (`List[str]`, *optional*):
            The list of keys in your dictionary of inputs that correspond to the labels.
            Will eventually default to `["labels"]` except if the model used is one of the `XxxForQuestionAnswering` in
            which case it will default to `["start_positions", "end_positions"]`.
        load_best_model_at_end (`bool`, *optional*, defaults to `False`):
            Whether or not to load the best model found during training at the end of training.

            <Tip>

            When set to `True`, the parameters `save_strategy` needs to be the same as `eval_strategy`, and in the case
            it is "steps", `save_steps` must be a round multiple of `eval_steps`.

            </Tip>

        metric_for_best_model (`str`, *optional*):
            Use in conjunction with `load_best_model_at_end` to specify the metric to use to compare two different
            models. Must be the name of a metric returned by the evaluation with or without the prefix `"eval_"`. Will
            default to `"loss"` if unspecified and `load_best_model_at_end=True` (to use the evaluation loss).

            If you set this value, `greater_is_better` will default to `True`. Don't forget to set it to `False` if
            your metric is better when lower.
        greater_is_better (`bool`, *optional*):
            Use in conjunction with `load_best_model_at_end` and `metric_for_best_model` to specify if better models
            should have a greater metric or not. Will default to:

            - `True` if `metric_for_best_model` is set to a value that isn't `"loss"` or `"eval_loss"`.
            - `False` if `metric_for_best_model` is not set, or set to `"loss"` or `"eval_loss"`.
        ignore_data_skip (`bool`, *optional*, defaults to `False`):
            When resuming training, whether or not to skip the epochs and batches to get the data loading at the same
            stage as in the previous training. If set to `True`, the training will begin faster (as that skipping step
            can take a long time) but will not yield the same results as the interrupted training would have.
        optim (`str` or [`training_args.OptimizerNames`], *optional*, defaults to `"adamw"`):
            The optimizer to use: adamw, or adafactor.
        length_column_name (`str`, *optional*, defaults to `"length"`):
            Column name for precomputed lengths. If the column exists, grouping by length will use these values rather
            than computing them on train startup. Ignored unless `group_by_length` is `True` and the dataset is an
            instance of `Dataset`.
        report_to (`str` or `List[str]`, *optional*, defaults to `"visualdl"`):
            The list of integrations to report the results and logs to. Supported platforms is `"visualdl"`.
            `"none"` for no integrations.
        resume_from_checkpoint (`str`, *optional*):
            The path to a folder with a valid checkpoint for your model. This argument is not directly used by
            [`Trainer`], it's intended to be used by your training/evaluation scripts instead. See the [example
            scripts](https://github.com/PaddlePaddle/PaddleNLP/tree/develop/examples) for more details.
        flatten_param_grads (`bool`, *optional*):
            Whether use flatten_param_grads method in optimizer, only used on NPU devices. Default is `False`.
        skip_profile_timer (`bool`, *optional*):
            Whether skip profile timer, timer will record time usage of forward/ backward/ step, etc.
        distributed_dataloader (`bool`, *optional*):
            Whether to use distributed dataloader. Default is `False`.
    """

    output_dir: str = field(
        metadata={"help": "The output directory where the model predictions and checkpoints will be written."},
    )
    overwrite_output_dir: bool = field(
        default=False,
        metadata={
            "help": (
                "Overwrite the content of the output directory. "
                "Use this to continue training if output_dir points to a checkpoint directory."
            )
        },
    )

    do_train: bool = field(default=False, metadata={"help": "Whether to run training."})
    do_eval: bool = field(default=False, metadata={"help": "Whether to run eval on the dev set."})
    do_predict: bool = field(default=False, metadata={"help": "Whether to run predictions on the test set."})
    do_export: bool = field(default=False, metadata={"help": "Whether to export infernece model."})
    evaluation_strategy: IntervalStrategy = field(
        default="no",
        metadata={"help": "The evaluation strategy to use."},
    )
    prediction_loss_only: bool = field(
        default=False,
        metadata={"help": "When performing evaluation and predictions, only returns the loss."},
    )

    per_device_train_batch_size: int = field(default=8, metadata={"help": "Batch size per GPU core/CPU for training."})
    per_device_eval_batch_size: int = field(
        default=8, metadata={"help": "Batch size per GPU core/CPU for evaluation."}
    )

    gradient_accumulation_steps: int = field(
        default=1,
        metadata={"help": "Number of updates steps to accumulate before performing a backward/update pass."},
    )
    eval_accumulation_steps: Optional[int] = field(
        default=None,
        metadata={"help": "Number of predictions steps to accumulate before moving the tensors to the CPU."},
    )

    learning_rate: float = field(default=5e-5, metadata={"help": "The initial learning rate for AdamW."})
    weight_decay: float = field(default=0.0, metadata={"help": "Weight decay for AdamW if we apply some."})
    adam_beta1: float = field(default=0.9, metadata={"help": "Beta1 for AdamW optimizer"})
    adam_beta2: float = field(default=0.999, metadata={"help": "Beta2 for AdamW optimizer"})
    adam_epsilon: float = field(default=1e-8, metadata={"help": "Epsilon for AdamW optimizer."})
    max_grad_norm: float = field(default=1.0, metadata={"help": "Max gradient norm."})

    num_train_epochs: float = field(default=3.0, metadata={"help": "Total number of training epochs to perform."})
    max_steps: int = field(
        default=-1,
        metadata={"help": "If > 0: set total number of training steps to perform. Override num_train_epochs."},
    )
    lr_scheduler_type: str = field(
        default="linear",
        metadata={"help": "The scheduler type to use. suppor linear, cosine, constant, constant_with_warmup"},
    )
    warmup_ratio: float = field(
        default=0.0, metadata={"help": "Linear warmup over warmup_ratio fraction of total steps."}
    )
    warmup_steps: int = field(default=0, metadata={"help": "Linear warmup over warmup_steps."})
    num_cycles: float = field(default=0.5, metadata={"help": "The number of waves in the cosine scheduler."})
    lr_end: float = field(default=1e-7, metadata={"help": "The end LR in the polynomial scheduler."})
    power: float = field(default=1.0, metadata={"help": "The power factor in the polynomial scheduler."})

    log_on_each_node: bool = field(
        default=True,
        metadata={
            "help": "When doing a multinode distributed training, whether to log once per node or just once on the main node."
        },
    )
    logging_dir: Optional[str] = field(default=None, metadata={"help": "VisualDL log dir."})
    logging_strategy: IntervalStrategy = field(
        default="steps",
        metadata={"help": "The logging strategy to use."},
    )
    logging_first_step: bool = field(default=False, metadata={"help": "Log the first global_step"})
    logging_steps: int = field(default=500, metadata={"help": "Log every X updates steps."})

    save_strategy: IntervalStrategy = field(
        default="steps",
        metadata={"help": "The checkpoint save strategy to use."},
    )
    save_steps: int = field(default=500, metadata={"help": "Save checkpoint every X updates steps."})
    save_total_limit: Optional[int] = field(
        default=None,
        metadata={
            "help": (
                "Limit the total amount of checkpoints. "
                "Deletes the older checkpoints in the output_dir. Default is unlimited checkpoints"
            )
        },
    )
    save_on_each_node: bool = field(
        default=False,
        metadata={
            "help": "When doing multi-node distributed training, whether to save models and checkpoints on each node, or only on the main one"
        },
    )
    no_cuda: bool = field(default=False, metadata={"help": "Do not use CUDA even when it is available"})
    seed: int = field(default=42, metadata={"help": "Random seed that will be set at the beginning of training."})

    bf16: bool = field(
        default=False,
        metadata={
            "help": (
                "Whether to use bf16 (mixed) precision instead of 32-bit. Requires Ampere or higher NVIDIA"
                " architecture or using CPU (no_cuda). This is an experimental API and it may change."
            )
        },
    )
    fp16: bool = field(
        default=False,
        metadata={"help": "Whether to use fp16 (mixed) precision instead of 32-bit"},
    )
    fp16_opt_level: str = field(
        default="O1",
        metadata={
            "help": (
                "For fp16: AMP optimization level selected in ['O0', 'O1', and 'O2']. "
                "See details at https://www.paddlepaddle.org.cn/documentation/docs/zh/develop/api/paddle/amp/auto_cast_cn.html"
            )
        },
    )
    amp_master_grad: bool = field(
        default=False,
        metadata={
            "help": "amp_master_grad (bool, optional) – For amp opt level=’O2’, whether to use float32 weight gradients "
            " for calculations such as gradient clipping, weight decay, and weight updates. If master_grad is enabled,"
            " the weight gradients will be float32 dtype after the backpropagation. Default is False, there is only float16 weight gradients."
            "Note: only support model parallel and pipeline parallel for now !!!"
        },
    )
    bf16_full_eval: bool = field(
        default=False,
        metadata={
            "help": (
                "Whether to use full bfloat16 evaluation instead of 32-bit. This is an experimental API and it may"
                " change."
            )
        },
    )
    fp16_full_eval: bool = field(
        default=False,
        metadata={"help": "Whether to use full float16 evaluation instead of 32-bit"},
    )

    amp_custom_black_list: Optional[List[str]] = field(
        default=None,
        metadata={
            "help": "The set of ops that support fp16/bf16 calculation and are considered numerically-dangerous and whose effects may also be observed in downstream ops."
        },
    )
    amp_custom_white_list: Optional[List[str]] = field(
        default=None,
        metadata={
            "help": "The the set of ops that support fp16/bf16 calculation and are considered numerically-safe and performance-critical. These ops will be converted to fp16/bf16."
        },
    )

    sharding: str = field(
        default="",
        metadata={
            "help": (
                "Whether or not to use Paddle Sharding Data Parallel training (in distributed training"
                " only). The base option should be `stage1`, `stage2` or `stage3` and you can add"
                " CPU-offload to `stage2` or `stage3` like this: stage2 offload` or `stage3"
                " offload`. "
            )
        },
    )
    sharding_degree: int = field(  # Alias for sharding_parallel_degree
        default=-1,
        metadata={"help": ("@deprecated Please use sharding_parallel_degree. ")},
    )
    sharding_parallel_degree: int = field(
        default=-1,
        metadata={
            "help": (
                "Sharding parameter in certain cards group. For example, aussume we use 2 machines each with 8 cards, "
                "then set sharding_degree=8, sharding will only communication inside machine. "
                "default -1 means sharding parameters between all workers."
            )
        },
    )
    save_sharded_model: bool = field(
        default=False,
        metadata={
            "help": (
                "When use sharding stage1 and set save_sharded_model True, each shanding rank only save part of the model. It reduce time to save the model."
            )
        },
    )

    load_sharded_model: bool = field(
        default=False,
        metadata={
            "help": (
                "When use sharding stage1 and set load_sharded_model True, it means loading the sharded model. The sharded model is saved when we set save_sharded_model True."
            )
        },
    )
    tensor_parallel_degree: int = field(
        default=-1,
        metadata={
            "help": (
                "Tensor parallelism is parallel technique proposed in (https://arxiv.org/pdf/2104.04473.pdf see 2.3 Tensor Model Parallelism). "
                "This techique splits one transformer layer into multi-cards (For examples, tensor_parallel_degree=4, will split a layer to 4-parts) "
                "tensor_parallel_degree means split the transformer layer to how many parts."
                "default -1 for not use tensor parallel,  Suggest tensor_parallel_degree<=8 for better proformance."
                "Note, this need model support in source code, currently GPT/BLOOM/LLAMA/BLOOM/CLM/CHATGLM is supported. "
            )
        },
    )
    pipeline_parallel_degree: int = field(
        default=-1,
        metadata={
            "help": (
                "Pipeline parallelism is parallel technique proposed in (https://arxiv.org/pdf/2104.04473.pdf see 2.2 Pipeline Model Parallelism). "
                "Pipeline parallelism assigns multi-transformer layers to different cards, the micro batch data stream passed between cards like pipelines."
                "pipeline_parallel_degree means split all transformer layers to how many stages."
                "default -1 for not use pipeline parallel."
                "Note. this need model support in source code, see llama modeling_pp.py file"
            )
        },
    )
    sep_parallel_degree: int = field(
        default=-1,
        metadata={
            "help": (
                "The paddle sequence parallel strategy. It can reduce the GPU memory of activation to 1/sep, and it is orthogonal to "
                "data parallel, sharding stage1, tensor parallel and pipeline parallel strategy. "
            )
        },
    )
    tensor_parallel_config: str = field(
        default="",
        metadata={
            "help": (
                "Some additional configs which affect model parallel performance, we provide some option to config it."
                "following config is support:\n"
                "enable_mp_async_allreduce, it supports all_reduce(dx) overlap with matmul(dw) in ColumnParallelLinear backward when it set True, which can accelerate model parallel performance. \n"
                "enable_mp_skip_c_identity, it supports skip c_identity in ColumnParallelLinear and RowParallelLinear. It only works when set mp_async_allreduce is True. It can accelerate model parallel further.\n"
                "enable_mp_fused_linear_param_grad_add, it supports fused_linear_param_grad_add in ColumnParallelLinear (cuda >= 11.6). It only works when mp_async_allreduce is true.  It can accelerate model parallel further."
            )
        },
    )
    pipeline_parallel_config: str = field(
        default="",
        metadata={
            "help": (
                "Some additional config it highly affect the useage of pipeline parallel, we provide some option to config it."
                "following config is support:\n"
                "disable_p2p_cache_shape, if you max sequence length is varying, please set disable_p2p_cache_shape. \n"
                "disable_partial_send_recv, optmize send speed for tensor parallel.\n"
                "enable_delay_scale_loss, accumulate gradients util optimizer step, all gradients div by inner pipeline accumute step. instead of div accumute step on loss directly.\n"
                "enable_dp_comm_overlap, fuse data parallel gradient communication. \n"
                "enable_sharding_comm_overlap, fuse sharding stage 1 parallel gradient communication. \n"
            )
        },
    )
    sharding_parallel_config: str = field(
        default="",
        metadata={
            "help": (
                "Some additional config it highly affect the useage of sharding parallel, we provide some option to config it."
                "following config is support: \n"
                "enable_stage1_tensor_fusion, fuse small tensors into big tensor chunks to accelerate communications, may increase memory occupation\n"
                "enable_stage1_overlap, fuse small tensors into big tensor chunks to accelerate communications and do communication overlap with backward computation, may harm the backward speed\n"
                "enable_stage2_overlap, overlap stage2 NCCL communication with computation. There are some constraints for the overlap, such as the logging_step should be bigger than 1 for broadcast overlap and no other sync could be called during the training for broadcast overlap"
            )
        },
    )
    hybrid_parallel_topo_order: str = field(
        default=None,
        metadata={
            "help": (
                "In hybrid parallelism, the order of communication groups may affect efficiency.\n"
                "Following options are supported:\n"
                "- pp_first. the topo order is dp, pp, sharding, mp \n"
                "- sharding_first. the topo order is dp, sharding, pp, mp \n"
                "Defalut is None, for pp_first"
            )
        },
    )
    recompute: bool = field(
        default=False,
        metadata={
            "help": "Recompute the forward pass to calculate gradients. Used for saving memory. "
            "Only support for networks with transformer blocks."
        },
    )
    sr: Optional[int] = field(default=0, metadata={"help": "The count of chunks without recompute."})
    refined_ops_patterns: Optional[List[str]] = field(
        default=None, metadata={"help": "The pattern of refined recompute."}
    )

    scale_loss: float = field(default=2**15, metadata={"help": "The value of initial scale_loss for fp16."})

    minimum_eval_times: int = field(
        default=None,
        metadata={
            "help": "If under eval_steps, the valid time is less then minimum_eval_times, the config of override eval_steps."
        },
    )

    local_rank: int = field(default=-1, metadata={"help": "For distributed training: local_rank"})

    dataloader_drop_last: bool = field(
        default=False, metadata={"help": "Drop the last incomplete batch if it is not divisible by the batch size."}
    )
    eval_steps: int = field(default=None, metadata={"help": "Run an evaluation every X steps."})
    max_evaluate_steps: int = field(
        default=-1, metadata={"help": "If set to a positive number, the total number of evaluation steps to perform."}
    )
    dataloader_num_workers: int = field(
        default=0,
        metadata={
            "help": "Number of subprocesses to use for data loading. 0 means that the data will be loaded in the main process."
        },
    )

    past_index: int = field(
        default=-1,
        metadata={"help": "If >=0, uses the corresponding part of the output as the past state for next step."},
    )

    run_name: Optional[str] = field(default=None, metadata={"help": "An optional descriptor for the run."})

    device: Optional[str] = field(default="gpu", metadata={"help": "select cpu, gpu, xpu, npu devices."})

    disable_tqdm: Optional[bool] = field(
        default=None, metadata={"help": "Whether or not to disable the tqdm progress bars."}
    )

    remove_unused_columns: Optional[bool] = field(
        default=True, metadata={"help": "Remove columns not required by the model when using an nlp.Dataset."}
    )

    label_names: Optional[List[str]] = field(
        default=None, metadata={"help": "The list of keys in your dictionary of inputs that correspond to the labels."}
    )

    load_best_model_at_end: Optional[bool] = field(
        default=False,
        metadata={"help": "Whether or not to load the best model found during training at the end of training."},
    )
    metric_for_best_model: Optional[str] = field(
        default=None, metadata={"help": "The metric to use to compare two different models."}
    )
    greater_is_better: Optional[bool] = field(
        default=None, metadata={"help": "Whether the `metric_for_best_model` should be maximized or not."}
    )
    ignore_data_skip: bool = field(
        default=False,
        metadata={
            "help": "When resuming training, whether or not to skip the first epochs and batches to get to the same training data."
        },
    )
    optim: str = field(
        default="adamw",
        metadata={"help": "The optimizer to use."},
    )
    report_to: Optional[List[str]] = field(
        default=None, metadata={"help": "The list of integrations to report the results and logs to."}
    )
    resume_from_checkpoint: Optional[str] = field(
        default=None,
        metadata={"help": "The path to a folder with a valid checkpoint for your model."},
    )
    skip_memory_metrics: bool = field(
        default=True, metadata={"help": "Whether or not to skip adding of memory profiler reports to metrics."}
    )
    flatten_param_grads: Optional[bool] = field(
        default=False,
        metadata={"help": "Whether use flatten_param_grads method in optimizer, only used on NPU devices."},
    )
    lazy_data_processing: Optional[bool] = field(
        default=True,
        metadata={"help": "Whether use lazy data processing."},
    )
    skip_profile_timer: Optional[bool] = field(
        default=True,
        metadata={"help": "enable framework timer, will output timeline informatoin in logging and visualdl."},
    )
    distributed_dataloader: Optional[bool] = field(
        default=False, metadata={"help": "Whether to use distributed dataloader."}
    )
    unified_checkpoint: Optional[bool] = field(
        default=False,
        metadata={"help": "Whether to unify hybrid parallel checkpoint."},
    )

    def __post_init__(self):
        env_local_rank = int(os.environ.get("PADDLE_RANK_IN_NODE", -1))
        if env_local_rank != -1 and env_local_rank != self.local_rank and paddle.distributed.get_world_size() > 1:
            self.local_rank = env_local_rank

        # convert to int
        self.log_level = -1
        self.log_level_replica = -1

        # expand paths, if not os.makedirs("~/bar") will make directory
        # in the current directory instead of the actual home
        if self.output_dir is not None:
            self.output_dir = os.path.expanduser(self.output_dir)
        if self.logging_dir is None and self.output_dir is not None:
            self.logging_dir = os.path.join(self.output_dir, default_logdir())
        if self.logging_dir is not None:
            self.logging_dir = os.path.expanduser(self.logging_dir)

        if self.disable_tqdm is None:
            self.disable_tqdm = False  # logger.getEffectiveLevel() > logging.WARN

        self.evaluation_strategy = IntervalStrategy(self.evaluation_strategy)
        self.logging_strategy = IntervalStrategy(self.logging_strategy)
        self.save_strategy = IntervalStrategy(self.save_strategy)

        self.lr_scheduler_type = SchedulerType(self.lr_scheduler_type)
        if self.do_eval is False and self.evaluation_strategy != IntervalStrategy.NO:
            self.do_eval = True

        if self.do_eval and self.evaluation_strategy == IntervalStrategy.NO:
            logger.warning(
                "evaluation_strategy reset to IntervalStrategy.STEPS for do_eval is True. you can also set evaluation_strategy='epoch'."
            )
            self.evaluation_strategy = IntervalStrategy.STEPS

        # eval_steps has to be defined and non-zero, fallbacks to logging_steps if the latter is non-zero
        if self.evaluation_strategy == IntervalStrategy.STEPS and (self.eval_steps is None or self.eval_steps == 0):
            if self.logging_steps > 0:
                logger.info(f"using `logging_steps` to initialize `eval_steps` to {self.logging_steps}")
                self.eval_steps = self.logging_steps
            else:
                raise ValueError(
                    f"evaluation strategy {self.evaluation_strategy} requires either non-zero --eval_steps or --logging_steps"
                )

        # logging_steps must be non-zero for logging_strategy that is other than 'no'
        if self.logging_strategy == IntervalStrategy.STEPS and self.logging_steps == 0:
            raise ValueError(f"logging strategy {self.logging_strategy} requires non-zero --logging_steps")

        # Sanity checks for load_best_model_at_end: we require save and eval strategies to be compatible.
        if self.load_best_model_at_end:
            if self.evaluation_strategy != self.save_strategy:
                raise ValueError(
                    "--load_best_model_at_end requires the save and eval strategy to match, but found\n- Evaluation "
                    f"strategy: {self.evaluation_strategy}\n- Save strategy: {self.save_strategy}"
                )
            if self.evaluation_strategy == IntervalStrategy.STEPS and self.save_steps % self.eval_steps != 0:
                raise ValueError(
                    "--load_best_model_at_end requires the saving steps to be a round multiple of the evaluation "
                    f"steps, but found {self.save_steps}, which is not a round multiple of {self.eval_steps}."
                )

        if self.load_best_model_at_end and self.metric_for_best_model is None:
            self.metric_for_best_model = "loss"
        if self.greater_is_better is None and self.metric_for_best_model is not None:
            self.greater_is_better = self.metric_for_best_model not in ["loss", "eval_loss"]
        if self.run_name is None:
            self.run_name = self.output_dir

        if self.fp16 and self.bf16:
            raise ValueError("At most one of fp16 and bf16 can be True, but not both")

        if self.fp16_full_eval and self.bf16_full_eval:
            raise ValueError("At most one of fp16 and bf16 can be True for full eval, but not both")

        self.optim = OptimizerNames(self.optim)

        self.use_hybrid_parallel = False
        self.use_auto_parallel = False

        if isinstance(self.sharding, bool):
            self.sharding = "stage1" if self.sharding else ""
        if isinstance(self.sharding, str):
            self.sharding = [ShardingOption(s) for s in self.sharding.split()]
        if self.sharding == [ShardingOption.OFFLOAD]:
            raise ValueError(
                "`--sharding offload` can't work on its own. It needs to be added to `--sharding stage2` or "
                '`--sharding stage3`. For example, `--sharding "stage2 offload"`.'
            )
        elif len(self.sharding) > (ShardingOption.OFFLOAD in self.sharding) + 1:
            raise ValueError("`--sharding` recived too many arguments.")

        if self.sharding_degree > 0:
            warnings.warn("`sharding_degree` is deprecated, please use `sharding_parallel_degree`")
            self.sharding_parallel_degree = max(self.sharding_degree, self.sharding_parallel_degree)

        delattr(self, "sharding_degree")

        if len(self.sharding) == 0 and self.sharding_parallel_degree > 0:
            warnings.warn("`--sharding_parallel_degree` is useful only when `--sharding` is specified.")

<<<<<<< HEAD
        if paddle.distributed.get_world_size() > 1 and (
            len(self.sharding) > 0
            or self.tensor_parallel_degree > 1
            or self.pipeline_parallel_degree > 1
            or self.sep_parallel_degree > 1
        ):
            self.use_hybrid_parallel = True

        if self.distributed_dataloader and not (self.tensor_parallel_degree > 1 or self.pipeline_parallel_degree > 1):
            warnings.warn("We set `distributed_dataloader` to False if tp_degree <= 1 and pp_degree <= 1")
            self.distributed_dataloader = False

        if self.amp_master_grad:
            if (
                self.pipeline_parallel_degree <= 1
                and self.tensor_parallel_degree <= 1
                and self.sep_parallel_degree <= 1
                and (not self.sharding or ShardingOption.FULL_SHARD in self.sharding)
            ):
                raise ValueError(
                    "Temporarily amp master grad only support for tensor/pipeline/sharding"
                    " (stage 1 and stage 2) parallel. Please set amp_master_grad to False."
                )
            if not (self.bf16 or self.fp16):
                logger.warning("set amp_master_grad to false since amp is disabled.")
                self.amp_master_grad = False

        if self.use_hybrid_parallel:
=======
        try:
            self.use_auto_parallel = self.parallel_mode == "auto"
        except:
            pass

        if paddle.distributed.get_world_size() > 1:
>>>>>>> 2bc6d8df
            world_size = paddle.distributed.get_world_size()
            tensor_parallel_degree = max(self.tensor_parallel_degree, 1)
            sep_parallel_degree = max(self.sep_parallel_degree, 1)
            pipeline_parallel_degree = max(self.pipeline_parallel_degree, 1)

            assert (
                world_size % (self.tensor_parallel_degree * self.pipeline_parallel_degree) == 0
            ), f"Total world_size:{world_size} shoule be devided by tensor_parallel_degree: {self.tensor_parallel_degree} and pipeline_parallel_degree: {self.pipeline_parallel_degree}."

            if self.sharding_parallel_degree == -1:
                if len(self.sharding) > 0:
                    self.sharding_parallel_degree = world_size // (
                        tensor_parallel_degree * sep_parallel_degree * pipeline_parallel_degree
                    )

            sharding_parallel_degree = max(self.sharding_parallel_degree, 1)
            if sharding_parallel_degree == 1 and len(self.sharding) > 0:
                logger.warning("sharding_parallel_degree=1 means no sharding, please set sharding to empty!")
                self.sharding = []

<<<<<<< HEAD
            assert (
                world_size
                % (sharding_parallel_degree * tensor_parallel_degree * sep_parallel_degree * pipeline_parallel_degree)
                == 0
            ), (
                "The world size for workers should be divided by sharding_parallel_degree, tensor_parallel_degree, sep_parallel_degree and pipeline_parallel_degree, "
                "sharding_parallel_degree:{sharding_parallel_degree}, tensor_parallel_degree:{tensor_parallel_degree}, "
                "sep_parallel_degree:{sep_parallel_degree}, pipeline_parallel_degree:{pipeline_parallel_degree}, "
                " world_size:{world_size}"
            )
=======
>>>>>>> 2bc6d8df
            self.data_parallel_degree = world_size // (
                sharding_parallel_degree * tensor_parallel_degree * sep_parallel_degree * pipeline_parallel_degree
            )

            if sharding_parallel_degree > 1 or tensor_parallel_degree > 1 or pipeline_parallel_degree > 1:
                self.use_hybrid_parallel = True
                self.sharding_parallel_degree = sharding_parallel_degree
                self.tensor_parallel_degree = tensor_parallel_degree
                self.pipeline_parallel_degree = pipeline_parallel_degree

            if not self.use_hybrid_parallel:
                self.sharding = []
                self.sharding_parallel_degree = -1
                self.tensor_parallel_degree = -1
                self.pipeline_parallel_degree = -1

        if self.use_hybrid_parallel and self.use_auto_parallel:
            self.use_hybrid_parallel = False

        if self.distributed_dataloader and not (self.tensor_parallel_degree > 1 or self.pipeline_parallel_degree > 1):
            warnings.warn("We set `distributed_dataloader` to False if tp_degree <= 1 and pp_degree <= 1")
            self.distributed_dataloader = False

        if self.amp_master_grad:
            if not (self.bf16 or self.fp16):
                logger.warning("set amp_master_grad to false since amp is disabled.")
                self.amp_master_grad = False

        # use_hybrid_parallel
        if self.use_hybrid_parallel:
            world_size = paddle.distributed.get_world_size()

            if ShardingOption.OFFLOAD in self.sharding:
                warnings.warn("`offload` is not supported NOW!")

            if self.pipeline_parallel_degree > 1:
                if ShardingOption.FULL_SHARD in self.sharding or ShardingOption.SHARD_GRAD_OP in self.sharding:
                    raise ValueError(
                        "pipeline parallel is not compatible for sharding stage2 or stage3, please using sharding stage1"
                    )

            # TODO use paddle.distributed.is_initialized() after paddle 2.4rc
            if not paddle.distributed.parallel.parallel_helper._is_parallel_ctx_initialized():
                strategy = fleet.DistributedStrategy()
                if self.pipeline_parallel_degree > 1:
                    pipeline_parallel_config = set(self.pipeline_parallel_config.split(" "))
                    for x in pipeline_parallel_config:
                        if len(x) > 0:
                            if x not in [
                                "disable_p2p_cache_shape",
                                "disable_partial_send_recv",
                                "enable_delay_scale_loss",
                                "enable_dp_comm_overlap",
                                "enable_sharding_comm_overlap",
                                "enable_timer",
                            ]:
                                raise ValueError(
                                    f"Found unknown pipeline mode config {x}, accpet config is disable_p2p_cache_shape, disable_partial_send_recv."
                                )

                    strategy.pipeline_configs = {
                        "accumulate_steps": self.gradient_accumulation_steps,
                        "micro_batch_size": self.per_device_train_batch_size,
                        "enable_partial_send_recv": "disable_partial_send_recv" not in pipeline_parallel_config,
                        "p2p_cache_shape": False if "disable_p2p_cache_shape" in pipeline_parallel_config else True,
                        # "delay_scale_loss": True, Fix ME
                    }
                    logger.info(f"PP configs:{strategy.pipeline_configs}, use master_grad: {self.amp_master_grad}")
                    dygraph_pp_configs = {
                        "delay_scale_loss": True if "enable_delay_scale_loss" in pipeline_parallel_config else False,
                        "dp_comm_overlap": "enable_dp_comm_overlap" in pipeline_parallel_config
                        and self.data_parallel_degree > 1,
                        "sharding_comm_overlap": "enable_sharding_comm_overlap" in pipeline_parallel_config
                        and self.sharding_parallel_degree > 1,
                        "enable_timer": "enable_timer" in pipeline_parallel_config,
                    }
                    if dygraph_pp_configs["dp_comm_overlap"]:
                        raise ValueError("overlap has accuracy issue")  # TODO: fix `overalap` + `delay_scale` issue

                    if self.do_eval:
                        assert (
                            self.per_device_train_batch_size * self.gradient_accumulation_steps
                            == self.per_device_eval_batch_size
                        ), (
                            "In pipeline model, the evaluation also shares same setting with training. "
                            "Please set per_device_eval_batch_size=per_device_train_batch_size * gradient_accumulation_steps."
                        )

                if self.tensor_parallel_degree > 1:
                    strategy.tensor_parallel_configs = {"tensor_init_seed": self.seed}

                    if " " in self.tensor_parallel_config:
                        mp_config = set(self.tensor_parallel_config.split(" "))
                    else:
                        mp_config = set(self.tensor_parallel_config.split(","))

                    for x in mp_config:
                        if len(x) > 0:
                            if x not in [
                                "enable_mp_async_allreduce",
                                "enable_mp_skip_c_identity",
                                "enable_mp_fused_linear_param_grad_add",
                            ]:
                                raise ValueError(
                                    f"Found unknown tensor parallell config {x}, "
                                    f"accept config is enable_mp_async_allreduce, enable_mp_skip_c_identity and enable_mp_fused_linear_param_grad_add"
                                )
                    try:
                        if "enable_mp_async_allreduce" in mp_config:
                            strategy.hybrid_configs["mp_configs"].mp_async_allreduce = True
                            if "enable_mp_skip_c_identity" in mp_config:
                                strategy.hybrid_configs["mp_configs"].mp_skip_c_identity = True
                            if "enable_mp_fused_linear_param_grad_add" in mp_config:
                                strategy.hybrid_configs["mp_configs"].mp_fused_linear_param_grad_add = True
                        else:
                            if "enable_mp_skip_c_identity" in mp_config:
                                warnings.warn(
                                    "enable_mp_skip_c_identity only works with enable_mp_async_allreduce. It will not work."
                                )
                            if "enable_mp_fused_linear_param_grad_add" in mp_config:
                                warnings.warn(
                                    "enable_mp_fused_linear_param_grad_add only works with enable_mp_async_allreduce. It will not work."
                                )
                    except:
                        warnings.warn(
                            "The enable_mp_async_allreduce, enable_mp_skip_c_identity and enable_mp_fused_linear_param_grad_add are not supported "
                            "by current version of Paddle. Please try latest develop Paddle."
                        )

                if self.hybrid_parallel_topo_order is None:
                    self.hybrid_parallel_topo_order = "pp_first"
                assert self.hybrid_parallel_topo_order in ["pp_first", "sharding_first"]

                def is_segment_parallel_supported():
                    import inspect

                    members = [name for (name, date) in inspect.getmembers(fleet.HybridCommunicateGroup)]
                    return "get_sep_parallel_world_size" in members

                if self.hybrid_parallel_topo_order == "pp_first":
                    if is_segment_parallel_supported():
                        order = ["dp", "pp", "sharding", "sep", "mp"]
                    else:
                        order = ["dp", "pp", "sharding", "mp"]
                if self.hybrid_parallel_topo_order == "sharding_first":
                    if is_segment_parallel_supported():
                        order = ["dp", "sharding", "pp", "sep", "mp"]
                    else:
                        order = ["dp", "sharding", "pp", "mp"]

                hybrid_configs = {
                    "dp_degree": self.data_parallel_degree,
<<<<<<< HEAD
                    "mp_degree": tensor_parallel_degree,
                    "pp_degree": pipeline_parallel_degree,
                    "sharding_degree": sharding_parallel_degree,
                    "sep_degree": sep_parallel_degree,
=======
                    "mp_degree": self.tensor_parallel_degree,
                    "pp_degree": self.pipeline_parallel_degree,
                    "sharding_degree": self.sharding_parallel_degree,
>>>>>>> 2bc6d8df
                    "order": order,
                }

                if self.pipeline_parallel_degree > 1:
                    hybrid_configs["pp_configs"] = dygraph_pp_configs
                    logger.info(f"using pipeline configs:{dygraph_pp_configs}")

                # setter once https://github.com/PaddlePaddle/Paddle/blob/b7295120b0e78b293cd7ae29706e21769d06a3cc/python/paddle/distributed/fleet/base/distributed_strategy.py#L1692
                strategy.hybrid_configs = hybrid_configs

                if self.sharding_parallel_degree > 1:
                    sharding_parallel_config = set(self.sharding_parallel_config.split(" "))
                    for x in sharding_parallel_config:
                        if len(x) > 0:
                            if x not in [
                                "enable_stage1_tensor_fusion",
                                "enable_stage1_overlap",
                                "enable_stage2_overlap",
                                "split_param",
                            ]:
                                raise ValueError(
                                    f"Found unknown pipeline mode config {x}, "
                                    f"accpet config is enable_stage1_tensor_fusion, enable_stage1_overlap, enable_stage2_overlap."
                                )
                    try:
                        if "split_param" in sharding_parallel_config:
                            strategy.hybrid_configs["sharding_configs"].split_param = True

                        if self.pipeline_parallel_degree == 1:
                            strategy.hybrid_configs["sharding_configs"].tensor_fusion = (
                                True if "enable_stage1_tensor_fusion" in sharding_parallel_config else False
                            )
                            if "enable_stage1_overlap" in sharding_parallel_config:
                                strategy.hybrid_configs["sharding_configs"].comm_overlap = True
                                strategy.hybrid_configs[
                                    "sharding_configs"
                                ].accumulate_steps = self.gradient_accumulation_steps

                        else:
                            warnings.warn(
                                "For pipeline parallel with sharding, the sharding overlap and tensor fusion "
                                "should be configured in pipeline_parallel_config."
                                '"enable_stage1_tensor_fusion" and "enable_stage1_overlap" in sharding_parallel_config will be ignored.'
                            )
                    except (KeyError, AttributeError):
                        warnings.warn(
                            "The enable_stage1_tensor_fusion or enable_stage1_overlap is not supported "
                            "by current version of Paddle. Please try latest develop Paddle."
                        )
                    if "enable_stage2_overlap" in sharding_parallel_config:
                        assert (
                            ShardingOption.SHARD_GRAD_OP in self.sharding
                        ), f"enable_stage2_overlap expects sharding=stage2, but got {self.sharding}."
                        assert self.logging_steps > 1, (
                            "The logging_steps should be greater than 1 for stage2 overlap, "
                            f"but got logging_steps={self.logging_steps}."
                        )
                fleet.init(is_collective=True, strategy=strategy)
                logger.info(strategy)

        elif self.use_auto_parallel:
            world_size = paddle.distributed.get_world_size()
            tensor_parallel_degree = max(self.tensor_parallel_degree, 1)
            pipeline_parallel_degree = max(self.pipeline_parallel_degree, 1)

            assert (
                world_size % (tensor_parallel_degree * pipeline_parallel_degree) == 0
            ), f"Total world_size:{world_size} shoule be devided by tensor_parallel_degree: {self.tensor_parallel_degree} and pipeline_parallel_degree: {self.pipeline_parallel_degree}."

            self.data_parallel_degree = world_size // (tensor_parallel_degree * pipeline_parallel_degree)

            if self.sharding_parallel_degree == -1:
                if len(self.sharding) > 0:
                    self.sharding_parallel_degree = self.data_parallel_degree

            sharding_parallel_degree = max(self.sharding_parallel_degree, 1)
            if sharding_parallel_degree == 1 and len(self.sharding) > 0:
                logger.warning("sharding_parallel_degree=1 means no sharding, please set sharding to empty!")
                self.sharding = []

            if ShardingOption.OFFLOAD in self.sharding:
                warnings.warn("`offload` is not supported NOW!")

            strategy = fleet.auto.Strategy()
            if pipeline_parallel_degree > 1:
                pipeline_parallel_config = set(self.pipeline_parallel_config.split(" "))
                for x in pipeline_parallel_config:
                    if len(x) > 0:
                        if x not in [
                            "enable_send_recv_overlap",
                            # "disable_p2p_cache_shape",      # no need for auto_parallel
                            # "disable_partial_send_recv",    # no implemenation for auto_parallel
                            # "enable_delay_scale_loss",      # default True in auto_parallel, non-configurable
                            # "enable_dp_comm_overlap",       # no implemenation for auto_parallel
                            # "enable_sharding_comm_overlap", # no implemenation for auto_parallel
                            # "enable_timer",                 # no implemenation for auto_parallel
                        ]:
                            raise ValueError(
                                f"Found unknown pipeline mode config {x}, accpet config is enable_send_recv_overlap."
                            )

                pipeline = strategy.pipeline
                pipeline.enable = True
                pipeline.enable_send_recv_overlap = "enable_send_recv_overlap" in pipeline_parallel_config
                pipeline.accumulate_steps = self.gradient_accumulation_steps
                pipeline.micro_batch_size = self.per_device_train_batch_size
                pipeline.schedule_mode = "1F1B"

                if self.amp_master_grad:
                    warnings.warn("`amp_master_grad` is not supported NOW in AutoParallel!")
                    self.amp_master_grad = False
                logger.info(f"PP configs:{strategy.pipeline}, use master_grad: {self.amp_master_grad}")

                if self.do_eval:
                    assert (
                        self.per_device_train_batch_size * self.gradient_accumulation_steps
                        == self.per_device_eval_batch_size
                    ), (
                        "In pipeline model, the evaluation also shares same setting with training. "
                        "Please set per_device_eval_batch_size=per_device_train_batch_size * gradient_accumulation_steps."
                    )

            if tensor_parallel_degree > 1:
                mp_optimization = strategy.mp_optimization

                if " " in self.tensor_parallel_config:
                    mp_config = set(self.tensor_parallel_config.split(" "))
                else:
                    mp_config = set(self.tensor_parallel_config.split(","))

                for x in mp_config:
                    if len(x) > 0:
                        if x not in [
                            "enable_mp_async_allreduce",  # allreduce_matmul_grad_overlapping in auto_parallel
                            # "enable_mp_skip_c_identity",
                            # "enable_mp_fused_linear_param_grad_add",
                        ]:
                            raise ValueError(
                                f"Found unknown tensor parallell config {x}, "
                                f"accept config is enable_mp_async_allreduce, enable_mp_skip_c_identity and enable_mp_fused_linear_param_grad_add"
                            )
                try:
                    if "enable_mp_async_allreduce" in mp_config:
                        mp_optimization.allreduce_matmul_grad_overlapping = True
                except:
                    warnings.warn(
                        "The enable_mp_async_allreduce, enable_mp_skip_c_identity and enable_mp_fused_linear_param_grad_add are not supported "
                        "by current version of Paddle. Please try latest develop Paddle."
                    )

            if sharding_parallel_degree > 1:
                sharding = strategy.sharding
                sharding.enable = True
                sharding.degree = sharding_parallel_degree
                if ShardingOption.SHARD_OP in self.sharding:
                    sharding.stage = 1
                elif ShardingOption.SHARD_GRAD_OP in self.sharding:
                    sharding.stage = 2
                elif ShardingOption.FULL_SHARD in self.sharding:
                    sharding.stage = 3

                sharding_parallel_config = set(self.sharding_parallel_config.split(" "))
                for x in sharding_parallel_config:
                    if len(x) > 0:
                        if x not in [
                            # "enable_stage1_tensor_fusion",
                            # "enable_stage1_overlap",
                            # "enable_stage2_overlap",
                        ]:
                            raise ValueError(
                                f"Found unknown pipeline mode config {x}, " f"accpet config is reduce_overlap."
                            )

                    if (
                        "enable_stage1_overlap" in sharding_parallel_config
                        or "enable_stage2_overlap" in sharding_parallel_config
                    ):
                        sharding.reduce_overlap = True

            if self.bf16 or self.fp16:
                amp = strategy.amp
                amp.enable = True
                amp.dtype = "bfloat16" if self.bf16 else "float16"
                amp.level = self.fp16_opt_level.lower()
                amp.init_loss_scaling = self.scale_loss
                amp.custom_black_list = self.amp_custom_black_list if self.amp_custom_black_list is not None else []
                amp.custom_white_list = self.amp_custom_white_list if self.amp_custom_white_list is not None else []

            if self.recompute:
                recompute = strategy.recompute
                recompute.enable = True
                recompute.sr = self.sr if self.sr is not None else 0
                recompute.refined_ops_patterns = []
                if self.refined_ops_patterns is not None:
                    for pattern in self.refined_ops_patterns:
                        recompute.refined_ops_patterns.append(eval(pattern))

            self.strategy = strategy
            logger.info(self.strategy)
            order = ["dp", "pp", "mp"]
            degree = [self.data_parallel_degree, pipeline_parallel_degree, tensor_parallel_degree]
            mesh_dims = list(filter(lambda x: x[1] > 1, list(zip(order, degree))))
            if not mesh_dims:
                mesh_dims = [("dp", 1)]
            fleet.auto.create_mesh(mesh_dims)
        else:
            world_size = paddle.distributed.get_world_size()
            if world_size > 1:
                if not paddle.distributed.parallel.parallel_helper._is_parallel_ctx_initialized():
                    if self.unified_checkpoint:
                        self.use_hybrid_parallel = True
                        strategy = fleet.DistributedStrategy()
                        fleet.init(is_collective=True, strategy=strategy)
                    else:
                        paddle.distributed.init_parallel_env()

        # if self.unified_checkpoint and not self.use_hybrid_parallel:
        #     logger.warning(
        #         "The unified_checkpoint only avaliable for hybrid_parallel. Set unified_checkpoint to False for not using hybrid_parallel."
        #     )
        #     self.unified_checkpoint = False

        if self.report_to is None:
            logger.info(
                "The default value for the training argument `--report_to` will change in v5 (from all installed "
                "integrations to none). In v5, you will need to use `--report_to all` to get the same behavior as "
                "now. You should start updating your code and make this info disappear :-)."
            )
            self.report_to = "all"
        if self.report_to == "all" or self.report_to == ["all"]:
            # Import at runtime to avoid a circular import.
            from .integrations import get_available_reporting_integrations

            self.report_to = get_available_reporting_integrations()
        elif self.report_to == "none" or self.report_to == ["none"]:
            self.report_to = []
        elif not isinstance(self.report_to, list):
            self.report_to = [self.report_to]

        if self.warmup_ratio < 0 or self.warmup_ratio > 1:
            raise ValueError("warmup_ratio must lie in range [0,1]")
        elif self.warmup_ratio > 0 and self.warmup_steps > 0:
            logger.info(
                "Both warmup_ratio and warmup_steps given, warmup_steps will override any effect of warmup_ratio during training"
            )

        if self.flatten_param_grads and self.device != "npu":
            raise ValueError("flatten_param_grads can only be used on npu devices in temporary.")

        if self.world_size != paddle.distributed.get_world_size():
            raise ValueError(
                f"The local_ran: {self.local_rank} should be consistent with the world size: {paddle.distributed.get_world_size()}."
            )

    def __str__(self):
        self_as_dict = asdict(self)
        self_as_dict = {k: f"<{k.upper()}>" if k.endswith("_token") else v for k, v in self_as_dict.items()}

        attrs_as_str = [f"{k}={v},\n" for k, v in sorted(self_as_dict.items())]
        return f"{self.__class__.__name__}(\n{''.join(attrs_as_str)})"

    __repr__ = __str__

    @property
    def train_batch_size(self) -> int:
        """
        The actual batch size for training.
        """
        train_batch_size = self.per_device_train_batch_size
        return train_batch_size

    @property
    def eval_batch_size(self) -> int:
        """
        The actual batch size for evaluation.
        """
        eval_batch_size = self.per_device_eval_batch_size
        return eval_batch_size

    @property
    def current_device(self) -> "paddle.device":
        """
        The device used by this process.
        """
        return paddle.device.get_device()

    @property
    def world_size(self):
        """
        The number of processes used in parallel.
        """
        if self.local_rank != -1:
            return paddle.distributed.get_world_size()
        return 1

    @property
    def data_parallel_rank(self):
        if self.use_hybrid_parallel:
            hcg = fleet.get_hybrid_communicate_group()
            dp_group = hcg.get_data_parallel_group()
            if dp_group.rank == -1:
                return 0
            return dp_group.rank
        else:
            return paddle.distributed.get_rank()

    @property
    def dataset_rank(self):
        if self.use_hybrid_parallel:
            return max(self.sharding_parallel_degree, 1) * self.data_parallel_rank + self.sharding_parallel_rank
        else:
            return paddle.distributed.get_rank()

    @property
    def dataset_world_size(self):
        if self.use_hybrid_parallel:
            return max(self.sharding_parallel_degree, 1) * max(self.data_parallel_degree, 1)
        else:
            return paddle.distributed.get_world_size()

    @property
    def sharding_parallel_rank(self):
        if self.use_hybrid_parallel:
            hcg = fleet.get_hybrid_communicate_group()
            sharding_group = hcg.get_sharding_parallel_group()
            return max(sharding_group.rank, 0)
        else:
            return 0

    @property
    def tensor_parallel_rank(self):
        if self.use_hybrid_parallel:
            hcg = fleet.get_hybrid_communicate_group()
            tp_group = hcg.get_model_parallel_group()
            return max(tp_group.rank, 0)
        else:
            return 0

    @property
    def pipeline_parallel_rank(self):
        if self.use_hybrid_parallel:
            hcg = fleet.get_hybrid_communicate_group()
            rank = hcg.get_stage_id()
            return max(rank, 0)
        else:
            return 0

    @property
    def optimizer_name_suffix(self):
        if self.use_hybrid_parallel:
            name = []
            if self.tensor_parallel_degree > 1:
                name.append(f"tp{self.tensor_parallel_rank:0>2d}")
            if self.pipeline_parallel_degree > 1:
                name.append(f"pp{self.pipeline_parallel_rank:0>2d}")
            if self.sharding_parallel_degree > 1:
                name.append(f"shard{self.sharding_parallel_rank:0>2d}")

            return "_".join(name)
        else:
            return None

    @property
    def weight_name_suffix(self):
        if self.use_hybrid_parallel:
            name = []
            if self.tensor_parallel_degree > 1:
                name.append(f"tp{self.tensor_parallel_rank:0>2d}")
            if self.pipeline_parallel_degree > 1:
                name.append(f"pp{self.pipeline_parallel_rank:0>2d}")
            return "_".join(name)

        else:
            return None

    def sharded_name_suffix(self, shard_id=None):
        if self.use_hybrid_parallel:
            name = []
            if self.tensor_parallel_degree > 1:
                name.append(f"tp{self.tensor_parallel_rank:0>2d}")
            if self.pipeline_parallel_degree > 1:
                name.append(f"pp{self.pipeline_parallel_rank:0>2d}")
            if self.sharding_parallel_degree > 1:
                if shard_id is None:
                    shard_id = self.sharding_parallel_rank
                assert isinstance(shard_id, int)
                name.append(f"shard{shard_id:0>2d}")
            return "_".join(name)
        else:
            return None

    @property
    def process_index(self):
        """
        The index of the current process used.
        """
        if self.local_rank != -1:
            return paddle.distributed.get_rank()
        return 0

    @property
    def logical_process_index(self):
        """
        The index of the current process used.
        """
        if self.local_rank != -1:
            sd_size = max(self.sharding_parallel_degree, 1)
            pp_size = max(self.pipeline_parallel_degree, 1)
            tp_size = max(self.tensor_parallel_degree, 1)

            dp_rank = max(self.data_parallel_rank, 0)
            sd_rank = max(self.sharding_parallel_rank, 0)
            pp_rank = max(self.pipeline_parallel_rank, 0)
            tp_rank = max(self.tensor_parallel_rank, 0)

            rank = (
                dp_rank * (sd_size * pp_size * tp_size) + sd_rank * (pp_size * tp_size) + pp_rank * tp_size + tp_rank
            )

            return rank
        return 0

    @property
    def local_process_index(self):
        """
        The index of the local process used.
        """
        if self.local_rank != -1:
            return self.local_rank
        return 0

    @property
    def should_log(self):
        """
        Whether or not the current process should produce log.
        """
        if self.log_on_each_node:
            return self.local_process_index == 0
        else:
            return self.process_index == 0

    @property
    def should_save(self):
        """
        Whether or not the current process should write to disk, e.g., to save models and checkpoints.

        For model state:
            work for data parallel, tensor parallel, sharding
        For optimizer state:
            work for data parallel, tensor parallel
            not work for sharding
        """
        if self.save_on_each_node:
            return self.local_process_index == 0
        else:
            return self.process_index == 0

    @property
    def should_save_model_state(self):
        """
        Whether or not the current process should write to disk, e.g., to save models and checkpoints.

        For model state:
            work for data parallel, tensor parallel, sharding
        For optimizer state:
            work for data parallel, tensor parallel
            not work for sharding
        """
        if self.save_on_each_node:
            return self.local_process_index == 0
        else:
            if self.should_save_sharding_stage1_model:
                return True
            elif self.use_hybrid_parallel:
                # save on dataset rank 0
                return self.sharding_parallel_rank == 0 and self.data_parallel_rank == 0
            else:
                return self.process_index == 0

    @property
    def _no_sync_in_gradient_accumulation(self):
        """
        Whether or not to use no_sync for the gradients when doing gradient accumulation.
        """
        return True

    @property
    def should_save_sharding_stage1_model(self):
        return (
            ShardingOption.SHARD_OP in self.sharding and self.sharding_parallel_degree > 1 and self.save_sharded_model
        )

    @property
    def should_load_sharding_stage1_model(self):
        return (
            ShardingOption.SHARD_OP in self.sharding and self.sharding_parallel_degree > 1 and self.load_sharded_model
        )

    @property
    def should_load_dataset(self):
        if not self.distributed_dataloader:
            return True
        else:
            if self.tensor_parallel_rank == 0 and self.pipeline_parallel_rank == 0:
                return True
            else:
                return False

    @contextlib.contextmanager
    def main_process_first(self, local=True, desc="work"):
        """
        A context manager for paddle distributed environment where on needs to do something on the main process, while
        blocking replicas, and when it's finished releasing the replicas.

        One such use is for `datasets`'s `map` feature which to be efficient should be run once on the main process,
        which upon completion saves a cached version of results and which then automatically gets loaded by the
        replicas.

        Args:
            local (`bool`, *optional*, defaults to `True`):
                if `True` first means process of rank 0 of each node if `False` first means process of rank 0 of node
                rank 0 In multi-node environment with a shared filesystem you most likely will want to use
                `local=False` so that only the main process of the first node will do the processing. If however, the
                filesystem is not shared, then the main process of each node will need to do the processing, which is
                the default behavior.
            desc (`str`, *optional*, defaults to `"work"`):
                a work description to be used in debug logs

        """
        if self.world_size > 1:
            if local:
                is_main_process = self.local_process_index == 0
                main_process_desc = "main local process"
            else:
                is_main_process = self.process_index == 0
                main_process_desc = "main process"

            try:
                if not is_main_process:
                    # tell all replicas to wait
                    logger.debug(f"{self.process_index}: waiting for the {main_process_desc} to perform {desc}")
                    paddle.distributed.barrier()
                yield
            finally:
                if is_main_process:
                    # the wait is over
                    logger.debug(f"{self.process_index}: {main_process_desc} completed {desc}, releasing all replicas")
                    paddle.distributed.barrier()
        else:
            yield

    def get_warmup_steps(self, num_training_steps: int):
        """
        Get number of steps used for a linear warmup.
        """
        warmup_steps = (
            self.warmup_steps if self.warmup_steps > 0 else math.ceil(num_training_steps * self.warmup_ratio)
        )
        return warmup_steps

    def to_dict(self):
        """
        Serializes this instance while replace `Enum` by their values (for JSON serialization support). It obfuscates
        the token values by removing their value.
        """
        d = asdict(self)
        for k, v in d.items():
            if isinstance(v, Enum):
                d[k] = v.value
            if isinstance(v, list) and len(v) > 0 and isinstance(v[0], Enum):
                d[k] = [x.value for x in v]
            if k.endswith("_token"):
                d[k] = f"<{k.upper()}>"
        return d

    def to_json_string(self):
        """
        Serializes this instance to a JSON string.
        """
        return json.dumps(self.to_dict(), indent=2)

    def to_sanitized_dict(self) -> Dict[str, Any]:
        """
        Sanitized serialization
        """
        d = self.to_dict()
        d = {**d, **{"train_batch_size": self.train_batch_size, "eval_batch_size": self.eval_batch_size}}

        valid_types = [bool, int, float, str]
        valid_types.append(paddle.Tensor)

        return {k: v if type(v) in valid_types else str(v) for k, v in d.items()}

    def print_config(self, args=None, key=""):
        """
        print all config values.
        """
        logger.info("=" * 60)
        if args is None:
            args = self
            key = "Training"

        import paddlenlp

        logger.info("{:^40}".format("{} Configuration Arguments".format(key)))
        logger.info("{:30}: {}".format("paddle commit id", paddle.version.commit))
        logger.info("{:30}: {}".format("paddlenlp commit id", paddlenlp.version.commit))

        for a in dir(args):
            if a[:2] != "__":  # don't print double underscore methods
                v = getattr(args, a)
                if not isinstance(v, types.MethodType):
                    logger.info("{:30}: {}".format(a, v))

        logger.info("")<|MERGE_RESOLUTION|>--- conflicted
+++ resolved
@@ -824,43 +824,12 @@
         if len(self.sharding) == 0 and self.sharding_parallel_degree > 0:
             warnings.warn("`--sharding_parallel_degree` is useful only when `--sharding` is specified.")
 
-<<<<<<< HEAD
-        if paddle.distributed.get_world_size() > 1 and (
-            len(self.sharding) > 0
-            or self.tensor_parallel_degree > 1
-            or self.pipeline_parallel_degree > 1
-            or self.sep_parallel_degree > 1
-        ):
-            self.use_hybrid_parallel = True
-
-        if self.distributed_dataloader and not (self.tensor_parallel_degree > 1 or self.pipeline_parallel_degree > 1):
-            warnings.warn("We set `distributed_dataloader` to False if tp_degree <= 1 and pp_degree <= 1")
-            self.distributed_dataloader = False
-
-        if self.amp_master_grad:
-            if (
-                self.pipeline_parallel_degree <= 1
-                and self.tensor_parallel_degree <= 1
-                and self.sep_parallel_degree <= 1
-                and (not self.sharding or ShardingOption.FULL_SHARD in self.sharding)
-            ):
-                raise ValueError(
-                    "Temporarily amp master grad only support for tensor/pipeline/sharding"
-                    " (stage 1 and stage 2) parallel. Please set amp_master_grad to False."
-                )
-            if not (self.bf16 or self.fp16):
-                logger.warning("set amp_master_grad to false since amp is disabled.")
-                self.amp_master_grad = False
-
-        if self.use_hybrid_parallel:
-=======
         try:
             self.use_auto_parallel = self.parallel_mode == "auto"
         except:
             pass
 
         if paddle.distributed.get_world_size() > 1:
->>>>>>> 2bc6d8df
             world_size = paddle.distributed.get_world_size()
             tensor_parallel_degree = max(self.tensor_parallel_degree, 1)
             sep_parallel_degree = max(self.sep_parallel_degree, 1)
@@ -881,34 +850,23 @@
                 logger.warning("sharding_parallel_degree=1 means no sharding, please set sharding to empty!")
                 self.sharding = []
 
-<<<<<<< HEAD
-            assert (
-                world_size
-                % (sharding_parallel_degree * tensor_parallel_degree * sep_parallel_degree * pipeline_parallel_degree)
-                == 0
-            ), (
-                "The world size for workers should be divided by sharding_parallel_degree, tensor_parallel_degree, sep_parallel_degree and pipeline_parallel_degree, "
-                "sharding_parallel_degree:{sharding_parallel_degree}, tensor_parallel_degree:{tensor_parallel_degree}, "
-                "sep_parallel_degree:{sep_parallel_degree}, pipeline_parallel_degree:{pipeline_parallel_degree}, "
-                " world_size:{world_size}"
-            )
-=======
->>>>>>> 2bc6d8df
             self.data_parallel_degree = world_size // (
                 sharding_parallel_degree * tensor_parallel_degree * sep_parallel_degree * pipeline_parallel_degree
             )
 
-            if sharding_parallel_degree > 1 or tensor_parallel_degree > 1 or pipeline_parallel_degree > 1:
+            if sharding_parallel_degree > 1 or tensor_parallel_degree > 1 or pipeline_parallel_degree > 1 or self.sep_parallel_degree > 1:
                 self.use_hybrid_parallel = True
                 self.sharding_parallel_degree = sharding_parallel_degree
                 self.tensor_parallel_degree = tensor_parallel_degree
                 self.pipeline_parallel_degree = pipeline_parallel_degree
+                self.sep_parallel_degree = sep_parallel_degree
 
             if not self.use_hybrid_parallel:
                 self.sharding = []
                 self.sharding_parallel_degree = -1
                 self.tensor_parallel_degree = -1
                 self.pipeline_parallel_degree = -1
+                self.sep_parallel_degree = -1
 
         if self.use_hybrid_parallel and self.use_auto_parallel:
             self.use_hybrid_parallel = False
@@ -1046,16 +1004,10 @@
 
                 hybrid_configs = {
                     "dp_degree": self.data_parallel_degree,
-<<<<<<< HEAD
-                    "mp_degree": tensor_parallel_degree,
-                    "pp_degree": pipeline_parallel_degree,
-                    "sharding_degree": sharding_parallel_degree,
-                    "sep_degree": sep_parallel_degree,
-=======
                     "mp_degree": self.tensor_parallel_degree,
                     "pp_degree": self.pipeline_parallel_degree,
                     "sharding_degree": self.sharding_parallel_degree,
->>>>>>> 2bc6d8df
+                    "sep_degree": self.sep_parallel_degree,
                     "order": order,
                 }
 
