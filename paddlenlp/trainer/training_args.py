# Copyright 2020-present the HuggingFace Inc. team.
# Copyright 2020 The HuggingFace Team. All rights reserved.
#
# Licensed under the Apache License, Version 2.0 (the "License");
# you may not use this file except in compliance with the License.
# You may obtain a copy of the License at
#
#     http://www.apache.org/licenses/LICENSE-2.0
#
# Unless required by applicable law or agreed to in writing, software
# distributed under the License is distributed on an "AS IS" BASIS,
# WITHOUT WARRANTIES OR CONDITIONS OF ANY KIND, either express or implied.
# See the License for the specific language governing permissions and
# limitations under the License.

# This file is modified from
#  https://github.com/huggingface/transformers/blob/main/src/transformers/training_args.py

import contextlib
import json
import math
import os
import types
import warnings
from dataclasses import asdict, dataclass, field
from enum import Enum
from typing import Any, Dict, List, Optional

import paddle
from paddle.distributed import fleet

from ..utils.log import logger
from .trainer_utils import (
    IntervalStrategy,
    OptimizerNames,
    SchedulerType,
    ShardingOption,
)

__all__ = [
    "default_logdir",
    "TrainingArguments",
]


def default_logdir() -> str:
    """
    Same default
    """
    import socket
    from datetime import datetime

    current_time = datetime.now().strftime("%b%d_%H-%M-%S")
    return os.path.join("runs", current_time + "_" + socket.gethostname())


@dataclass
class TrainingArguments:
    """
    TrainingArguments is the subset of the arguments we use in our example scripts **which relate to the training loop
    itself**.

    Using [`PdArgumentParser`] we can turn this class into
    [argparse](https://docs.python.org/3/library/argparse#module-argparse) arguments that can be specified on the
    command line.

    Parameters:
        output_dir (`str`):
            The output directory where the model predictions and checkpoints will be written.
        overwrite_output_dir (`bool`, *optional*, defaults to `False`):
            If `True`, overwrite the content of the output directory. Use this to continue training if `output_dir`
            points to a checkpoint directory.
        do_train (`bool`, *optional*, defaults to `False`):
            Whether to run training or not. This argument is not directly used by [`Trainer`], it's intended to be used
            by your training/evaluation scripts instead. See the [example
            scripts](https://github.com/PaddlePaddle/PaddleNLP/tree/develop/examples) for more details.
        do_eval (`bool`, *optional*):
            Whether to run evaluation on the validation set or not. Will be set to `True` if `evaluation_strategy` is
            different from `"no"`. This argument is not directly used by [`Trainer`], it's intended to be used by your
            training/evaluation scripts instead. See the [example
            scripts](https://github.com/PaddlePaddle/PaddleNLP/tree/develop/examples) for more details.
        do_predict (`bool`, *optional*, defaults to `False`):
            Whether to run predictions on the test set or not. This argument is not directly used by [`Trainer`], it's
            intended to be used by your training/evaluation scripts instead. See the [example
            scripts](https://github.com/PaddlePaddle/PaddleNLP/tree/develop/examples) for more details.
        do_export (`bool`, *optional*, defaults to `False`):
            Whether to export inference model or not. This argument is not directly used by [`Trainer`], it's
            intended to be used by your training/evaluation scripts instead.
        evaluation_strategy (`str` or [`~trainer_utils.IntervalStrategy`], *optional*, defaults to `"no"`):
            The evaluation strategy to adopt during training. Possible values are:

                - `"no"`: No evaluation is done during training.
                - `"steps"`: Evaluation is done (and logged) every `eval_steps`.
                - `"epoch"`: Evaluation is done at the end of each epoch.

        prediction_loss_only (`bool`, *optional*, defaults to `False`):
            When performing evaluation and generating predictions, only returns the loss.
        per_device_train_batch_size (`int`, *optional*, defaults to 8):
            The batch size per GPU core/CPU for training.
        per_device_eval_batch_size (`int`, *optional*, defaults to 8):
            The batch size per GPU core/CPU for evaluation.
        gradient_accumulation_steps (`int`, *optional*, defaults to 1):
            Number of updates steps to accumulate the gradients for, before performing a backward/update pass.

            <Tip warning={true}>

            When using gradient accumulation, one step is counted as one step with backward pass. Therefore, logging,
            evaluation, save will be conducted every `gradient_accumulation_steps * xxx_step` training examples.

            </Tip>

        eval_accumulation_steps (`int`, *optional*):
            Number of predictions steps to accumulate the output tensors for, before moving the results to the CPU. If
            left unset, the whole predictions are accumulated on GPU/TPU before being moved to the CPU (faster but
            requires more memory).
        learning_rate (`float`, *optional*, defaults to 5e-5):
            The initial learning rate for [`AdamW`] optimizer.
        weight_decay (`float`, *optional*, defaults to 0):
            The weight decay to apply (if not zero) to all layers except all bias and LayerNorm weights in [`AdamW`]
            optimizer.
        adam_beta1 (`float`, *optional*, defaults to 0.9):
            The beta1 hyperparameter for the [`AdamW`] optimizer.
        adam_beta2 (`float`, *optional*, defaults to 0.999):
            The beta2 hyperparameter for the [`AdamW`] optimizer.
        adam_epsilon (`float`, *optional*, defaults to 1e-8):
            The epsilon hyperparameter for the [`AdamW`] optimizer.
        max_grad_norm (`float`, *optional*, defaults to 1.0):
            Maximum gradient norm (for gradient clipping).
        num_train_epochs(`float`, *optional*, defaults to 3.0):
            Total number of training epochs to perform (if not an integer, will perform the decimal part percents of
            the last epoch before stopping training).
        max_steps (`int`, *optional*, defaults to -1):
            If set to a positive number, the total number of training steps to perform. Overrides `num_train_epochs`.
            In case of using a finite iterable dataset the training may stop before reaching the set number of steps
            when all data is exhausted
        lr_scheduler_type (`str` or [`SchedulerType`], *optional*, defaults to `"linear"`):
            The scheduler type to use. See the documentation of [`SchedulerType`] for all possible values.
        warmup_ratio (`float`, *optional*, defaults to 0.0):
            Ratio of total training steps used for a linear warmup from 0 to `learning_rate`.
        warmup_steps (`int`, *optional*, defaults to 0):
            Number of steps used for a linear warmup from 0 to `learning_rate`. Overrides any effect of `warmup_ratio`.
        num_cycles (`float`, *optional*, defaults to 0.5):
            The number of waves in the cosine scheduler.
        lr_end (`float`, *optional*, defaults to 1e-7):
            The end LR used in the polynomial scheduler.
        power (`float`, *optional*, defaults to 1.0):
            The power factor used in the polynomial scheduler.

        log_on_each_node (`bool`, *optional*, defaults to `True`):
            In multinode distributed training, whether to log using `log_level` once per node, or only on the main
            node.
        logging_dir (`str`, *optional*):
            log directory. Will default to *output_dir/runs/**CURRENT_DATETIME_HOSTNAME***.
        logging_strategy (`str` or [`~trainer_utils.IntervalStrategy`], *optional*, defaults to `"steps"`):
            The logging strategy to adopt during training. Possible values are:

                - `"no"`: No logging is done during training.
                - `"epoch"`: Logging is done at the end of each epoch.
                - `"steps"`: Logging is done every `logging_steps`.

        logging_first_step (`bool`, *optional*, defaults to `False`):
            Whether to log and evaluate the first `global_step` or not.
        logging_steps (`int`, *optional*, defaults to 500):
            Number of update steps between two logs if `logging_strategy="steps"`.
        save_strategy (`str` or [`~trainer_utils.IntervalStrategy`], *optional*, defaults to `"steps"`):
            The checkpoint save strategy to adopt during training. Possible values are:

                - `"no"`: No save is done during training.
                - `"epoch"`: Save is done at the end of each epoch.
                - `"steps"`: Save is done every `save_steps`.
        save_steps (`int`, *optional*, defaults to 500):
            Number of updates steps before two checkpoint saves if `save_strategy="steps"`.
        save_total_limit (`int`, *optional*):
            If a value is passed, will limit the total amount of checkpoints. Deletes the older checkpoints in
            `output_dir`.
        save_on_each_node (`bool`, *optional*, defaults to `False`):
            When doing multi-node distributed training, whether to save models and checkpoints on each node, or only on
            the main one.

            This should not be activated when the different nodes use the same storage as the files will be saved with
            the same names for each node.
        no_cuda (`bool`, *optional*, defaults to `False`):
            Whether to not use CUDA even when it is available or not.
        seed (`int`, *optional*, defaults to 42):
            Random seed that will be set at the beginning of training. To ensure reproducibility across runs, use the
            [`~Trainer.model_init`] function to instantiate the model if it has some randomly initialized parameters.
        fp16 (`bool`, *optional*, defaults to `False`):
            Whether to use fp16 16-bit (mixed) precision training instead of 32-bit training.
        fp16_opt_level (`str`, *optional*, defaults to 'O1'):
            For `fp16` training,  AMP optimization level selected in ['O0', 'O1', 'O2']. See details at
            https://www.paddlepaddle.org.cn/documentation/docs/zh/develop/api/paddle/amp/auto_cast_cn.html
        amp_custom_black_list (`List[str]`, *optional*, defaults to `None`):
            The custom black_list. The set of ops that support fp16/bf16 calculation and are considered numerically-dangerous
            and whose effects may also be observed in downstream ops. These ops will not be converted to fp16/bf16.
        amp_custom_white_list (`List[str]`, *optional*, defaults to `None`):
            The custom white_list. It’s the set of ops that support fp16/bf16 calculation and are considered numerically-safe and
             performance-critical. These ops will be converted to fp16/bf16.
        amp_master_grad (`bool`, *optional*, defaults to `False`):
            For amp opt level=’O2’, whether to use float32 weight gradients
            for calculations such as gradient clipping, weight decay, and weight updates. If master_grad is enabled,
            the weight gradients will be float32 dtype after the backpropagation. Default is False, there is only float16 weight gradients.
            Note: only support model parallel and pipeline parallel for now !!!
        sharding (`str`, *optional*, defaults to ``):
            Whether or not to use Paddle Sharding Data Parallel training (in distributed training
            only). The base option should be `stage1`, `stage2` or `stage3` and you can add
            CPU-offload to `stage2` or `stage3` like this: `stage2 offload` or `stage3 offload`.
            Each stage means:
                stage1 : optimizer state segmentation
                stage2 : optimizer state + gradient segmentation
                stage3 : parameter + gradient + optimizer state segmentation
                offload : offload parameters to cpu
        sharding_parallel_degree (`int`, *optional*, defaults to `-1`)
            Sharding parameter in certain cards group. For example, aussume we use 2 machines each with 8 cards,
            then set sharding_parallel_degree=8, sharding will only communication inside machine.
            default -1 means sharding parameters between all workers.
        tensor_parallel_degree (`int`, *optional*, defaults to `-1`)
            Tensor parallelism is parallel technique proposed in (https://arxiv.org/pdf/2104.04473.pdf see 2.3 Tensor Model Parallelism).
            This technique splits one transformer layer into multi-cards (For examples, tensor_parallel_degree=4, will split a layer to 4-parts)
            tensor_parallel_degree means split the transformer layer to how many parts.
            default -1 for not use tensor parallel,  Suggest tensor_parallel_degree<=8 for better proformance.
            Note, this need model support in source code, currently GPT/BLOOM/LLAMA/BLOOM/CLM/CHATGLM is supported.
        pipeline_parallel_degree (`int`, *optional*, defaults to `-1`)
            Pipeline parallelism is parallel technique proposed in (https://arxiv.org/pdf/2104.04473.pdf see 2.2 Pipeline Model Parallelism).
            Pipeline parallelism assigns multi-transformer layers to different cards, the micro batch data stream passed between cards like pipelines.
            pipeline_parallel_degree means split all transformer layers to how many stages.
            default -1 for not use pipeline parallel.
            Note. this need model support in source code, see llama modeling_pp.py file
        tensor_parallel_config (`str`, *optional*)(
            Some additional configs which affect model parallel performance, we provide some option to config it.
            following config is support:
              enable_mp_async_allreduce, it supports all_reduce(dx) overlap with matmul(dw) in ColumnParallelLinear backward when it set True, which can accelerate model parallel performance.
              enable_mp_skip_c_identity, it supports skip c_identity in ColumnParallelLinear and RowParallelLinear. It only works when set mp_async_allreduce is True. It can accelerate model parallel further.
              enable_mp_fused_linear_param_grad_add, it supports fused_linear_param_grad_add in ColumnParallelLinear (cuda >= 11.6). It only works when mp_async_allreduce is true. It can accelerate model parallel further.
        pipeline_parallel_config (`str`, *optional*)(
            Some additional config it highly affect the useage of pipeline parallel, we provide some option to config it.
            following config is support:
              disable_p2p_cache_shape, if you max sequence length is varying, please set disable_p2p_cache_shape.
              disable_partial_send_recv, optmize send speed for tensor parallel.
              enable_delay_scale_loss, accumulate gradients util optimizer step, all gradients div by inner pipeline accumute step. instead of div accumute step on loss directly.
              enable_dp_comm_overlap, fuse data parallel gradient communication.
              enable_sharding_comm_overlap, fuse sharding stage 1 parallel gradient communication.
        sharding_parallel_config (`str`, *optional*)(
            Some additional config it highly affect the useage of sharding parallel, we provide some option to config it.
            following config is support:
              enable_stage1_tensor_fusion, fuse small tensors into big tensor chunks to accelerate communications, may increase memory occupation
              enable_stage1_overlap, fuse small tensors into big tensor chunks to accelerate communications and do communication overlap with backward computation, may harm the backward speed
              enable_stage2_overlap, overlap stage2 NCCL communication with computation. There are some constraints for the overlap, such as the logging_step should be bigger than 1 for broadcast overlap and no other sync could be called during the training for broadcast overlap.
              enable_stage2_delay_scale_loss, accumulate gradients util optimizer step, all gradients div by inner accumute step. instead of div accumute step on loss directly.
        recompute (`bool`, *optional*, defaults to `False`):
            Recompute the forward pass to calculate gradients. Used for saving memory.
            Only support for networks with transformer blocks.
        scale_loss (`float`,  *optional*, defaults to 32768):
            The value of initial scale_loss for fp16. (default: 32768)
        local_rank (`int`, *optional*, defaults to -1):
            Rank of the process during distributed training.
        dataloader_drop_last (`bool`, *optional*, defaults to `False`):
            Whether to drop the last incomplete batch (if the length of the dataset is not divisible by the batch size)
            or not.
        eval_steps (`int`, *optional*):
            Number of update steps between two evaluations if `evaluation_strategy="steps"`. Will default to the same
            value as `logging_steps` if not set.
        max_evaluate_steps (`int`, *optional*, defaults to -1):
            If set to a positive number, the total number of evaluation steps to perform.
        dataloader_num_workers (`int`, *optional*, defaults to 0):
            Number of subprocesses to use for data loading. 0 means that the data will be loaded in the
            main process.
        past_index (`int`, *optional*, defaults to -1):
            Some models like TransformerXL or XLNet can make use of the past hidden states for their predictions.
            If this argument is set to a positive int, the `Trainer` will use the corresponding output (usually index 2) as
            the past state and feed it to the model at the next training step under the keyword argument `mems`.
        run_name (`str`, *optional*):
            A descriptor for the run. Typically used for logging.
        disable_tqdm (`bool`, *optional*):
            Whether or not to disable the tqdm progress bars and table of metrics. Will default to `True` if the logging
            level is set to warn or lower (default), `False` otherwise.
        remove_unused_columns (`bool`, *optional*, defaults to `True`):
            If using `datasets.Dataset` datasets, whether or not to automatically remove the columns unused by the
            model forward method.
        label_names (`List[str]`, *optional*):
            The list of keys in your dictionary of inputs that correspond to the labels.
            Will eventually default to `["labels"]` except if the model used is one of the `XxxForQuestionAnswering` in
            which case it will default to `["start_positions", "end_positions"]`.
        load_best_model_at_end (`bool`, *optional*, defaults to `False`):
            Whether or not to load the best model found during training at the end of training.

            <Tip>

            When set to `True`, the parameters `save_strategy` needs to be the same as `eval_strategy`, and in the case
            it is "steps", `save_steps` must be a round multiple of `eval_steps`.

            </Tip>

        metric_for_best_model (`str`, *optional*):
            Use in conjunction with `load_best_model_at_end` to specify the metric to use to compare two different
            models. Must be the name of a metric returned by the evaluation with or without the prefix `"eval_"`. Will
            default to `"loss"` if unspecified and `load_best_model_at_end=True` (to use the evaluation loss).

            If you set this value, `greater_is_better` will default to `True`. Don't forget to set it to `False` if
            your metric is better when lower.
        greater_is_better (`bool`, *optional*):
            Use in conjunction with `load_best_model_at_end` and `metric_for_best_model` to specify if better models
            should have a greater metric or not. Will default to:

            - `True` if `metric_for_best_model` is set to a value that isn't `"loss"` or `"eval_loss"`.
            - `False` if `metric_for_best_model` is not set, or set to `"loss"` or `"eval_loss"`.
        ignore_data_skip (`bool`, *optional*, defaults to `False`):
            When resuming training, whether or not to skip the epochs and batches to get the data loading at the same
            stage as in the previous training. If set to `True`, the training will begin faster (as that skipping step
            can take a long time) but will not yield the same results as the interrupted training would have.
        optim (`str` or [`training_args.OptimizerNames`], *optional*, defaults to `"adamw"`):
            The optimizer to use: adamw, or adafactor.
        length_column_name (`str`, *optional*, defaults to `"length"`):
            Column name for precomputed lengths. If the column exists, grouping by length will use these values rather
            than computing them on train startup. Ignored unless `group_by_length` is `True` and the dataset is an
            instance of `Dataset`.
        report_to (`str` or `List[str]`, *optional*, defaults to `"visualdl"`):
            The list of integrations to report the results and logs to. Supported platforms is `"visualdl"`.
            `"none"` for no integrations.
        resume_from_checkpoint (`str`, *optional*):
            The path to a folder with a valid checkpoint for your model. This argument is not directly used by
            [`Trainer`], it's intended to be used by your training/evaluation scripts instead. See the [example
            scripts](https://github.com/PaddlePaddle/PaddleNLP/tree/develop/examples) for more details.
        flatten_param_grads (`bool`, *optional*):
            Whether use flatten_param_grads method in optimizer, only used on NPU devices. Default is `False`.
        skip_profile_timer (`bool`, *optional*):
            Whether skip profile timer, timer will record time usage of forward/ backward/ step, etc.
        distributed_dataloader (`bool`, *optional*):
            Whether to use distributed dataloader. Default is `False`.
    """

    output_dir: str = field(
        metadata={"help": "The output directory where the model predictions and checkpoints will be written."},
    )
    overwrite_output_dir: bool = field(
        default=False,
        metadata={
            "help": (
                "Overwrite the content of the output directory. "
                "Use this to continue training if output_dir points to a checkpoint directory."
            )
        },
    )

    do_train: bool = field(default=False, metadata={"help": "Whether to run training."})
    do_eval: bool = field(default=False, metadata={"help": "Whether to run eval on the dev set."})
    do_predict: bool = field(default=False, metadata={"help": "Whether to run predictions on the test set."})
    do_export: bool = field(default=False, metadata={"help": "Whether to export infernece model."})
    evaluation_strategy: IntervalStrategy = field(
        default="no",
        metadata={"help": "The evaluation strategy to use."},
    )
    prediction_loss_only: bool = field(
        default=False,
        metadata={"help": "When performing evaluation and predictions, only returns the loss."},
    )

    per_device_train_batch_size: int = field(default=8, metadata={"help": "Batch size per GPU core/CPU for training."})
    per_device_eval_batch_size: int = field(
        default=8, metadata={"help": "Batch size per GPU core/CPU for evaluation."}
    )

    gradient_accumulation_steps: int = field(
        default=1,
        metadata={"help": "Number of updates steps to accumulate before performing a backward/update pass."},
    )
    eval_accumulation_steps: Optional[int] = field(
        default=None,
        metadata={"help": "Number of predictions steps to accumulate before moving the tensors to the CPU."},
    )

    learning_rate: float = field(default=5e-5, metadata={"help": "The initial learning rate for AdamW."})
    weight_decay: float = field(default=0.0, metadata={"help": "Weight decay for AdamW if we apply some."})
    adam_beta1: float = field(default=0.9, metadata={"help": "Beta1 for AdamW optimizer"})
    adam_beta2: float = field(default=0.999, metadata={"help": "Beta2 for AdamW optimizer"})
    adam_epsilon: float = field(default=1e-8, metadata={"help": "Epsilon for AdamW optimizer."})
    max_grad_norm: float = field(default=1.0, metadata={"help": "Max gradient norm."})

    num_train_epochs: float = field(default=3.0, metadata={"help": "Total number of training epochs to perform."})
    max_steps: int = field(
        default=-1,
        metadata={"help": "If > 0: set total number of training steps to perform. Override num_train_epochs."},
    )
    lr_scheduler_type: str = field(
        default="linear",
        metadata={"help": "The scheduler type to use. suppor linear, cosine, constant, constant_with_warmup"},
    )
    warmup_ratio: float = field(
        default=0.0, metadata={"help": "Linear warmup over warmup_ratio fraction of total steps."}
    )
    warmup_steps: int = field(default=0, metadata={"help": "Linear warmup over warmup_steps."})
    num_cycles: float = field(default=0.5, metadata={"help": "The number of waves in the cosine scheduler."})
    lr_end: float = field(default=1e-7, metadata={"help": "The end LR in the polynomial scheduler."})
    power: float = field(default=1.0, metadata={"help": "The power factor in the polynomial scheduler."})

    log_on_each_node: bool = field(
        default=True,
        metadata={
            "help": "When doing a multinode distributed training, whether to log once per node or just once on the main node."
        },
    )
    logging_dir: Optional[str] = field(default=None, metadata={"help": "VisualDL log dir."})
    logging_strategy: IntervalStrategy = field(
        default="steps",
        metadata={"help": "The logging strategy to use."},
    )
    logging_first_step: bool = field(default=False, metadata={"help": "Log the first global_step"})
    logging_steps: int = field(default=500, metadata={"help": "Log every X updates steps."})

    save_strategy: IntervalStrategy = field(
        default="steps",
        metadata={"help": "The checkpoint save strategy to use."},
    )
    save_steps: int = field(default=500, metadata={"help": "Save checkpoint every X updates steps."})
    save_total_limit: Optional[int] = field(
        default=None,
        metadata={
            "help": (
                "Limit the total amount of checkpoints. "
                "Deletes the older checkpoints in the output_dir. Default is unlimited checkpoints"
            )
        },
    )
    save_on_each_node: bool = field(
        default=False,
        metadata={
            "help": "When doing multi-node distributed training, whether to save models and checkpoints on each node, or only on the main one"
        },
    )
    no_cuda: bool = field(default=False, metadata={"help": "Do not use CUDA even when it is available"})
    seed: int = field(default=42, metadata={"help": "Random seed that will be set at the beginning of training."})

    bf16: bool = field(
        default=False,
        metadata={
            "help": (
                "Whether to use bf16 (mixed) precision instead of 32-bit. Requires Ampere or higher NVIDIA"
                " architecture or using CPU (no_cuda). This is an experimental API and it may change."
            )
        },
    )
    fp16: bool = field(
        default=False,
        metadata={"help": "Whether to use fp16 (mixed) precision instead of 32-bit"},
    )
    fp16_opt_level: str = field(
        default="O1",
        metadata={
            "help": (
                "For fp16: AMP optimization level selected in ['O0', 'O1', and 'O2']. "
                "See details at https://www.paddlepaddle.org.cn/documentation/docs/zh/develop/api/paddle/amp/auto_cast_cn.html"
            )
        },
    )
    amp_master_grad: bool = field(
        default=False,
        metadata={
            "help": "amp_master_grad (bool, optional) – For amp opt level=’O2’, whether to use float32 weight gradients "
            " for calculations such as gradient clipping, weight decay, and weight updates. If master_grad is enabled,"
            " the weight gradients will be float32 dtype after the backpropagation. Default is False, there is only float16 weight gradients."
            "Note: only support model parallel and pipeline parallel for now !!!"
        },
    )
    bf16_full_eval: bool = field(
        default=False,
        metadata={
            "help": (
                "Whether to use full bfloat16 evaluation instead of 32-bit. This is an experimental API and it may"
                " change."
            )
        },
    )
    fp16_full_eval: bool = field(
        default=False,
        metadata={"help": "Whether to use full float16 evaluation instead of 32-bit"},
    )

    amp_custom_black_list: Optional[List[str]] = field(
        default=None,
        metadata={
            "help": "The set of ops that support fp16/bf16 calculation and are considered numerically-dangerous and whose effects may also be observed in downstream ops."
        },
    )
    amp_custom_white_list: Optional[List[str]] = field(
        default=None,
        metadata={
            "help": "The the set of ops that support fp16/bf16 calculation and are considered numerically-safe and performance-critical. These ops will be converted to fp16/bf16."
        },
    )

    sharding: str = field(
        default="",
        metadata={
            "help": (
                "Whether or not to use Paddle Sharding Data Parallel training (in distributed training"
                " only). The base option should be `stage1`, `stage2` or `stage3` and you can add"
                " CPU-offload to `stage2` or `stage3` like this: stage2 offload` or `stage3"
                " offload`. "
            )
        },
    )
    sharding_degree: int = field(  # Alias for sharding_parallel_degree
        default=-1,
        metadata={"help": ("@deprecated Please use sharding_parallel_degree. ")},
    )
    sharding_parallel_degree: int = field(
        default=-1,
        metadata={
            "help": (
                "Sharding parameter in certain cards group. For example, aussume we use 2 machines each with 8 cards, "
                "then set sharding_degree=8, sharding will only communication inside machine. "
                "default -1 means sharding parameters between all workers."
            )
        },
    )
    save_sharded_model: bool = field(
        default=False,
        metadata={
            "help": (
                "When use sharding stage1 and set save_sharded_model True, each shanding rank only save part of the model. It reduce time to save the model."
            )
        },
    )

    load_sharded_model: bool = field(
        default=False,
        metadata={
            "help": (
                "When use sharding stage1 and set load_sharded_model True, it means loading the sharded model. The sharded model is saved when we set save_sharded_model True."
            )
        },
    )
    tensor_parallel_degree: int = field(
        default=-1,
        metadata={
            "help": (
                "Tensor parallelism is parallel technique proposed in (https://arxiv.org/pdf/2104.04473.pdf see 2.3 Tensor Model Parallelism). "
                "This techique splits one transformer layer into multi-cards (For examples, tensor_parallel_degree=4, will split a layer to 4-parts) "
                "tensor_parallel_degree means split the transformer layer to how many parts."
                "default -1 for not use tensor parallel,  Suggest tensor_parallel_degree<=8 for better proformance."
                "Note, this need model support in source code, currently GPT/BLOOM/LLAMA/BLOOM/CLM/CHATGLM is supported. "
            )
        },
    )
    pipeline_parallel_degree: int = field(
        default=-1,
        metadata={
            "help": (
                "Pipeline parallelism is parallel technique proposed in (https://arxiv.org/pdf/2104.04473.pdf see 2.2 Pipeline Model Parallelism). "
                "Pipeline parallelism assigns multi-transformer layers to different cards, the micro batch data stream passed between cards like pipelines."
                "pipeline_parallel_degree means split all transformer layers to how many stages."
                "default -1 for not use pipeline parallel."
                "Note. this need model support in source code, see llama modeling_pp.py file"
            )
        },
    )
    tensor_parallel_config: str = field(
        default="",
        metadata={
            "help": (
                "Some additional configs which affect model parallel performance, we provide some option to config it."
                "following config is support:\n"
                "enable_mp_async_allreduce, it supports all_reduce(dx) overlap with matmul(dw) in ColumnParallelLinear backward when it set True, which can accelerate model parallel performance. \n"
                "enable_mp_skip_c_identity, it supports skip c_identity in ColumnParallelLinear and RowParallelLinear. It only works when set mp_async_allreduce is True. It can accelerate model parallel further.\n"
                "enable_mp_fused_linear_param_grad_add, it supports fused_linear_param_grad_add in ColumnParallelLinear (cuda >= 11.6). It only works when mp_async_allreduce is true.  It can accelerate model parallel further."
            )
        },
    )
    pipeline_parallel_config: str = field(
        default="",
        metadata={
            "help": (
                "Some additional config it highly affect the useage of pipeline parallel, we provide some option to config it."
                "following config is support:\n"
                "disable_p2p_cache_shape, if you max sequence length is varying, please set disable_p2p_cache_shape. \n"
                "disable_partial_send_recv, optmize send speed for tensor parallel.\n"
                "enable_delay_scale_loss, accumulate gradients util optimizer step, all gradients div by inner pipeline accumute step. instead of div accumute step on loss directly.\n"
                "enable_dp_comm_overlap, fuse data parallel gradient communication. \n"
                "enable_sharding_comm_overlap, fuse sharding stage 1 parallel gradient communication. \n"
            )
        },
    )
    sharding_parallel_config: str = field(
        default="",
        metadata={
            "help": (
                "Some additional config it highly affect the useage of sharding parallel, we provide some option to config it."
                "following config is support: \n"
                "enable_stage1_tensor_fusion, fuse small tensors into big tensor chunks to accelerate communications, may increase memory occupation\n"
                "enable_stage1_overlap, fuse small tensors into big tensor chunks to accelerate communications and do communication overlap with backward computation, may harm the backward speed\n"
                "enable_stage2_overlap, overlap stage2 NCCL communication with computation. There are some constraints for the overlap, such as the logging_step should be bigger than 1 for broadcast overlap and no other sync could be called during the training for broadcast overlap"
                "enable_stage2_delay_scale_loss, accumulate gradients util optimizer step, all gradients div by inner accumute step. instead of div accumute step on loss directly.\n"
            )
        },
    )
    hybrid_parallel_topo_order: str = field(
        default=None,
        metadata={
            "help": (
                "In hybrid parallelism, the order of communication groups may affect efficiency.\n"
                "Following options are supported:\n"
                "- pp_first. the topo order is dp, pp, sharding, mp \n"
                "- sharding_first. the topo order is dp, sharding, pp, mp \n"
                "Defalut is None, for pp_first"
            )
        },
    )
    recompute: bool = field(
        default=False,
        metadata={
            "help": "Recompute the forward pass to calculate gradients. Used for saving memory. "
            "Only support for networks with transformer blocks."
        },
    )

    scale_loss: float = field(default=2**15, metadata={"help": "The value of initial scale_loss for fp16."})

    minimum_eval_times: int = field(
        default=None,
        metadata={
            "help": "If under eval_steps, the valid time is less then minimum_eval_times, the config of override eval_steps."
        },
    )

    local_rank: int = field(default=-1, metadata={"help": "For distributed training: local_rank"})

    dataloader_drop_last: bool = field(
        default=False, metadata={"help": "Drop the last incomplete batch if it is not divisible by the batch size."}
    )
    eval_steps: int = field(default=None, metadata={"help": "Run an evaluation every X steps."})
    max_evaluate_steps: int = field(
        default=-1, metadata={"help": "If set to a positive number, the total number of evaluation steps to perform."}
    )
    dataloader_num_workers: int = field(
        default=0,
        metadata={
            "help": "Number of subprocesses to use for data loading. 0 means that the data will be loaded in the main process."
        },
    )

    past_index: int = field(
        default=-1,
        metadata={"help": "If >=0, uses the corresponding part of the output as the past state for next step."},
    )

    run_name: Optional[str] = field(default=None, metadata={"help": "An optional descriptor for the run."})

    device: Optional[str] = field(default="gpu", metadata={"help": "select cpu, gpu, xpu, npu devices."})

    disable_tqdm: Optional[bool] = field(
        default=None, metadata={"help": "Whether or not to disable the tqdm progress bars."}
    )

    remove_unused_columns: Optional[bool] = field(
        default=True, metadata={"help": "Remove columns not required by the model when using an nlp.Dataset."}
    )

    label_names: Optional[List[str]] = field(
        default=None, metadata={"help": "The list of keys in your dictionary of inputs that correspond to the labels."}
    )

    load_best_model_at_end: Optional[bool] = field(
        default=False,
        metadata={"help": "Whether or not to load the best model found during training at the end of training."},
    )
    metric_for_best_model: Optional[str] = field(
        default=None, metadata={"help": "The metric to use to compare two different models."}
    )
    greater_is_better: Optional[bool] = field(
        default=None, metadata={"help": "Whether the `metric_for_best_model` should be maximized or not."}
    )
    ignore_data_skip: bool = field(
        default=False,
        metadata={
            "help": "When resuming training, whether or not to skip the first epochs and batches to get to the same training data."
        },
    )
    optim: str = field(
        default="adamw",
        metadata={"help": "The optimizer to use."},
    )
    report_to: Optional[List[str]] = field(
        default=None, metadata={"help": "The list of integrations to report the results and logs to."}
    )
    resume_from_checkpoint: Optional[str] = field(
        default=None,
        metadata={"help": "The path to a folder with a valid checkpoint for your model."},
    )
    skip_memory_metrics: bool = field(
        default=True, metadata={"help": "Whether or not to skip adding of memory profiler reports to metrics."}
    )
    flatten_param_grads: Optional[bool] = field(
        default=False,
        metadata={"help": "Whether use flatten_param_grads method in optimizer, only used on NPU devices."},
    )
    lazy_data_processing: Optional[bool] = field(
        default=True,
        metadata={"help": "Whether use lazy data processing."},
    )
    skip_profile_timer: Optional[bool] = field(
        default=True,
        metadata={"help": "enable framework timer, will output timeline informatoin in logging and visualdl."},
    )
    distributed_dataloader: Optional[bool] = field(
        default=False, metadata={"help": "Whether to use distributed dataloader."}
    )
    unified_checkpoint: Optional[bool] = field(
        default=False,
        metadata={"help": "Whether to unify hybrid parallel checkpoint."},
    )

    def __post_init__(self):
        env_local_rank = int(os.environ.get("PADDLE_RANK_IN_NODE", -1))
        if env_local_rank != -1 and env_local_rank != self.local_rank and paddle.distributed.get_world_size() > 1:
            self.local_rank = env_local_rank

        # convert to int
        self.log_level = -1
        self.log_level_replica = -1

        # expand paths, if not os.makedirs("~/bar") will make directory
        # in the current directory instead of the actual home
        if self.output_dir is not None:
            self.output_dir = os.path.expanduser(self.output_dir)
        if self.logging_dir is None and self.output_dir is not None:
            self.logging_dir = os.path.join(self.output_dir, default_logdir())
        if self.logging_dir is not None:
            self.logging_dir = os.path.expanduser(self.logging_dir)

        if self.disable_tqdm is None:
            self.disable_tqdm = False  # logger.getEffectiveLevel() > logging.WARN

        self.evaluation_strategy = IntervalStrategy(self.evaluation_strategy)
        self.logging_strategy = IntervalStrategy(self.logging_strategy)
        self.save_strategy = IntervalStrategy(self.save_strategy)

        self.lr_scheduler_type = SchedulerType(self.lr_scheduler_type)
        if self.do_eval is False and self.evaluation_strategy != IntervalStrategy.NO:
            self.do_eval = True

        if self.do_eval and self.evaluation_strategy == IntervalStrategy.NO:
            logger.warning(
                "evaluation_strategy reset to IntervalStrategy.STEPS for do_eval is True. you can also set evaluation_strategy='epoch'."
            )
            self.evaluation_strategy = IntervalStrategy.STEPS

        # eval_steps has to be defined and non-zero, fallbacks to logging_steps if the latter is non-zero
        if self.evaluation_strategy == IntervalStrategy.STEPS and (self.eval_steps is None or self.eval_steps == 0):
            if self.logging_steps > 0:
                logger.info(f"using `logging_steps` to initialize `eval_steps` to {self.logging_steps}")
                self.eval_steps = self.logging_steps
            else:
                raise ValueError(
                    f"evaluation strategy {self.evaluation_strategy} requires either non-zero --eval_steps or --logging_steps"
                )

        # logging_steps must be non-zero for logging_strategy that is other than 'no'
        if self.logging_strategy == IntervalStrategy.STEPS and self.logging_steps == 0:
            raise ValueError(f"logging strategy {self.logging_strategy} requires non-zero --logging_steps")

        # Sanity checks for load_best_model_at_end: we require save and eval strategies to be compatible.
        if self.load_best_model_at_end:
            if self.evaluation_strategy != self.save_strategy:
                raise ValueError(
                    "--load_best_model_at_end requires the save and eval strategy to match, but found\n- Evaluation "
                    f"strategy: {self.evaluation_strategy}\n- Save strategy: {self.save_strategy}"
                )
            if self.evaluation_strategy == IntervalStrategy.STEPS and self.save_steps % self.eval_steps != 0:
                raise ValueError(
                    "--load_best_model_at_end requires the saving steps to be a round multiple of the evaluation "
                    f"steps, but found {self.save_steps}, which is not a round multiple of {self.eval_steps}."
                )

        if self.load_best_model_at_end and self.metric_for_best_model is None:
            self.metric_for_best_model = "loss"
        if self.greater_is_better is None and self.metric_for_best_model is not None:
            self.greater_is_better = self.metric_for_best_model not in ["loss", "eval_loss"]
        if self.run_name is None:
            self.run_name = self.output_dir

        if self.fp16 and self.bf16:
            raise ValueError("At most one of fp16 and bf16 can be True, but not both")

        if self.fp16_full_eval and self.bf16_full_eval:
            raise ValueError("At most one of fp16 and bf16 can be True for full eval, but not both")

        self.optim = OptimizerNames(self.optim)

        self.use_hybrid_parallel = False

        if isinstance(self.sharding, bool):
            self.sharding = "stage1" if self.sharding else ""
        if isinstance(self.sharding, str):
            self.sharding = [ShardingOption(s) for s in self.sharding.split()]
        if self.sharding == [ShardingOption.OFFLOAD]:
            raise ValueError(
                "`--sharding offload` can't work on its own. It needs to be added to `--sharding stage2` or "
                '`--sharding stage3`. For example, `--sharding "stage2 offload"`.'
            )
        elif len(self.sharding) > (ShardingOption.OFFLOAD in self.sharding) + 1:
            raise ValueError("`--sharding` recived too many arguments.")

        if self.sharding_degree > 0:
            warnings.warn("`sharding_degree` is deprecated, please use `sharding_parallel_degree`")
            self.sharding_parallel_degree = max(self.sharding_degree, self.sharding_parallel_degree)

        delattr(self, "sharding_degree")

        if len(self.sharding) == 0 and self.sharding_parallel_degree > 0:
            warnings.warn("`--sharding_parallel_degree` is useful only when `--sharding` is specified.")

        if paddle.distributed.get_world_size() > 1 and (
            len(self.sharding) > 0 or self.tensor_parallel_degree > 1 or self.pipeline_parallel_degree > 1
        ):
            self.use_hybrid_parallel = True

        if self.distributed_dataloader and not (self.tensor_parallel_degree > 1 or self.pipeline_parallel_degree > 1):
            warnings.warn("We set `distributed_dataloader` to False if tp_degree <= 1 and pp_degree <= 1")
            self.distributed_dataloader = False

        if self.amp_master_grad:
            if (
                self.pipeline_parallel_degree <= 1
                and self.tensor_parallel_degree <= 1
                and (not self.sharding or ShardingOption.FULL_SHARD in self.sharding)
            ):
                raise ValueError(
                    "Temporarily amp master grad only support for tensor/pipeline/sharding"
                    " (stage 1 and stage 2) parallel. Please set amp_master_grad to False."
                )
            if not (self.bf16 or self.fp16):
                logger.warning("set amp_master_grad to false since amp is disabled.")
                self.amp_master_grad = False

        if self.use_hybrid_parallel:
            world_size = paddle.distributed.get_world_size()
            tensor_parallel_degree = max(self.tensor_parallel_degree, 1)
            pipeline_parallel_degree = max(self.pipeline_parallel_degree, 1)

            assert (
                world_size % (tensor_parallel_degree * pipeline_parallel_degree) == 0
            ), f"Total world_size:{world_size} shoule be devided by tensor_parallel_degree: {self.tensor_parallel_degree} and pipeline_parallel_degree: {self.pipeline_parallel_degree}."

            if self.sharding_parallel_degree == -1:
                if len(self.sharding) > 0:
                    self.sharding_parallel_degree = world_size // (tensor_parallel_degree * pipeline_parallel_degree)

            sharding_parallel_degree = max(self.sharding_parallel_degree, 1)
            if sharding_parallel_degree == 1 and len(self.sharding) > 0:
                logger.warning("sharding_parallel_degree=1 means no sharding, please set sharding to empty!")
                self.sharding = []

            assert world_size % (sharding_parallel_degree * tensor_parallel_degree * pipeline_parallel_degree) == 0, (
                "The world size for workers should be divided by sharding_parallel_degree, tensor_parallel_degree, and pipeline_parallel_degree, "
                "sharding_parallel_degree:{sharding_parallel_degree}, tensor_parallel_degree:{tensor_parallel_degree}, "
                "pipeline_parallel_degree:{pipeline_parallel_degree}, "
                " world_size:{world_size}"
            )
            self.data_parallel_degree = world_size // (
                sharding_parallel_degree * tensor_parallel_degree * pipeline_parallel_degree
            )
            # TODO(liuzhenhai): remove this when framework is ready
            if sharding_parallel_degree > 1 and ShardingOption.SHARD_OP in self.sharding:
                assert self.data_parallel_degree == 1, "sharding stage1 can not coexist with dp for now"

            if ShardingOption.OFFLOAD in self.sharding:
                warnings.warn("`offload` is not supported NOW!")

            if pipeline_parallel_degree > 1:
                if ShardingOption.FULL_SHARD in self.sharding or ShardingOption.SHARD_GRAD_OP in self.sharding:
                    raise ValueError(
                        "pipeline parallel is not compatible for sharding stage2 or stage3, please using sharding stage1"
                    )

            # TODO use paddle.distributed.is_initialized() after paddle 2.4rc
            if not paddle.distributed.parallel.parallel_helper._is_parallel_ctx_initialized():
                strategy = fleet.DistributedStrategy()
                if pipeline_parallel_degree > 1:
                    pipeline_parallel_config = set(self.pipeline_parallel_config.split(" "))
                    for x in pipeline_parallel_config:
                        if len(x) > 0:
                            if x not in [
                                "disable_p2p_cache_shape",
                                "disable_partial_send_recv",
                                "enable_delay_scale_loss",
                                "enable_dp_comm_overlap",
                                "enable_sharding_comm_overlap",
                                "enable_timer",
                            ]:
                                raise ValueError(
                                    f"Found unknown pipeline mode config {x}, accpet config is disable_p2p_cache_shape, disable_partial_send_recv."
                                )

                    strategy.pipeline_configs = {
                        "accumulate_steps": self.gradient_accumulation_steps,
                        "micro_batch_size": self.per_device_train_batch_size,
                        "enable_partial_send_recv": "disable_partial_send_recv" not in pipeline_parallel_config,
                        "p2p_cache_shape": False if "disable_p2p_cache_shape" in pipeline_parallel_config else True,
                        # "delay_scale_loss": True, Fix ME
                    }
                    logger.info(f"PP configs:{strategy.pipeline_configs}, use master_grad: {self.amp_master_grad}")

                    dygraph_pp_configs = {
                        "delay_scale_loss": True if "enable_delay_scale_loss" in pipeline_parallel_config else False,
                        "dp_comm_overlap": "enable_dp_comm_overlap" in pipeline_parallel_config
                        and self.data_parallel_degree > 1,
                        "sharding_comm_overlap": "enable_sharding_comm_overlap" in pipeline_parallel_config
                        and self.sharding_parallel_degree > 1,
                        "enable_timer": "enable_timer" in pipeline_parallel_config,
                    }
                    if dygraph_pp_configs["dp_comm_overlap"]:
                        raise ValueError("overlap has accuracy issue")  # TODO: fix `overalap` + `delay_scale` issue

                    if self.do_eval:
                        assert (
                            self.per_device_train_batch_size * self.gradient_accumulation_steps
                            == self.per_device_eval_batch_size
                        ), (
                            "In pipeline model, the evaluation also shares same setting with training. "
                            "Please set per_device_eval_batch_size=per_device_train_batch_size * gradient_accumulation_steps."
                        )

                if tensor_parallel_degree > 1:
                    strategy.tensor_parallel_configs = {"tensor_init_seed": self.seed}

                    if " " in self.tensor_parallel_config:
                        mp_config = set(self.tensor_parallel_config.split(" "))
                    else:
                        mp_config = set(self.tensor_parallel_config.split(","))

                    for x in mp_config:
                        if len(x) > 0:
                            if x not in [
                                "enable_mp_async_allreduce",
                                "enable_mp_skip_c_identity",
                                "enable_mp_fused_linear_param_grad_add",
                            ]:
                                raise ValueError(
                                    f"Found unknown tensor parallell config {x}, "
                                    f"accept config is enable_mp_async_allreduce, enable_mp_skip_c_identity and enable_mp_fused_linear_param_grad_add"
                                )
                    try:
                        if "enable_mp_async_allreduce" in mp_config:
                            strategy.hybrid_configs["mp_configs"].mp_async_allreduce = True
                            if "enable_mp_skip_c_identity" in mp_config:
                                strategy.hybrid_configs["mp_configs"].mp_skip_c_identity = True
                            if "enable_mp_fused_linear_param_grad_add" in mp_config:
                                strategy.hybrid_configs["mp_configs"].mp_fused_linear_param_grad_add = True
                        else:
                            if "enable_mp_skip_c_identity" in mp_config:
                                warnings.warn(
                                    "enable_mp_skip_c_identity only works with enable_mp_async_allreduce. It will not work."
                                )
                            if "enable_mp_fused_linear_param_grad_add" in mp_config:
                                warnings.warn(
                                    "enable_mp_fused_linear_param_grad_add only works with enable_mp_async_allreduce. It will not work."
                                )
                    except:
                        warnings.warn(
                            "The enable_mp_async_allreduce, enable_mp_skip_c_identity and enable_mp_fused_linear_param_grad_add are not supported "
                            "by current version of Paddle. Please try latest develop Paddle."
                        )

                if self.hybrid_parallel_topo_order is None:
                    self.hybrid_parallel_topo_order = "pp_first"
                assert self.hybrid_parallel_topo_order in ["pp_first", "sharding_first"]

                def is_segment_parallel_supported():
                    import inspect

                    members = [name for (name, date) in inspect.getmembers(fleet.HybridCommunicateGroup)]
                    return "get_sep_parallel_world_size" in members

                if self.hybrid_parallel_topo_order == "pp_first":
                    if is_segment_parallel_supported():
                        order = ["dp", "pp", "sharding", "sep", "mp"]
                    else:
                        order = ["dp", "pp", "sharding", "mp"]
                if self.hybrid_parallel_topo_order == "sharding_first":
                    if is_segment_parallel_supported():
                        order = ["dp", "sharding", "pp", "sep", "mp"]
                    else:
                        order = ["dp", "sharding", "pp", "mp"]

                hybrid_configs = {
                    "dp_degree": self.data_parallel_degree,
                    "mp_degree": tensor_parallel_degree,
                    "pp_degree": pipeline_parallel_degree,
                    "sharding_degree": sharding_parallel_degree,
                    "order": order,
                }

                if pipeline_parallel_degree > 1:
                    hybrid_configs["pp_configs"] = dygraph_pp_configs
                    logger.info(f"using pipeline configs:{dygraph_pp_configs}")

                # setter once https://github.com/PaddlePaddle/Paddle/blob/b7295120b0e78b293cd7ae29706e21769d06a3cc/python/paddle/distributed/fleet/base/distributed_strategy.py#L1692
                strategy.hybrid_configs = hybrid_configs

                if sharding_parallel_degree > 1:
                    sharding_parallel_config = set(self.sharding_parallel_config.split(" "))
                    for x in sharding_parallel_config:
                        if len(x) > 0:
                            if x not in [
                                "enable_stage1_tensor_fusion",
                                "enable_stage1_overlap",
                                "enable_stage2_overlap",
<<<<<<< HEAD
                                "enable_stage2_delay_scale_loss",
=======
                                "split_param",
>>>>>>> 92134e18
                            ]:
                                raise ValueError(
                                    f"Found unknown pipeline mode config {x}, "
                                    f"accpet config is enable_stage1_tensor_fusion, enable_stage1_overlap, enable_stage2_overlap, enable_stage2_delay_scale_loss."
                                )
                    try:
                        if "split_param" in sharding_parallel_config:
                            strategy.hybrid_configs["sharding_configs"].split_param = True

                        if pipeline_parallel_degree == 1:
                            strategy.hybrid_configs["sharding_configs"].tensor_fusion = (
                                True if "enable_stage1_tensor_fusion" in sharding_parallel_config else False
                            )
                            if "enable_stage1_overlap" in sharding_parallel_config:
                                strategy.hybrid_configs["sharding_configs"].comm_overlap = True
                                strategy.hybrid_configs[
                                    "sharding_configs"
                                ].accumulate_steps = self.gradient_accumulation_steps

                        else:
                            warnings.warn(
                                "For pipeline parallel with sharding, the sharding overlap and tensor fusion "
                                "should be configured in pipeline_parallel_config."
                                '"enable_stage1_tensor_fusion" and "enable_stage1_overlap" in sharding_parallel_config will be ignored.'
                            )
                    except (KeyError, AttributeError):
                        warnings.warn(
                            "The enable_stage1_tensor_fusion or enable_stage1_overlap is not supported "
                            "by current version of Paddle. Please try latest develop Paddle."
                        )
                    if "enable_stage2_overlap" in sharding_parallel_config:
                        assert (
                            ShardingOption.SHARD_GRAD_OP in self.sharding
                        ), f"enable_stage2_overlap expects sharding=stage2, but got {self.sharding}."
                        assert self.logging_steps > 1, (
                            "The logging_steps should be greater than 1 for stage2 overlap, "
                            f"but got logging_steps={self.logging_steps}."
                        )
                    if "enable_stage2_delay_scale_loss" in sharding_parallel_config:
                        assert (
                            ShardingOption.SHARD_GRAD_OP in self.sharding
                        ), f"enable_stage2_delay_scale_loss expects sharding=stage2, but got {self.sharding}."
                        assert self.logging_steps > 1, (
                            "The logging_steps should be greater than 1 for stage2 overlap, "
                            f"but got logging_steps={self.logging_steps}."
                        )
                fleet.init(is_collective=True, strategy=strategy)
                logger.info(strategy)
        else:
            world_size = paddle.distributed.get_world_size()
            if world_size > 1:
                if not paddle.distributed.parallel.parallel_helper._is_parallel_ctx_initialized():
                    paddle.distributed.init_parallel_env()

        if self.unified_checkpoint and not self.use_hybrid_parallel:
            logger.warning(
                "The unified_checkpoint only avaliable for hybrid_parallel. Set unified_checkpoint to False for not using hybrid_parallel."
            )
            self.unified_checkpoint = False

        if self.report_to is None:
            logger.info(
                "The default value for the training argument `--report_to` will change in v5 (from all installed "
                "integrations to none). In v5, you will need to use `--report_to all` to get the same behavior as "
                "now. You should start updating your code and make this info disappear :-)."
            )
            self.report_to = "all"
        if self.report_to == "all" or self.report_to == ["all"]:
            # Import at runtime to avoid a circular import.
            from .integrations import get_available_reporting_integrations

            self.report_to = get_available_reporting_integrations()
        elif self.report_to == "none" or self.report_to == ["none"]:
            self.report_to = []
        elif not isinstance(self.report_to, list):
            self.report_to = [self.report_to]

        if self.warmup_ratio < 0 or self.warmup_ratio > 1:
            raise ValueError("warmup_ratio must lie in range [0,1]")
        elif self.warmup_ratio > 0 and self.warmup_steps > 0:
            logger.info(
                "Both warmup_ratio and warmup_steps given, warmup_steps will override any effect of warmup_ratio during training"
            )

        if self.flatten_param_grads and self.device != "npu":
            raise ValueError("flatten_param_grads can only be used on npu devices in temporary.")

    def __str__(self):
        self_as_dict = asdict(self)
        self_as_dict = {k: f"<{k.upper()}>" if k.endswith("_token") else v for k, v in self_as_dict.items()}

        attrs_as_str = [f"{k}={v},\n" for k, v in sorted(self_as_dict.items())]
        return f"{self.__class__.__name__}(\n{''.join(attrs_as_str)})"

    __repr__ = __str__

    @property
    def train_batch_size(self) -> int:
        """
        The actual batch size for training.
        """
        train_batch_size = self.per_device_train_batch_size
        return train_batch_size

    @property
    def eval_batch_size(self) -> int:
        """
        The actual batch size for evaluation.
        """
        eval_batch_size = self.per_device_eval_batch_size
        return eval_batch_size

    @property
    def current_device(self) -> "paddle.device":
        """
        The device used by this process.
        """
        return paddle.device.get_device()

    @property
    def world_size(self):
        """
        The number of processes used in parallel.
        """
        if self.local_rank != -1:
            return paddle.distributed.get_world_size()
        return 1

    @property
    def data_parallel_rank(self):
        if self.use_hybrid_parallel:
            hcg = fleet.get_hybrid_communicate_group()
            dp_group = hcg.get_data_parallel_group()
            if dp_group.rank == -1:
                return 0
            return dp_group.rank
        else:
            return paddle.distributed.get_rank()

    @property
    def dataset_rank(self):
        if self.use_hybrid_parallel:
            return max(self.sharding_parallel_degree, 1) * self.data_parallel_rank + self.sharding_parallel_rank
        else:
            return paddle.distributed.get_rank()

    @property
    def dataset_world_size(self):
        if self.use_hybrid_parallel:
            return max(self.sharding_parallel_degree, 1) * max(self.data_parallel_degree, 1)
        else:
            return paddle.distributed.get_world_size()

    @property
    def sharding_parallel_rank(self):
        if self.use_hybrid_parallel:
            hcg = fleet.get_hybrid_communicate_group()
            sharding_group = hcg.get_sharding_parallel_group()
            return max(sharding_group.rank, 0)
        else:
            return 0

    @property
    def tensor_parallel_rank(self):
        if self.use_hybrid_parallel:
            hcg = fleet.get_hybrid_communicate_group()
            tp_group = hcg.get_model_parallel_group()
            return max(tp_group.rank, 0)
        else:
            return 0

    @property
    def pipeline_parallel_rank(self):
        if self.use_hybrid_parallel:
            hcg = fleet.get_hybrid_communicate_group()
            rank = hcg.get_stage_id()
            return max(rank, 0)
        else:
            return 0

    @property
    def optimizer_name_suffix(self):
        if self.use_hybrid_parallel:
            name = []
            if self.tensor_parallel_degree > 1:
                name.append(f"tp{self.tensor_parallel_rank:0>2d}")
            if self.pipeline_parallel_degree > 1:
                name.append(f"pp{self.pipeline_parallel_rank:0>2d}")
            if self.sharding_parallel_degree > 1:
                name.append(f"shard{self.sharding_parallel_rank:0>2d}")

            return "_".join(name)
        else:
            return None

    @property
    def weight_name_suffix(self):
        if self.use_hybrid_parallel:
            name = []
            if self.tensor_parallel_degree > 1:
                name.append(f"tp{self.tensor_parallel_rank:0>2d}")
            if self.pipeline_parallel_degree > 1:
                name.append(f"pp{self.pipeline_parallel_rank:0>2d}")
            return "_".join(name)

        else:
            return None

    def sharded_name_suffix(self, shard_id=None):
        if self.use_hybrid_parallel:
            name = []
            if self.tensor_parallel_degree > 1:
                name.append(f"tp{self.tensor_parallel_rank:0>2d}")
            if self.pipeline_parallel_degree > 1:
                name.append(f"pp{self.pipeline_parallel_rank:0>2d}")
            if self.sharding_parallel_degree > 1:
                if shard_id is None:
                    shard_id = self.sharding_parallel_rank
                assert isinstance(shard_id, int)
                name.append(f"shard{shard_id:0>2d}")
            return "_".join(name)
        else:
            return None

    @property
    def process_index(self):
        """
        The index of the current process used.
        """
        if self.local_rank != -1:
            return paddle.distributed.get_rank()
        return 0

    @property
    def local_process_index(self):
        """
        The index of the local process used.
        """
        if self.local_rank != -1:
            return self.local_rank
        return 0

    @property
    def should_log(self):
        """
        Whether or not the current process should produce log.
        """
        if self.log_on_each_node:
            return self.local_process_index == 0
        else:
            return self.process_index == 0

    @property
    def should_save(self):
        """
        Whether or not the current process should write to disk, e.g., to save models and checkpoints.

        For model state:
            work for data parallel, tensor parallel, sharding
        For optimizer state:
            work for data parallel, tensor parallel
            not work for sharding
        """
        if self.save_on_each_node:
            return self.local_process_index == 0
        else:
            return self.process_index == 0

    @property
    def should_save_model_state(self):
        """
        Whether or not the current process should write to disk, e.g., to save models and checkpoints.

        For model state:
            work for data parallel, tensor parallel, sharding
        For optimizer state:
            work for data parallel, tensor parallel
            not work for sharding
        """
        if self.save_on_each_node:
            return self.local_process_index == 0
        else:
            if self.should_save_sharding_stage1_model:
                return True
            elif self.use_hybrid_parallel:
                # save on dataset rank 0
                return self.sharding_parallel_rank == 0 and self.data_parallel_rank == 0
            else:
                return self.process_index == 0

    @property
    def _no_sync_in_gradient_accumulation(self):
        """
        Whether or not to use no_sync for the gradients when doing gradient accumulation.
        """
        return True

    @property
    def should_save_sharding_stage1_model(self):
        return (
            ShardingOption.SHARD_OP in self.sharding and self.sharding_parallel_degree > 1 and self.save_sharded_model
        )

    @property
    def should_load_sharding_stage1_model(self):
        return (
            ShardingOption.SHARD_OP in self.sharding and self.sharding_parallel_degree > 1 and self.load_sharded_model
        )

    @property
    def should_load_dataset(self):
        if not self.distributed_dataloader:
            return True
        else:
            if self.tensor_parallel_rank == 0 and self.pipeline_parallel_rank == 0:
                return True
            else:
                return False

    @contextlib.contextmanager
    def main_process_first(self, local=True, desc="work"):
        """
        A context manager for paddle distributed environment where on needs to do something on the main process, while
        blocking replicas, and when it's finished releasing the replicas.

        One such use is for `datasets`'s `map` feature which to be efficient should be run once on the main process,
        which upon completion saves a cached version of results and which then automatically gets loaded by the
        replicas.

        Args:
            local (`bool`, *optional*, defaults to `True`):
                if `True` first means process of rank 0 of each node if `False` first means process of rank 0 of node
                rank 0 In multi-node environment with a shared filesystem you most likely will want to use
                `local=False` so that only the main process of the first node will do the processing. If however, the
                filesystem is not shared, then the main process of each node will need to do the processing, which is
                the default behavior.
            desc (`str`, *optional*, defaults to `"work"`):
                a work description to be used in debug logs

        """
        if self.world_size > 1:
            if local:
                is_main_process = self.local_process_index == 0
                main_process_desc = "main local process"
            else:
                is_main_process = self.process_index == 0
                main_process_desc = "main process"

            try:
                if not is_main_process:
                    # tell all replicas to wait
                    logger.debug(f"{self.process_index}: waiting for the {main_process_desc} to perform {desc}")
                    paddle.distributed.barrier()
                yield
            finally:
                if is_main_process:
                    # the wait is over
                    logger.debug(f"{self.process_index}: {main_process_desc} completed {desc}, releasing all replicas")
                    paddle.distributed.barrier()
        else:
            yield

    def get_warmup_steps(self, num_training_steps: int):
        """
        Get number of steps used for a linear warmup.
        """
        warmup_steps = (
            self.warmup_steps if self.warmup_steps > 0 else math.ceil(num_training_steps * self.warmup_ratio)
        )
        return warmup_steps

    def to_dict(self):
        """
        Serializes this instance while replace `Enum` by their values (for JSON serialization support). It obfuscates
        the token values by removing their value.
        """
        d = asdict(self)
        for k, v in d.items():
            if isinstance(v, Enum):
                d[k] = v.value
            if isinstance(v, list) and len(v) > 0 and isinstance(v[0], Enum):
                d[k] = [x.value for x in v]
            if k.endswith("_token"):
                d[k] = f"<{k.upper()}>"
        return d

    def to_json_string(self):
        """
        Serializes this instance to a JSON string.
        """
        return json.dumps(self.to_dict(), indent=2)

    def to_sanitized_dict(self) -> Dict[str, Any]:
        """
        Sanitized serialization
        """
        d = self.to_dict()
        d = {**d, **{"train_batch_size": self.train_batch_size, "eval_batch_size": self.eval_batch_size}}

        valid_types = [bool, int, float, str]
        valid_types.append(paddle.Tensor)

        return {k: v if type(v) in valid_types else str(v) for k, v in d.items()}

    def print_config(self, args=None, key=""):
        """
        print all config values.
        """
        logger.info("=" * 60)
        if args is None:
            args = self
            key = "Training"

        import paddlenlp

        logger.info("{:^40}".format("{} Configuration Arguments".format(key)))
        logger.info("{:30}: {}".format("paddle commit id", paddle.version.commit))
        logger.info("{:30}: {}".format("paddlenlp commit id", paddlenlp.version.commit))

        for a in dir(args):
            if a[:2] != "__":  # don't print double underscore methods
                v = getattr(args, a)
                if not isinstance(v, types.MethodType):
                    logger.info("{:30}: {}".format(a, v))

        logger.info("")<|MERGE_RESOLUTION|>--- conflicted
+++ resolved
@@ -245,7 +245,7 @@
               enable_stage1_tensor_fusion, fuse small tensors into big tensor chunks to accelerate communications, may increase memory occupation
               enable_stage1_overlap, fuse small tensors into big tensor chunks to accelerate communications and do communication overlap with backward computation, may harm the backward speed
               enable_stage2_overlap, overlap stage2 NCCL communication with computation. There are some constraints for the overlap, such as the logging_step should be bigger than 1 for broadcast overlap and no other sync could be called during the training for broadcast overlap.
-              enable_stage2_delay_scale_loss, accumulate gradients util optimizer step, all gradients div by inner accumute step. instead of div accumute step on loss directly.
+              enable_stage2_delay_scale_loss, accumulate gradients util optimizer step, all gradients div by inner sharding accumute step. instead of div accumute step on loss directly.
         recompute (`bool`, *optional*, defaults to `False`):
             Recompute the forward pass to calculate gradients. Used for saving memory.
             Only support for networks with transformer blocks.
@@ -588,7 +588,7 @@
                 "enable_stage1_tensor_fusion, fuse small tensors into big tensor chunks to accelerate communications, may increase memory occupation\n"
                 "enable_stage1_overlap, fuse small tensors into big tensor chunks to accelerate communications and do communication overlap with backward computation, may harm the backward speed\n"
                 "enable_stage2_overlap, overlap stage2 NCCL communication with computation. There are some constraints for the overlap, such as the logging_step should be bigger than 1 for broadcast overlap and no other sync could be called during the training for broadcast overlap"
-                "enable_stage2_delay_scale_loss, accumulate gradients util optimizer step, all gradients div by inner accumute step. instead of div accumute step on loss directly.\n"
+                "enable_stage2_delay_scale_loss, accumulate gradients util optimizer step, all gradients div by inner sharding accumute step. instead of div accumute step on loss directly.\n"
             )
         },
     )
@@ -1004,11 +1004,8 @@
                                 "enable_stage1_tensor_fusion",
                                 "enable_stage1_overlap",
                                 "enable_stage2_overlap",
-<<<<<<< HEAD
                                 "enable_stage2_delay_scale_loss",
-=======
                                 "split_param",
->>>>>>> 92134e18
                             ]:
                                 raise ValueError(
                                     f"Found unknown pipeline mode config {x}, "
