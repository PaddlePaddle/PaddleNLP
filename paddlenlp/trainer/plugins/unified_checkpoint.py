# Copyright (c) 2023 PaddlePaddle Authors. All Rights Reserved.
#
# Licensed under the Apache License, Version 2.0 (the "License");
# you may not use this file except in compliance with the License.
# You may obtain a copy of the License at
#
#     http://www.apache.org/licenses/LICENSE-2.0
#
# Unless required by applicable law or agreed to in writing, software
# distributed under the License is distributed on an "AS IS" BASIS,
# WITHOUT WARRANTIES OR CONDITIONS OF ANY KIND, either express or implied.
# See the License for the specific language governing permissions and
# limitations under the License.

import copy
import gc
import json
import multiprocessing
import os

import paddle
import paddle.distributed as dist
from paddle.distributed import fleet
from tqdm.auto import tqdm

from paddlenlp.trainer.trainer_utils import ExplicitEnum
from paddlenlp.trainer.utils.helper import distributed_file, distributed_isfile
from paddlenlp.transformers.model_utils import (
    PretrainedModel,
    _load_state_dict_into_model,
    get_parameter_dtype,
    load_state_dict,
    unwrap_model,
)
from paddlenlp.transformers.utils import (
    device_guard,
    dtype_byte_size,
    get_checkpoint_shard_files,
    is_safetensors_available,
)
from paddlenlp.utils.distributed import distributed_gather
from paddlenlp.utils.env import (
    PADDLE_MASTER_WEIGHTS_INDEX_NAME,
    PADDLE_MASTER_WEIGHTS_NAME,
    PADDLE_OPTIMIZER_INDEX_NAME,
    PADDLE_OPTIMIZER_NAME,
    PADDLE_WEIGHTS_INDEX_NAME,
    PADDLE_WEIGHTS_NAME,
    SAFE_MASTER_WEIGHTS_INDEX_NAME,
    SAFE_MASTER_WEIGHTS_NAME,
    SAFE_OPTIMIZER_INDEX_NAME,
    SAFE_OPTIMIZER_NAME,
    SAFE_WEIGHTS_INDEX_NAME,
    SAFE_WEIGHTS_NAME,
)
from paddlenlp.utils.log import logger

if is_safetensors_available():
    from safetensors import safe_open
    from safetensors.numpy import save_file as safe_save_file


FP32_MASTER = "fp32_master_0"
optimizer_scalar_name = [
    "beta1_pow_acc_0",
    "beta2_pow_acc_0",
]
optimizer_non_scaler_name = [
    "moment1_0",
    "moment2_0",
    "velocity_0",
]  # to be added


__all__ = [
    "load_unified_checkpoint",
    "save_unified_checkpoint",
    "load_unified_optimizer",
    "save_unified_optimizer",
]

async_save_queue = []


class UnifiedCheckpointOption(ExplicitEnum):
    """
    "- skip_save_model_weight: do not save model weights when the masters weight exist\n"
    "- master_weight_compatible: 1. if the master weights exist, only load when needed\n"
    "                            2. if master weights does not exist, convert model weights to master weights when needed\n"
    "- async_save: enable asynchronous saving checkpoints to disk\n"
    "- enable_all_options: enable all optimization configurations\n"
    """

    SKIP_SAVE_MODEL_WEIGHT = "skip_save_model_weight"
    MASTER_WEIGHT_COMPATIBLE = "master_weight_compatible"
    ASYNC_SAVE = "async_save"


def save_unified_checkpoint(args, model, optimizer, output_dir, safe_serialization=False):
    """save unified checkpoint

    Args:
        args (TrainingArguments): Training Arguments
        model (PretrainedModel): model to save
        output_dir (str): save dir
        safe_serialization (bool, optional): use safetensors. Defaults to False.

    Raises:
        ValueError: if model is not an instance of `PretrainedModel` and the model cannot be saved
    """
    if isinstance(model, PretrainedModel):
        model_to_save = model
    elif isinstance(unwrap_model(model), PretrainedModel):
        model_to_save = unwrap_model(model)
    else:
        raise ValueError("Unified checkpoint only supports PretrainedModel")

    skip_save_model_weight = False
    if UnifiedCheckpointOption.SKIP_SAVE_MODEL_WEIGHT.value in args.unified_checkpoint_config:
        if is_need_master_weight(optimizer, is_fp16_or_bp16=(args.fp16 or args.bf16)):
            logger.info(
                f"With {UnifiedCheckpointOption.SKIP_SAVE_MODEL_WEIGHT.value}, skip the model checkpoint save."
                "The master weight will be loaded as model weights for next resumption."
            )
            # not save model weight, load from master weight
            skip_save_model_weight = True

    save_directory = output_dir
    os.makedirs(save_directory, exist_ok=True)

    # save model weights
    if not skip_save_model_weight:
        state_dict, shard_file, sharded_index = unified_checkpoint_into_shards(
            args, model_to_save, safe_serialization=safe_serialization
        )
        is_sync_save = True
        if "async_save" in args.unified_checkpoint_config:
            is_sync_save = False
        file_save_async_or_sync(
            state_dict, os.path.join(save_directory, shard_file), safe_serialization, is_sync=is_sync_save
        )

        if sharded_index is not None:
            if not safe_serialization:
                path = os.path.join(output_dir, PADDLE_WEIGHTS_INDEX_NAME)
            else:
                path = os.path.join(output_dir, SAFE_WEIGHTS_INDEX_NAME)

            with open(path, "w") as f:
                json.dump(sharded_index, f, indent=4)

    # save the config
    config_to_save = save_config(model_to_save)
    # Attach architecture to the config
    config_to_save.architectures = [model_to_save.__class__.__name__]
    if args.should_save:
        config_to_save.save_pretrained(save_directory)

<<<<<<< HEAD
    if sharded_index is not None:
        if not safe_serialization:
            path = os.path.join(output_dir, PADDLE_WEIGHTS_INDEX_NAME)
        else:
            path = os.path.join(output_dir, SAFE_WEIGHTS_INDEX_NAME)

        with open(path, "w") as f:
            json.dump(sharded_index, f, indent=4)

    paddle.device.cuda.empty_cache()

=======
>>>>>>> c1ccafac

def load_unified_checkpoint(args, model, optimizer, resume_from_checkpoint: str, safe_serialization=False) -> None:
    """Load potential model checkpoint

    Args:
        model (PretrainedModel): Your model to load
        resume_from_checkpoint (str): path of the checkpoint to load

    Returns:
        None
    """
    local_resume = check_unified_checkpoint(args, model, resume_from_checkpoint, safe_serialization)

    if not local_resume:
        logger.info("Begin to dynamically load unified checkpoint!")
        load_unified_checkpoint_dynamically(args, model, optimizer, resume_from_checkpoint, safe_serialization)
        return

    if args.dataset_rank == 0:
        load_unified_checkpoint_locally(args, model, resume_from_checkpoint, safe_serialization)


def load_unified_checkpoint_locally(args, model, resume_from_checkpoint: str, safe_serialization=False):
    """
    Only dataset_rank == 0 can enter this function.
    """
    index_filename = select_model_weight_index(args, model, resume_from_checkpoint, safe_serialization, local=True)

    resolved_archive_file, sharded_metadata = get_checkpoint_shard_files(
        pretrained_model_name_or_path=resume_from_checkpoint,
        index_filename=os.path.join(resume_from_checkpoint, index_filename),
    )

    loaded_keys = sharded_metadata["all_checkpoint_keys"]

    model_state_dict = model.state_dict()
    expected_keys = set(list(model_state_dict.keys()))
    missing_keys = expected_keys - set(loaded_keys)

    if len(missing_keys) > 0:
        raise ValueError(f"missing_keys: {missing_keys}")

    def _remove_unused_keys(
        state_dict,
        model_state_dict,
    ):
        unused_keys = set(state_dict.keys()) - set(model_state_dict.keys())
        for unused_key in unused_keys:
            del state_dict[unused_key]
        return unused_keys

    # This should always be a list but, just to be sure.
    if not isinstance(resolved_archive_file, list):
        resolved_archive_file = [resolved_archive_file]

    error_msgs = []

    if len(resolved_archive_file) > 1:
        resolved_archive_file = tqdm(resolved_archive_file, desc="Loading checkpoint shards")

    for shard_file in resolved_archive_file:
        # TODO: check if  no expected_keys in shard_file, then don't load it
        if expected_keys.isdisjoint(sharded_metadata["file_map"][os.path.split(shard_file)[-1]]):
            continue

        pre_tensor_parallel_split = False
        if shard_file.endswith(".safetensors") and model.config.tensor_parallel_degree > 1:
            pre_tensor_parallel_split = True
            assert loaded_keys is not None, "loaded_keys is not None."
            tp_actions = model.get_tensor_parallel_convert_actions(model.config, loaded_keys, ignore_error=True)
        # Here we use expected_keys to optimize weights loading for pipeline model. Only works for safetensors
        state_dict = load_state_dict(shard_file, tp_actions if pre_tensor_parallel_split else None, expected_keys)

        if not pre_tensor_parallel_split:
            # Since we load all keys but we only need one of pipeline stages
            _ = _remove_unused_keys(state_dict, model_state_dict)

        if model.config.tensor_parallel_degree > 1 and not pre_tensor_parallel_split:
            logger.info("Converting state_dict to Tensor Parallel Format")
            # ignore error for multi shard, since only parts of data
            state_dict = model.convert_tensor_parallel(
                None, model.config, state_dict=state_dict, ignore_error=len(resolved_archive_file) > 1
            )

        error_msgs += _load_state_dict_into_model(model, state_dict, "")

        # force memory release
        del state_dict
        gc.collect()

    if len(error_msgs) > 0:
        error_msg = "\n\t".join(error_msgs)
        if " but the expected shape is" in error_msg:
            error_msg += (
                "\n\tYou may consider adding `ignore_mismatched_sizes=True` in the model `from_pretrained` method."
            )
        raise RuntimeError(f"Error(s) in loading state_dict for {model.__class__.__name__}:\n\t{error_msg}")


def save_config(model_to_save):
    dtype = get_parameter_dtype(model_to_save)
    model_to_save.config.dtype = str(dtype).split(".")[1]
    config_to_save = copy.deepcopy(model_to_save.config)

    if config_to_save.tensor_parallel_degree > 1:
        # do we need to change?
        config_to_save.tensor_parallel_degree = 1

    return config_to_save


def unified_checkpoint_into_shards(
    args,
    model_to_save,
    safe_serialization=False,
):
    """Get state_dict and config to save

    Args:
        model_to_save (nn.Layer): model to, save
        safe_serialization (bool, optional): safe serialization using safetensors. Defaults to False.

    Returns:
        tuple: state_dict, config, shard_file: file name, sharded_index: map for weight to file name.
    """
    paddle.device.cuda.empty_cache()
    assert hasattr(model_to_save, "config")

    state_dict = model_to_save.state_dict()

    all_filter_keys = filter_params(model_to_save, state_dict)

    config_to_save = copy.deepcopy(model_to_save.config)

    if config_to_save.tensor_parallel_degree > 1:
        tp_actions = model_to_save.get_tensor_parallel_convert_actions(
            model_to_save.config, state_dict.keys(), is_split=False, ignore_error=True
        )
        state_dict = merge_tensor_parallel_with_shard(state_dict, tp_actions, all_filter_keys)

    # build index json file
    index_weight_file = {}
    total_size = 0
    weights_name = SAFE_WEIGHTS_NAME if safe_serialization else PADDLE_WEIGHTS_NAME

    shard_file = get_sharded_file_name(args, weights_name)
    for key, weight in state_dict.items():
        index_weight_file[key] = shard_file
        total_size += weight.numel().item() * dtype_byte_size(weight.dtype)

    index_file_list, total_size_list = gather_sharded_object(index_weight_file, total_size)
    sharded_index = get_sharded_index(
        index_file_list,
        total_size_list,
    )

<<<<<<< HEAD
    paddle.device.cuda.empty_cache()

    return state_dict, config_to_save, shard_file, sharded_index
=======
    return state_dict, shard_file, sharded_index
>>>>>>> c1ccafac


def save_unified_optimizer(args, model, optimizer, output_dir, safe_serialization=False):
    """save unified optimizer

    Args:
        args (TrainingArguments): Training Arguments
        optimizer (Optimizer): optimizer to save
        output_dir (str): Save directory.
        safe_serialization (bool, optional): Whether to use safetensors. Defaults to False.

    """
    # Split into naive optimizer params and master weights.
    results = unified_optimizer_into_shards(args, model, optimizer, safe_serialization=safe_serialization)
    master_weight_state_dict = None
    if len(results) == 1:
        optim_state_dict, shard_optim_file, sharded_optim_index = results[0]
    else:
        optim_state_dict, shard_optim_file, sharded_optim_index = results[0]
        master_weight_state_dict, shard_master_weight_file, sharded_master_weight_index = results[1]

    paddle.device.cuda.empty_cache()

    save_directory = output_dir
    os.makedirs(save_directory, exist_ok=True)

    is_sync_save = True
    if "async_save" in args.unified_checkpoint_config:
        is_sync_save = False

    file_save_async_or_sync(
        optim_state_dict, os.path.join(save_directory, shard_optim_file), safe_serialization, is_sync=is_sync_save
    )
    if master_weight_state_dict is not None:
        file_save_async_or_sync(
            master_weight_state_dict,
            os.path.join(save_directory, shard_master_weight_file),
            safe_serialization,
            is_sync=is_sync_save,
        )

    if sharded_optim_index is not None:
        optimizer_index_name = SAFE_OPTIMIZER_INDEX_NAME if safe_serialization else PADDLE_OPTIMIZER_INDEX_NAME
        path = os.path.join(output_dir, optimizer_index_name)
        with open(path, "w") as f:
            json.dump(sharded_optim_index, f, indent=4)

        master_weights_name = (
            SAFE_MASTER_WEIGHTS_INDEX_NAME if safe_serialization else PADDLE_MASTER_WEIGHTS_INDEX_NAME
        )
        if UnifiedCheckpointOption.SKIP_SAVE_MODEL_WEIGHT.value in args.unified_checkpoint_config:
            master_weights_name = SAFE_WEIGHTS_INDEX_NAME if safe_serialization else PADDLE_WEIGHTS_INDEX_NAME
        master_path = os.path.join(output_dir, master_weights_name)
        if master_weight_state_dict is not None:
            with open(master_path, "w") as f:
                json.dump(sharded_master_weight_index, f, indent=4)


def load_unified_optimizer(args, model, optimizer, resume_from_checkpoint, safe_serialization=False):
    """Load potential model checkpoint

    Args:
        model (PretrainedModel): Your model to load
        resume_from_checkpoint (str): path of the checkpoint to load

    Returns:
        None
    """
    local_resume = check_unified_optimizer(args, model, optimizer, resume_from_checkpoint, safe_serialization)
    if not local_resume:
        logger.info("Begin to dynamically load unified optimizer!")
        returned_optim_state_dict = load_unified_optimizer_dynamically(
            args, model, optimizer, resume_from_checkpoint, safe_serialization
        )
        return returned_optim_state_dict

    if args.data_parallel_rank == 0:
        returned_optim_state_dict = load_unified_optimizer_locally(
            args, model, optimizer, resume_from_checkpoint, safe_serialization
        )
        return returned_optim_state_dict
    return None


def load_unified_optimizer_locally(args, model, optimizer, resume_from_checkpoint, safe_serialization=False):
    # init and get optimizer LR_Scheduler
    returned_optim_state_dict = nested_copy(optimizer.state_dict())

    if not safe_serialization:
        index_filename, index_filename_master_weights = (
            PADDLE_OPTIMIZER_INDEX_NAME,
            PADDLE_MASTER_WEIGHTS_INDEX_NAME,
        )
    else:
        index_filename, index_filename_master_weights = SAFE_OPTIMIZER_INDEX_NAME, SAFE_MASTER_WEIGHTS_INDEX_NAME

    resolved_archive_file, sharded_metadata = get_optimizer_shard_files(
        optimizer_path=resume_from_checkpoint,
        index_filename=os.path.join(resume_from_checkpoint, index_filename),
    )
    has_master_weights = True if sharded_metadata["master_weights"] else False

    model_state_dict = model.state_dict()
    model_keys = list(model_state_dict.keys())
    struct2static_name_mappings = {k: v.name for k, v in model_state_dict.items()}  # get optimizer param mappings

    expected_keys = get_expected_keys(sharded_metadata, model, optimizer)

    # This should always be a list but, just to be sure.
    if not isinstance(resolved_archive_file, list):
        resolved_archive_file = [resolved_archive_file]
    if len(resolved_archive_file) > 1:
        resolved_archive_file = tqdm(resolved_archive_file, desc="Loading optimizer shards")

    # update has_master_weights and index_filename_master_weights
    # 1. if the master weight exists, only has_master_weights is set True and loaded when needed
    # 2. if master weight does not exist, convert model weight to master weight when needed
    has_master_weights, index_filename_master_weights = update_master_weight_status(
        args, optimizer, has_master_weights, safe_serialization
    )

    if has_master_weights:
        returned_optim_state_dict["master_weights"] = {}

        resolved_archive_file_mw, sharded_metadata_mw = get_optimizer_shard_files(
            optimizer_path=resume_from_checkpoint,
            index_filename=os.path.join(resume_from_checkpoint, index_filename_master_weights),
        )

        expected_keys_mw = get_expected_keys(sharded_metadata_mw, model, optimizer)
        if not isinstance(resolved_archive_file_mw, list):
            resolved_archive_file_mw = [resolved_archive_file_mw]
        if len(resolved_archive_file_mw) > 1:
            resolved_archive_file_mw = tqdm(resolved_archive_file_mw, desc="Loading master weights shards")

    def load_resolved_archive_file(resolved_archive_file, sharded_metadata, expected_keys, is_master_weights=False):
        returned_state_dict = {}
        # load optimizer
        for shard_file in resolved_archive_file:
            # TODO: check if no expected_keys in shard_file, then don't load it
            if expected_keys.isdisjoint(sharded_metadata["file_map"][os.path.split(shard_file)[-1]]):
                continue

            if shard_file.endswith(".safetensors"):
                # assert model_keys is not None, "model_keys is None." TODO: correct the assert
                if model.config.tensor_parallel_degree > 1:
                    tp_actions = model.get_tensor_parallel_convert_actions(model.config, model_keys, ignore_error=True)
                    if not is_master_weights:
                        tp_actions = mapping_optimizer_tp_actions(tp_actions, expected_keys)

                    # Here we use expected_keys to optimize weights loading for pipeline model. Only works for safetensors
                    state_dict = load_state_dict(shard_file, tp_actions, expected_keys)
                else:
                    # for pipeline model, we don't need to use tp_actions
                    state_dict = load_state_dict(shard_file, None, expected_keys)

            returned_state_dict.update(state_dict)
            # force memory release
            del state_dict
            gc.collect()
        return returned_state_dict

    state_dict_optim = load_resolved_archive_file(resolved_archive_file, sharded_metadata, expected_keys)
    if has_master_weights:
        state_dict_master_weight = load_resolved_archive_file(
            resolved_archive_file_mw, sharded_metadata_mw, expected_keys_mw, is_master_weights=True
        )

    # rename optimizer param
    for key in list(state_dict_optim.keys()):
        key_name = key.split("/")
        static_name = struct2static_name_mappings[key_name[0]]
        if has_master_weights:
            key_name = "_".join([static_name, FP32_MASTER, key_name[1]])
        else:
            key_name = "_".join([static_name, key_name[1]])
        returned_optim_state_dict[key_name] = state_dict_optim[key]
        returned_optim_state_dict[key_name].name = key_name

    if has_master_weights:
        for key in list(state_dict_master_weight.keys()):
            static_name = struct2static_name_mappings[key]
            returned_optim_state_dict["master_weights"][static_name] = state_dict_master_weight[key]
            returned_optim_state_dict["master_weights"][static_name].name = "_".join([static_name, FP32_MASTER])

    returned_optim_state_dict = nested_copy_place(
        returned_optim_state_dict, place=paddle.framework._current_expected_place()
    )

    return returned_optim_state_dict


def unified_optimizer_into_shards(
    args,
    model,
    optimizer,
    safe_serialization=False,
):
    """Get optimizer state dict and master weight state dict.

    Args:
        optimizer (Optimizer): optimizer to save.
        safe_serialization (bool, optional): safe serialization using safetensors. Defaults to False.
    """
    paddle.device.cuda.empty_cache()
    optim_state_dict = nested_copy(optimizer.state_dict())
    master_weights = None
    if "master_weights" in optim_state_dict.keys():
        master_weights = optim_state_dict["master_weights"]
        optim_state_dict.pop("master_weights")
    if "LR_Scheduler" in optim_state_dict.keys():
        optim_state_dict.pop("LR_Scheduler")

    # get optimizer param mappings
    static2struct_name_mappings = {}
    for k, v in model.state_dict().items():
        static2struct_name_mappings[v.name] = k

    # rename optimizer param
    for key in list(optim_state_dict.keys()):
        static_name, type_name = generate_base_static_name(key)
        new_name = static2struct_name_mappings[static_name] + "/" + type_name
        optim_state_dict[new_name] = optim_state_dict.pop(key)
    if master_weights is not None:
        for key in list(master_weights.keys()):
            master_weights[static2struct_name_mappings[key]] = master_weights.pop(key)

    # filter optimizer param
    if master_weights is not None:
        filter_master_keys = filter_params(model, master_weights, is_optimizer=True)
    filter_optim_keys = filter_params(model, optim_state_dict, is_optimizer=True)

    tp_group = fleet.get_hybrid_communicate_group().get_model_parallel_group()
    tp_size = tp_group.nranks

    if tp_size > 1:
        # get tp_actions
        model_keys = []
        for key in optim_state_dict.keys():
            base_model_key = key.split("/")[0]
            if base_model_key not in model_keys:
                model_keys.append(base_model_key)
        tp_actions = model.get_tensor_parallel_convert_actions(
            model.config, model_keys, is_split=False, ignore_error=True
        )
        optim_state_dict = merge_tensor_parallel_for_optimizer(
            optim_state_dict,
            tp_actions,
            filter_optim_keys,
        )
        paddle.device.cuda.empty_cache()

        if master_weights is not None:
            master_weights = merge_tensor_parallel_for_optimizer(
                master_weights,
                tp_actions,
                filter_master_keys,
            )
            paddle.device.cuda.empty_cache()

    # build index json file
    index_optimizer_file, index_master_weight_file = {}, {}
    total_optim_size, total_master_weight_size = 0, 0
    optimizer_name = SAFE_OPTIMIZER_NAME if safe_serialization else PADDLE_OPTIMIZER_NAME
    master_weights_name = SAFE_MASTER_WEIGHTS_NAME if safe_serialization else PADDLE_MASTER_WEIGHTS_NAME
    if UnifiedCheckpointOption.SKIP_SAVE_MODEL_WEIGHT.value in args.unified_checkpoint_config:
        master_weights_name = SAFE_WEIGHTS_NAME if safe_serialization else PADDLE_WEIGHTS_NAME
    shard_optimizer_file = get_sharded_file_name(args, optimizer_name, is_optimizer=True)
    shard_master_weight_file = get_sharded_file_name(args, master_weights_name, is_optimizer=True)

    for key, weight in optim_state_dict.items():
        index_optimizer_file[key] = shard_optimizer_file
        total_optim_size += weight.numel().item() * dtype_byte_size(weight.dtype)

    if master_weights is not None:
        for key, weight in master_weights.items():
            index_master_weight_file[key] = shard_master_weight_file
            total_master_weight_size += weight.numel().item() * dtype_byte_size(weight.dtype)

    index_optimizer_filelist, total_optim_size_list = gather_sharded_object(
        index_optimizer_file, total_optim_size, is_optimizer=True
    )
    sharded_optim_index = get_sharded_index(index_optimizer_filelist, total_optim_size_list)
    if master_weights is not None:
        index_master_weight_filelist, total_master_weight_size_list = gather_sharded_object(
            index_master_weight_file, total_master_weight_size, is_optimizer=True
        )
        sharded_master_weight_index = get_sharded_index(index_master_weight_filelist, total_master_weight_size_list)

    if sharded_optim_index is not None:
        if master_weights is not None:
            sharded_optim_index["master_weights"] = True
        else:
            sharded_optim_index["master_weights"] = False

    paddle.device.cuda.empty_cache()
    if master_weights is None:
        return [(optim_state_dict, shard_optimizer_file, sharded_optim_index)]
    else:
        return [
            (optim_state_dict, shard_optimizer_file, sharded_optim_index),
            (master_weights, shard_master_weight_file, sharded_master_weight_index),
        ]


def check_unified_checkpoint(args, model, resume_from_checkpoint, safe_serialization=False):
    index_filename = select_model_weight_index(args, model, resume_from_checkpoint, safe_serialization, local=False)
    index_filename = os.path.join(resume_from_checkpoint, index_filename)

    # Find index json file and distribute this file in global group.
    if distributed_isfile(index_filename):
        distributed_file(index_filename)
    else:
        raise Exception(
            f"Sorry, we can not find {index_filename}. This file should be appear at least on one machine."
        )

    with open(index_filename, "r") as f:
        index = json.loads(f.read())
    all_weight_filenames = sorted(set(index["weight_map"].values()))

    # Get existed weight file list on current machine.
    existed_filelist = []
    existed_files = []
    for filename in os.listdir(resume_from_checkpoint):
        if filename in all_weight_filenames:
            existed_files.append(filename)

    # Gather all the existed files in global group.
    dist.all_gather_object(existed_filelist, existed_files)
    flatten_existed_filelist = flatten_list(existed_filelist)
    diff_filelist = list(set(all_weight_filenames).difference(set(flatten_existed_filelist)))
    if len(diff_filelist) != 0:
        raise Exception(f"Sorry, the weight file list on the machines is not complete!, missing {diff_filelist}")

    # To decide whether to load the checkpoint locally, or need to dynamically send tensors across machines.
    local_resume = True
    if args.dataset_rank == 0:
        hcg = fleet.get_hybrid_communicate_group()
        tp_group = hcg.get_model_parallel_group()
        pp_group = hcg.get_pipe_parallel_group()

        need_files = set()
        for key in model.state_dict().keys():
            filename = index["weight_map"][key]
            need_files.add(filename)
        diff_filelist = list(need_files.difference(set(existed_files)))
        num_diff = paddle.to_tensor([len(diff_filelist)])
        if tp_group.nranks > 1:
            dist.all_reduce(num_diff, op=dist.ReduceOp.MAX, group=tp_group)
        if pp_group.nranks > 1:
            dist.all_reduce(num_diff, op=dist.ReduceOp.MAX, group=pp_group)
        if num_diff.item() == 0:
            local_resume = True
        else:
            local_resume = False
    local_resume = paddle.to_tensor([local_resume])
    dist.all_reduce(local_resume, op=dist.ReduceOp.PROD)
    local_resume = local_resume.item()
    return local_resume


def check_unified_optimizer(args, model, optimizer, resume_from_checkpoint, safe_serialization=False):
    if not safe_serialization:
        index_filename, index_filename_master_weights = PADDLE_OPTIMIZER_INDEX_NAME, PADDLE_MASTER_WEIGHTS_INDEX_NAME
    else:
        index_filename, index_filename_master_weights = SAFE_OPTIMIZER_INDEX_NAME, SAFE_MASTER_WEIGHTS_INDEX_NAME
    index_filename = os.path.join(resume_from_checkpoint, index_filename)
    index_filename_master_weights = os.path.join(resume_from_checkpoint, index_filename_master_weights)

    # Find index json file and distribute the file in global group.
    if distributed_isfile(index_filename):
        distributed_file(index_filename)
    else:
        raise Exception(
            f"Sorry, we can not find {index_filename}. This file should be appear at least on one machine."
        )

    with open(index_filename, "r") as f:
        index = json.loads(f.read())
    all_optimizer_filenames = sorted(set(index["weight_map"].values()))

    has_master_weights = index["master_weights"]
    # update has_master_weights and index_filename_master_weights
    # 1. if the master weight exists, only has_master_weights is set True and loaded when needed
    # 2. if master weight does not exist, convert model weight to master weight when needed
    has_master_weights, index_filename_master_weights = update_master_weight_status(
        args, optimizer, has_master_weights, safe_serialization
    )
    if has_master_weights:
        index_filename_master_weights = os.path.join(resume_from_checkpoint, index_filename_master_weights)
        if distributed_isfile(index_filename_master_weights):
            distributed_file(index_filename_master_weights)
        else:
            raise Exception(
                f"Sorry, we can not find {index_filename_master_weights}. This file should be appear at least on one machine."
            )
        with open(index_filename_master_weights, "r") as f:
            index_mw = json.loads(f.read())
        all_mw_filenames = sorted(set(index_mw["weight_map"].values()))

    hcg = fleet.get_hybrid_communicate_group()
    tp_group = hcg.get_model_parallel_group()
    pp_group = hcg.get_pipe_parallel_group()
    sharding_group = hcg.get_sharding_parallel_group()
    sharding_rank = sharding_group.rank
    struct2static_name_mappings = {k: v.name for k, v in model.state_dict().items()}
    if sharding_group.nranks > 1:
        param2rank = optimizer._param2rank

    def check_complete(all_filenames):
        # Check whether the checkpoint files on machines are complete. If not complete, raise Exception.
        existed_filelist = []
        existed_files = []
        for filename in os.listdir(resume_from_checkpoint):
            if filename in all_filenames:
                existed_files.append(filename)

        dist.all_gather_object(existed_filelist, existed_files)
        flatten_existed_filelist = flatten_list(existed_filelist)
        diff_filelist = list(set(all_filenames).difference(set(flatten_existed_filelist)))
        if len(diff_filelist) != 0:
            raise Exception(
                f"Sorry, the optimizer file list on `data_parallel_rank==0` machines is not complete!, missing {diff_filelist}"
            )
        return existed_files

    def check_dynamic_load(args, weight_map, existed_files, is_master_weights=False, typename_set=None):
        # To decide whether to load the checkpoint locally, or need to dynamically distribute the checkpoint.
        local_resume = True
        if args.data_parallel_rank == 0:
            need_files = set()
            for key in model.state_dict().keys():
                if sharding_group.nranks > 1:
                    static_name = struct2static_name_mappings.get(key, None)
                    param_rank = param2rank.get(static_name, None)
                    if param_rank != sharding_rank:
                        continue

                if not is_master_weights:
                    for type_name in typename_set:
                        type_key = key + "/" + type_name
                        filename = weight_map[type_key]
                        need_files.add(filename)
                else:
                    filename = weight_map[key]
                    need_files.add(filename)

            diff_filelist = list(need_files.difference(set(existed_files)))
            num_diff = paddle.to_tensor([len(diff_filelist)])
            if tp_group.nranks > 1:
                dist.all_reduce(num_diff, op=dist.ReduceOp.MAX, group=tp_group)
            if pp_group.nranks > 1:
                dist.all_reduce(num_diff, op=dist.ReduceOp.MAX, group=pp_group)
            if sharding_group.nranks > 1:
                dist.all_reduce(num_diff, op=dist.ReduceOp.MAX, group=sharding_group)

            if num_diff.item() == 0:
                local_resume = True
            else:
                local_resume = False
        local_resume = paddle.to_tensor([local_resume])
        dist.all_reduce(local_resume, op=dist.ReduceOp.PROD)
        return local_resume.item()

    # check whether the optimizer checkpoint files are complete.
    existed_files = check_complete(all_optimizer_filenames)
    if has_master_weights:
        existed_files_mw = check_complete(all_mw_filenames)
    # get optimizer's param type name, like moment1_0.
    typename_set = set()
    for key in index["weight_map"].keys():
        _, typename = key.split("/")
        typename_set.add(typename)
    local_resume = check_dynamic_load(
        args, index["weight_map"], existed_files, is_master_weights=False, typename_set=typename_set
    )
    local_resume_rw = True
    if has_master_weights:
        local_resume_rw = check_dynamic_load(args, index_mw["weight_map"], existed_files_mw, is_master_weights=True)
    return local_resume & local_resume_rw


def create_dispatch_table(args, model, file_keyname_mappings, file_machine_mappings, resume_from_checkpoint):
    """Create dispatch table for dynamically loading state dict.

    Args:
        args
    """

    hcg = fleet.get_hybrid_communicate_group()
    tp_group = hcg.get_model_parallel_group()
    tp_rank = tp_group.rank

    # Create tensor receive table, contains {"key0": [global_rank, tp_rank], "key1": [global_rank, tp_rank]}
    dispatch_list = []
    recv_table = {}
    if args.dataset_rank == 0:
        for (k, v) in model.state_dict().items():
            if hasattr(v, "is_distributed") and v.is_distributed:
                recv_table[k] = [(dist.get_rank(), tp_rank)]
            else:
                recv_table[k] = [(dist.get_rank(), -1)]

    # Gather receive table in global group.
    dist.all_gather_object(dispatch_list, recv_table)
    recv_table = {}
    for dl in dispatch_list:
        for key, value in dl.items():
            if key not in recv_table:
                recv_table[key] = value
            else:
                recv_table[key] += value

    # Create send table, to decide which worker to send the key. Contains {"key0:" global_rank, "key1": global_rank, ...}
    send_table = create_send_table(file_keyname_mappings, file_machine_mappings)

    return send_table, recv_table


def create_optimizer_dispatch_table(
    args,
    model,
    optimizer,
    file_keyname_mappings,
    file_machine_mappings,
    resume_from_checkpoint,
    struct2static_name_mappings,
    is_master_weights=False,
    typename_set=None,
):
    hcg = fleet.get_hybrid_communicate_group()
    tp_group = hcg.get_model_parallel_group()
    sharding_group = hcg.get_sharding_parallel_group()
    sharding_rank = sharding_group.rank
    if sharding_group.nranks > 1:
        param2rank = optimizer._param2rank
    tp_rank = tp_group.rank

    # Create receive table, contains {"param_key0": [global_rank, tp_rank], "param_key1": [global_rank, tp_rank]}
    dispatch_list = []
    recv_table = {}
    if args.data_parallel_rank == 0:
        for (k, v) in model.state_dict().items():
            if sharding_group.nranks > 1:
                static_name = struct2static_name_mappings[k]
                param_rank = param2rank.get(static_name, None)
                if param_rank != sharding_rank:
                    continue
            if is_master_weights:
                if hasattr(v, "is_distributed") and v.is_distributed:
                    recv_table[k] = [(dist.get_rank(), tp_rank)]
                else:
                    recv_table[k] = [(dist.get_rank(), -1)]
            else:
                for typename in typename_set:
                    type_key = k + "/" + typename
                    if typename in optimizer_non_scaler_name:
                        if hasattr(v, "is_distributed") and v.is_distributed:
                            recv_table[type_key] = [(dist.get_rank(), tp_rank)]
                        else:
                            recv_table[type_key] = [(dist.get_rank(), -1)]
                    else:
                        recv_table[type_key] = [(dist.get_rank(), -1)]

    dist.all_gather_object(dispatch_list, recv_table)
    recv_table = {}
    for dl in dispatch_list:
        for k, v in dl.items():
            if k not in recv_table:
                recv_table[k] = v
            else:
                recv_table[k] += v

    # Create send table, to decide which worker to send the key. Contains {"param_key0:" 0, "param_key1": 1, ...}
    send_table = create_send_table(file_keyname_mappings, file_machine_mappings)
    return send_table, recv_table


def load_unified_checkpoint_dynamically(args, model, optimizer, resume_from_checkpoint, safe_serialization=False):
    index_filename = select_model_weight_index(args, model, resume_from_checkpoint, safe_serialization, local=False)
    index_filename = os.path.join(resume_from_checkpoint, index_filename)

    with open(index_filename, "r") as f:
        index = json.loads(f.read())

    # `file_keyname_mappings` indicates which keys each file contains. For example, {"model-00001-of-00002.safetensors": ["llama.embed_tokens.weight", "llama.layers.0.self_attn.q_proj.weight", ...]}
    # `file_machine_mappings` indicates the machine where the files appear. For example, {"model-00001-of-00002.safetensors": [machine_0, machine_1], "model-00002-of-00002.safetensors": [machine_0]}
    file_keyname_mappings, file_machine_mappings = get_file_mappings(index, resume_from_checkpoint)

    # Get send_table and recv_table. The send table indicates which workers are responsible for sending tensors, and the recv table indicates which workers should receive the tensors.
    send_table, recv_table = create_dispatch_table(
        args, model, file_keyname_mappings, file_machine_mappings, resume_from_checkpoint
    )

    # Get all the keys that are splited by tensor parallelism.
    all_tp_keys = set()
    for k, v in recv_table.items():
        if v[0][1] != -1:
            all_tp_keys.add(k)

    config_revise = copy.deepcopy(model.config)
    config_revise.tensor_parallel_rank = None
    if len(all_tp_keys) == 0:
        tp_actions = {}
    else:
        # Get corresponding tensor parallel actions.
        tp_actions = model.get_tensor_parallel_convert_actions(config_revise, all_tp_keys, ignore_error=True)
    # Distribute the checkpoint tensor dynamically, using the `send_table` and `recv_table` we create before.
    state_dict = distributed_send_recv(
        config_revise,
        model.state_dict(),
        tp_actions,
        send_table,
        recv_table,
        resume_from_checkpoint,
        file_keyname_mappings,
        file_machine_mappings,
    )
    dist.barrier()

    error_msgs = _load_state_dict_into_model(model, state_dict, "")
    if len(error_msgs) > 0:
        error_msg = "\n\t".join(error_msgs)
        raise RuntimeError(f"Error(s) in loading dynamic state_dict for {model.__class__.__name__}:\n\t{error_msg}")


def load_unified_optimizer_dynamically(args, model, optimizer, resume_from_checkpoint, safe_serialization=False):
    optim_state_dict = nested_copy(optimizer.state_dict())
    if "master_weights" in optim_state_dict.keys():
        optim_state_dict.pop("master_weights")

    if safe_serialization:
        index_filename, index_filename_mw = SAFE_OPTIMIZER_INDEX_NAME, SAFE_MASTER_WEIGHTS_INDEX_NAME
    else:
        index_filename, index_filename_mw = PADDLE_OPTIMIZER_INDEX_NAME, PADDLE_MASTER_WEIGHTS_INDEX_NAME

    with open(os.path.join(resume_from_checkpoint, index_filename), "r") as f:
        index = json.loads(f.read())

    # `file_keyname_mappings` indicates which keys each file contains. For example, {"optimizer-00001-of-00002.safetensors": ["llama.embed_tokens.weight/moment1_0", "llama.layers.1.mlp.gate_proj.weight/moment1_0", ...]}
    # `file_machine_mappings` indicates the machine where the files appear. For example, {"optimizer-00001-of-00002.safetensors": [machine_0, machine_1], "optimizer-00002-of-00002.safetensors": [machine_0]}
    file_keyname_mappings, file_machine_mappings = get_file_mappings(index, resume_from_checkpoint)

    has_master_weights = index["master_weights"]
    # update has_master_weights and index_filename_master_weights
    # 1. if the master weights exists, only has_master_weights is set True and load master weights when needed
    # 2. if master weights does not exist, convert model weights to master weights when needed
    has_master_weights, index_filename_mw = update_master_weight_status(
        args, optimizer, has_master_weights, safe_serialization
    )

    if has_master_weights:
        with open(os.path.join(resume_from_checkpoint, index_filename_mw), "r") as f:
            index_mw = json.loads(f.read())
        file_keyname_mappings_mw, file_machine_mappings_mw = get_file_mappings(index_mw, resume_from_checkpoint)

    # Get optimizer param type name, like moment1_0, moment2_0, beta1_pow_acc_0.
    typename_set = set()
    for key in index["weight_map"].keys():
        _, typename = key.split("/")
        typename_set.add(typename)
    struct2static_name_mappings = {k: v.name for k, v in model.state_dict().items()}
    static2struct_name_mappings = {v.name: k for k, v in model.state_dict().items()}
    # Get send_table and recv_table. The send table indicates which workers are responsible for sending tensors, and the recv table indicates which workers should receive the tensors.
    send_table, recv_table = create_optimizer_dispatch_table(
        args,
        model,
        optimizer,
        file_keyname_mappings,
        file_machine_mappings,
        resume_from_checkpoint,
        struct2static_name_mappings,
        is_master_weights=False,
        typename_set=typename_set,
    )
    if has_master_weights:
        send_table_mw, recv_table_mw = create_optimizer_dispatch_table(
            args,
            model,
            optimizer,
            file_keyname_mappings_mw,
            file_machine_mappings_mw,
            resume_from_checkpoint,
            struct2static_name_mappings,
            is_master_weights=True,
        )

    # Initialize optimizer state dict.
    hcg = fleet.get_hybrid_communicate_group()
    sharding_group = hcg.get_sharding_parallel_group()
    if sharding_group.nranks > 1:
        param2rank = optimizer._param2rank
    optim_state_dict_mw = {}

    def check_optimizer_param(parameter):
        if sharding_group.nranks > 1:
            param_rank = param2rank.get(parameter.name, None)
            if param_rank != sharding_group.rank:
                return False
        if parameter.stop_gradient:
            return False
        return True

    optimizer_keys_with_shape = []
    if isinstance(optimizer._parameter_list[0], dict):
        for param_group in optimizer._parameter_list:
            # If parameter groups are set, there must be `params` key. This is guaranteed by the optimizer's initialization code.
            for parameter in param_group["params"]:
                if check_optimizer_param(parameter):
                    optimizer_keys_with_shape.append((parameter.name, parameter.shape))
    else:
        for parameter in optimizer._parameter_list:
            if check_optimizer_param(parameter):
                optimizer_keys_with_shape.append((parameter.name, parameter.shape))

    # see how to change
    for static_name, shape in optimizer_keys_with_shape:
        k = static2struct_name_mappings[static_name]
        for typename in typename_set:
            new_k = k + "/" + typename
            if typename in optimizer_scalar_name:
                optim_state_dict[new_k] = paddle.empty([1], dtype="float32")
            else:
                optim_state_dict[new_k] = paddle.empty(shape, dtype="float32")
        if has_master_weights:
            optim_state_dict_mw[k] = paddle.empty(shape, dtype="float32")

    # Get all the keys that are splited by tensor parallelism.
    all_tp_keys = set()
    for k, v in recv_table.items():
        structure_name, typename = k.split("/")
        if typename in optimizer_non_scaler_name:
            if v[0][1] != -1:
                all_tp_keys.add(structure_name)

    # Get corresponding tensor parallel actions.
    config_revise = copy.deepcopy(model.config)
    config_revise.tensor_parallel_rank = None
    if len(all_tp_keys) == 0:
        tp_actions = {}
    else:
        tp_actions = model.get_tensor_parallel_convert_actions(config_revise, all_tp_keys, ignore_error=True)
    optimizer_keys = list(index["weight_map"].keys())
    optimizer_tp_actions = mapping_optimizer_tp_actions(tp_actions, optimizer_keys)
    if has_master_weights:
        optimizer_tp_actions.update(tp_actions)

    # Distribute the optimizer checkpoint dynamically, using the `send_table` and `recv_table` we create before.
    optim_state_dict = distributed_send_recv(
        config_revise,
        optim_state_dict,
        optimizer_tp_actions,
        send_table,
        recv_table,
        resume_from_checkpoint,
        file_keyname_mappings,
        file_machine_mappings,
    )
    dist.barrier()
    if has_master_weights:
        optim_state_dict_mw = distributed_send_recv(
            config_revise,
            optim_state_dict_mw,
            optimizer_tp_actions,
            send_table_mw,
            recv_table_mw,
            resume_from_checkpoint,
            file_keyname_mappings_mw,
            file_machine_mappings_mw,
        )
        dist.barrier()

    # Rename optimizer state dict.
    for key in list(optim_state_dict.keys()):
        if key == "LR_Scheduler":
            continue
        key_name = key.split("/")
        static_name = struct2static_name_mappings[key_name[0]]
        if has_master_weights:
            key_name = "_".join([static_name, FP32_MASTER, key_name[1]])
        else:
            key_name = "_".join([static_name, key_name[1]])
        optim_state_dict[key_name] = optim_state_dict.pop(key)
        optim_state_dict[key_name].name = key_name

    if has_master_weights:
        optim_state_dict["master_weights"] = {}
        for key in list(optim_state_dict_mw.keys()):
            static_name = struct2static_name_mappings[key]
            optim_state_dict["master_weights"][static_name] = optim_state_dict_mw.pop(key)
            optim_state_dict["master_weights"][static_name].name = "_".join([static_name, FP32_MASTER])

    if args.data_parallel_rank == 0:
        return optim_state_dict
    return None


def get_file_mappings(index, resume_from_checkpoint):
    file_keyname_mappings = {}
    for k, v in index["weight_map"].items():
        if v not in file_keyname_mappings:
            file_keyname_mappings[v] = []
        file_keyname_mappings[v].append(k)
    for k in file_keyname_mappings.keys():
        file_keyname_mappings[k] = sorted(file_keyname_mappings[k])

    local_device_count = int(os.getenv("PADDLE_LOCAL_SIZE"))
    local_rank = int(os.getenv("PADDLE_RANK_IN_NODE", 0))
    global_rank = dist.get_rank()
    file_machine_mappings = {}
    for filename in file_keyname_mappings.keys():
        if local_rank == 0 and os.path.exists(os.path.join(resume_from_checkpoint, filename)):
            file_machine_mappings[filename] = [global_rank // local_device_count]
    file_machine_list = []
    dist.all_gather_object(file_machine_list, file_machine_mappings)
    file_machine_mappings = {}
    for mappings in file_machine_list:
        for k, v in mappings.items():
            if k not in file_machine_mappings:
                file_machine_mappings[k] = v
            else:
                file_machine_mappings[k] += v
    return file_keyname_mappings, file_machine_mappings


def create_send_table(file_keyname_mappings, file_machine_mappings):
    send_table = {}
    global_rank = dist.get_rank()
    local_rank = int(os.getenv("PADDLE_RANK_IN_NODE", 0))
    local_device_count = int(os.getenv("PADDLE_LOCAL_SIZE"))
    for filename, keys in file_keyname_mappings.items():
        machine = file_machine_mappings[filename][0]
        is_src = (global_rank // local_device_count) == machine
        for i, key in enumerate(keys):
            if is_src and local_rank == i % local_device_count:
                send_table[key] = global_rank
    dispatch_list = []
    dist.all_gather_object(dispatch_list, send_table)
    send_table = {}
    for dl in dispatch_list:
        send_table.update(dl)
    return send_table


def distributed_send_recv(
    config,
    state_dict,
    tp_actions,
    send_table,
    recv_table,
    resume_from_checkpoint,
    file_keyname_mappings,
    file_machine_mappings,
):

    local_device_count = int(os.getenv("PADDLE_LOCAL_SIZE"))
    global_rank = dist.get_rank()
    for filename in file_keyname_mappings.keys():
        machine = file_machine_mappings[filename][0]
        is_src = global_rank // local_device_count == machine
        if is_src:
            f = safe_open(os.path.join(resume_from_checkpoint, filename), framework="np")

        for key in file_keyname_mappings[filename]:
            recv_info = recv_table[key]
            recv_ranklist = [a for (a, b) in recv_info]

            if is_src and global_rank == send_table[key]:
                py_safe_slice_ = f.get_slice(key)
                # send
                if key in tp_actions:
                    weight = tp_actions[key](py_safe_slice_)
                    # copy weight to GPU
                    for j in range(len(weight)):
                        with device_guard():
                            weight[j] = paddle.Tensor(weight[j], zero_copy=True)
                        weight[j] = weight[j]._copy_to(paddle.framework._current_expected_place(), False)

                    for recv_rank, split_index in recv_info:
                        if recv_rank == global_rank:
                            state_dict[key] = weight[split_index]
                        else:
                            dist.stream.send(weight[split_index], dst=recv_rank)
                else:
                    # no need to tp split
                    weight = py_safe_slice_[:]
                    with device_guard():
                        weight = paddle.Tensor(weight, zero_copy=True)
                    weight = weight._copy_to(paddle.framework._current_expected_place(), False)
                    for recv_rank, _ in recv_info:
                        if recv_rank == global_rank:
                            state_dict[key] = weight
                        else:
                            dist.stream.send(weight, dst=recv_rank)

            if global_rank != send_table[key] and global_rank in recv_ranklist:
                dist.stream.recv(state_dict[key], src=send_table[key])

        if is_src:
            f.__exit__(None, None, None)

    return state_dict


def get_sharded_file_name(args, file_name, is_optimizer=False):
    if not is_optimizer:
        shard_file = file_name.replace(
            ".pdparams",
            f"-{args.logical_process_index + 1:05d}-of-{args.world_size//args.dataset_world_size:05d}.pdparams",
        )
        shard_file = shard_file.replace(
            ".safetensors",
            f"-{args.logical_process_index + 1:05d}-of-{args.world_size//args.dataset_world_size:05d}.safetensors",
        )
    else:
        hcg = fleet.get_hybrid_communicate_group()
        dp_group = hcg.get_data_parallel_group()
        shard_file = file_name.replace(
            ".pdparams", f"-{args.logical_process_index + 1:05d}-of-{args.world_size//dp_group.nranks:05d}.pdparams"
        )
        shard_file = shard_file.replace(
            ".safetensors",
            f"-{args.logical_process_index + 1:05d}-of-{args.world_size//dp_group.nranks:05d}.safetensors",
        )
        shard_file = shard_file.replace(
            ".pdopt", f"-{args.logical_process_index + 1:05d}-of-{args.world_size//dp_group.nranks:05d}.pdopt"
        )
    return shard_file


def get_sharded_index(
    index_file_list,
    total_size_list,
):
    # save index json file
    local_rank = int(os.getenv("PADDLE_RANK_IN_NODE", 0))
    if local_rank == 0:
        sharded_index_json = {}

        sharded_index_json["metadata"] = {"total_size": sum(total_size_list)}

        weight_map = {}
        for i, index_file in enumerate(index_file_list):
            weight_map.update(index_file_list[i])

        sharded_index_json["weight_map"] = weight_map
        return sharded_index_json

    return None


def gather_sharded_object(index_file, total_size, is_optimizer=False):

    index_file_list, total_size_list = [], []

    hcg = fleet.get_hybrid_communicate_group()
    tp_group = hcg.get_model_parallel_group()
    pp_group = hcg.get_pipe_parallel_group()

    logger.info("Unified checkpoint generating sharded_index json files.")

    if tp_group.nranks > 1:
        dist.all_gather_object(index_file_list, index_file, tp_group)
        dist.all_gather_object(total_size_list, total_size, tp_group)
    if pp_group.nranks > 1:
        pp_index_file_list = []
        pp_total_size_list = []
        dist.all_gather_object(
            pp_index_file_list, index_file_list if len(index_file_list) > 0 else index_file, pp_group
        )
        dist.all_gather_object(
            pp_total_size_list, total_size_list if len(total_size_list) > 0 else total_size, pp_group
        )
        index_file_list = pp_index_file_list
        total_size_list = pp_total_size_list

    index_file_list = flatten_list(index_file_list)
    total_size_list = flatten_list(total_size_list)

    # for pure sharding
    if len(index_file_list) == 0 and len(total_size_list) == 0:
        index_file_list = [index_file]
        total_size_list = [total_size]
    if is_optimizer:
        sharding_group = hcg.get_sharding_parallel_group()
        if sharding_group.nranks > 1:
            sharding_index_file_list = []
            sharding_total_size_list = []
            dist.all_gather_object(sharding_index_file_list, index_file_list, sharding_group)
            dist.all_gather_object(sharding_total_size_list, total_size_list, sharding_group)
            index_file_list = flatten_list(sharding_index_file_list)
            total_size_list = flatten_list(sharding_total_size_list)

    return index_file_list, total_size_list


def generate_base_static_name(vname):
    # return base static name and specific type name, like [embedding_0.w_0, moment1_0]
    if FP32_MASTER in vname:
        vname = vname.split("_" + FP32_MASTER + "_")
        return vname[0], vname[1]
    else:
        vname = vname.split(".")
        a = vname[0] + "." + vname[1][:3]
        b = vname[1][4:]
        return a, b


def filter_params(model_to_save, state_dict, is_optimizer=False):
    hcg = fleet.get_hybrid_communicate_group()
    tp_group = hcg.get_model_parallel_group()

    tp_size = tp_group.nranks
    tp_rank = tp_group.rank

    # for pure sharding or pure pp
    if tp_size <= 1:
        return [list(state_dict.keys())]

    filter_tensor_list = [[] for i in range(tp_size)]

    if tp_rank == 0:
        tensor_bytes_dict = {}
        model_state_dict = model_to_save.state_dict()
        for (k, v) in state_dict.items():
            model_v = model_state_dict[k.split("/")[0]] if is_optimizer else v
            if hasattr(model_v, "is_distributed") and model_v.is_distributed:
                tensor_bytes_dict[k] = v.numel().item() * tp_size * dtype_byte_size(v.dtype)
            else:
                tensor_bytes_dict[k] = v.numel().item() * dtype_byte_size(v.dtype)

        filter_tensor_list = []
        current_block = []
        current_block_size = 0
        total_size = 0

        max_shard_size = (sum(tensor_bytes_dict.values()) + tp_size - 1) // tp_size

        for index, (key, weight_size) in enumerate(tensor_bytes_dict.items()):
            # If this weight is going to tip up over the maximal size, we split.
            # if current_block_size + weight_size > max_shard_size:
            if total_size + weight_size > max_shard_size * (len(filter_tensor_list) + 1) or (
                len(tensor_bytes_dict) - index < (tp_size - len(filter_tensor_list))
            ):
                # fix if the first param is large than max_shard_size
                if len(current_block) > 0:
                    filter_tensor_list.append(current_block)
                current_block = []
                current_block_size = 0

            current_block.append(key)
            current_block_size += weight_size
            total_size += weight_size

        filter_tensor_list.append(current_block)
        assert len(filter_tensor_list) == tp_size, "Error, partition failed!"

    dist.broadcast_object_list(
        filter_tensor_list,
        src=hcg.get_model_parallel_group_src_rank(),
        group=tp_group,
    )

    return filter_tensor_list


def merge_tensor_parallel_with_shard(state_dict, tp_actions, all_filter_keys):
    logger.info("Unified checkpoint merge tensor parallel in shards")

    hcg = fleet.get_hybrid_communicate_group()
    tp_group = hcg.get_model_parallel_group()
    tp_rank = tp_group.rank

    # filter actions for pipeline mode
    if hcg.get_pipe_parallel_group().nranks > 1:
        filter_keys = set([y for x in all_filter_keys for y in x])
        for key in list(tp_actions.keys()):
            if key not in filter_keys:
                tp_actions.pop(key)

    state_dict_to_save = {}
    max_key_len = max([len(_) for _ in all_filter_keys])
    for i in range(max_key_len):
        for j, filter_keys in enumerate(all_filter_keys):
            is_dst = tp_rank == j
            if i > len(filter_keys) - 1:
                continue
            key = filter_keys[i]
            tensor = state_dict[key]
            if key in tp_actions:
                ret = distributed_gather(tensor, dst=j, group=tp_group, offload=False)
                action = tp_actions.pop(key)
                tensor = action(ret) if is_dst else None
            else:
                tensor = tensor._copy_to(paddle.CPUPlace(), False) if is_dst else None

            if is_dst:
                state_dict_to_save[key] = tensor

    if len(tp_actions) > 0:
        for x in tp_actions.keys():
            logger.warning(f"key <{x}> need to merge tensor parallel but we can't find in model state.")

    return state_dict_to_save


def merge_tensor_parallel_for_optimizer(state_dict, tp_actions, all_filter_keys):
    logger.info("Unified optimizer tensor parallel in shards")

    hcg = fleet.get_hybrid_communicate_group()
    tp_group = hcg.get_model_parallel_group()
    tp_rank = tp_group.rank

    state_dict_to_save = {}
    max_key_len = max([len(_) for _ in all_filter_keys])
    for i in range(max_key_len):
        for j, filter_keys in enumerate(all_filter_keys):
            is_dst = tp_rank == j
            if i > len(filter_keys) - 1:
                continue
            # get base model key
            model_key = filter_keys[i].split("/")[0]
            tensor = state_dict[filter_keys[i]]
            if model_key in tp_actions:
                # for example: beta1, beta2
                if tensor.numel().item() == 1:
                    tensor = (
                        tensor._copy_to(paddle.CPUPlace(), False) if is_dst else None
                    )  # Need broadcast when loaded
                else:
                    ret = distributed_gather(tensor, dst=j, group=tp_group, offload=False)
                    action = tp_actions[model_key]
                    tensor = action(ret) if is_dst else None
            else:
                tensor = tensor._copy_to(paddle.CPUPlace(), False) if is_dst else None

            if is_dst:
                state_dict_to_save[filter_keys[i]] = tensor

    return state_dict_to_save


def get_optimizer_shard_files(optimizer_path, index_filename):
    """
    For a given model:
    - download and cache all the shards of a sharded checkpoint if `pretrained_model_name_or_path` is a model ID on the
      Hub
    - returns the list of paths to all the shards, as well as some metadata.
    For the description of each arg, see [`PretrainedModel.from_pretrained`]. `index_filename` is the full path to the
    index (downloaded and cached if `pretrained_model_name_or_path` is a model ID on the Hub).
    """

    import json

    if not os.path.isfile(index_filename):
        raise ValueError(f"Can't find a optimizer index ({index_filename}) in {optimizer_path}.")

    with open(index_filename, "r") as f:
        index = json.loads(f.read())

    shard_filenames = sorted(set(index["weight_map"].values()))
    sharded_metadata = index["metadata"]
    sharded_metadata["all_optimizer_keys"] = list(index["weight_map"].keys())
    sharded_metadata["weight_map"] = index["weight_map"].copy()
    sharded_metadata["master_weights"] = index.get("master_weights", False)

    file_map = {file: set() for file in shard_filenames}
    for weight, file in index["weight_map"].items():
        file_map[file].add(weight)

    sharded_metadata["file_map"] = file_map

    # First, let's deal with local folder.
    # TODO: if optimizer_path is a folder, we should check if the optimizer is already cached or not.
    if os.path.isdir(optimizer_path):
        shard_filenames = [os.path.join(optimizer_path, f) for f in shard_filenames]
        return shard_filenames, sharded_metadata


def get_expected_keys(sharded_metadata, model, optimizer):
    hcg = fleet.get_hybrid_communicate_group()
    sharding_group = hcg.get_sharding_parallel_group()
    sharding_rank = sharding_group.rank
    in_sharding_parallel_model = sharding_group.nranks > 1
    if in_sharding_parallel_model:
        params2rank = optimizer._param2rank

    struct2static_name_mappings = {k: v.name for k, v in model.state_dict().items()}

    expected_keys = []
    for key in list(sharded_metadata["all_optimizer_keys"]):
        key_name = key.split("/")[0]
        static_name = struct2static_name_mappings.get(key_name, None)

        if in_sharding_parallel_model:
            params_rank = params2rank.get(static_name, None)
            if params_rank == sharding_rank:
                expected_keys.append(key)
        else:
            if static_name is not None:
                expected_keys.append(key)
    expected_keys = set(expected_keys)

    loaded_keys = sharded_metadata["all_optimizer_keys"]
    missing_keys = expected_keys - set(loaded_keys)
    if len(missing_keys) > 0:
        raise ValueError(f"optimizer missing weights keys: {missing_keys}")

    return expected_keys


def mapping_optimizer_tp_actions(tp_actions, optimizer_loaded_keys):
    """# convert param.name to
    param.key/moment1_0
    or param.key/beta1_XXX
    or param.key/beta2_XXX
    Args:
        tp_actions (dict): dictionay of tensor parallel actions {key: action}
        optimizer_loaded_keys (list or set): [param.key1/moment1_0, param.key2/beta1_XXX, param.key3/beta2_XXX]
    Returns:
        dict: new dictionay of tensor parallel actions {key: action}
    """
    new_actions = {}
    for key in optimizer_loaded_keys:
        key_base, typename = key.split("/")
        if typename in optimizer_non_scaler_name and key_base in tp_actions:
            new_actions[key] = tp_actions[key_base]
    return new_actions


def nested_copy(inputs):
    if isinstance(inputs, dict):
        outputs = {}
        for key in list(inputs.keys()):
            outputs[key] = nested_copy(inputs[key])
        return outputs
    return inputs


def nested_copy_place(inputs, place=None):
    if isinstance(inputs, dict):
        outputs = {}
        for key in list(inputs.keys()):
            outputs[key] = nested_copy_place(inputs[key], place)
        return outputs
    if isinstance(inputs, paddle.Tensor):
        inputs = inputs if inputs.place == place else inputs._copy_to(place, False)
    return inputs


def flatten_list(nested_list):
    flattened_list = []
    for item in nested_list:
        if isinstance(item, list):
            flattened_list.extend(flatten_list(item))
        else:
            flattened_list.append(item)
    return flattened_list


def check_exitcode(task):
    exitcode = task.exitcode
    if exitcode != 0:
        logger.info(f"Error: save ckpt process failed with exitcode {exitcode}!!!")
    else:
        logger.info(f"Success: save ckpt process with exitcode {exitcode}!!!")


def clear_async_save_task_queue():
    """
    wait until all async save task to be done.
    """
    while len(async_save_queue) > 0:
        task = async_save_queue.pop()
        if task and task.is_alive():
            task.join(timeout=60)
            if task.is_alive():
                logger.error("Error: save ckpt process timeout!!!")
                async_save_queue.append(task)
            else:
                check_exitcode(task)
        else:
            check_exitcode(task)


def file_save_async_or_sync(state_dict, path, safe_serialization, is_sync=True):
    if safe_serialization:
        for k in list(state_dict.keys()):
            if isinstance(state_dict[k], paddle.Tensor):
                state_dict[k] = state_dict.pop(k).cpu().numpy()

    if is_sync:
        if safe_serialization:
            safe_save_file(state_dict, path, metadata={"format": "np"})
        else:
            paddle.save(state_dict, path)

    else:
        clear_async_save_task_queue()
        ctx = multiprocessing.get_context("spawn")
        if safe_serialization:
            p = ctx.Process(target=safe_save_file, args=(state_dict, path, {"format": "np"}))
        else:
            p = ctx.Process(target=paddle.save, args=(state_dict, path))
        logger.info(f"Async save {path}")
        p.start()
        async_save_queue.append(p)


def select_model_weight_index(args, model, resume_from_checkpoint, safe_serialization, local=True):
    """
    try select model weight index from model weight or master weight index.
    """

    # find model weight index file
    index_filename = PADDLE_WEIGHTS_INDEX_NAME if not safe_serialization else SAFE_WEIGHTS_INDEX_NAME
    index_filename_path = os.path.join(resume_from_checkpoint, index_filename)
    identify_func = os.path.isfile if local else distributed_isfile

    if identify_func(index_filename_path):
        return index_filename
    else:
        index_filename = PADDLE_MASTER_WEIGHTS_INDEX_NAME if not safe_serialization else SAFE_MASTER_WEIGHTS_INDEX_NAME
        index_filename_path = os.path.join(resume_from_checkpoint, index_filename)

        if identify_func(index_filename_path):
            return index_filename
        else:
            raise ValueError("Can't find a valid unified model or master weight checkpoint to load.")


def update_master_weight_status(args, optimizer, has_master_weight, safe_serialization):
    if is_need_master_weight(optimizer, is_fp16_or_bp16=(args.fp16 or args.bf16)):
        if not has_master_weight:
            if UnifiedCheckpointOption.MASTER_WEIGHT_COMPATIBLE.value in args.unified_checkpoint_config:
                index_filename_master_weights = (
                    PADDLE_WEIGHTS_INDEX_NAME if not safe_serialization else SAFE_WEIGHTS_INDEX_NAME
                )
                has_master_weight = True
                logger.warning(
                    "The unified checkpoint does not contain master weight, "
                    "the model weight will be loaded as master weight."
                )
            else:
                raise ValueError(
                    "Can't find a valid unified master weight checkpoint,"
                    f"add '{UnifiedCheckpointOption.MASTER_WEIGHT_COMPATIBLE.value}' into 'unified_checkpoint_config' to "
                    "load model checkpoint as master weight"
                )
        else:
            has_master_weight = True
            index_filename_master_weights = (
                PADDLE_MASTER_WEIGHTS_INDEX_NAME if not safe_serialization else SAFE_MASTER_WEIGHTS_INDEX_NAME
            )
            if UnifiedCheckpointOption.SKIP_SAVE_MODEL_WEIGHT.value in args.unified_checkpoint_config:
                index_filename_master_weights = (
                    PADDLE_WEIGHTS_INDEX_NAME if not safe_serialization else SAFE_WEIGHTS_INDEX_NAME
                )
    else:
        has_master_weight = False
        index_filename_master_weights = None

    return has_master_weight, index_filename_master_weights


def unwrap_optimizer(optimizer):
    while hasattr(optimizer, "_inner_opt") or hasattr(optimizer, "_optim"):
        if hasattr(optimizer, "_inner_opt"):
            optimizer = optimizer._inner_opt
        if hasattr(optimizer, "_optim"):
            optimizer = optimizer._optim

    return optimizer


def is_need_master_weight(optimizer, is_fp16_or_bp16):
    optimizer = unwrap_optimizer(optimizer)
    if hasattr(optimizer, "_multi_precision"):
        return optimizer._multi_precision and is_fp16_or_bp16
    else:
        return False<|MERGE_RESOLUTION|>--- conflicted
+++ resolved
@@ -156,20 +156,8 @@
     if args.should_save:
         config_to_save.save_pretrained(save_directory)
 
-<<<<<<< HEAD
-    if sharded_index is not None:
-        if not safe_serialization:
-            path = os.path.join(output_dir, PADDLE_WEIGHTS_INDEX_NAME)
-        else:
-            path = os.path.join(output_dir, SAFE_WEIGHTS_INDEX_NAME)
-
-        with open(path, "w") as f:
-            json.dump(sharded_index, f, indent=4)
-
     paddle.device.cuda.empty_cache()
 
-=======
->>>>>>> c1ccafac
 
 def load_unified_checkpoint(args, model, optimizer, resume_from_checkpoint: str, safe_serialization=False) -> None:
     """Load potential model checkpoint
@@ -326,13 +314,9 @@
         total_size_list,
     )
 
-<<<<<<< HEAD
     paddle.device.cuda.empty_cache()
 
-    return state_dict, config_to_save, shard_file, sharded_index
-=======
     return state_dict, shard_file, sharded_index
->>>>>>> c1ccafac
 
 
 def save_unified_optimizer(args, model, optimizer, output_dir, safe_serialization=False):
