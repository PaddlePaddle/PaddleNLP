# Copyright (c) 2023 PaddlePaddle Authors. All Rights Reserved.
#
# Licensed under the Apache License, Version 2.0 (the "License");
# you may not use this file except in compliance with the License.
# You may obtain a copy of the License at
#
#     http://www.apache.org/licenses/LICENSE-2.0
#
# Unless required by applicable law or agreed to in writing, software
# distributed under the License is distributed on an "AS IS" BASIS,
# WITHOUT WARRANTIES OR CONDITIONS OF ANY KIND, either express or implied.
# See the License for the specific language governing permissions and
# limitations under the License.

import copy
import gc
import json
import multiprocessing
import os

import numpy as np
import paddle
import paddle.distributed as dist
from paddle.distributed import fleet
from tqdm.auto import tqdm

from paddlenlp.peft import LoRAModel, PrefixModelForCausalLM
from paddlenlp.trainer.trainer_utils import ExplicitEnum
from paddlenlp.trainer.utils.helper import distributed_file, distributed_isfile
from paddlenlp.transformers.model_utils import (
    PretrainedModel,
    _load_state_dict_into_model,
    get_parameter_dtype,
    load_state_dict,
    unwrap_model,
)
from paddlenlp.transformers.utils import (
    device_guard,
    dtype_byte_size,
    get_checkpoint_shard_files,
    is_safetensors_available,
)
from paddlenlp.utils.distributed import distributed_gather
from paddlenlp.utils.env import (
    LORA_WEIGHTS_NAME,
    PADDLE_LORA_WEIGHTS_INDEX_NAME,
    PADDLE_MASTER_WEIGHTS_INDEX_NAME,
    PADDLE_MASTER_WEIGHTS_NAME,
    PADDLE_OPTIMIZER_INDEX_NAME,
    PADDLE_OPTIMIZER_NAME,
    PADDLE_PREFIX_WEIGHTS_INDEX_NAME,
    PADDLE_WEIGHTS_INDEX_NAME,
    PADDLE_WEIGHTS_NAME,
    PAST_KEY_VALUES_FILE_NAME,
    PREFIX_WEIGHTS_NAME,
    SAFE_LORA_WEIGHTS_INDEX_NAME,
    SAFE_LORA_WEIGHTS_NAME,
    SAFE_MASTER_WEIGHTS_INDEX_NAME,
    SAFE_MASTER_WEIGHTS_NAME,
    SAFE_OPTIMIZER_INDEX_NAME,
    SAFE_OPTIMIZER_NAME,
    SAFE_PREFIX_WEIGHTS_INDEX_NAME,
    SAFE_PREFIX_WEIGHTS_NAME,
    SAFE_WEIGHTS_INDEX_NAME,
    SAFE_WEIGHTS_NAME,
)
from paddlenlp.utils.log import logger

if is_safetensors_available():
    from safetensors import safe_open
    from safetensors.numpy import save_file as safe_save_file


FP32_MASTER = "fp32_master_0"
optimizer_scalar_name = [
    "beta1_pow_acc_0",
    "beta2_pow_acc_0",
]
optimizer_non_scaler_name = [
    "moment1_0",
    "moment2_0",
    "velocity_0",
]  # to be added


__all__ = [
    "load_unified_checkpoint",
    "save_unified_checkpoint",
    "load_unified_optimizer",
    "save_unified_optimizer",
]

async_save_queue = []


class UnifiedCheckpointOption(ExplicitEnum):
    """
    "- skip_save_model_weight: do not save model weights when the masters weight exist\n"
    "- master_weight_compatible: 1. if the master weights exist, only load when needed\n"
    "                            2. if master weights does not exist, convert model weights to master weights when needed\n"
    "- async_save: enable asynchronous saving checkpoints to disk\n"
    "- enable_all_options: enable all optimization configurations\n"
    """

    SKIP_SAVE_MODEL_WEIGHT = "skip_save_model_weight"
    MASTER_WEIGHT_COMPATIBLE = "master_weight_compatible"
    ASYNC_SAVE = "async_save"


def save_unified_checkpoint(args, model, optimizer, output_dir, safe_serialization=False):
    """save unified checkpoint

    Args:
        args (TrainingArguments): Training Arguments
        model (PretrainedModel): model to save
        output_dir (str): save dir
        safe_serialization (bool, optional): use safetensors. Defaults to False.

    Raises:
        ValueError: if model is not an instance of `PretrainedModel` and the model cannot be saved
    """

    if isinstance(model, PretrainedModel):
        model_to_save = model
    elif isinstance(unwrap_model(model), PretrainedModel):
        model_to_save = unwrap_model(model)
    elif isinstance(model, PrefixModelForCausalLM) or isinstance(model, LoRAModel):
        model_to_save = model
    else:
        raise ValueError("Unified checkpoint only supports PretrainedModel, LoRAModel and PrefixModelForCausalLM!")

    # Under non distributed environment.
    if paddle.distributed.get_world_size() <= 1:
        save_single_card_checkpoint(args, model_to_save, output_dir)
        return

    skip_save_model_weight = False
    if UnifiedCheckpointOption.SKIP_SAVE_MODEL_WEIGHT.value in args.unified_checkpoint_config:
        if is_need_master_weight(optimizer, is_fp16_or_bp16=(args.fp16 or args.bf16)):
            logger.info(
                f"With {UnifiedCheckpointOption.SKIP_SAVE_MODEL_WEIGHT.value}, skip the model checkpoint save."
                "The master weight will be loaded as model weights for next resumption."
            )
            # not save model weight, load from master weight
            skip_save_model_weight = True

    save_directory = output_dir
    os.makedirs(save_directory, exist_ok=True)

    # save model weights
    if not skip_save_model_weight:
        state_dict, shard_file, sharded_index = unified_checkpoint_into_shards(
            args, model_to_save, safe_serialization=safe_serialization
        )
        is_sync_save = True
        if "async_save" in args.unified_checkpoint_config:
            is_sync_save = False
        file_save_async_or_sync(
            state_dict, os.path.join(save_directory, shard_file), safe_serialization, is_sync=is_sync_save
        )

        if sharded_index is not None:
            if not safe_serialization:
                path = os.path.join(output_dir, PADDLE_WEIGHTS_INDEX_NAME)
            else:
                path = os.path.join(output_dir, SAFE_WEIGHTS_INDEX_NAME)

            with open(path, "w") as f:
                json.dump(sharded_index, f, indent=4)

<<<<<<< HEAD
    local_rank = int(os.getenv("PADDLE_RANK_IN_NODE", 0))
    if local_rank == 0:
        # Save prefix model past_key_values
        if isinstance(model_to_save, PrefixModelForCausalLM):
            save_prefix_past_key_value(model_to_save, save_directory)
            model_to_save.prefix_config.save_pretrained(save_directory)
        if isinstance(model_to_save, LoRAModel):
            model_to_save.lora_config.save_pretrained(save_directory)

=======
    # save the config
    config_to_save = save_config(model_to_save)
>>>>>>> 48c1313d
    # Attach architecture to the config
    config_to_save.architectures = [model_to_save.__class__.__name__]
    if args.should_save:
        config_to_save.save_pretrained(save_directory)


def load_unified_checkpoint(args, model, optimizer, resume_from_checkpoint: str, safe_serialization=False) -> None:
    """Load potential model checkpoint

    Args:
        model (PretrainedModel): Your model to load
        resume_from_checkpoint (str): path of the checkpoint to load

    Returns:
        None
    """

    if paddle.distributed.get_world_size() <= 1:
        load_single_card_checkpoint(args, model, resume_from_checkpoint)
        return

    local_resume = check_unified_checkpoint(args, model, resume_from_checkpoint, safe_serialization)

    if not local_resume:
        logger.info("Begin to dynamically load unified checkpoint!")
        load_unified_checkpoint_dynamically(args, model, optimizer, resume_from_checkpoint, safe_serialization)
        return

    if args.dataset_rank == 0:
        load_unified_checkpoint_locally(args, model, resume_from_checkpoint, safe_serialization)


def load_unified_checkpoint_locally(args, model, resume_from_checkpoint: str, safe_serialization=False):
    """
    Only dataset_rank == 0 can enter this function.
    """
    index_filename = select_model_weight_index(args, model, resume_from_checkpoint, safe_serialization, local=True)

    resolved_archive_file, sharded_metadata = get_checkpoint_shard_files(
        pretrained_model_name_or_path=resume_from_checkpoint,
        index_filename=os.path.join(resume_from_checkpoint, index_filename),
    )

    loaded_keys = sharded_metadata["all_checkpoint_keys"]

    model_state_dict = get_expected_state_dict(model)
    expected_keys = set(list(model_state_dict.keys()))
    missing_keys = expected_keys - set(loaded_keys)

    if len(missing_keys) > 0:
        raise ValueError(f"missing_keys: {missing_keys}")

    def _remove_unused_keys(
        state_dict,
        model_state_dict,
    ):
        unused_keys = set(state_dict.keys()) - set(model_state_dict.keys())
        for unused_key in unused_keys:
            del state_dict[unused_key]
        return unused_keys

    # This should always be a list but, just to be sure.
    if not isinstance(resolved_archive_file, list):
        resolved_archive_file = [resolved_archive_file]

    error_msgs = []

    if len(resolved_archive_file) > 1:
        resolved_archive_file = tqdm(resolved_archive_file, desc="Loading checkpoint shards")

    for shard_file in resolved_archive_file:
        # TODO: check if  no expected_keys in shard_file, then don't load it
        if expected_keys.isdisjoint(sharded_metadata["file_map"][os.path.split(shard_file)[-1]]):
            continue

        pre_tensor_parallel_split = False
        if shard_file.endswith(".safetensors") and model.config.tensor_parallel_degree > 1:
            pre_tensor_parallel_split = True
            assert loaded_keys is not None, "loaded_keys is not None."
            if isinstance(model, LoRAModel) or isinstance(model, PrefixModelForCausalLM):
                tp_actions = model._get_tensor_parallel_convert_actions(set(loaded_keys), is_split=True)
            else:
                tp_actions = model.get_tensor_parallel_convert_actions(model.config, loaded_keys, ignore_error=True)
        # Here we use expected_keys to optimize weights loading for pipeline model. Only works for safetensors
        state_dict = load_state_dict(shard_file, tp_actions if pre_tensor_parallel_split else None, expected_keys)

        if not pre_tensor_parallel_split:
            # Since we load all keys but we only need one of pipeline stages
            _ = _remove_unused_keys(state_dict, model_state_dict)

        if model.config.tensor_parallel_degree > 1 and not pre_tensor_parallel_split:
            logger.info("Converting state_dict to Tensor Parallel Format")
            # ignore error for multi shard, since only parts of data
            state_dict = model.convert_tensor_parallel(
                None, model.config, state_dict=state_dict, ignore_error=len(resolved_archive_file) > 1
            )

        error_msgs += _load_state_dict_into_model(model, state_dict, "")

        # force memory release
        del state_dict
        gc.collect()

    if len(error_msgs) > 0:
        error_msg = "\n\t".join(error_msgs)
        if " but the expected shape is" in error_msg:
            error_msg += (
                "\n\tYou may consider adding `ignore_mismatched_sizes=True` in the model `from_pretrained` method."
            )
        raise RuntimeError(f"Error(s) in loading state_dict for {model.__class__.__name__}:\n\t{error_msg}")


def save_config(model_to_save):
    dtype = get_parameter_dtype(model_to_save)
    model_to_save.config.dtype = str(dtype).split(".")[1]
    config_to_save = copy.deepcopy(model_to_save.config)

    if config_to_save.tensor_parallel_degree > 1:
        # do we need to change?
        config_to_save.tensor_parallel_degree = 1

    return config_to_save


def unified_checkpoint_into_shards(
    args,
    model_to_save,
    safe_serialization=False,
):
    """Get state_dict and config to save

    Args:
        model_to_save (nn.Layer): model to, save
        safe_serialization (bool, optional): safe serialization using safetensors. Defaults to False.

    Returns:
        tuple: state_dict, config, shard_file: file name, sharded_index: map for weight to file name.
    """
    assert hasattr(model_to_save, "config")

    state_dict = get_expected_state_dict(model_to_save)
    all_filter_keys = filter_params(model_to_save, state_dict)

    config_to_save = copy.deepcopy(model_to_save.config)

    if config_to_save.tensor_parallel_degree > 1:
        if isinstance(model_to_save, LoRAModel) or isinstance(model_to_save, PrefixModelForCausalLM):
            tp_actions = model_to_save._get_tensor_parallel_convert_actions(all_filter_keys, is_split=False)
        else:
            tp_actions = model_to_save.get_tensor_parallel_convert_actions(
                model_to_save.config, state_dict.keys(), is_split=False, ignore_error=True
            )
        state_dict = merge_tensor_parallel_with_shard(state_dict, tp_actions, all_filter_keys)

    # build index json file
    index_weight_file = {}
    total_size = 0
    weights_name = SAFE_WEIGHTS_NAME if safe_serialization else PADDLE_WEIGHTS_NAME

    shard_file = get_sharded_file_name(args, weights_name)
    for key, weight in state_dict.items():
        index_weight_file[key] = shard_file
        total_size += weight.numel().item() * dtype_byte_size(weight.dtype)

    index_file_list, total_size_list = gather_sharded_object(index_weight_file, total_size)
    sharded_index = get_sharded_index(
        index_file_list,
        total_size_list,
    )

    return state_dict, shard_file, sharded_index


def save_unified_optimizer(args, model, optimizer, output_dir, safe_serialization=False):
    """save unified optimizer

    Args:
        args (TrainingArguments): Training Arguments
        optimizer (Optimizer): optimizer to save
        output_dir (str): Save directory.
        safe_serialization (bool, optional): Whether to use safetensors. Defaults to False.

    """
    if paddle.distributed.get_world_size() <= 1:
        save_single_card_optimizer(args, model, optimizer, output_dir)
        return

    # Split into naive optimizer params and master weights.
    results = unified_optimizer_into_shards(args, model, optimizer, safe_serialization=safe_serialization)
    master_weight_state_dict = None
    if len(results) == 1:
        optim_state_dict, shard_optim_file, sharded_optim_index = results[0]
    else:
        optim_state_dict, shard_optim_file, sharded_optim_index = results[0]
        master_weight_state_dict, shard_master_weight_file, sharded_master_weight_index = results[1]

    save_directory = output_dir
    os.makedirs(save_directory, exist_ok=True)

    is_sync_save = True
    if "async_save" in args.unified_checkpoint_config:
        is_sync_save = False

    file_save_async_or_sync(
        optim_state_dict, os.path.join(save_directory, shard_optim_file), safe_serialization, is_sync=is_sync_save
    )
    if master_weight_state_dict is not None:
        file_save_async_or_sync(
            master_weight_state_dict,
            os.path.join(save_directory, shard_master_weight_file),
            safe_serialization,
            is_sync=is_sync_save,
        )

    if sharded_optim_index is not None:
        optimizer_index_name = SAFE_OPTIMIZER_INDEX_NAME if safe_serialization else PADDLE_OPTIMIZER_INDEX_NAME
        path = os.path.join(output_dir, optimizer_index_name)
        with open(path, "w") as f:
            json.dump(sharded_optim_index, f, indent=4)

        master_weights_name = (
            SAFE_MASTER_WEIGHTS_INDEX_NAME if safe_serialization else PADDLE_MASTER_WEIGHTS_INDEX_NAME
        )
        if UnifiedCheckpointOption.SKIP_SAVE_MODEL_WEIGHT.value in args.unified_checkpoint_config:
            master_weights_name = SAFE_WEIGHTS_INDEX_NAME if safe_serialization else PADDLE_WEIGHTS_INDEX_NAME
        master_path = os.path.join(output_dir, master_weights_name)
        if master_weight_state_dict is not None:
            with open(master_path, "w") as f:
                json.dump(sharded_master_weight_index, f, indent=4)


def load_unified_optimizer(args, model, optimizer, resume_from_checkpoint, safe_serialization=False):
    """Load potential model checkpoint

    Args:
        model (PretrainedModel): Your model to load
        resume_from_checkpoint (str): path of the checkpoint to load

    Returns:
        None
    """

    if paddle.distributed.get_world_size() <= 1:
        optim_state_dict = load_single_card_optimizer(args, model, optimizer, resume_from_checkpoint)
        return optim_state_dict

    local_resume = check_unified_optimizer(args, model, optimizer, resume_from_checkpoint, safe_serialization)
    if not local_resume:
        logger.info("Begin to dynamically load unified optimizer!")
        returned_optim_state_dict = load_unified_optimizer_dynamically(
            args, model, optimizer, resume_from_checkpoint, safe_serialization
        )
        return returned_optim_state_dict

    if args.data_parallel_rank == 0:
        returned_optim_state_dict = load_unified_optimizer_locally(
            args, model, optimizer, resume_from_checkpoint, safe_serialization
        )
        return returned_optim_state_dict
    return None


def load_unified_optimizer_locally(args, model, optimizer, resume_from_checkpoint, safe_serialization=False):
    # init and get optimizer LR_Scheduler
    returned_optim_state_dict = nested_copy(optimizer.state_dict())

    if not safe_serialization:
        index_filename, index_filename_master_weights = (
            PADDLE_OPTIMIZER_INDEX_NAME,
            PADDLE_MASTER_WEIGHTS_INDEX_NAME,
        )
    else:
        index_filename, index_filename_master_weights = SAFE_OPTIMIZER_INDEX_NAME, SAFE_MASTER_WEIGHTS_INDEX_NAME

    resolved_archive_file, sharded_metadata = get_optimizer_shard_files(
        optimizer_path=resume_from_checkpoint,
        index_filename=os.path.join(resume_from_checkpoint, index_filename),
    )
    has_master_weights = True if sharded_metadata["master_weights"] else False

    model_state_dict = get_expected_state_dict(model)
    model_keys = list(model_state_dict.keys())
    struct2static_name_mappings = {k: v.name for k, v in model_state_dict.items()}  # get optimizer param mappings

    expected_keys = get_expected_keys(sharded_metadata, model, optimizer)

    # This should always be a list but, just to be sure.
    if not isinstance(resolved_archive_file, list):
        resolved_archive_file = [resolved_archive_file]
    if len(resolved_archive_file) > 1:
        resolved_archive_file = tqdm(resolved_archive_file, desc="Loading optimizer shards")

    # update has_master_weights and index_filename_master_weights
    # 1. if the master weight exists, only has_master_weights is set True and loaded when needed
    # 2. if master weight does not exist, convert model weight to master weight when needed
    has_master_weights, index_filename_master_weights = update_master_weight_status(
        args, optimizer, has_master_weights, safe_serialization
    )

    if has_master_weights:
        returned_optim_state_dict["master_weights"] = {}

        resolved_archive_file_mw, sharded_metadata_mw = get_optimizer_shard_files(
            optimizer_path=resume_from_checkpoint,
            index_filename=os.path.join(resume_from_checkpoint, index_filename_master_weights),
        )

        expected_keys_mw = get_expected_keys(sharded_metadata_mw, model, optimizer)
        if not isinstance(resolved_archive_file_mw, list):
            resolved_archive_file_mw = [resolved_archive_file_mw]
        if len(resolved_archive_file_mw) > 1:
            resolved_archive_file_mw = tqdm(resolved_archive_file_mw, desc="Loading master weights shards")

    def load_resolved_archive_file(resolved_archive_file, sharded_metadata, expected_keys, is_master_weights=False):
        returned_state_dict = {}
        # load optimizer
        for shard_file in resolved_archive_file:
            # TODO: check if no expected_keys in shard_file, then don't load it
            if expected_keys.isdisjoint(sharded_metadata["file_map"][os.path.split(shard_file)[-1]]):
                continue

            if shard_file.endswith(".safetensors"):
                # assert model_keys is not None, "model_keys is None." TODO: correct the assert
                if model.config.tensor_parallel_degree > 1:
                    if isinstance(model, LoRAModel) or isinstance(model, PrefixModelForCausalLM):
                        tp_actions = model._get_tensor_parallel_convert_actions(model_keys, is_split=True)
                    else:
                        tp_actions = model.get_tensor_parallel_convert_actions(
                            model.config, model_keys, ignore_error=True
                        )
                    if not is_master_weights:
                        tp_actions = mapping_optimizer_tp_actions(tp_actions, expected_keys)

                    # Here we use expected_keys to optimize weights loading for pipeline model. Only works for safetensors
                    state_dict = load_state_dict(shard_file, tp_actions, expected_keys)
                else:
                    # for pipeline model, we don't need to use tp_actions
                    state_dict = load_state_dict(shard_file, None, expected_keys)

            returned_state_dict.update(state_dict)
            # force memory release
            del state_dict
            gc.collect()
        return returned_state_dict

    state_dict_optim = load_resolved_archive_file(resolved_archive_file, sharded_metadata, expected_keys)
    if has_master_weights:
        state_dict_master_weight = load_resolved_archive_file(
            resolved_archive_file_mw, sharded_metadata_mw, expected_keys_mw, is_master_weights=True
        )

    # rename optimizer param
    for key in list(state_dict_optim.keys()):
        key_name = key.split("/")
        static_name = struct2static_name_mappings[key_name[0]]
        if has_master_weights:
            key_name = "_".join([static_name, FP32_MASTER, key_name[1]])
        else:
            key_name = "_".join([static_name, key_name[1]])
        returned_optim_state_dict[key_name] = state_dict_optim[key]
        returned_optim_state_dict[key_name].name = key_name

    if has_master_weights:
        for key in list(state_dict_master_weight.keys()):
            static_name = struct2static_name_mappings[key]
            returned_optim_state_dict["master_weights"][static_name] = state_dict_master_weight[key]
            returned_optim_state_dict["master_weights"][static_name].name = "_".join([static_name, FP32_MASTER])

    returned_optim_state_dict = nested_copy_place(
        returned_optim_state_dict, place=paddle.framework._current_expected_place()
    )

    return returned_optim_state_dict


def unified_optimizer_into_shards(
    args,
    model,
    optimizer,
    safe_serialization=False,
):
    """Get optimizer state dict and master weight state dict.

    Args:
        optimizer (Optimizer): optimizer to save.
        safe_serialization (bool, optional): safe serialization using safetensors. Defaults to False.
    """
    optim_state_dict = nested_copy(optimizer.state_dict())
    master_weights = None
    if "master_weights" in optim_state_dict.keys():
        master_weights = optim_state_dict["master_weights"]
        optim_state_dict.pop("master_weights")
    if "LR_Scheduler" in optim_state_dict.keys():
        optim_state_dict.pop("LR_Scheduler")

    # get optimizer param mappings
    static2struct_name_mappings = {}
    state_dict = get_expected_state_dict(model)
    for k, v in state_dict.items():
        static2struct_name_mappings[v.name] = k

    # rename optimizer param
    for key in list(optim_state_dict.keys()):
        static_name, type_name = generate_base_static_name(key)
        new_name = static2struct_name_mappings[static_name] + "/" + type_name
        optim_state_dict[new_name] = optim_state_dict.pop(key)
    if master_weights is not None:
        for key in list(master_weights.keys()):
            master_weights[static2struct_name_mappings[key]] = master_weights.pop(key)

    # filter optimizer param
    if master_weights is not None:
        filter_master_keys = filter_params(model, master_weights, is_optimizer=True)
    filter_optim_keys = filter_params(model, optim_state_dict, is_optimizer=True)

    tp_group = fleet.get_hybrid_communicate_group().get_model_parallel_group()
    tp_size = tp_group.nranks

    if tp_size > 1:
        # get tp_actions
        model_keys = []
        for key in optim_state_dict.keys():
            base_model_key = key.split("/")[0]
            if base_model_key not in model_keys:
                model_keys.append(base_model_key)
        if isinstance(model, LoRAModel) or isinstance(model, PrefixModelForCausalLM):
            tp_actions = model._get_tensor_parallel_convert_actions(model_keys, is_split=False)
        else:
            tp_actions = model.get_tensor_parallel_convert_actions(
                model.config, model_keys, is_split=False, ignore_error=True
            )
        optim_state_dict = merge_tensor_parallel_for_optimizer(
            optim_state_dict,
            tp_actions,
            filter_optim_keys,
        )
        if master_weights is not None:
            master_weights = merge_tensor_parallel_for_optimizer(
                master_weights,
                tp_actions,
                filter_master_keys,
            )

    # build index json file
    index_optimizer_file, index_master_weight_file = {}, {}
    total_optim_size, total_master_weight_size = 0, 0
    optimizer_name = SAFE_OPTIMIZER_NAME if safe_serialization else PADDLE_OPTIMIZER_NAME
    master_weights_name = SAFE_MASTER_WEIGHTS_NAME if safe_serialization else PADDLE_MASTER_WEIGHTS_NAME
    if UnifiedCheckpointOption.SKIP_SAVE_MODEL_WEIGHT.value in args.unified_checkpoint_config:
        master_weights_name = SAFE_WEIGHTS_NAME if safe_serialization else PADDLE_WEIGHTS_NAME
    shard_optimizer_file = get_sharded_file_name(args, optimizer_name, is_optimizer=True)
    shard_master_weight_file = get_sharded_file_name(args, master_weights_name, is_optimizer=True)

    for key, weight in optim_state_dict.items():
        index_optimizer_file[key] = shard_optimizer_file
        total_optim_size += weight.numel().item() * dtype_byte_size(weight.dtype)

    if master_weights is not None:
        for key, weight in master_weights.items():
            index_master_weight_file[key] = shard_master_weight_file
            total_master_weight_size += weight.numel().item() * dtype_byte_size(weight.dtype)

    index_optimizer_filelist, total_optim_size_list = gather_sharded_object(
        index_optimizer_file, total_optim_size, is_optimizer=True
    )
    sharded_optim_index = get_sharded_index(index_optimizer_filelist, total_optim_size_list)
    if master_weights is not None:
        index_master_weight_filelist, total_master_weight_size_list = gather_sharded_object(
            index_master_weight_file, total_master_weight_size, is_optimizer=True
        )
        sharded_master_weight_index = get_sharded_index(index_master_weight_filelist, total_master_weight_size_list)

    if sharded_optim_index is not None:
        if master_weights is not None:
            sharded_optim_index["master_weights"] = True
        else:
            sharded_optim_index["master_weights"] = False

    if master_weights is None:
        return [(optim_state_dict, shard_optimizer_file, sharded_optim_index)]
    else:
        return [
            (optim_state_dict, shard_optimizer_file, sharded_optim_index),
            (master_weights, shard_master_weight_file, sharded_master_weight_index),
        ]


def check_unified_checkpoint(args, model, resume_from_checkpoint, safe_serialization=False):
    index_filename = select_model_weight_index(args, model, resume_from_checkpoint, safe_serialization, local=False)
    index_filename = os.path.join(resume_from_checkpoint, index_filename)

    # Find index json file and distribute this file in global group.
    if distributed_isfile(index_filename):
        distributed_file(index_filename)
    else:
        raise Exception(
            f"Sorry, we can not find {index_filename}. This file should be appear at least on one machine."
        )

    with open(index_filename, "r") as f:
        index = json.loads(f.read())
    all_weight_filenames = sorted(set(index["weight_map"].values()))

    # Get existed weight file list on current machine.
    existed_filelist = []
    existed_files = []
    for filename in os.listdir(resume_from_checkpoint):
        if filename in all_weight_filenames:
            existed_files.append(filename)

    # Gather all the existed files in global group.
    dist.all_gather_object(existed_filelist, existed_files)
    flatten_existed_filelist = flatten_list(existed_filelist)
    diff_filelist = list(set(all_weight_filenames).difference(set(flatten_existed_filelist)))
    if len(diff_filelist) != 0:
        raise Exception(f"Sorry, the weight file list on the machines is not complete!, missing {diff_filelist}")

    # To decide whether to load the checkpoint locally, or need to dynamically send tensors across machines.
    local_resume = True
    if args.dataset_rank == 0:
        hcg = fleet.get_hybrid_communicate_group()
        tp_group = hcg.get_model_parallel_group()
        pp_group = hcg.get_pipe_parallel_group()

        need_files = set()
        state_dict = get_expected_state_dict(model)
        for key in state_dict.keys():
            filename = index["weight_map"][key]
            need_files.add(filename)
        diff_filelist = list(need_files.difference(set(existed_files)))
        num_diff = paddle.to_tensor([len(diff_filelist)])
        if tp_group.nranks > 1:
            dist.all_reduce(num_diff, op=dist.ReduceOp.MAX, group=tp_group)
        if pp_group.nranks > 1:
            dist.all_reduce(num_diff, op=dist.ReduceOp.MAX, group=pp_group)
        if num_diff.item() == 0:
            local_resume = True
        else:
            local_resume = False
    local_resume = paddle.to_tensor([local_resume])
    dist.all_reduce(local_resume, op=dist.ReduceOp.PROD)
    local_resume = local_resume.item()
    return local_resume


def check_unified_optimizer(args, model, optimizer, resume_from_checkpoint, safe_serialization=False):
    if not safe_serialization:
        index_filename, index_filename_master_weights = PADDLE_OPTIMIZER_INDEX_NAME, PADDLE_MASTER_WEIGHTS_INDEX_NAME
    else:
        index_filename, index_filename_master_weights = SAFE_OPTIMIZER_INDEX_NAME, SAFE_MASTER_WEIGHTS_INDEX_NAME
    index_filename = os.path.join(resume_from_checkpoint, index_filename)
    index_filename_master_weights = os.path.join(resume_from_checkpoint, index_filename_master_weights)

    # Find index json file and distribute the file in global group.
    if distributed_isfile(index_filename):
        distributed_file(index_filename)
    else:
        raise Exception(
            f"Sorry, we can not find {index_filename}. This file should be appear at least on one machine."
        )

    with open(index_filename, "r") as f:
        index = json.loads(f.read())
    all_optimizer_filenames = sorted(set(index["weight_map"].values()))

    has_master_weights = index["master_weights"]
    # update has_master_weights and index_filename_master_weights
    # 1. if the master weight exists, only has_master_weights is set True and loaded when needed
    # 2. if master weight does not exist, convert model weight to master weight when needed
    has_master_weights, index_filename_master_weights = update_master_weight_status(
        args, optimizer, has_master_weights, safe_serialization
    )
    if has_master_weights:
        index_filename_master_weights = os.path.join(resume_from_checkpoint, index_filename_master_weights)
        if distributed_isfile(index_filename_master_weights):
            distributed_file(index_filename_master_weights)
        else:
            raise Exception(
                f"Sorry, we can not find {index_filename_master_weights}. This file should be appear at least on one machine."
            )
        with open(index_filename_master_weights, "r") as f:
            index_mw = json.loads(f.read())
        all_mw_filenames = sorted(set(index_mw["weight_map"].values()))

    hcg = fleet.get_hybrid_communicate_group()
    tp_group = hcg.get_model_parallel_group()
    pp_group = hcg.get_pipe_parallel_group()
    sharding_group = hcg.get_sharding_parallel_group()
    sharding_rank = sharding_group.rank
    struct2static_name_mappings = {k: v.name for k, v in model.state_dict().items()}
    if sharding_group.nranks > 1:
        param2rank = optimizer._param2rank

    def check_complete(all_filenames):
        # Check whether the checkpoint files on machines are complete. If not complete, raise Exception.
        existed_filelist = []
        existed_files = []
        for filename in os.listdir(resume_from_checkpoint):
            if filename in all_filenames:
                existed_files.append(filename)

        dist.all_gather_object(existed_filelist, existed_files)
        flatten_existed_filelist = flatten_list(existed_filelist)
        diff_filelist = list(set(all_filenames).difference(set(flatten_existed_filelist)))
        if len(diff_filelist) != 0:
            raise Exception(
                f"Sorry, the optimizer file list on `data_parallel_rank==0` machines is not complete!, missing {diff_filelist}"
            )
        return existed_files

    def check_dynamic_load(args, weight_map, existed_files, is_master_weights=False, typename_set=None):
        # To decide whether to load the checkpoint locally, or need to dynamically distribute the checkpoint.
        local_resume = True
        if args.data_parallel_rank == 0:
            need_files = set()
            state_dict = get_expected_state_dict(model)
            for key in state_dict.keys():
                if sharding_group.nranks > 1:
                    static_name = struct2static_name_mappings.get(key, None)
                    param_rank = param2rank.get(static_name, None)
                    if param_rank != sharding_rank:
                        continue

                if not is_master_weights:
                    for type_name in typename_set:
                        type_key = key + "/" + type_name
                        filename = weight_map[type_key]
                        need_files.add(filename)
                else:
                    filename = weight_map[key]
                    need_files.add(filename)

            diff_filelist = list(need_files.difference(set(existed_files)))
            num_diff = paddle.to_tensor([len(diff_filelist)])
            if tp_group.nranks > 1:
                dist.all_reduce(num_diff, op=dist.ReduceOp.MAX, group=tp_group)
            if pp_group.nranks > 1:
                dist.all_reduce(num_diff, op=dist.ReduceOp.MAX, group=pp_group)
            if sharding_group.nranks > 1:
                dist.all_reduce(num_diff, op=dist.ReduceOp.MAX, group=sharding_group)

            if num_diff.item() == 0:
                local_resume = True
            else:
                local_resume = False
        local_resume = paddle.to_tensor([local_resume])
        dist.all_reduce(local_resume, op=dist.ReduceOp.PROD)
        return local_resume.item()

    # check whether the optimizer checkpoint files are complete.
    existed_files = check_complete(all_optimizer_filenames)
    if has_master_weights:
        existed_files_mw = check_complete(all_mw_filenames)
    # get optimizer's param type name, like moment1_0.
    typename_set = set()
    for key in index["weight_map"].keys():
        _, typename = key.split("/")
        typename_set.add(typename)
    local_resume = check_dynamic_load(
        args, index["weight_map"], existed_files, is_master_weights=False, typename_set=typename_set
    )
    local_resume_rw = True
    if has_master_weights:
        local_resume_rw = check_dynamic_load(args, index_mw["weight_map"], existed_files_mw, is_master_weights=True)
    return local_resume & local_resume_rw


def save_single_card_checkpoint(args, model_to_save, output_dir):
    """Save checkpoint for non-distributed environment."""

    state_dict = get_expected_state_dict(model_to_save)
    # get index json
    index_weight_file = {}
    total_size = 0
    for key, weight in state_dict.items():
        index_weight_file[key] = "model-00001-of-00001.safetensors"
        total_size += weight.numel().item() * dtype_byte_size(weight.dtype)
    sharded_index_json = {}
    sharded_index_json["metadata"] = {"total_size": total_size}
    sharded_index_json["weight_map"] = index_weight_file
    path = os.path.join(output_dir, SAFE_WEIGHTS_INDEX_NAME)
    with open(path, "w") as f:
        json.dump(sharded_index_json, f, indent=4)

    # save checkpoint
    file_save_async_or_sync(
        state_dict, os.path.join(output_dir, "model-00001-of-00001.safetensors"), safe_serialization=True
    )

    if isinstance(model_to_save, PrefixModelForCausalLM):
        save_prefix_past_key_value(model_to_save, output_dir)


def save_single_card_optimizer(args, model, optimizer, output_dir):
    """ "Save optimizer for non-distributed environment."""
    # Split into optimizer params and master weights.
    optim_state_dict = nested_copy(optimizer.state_dict())
    master_weights = None
    if "master_weights" in optim_state_dict.keys():
        master_weights = optim_state_dict.pop("master_weights")
    if "LR_Scheduler" in optim_state_dict.keys():
        optim_state_dict.pop("LR_Scheduler")

    static2struct_name_mappings = {}
    state_dict = get_expected_state_dict(model)
    for k, v in state_dict.items():
        static2struct_name_mappings[v.name] = k

    # rename optimizer param
    for key in list(optim_state_dict.keys()):
        static_name, type_name = generate_base_static_name(key)
        new_name = static2struct_name_mappings[static_name] + "/" + type_name
        optim_state_dict[new_name] = optim_state_dict.pop(key)
    if master_weights is not None:
        for key in list(master_weights.keys()):
            master_weights[static2struct_name_mappings[key]] = master_weights.pop(key)

    # save index json
    index_optimizer_file, index_master_weight_file = {}, {}
    total_optim_size, total_master_weight_size = 0, 0
    for key, weight in optim_state_dict.items():
        index_optimizer_file[key] = "optimizer-00001-of-00001.safetensors"
        total_optim_size += weight.numel().item() * dtype_byte_size(weight.dtype)
    if master_weights is not None:
        for key, weight in master_weights.items():
            index_master_weight_file[key] = "master_weights-00001-of-00001.safetensors"
            total_master_weight_size += weight.numel().item() * dtype_byte_size(weight.dtype)
    path = os.path.join(output_dir, SAFE_OPTIMIZER_INDEX_NAME)
    master_path = os.path.join(output_dir, SAFE_MASTER_WEIGHTS_INDEX_NAME)
    with open(path, "w") as f:
        has_master_weights = master_weights is not None
        json.dump(
            {
                "metadata": {"total_size": total_optim_size},
                "weight_map": index_optimizer_file,
                "master_weights": has_master_weights,
            },
            f,
            indent=4,
        )
    if master_weights is not None:
        with open(master_path, "w") as f:
            json.dump(
                {"metadata": {"total_size": total_master_weight_size}, "weight_map": index_master_weight_file},
                f,
                indent=4,
            )

    # save optimizer state dict
    file_save_async_or_sync(
        optim_state_dict, os.path.join(output_dir, "optimizer-00001-of-00001.safetensors"), safe_serialization=True
    )
    if master_weights is not None:
        file_save_async_or_sync(
            master_weights,
            os.path.join(output_dir, "master_weights-00001-of-00001.safetensors"),
            safe_serialization=True,
        )


def save_prefix_past_key_value(model_to_save, save_directory):
    past_key_value = model_to_save.prefix_encoder(model_to_save.prefix_tokens.unsqueeze(0).expand([1, -1]))
    past_key_value = past_key_value.reshape(
        [
            model_to_save.prefix_config.num_prefix_tokens,
            2,
            model_to_save.prefix_config.num_hidden_layers,
            model_to_save.num_heads,
            model_to_save.head_dim,
        ]
    )
    past_key_value = paddle.transpose(past_key_value, perm=[2, 1, 3, 0, 4]).cpu().numpy()
    model_to_save.prefix_config.save_pretrained(save_directory)
    np.save(os.path.join(save_directory, PAST_KEY_VALUES_FILE_NAME), past_key_value)


def get_expected_state_dict(model_to_save):
    if isinstance(model_to_save, PretrainedModel):
        state_dict = model_to_save.state_dict()
    elif isinstance(model_to_save, LoRAModel):
        state_dict = model_to_save.get_trainable_state_dict()
    elif isinstance(model_to_save, PrefixModelForCausalLM):
        state_dict = model_to_save.prefix_encoder.state_dict()
    return state_dict


def create_dispatch_table(args, model, file_keyname_mappings, file_machine_mappings, resume_from_checkpoint):
    """Create dispatch table for dynamically loading state dict.

    Args:
        args
    """

    hcg = fleet.get_hybrid_communicate_group()
    tp_group = hcg.get_model_parallel_group()
    tp_rank = tp_group.rank

    # Create tensor receive table, contains {"key0": [global_rank, tp_rank], "key1": [global_rank, tp_rank]}
    dispatch_list = []
    recv_table = {}
    if args.dataset_rank == 0:
        state_dict = get_expected_state_dict(model)
        for (k, v) in state_dict.items():
            if hasattr(v, "is_distributed") and v.is_distributed:
                recv_table[k] = [(dist.get_rank(), tp_rank)]
            else:
                recv_table[k] = [(dist.get_rank(), -1)]

    # Gather receive table in global group.
    dist.all_gather_object(dispatch_list, recv_table)
    recv_table = {}
    for dl in dispatch_list:
        for key, value in dl.items():
            if key not in recv_table:
                recv_table[key] = value
            else:
                recv_table[key] += value

    # Create send table, to decide which worker to send the key. Contains {"key0:" global_rank, "key1": global_rank, ...}
    send_table = create_send_table(file_keyname_mappings, file_machine_mappings)

    return send_table, recv_table


def create_optimizer_dispatch_table(
    args,
    model,
    optimizer,
    file_keyname_mappings,
    file_machine_mappings,
    resume_from_checkpoint,
    struct2static_name_mappings,
    is_master_weights=False,
    typename_set=None,
):
    hcg = fleet.get_hybrid_communicate_group()
    tp_group = hcg.get_model_parallel_group()
    sharding_group = hcg.get_sharding_parallel_group()
    sharding_rank = sharding_group.rank
    if sharding_group.nranks > 1:
        param2rank = optimizer._param2rank
    tp_rank = tp_group.rank

    # Create receive table, contains {"param_key0": [global_rank, tp_rank], "param_key1": [global_rank, tp_rank]}
    dispatch_list = []
    recv_table = {}
    if args.data_parallel_rank == 0:
        state_dict = get_expected_state_dict(model)
        for (k, v) in state_dict.items():
            if sharding_group.nranks > 1:
                static_name = struct2static_name_mappings[k]
                param_rank = param2rank.get(static_name, None)
                if param_rank != sharding_rank:
                    continue
            if is_master_weights:
                if hasattr(v, "is_distributed") and v.is_distributed:
                    recv_table[k] = [(dist.get_rank(), tp_rank)]
                else:
                    recv_table[k] = [(dist.get_rank(), -1)]
            else:
                for typename in typename_set:
                    type_key = k + "/" + typename
                    if typename in optimizer_non_scaler_name:
                        if hasattr(v, "is_distributed") and v.is_distributed:
                            recv_table[type_key] = [(dist.get_rank(), tp_rank)]
                        else:
                            recv_table[type_key] = [(dist.get_rank(), -1)]
                    else:
                        recv_table[type_key] = [(dist.get_rank(), -1)]

    dist.all_gather_object(dispatch_list, recv_table)
    recv_table = {}
    for dl in dispatch_list:
        for k, v in dl.items():
            if k not in recv_table:
                recv_table[k] = v
            else:
                recv_table[k] += v

    # Create send table, to decide which worker to send the key. Contains {"param_key0:" 0, "param_key1": 1, ...}
    send_table = create_send_table(file_keyname_mappings, file_machine_mappings)
    return send_table, recv_table


def load_unified_checkpoint_dynamically(args, model, optimizer, resume_from_checkpoint, safe_serialization=False):
    index_filename = select_model_weight_index(args, model, resume_from_checkpoint, safe_serialization, local=False)
    index_filename = os.path.join(resume_from_checkpoint, index_filename)

    with open(index_filename, "r") as f:
        index = json.loads(f.read())

    # `file_keyname_mappings` indicates which keys each file contains. For example, {"model-00001-of-00002.safetensors": ["llama.embed_tokens.weight", "llama.layers.0.self_attn.q_proj.weight", ...]}
    # `file_machine_mappings` indicates the machine where the files appear. For example, {"model-00001-of-00002.safetensors": [machine_0, machine_1], "model-00002-of-00002.safetensors": [machine_0]}
    file_keyname_mappings, file_machine_mappings = get_file_mappings(index, resume_from_checkpoint)

    # Get send_table and recv_table. The send table indicates which workers are responsible for sending tensors, and the recv table indicates which workers should receive the tensors.
    send_table, recv_table = create_dispatch_table(
        args, model, file_keyname_mappings, file_machine_mappings, resume_from_checkpoint
    )

    # Get all the keys that are splited by tensor parallelism.
    all_tp_keys = set()
    for k, v in recv_table.items():
        if v[0][1] != -1:
            all_tp_keys.add(k)

    config_revise = copy.deepcopy(model.config)
    config_revise.tensor_parallel_rank = None
    if len(all_tp_keys) == 0:
        tp_actions = {}
    else:
        # Get corresponding tensor parallel actions.
        tp_actions = model.get_tensor_parallel_convert_actions(config_revise, all_tp_keys, ignore_error=True)
    # Distribute the checkpoint tensor dynamically, using the `send_table` and `recv_table` we create before.
    state_dict = distributed_send_recv(
        config_revise,
        get_expected_state_dict(model),
        tp_actions,
        send_table,
        recv_table,
        resume_from_checkpoint,
        file_keyname_mappings,
        file_machine_mappings,
    )
    dist.barrier()

    error_msgs = _load_state_dict_into_model(model, state_dict, "")
    if len(error_msgs) > 0:
        error_msg = "\n\t".join(error_msgs)
        raise RuntimeError(f"Error(s) in loading dynamic state_dict for {model.__class__.__name__}:\n\t{error_msg}")


def load_unified_optimizer_dynamically(args, model, optimizer, resume_from_checkpoint, safe_serialization=False):
    optim_state_dict = nested_copy(optimizer.state_dict())
    if "master_weights" in optim_state_dict.keys():
        optim_state_dict.pop("master_weights")

    if safe_serialization:
        index_filename, index_filename_mw = SAFE_OPTIMIZER_INDEX_NAME, SAFE_MASTER_WEIGHTS_INDEX_NAME
    else:
        index_filename, index_filename_mw = PADDLE_OPTIMIZER_INDEX_NAME, PADDLE_MASTER_WEIGHTS_INDEX_NAME

    with open(os.path.join(resume_from_checkpoint, index_filename), "r") as f:
        index = json.loads(f.read())

    # `file_keyname_mappings` indicates which keys each file contains. For example, {"optimizer-00001-of-00002.safetensors": ["llama.embed_tokens.weight/moment1_0", "llama.layers.1.mlp.gate_proj.weight/moment1_0", ...]}
    # `file_machine_mappings` indicates the machine where the files appear. For example, {"optimizer-00001-of-00002.safetensors": [machine_0, machine_1], "optimizer-00002-of-00002.safetensors": [machine_0]}
    file_keyname_mappings, file_machine_mappings = get_file_mappings(index, resume_from_checkpoint)

    has_master_weights = index["master_weights"]
    # update has_master_weights and index_filename_master_weights
    # 1. if the master weights exists, only has_master_weights is set True and load master weights when needed
    # 2. if master weights does not exist, convert model weights to master weights when needed
    has_master_weights, index_filename_mw = update_master_weight_status(
        args, optimizer, has_master_weights, safe_serialization
    )

    if has_master_weights:
        with open(os.path.join(resume_from_checkpoint, index_filename_mw), "r") as f:
            index_mw = json.loads(f.read())
        file_keyname_mappings_mw, file_machine_mappings_mw = get_file_mappings(index_mw, resume_from_checkpoint)

    # Get optimizer param type name, like moment1_0, moment2_0, beta1_pow_acc_0.
    typename_set = set()
    for key in index["weight_map"].keys():
        _, typename = key.split("/")
        typename_set.add(typename)
    struct2static_name_mappings = {k: v.name for k, v in get_expected_state_dict(model).items()}
    static2struct_name_mappings = {v.name: k for k, v in get_expected_state_dict(model).items()}
    # Get send_table and recv_table. The send table indicates which workers are responsible for sending tensors, and the recv table indicates which workers should receive the tensors.
    send_table, recv_table = create_optimizer_dispatch_table(
        args,
        model,
        optimizer,
        file_keyname_mappings,
        file_machine_mappings,
        resume_from_checkpoint,
        struct2static_name_mappings,
        is_master_weights=False,
        typename_set=typename_set,
    )
    if has_master_weights:
        send_table_mw, recv_table_mw = create_optimizer_dispatch_table(
            args,
            model,
            optimizer,
            file_keyname_mappings_mw,
            file_machine_mappings_mw,
            resume_from_checkpoint,
            struct2static_name_mappings,
            is_master_weights=True,
        )

    # Initialize optimizer state dict.
    hcg = fleet.get_hybrid_communicate_group()
    sharding_group = hcg.get_sharding_parallel_group()
    if sharding_group.nranks > 1:
        param2rank = optimizer._param2rank
    optim_state_dict_mw = {}

    def check_optimizer_param(parameter):
        if sharding_group.nranks > 1:
            param_rank = param2rank.get(parameter.name, None)
            if param_rank != sharding_group.rank:
                return False
        if parameter.stop_gradient:
            return False
        return True

    optimizer_keys_with_shape = []
    if isinstance(optimizer._parameter_list[0], dict):
        for param_group in optimizer._parameter_list:
            # If parameter groups are set, there must be `params` key. This is guaranteed by the optimizer's initialization code.
            for parameter in param_group["params"]:
                if check_optimizer_param(parameter):
                    optimizer_keys_with_shape.append((parameter.name, parameter.shape))
    else:
        for parameter in optimizer._parameter_list:
            if check_optimizer_param(parameter):
                optimizer_keys_with_shape.append((parameter.name, parameter.shape))

    # see how to change
    for static_name, shape in optimizer_keys_with_shape:
        k = static2struct_name_mappings[static_name]
        for typename in typename_set:
            new_k = k + "/" + typename
            if typename in optimizer_scalar_name:
                optim_state_dict[new_k] = paddle.empty([1], dtype="float32")
            else:
                optim_state_dict[new_k] = paddle.empty(shape, dtype="float32")
        if has_master_weights:
            optim_state_dict_mw[k] = paddle.empty(shape, dtype="float32")

    # Get all the keys that are splited by tensor parallelism.
    all_tp_keys = set()
    for k, v in recv_table.items():
        structure_name, typename = k.split("/")
        if typename in optimizer_non_scaler_name:
            if v[0][1] != -1:
                all_tp_keys.add(structure_name)

    # Get corresponding tensor parallel actions.
    config_revise = copy.deepcopy(model.config)
    config_revise.tensor_parallel_rank = None
    if len(all_tp_keys) == 0:
        tp_actions = {}
    else:
        tp_actions = model.get_tensor_parallel_convert_actions(config_revise, all_tp_keys, ignore_error=True)
    optimizer_keys = list(index["weight_map"].keys())
    optimizer_tp_actions = mapping_optimizer_tp_actions(tp_actions, optimizer_keys)
    if has_master_weights:
        optimizer_tp_actions.update(tp_actions)

    # Distribute the optimizer checkpoint dynamically, using the `send_table` and `recv_table` we create before.
    optim_state_dict = distributed_send_recv(
        config_revise,
        optim_state_dict,
        optimizer_tp_actions,
        send_table,
        recv_table,
        resume_from_checkpoint,
        file_keyname_mappings,
        file_machine_mappings,
    )
    dist.barrier()
    if has_master_weights:
        optim_state_dict_mw = distributed_send_recv(
            config_revise,
            optim_state_dict_mw,
            optimizer_tp_actions,
            send_table_mw,
            recv_table_mw,
            resume_from_checkpoint,
            file_keyname_mappings_mw,
            file_machine_mappings_mw,
        )
        dist.barrier()

    # Rename optimizer state dict.
    for key in list(optim_state_dict.keys()):
        if key == "LR_Scheduler":
            continue
        key_name = key.split("/")
        static_name = struct2static_name_mappings[key_name[0]]
        if has_master_weights:
            key_name = "_".join([static_name, FP32_MASTER, key_name[1]])
        else:
            key_name = "_".join([static_name, key_name[1]])
        optim_state_dict[key_name] = optim_state_dict.pop(key)
        optim_state_dict[key_name].name = key_name

    if has_master_weights:
        optim_state_dict["master_weights"] = {}
        for key in list(optim_state_dict_mw.keys()):
            static_name = struct2static_name_mappings[key]
            optim_state_dict["master_weights"][static_name] = optim_state_dict_mw.pop(key)
            optim_state_dict["master_weights"][static_name].name = "_".join([static_name, FP32_MASTER])

    if args.data_parallel_rank == 0:
        return optim_state_dict
    return None


def load_single_card_checkpoint(args, model, resume_from_checkpoint: str):
    resolved_archive_file, sharded_metadata = get_checkpoint_shard_files(
        pretrained_model_name_or_path=resume_from_checkpoint,
        index_filename=os.path.join(resume_from_checkpoint, SAFE_WEIGHTS_INDEX_NAME),
    )

    loaded_keys = sharded_metadata["all_checkpoint_keys"]
    model_state_dict = get_expected_state_dict(model)
    expected_keys = set(list(model_state_dict.keys()))
    missing_keys = expected_keys - set(loaded_keys)

    if len(missing_keys) > 0:
        raise ValueError(f"Missing keys: {missing_keys}")

    state_dict = load_state_dict(resolved_archive_file[0], None, expected_keys)
    error_msgs = _load_state_dict_into_model(model, state_dict, "")
    del state_dict
    gc.collect()

    if error_msgs:
        raise RuntimeError(f"Error(s) in loading state dict for {model.__class__.__name__}:\n\t{error_msgs}")


def load_single_card_optimizer(args, model, optimizer, resume_from_checkpoint: str):
    returned_optim_state_dict = nested_copy(optimizer.state_dict())

    resolved_archive_file, sharded_metadata = get_optimizer_shard_files(
        optimizer_path=resume_from_checkpoint,
        index_filename=os.path.join(resume_from_checkpoint, SAFE_OPTIMIZER_INDEX_NAME),
    )
    has_master_weights = True if sharded_metadata["master_weights"] else False

    model_state_dict = get_expected_state_dict(model)
    struct2static_name_mappings = {k: v.name for k, v in model_state_dict.items()}
    expected_keys = sharded_metadata["all_optimizer_keys"]

    if has_master_weights:
        returned_optim_state_dict["master_weights"] = {}
        resolved_archive_file_mw, sharded_metadata_mw = get_optimizer_shard_files(
            optimizer_path=resume_from_checkpoint,
            index_filename=os.path.join(resume_from_checkpoint, SAFE_MASTER_WEIGHTS_INDEX_NAME),
        )
        expected_keys_mw = sharded_metadata_mw["all_optimizer_keys"]

    state_dict_optim = load_state_dict(resolved_archive_file[0], None, expected_keys)
    if has_master_weights:
        state_dict_optim_mw = load_state_dict(resolved_archive_file_mw[0], None, expected_keys_mw)

    for key in list(state_dict_optim.keys()):
        key_name = key.split("/")
        static_name = struct2static_name_mappings[key_name[0]]
        if has_master_weights:
            key_name = "_".join([static_name, FP32_MASTER, key_name[1]])
        else:
            key_name = "_".join([static_name, key_name[1]])
        returned_optim_state_dict[key_name] = state_dict_optim.pop(key)
        returned_optim_state_dict[key_name].name = key_name
    if has_master_weights:
        for key in list(state_dict_optim_mw.keys()):
            static_name = struct2static_name_mappings[key]
            returned_optim_state_dict["master_weights"][static_name] = state_dict_optim_mw.pop(key)
            returned_optim_state_dict["master_weights"][static_name].name = "_".join([static_name, FP32_MASTER])

    returned_optim_state_dict = nested_copy_place(
        returned_optim_state_dict, place=paddle.framework._current_expected_place()
    )
    return returned_optim_state_dict


def get_file_mappings(index, resume_from_checkpoint):
    file_keyname_mappings = {}
    for k, v in index["weight_map"].items():
        if v not in file_keyname_mappings:
            file_keyname_mappings[v] = []
        file_keyname_mappings[v].append(k)
    for k in file_keyname_mappings.keys():
        file_keyname_mappings[k] = sorted(file_keyname_mappings[k])

    local_device_count = int(os.getenv("PADDLE_LOCAL_SIZE"))
    local_rank = int(os.getenv("PADDLE_RANK_IN_NODE", 0))
    global_rank = dist.get_rank()
    file_machine_mappings = {}
    for filename in file_keyname_mappings.keys():
        if local_rank == 0 and os.path.exists(os.path.join(resume_from_checkpoint, filename)):
            file_machine_mappings[filename] = [global_rank // local_device_count]
    file_machine_list = []
    dist.all_gather_object(file_machine_list, file_machine_mappings)
    file_machine_mappings = {}
    for mappings in file_machine_list:
        for k, v in mappings.items():
            if k not in file_machine_mappings:
                file_machine_mappings[k] = v
            else:
                file_machine_mappings[k] += v
    return file_keyname_mappings, file_machine_mappings


def create_send_table(file_keyname_mappings, file_machine_mappings):
    send_table = {}
    global_rank = dist.get_rank()
    local_rank = int(os.getenv("PADDLE_RANK_IN_NODE", 0))
    local_device_count = int(os.getenv("PADDLE_LOCAL_SIZE"))
    for filename, keys in file_keyname_mappings.items():
        machine = file_machine_mappings[filename][0]
        is_src = (global_rank // local_device_count) == machine
        for i, key in enumerate(keys):
            if is_src and local_rank == i % local_device_count:
                send_table[key] = global_rank
    dispatch_list = []
    dist.all_gather_object(dispatch_list, send_table)
    send_table = {}
    for dl in dispatch_list:
        send_table.update(dl)
    return send_table


def distributed_send_recv(
    config,
    state_dict,
    tp_actions,
    send_table,
    recv_table,
    resume_from_checkpoint,
    file_keyname_mappings,
    file_machine_mappings,
):

    local_device_count = int(os.getenv("PADDLE_LOCAL_SIZE"))
    global_rank = dist.get_rank()
    for filename in file_keyname_mappings.keys():
        machine = file_machine_mappings[filename][0]
        is_src = global_rank // local_device_count == machine
        if is_src:
            f = safe_open(os.path.join(resume_from_checkpoint, filename), framework="np")

        for key in file_keyname_mappings[filename]:
            recv_info = recv_table[key]
            recv_ranklist = [a for (a, b) in recv_info]

            if is_src and global_rank == send_table[key]:
                py_safe_slice_ = f.get_slice(key)
                # send
                if key in tp_actions:
                    weight = tp_actions[key](py_safe_slice_)
                    # copy weight to GPU
                    for j in range(len(weight)):
                        with device_guard():
                            weight[j] = paddle.Tensor(weight[j], zero_copy=True)
                        weight[j] = weight[j]._copy_to(paddle.framework._current_expected_place(), False)

                    for recv_rank, split_index in recv_info:
                        if recv_rank == global_rank:
                            state_dict[key] = weight[split_index]
                        else:
                            dist.stream.send(weight[split_index], dst=recv_rank)
                else:
                    # no need to tp split
                    weight = py_safe_slice_[:]
                    with device_guard():
                        weight = paddle.Tensor(weight, zero_copy=True)
                    weight = weight._copy_to(paddle.framework._current_expected_place(), False)
                    for recv_rank, _ in recv_info:
                        if recv_rank == global_rank:
                            state_dict[key] = weight
                        else:
                            dist.stream.send(weight, dst=recv_rank)

            if global_rank != send_table[key] and global_rank in recv_ranklist:
                dist.stream.recv(state_dict[key], src=send_table[key])

        if is_src:
            f.__exit__(None, None, None)

    return state_dict


def get_sharded_file_name(args, file_name, is_optimizer=False):
    if not is_optimizer:
        shard_file = file_name.replace(
            ".pdparams",
            f"-{args.logical_process_index + 1:05d}-of-{args.world_size//args.dataset_world_size:05d}.pdparams",
        )
        shard_file = shard_file.replace(
            ".safetensors",
            f"-{args.logical_process_index + 1:05d}-of-{args.world_size//args.dataset_world_size:05d}.safetensors",
        )
    else:
        hcg = fleet.get_hybrid_communicate_group()
        dp_group = hcg.get_data_parallel_group()
        shard_file = file_name.replace(
            ".pdparams", f"-{args.logical_process_index + 1:05d}-of-{args.world_size//dp_group.nranks:05d}.pdparams"
        )
        shard_file = shard_file.replace(
            ".safetensors",
            f"-{args.logical_process_index + 1:05d}-of-{args.world_size//dp_group.nranks:05d}.safetensors",
        )
        shard_file = shard_file.replace(
            ".pdopt", f"-{args.logical_process_index + 1:05d}-of-{args.world_size//dp_group.nranks:05d}.pdopt"
        )
    return shard_file


def get_sharded_index(
    index_file_list,
    total_size_list,
):
    # save index json file
    local_rank = int(os.getenv("PADDLE_RANK_IN_NODE", 0))
    if local_rank == 0:
        sharded_index_json = {}

        sharded_index_json["metadata"] = {"total_size": sum(total_size_list)}

        weight_map = {}
        for i, index_file in enumerate(index_file_list):
            weight_map.update(index_file_list[i])

        sharded_index_json["weight_map"] = weight_map
        return sharded_index_json

    return None


def gather_sharded_object(index_file, total_size, is_optimizer=False):

    index_file_list, total_size_list = [], []

    hcg = fleet.get_hybrid_communicate_group()
    tp_group = hcg.get_model_parallel_group()
    pp_group = hcg.get_pipe_parallel_group()

    logger.info("Unified checkpoint generating sharded_index json files.")

    if tp_group.nranks > 1:
        dist.all_gather_object(index_file_list, index_file, tp_group)
        dist.all_gather_object(total_size_list, total_size, tp_group)
    if pp_group.nranks > 1:
        pp_index_file_list = []
        pp_total_size_list = []
        dist.all_gather_object(
            pp_index_file_list, index_file_list if len(index_file_list) > 0 else index_file, pp_group
        )
        dist.all_gather_object(
            pp_total_size_list, total_size_list if len(total_size_list) > 0 else total_size, pp_group
        )
        index_file_list = pp_index_file_list
        total_size_list = pp_total_size_list

    index_file_list = flatten_list(index_file_list)
    total_size_list = flatten_list(total_size_list)

    # for pure sharding
    if len(index_file_list) == 0 and len(total_size_list) == 0:
        index_file_list = [index_file]
        total_size_list = [total_size]
    if is_optimizer:
        sharding_group = hcg.get_sharding_parallel_group()
        if sharding_group.nranks > 1:
            sharding_index_file_list = []
            sharding_total_size_list = []
            dist.all_gather_object(sharding_index_file_list, index_file_list, sharding_group)
            dist.all_gather_object(sharding_total_size_list, total_size_list, sharding_group)
            index_file_list = flatten_list(sharding_index_file_list)
            total_size_list = flatten_list(sharding_total_size_list)

    return index_file_list, total_size_list


def generate_base_static_name(vname):
    # return base static name and specific type name, like [embedding_0.w_0, moment1_0]
    if FP32_MASTER in vname:
        vname = vname.split("_" + FP32_MASTER + "_")
        return vname[0], vname[1]
    else:
        vname = vname.split(".")
        a = vname[0] + "." + vname[1][:3]
        b = vname[1][4:]
        return a, b


def filter_params(model_to_save, state_dict, is_optimizer=False):
    hcg = fleet.get_hybrid_communicate_group()
    tp_group = hcg.get_model_parallel_group()

    tp_size = tp_group.nranks
    tp_rank = tp_group.rank

    # for pure sharding or pure pp
    if tp_size <= 1:
        return [list(state_dict.keys())]

    filter_tensor_list = [[] for i in range(tp_size)]

    if tp_rank == 0:
        tensor_bytes_dict = {}
        model_state_dict = get_expected_state_dict(model_to_save)
        for (k, v) in state_dict.items():
            model_v = model_state_dict[k.split("/")[0]] if is_optimizer else v
            if hasattr(model_v, "is_distributed") and model_v.is_distributed:
                tensor_bytes_dict[k] = v.numel().item() * tp_size * dtype_byte_size(v.dtype)
            else:
                tensor_bytes_dict[k] = v.numel().item() * dtype_byte_size(v.dtype)

        filter_tensor_list = []
        current_block = []
        current_block_size = 0
        total_size = 0

        max_shard_size = (sum(tensor_bytes_dict.values()) + tp_size - 1) // tp_size

        for index, (key, weight_size) in enumerate(tensor_bytes_dict.items()):
            # If this weight is going to tip up over the maximal size, we split.
            # if current_block_size + weight_size > max_shard_size:
            if total_size + weight_size > max_shard_size * (len(filter_tensor_list) + 1) or (
                len(tensor_bytes_dict) - index < (tp_size - len(filter_tensor_list))
            ):
                # fix if the first param is large than max_shard_size
                if len(current_block) > 0:
                    filter_tensor_list.append(current_block)
                current_block = []
                current_block_size = 0

            current_block.append(key)
            current_block_size += weight_size
            total_size += weight_size

        filter_tensor_list.append(current_block)
        assert len(filter_tensor_list) == tp_size, "Error, partition failed!"

    dist.broadcast_object_list(
        filter_tensor_list,
        src=hcg.get_model_parallel_group_src_rank(),
        group=tp_group,
    )

    return filter_tensor_list


def merge_tensor_parallel_with_shard(state_dict, tp_actions, all_filter_keys):
    logger.info("Unified checkpoint merge tensor parallel in shards")

    hcg = fleet.get_hybrid_communicate_group()
    tp_group = hcg.get_model_parallel_group()
    tp_rank = tp_group.rank

    # filter actions for pipeline mode
    if hcg.get_pipe_parallel_group().nranks > 1:
        filter_keys = set([y for x in all_filter_keys for y in x])
        for key in list(tp_actions.keys()):
            if key not in filter_keys:
                tp_actions.pop(key)

    state_dict_to_save = {}
    max_key_len = max([len(_) for _ in all_filter_keys])
    for i in range(max_key_len):
        for j, filter_keys in enumerate(all_filter_keys):
            is_dst = tp_rank == j
            if i > len(filter_keys) - 1:
                continue
            key = filter_keys[i]
            tensor = state_dict[key]
            if key in tp_actions:
                ret = distributed_gather(tensor, dst=j, group=tp_group, offload=False)
                action = tp_actions.pop(key)
                tensor = action(ret) if is_dst else None
            else:
                tensor = tensor._copy_to(paddle.CPUPlace(), False) if is_dst else None

            if is_dst:
                state_dict_to_save[key] = tensor

    if len(tp_actions) > 0:
        for x in tp_actions.keys():
            logger.warning(f"key <{x}> need to merge tensor parallel but we can't find in model state.")

    return state_dict_to_save


def merge_tensor_parallel_for_optimizer(state_dict, tp_actions, all_filter_keys):
    logger.info("Unified optimizer tensor parallel in shards")

    hcg = fleet.get_hybrid_communicate_group()
    tp_group = hcg.get_model_parallel_group()
    tp_rank = tp_group.rank

    state_dict_to_save = {}
    max_key_len = max([len(_) for _ in all_filter_keys])
    for i in range(max_key_len):
        for j, filter_keys in enumerate(all_filter_keys):
            is_dst = tp_rank == j
            if i > len(filter_keys) - 1:
                continue
            # get base model key
            model_key = filter_keys[i].split("/")[0]
            tensor = state_dict[filter_keys[i]]
            if model_key in tp_actions:
                # for example: beta1, beta2
                if tensor.numel().item() == 1:
                    tensor = (
                        tensor._copy_to(paddle.CPUPlace(), False) if is_dst else None
                    )  # Need broadcast when loaded
                else:
                    ret = distributed_gather(tensor, dst=j, group=tp_group, offload=False)
                    action = tp_actions[model_key]
                    tensor = action(ret) if is_dst else None
            else:
                tensor = tensor._copy_to(paddle.CPUPlace(), False) if is_dst else None

            if is_dst:
                state_dict_to_save[filter_keys[i]] = tensor

    return state_dict_to_save


def get_optimizer_shard_files(optimizer_path, index_filename):
    """
    For a given model:
    - download and cache all the shards of a sharded checkpoint if `pretrained_model_name_or_path` is a model ID on the
      Hub
    - returns the list of paths to all the shards, as well as some metadata.
    For the description of each arg, see [`PretrainedModel.from_pretrained`]. `index_filename` is the full path to the
    index (downloaded and cached if `pretrained_model_name_or_path` is a model ID on the Hub).
    """

    import json

    if not os.path.isfile(index_filename):
        raise ValueError(f"Can't find a optimizer index ({index_filename}) in {optimizer_path}.")

    with open(index_filename, "r") as f:
        index = json.loads(f.read())

    shard_filenames = sorted(set(index["weight_map"].values()))
    sharded_metadata = index["metadata"]
    sharded_metadata["all_optimizer_keys"] = list(index["weight_map"].keys())
    sharded_metadata["weight_map"] = index["weight_map"].copy()
    sharded_metadata["master_weights"] = index.get("master_weights", False)

    file_map = {file: set() for file in shard_filenames}
    for weight, file in index["weight_map"].items():
        file_map[file].add(weight)

    sharded_metadata["file_map"] = file_map

    # First, let's deal with local folder.
    # TODO: if optimizer_path is a folder, we should check if the optimizer is already cached or not.
    if os.path.isdir(optimizer_path):
        shard_filenames = [os.path.join(optimizer_path, f) for f in shard_filenames]
        return shard_filenames, sharded_metadata


def get_expected_keys(sharded_metadata, model, optimizer):
    hcg = fleet.get_hybrid_communicate_group()
    sharding_group = hcg.get_sharding_parallel_group()
    sharding_rank = sharding_group.rank
    in_sharding_parallel_model = sharding_group.nranks > 1
    if in_sharding_parallel_model:
        params2rank = optimizer._param2rank

    struct2static_name_mappings = {k: v.name for k, v in get_expected_state_dict(model).items()}

    expected_keys = []
    for key in list(sharded_metadata["all_optimizer_keys"]):
        key_name = key.split("/")[0]
        static_name = struct2static_name_mappings.get(key_name, None)

        if in_sharding_parallel_model:
            params_rank = params2rank.get(static_name, None)
            if params_rank == sharding_rank:
                expected_keys.append(key)
        else:
            if static_name is not None:
                expected_keys.append(key)
    expected_keys = set(expected_keys)

    loaded_keys = sharded_metadata["all_optimizer_keys"]
    missing_keys = expected_keys - set(loaded_keys)
    if len(missing_keys) > 0:
        raise ValueError(f"optimizer missing weights keys: {missing_keys}")

    return expected_keys


def mapping_optimizer_tp_actions(tp_actions, optimizer_loaded_keys):
    """# convert param.name to
    param.key/moment1_0
    or param.key/beta1_XXX
    or param.key/beta2_XXX
    Args:
        tp_actions (dict): dictionay of tensor parallel actions {key: action}
        optimizer_loaded_keys (list or set): [param.key1/moment1_0, param.key2/beta1_XXX, param.key3/beta2_XXX]
    Returns:
        dict: new dictionay of tensor parallel actions {key: action}
    """
    new_actions = {}
    for key in optimizer_loaded_keys:
        key_base, typename = key.split("/")
        if typename in optimizer_non_scaler_name and key_base in tp_actions:
            new_actions[key] = tp_actions[key_base]
    return new_actions


def nested_copy(inputs):
    if isinstance(inputs, dict):
        outputs = {}
        for key in list(inputs.keys()):
            outputs[key] = nested_copy(inputs[key])
        return outputs
    return inputs


def nested_copy_place(inputs, place=None):
    if isinstance(inputs, dict):
        outputs = {}
        for key in list(inputs.keys()):
            outputs[key] = nested_copy_place(inputs[key], place)
        return outputs
    if isinstance(inputs, paddle.Tensor):
        inputs = inputs if inputs.place == place else inputs._copy_to(place, False)
    return inputs


def flatten_list(nested_list):
    flattened_list = []
    for item in nested_list:
        if isinstance(item, list):
            flattened_list.extend(flatten_list(item))
        else:
            flattened_list.append(item)
    return flattened_list


def check_exitcode(task):
    exitcode = task.exitcode
    if exitcode != 0:
        logger.info(f"Error: save ckpt process failed with exitcode {exitcode}!!!")
    else:
        logger.info(f"Success: save ckpt process with exitcode {exitcode}!!!")


def clear_async_save_task_queue():
    """
    wait until all async save task to be done.
    """
    while len(async_save_queue) > 0:
        task = async_save_queue.pop()
        if task and task.is_alive():
            task.join(timeout=60)
            if task.is_alive():
                logger.error("Error: save ckpt process timeout!!!")
                async_save_queue.append(task)
            else:
                check_exitcode(task)
        else:
            check_exitcode(task)


def file_save_async_or_sync(state_dict, path, safe_serialization, is_sync=True):
    if safe_serialization:
        for k in list(state_dict.keys()):
            if isinstance(state_dict[k], paddle.Tensor):
                state_dict[k] = state_dict.pop(k).cpu().numpy()

    if is_sync:
        if safe_serialization:
            safe_save_file(state_dict, path, metadata={"format": "np"})
        else:
            paddle.save(state_dict, path)

    else:
        clear_async_save_task_queue()
        ctx = multiprocessing.get_context("spawn")
        if safe_serialization:
            p = ctx.Process(target=safe_save_file, args=(state_dict, path, {"format": "np"}))
        else:
            p = ctx.Process(target=paddle.save, args=(state_dict, path))
        logger.info(f"Async save {path}")
        p.start()
        async_save_queue.append(p)


def select_model_weight_index(args, model, resume_from_checkpoint, safe_serialization, local=True):
    """
    try select model weight index from model weight or master weight index.
    """

    # find model weight index file
    index_filename = PADDLE_WEIGHTS_INDEX_NAME if not safe_serialization else SAFE_WEIGHTS_INDEX_NAME
    index_filename_path = os.path.join(resume_from_checkpoint, index_filename)
    identify_func = os.path.isfile if local else distributed_isfile

    if identify_func(index_filename_path):
        return index_filename
    else:
        index_filename = PADDLE_MASTER_WEIGHTS_INDEX_NAME if not safe_serialization else SAFE_MASTER_WEIGHTS_INDEX_NAME
        index_filename_path = os.path.join(resume_from_checkpoint, index_filename)

        if identify_func(index_filename_path):
            return index_filename
        else:
            raise ValueError("Can't find a valid unified model or master weight checkpoint to load.")


def update_master_weight_status(args, optimizer, has_master_weight, safe_serialization):
    if is_need_master_weight(optimizer, is_fp16_or_bp16=(args.fp16 or args.bf16)):
        if not has_master_weight:
            if UnifiedCheckpointOption.MASTER_WEIGHT_COMPATIBLE.value in args.unified_checkpoint_config:
                index_filename_master_weights = (
                    PADDLE_WEIGHTS_INDEX_NAME if not safe_serialization else SAFE_WEIGHTS_INDEX_NAME
                )
                has_master_weight = True
                logger.warning(
                    "The unified checkpoint does not contain master weight, "
                    "the model weight will be loaded as master weight."
                )
            else:
                raise ValueError(
                    "Can't find a valid unified master weight checkpoint,"
                    f"add '{UnifiedCheckpointOption.MASTER_WEIGHT_COMPATIBLE.value}' into 'unified_checkpoint_config' to "
                    "load model checkpoint as master weight"
                )
        else:
            has_master_weight = True
            index_filename_master_weights = (
                PADDLE_MASTER_WEIGHTS_INDEX_NAME if not safe_serialization else SAFE_MASTER_WEIGHTS_INDEX_NAME
            )
            if UnifiedCheckpointOption.SKIP_SAVE_MODEL_WEIGHT.value in args.unified_checkpoint_config:
                index_filename_master_weights = (
                    PADDLE_WEIGHTS_INDEX_NAME if not safe_serialization else SAFE_WEIGHTS_INDEX_NAME
                )
    else:
        has_master_weight = False
        index_filename_master_weights = None

    return has_master_weight, index_filename_master_weights


def unwrap_optimizer(optimizer):
    while hasattr(optimizer, "_inner_opt") or hasattr(optimizer, "_optim"):
        if hasattr(optimizer, "_inner_opt"):
            optimizer = optimizer._inner_opt
        if hasattr(optimizer, "_optim"):
            optimizer = optimizer._optim

    return optimizer


def is_need_master_weight(optimizer, is_fp16_or_bp16):
    optimizer = unwrap_optimizer(optimizer)
    if hasattr(optimizer, "_multi_precision"):
        return optimizer._multi_precision and is_fp16_or_bp16
    else:
        return False<|MERGE_RESOLUTION|>--- conflicted
+++ resolved
@@ -160,15 +160,17 @@
         )
 
         if sharded_index is not None:
-            if not safe_serialization:
-                path = os.path.join(output_dir, PADDLE_WEIGHTS_INDEX_NAME)
+            if isinstance(model_to_save, LoRAModel):
+                index_name = SAFE_LORA_WEIGHTS_INDEX_NAME if safe_serialization else PADDLE_LORA_WEIGHTS_INDEX_NAME
+            elif isinstance(model_to_save, PrefixModelForCausalLM):
+                index_name = SAFE_PREFIX_WEIGHTS_INDEX_NAME if safe_serialization else PADDLE_PREFIX_WEIGHTS_INDEX_NAME
             else:
-                path = os.path.join(output_dir, SAFE_WEIGHTS_INDEX_NAME)
+                index_name = SAFE_WEIGHTS_INDEX_NAME if safe_serialization else PADDLE_WEIGHTS_INDEX_NAME
+            path = os.path.join(output_dir, index_name)
 
             with open(path, "w") as f:
                 json.dump(sharded_index, f, indent=4)
 
-<<<<<<< HEAD
     local_rank = int(os.getenv("PADDLE_RANK_IN_NODE", 0))
     if local_rank == 0:
         # Save prefix model past_key_values
@@ -178,10 +180,8 @@
         if isinstance(model_to_save, LoRAModel):
             model_to_save.lora_config.save_pretrained(save_directory)
 
-=======
     # save the config
     config_to_save = save_config(model_to_save)
->>>>>>> 48c1313d
     # Attach architecture to the config
     config_to_save.architectures = [model_to_save.__class__.__name__]
     if args.should_save:
@@ -339,7 +339,12 @@
     # build index json file
     index_weight_file = {}
     total_size = 0
-    weights_name = SAFE_WEIGHTS_NAME if safe_serialization else PADDLE_WEIGHTS_NAME
+    if isinstance(model_to_save, LoRAModel):
+        weights_name = SAFE_LORA_WEIGHTS_NAME if safe_serialization else LORA_WEIGHTS_NAME
+    elif isinstance(model_to_save, PrefixModelForCausalLM):
+        weights_name = SAFE_PREFIX_WEIGHTS_NAME if safe_serialization else PREFIX_WEIGHTS_NAME
+    else:
+        weights_name = SAFE_WEIGHTS_NAME if safe_serialization else PADDLE_WEIGHTS_NAME
 
     shard_file = get_sharded_file_name(args, weights_name)
     for key, weight in state_dict.items():
@@ -853,23 +858,30 @@
     """Save checkpoint for non-distributed environment."""
 
     state_dict = get_expected_state_dict(model_to_save)
+    if isinstance(model_to_save, LoRAModel):
+        weight_filename = "lora_model-00001-of-00001.safetensors"
+        index_filename = SAFE_LORA_WEIGHTS_INDEX_NAME
+    elif isinstance(model_to_save, PrefixModelForCausalLM):
+        weight_filename = "prefix_model-00001-of-00001.safetensors"
+        index_filename = SAFE_PREFIX_WEIGHTS_INDEX_NAME
+    else:
+        weight_filename = "model-00001-of-00001.safetensors"
+        index_filename = SAFE_WEIGHTS_INDEX_NAME
     # get index json
     index_weight_file = {}
     total_size = 0
     for key, weight in state_dict.items():
-        index_weight_file[key] = "model-00001-of-00001.safetensors"
+        index_weight_file[key] = weight_filename
         total_size += weight.numel().item() * dtype_byte_size(weight.dtype)
     sharded_index_json = {}
     sharded_index_json["metadata"] = {"total_size": total_size}
     sharded_index_json["weight_map"] = index_weight_file
-    path = os.path.join(output_dir, SAFE_WEIGHTS_INDEX_NAME)
+    path = os.path.join(output_dir, index_filename)
     with open(path, "w") as f:
         json.dump(sharded_index_json, f, indent=4)
 
     # save checkpoint
-    file_save_async_or_sync(
-        state_dict, os.path.join(output_dir, "model-00001-of-00001.safetensors"), safe_serialization=True
-    )
+    file_save_async_or_sync(state_dict, os.path.join(output_dir, weight_filename), safe_serialization=True)
 
     if isinstance(model_to_save, PrefixModelForCausalLM):
         save_prefix_past_key_value(model_to_save, output_dir)
@@ -1286,9 +1298,15 @@
 
 
 def load_single_card_checkpoint(args, model, resume_from_checkpoint: str):
+    if isinstance(model, LoRAModel):
+        index_filename = SAFE_LORA_WEIGHTS_INDEX_NAME
+    elif isinstance(model, PrefixModelForCausalLM):
+        index_filename = SAFE_PREFIX_WEIGHTS_INDEX_NAME
+    else:
+        index_filename = SAFE_WEIGHTS_INDEX_NAME
     resolved_archive_file, sharded_metadata = get_checkpoint_shard_files(
         pretrained_model_name_or_path=resume_from_checkpoint,
-        index_filename=os.path.join(resume_from_checkpoint, SAFE_WEIGHTS_INDEX_NAME),
+        index_filename=os.path.join(resume_from_checkpoint, index_filename),
     )
 
     loaded_keys = sharded_metadata["all_checkpoint_keys"]
@@ -1872,7 +1890,13 @@
     """
 
     # find model weight index file
-    index_filename = PADDLE_WEIGHTS_INDEX_NAME if not safe_serialization else SAFE_WEIGHTS_INDEX_NAME
+    if isinstance(model, LoRAModel):
+        index_filename = SAFE_LORA_WEIGHTS_INDEX_NAME if safe_serialization else PADDLE_LORA_WEIGHTS_INDEX_NAME
+    elif isinstance(model, PrefixModelForCausalLM):
+        index_filename = SAFE_PREFIX_WEIGHTS_INDEX_NAME if safe_serialization else PADDLE_PREFIX_WEIGHTS_INDEX_NAME
+    else:
+        index_filename = SAFE_WEIGHTS_INDEX_NAME if safe_serialization else PADDLE_WEIGHTS_INDEX_NAME
+
     index_filename_path = os.path.join(resume_from_checkpoint, index_filename)
     identify_func = os.path.isfile if local else distributed_isfile
 
