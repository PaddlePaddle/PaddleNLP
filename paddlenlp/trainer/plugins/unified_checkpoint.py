# Copyright (c) 2023 PaddlePaddle Authors. All Rights Reserved.
#
# Licensed under the Apache License, Version 2.0 (the "License");
# you may not use this file except in compliance with the License.
# You may obtain a copy of the License at
#
#     http://www.apache.org/licenses/LICENSE-2.0
#
# Unless required by applicable law or agreed to in writing, software
# distributed under the License is distributed on an "AS IS" BASIS,
# WITHOUT WARRANTIES OR CONDITIONS OF ANY KIND, either express or implied.
# See the License for the specific language governing permissions and
# limitations under the License.

import copy
import gc
import json
import multiprocessing
import os
import sys
import time
from multiprocessing import shared_memory

import numpy as np
import paddle
import paddle.distributed as dist
from paddle.distributed import fleet
from tqdm.auto import tqdm

from paddlenlp.peft import LoRAModel, PrefixModelForCausalLM
from paddlenlp.trainer.trainer_utils import ExplicitEnum
from paddlenlp.trainer.utils.helper import distributed_file, distributed_isfile
from paddlenlp.transformers.model_utils import (
    PretrainedModel,
    _add_variant,
    _load_state_dict_into_model,
    faster_set_state_dict,
    get_parameter_dtype,
    load_state_dict,
    unwrap_model,
    qdq_weight,
)
from paddlenlp.transformers.utils import (
    device_guard,
    dtype_byte_size,
    get_checkpoint_shard_files,
    is_safetensors_available,
)
from paddlenlp.utils.distributed import distributed_allgather, distributed_gather
from paddlenlp.utils.env import (
    LORA_WEIGHTS_NAME,
    PADDLE_MASTER_WEIGHTS_INDEX_NAME,
    PADDLE_MASTER_WEIGHTS_NAME,
    PADDLE_OPTIMIZER_INDEX_NAME,
    PADDLE_OPTIMIZER_NAME,
    PADDLE_PEFT_WEIGHTS_INDEX_NAME,
    PADDLE_WEIGHTS_INDEX_NAME,
    PADDLE_WEIGHTS_NAME,
    PAST_KEY_VALUES_FILE_NAME,
    PREFIX_WEIGHTS_NAME,
    SAFE_MASTER_WEIGHTS_INDEX_NAME,
    SAFE_MASTER_WEIGHTS_NAME,
    SAFE_OPTIMIZER_INDEX_NAME,
    SAFE_OPTIMIZER_NAME,
    SAFE_PEFT_WEIGHTS_INDEX_NAME,
    SAFE_PEFT_WEIGHTS_NAME,
    SAFE_WEIGHTS_INDEX_NAME,
    SAFE_WEIGHTS_NAME,
)
from paddlenlp.utils.log import logger
from paddlenlp.utils.nested import nested_copy, nested_copy_place
from paddlenlp.utils.tools import get_env_device

if is_safetensors_available():
    from safetensors.numpy import save_file as safe_save_file

    if sys.platform.startswith("win"):
        from safetensors import safe_open
        from safetensors.numpy import load_file
    else:
        from paddlenlp.utils.safetensors import fast_safe_open as safe_open
        from paddlenlp.utils.safetensors import fast_load_file as load_file

from .shared_memory_utils import (
    _read_state_dict_from_shm,
    _traverse_copy_to_shm,
    create_meta_dict,
)

FP32_MASTER = "fp32_master_0"
optimizer_scalar_name = [
    "beta1_pow_acc_0",
    "beta2_pow_acc_0",
]
optimizer_non_scaler_name = [
    "moment1_0",
    "moment2_0",
    "velocity_0",
]  # to be added


DEST_PLACE = paddle.CPUPlace()
if paddle.device.is_compiled_with_cuda():
    DEST_PLACE = paddle.CUDAPinnedPlace()


class UnifiedCheckpointOption(ExplicitEnum):
    """
    "- skip_save_model_weight: do not save model weights when the masters weight exist\n"
    "- master_weight_compatible: 1. if the master weights exist, only load when needed\n"
    "                            2. if master weights does not exist, convert model weights to master weights when needed\n"
    "- async_save: enable asynchronous saving checkpoints to disk\n"
    "- enable_all_options: enable all optimization configurations\n"
    """

    SKIP_SAVE_MODEL_WEIGHT = "skip_save_model_weight"
    MASTER_WEIGHT_COMPATIBLE = "master_weight_compatible"
    ASYNC_SAVE = "async_save"
    IGNORE_MERGE_OPTIMIZER = "ignore_merge_optimizer"


class UnifiedCheckpointHandler:
    def __init__(self, args):
        self.args = args

        # Mainly for asynchronous saving.
        self._shm_model_weight = None
        self._shm_master_weight = None
        self._shm_optimizer_weight = None
        self._meta_dict_model = None
        self._meta_dict_mw = None
        self._meta_dict_optim = None
        self._process_model_weight = None
        self._process_master_weight = None
        self._process_optimizer_weight = None
        self._lock = None
        self._shared_save_path = None
        self._shared_signal_path = None
        self._shared_save_model_flag = None
        self._shared_save_master_weight_flag = None
        self._shared_save_optimizer_flag = None

<<<<<<< HEAD
    def _file_save_async_or_sync(self, state_dict, path, saved_signal_path=None, is_sync=False, type="model_weight"):
=======
        if "async_save" in self.args.unified_checkpoint_config or self.args.use_async_save:
            self._lock = multiprocessing.Lock()
            self._shared_save_model_path = multiprocessing.Array("c", 100000)
            self._shared_save_master_weight_path = multiprocessing.Array("c", 100000)
            self._shared_save_optimizer_path = multiprocessing.Array("c", 100000)
            self._shared_signal_path = multiprocessing.Array("c", 100000)
            self._shared_save_model_flag = multiprocessing.Array("i", 1)
            self._shared_save_master_weight_flag = multiprocessing.Array("i", 1)
            self._shared_save_optimizer_flag = multiprocessing.Array("i", 1)

    def _file_save_async_or_sync(
        self, state_dict, path, saved_signal_path=None, is_sync=True, state_dict_type="model_weight"
    ):
>>>>>>> 5740b6a4
        if is_sync:
            for k in list(state_dict.keys()):
                if isinstance(state_dict[k], paddle.Tensor):
                    state_dict[k] = state_dict.pop(k).cpu().numpy()
            safe_save_file(state_dict, path, metadata={"format": "np"})
        else:
            if state_dict_type == "model_weight":
                if self._shm_model_weight is None:
                    self._meta_dict_model, buffer_size = create_meta_dict(state_dict)
                    self._shm_model_weight = shared_memory.SharedMemory(create=True, size=buffer_size)
                shm_state_dict = self._shm_model_weight
                meta_dict = self._meta_dict_model
                shared_save_flag = self._shared_save_model_flag
                shared_save_path = self._shared_save_model_path
                if self._process_model_weight is None:
                    self._process_model_weight = multiprocessing.Process(
                        target=self._save_file_async_in_process,
                        args=(
                            meta_dict,
                            self._shm_model_weight.name,
                            self._shared_save_model_flag,
                            self._shared_save_model_path,
                            self._shared_signal_path,
                            self._lock,
                        ),
                    )
                    self._process_model_weight.start()
            elif state_dict_type == "master_weight":
                if self._shm_master_weight is None:
                    self._meta_dict_mw, buffer_size = create_meta_dict(state_dict)
                    self._shm_master_weight = shared_memory.SharedMemory(create=True, size=buffer_size)
                shm_state_dict = self._shm_master_weight
                meta_dict = self._meta_dict_mw
                shared_save_flag = self._shared_save_master_weight_flag
                shared_save_path = self._shared_save_master_weight_path
                if self._process_master_weight is None:
                    self._process_master_weight = multiprocessing.Process(
                        target=self._save_file_async_in_process,
                        args=(
                            meta_dict,
                            self._shm_master_weight.name,
                            self._shared_save_master_weight_flag,
                            self._shared_save_master_weight_path,
                            self._shared_signal_path,
                            self._lock,
                        ),
                    )
                    self._process_master_weight.start()
            elif state_dict_type == "optimizer_weight":
                if self._shm_optimizer_weight is None:
                    self._meta_dict_optim, buffer_size = create_meta_dict(state_dict)
                    self._shm_optimizer_weight = shared_memory.SharedMemory(create=True, size=buffer_size)
                shm_state_dict = self._shm_optimizer_weight
                meta_dict = self._meta_dict_optim
                shared_save_flag = self._shared_save_optimizer_flag
                shared_save_path = self._shared_save_optimizer_path
                if self._process_optimizer_weight is None:
                    self._process_optimizer_weight = multiprocessing.Process(
                        target=self._save_file_async_in_process,
                        args=(
                            meta_dict,
                            self._shm_optimizer_weight.name,
                            self._shared_save_optimizer_flag,
                            self._shared_save_optimizer_path,
                            self._shared_signal_path,
                            self._lock,
                        ),
                    )
                    self._process_optimizer_weight.start()

            while True:  # wait until no process is saving.
                flag_value = shared_save_flag[0]
                if flag_value == 0:
                    break
                time.sleep(0.5)
                logger.info(f"Wait for the previous save process to finish saving {state_dict_type}")
            # only save model weight or save master weight, we enter this loop.
            self._reset_and_update(shared_save_path, path)
            self._reset_and_update(self._shared_signal_path, saved_signal_path)
            _traverse_copy_to_shm(state_dict, meta_dict, shm_state_dict.buf)
<<<<<<< HEAD
            ctx = multiprocessing.get_context("spawn")
            p = ctx.Process(
                target=self._save_file_async_in_process, args=(meta_dict, shm_state_dict.name, path, saved_signal_path, type)
            )
            logger.info(f"Start to async save {path}")
            p.start()
            async_save_queue.append(p)

    def _save_file_async_in_process(self, meta_dict, shm_name, path, saved_signal_path, type):
        quant = True
        shm = shared_memory.SharedMemory(name=shm_name)
        state_dict = _read_state_dict_from_shm(meta_dict, shm)  # numpy array

        if quant and type == "optimizer_weight":
            codebook_dict = {}
            opt_keys = state_dict.keys()
            for k in opt_keys:
                is_momentum = k.endswith("moment1_0")
                quant_weight, codebook = qdq_weight(state_dict[k], quant_bit=8)
                if not is_momentum:
                    peek_dequant, _ = qdq_weight(codebook, scales=quant_weight, quant_bit=8, dequant=True)
                    nonzero_mask = state_dict[k] != 0.0
                    # outlier flag
                    has_outlier = not np.all(peek_dequant[nonzero_mask] != 0.0)
                    if has_outlier:
                        quant_weight = state_dict[k].astype(np.float16)
                print(f'{k}: {state_dict[k].dtype}')
                state_dict[k] = quant_weight
                codebook_dict[k + '_codebook'] = codebook

            state_dict.update(codebook_dict)

        safe_save_file(state_dict, path, {"format": "np"})
        with open(saved_signal_path, mode="a+") as f:
            f.write(time.strftime("%Y-%m-%d %H:%M:%S", time.localtime(time.time())))
            f.write("\n")
        del state_dict
=======
            with self._lock:
                shared_save_flag[0] = 1

    def _save_file_async_in_process(
        self, meta_dict, shm_name, shared_save_flag, shared_save_path, shared_signal_path, lock
    ):
        shm = shared_memory.SharedMemory(name=shm_name)
        while True:
            flag_value = shared_save_flag[0]  # if process uses `spawn`, cannot read this value.
            if flag_value == -1:  # stop process
                break
            if flag_value == 0:  # nothing to save
                continue
            if flag_value == 1:  # need to save
                path = shared_save_path[:].decode("utf-8").rstrip("\x00")
                saved_signal_path = shared_signal_path[:].decode("utf-8").rstrip("\x00")
                logger.info(f"Start to async save {path}")
                state_dict = _read_state_dict_from_shm(meta_dict, shm)  # numpy array
                safe_save_file(state_dict, path, {"format": "np"})
                del state_dict
                with open(saved_signal_path, mode="a+") as f:
                    f.write(time.strftime("%Y-%m-%d %H:%M:%S", time.localtime(time.time())))
                    f.write("\n")
                with lock:
                    shared_save_flag[0] = 0
            time.sleep(0.5)
>>>>>>> 5740b6a4
        shm.close()

    def _reset_and_update(self, shared_array, new_value):
        # clear array
        for i in range(len(shared_array)):
            shared_array[i] = b"\0"
        # update array
        encoded_value = new_value.encode("utf-8")
        shared_array[: len(encoded_value)] = encoded_value

    def save_unified_checkpoint(self, model, optimizer, output_dir):
        """save unified checkpoint

        Args:
            model (PretrainedModel): model to save
            output_dir (str): save dir
            safe_serialization (bool, optional): use safetensors. Defaults to False.

        Raises:
            ValueError: if model is not an instance of `PretrainedModel` and the model cannot be saved
        """
        if isinstance(model, PretrainedModel):
            model_to_save = model
        elif isinstance(unwrap_model(model), PretrainedModel):
            model_to_save = unwrap_model(model)
        elif isinstance(model, PrefixModelForCausalLM) or isinstance(model, LoRAModel):
            model_to_save = model
        else:
            raise ValueError("Unified checkpoint only supports PretrainedModel, LoRAModel and PrefixModelForCausalLM!")

        # Under non distributed environment.
        if paddle.distributed.get_world_size() <= 1:
            self.save_single_card_checkpoint(model_to_save, output_dir)
            return

        skip_save_model_weight = False
        if UnifiedCheckpointOption.SKIP_SAVE_MODEL_WEIGHT.value in self.args.unified_checkpoint_config:
            if is_need_master_weight(optimizer, is_fp16_or_bp16=(self.args.fp16 or self.args.bf16)):
                logger.info(
                    f"With {UnifiedCheckpointOption.SKIP_SAVE_MODEL_WEIGHT.value}, skip the model checkpoint save."
                    "The master weight will be loaded as model weights for next resumption."
                )
                # not save model weight, load from master weight
                skip_save_model_weight = True

        save_directory = output_dir
        os.makedirs(save_directory, exist_ok=True)

        # save model weights
        if not skip_save_model_weight:
            state_dict, shard_file, sharded_index = unified_checkpoint_into_shards(
                self.args, model_to_save, safe_serialization=True
            )
            is_sync_save = True
            if "async_save" in self.args.unified_checkpoint_config or self.args.use_async_save:
                is_sync_save = False
            self._file_save_async_or_sync(
                state_dict,
                path=os.path.join(save_directory, shard_file),
                saved_signal_path=os.path.join(save_directory, f"saved_signal_{dist.get_rank()}"),
                is_sync=is_sync_save,
                state_dict_type="model_weight",
            )
            if sharded_index is not None:
                if isinstance(model_to_save, LoRAModel) or isinstance(model_to_save, PrefixModelForCausalLM):
                    index_name = SAFE_PEFT_WEIGHTS_INDEX_NAME
                else:
                    index_name = SAFE_WEIGHTS_INDEX_NAME
                path = os.path.join(output_dir, index_name)

                if self.args.should_save:
                    with open(path, "w") as f:
                        json.dump(sharded_index, f, indent=4)

        if self.args.should_save:
            # Save prefix model past_key_values
            if isinstance(model_to_save, PrefixModelForCausalLM):
                save_prefix_past_key_value(model_to_save, save_directory)
                model_to_save.prefix_config.save_pretrained(save_directory)
            if isinstance(model_to_save, LoRAModel):
                model_to_save.lora_config.save_pretrained(save_directory)

        # save the config
        config_to_save = save_config(model_to_save)
        # Attach architecture to the config
        config_to_save.architectures = [model_to_save.__class__.__name__]
        if self.args.should_save:
            config_to_save.save_pretrained(save_directory)
        paddle.device.cuda.empty_cache()

    def load_unified_checkpoint(self, model, optimizer, resume_from_checkpoint: str):
        """Load potential model checkpoint

        Args:
            model (PretrainedModel): Your model to load
            resume_from_checkpoint (str): path of the checkpoint to load

        Returns:
            None
        """
        if paddle.distributed.get_world_size() <= 1:
            load_single_card_checkpoint(self.args, model, resume_from_checkpoint)
            return

        local_resume = check_unified_checkpoint(self.args, model, resume_from_checkpoint, safe_serialization=True)

        if not local_resume:
            logger.info("Begin to dynamically load unified checkpoint!")
            load_unified_checkpoint_dynamically(
                self.args, model, optimizer, resume_from_checkpoint, safe_serialization=True
            )
            return

        if self.args.dataset_rank == 0:
            load_unified_checkpoint_locally(self.args, model, resume_from_checkpoint, safe_serialization=True)

    def save_non_merge_optimizer(self, model, optimizer, output_dir):
        paddle.device.cuda.empty_cache()
        optim_state_dict = nested_copy(optimizer.state_dict())
        master_weights = None
        if "master_weights" in optim_state_dict.keys():
            master_weights = optim_state_dict["master_weights"]
            optim_state_dict.pop("master_weights")
        if "LR_Scheduler" in optim_state_dict.keys():
            optim_state_dict.pop("LR_Scheduler")

        # gather global master_weights status.
        global_master_weights = reduce_master_weights_status(master_weights is not None)
        if master_weights is None and global_master_weights:
            master_weights = {}

        # get optimizer param mappings
        static2struct_name_mappings = {}
        state_dict = get_expected_state_dict(model)
        for k, v in state_dict.items():
            static2struct_name_mappings[v.name] = k

        # rename optimizer param name
        for key in list(optim_state_dict.keys()):
            static_name, type_name = generate_base_static_name(key)
            new_name = static2struct_name_mappings[static_name] + "/" + type_name
            optim_state_dict[new_name] = optim_state_dict.pop(key)
        if master_weights is not None:
            for key in list(master_weights.keys()):
                master_weights[static2struct_name_mappings[key]] = master_weights.pop(key)

        optimizer_name = _add_variant(SAFE_OPTIMIZER_NAME, self.args.optimizer_name_suffix)
        master_weights_name = _add_variant(SAFE_MASTER_WEIGHTS_NAME, self.args.optimizer_name_suffix)

        is_sync_save = True
        if "async_save" in self.args.unified_checkpoint_config or self.args.use_async_save:
            is_sync_save = False
        self._file_save_async_or_sync(
            optim_state_dict,
            path=os.path.join(output_dir, optimizer_name),
            saved_signal_path=os.path.join(output_dir, f"saved_signal_{dist.get_rank()}"),
            is_sync=is_sync_save,
            state_dict_type="optimizer_weight",
        )
        self._file_save_async_or_sync(
            master_weights,
            path=os.path.join(output_dir, master_weights_name),
            saved_signal_path=os.path.join(output_dir, f"saved_signal_{dist.get_rank()}"),
            is_sync=is_sync_save,
            state_dict_type="master_weight",
        )

    def load_non_merge_optimizer(self, model, optimizer, resume_from_checkpoint):
        # init and get optimizer LR_Scheduler
        returned_optim_state_dict = nested_copy(optimizer.state_dict())

        optimizer_name = _add_variant(SAFE_OPTIMIZER_NAME, self.args.optimizer_name_suffix)
        master_weights_name = _add_variant(SAFE_MASTER_WEIGHTS_NAME, self.args.optimizer_name_suffix)
        optimizer_path = os.path.join(resume_from_checkpoint, optimizer_name)
        master_weights_path = os.path.join(resume_from_checkpoint, master_weights_name)
        has_master_weights = True if os.path.isfile(master_weights_path) else False

        model_state_dict = get_expected_state_dict(model)
        struct2static_name_mappings = {k: v.name for k, v in model_state_dict.items()}  # get optimizer param mappings
        optimizer_state_dict = load_file(optimizer_path)
        if has_master_weights:
            master_weights = load_file(master_weights_path)

        # rename and move to paddle.Tensor
        for key in list(optimizer_state_dict.keys()):
            key_name = key.split("/")
            static_name = struct2static_name_mappings[key_name[0]]
            if has_master_weights:
                key_name = "_".join([static_name, FP32_MASTER, key_name[1]])
            else:
                key_name = "_".join([static_name, key_name[1]])
            with device_guard():
                weight = paddle.Tensor(optimizer_state_dict.pop(key), zero_copy=True)
            weight = weight._copy_to(paddle.framework._current_expected_place(), False)
            returned_optim_state_dict[key_name] = weight
            returned_optim_state_dict[key_name].name = key_name

        if has_master_weights:
            returned_optim_state_dict["master_weights"] = {}
            for key in list(master_weights.keys()):
                static_name = struct2static_name_mappings[key]
                with device_guard():
                    weight = paddle.Tensor(master_weights.pop(key), zero_copy=True)
                weight = weight._copy_to(paddle.framework._current_expected_place(), False)
                returned_optim_state_dict["master_weights"][static_name] = weight
                returned_optim_state_dict["master_weights"][static_name].name = "_".join([static_name, FP32_MASTER])

        returned_optim_state_dict = nested_copy_place(
            returned_optim_state_dict,
            place=paddle.framework._current_expected_place(),
        )

        return returned_optim_state_dict

    def save_unified_optimizer(self, model, optimizer, output_dir):
        """save unified optimizer

        Args:
            model (PretrainedModel): model used to get key mapping.
            optimizer (Optimizer): optimizer to save
            output_dir (str): Save directory.

        """

        if "ignore_merge_optimizer" in self.args.unified_checkpoint_config:
            self.save_non_merge_optimizer(model, optimizer, output_dir)
            return

        if paddle.distributed.get_world_size() <= 1:
            self.save_single_card_optimizer(model, optimizer, output_dir)
            return

        # Split into naive optimizer params and master weights.
        results = unified_optimizer_into_shards(self.args, model, optimizer, safe_serialization=True)
        master_weight_state_dict = None
        if len(results) == 1:
            optim_state_dict, shard_optim_file, sharded_optim_index = results[0]
        else:
            optim_state_dict, shard_optim_file, sharded_optim_index = results[0]
            master_weight_state_dict, shard_master_weight_file, sharded_master_weight_index = results[1]

        paddle.device.cuda.empty_cache()

        save_directory = output_dir
        os.makedirs(save_directory, exist_ok=True)

        is_sync_save = True
        if "async_save" in self.args.unified_checkpoint_config or self.args.use_async_save:
            is_sync_save = False
        self._file_save_async_or_sync(
            optim_state_dict,
            path=os.path.join(save_directory, shard_optim_file),
            saved_signal_path=os.path.join(save_directory, f"saved_signal_{dist.get_rank()}"),
            is_sync=is_sync_save,
            state_dict_type="optimizer_weight",
        )
        if master_weight_state_dict is not None:
            self._file_save_async_or_sync(
                master_weight_state_dict,
                path=os.path.join(save_directory, shard_master_weight_file),
                saved_signal_path=os.path.join(save_directory, f"saved_signal_{dist.get_rank()}"),
                is_sync=is_sync_save,
                state_dict_type="master_weight",
            )

        if sharded_optim_index is not None:
            optimizer_index_name = SAFE_OPTIMIZER_INDEX_NAME
            path = os.path.join(output_dir, optimizer_index_name)
            if self.args.should_save:
                with open(path, "w") as f:
                    json.dump(sharded_optim_index, f, indent=4)

            master_weights_name = SAFE_MASTER_WEIGHTS_INDEX_NAME
            if UnifiedCheckpointOption.SKIP_SAVE_MODEL_WEIGHT.value in self.args.unified_checkpoint_config:
                master_weights_name = SAFE_WEIGHTS_INDEX_NAME
            master_path = os.path.join(output_dir, master_weights_name)
            if master_weight_state_dict is not None:
                if self.args.should_save:
                    with open(master_path, "w") as f:
                        json.dump(sharded_master_weight_index, f, indent=4)

    def load_unified_optimizer(self, args, model, optimizer, resume_from_checkpoint):
        """Load potential model checkpoint

        Args:
            model (PretrainedModel): Your model to load
            resume_from_checkpoint (str): path of the checkpoint to load

        Returns:
            None
        """

        if paddle.distributed.get_world_size() <= 1:
            optim_state_dict = load_single_card_optimizer(self.args, model, optimizer, resume_from_checkpoint)
            return optim_state_dict

        if "ignore_merge_optimizer" in self.args.unified_checkpoint_config:
            if self.args.data_parallel_rank == 0:
                returned_optim_state_dict = self.load_non_merge_optimizer(
                    model,
                    optimizer,
                    resume_from_checkpoint,
                )
                return returned_optim_state_dict
            else:
                return None

        local_resume = check_unified_optimizer(
            self.args, model, optimizer, resume_from_checkpoint, safe_serialization=True
        )
        if not local_resume:
            logger.info("Begin to dynamically load unified optimizer!")
            returned_optim_state_dict = load_unified_optimizer_dynamically(
                self.args, model, optimizer, resume_from_checkpoint, safe_serialization=True
            )
            return returned_optim_state_dict

        if self.args.data_parallel_rank == 0:
            returned_optim_state_dict = load_unified_optimizer_locally(
                self.args, model, optimizer, resume_from_checkpoint, safe_serialization=True
            )
            return returned_optim_state_dict
        return None

    def save_single_card_checkpoint(self, model_to_save, output_dir):
        """Save checkpoint for non-distributed environment."""

        state_dict = get_expected_state_dict(model_to_save)
        if isinstance(model_to_save, LoRAModel) or isinstance(model_to_save, PrefixModelForCausalLM):
            weight_filename = "peft_model-00001-of-00001.safetensors"
            index_filename = SAFE_PEFT_WEIGHTS_INDEX_NAME
        else:
            weight_filename = "model-00001-of-00001.safetensors"
            index_filename = SAFE_WEIGHTS_INDEX_NAME
        # get index json
        index_weight_file = {}
        total_size = 0
        for key, weight in state_dict.items():
            index_weight_file[key] = weight_filename
            total_size += weight.numel().item() * dtype_byte_size(weight.dtype)
        sharded_index_json = {}
        sharded_index_json["metadata"] = {"total_size": total_size}
        sharded_index_json["weight_map"] = index_weight_file
        if isinstance(model_to_save, LoRAModel):
            sharded_index_json["type"] = "lora"
        elif isinstance(model_to_save, PrefixModelForCausalLM):
            sharded_index_json["type"] = "ptuning"

        os.makedirs(output_dir, exist_ok=True)
        path = os.path.join(output_dir, index_filename)
        with open(path, "w") as f:
            json.dump(sharded_index_json, f, indent=4)

        # save checkpoint
        self._file_save_async_or_sync(
            state_dict, path=os.path.join(output_dir, weight_filename), is_sync=True, state_dict_type="model_weight"
        )

        if isinstance(model_to_save, PrefixModelForCausalLM):
            save_prefix_past_key_value(model_to_save, output_dir)
            model_to_save.prefix_config.save_pretrained(output_dir)
        if isinstance(model_to_save, LoRAModel):
            model_to_save.lora_config.save_pretrained(output_dir)

        config_to_save = save_config(model_to_save)
        config_to_save.architectures = [model_to_save.__class__.__name__]
        config_to_save.save_pretrained(output_dir)

    def save_single_card_optimizer(self, model, optimizer, output_dir):
        """ "Save optimizer for non-distributed environment."""
        # Split into optimizer params and master weights.
        optim_state_dict = nested_copy(optimizer.state_dict())
        master_weights = None
        if "master_weights" in optim_state_dict.keys():
            master_weights = optim_state_dict.pop("master_weights")
        if "LR_Scheduler" in optim_state_dict.keys():
            optim_state_dict.pop("LR_Scheduler")

        static2struct_name_mappings = {}
        state_dict = get_expected_state_dict(model)
        for k, v in state_dict.items():
            static2struct_name_mappings[v.name] = k

        # rename optimizer param
        for key in list(optim_state_dict.keys()):
            static_name, type_name = generate_base_static_name(key)
            new_name = static2struct_name_mappings[static_name] + "/" + type_name
            optim_state_dict[new_name] = optim_state_dict.pop(key)
        if master_weights is not None:
            for key in list(master_weights.keys()):
                master_weights[static2struct_name_mappings[key]] = master_weights.pop(key)

        # save index json
        index_optimizer_file, index_master_weight_file = {}, {}
        total_optim_size, total_master_weight_size = 0, 0
        for key, weight in optim_state_dict.items():
            index_optimizer_file[key] = "optimizer-00001-of-00001.safetensors"
            total_optim_size += weight.numel().item() * dtype_byte_size(weight.dtype)
        if master_weights is not None:
            for key, weight in master_weights.items():
                index_master_weight_file[key] = "master_weights-00001-of-00001.safetensors"
                total_master_weight_size += weight.numel().item() * dtype_byte_size(weight.dtype)
        path = os.path.join(output_dir, SAFE_OPTIMIZER_INDEX_NAME)
        master_path = os.path.join(output_dir, SAFE_MASTER_WEIGHTS_INDEX_NAME)
        with open(path, "w") as f:
            has_master_weights = master_weights is not None
            json.dump(
                {
                    "metadata": {"total_size": total_optim_size},
                    "weight_map": index_optimizer_file,
                    "master_weights": has_master_weights,
                },
                f,
                indent=4,
            )
        if master_weights is not None:
            with open(master_path, "w") as f:
                json.dump(
                    {"metadata": {"total_size": total_master_weight_size}, "weight_map": index_master_weight_file},
                    f,
                    indent=4,
                )

        # save optimizer state dict
        self._file_save_async_or_sync(
            optim_state_dict,
            path=os.path.join(output_dir, "optimizer-00001-of-00001.safetensors"),
            is_sync=True,
            state_dict_type="optimizer_weight",
        )
        if master_weights is not None:
            self._file_save_async_or_sync(
                master_weights,
                path=os.path.join(output_dir, "master_weights-00001-of-00001.safetensors"),
                is_sync=True,
                state_dict_type="master_weight",
            )

    def unlink_shared_memory(self):
<<<<<<< HEAD
        clear_async_save_task_queue()
=======
        if not ("async_save" in self.args.unified_checkpoint_config and self.args.use_async_save):
            return

        if self._shared_save_model_flag is not None:
            while self._shared_save_model_flag[0] > 0:  # async process is saving
                time.sleep(0.5)
            self._shared_save_model_flag[0] = -1
        if self._shared_save_master_weight_flag is not None:
            while self._shared_save_master_weight_flag[0] > 0:
                time.sleep(0.5)
            self._shared_save_master_weight_flag[0] = -1
        if self._shared_save_optimizer_flag is not None:
            while self._shared_save_optimizer_flag[0] > 0:
                time.sleep(0.5)
            self._shared_save_optimizer_flag[0] = -1

>>>>>>> 5740b6a4
        if self._shm_model_weight is not None:
            self._shm_model_weight.close()
            self._shm_model_weight.unlink()
            self._shm_model_weight = None
        if self._shm_master_weight is not None:
            self._shm_master_weight.close()
            self._shm_master_weight.unlink()
            self._shm_master_weight = None
        if self._shm_optimizer_weight is not None:
            self._shm_optimizer_weight.close()
            self._shm_optimizer_weight.unlink()
            self._shm_optimizer_weight = None


def load_unified_checkpoint_locally(args, model, resume_from_checkpoint: str, safe_serialization=False):
    """
    Only dataset_rank == 0 can enter this function.
    """
    index_filename = select_model_weight_index(args, model, resume_from_checkpoint, safe_serialization, local=True)

    resolved_archive_file, sharded_metadata = get_checkpoint_shard_files(
        pretrained_model_name_or_path=resume_from_checkpoint,
        index_filename=os.path.join(resume_from_checkpoint, index_filename),
    )
    loaded_keys = sharded_metadata["all_checkpoint_keys"]

    model_state_dict = get_expected_state_dict(model)
    expected_keys = set(list(model_state_dict.keys()))
    missing_keys = expected_keys - set(loaded_keys)

    use_fast_set = True
    if isinstance(model, LoRAModel) or isinstance(model, PrefixModelForCausalLM):
        use_fast_set = False

    if len(missing_keys) > 0:
        raise ValueError(f"missing_keys: {missing_keys}")

    def _remove_unused_keys(
        state_dict,
        model_state_dict,
    ):
        unused_keys = set(state_dict.keys()) - set(model_state_dict.keys())
        for unused_key in unused_keys:
            del state_dict[unused_key]
        return unused_keys

    # This should always be a list but, just to be sure.
    if not isinstance(resolved_archive_file, list):
        resolved_archive_file = [resolved_archive_file]

    error_msgs = []

    if len(resolved_archive_file) > 1:
        resolved_archive_file = tqdm(resolved_archive_file, desc="Loading checkpoint shards")

    for shard_file in resolved_archive_file:
        # TODO: check if  no expected_keys in shard_file, then don't load it
        if expected_keys.isdisjoint(sharded_metadata["file_map"][os.path.split(shard_file)[-1]]):
            continue

        pre_tensor_parallel_split = False
        if shard_file.endswith(".safetensors") and model.config.tensor_parallel_degree > 1:
            pre_tensor_parallel_split = True
            assert loaded_keys is not None, "loaded_keys is not None."
            if isinstance(model, LoRAModel) or isinstance(model, PrefixModelForCausalLM):
                tp_actions = model._get_tensor_parallel_convert_actions(
                    set(loaded_keys), is_split=True, ignore_error=True
                )
            else:
                tp_actions = model.get_tensor_parallel_convert_actions(model.config, loaded_keys, ignore_error=True)
        # Here we use expected_keys to optimize weights loading for pipeline model. Only works for safetensors
        state_dict = load_state_dict(
            shard_file, tp_actions if pre_tensor_parallel_split else None, expected_keys, device="expected"
        )

        if not pre_tensor_parallel_split:
            # Since we load all keys but we only need one of pipeline stages
            _ = _remove_unused_keys(state_dict, model_state_dict)

        if model.config.tensor_parallel_degree > 1 and not pre_tensor_parallel_split:
            logger.info("Converting state_dict to Tensor Parallel Format")
            # ignore error for multi shard, since only parts of data
            state_dict = model.convert_tensor_parallel(
                None, model.config, state_dict=state_dict, ignore_error=len(resolved_archive_file) > 1
            )

        if use_fast_set:
            error_msgs += faster_set_state_dict(model, state_dict, strict_dtype=False)
        else:
            error_msgs += _load_state_dict_into_model(model, state_dict, "")

        # force memory release
        del state_dict
        # gc.collect()

    if len(error_msgs) > 0:
        error_msg = "\n\t".join(error_msgs)
        if " but the expected shape is" in error_msg:
            error_msg += (
                "\n\tYou may consider adding `ignore_mismatched_sizes=True` in the model `from_pretrained` method."
            )
        raise RuntimeError(f"Error(s) in loading state_dict for {model.__class__.__name__}:\n\t{error_msg}")


def save_config(model_to_save):
    dtype = get_parameter_dtype(model_to_save)
    model_to_save.config.dtype = str(dtype).split(".")[1]
    config_to_save = copy.deepcopy(model_to_save.config)

    if config_to_save.tensor_parallel_degree > 1:
        # do we need to change?
        config_to_save.tensor_parallel_degree = 1

    return config_to_save


def unified_checkpoint_into_shards(
    args,
    model_to_save,
    safe_serialization=False,
):
    """Get state_dict and config to save

    Args:
        model_to_save (nn.Layer): model to, save
        safe_serialization (bool, optional): safe serialization using safetensors. Defaults to False.

    Returns:
        tuple: state_dict, config, shard_file: file name, sharded_index: map for weight to file name.
    """
    paddle.device.cuda.empty_cache()
    assert hasattr(model_to_save, "config")

    state_dict = get_expected_state_dict(model_to_save)
    all_filter_keys = filter_params(model_to_save, state_dict)

    config_to_save = copy.deepcopy(model_to_save.config)

    if config_to_save.tensor_parallel_degree > 1:
        if isinstance(model_to_save, LoRAModel) or isinstance(model_to_save, PrefixModelForCausalLM):
            tp_actions = model_to_save._get_tensor_parallel_convert_actions(
                all_filter_keys, is_split=False, ignore_error=True
            )
        else:
            tp_actions = model_to_save.get_tensor_parallel_convert_actions(
                model_to_save.config, state_dict.keys(), is_split=False, ignore_error=True
            )
        logger.info("Unified model tensor parallel weights in shards")
        state_dict = merge_tensor_parallel_with_shard(state_dict, tp_actions, all_filter_keys)

    # build index json file
    index_weight_file = {}
    total_size = 0
    if isinstance(model_to_save, LoRAModel):
        weights_name = SAFE_PEFT_WEIGHTS_NAME if safe_serialization else LORA_WEIGHTS_NAME
    elif isinstance(model_to_save, PrefixModelForCausalLM):
        weights_name = SAFE_PEFT_WEIGHTS_NAME if safe_serialization else PREFIX_WEIGHTS_NAME
    else:
        weights_name = SAFE_WEIGHTS_NAME if safe_serialization else PADDLE_WEIGHTS_NAME

    shard_file = get_sharded_file_name(args, weights_name)
    for key, weight in state_dict.items():
        index_weight_file[key] = shard_file
        total_size += weight.numel().item() * dtype_byte_size(weight.dtype)

    index_file_list, total_size_list = gather_sharded_object(index_weight_file, total_size)
    sharded_index = get_sharded_index(
        index_file_list,
        total_size_list,
    )
    if sharded_index is not None:
        if isinstance(model_to_save, LoRAModel):
            sharded_index["type"] = "lora"
        elif isinstance(model_to_save, PrefixModelForCausalLM):
            sharded_index["type"] = "ptuning"

    paddle.device.cuda.empty_cache()

    return state_dict, shard_file, sharded_index


def load_unified_optimizer_locally(args, model, optimizer, resume_from_checkpoint, safe_serialization=False):
    # init and get optimizer LR_Scheduler
    returned_optim_state_dict = nested_copy(optimizer.state_dict())

    if not safe_serialization:
        index_filename, index_filename_master_weights = (
            PADDLE_OPTIMIZER_INDEX_NAME,
            PADDLE_MASTER_WEIGHTS_INDEX_NAME,
        )
    else:
        index_filename, index_filename_master_weights = SAFE_OPTIMIZER_INDEX_NAME, SAFE_MASTER_WEIGHTS_INDEX_NAME

    resolved_archive_file, sharded_metadata = get_optimizer_shard_files(
        optimizer_path=resume_from_checkpoint,
        index_filename=os.path.join(resume_from_checkpoint, index_filename),
    )
    has_master_weights = True if sharded_metadata["master_weights"] else False

    model_state_dict = get_expected_state_dict(model)
    model_keys = list(model_state_dict.keys())
    struct2static_name_mappings = {k: v.name for k, v in model_state_dict.items()}  # get optimizer param mappings

    expected_keys = get_expected_keys(sharded_metadata, model, optimizer)

    # This should always be a list but, just to be sure.
    if not isinstance(resolved_archive_file, list):
        resolved_archive_file = [resolved_archive_file]

    if len(resolved_archive_file) > 1:
        resolved_archive_file = tqdm(resolved_archive_file, desc="Loading optimizer shards")

    # update has_master_weights and index_filename_master_weights
    # 1. if the master weight exists, only has_master_weights is set True and loaded when needed
    # 2. if master weight does not exist, convert model weight to master weight when needed
    has_master_weights, index_filename_master_weights = update_master_weight_status(
        args, optimizer, has_master_weights, safe_serialization
    )

    if has_master_weights:
        returned_optim_state_dict["master_weights"] = {}

        resolved_archive_file_mw, sharded_metadata_mw = get_optimizer_shard_files(
            optimizer_path=resume_from_checkpoint,
            index_filename=os.path.join(resume_from_checkpoint, index_filename_master_weights),
        )

        expected_keys_mw = get_expected_keys(sharded_metadata_mw, model, optimizer)
        if not isinstance(resolved_archive_file_mw, list):
            resolved_archive_file_mw = [resolved_archive_file_mw]
        if len(resolved_archive_file_mw) > 1:
            resolved_archive_file_mw = tqdm(resolved_archive_file_mw, desc="Loading master weights shards")

    def load_resolved_archive_file(resolved_archive_file, sharded_metadata, expected_keys, is_master_weights=False):
        returned_state_dict = {}
        # load optimizer
        for shard_file in resolved_archive_file:
            # TODO: check if no expected_keys in shard_file, then don't load it
            if expected_keys.isdisjoint(sharded_metadata["file_map"][os.path.split(shard_file)[-1]]):
                continue

            if shard_file.endswith(".safetensors"):
                # assert model_keys is not None, "model_keys is None." TODO: correct the assert
                if model.config.tensor_parallel_degree > 1:
                    if isinstance(model, LoRAModel) or isinstance(model, PrefixModelForCausalLM):
                        tp_actions = model._get_tensor_parallel_convert_actions(
                            model_keys, is_split=True, ignore_error=True
                        )
                    else:
                        tp_actions = model.get_tensor_parallel_convert_actions(
                            model.config, model_keys, ignore_error=True
                        )
                    if not is_master_weights:
                        tp_actions = mapping_optimizer_tp_actions(tp_actions, expected_keys)

                    # Here we use expected_keys to optimize weights loading for pipeline model. Only works for safetensors
                    state_dict = load_state_dict(shard_file, tp_actions, expected_keys, device="expected")
                else:
                    # for pipeline model, we don't need to use tp_actions
                    state_dict = load_state_dict(shard_file, None, expected_keys, device="expected")

            returned_state_dict.update(state_dict)
            # force memory release
            del state_dict
            gc.collect()
        return returned_state_dict

    state_dict_optim = load_resolved_archive_file(resolved_archive_file, sharded_metadata, expected_keys)
    if has_master_weights:
        state_dict_master_weight = load_resolved_archive_file(
            resolved_archive_file_mw, sharded_metadata_mw, expected_keys_mw, is_master_weights=True
        )
    # rename optimizer param
    for key in list(state_dict_optim.keys()):
        key_name = key.split("/")
        static_name = struct2static_name_mappings[key_name[0]]
        if has_master_weights:
            key_name = "_".join([static_name, FP32_MASTER, key_name[1]])
        else:
            key_name = "_".join([static_name, key_name[1]])
        returned_optim_state_dict[key_name] = state_dict_optim.pop(key)
        returned_optim_state_dict[key_name].name = key_name

    if has_master_weights:
        for key in list(state_dict_master_weight.keys()):
            static_name = struct2static_name_mappings[key]
            returned_optim_state_dict["master_weights"][static_name] = state_dict_master_weight.pop(key)
            returned_optim_state_dict["master_weights"][static_name].name = "_".join([static_name, FP32_MASTER])

    returned_optim_state_dict = nested_copy_place(
        returned_optim_state_dict, place=paddle.framework._current_expected_place()
    )

    return returned_optim_state_dict


def unified_optimizer_into_shards(
    args,
    model,
    optimizer,
    safe_serialization=False,
):
    """Get optimizer state dict and master weight state dict.

    Args:
        optimizer (Optimizer): optimizer to save.
        safe_serialization (bool, optional): safe serialization using safetensors. Defaults to False.
    """
    paddle.device.cuda.empty_cache()
    optim_state_dict = nested_copy(optimizer.state_dict())
    master_weights = None
    if "master_weights" in optim_state_dict.keys():
        master_weights = optim_state_dict["master_weights"]
        optim_state_dict.pop("master_weights")
    if "LR_Scheduler" in optim_state_dict.keys():
        optim_state_dict.pop("LR_Scheduler")

    # gather global master_weights status.
    global_master_weights = reduce_master_weights_status(master_weights is not None)
    if master_weights is None and global_master_weights:
        master_weights = {}

    # get optimizer param mappings
    static2struct_name_mappings = {}
    state_dict = get_expected_state_dict(model)
    for k, v in state_dict.items():
        static2struct_name_mappings[v.name] = k

    # rename optimizer param
    for key in list(optim_state_dict.keys()):
        static_name, type_name = generate_base_static_name(key)
        new_name = static2struct_name_mappings[static_name] + "/" + type_name
        optim_state_dict[new_name] = optim_state_dict.pop(key)
    if master_weights is not None:
        for key in list(master_weights.keys()):
            master_weights[static2struct_name_mappings[key]] = master_weights.pop(key)

    # filter optimizer param
    if master_weights is not None:
        filter_master_keys = filter_params(model, master_weights, is_optimizer=True)
    filter_optim_keys = filter_params(model, optim_state_dict, is_optimizer=True)

    tp_group = fleet.get_hybrid_communicate_group().get_model_parallel_group()
    tp_size = tp_group.nranks

    if tp_size > 1:
        # get tp_actions
        model_keys = []
        for key in optim_state_dict.keys():
            base_model_key = key.split("/")[0]
            if base_model_key not in model_keys:
                model_keys.append(base_model_key)
        if isinstance(model, LoRAModel) or isinstance(model, PrefixModelForCausalLM):
            tp_actions = model._get_tensor_parallel_convert_actions(model_keys, is_split=False, ignore_error=True)
        else:
            tp_actions = model.get_tensor_parallel_convert_actions(
                model.config, model_keys, is_split=False, ignore_error=True
            )
        logger.info("Unified optimizer tensor parallel in shards")
        optim_state_dict = merge_tensor_parallel_for_optimizer(
            optim_state_dict,
            tp_actions,
            filter_optim_keys,
        )
        paddle.device.cuda.empty_cache()

        if master_weights is not None:
            logger.info("Unified master weight tensor parallel in shards")
            master_weights = merge_tensor_parallel_for_optimizer(
                master_weights,
                tp_actions,
                filter_master_keys,
            )
            paddle.device.cuda.empty_cache()

    # build index json file
    index_optimizer_file, index_master_weight_file = {}, {}
    total_optim_size, total_master_weight_size = 0, 0
    optimizer_name = SAFE_OPTIMIZER_NAME if safe_serialization else PADDLE_OPTIMIZER_NAME
    master_weights_name = SAFE_MASTER_WEIGHTS_NAME if safe_serialization else PADDLE_MASTER_WEIGHTS_NAME
    if UnifiedCheckpointOption.SKIP_SAVE_MODEL_WEIGHT.value in args.unified_checkpoint_config:
        master_weights_name = SAFE_WEIGHTS_NAME if safe_serialization else PADDLE_WEIGHTS_NAME
    shard_optimizer_file = get_sharded_file_name(args, optimizer_name, is_optimizer=True)
    shard_master_weight_file = get_sharded_file_name(args, master_weights_name, is_optimizer=True)

    for key, weight in optim_state_dict.items():
        index_optimizer_file[key] = shard_optimizer_file
        total_optim_size += weight.numel().item() * dtype_byte_size(weight.dtype)

    if master_weights is not None:
        for key, weight in master_weights.items():
            index_master_weight_file[key] = shard_master_weight_file
            total_master_weight_size += weight.numel().item() * dtype_byte_size(weight.dtype)

    index_optimizer_filelist, total_optim_size_list = gather_sharded_object(
        index_optimizer_file, total_optim_size, is_optimizer=True
    )
    sharded_optim_index = get_sharded_index(index_optimizer_filelist, total_optim_size_list)
    if master_weights is not None:
        index_master_weight_filelist, total_master_weight_size_list = gather_sharded_object(
            index_master_weight_file, total_master_weight_size, is_optimizer=True
        )
        sharded_master_weight_index = get_sharded_index(index_master_weight_filelist, total_master_weight_size_list)

    if sharded_optim_index is not None:
        if master_weights is not None:
            sharded_optim_index["master_weights"] = True
        else:
            sharded_optim_index["master_weights"] = False

    paddle.device.cuda.empty_cache()
    if master_weights is None:
        return [(optim_state_dict, shard_optimizer_file, sharded_optim_index)]
    else:
        return [
            (optim_state_dict, shard_optimizer_file, sharded_optim_index),
            (master_weights, shard_master_weight_file, sharded_master_weight_index),
        ]


def check_unified_checkpoint(args, model, resume_from_checkpoint, safe_serialization=False):
    index_filename = select_model_weight_index(args, model, resume_from_checkpoint, safe_serialization, local=False)
    index_filename = os.path.join(resume_from_checkpoint, index_filename)
    # Find index json file and distribute this file in global group.
    if distributed_isfile(index_filename):
        distributed_file(index_filename)
    else:
        raise Exception(
            f"Sorry, we can not find {index_filename}. This file should be appear at least on one machine."
        )

    with open(index_filename, "r") as f:
        index = json.loads(f.read())
    all_weight_filenames = sorted(set(index["weight_map"].values()))

    # Get existed weight file list on current machine.
    existed_filelist = []
    existed_files = []
    for filename in os.listdir(resume_from_checkpoint):
        if filename in all_weight_filenames:
            existed_files.append(filename)

    # Gather all the existed files in global group.
    dist.all_gather_object(existed_filelist, existed_files)
    flatten_existed_filelist = flatten_list(existed_filelist)
    diff_filelist = list(set(all_weight_filenames).difference(set(flatten_existed_filelist)))
    if len(diff_filelist) != 0:
        raise Exception(f"Sorry, the weight file list on the machines is not complete!, missing {diff_filelist}")

    # To decide whether to load the checkpoint locally, or need to dynamically send tensors across machines.
    local_resume = True
    if args.dataset_rank == 0:
        hcg = fleet.get_hybrid_communicate_group()
        tp_group = hcg.get_model_parallel_group()
        pp_group = hcg.get_pipe_parallel_group()

        need_files = set()
        state_dict = get_expected_state_dict(model)
        for key in state_dict.keys():
            filename = index["weight_map"][key]
            need_files.add(filename)
        diff_filelist = list(need_files.difference(set(existed_files)))
        num_diff = paddle.to_tensor([len(diff_filelist)])
        if tp_group.nranks > 1:
            dist.all_reduce(num_diff, op=dist.ReduceOp.MAX, group=tp_group)
        if pp_group.nranks > 1:
            dist.all_reduce(num_diff, op=dist.ReduceOp.MAX, group=pp_group)
        if num_diff.item() == 0:
            local_resume = True
        else:
            local_resume = False
    local_resume = paddle.to_tensor([local_resume])
    dist.all_reduce(local_resume, op=dist.ReduceOp.PROD)
    local_resume = local_resume.item()
    return local_resume


def check_unified_optimizer(args, model, optimizer, resume_from_checkpoint, safe_serialization=False):
    if not safe_serialization:
        index_filename, index_filename_master_weights = PADDLE_OPTIMIZER_INDEX_NAME, PADDLE_MASTER_WEIGHTS_INDEX_NAME
    else:
        index_filename, index_filename_master_weights = SAFE_OPTIMIZER_INDEX_NAME, SAFE_MASTER_WEIGHTS_INDEX_NAME
    index_filename = os.path.join(resume_from_checkpoint, index_filename)
    index_filename_master_weights = os.path.join(resume_from_checkpoint, index_filename_master_weights)

    # Find index json file and distribute the file in global group.
    if distributed_isfile(index_filename):
        distributed_file(index_filename)
    else:
        raise Exception(
            f"Sorry, we can not find {index_filename}. This file should be appear at least on one machine."
        )

    with open(index_filename, "r") as f:
        index = json.loads(f.read())
    all_optimizer_filenames = sorted(set(index["weight_map"].values()))

    has_master_weights = index["master_weights"]
    # update has_master_weights and index_filename_master_weights
    # 1. if the master weight exists, only has_master_weights is set True and loaded when needed
    # 2. if master weight does not exist, convert model weight to master weight when needed
    has_master_weights, index_filename_master_weights = update_master_weight_status(
        args, optimizer, has_master_weights, safe_serialization
    )
    if has_master_weights:
        index_filename_master_weights = os.path.join(resume_from_checkpoint, index_filename_master_weights)
        if distributed_isfile(index_filename_master_weights):
            distributed_file(index_filename_master_weights)
        else:
            raise Exception(
                f"Sorry, we can not find {index_filename_master_weights}. This file should be appear at least on one machine."
            )
        with open(index_filename_master_weights, "r") as f:
            index_mw = json.loads(f.read())
        all_mw_filenames = sorted(set(index_mw["weight_map"].values()))

    hcg = fleet.get_hybrid_communicate_group()
    tp_group = hcg.get_model_parallel_group()
    pp_group = hcg.get_pipe_parallel_group()
    sharding_group = hcg.get_sharding_parallel_group()
    sharding_rank = sharding_group.rank
    struct2static_name_mappings = {k: v.name for k, v in model.state_dict().items()}
    if sharding_group.nranks > 1:
        param2rank = optimizer._param2rank

    def check_complete(all_filenames):
        # Check whether the checkpoint files on machines are complete. If not complete, raise Exception.
        existed_filelist = []
        existed_files = []
        for filename in os.listdir(resume_from_checkpoint):
            if filename in all_filenames:
                existed_files.append(filename)

        dist.all_gather_object(existed_filelist, existed_files)
        flatten_existed_filelist = flatten_list(existed_filelist)
        diff_filelist = list(set(all_filenames).difference(set(flatten_existed_filelist)))
        if len(diff_filelist) != 0:
            raise Exception(
                f"Sorry, the optimizer file list on `data_parallel_rank==0` machines is not complete!, missing {diff_filelist}"
            )
        return existed_files

    def check_dynamic_load(args, weight_map, existed_files, is_master_weights=False, typename_set=None):
        # To decide whether to load the checkpoint locally, or need to dynamically distribute the checkpoint.
        local_resume = True
        if args.data_parallel_rank == 0:
            need_files = set()
            state_dict = get_expected_state_dict(model)
            for key in state_dict.keys():
                if sharding_group.nranks > 1:
                    static_name = struct2static_name_mappings.get(key, None)
                    param_rank = param2rank.get(static_name, None)
                    if param_rank != sharding_rank:
                        continue

                if not is_master_weights:
                    for type_name in typename_set:
                        type_key = key + "/" + type_name
                        filename = weight_map[type_key]
                        need_files.add(filename)
                else:
                    filename = weight_map[key]
                    need_files.add(filename)

            diff_filelist = list(need_files.difference(set(existed_files)))
            num_diff = paddle.to_tensor([len(diff_filelist)])
            if tp_group.nranks > 1:
                dist.all_reduce(num_diff, op=dist.ReduceOp.MAX, group=tp_group)
            if pp_group.nranks > 1:
                dist.all_reduce(num_diff, op=dist.ReduceOp.MAX, group=pp_group)
            if sharding_group.nranks > 1:
                dist.all_reduce(num_diff, op=dist.ReduceOp.MAX, group=sharding_group)

            if num_diff.item() == 0:
                local_resume = True
            else:
                local_resume = False
        local_resume = paddle.to_tensor([local_resume])
        dist.all_reduce(local_resume, op=dist.ReduceOp.PROD)
        return local_resume.item()

    # check whether the optimizer checkpoint files are complete.
    existed_files = check_complete(all_optimizer_filenames)
    if has_master_weights:
        existed_files_mw = check_complete(all_mw_filenames)
    # get optimizer's param type name, like moment1_0.
    typename_set = set()
    for key in index["weight_map"].keys():
        _, typename = key.split("/")
        typename_set.add(typename)
    local_resume = check_dynamic_load(
        args, index["weight_map"], existed_files, is_master_weights=False, typename_set=typename_set
    )
    local_resume_rw = True
    if has_master_weights:
        local_resume_rw = check_dynamic_load(args, index_mw["weight_map"], existed_files_mw, is_master_weights=True)
    return local_resume & local_resume_rw


def save_prefix_past_key_value(model_to_save, save_directory):
    past_key_value = model_to_save.prefix_encoder(model_to_save.prefix_tokens.unsqueeze(0).expand([1, -1]))
    past_key_value = past_key_value.reshape(
        [
            model_to_save.prefix_config.num_prefix_tokens,
            2,
            model_to_save.prefix_config.num_hidden_layers,
            model_to_save.num_heads,
            model_to_save.head_dim,
        ]
    )
    past_key_value = paddle.transpose(past_key_value, perm=[2, 1, 3, 0, 4]).cpu().numpy()
    model_to_save.prefix_config.save_pretrained(save_directory)
    np.save(os.path.join(save_directory, PAST_KEY_VALUES_FILE_NAME), past_key_value)


def get_expected_state_dict(model_to_save):
    if isinstance(model_to_save, PretrainedModel):
        state_dict = model_to_save.state_dict()
        if (
            hasattr(model_to_save.config, "tie_word_embeddings")
            and model_to_save.config.tie_word_embeddings
            and hasattr(model_to_save, "_tied_weights_keys")
            and model_to_save._tied_weights_keys is not None
        ):
            for key in model_to_save._tied_weights_keys:
                if key in state_dict:
                    state_dict.pop(key)
    elif isinstance(model_to_save, LoRAModel):
        state_dict = model_to_save.get_trainable_state_dict()
    elif isinstance(model_to_save, PrefixModelForCausalLM):
        state_dict = model_to_save.prefix_encoder.state_dict()

<<<<<<< HEAD
    if(
        hasattr(model_to_save.config, "tie_word_embeddings")
        and model_to_save.config.tie_word_embeddings
        and hasattr(model_to_save, "_tied_weights_keys")
        and model_to_save._tied_weights_keys is not None
    ):
            for key in model_to_save._tied_weights_keys:
                if key in state_dict:
                    state_dict.pop(key)
=======
>>>>>>> 5740b6a4
    return state_dict


def create_dispatch_table(args, model, file_keyname_mappings, file_machine_mappings, resume_from_checkpoint):
    """Create dispatch table for dynamically loading state dict.

    Args:
        args
    """

    hcg = fleet.get_hybrid_communicate_group()
    tp_group = hcg.get_model_parallel_group()
    tp_rank = tp_group.rank

    # Create tensor receive table, contains {"key0": [global_rank, tp_rank], "key1": [global_rank, tp_rank]}
    dispatch_list = []
    recv_table = {}
    if args.dataset_rank == 0:
        state_dict = get_expected_state_dict(model)
        for (k, v) in state_dict.items():
            if hasattr(v, "is_distributed") and v.is_distributed:
                recv_table[k] = [(dist.get_rank(), tp_rank)]
            else:
                recv_table[k] = [(dist.get_rank(), -1)]

    # Gather receive table in global group.
    dist.all_gather_object(dispatch_list, recv_table)
    recv_table = {}
    for dl in dispatch_list:
        for key, value in dl.items():
            if key not in recv_table:
                recv_table[key] = value
            else:
                recv_table[key] += value

    # Create send table, to decide which worker to send the key. Contains {"key0:" global_rank, "key1": global_rank, ...}
    send_table = create_send_table(file_keyname_mappings, file_machine_mappings)

    return send_table, recv_table


def create_optimizer_dispatch_table(
    args,
    model,
    optimizer,
    file_keyname_mappings,
    file_machine_mappings,
    resume_from_checkpoint,
    struct2static_name_mappings,
    is_master_weights=False,
    typename_set=None,
):
    hcg = fleet.get_hybrid_communicate_group()
    tp_group = hcg.get_model_parallel_group()
    sharding_group = hcg.get_sharding_parallel_group()
    sharding_rank = sharding_group.rank
    if sharding_group.nranks > 1:
        param2rank = optimizer._param2rank
    tp_rank = tp_group.rank

    # Create receive table, contains {"param_key0": [global_rank, tp_rank], "param_key1": [global_rank, tp_rank]}
    dispatch_list = []
    recv_table = {}
    if args.data_parallel_rank == 0:
        state_dict = get_expected_state_dict(model)
        for (k, v) in state_dict.items():
            if sharding_group.nranks > 1:
                static_name = struct2static_name_mappings[k]
                param_rank = param2rank.get(static_name, None)
                if param_rank != sharding_rank:
                    continue
            if is_master_weights:
                if hasattr(v, "is_distributed") and v.is_distributed:
                    recv_table[k] = [(dist.get_rank(), tp_rank)]
                else:
                    recv_table[k] = [(dist.get_rank(), -1)]
            else:
                for typename in typename_set:
                    type_key = k + "/" + typename
                    if typename in optimizer_non_scaler_name:
                        if hasattr(v, "is_distributed") and v.is_distributed:
                            recv_table[type_key] = [(dist.get_rank(), tp_rank)]
                        else:
                            recv_table[type_key] = [(dist.get_rank(), -1)]
                    else:
                        recv_table[type_key] = [(dist.get_rank(), -1)]

    dist.all_gather_object(dispatch_list, recv_table)
    recv_table = {}
    for dl in dispatch_list:
        for k, v in dl.items():
            if k not in recv_table:
                recv_table[k] = v
            else:
                recv_table[k] += v

    # Create send table, to decide which worker to send the key. Contains {"param_key0:" 0, "param_key1": 1, ...}
    send_table = create_send_table(file_keyname_mappings, file_machine_mappings)
    return send_table, recv_table


def load_unified_checkpoint_dynamically(args, model, optimizer, resume_from_checkpoint, safe_serialization=False):
    index_filename = select_model_weight_index(args, model, resume_from_checkpoint, safe_serialization, local=False)
    index_filename = os.path.join(resume_from_checkpoint, index_filename)

    with open(index_filename, "r") as f:
        index = json.loads(f.read())

    # `file_keyname_mappings` indicates which keys each file contains. For example, {"model-00001-of-00002.safetensors": ["llama.embed_tokens.weight", "llama.layers.0.self_attn.q_proj.weight", ...]}
    # `file_machine_mappings` indicates the machine where the files appear. For example, {"model-00001-of-00002.safetensors": [machine_0, machine_1], "model-00002-of-00002.safetensors": [machine_0]}
    file_keyname_mappings, file_machine_mappings = get_file_mappings(index, resume_from_checkpoint)

    logger.debug("Creating dispatch table for unified checkpoint load ...")
    # Get send_table and recv_table. The send table indicates which workers are responsible for sending tensors, and the recv table indicates which workers should receive the tensors.
    send_table, recv_table = create_dispatch_table(
        args, model, file_keyname_mappings, file_machine_mappings, resume_from_checkpoint
    )

    # Get all the keys that are splited by tensor parallelism.
    all_tp_keys = set()
    for k, v in recv_table.items():
        if v[0][1] != -1:
            all_tp_keys.add(k)

    config_revise = copy.deepcopy(model.config)
    config_revise.tensor_parallel_rank = None
    if len(all_tp_keys) == 0:
        tp_actions = {}
    else:
        # Get corresponding tensor parallel actions.
        if isinstance(model, LoRAModel) or isinstance(model, PrefixModelForCausalLM):
            tp_actions = model._get_tensor_parallel_convert_actions(
                set(all_tp_keys), is_split=True, ignore_error=True, config=config_revise
            )
        else:
            tp_actions = model.get_tensor_parallel_convert_actions(config_revise, all_tp_keys, ignore_error=True)

    logger.debug("Distributed send recv for state dict load ...")
    # Distribute the checkpoint tensor dynamically, using the `send_table` and `recv_table` we create before.
    state_dict = distributed_send_recv(
        config_revise,
        get_expected_state_dict(model),
        tp_actions,
        send_table,
        recv_table,
        resume_from_checkpoint,
        file_keyname_mappings,
        file_machine_mappings,
    )
    dist.barrier()
    logger.debug("Setting state dict into model ...")
    error_msgs = _load_state_dict_into_model(model, state_dict, "")
    if len(error_msgs) > 0:
        error_msg = "\n\t".join(error_msgs)
        raise RuntimeError(f"Error(s) in loading dynamic state_dict for {model.__class__.__name__}:\n\t{error_msg}")


def load_unified_optimizer_dynamically(args, model, optimizer, resume_from_checkpoint, safe_serialization=False):
    optim_state_dict = nested_copy(optimizer.state_dict())
    if "master_weights" in optim_state_dict.keys():
        optim_state_dict.pop("master_weights")

    if safe_serialization:
        index_filename, index_filename_mw = SAFE_OPTIMIZER_INDEX_NAME, SAFE_MASTER_WEIGHTS_INDEX_NAME
    else:
        index_filename, index_filename_mw = PADDLE_OPTIMIZER_INDEX_NAME, PADDLE_MASTER_WEIGHTS_INDEX_NAME

    with open(os.path.join(resume_from_checkpoint, index_filename), "r") as f:
        index = json.loads(f.read())

    # `file_keyname_mappings` indicates which keys each file contains. For example, {"optimizer-00001-of-00002.safetensors": ["llama.embed_tokens.weight/moment1_0", "llama.layers.1.mlp.gate_proj.weight/moment1_0", ...]}
    # `file_machine_mappings` indicates the machine where the files appear. For example, {"optimizer-00001-of-00002.safetensors": [machine_0, machine_1], "optimizer-00002-of-00002.safetensors": [machine_0]}
    file_keyname_mappings, file_machine_mappings = get_file_mappings(index, resume_from_checkpoint)

    has_master_weights = index["master_weights"]
    # update has_master_weights and index_filename_master_weights
    # 1. if the master weights exists, only has_master_weights is set True and load master weights when needed
    # 2. if master weights does not exist, convert model weights to master weights when needed
    has_master_weights, index_filename_mw = update_master_weight_status(
        args, optimizer, has_master_weights, safe_serialization
    )

    if has_master_weights:
        with open(os.path.join(resume_from_checkpoint, index_filename_mw), "r") as f:
            index_mw = json.loads(f.read())
        file_keyname_mappings_mw, file_machine_mappings_mw = get_file_mappings(index_mw, resume_from_checkpoint)

    # Get optimizer param type name, like moment1_0, moment2_0, beta1_pow_acc_0.
    typename_set = set()
    for key in index["weight_map"].keys():
        _, typename = key.split("/")
        typename_set.add(typename)
    struct2static_name_mappings = {k: v.name for k, v in get_expected_state_dict(model).items()}
    static2struct_name_mappings = {v.name: k for k, v in get_expected_state_dict(model).items()}
    # Get send_table and recv_table. The send table indicates which workers are responsible for sending tensors, and the recv table indicates which workers should receive the tensors.
    send_table, recv_table = create_optimizer_dispatch_table(
        args,
        model,
        optimizer,
        file_keyname_mappings,
        file_machine_mappings,
        resume_from_checkpoint,
        struct2static_name_mappings,
        is_master_weights=False,
        typename_set=typename_set,
    )
    if has_master_weights:
        send_table_mw, recv_table_mw = create_optimizer_dispatch_table(
            args,
            model,
            optimizer,
            file_keyname_mappings_mw,
            file_machine_mappings_mw,
            resume_from_checkpoint,
            struct2static_name_mappings,
            is_master_weights=True,
        )

    # Initialize optimizer state dict.
    hcg = fleet.get_hybrid_communicate_group()
    sharding_group = hcg.get_sharding_parallel_group()
    if sharding_group.nranks > 1:
        param2rank = optimizer._param2rank
    optim_state_dict_mw = {}

    def check_optimizer_param(parameter):
        if sharding_group.nranks > 1:
            param_rank = param2rank.get(parameter.name, None)
            if param_rank != sharding_group.rank:
                return False
        if parameter.stop_gradient:
            return False
        return True

    optimizer_keys_with_shape = []
    if isinstance(optimizer._parameter_list[0], dict):
        for param_group in optimizer._parameter_list:
            # If parameter groups are set, there must be `params` key. This is guaranteed by the optimizer's initialization code.
            for parameter in param_group["params"]:
                if check_optimizer_param(parameter):
                    optimizer_keys_with_shape.append((parameter.name, parameter.shape))
    else:
        for parameter in optimizer._parameter_list:
            if check_optimizer_param(parameter):
                optimizer_keys_with_shape.append((parameter.name, parameter.shape))

    # see how to change
    for static_name, shape in optimizer_keys_with_shape:
        k = static2struct_name_mappings[static_name]
        for typename in typename_set:
            new_k = k + "/" + typename
            if typename in optimizer_scalar_name:
                optim_state_dict[new_k] = paddle.empty([1], dtype="float32")
            else:
                optim_state_dict[new_k] = paddle.empty(shape, dtype="float32")
        if has_master_weights:
            optim_state_dict_mw[k] = paddle.empty(shape, dtype="float32")

    # Get all the keys that are splited by tensor parallelism.
    all_tp_keys = set()
    for k, v in recv_table.items():
        structure_name, typename = k.split("/")
        if typename in optimizer_non_scaler_name:
            if v[0][1] != -1:
                all_tp_keys.add(structure_name)

    # Get corresponding tensor parallel actions.
    config_revise = copy.deepcopy(model.config)
    config_revise.tensor_parallel_rank = None
    if len(all_tp_keys) == 0:
        tp_actions = {}
    else:
        if isinstance(model, LoRAModel) or isinstance(model, PrefixModelForCausalLM):
            tp_actions = model._get_tensor_parallel_convert_actions(
                set(all_tp_keys), is_split=True, ignore_error=True, config=config_revise
            )
        else:
            tp_actions = model.get_tensor_parallel_convert_actions(config_revise, all_tp_keys, ignore_error=True)
    optimizer_keys = list(index["weight_map"].keys())
    optimizer_tp_actions = mapping_optimizer_tp_actions(tp_actions, optimizer_keys)
    if has_master_weights:
        optimizer_tp_actions.update(tp_actions)

    # Distribute the optimizer checkpoint dynamically, using the `send_table` and `recv_table` we create before.
    optim_state_dict = distributed_send_recv(
        config_revise,
        optim_state_dict,
        optimizer_tp_actions,
        send_table,
        recv_table,
        resume_from_checkpoint,
        file_keyname_mappings,
        file_machine_mappings,
    )
    dist.barrier()
    if has_master_weights:
        optim_state_dict_mw = distributed_send_recv(
            config_revise,
            optim_state_dict_mw,
            optimizer_tp_actions,
            send_table_mw,
            recv_table_mw,
            resume_from_checkpoint,
            file_keyname_mappings_mw,
            file_machine_mappings_mw,
        )
        dist.barrier()

    # Rename optimizer state dict.
    for key in list(optim_state_dict.keys()):
        if key == "LR_Scheduler":
            continue
        key_name = key.split("/")
        static_name = struct2static_name_mappings[key_name[0]]
        if has_master_weights:
            key_name = "_".join([static_name, FP32_MASTER, key_name[1]])
        else:
            key_name = "_".join([static_name, key_name[1]])
        optim_state_dict[key_name] = optim_state_dict.pop(key)
        optim_state_dict[key_name].name = key_name

    if has_master_weights:
        optim_state_dict["master_weights"] = {}
        for key in list(optim_state_dict_mw.keys()):
            static_name = struct2static_name_mappings[key]
            optim_state_dict["master_weights"][static_name] = optim_state_dict_mw.pop(key)
            optim_state_dict["master_weights"][static_name].name = "_".join([static_name, FP32_MASTER])

    if args.data_parallel_rank == 0:
        return optim_state_dict
    return None


def load_single_card_checkpoint(args, model, resume_from_checkpoint: str):
    if isinstance(model, LoRAModel) or isinstance(model, PrefixModelForCausalLM):
        index_filename = SAFE_PEFT_WEIGHTS_INDEX_NAME
    else:
        index_filename = SAFE_WEIGHTS_INDEX_NAME
    resolved_archive_file, sharded_metadata = get_checkpoint_shard_files(
        pretrained_model_name_or_path=resume_from_checkpoint,
        index_filename=os.path.join(resume_from_checkpoint, index_filename),
    )

    loaded_keys = sharded_metadata["all_checkpoint_keys"]
    model_state_dict = get_expected_state_dict(model)
    expected_keys = set(list(model_state_dict.keys()))
    missing_keys = expected_keys - set(loaded_keys)

    if len(missing_keys) > 0:
        raise ValueError(f"Missing keys: {missing_keys}")

    state_dict = load_state_dict(resolved_archive_file[0], None, expected_keys)
    error_msgs = _load_state_dict_into_model(model, state_dict, "")
    del state_dict
    gc.collect()

    if error_msgs:
        raise RuntimeError(f"Error(s) in loading state dict for {model.__class__.__name__}:\n\t{error_msgs}")


def load_single_card_optimizer(args, model, optimizer, resume_from_checkpoint: str):
    returned_optim_state_dict = nested_copy(optimizer.state_dict())

    resolved_archive_file, sharded_metadata = get_optimizer_shard_files(
        optimizer_path=resume_from_checkpoint,
        index_filename=os.path.join(resume_from_checkpoint, SAFE_OPTIMIZER_INDEX_NAME),
    )
    has_master_weights = True if sharded_metadata["master_weights"] else False

    model_state_dict = get_expected_state_dict(model)
    struct2static_name_mappings = {k: v.name for k, v in model_state_dict.items()}
    expected_keys = sharded_metadata["all_optimizer_keys"]

    if has_master_weights:
        returned_optim_state_dict["master_weights"] = {}
        resolved_archive_file_mw, sharded_metadata_mw = get_optimizer_shard_files(
            optimizer_path=resume_from_checkpoint,
            index_filename=os.path.join(resume_from_checkpoint, SAFE_MASTER_WEIGHTS_INDEX_NAME),
        )
        expected_keys_mw = sharded_metadata_mw["all_optimizer_keys"]

    state_dict_optim = load_state_dict(resolved_archive_file[0], None, expected_keys)
    if has_master_weights:
        state_dict_optim_mw = load_state_dict(resolved_archive_file_mw[0], None, expected_keys_mw)

    for key in list(state_dict_optim.keys()):
        key_name = key.split("/")
        static_name = struct2static_name_mappings[key_name[0]]
        if has_master_weights:
            key_name = "_".join([static_name, FP32_MASTER, key_name[1]])
        else:
            key_name = "_".join([static_name, key_name[1]])
        returned_optim_state_dict[key_name] = state_dict_optim.pop(key)
        returned_optim_state_dict[key_name].name = key_name
    if has_master_weights:
        for key in list(state_dict_optim_mw.keys()):
            static_name = struct2static_name_mappings[key]
            returned_optim_state_dict["master_weights"][static_name] = state_dict_optim_mw.pop(key)
            returned_optim_state_dict["master_weights"][static_name].name = "_".join([static_name, FP32_MASTER])

    returned_optim_state_dict = nested_copy_place(
        returned_optim_state_dict,
        place=paddle.framework._current_expected_place(),
        blocking=True,
    )
    return returned_optim_state_dict


def get_file_mappings(index, resume_from_checkpoint):
    file_keyname_mappings = {}
    for k, v in index["weight_map"].items():
        if v not in file_keyname_mappings:
            file_keyname_mappings[v] = []
        file_keyname_mappings[v].append(k)
    for k in file_keyname_mappings.keys():
        file_keyname_mappings[k] = sorted(file_keyname_mappings[k])

    local_device_count = int(os.getenv("PADDLE_LOCAL_SIZE"))
    local_rank = int(os.getenv("PADDLE_RANK_IN_NODE", 0))
    global_rank = dist.get_rank()
    file_machine_mappings = {}
    for filename in file_keyname_mappings.keys():
        if local_rank == 0 and os.path.exists(os.path.join(resume_from_checkpoint, filename)):
            file_machine_mappings[filename] = [global_rank // local_device_count]
    file_machine_list = []
    dist.all_gather_object(file_machine_list, file_machine_mappings)
    file_machine_mappings = {}
    for mappings in file_machine_list:
        for k, v in mappings.items():
            if k not in file_machine_mappings:
                file_machine_mappings[k] = v
            else:
                file_machine_mappings[k] += v
    return file_keyname_mappings, file_machine_mappings


def create_send_table(file_keyname_mappings, file_machine_mappings):
    send_table = {}
    global_rank = dist.get_rank()
    local_rank = int(os.getenv("PADDLE_RANK_IN_NODE", 0))
    local_device_count = int(os.getenv("PADDLE_LOCAL_SIZE"))
    for filename, keys in file_keyname_mappings.items():
        machine = file_machine_mappings[filename][0]
        is_src = (global_rank // local_device_count) == machine
        for i, key in enumerate(keys):
            if is_src and local_rank == i % local_device_count:
                send_table[key] = global_rank
    dispatch_list = []
    dist.all_gather_object(dispatch_list, send_table)
    send_table = {}
    for dl in dispatch_list:
        send_table.update(dl)
    return send_table


def distributed_send_recv(
    config,
    state_dict,
    tp_actions,
    send_table,
    recv_table,
    resume_from_checkpoint,
    file_keyname_mappings,
    file_machine_mappings,
):

    local_device_count = int(os.getenv("PADDLE_LOCAL_SIZE"))
    global_rank = dist.get_rank()
    for filename in file_keyname_mappings.keys():
        machine = file_machine_mappings[filename][0]
        is_src = global_rank // local_device_count == machine
        if is_src:
            f = safe_open(os.path.join(resume_from_checkpoint, filename), framework="np")

        for key in file_keyname_mappings[filename]:
            recv_info = recv_table[key]
            recv_ranklist = [a for (a, b) in recv_info]
            if is_src and global_rank == send_table[key]:
                py_safe_slice_ = f.get_slice(key)
                # send
                if key in tp_actions:
                    weight = tp_actions[key](py_safe_slice_)
                    # copy weight to GPU
                    for j in range(len(weight)):
                        with device_guard():
                            weight[j] = paddle.Tensor(weight[j], zero_copy=True)
                        weight[j] = weight[j]._copy_to(paddle.framework._current_expected_place(), False)

                    for recv_rank, split_index in recv_info:
                        if recv_rank == global_rank:
                            state_dict[key] = weight[split_index]
                        else:
                            dist.stream.send(weight[split_index], dst=recv_rank)
                else:
                    # no need to tp split
                    weight = py_safe_slice_[:]
                    with device_guard():
                        weight = paddle.Tensor(weight, zero_copy=True)
                    weight = weight._copy_to(paddle.framework._current_expected_place(), False)
                    for recv_rank, _ in recv_info:
                        if recv_rank == global_rank:
                            state_dict[key] = weight
                        else:
                            dist.stream.send(weight, dst=recv_rank)

            if global_rank != send_table[key] and global_rank in recv_ranklist:
                dist.stream.recv(state_dict[key], src=send_table[key])

        if is_src:
            f.__exit__(None, None, None)

    return state_dict


def get_sharded_file_name(args, file_name, is_optimizer=False):
    if not is_optimizer:
        shard_file = file_name.replace(
            ".pdparams",
            f"-{args.logical_process_index + 1:05d}-of-{args.world_size//args.dataset_world_size:05d}.pdparams",
        )
        shard_file = shard_file.replace(
            ".safetensors",
            f"-{args.logical_process_index + 1:05d}-of-{args.world_size//args.dataset_world_size:05d}.safetensors",
        )
    else:
        hcg = fleet.get_hybrid_communicate_group()
        dp_group = hcg.get_data_parallel_group()
        shard_file = file_name.replace(
            ".pdparams", f"-{args.logical_process_index + 1:05d}-of-{args.world_size//dp_group.nranks:05d}.pdparams"
        )
        shard_file = shard_file.replace(
            ".safetensors",
            f"-{args.logical_process_index + 1:05d}-of-{args.world_size//dp_group.nranks:05d}.safetensors",
        )
        shard_file = shard_file.replace(
            ".pdopt", f"-{args.logical_process_index + 1:05d}-of-{args.world_size//dp_group.nranks:05d}.pdopt"
        )
    return shard_file


def get_sharded_index(
    index_file_list,
    total_size_list,
):
    # save index json file
    local_rank = int(os.getenv("PADDLE_RANK_IN_NODE", 0))
    if local_rank == 0:
        sharded_index_json = {}

        sharded_index_json["metadata"] = {"total_size": sum(total_size_list)}

        weight_map = {}
        for i, index_file in enumerate(index_file_list):
            weight_map.update(index_file_list[i])

        sharded_index_json["weight_map"] = weight_map
        return sharded_index_json

    return None


def reduce_master_weights_status(has_master_weights=False):
    data = paddle.to_tensor([has_master_weights], dtype="int32")

    hcg = fleet.get_hybrid_communicate_group()
    tp_group = hcg.get_model_parallel_group()
    pp_group = hcg.get_pipe_parallel_group()
    sharding_group = hcg.get_sharding_parallel_group()

    if tp_group.nranks > 1:
        dist.all_reduce(data, op=dist.ReduceOp.SUM, group=tp_group)
    if pp_group.nranks > 1:
        dist.all_reduce(data, op=dist.ReduceOp.SUM, group=pp_group)
    if sharding_group.nranks > 1:
        dist.all_reduce(data, op=dist.ReduceOp.SUM, group=sharding_group)

    return data.item() > 0


def gather_sharded_object(index_file, total_size, is_optimizer=False):

    index_file_list, total_size_list = [], []

    hcg = fleet.get_hybrid_communicate_group()
    tp_group = hcg.get_model_parallel_group()
    pp_group = hcg.get_pipe_parallel_group()

    logger.info(
        f"Unified checkpoint: generating sharded_index json files for {'optimizer or master weight' if is_optimizer else 'model weight'}."
    )

    if tp_group.nranks > 1:
        dist.all_gather_object(index_file_list, index_file, tp_group)
        dist.all_gather_object(total_size_list, total_size, tp_group)
    if pp_group.nranks > 1:
        pp_index_file_list = []
        pp_total_size_list = []
        dist.all_gather_object(
            pp_index_file_list, index_file_list if len(index_file_list) > 0 else index_file, pp_group
        )
        dist.all_gather_object(
            pp_total_size_list, total_size_list if len(total_size_list) > 0 else total_size, pp_group
        )
        index_file_list = pp_index_file_list
        total_size_list = pp_total_size_list

    index_file_list = flatten_list(index_file_list)
    total_size_list = flatten_list(total_size_list)

    # for pure sharding
    if len(index_file_list) == 0 and len(total_size_list) == 0:
        index_file_list = [index_file]
        total_size_list = [total_size]
    if is_optimizer:
        sharding_group = hcg.get_sharding_parallel_group()
        if sharding_group.nranks > 1:
            sharding_index_file_list = []
            sharding_total_size_list = []
            dist.all_gather_object(sharding_index_file_list, index_file_list, sharding_group)
            dist.all_gather_object(sharding_total_size_list, total_size_list, sharding_group)
            index_file_list = flatten_list(sharding_index_file_list)
            total_size_list = flatten_list(sharding_total_size_list)

    return index_file_list, total_size_list


def generate_base_static_name(vname):
    # return base static name and specific type name, like [embedding_0.w_0, moment1_0]
    if FP32_MASTER in vname:
        vname = vname.split("_" + FP32_MASTER + "_")
        return vname[0], vname[1]
    else:
        vname = vname.split(".")
        a = vname[0] + "." + vname[1][:3]
        b = vname[1][4:]
        return a, b


def filter_params(model_to_save, state_dict, is_optimizer=False):
    hcg = fleet.get_hybrid_communicate_group()
    tp_group = hcg.get_model_parallel_group()

    tp_size = tp_group.nranks
    tp_rank = tp_group.rank

    # for pure sharding or pure pp
    if tp_size <= 1:
        return [list(state_dict.keys())]

    filter_tensor_list = [[] for i in range(tp_size)]

    if tp_rank == 0:
        tensor_bytes_dict = {}
        model_state_dict = get_expected_state_dict(model_to_save)
        for (k, v) in state_dict.items():
            model_v = model_state_dict[k.split("/")[0]] if is_optimizer else v
            if hasattr(model_v, "is_distributed") and model_v.is_distributed:
                tensor_bytes_dict[k] = v.numel().item() * tp_size * dtype_byte_size(v.dtype)
            else:
                tensor_bytes_dict[k] = v.numel().item() * dtype_byte_size(v.dtype)

        filter_tensor_list = []
        current_block = []
        current_block_size = 0
        total_size = 0

        max_shard_size = (sum(tensor_bytes_dict.values()) + tp_size - 1) // tp_size

        for index, (key, weight_size) in enumerate(tensor_bytes_dict.items()):
            # If this weight is going to tip up over the maximal size, we split.
            # if current_block_size + weight_size > max_shard_size:
            if total_size + weight_size > max_shard_size * (len(filter_tensor_list) + 1) or (
                len(tensor_bytes_dict) - index < (tp_size - len(filter_tensor_list))
            ):
                # fix if the first param is large than max_shard_size
                if len(current_block) > 0:
                    filter_tensor_list.append(current_block)
                current_block = []
                current_block_size = 0

            current_block.append(key)
            current_block_size += weight_size
            total_size += weight_size

        filter_tensor_list.append(current_block)
        if len(filter_tensor_list) < tp_size:
            filter_tensor_list.extend([[] for i in range(tp_size - len(filter_tensor_list))])

    dist.broadcast_object_list(
        filter_tensor_list,
        src=hcg.get_model_parallel_group_src_rank(),
        group=tp_group,
    )

    return filter_tensor_list


def merge_large_tensor_parallel(tensor, tp_group, tp_action, dst_rank, is_dst):
    num_rows = tensor.shape[0]
    num_splits = 4
    parts = np.array_split(np.arange(num_rows), num_splits)
    splits = [len(part) for part in parts]
    split_parts = np.insert(np.cumsum(splits), 0, 0)
    split_tensors = []
    for i in range(num_splits):
        if get_env_device() == "xpu":
            ret = distributed_allgather(tensor[split_parts[i] : split_parts[i + 1], :], group=tp_group, offload=False)
        else:
            ret = distributed_gather(
                tensor[split_parts[i] : split_parts[i + 1], :], dst=dst_rank, group=tp_group, offload=False
            )
        # Copy to CPUPlace temporarily, may lower speed.
        if ret is not None:
            ret = [t.cpu() for t in ret]
        split_tensors.append(ret)
    concat_tensors = []
    if is_dst:
        for i in range(tp_group.nranks):
            tmp = []
            for j in range(num_splits):
                tmp.append(split_tensors[j][i])
            concat_tensors.append(paddle.concat(tmp))
        tensor = tp_action(concat_tensors)
    else:
        tensor = None
    return tensor


def merge_tensor_parallel_with_shard(state_dict, tp_actions, all_filter_keys):
    hcg = fleet.get_hybrid_communicate_group()
    tp_group = hcg.get_model_parallel_group()
    tp_rank = tp_group.rank

    # filter actions for pipeline mode
    if hcg.get_pipe_parallel_group().nranks > 1:
        filter_keys = set([y for x in all_filter_keys for y in x])
        for key in list(tp_actions.keys()):
            if key not in filter_keys:
                tp_actions.pop(key)

    state_dict_to_save = {}
    max_key_len = max([len(_) for _ in all_filter_keys])
    for i in range(max_key_len):
        for j, filter_keys in enumerate(all_filter_keys):
            is_dst = tp_rank == j
            if i > len(filter_keys) - 1:
                continue
            key = filter_keys[i]
            tensor = state_dict[key]
            if key in tp_actions:
                # Get tensor size
                tensor_bytes = tensor.numel().item() * dtype_byte_size(tensor.dtype) * tp_group.nranks
                if tensor_bytes >= 5 * 1024 * 1024 * 1024:  # temporarily set 5GB as threshold
                    tensor = merge_large_tensor_parallel(tensor, tp_group, tp_actions[key], j, is_dst)
                else:
                    if get_env_device() == "xpu":
                        ret = distributed_allgather(tensor, group=tp_group, offload=False)
                    else:
                        ret = distributed_gather(tensor, dst=j, group=tp_group, offload=False)
                    action = tp_actions.pop(key)
                    tensor = action(ret) if is_dst else None
            else:
                if is_dst:
                    tensor = tensor._copy_to(DEST_PLACE, False) if tensor.place.is_cpu_place() else tensor
                else:
                    tensor = None

            if is_dst:
                state_dict_to_save[key] = tensor

    if len(tp_actions) > 0:
        for x in tp_actions.keys():
            logger.warning(f"key <{x}> need to merge tensor parallel but we can't find in model state.")

    return state_dict_to_save


def merge_tensor_parallel_for_optimizer(state_dict, tp_actions, all_filter_keys):
    # Core function for UC
    hcg = fleet.get_hybrid_communicate_group()
    tp_group = hcg.get_model_parallel_group()
    tp_rank = tp_group.rank

    state_dict_to_save = {}
    max_key_len = max([len(_) for _ in all_filter_keys])
    for i in range(max_key_len):
        for j, filter_keys in enumerate(all_filter_keys):
            is_dst = tp_rank == j
            if i > len(filter_keys) - 1:
                continue
            # get base model key
            model_key = filter_keys[i].split("/")[0]
            tensor = state_dict[filter_keys[i]]
            if model_key in tp_actions:
                # for example: beta1, beta2
                if tensor.numel().item() == 1:
                    if is_dst:
                        tensor = tensor._copy_to(DEST_PLACE, False) if not tensor.place.is_cpu_place() else tensor
                    else:
                        tensor = None
                else:
                    # Get tensor size
                    tensor_bytes = tensor.numel().item() * dtype_byte_size(tensor.dtype) * tp_group.nranks
                    if tensor_bytes >= 5 * 1024 * 1024 * 1024:  # temporarily set 5GB as threshold
                        tensor = merge_large_tensor_parallel(tensor, tp_group, tp_actions[model_key], j, is_dst)
                    else:
                        if get_env_device() == "xpu":
                            ret = distributed_allgather(tensor, group=tp_group, offload=False)
                        else:
                            ret = distributed_gather(tensor, dst=j, group=tp_group, offload=False)
                        action = tp_actions[model_key]
                        tensor = action(ret) if is_dst else None
            else:
                if is_dst:
                    tensor = tensor._copy_to(DEST_PLACE, False) if not tensor.place.is_cpu_place() else tensor
                else:
                    tensor = None

            if is_dst:
                state_dict_to_save[filter_keys[i]] = tensor

    return state_dict_to_save


def get_optimizer_shard_files(optimizer_path, index_filename):
    """
    For a given model:
    - download and cache all the shards of a sharded checkpoint if `pretrained_model_name_or_path` is a model ID on the
      Hub
    - returns the list of paths to all the shards, as well as some metadata.
    For the description of each arg, see [`PretrainedModel.from_pretrained`]. `index_filename` is the full path to the
    index (downloaded and cached if `pretrained_model_name_or_path` is a model ID on the Hub).
    """

    import json

    if not os.path.isfile(index_filename):
        raise ValueError(f"Can't find a optimizer index ({index_filename}) in {optimizer_path}.")

    with open(index_filename, "r") as f:
        index = json.loads(f.read())

    shard_filenames = sorted(set(index["weight_map"].values()))
    sharded_metadata = index["metadata"]
    sharded_metadata["all_optimizer_keys"] = list(index["weight_map"].keys())
    sharded_metadata["weight_map"] = index["weight_map"].copy()
    sharded_metadata["master_weights"] = index.get("master_weights", False)

    file_map = {file: set() for file in shard_filenames}
    for weight, file in index["weight_map"].items():
        file_map[file].add(weight)

    sharded_metadata["file_map"] = file_map

    # First, let's deal with local folder.
    # TODO: if optimizer_path is a folder, we should check if the optimizer is already cached or not.
    if os.path.isdir(optimizer_path):
        shard_filenames = [os.path.join(optimizer_path, f) for f in shard_filenames]
        return shard_filenames, sharded_metadata


def get_expected_keys(sharded_metadata, model, optimizer):
    hcg = fleet.get_hybrid_communicate_group()
    sharding_group = hcg.get_sharding_parallel_group()
    sharding_rank = sharding_group.rank
    in_sharding_parallel_model = sharding_group.nranks > 1
    if in_sharding_parallel_model:
        params2rank = optimizer._param2rank

    struct2static_name_mappings = {k: v.name for k, v in get_expected_state_dict(model).items()}

    expected_keys = []
    for key in list(sharded_metadata["all_optimizer_keys"]):
        key_name = key.split("/")[0]
        static_name = struct2static_name_mappings.get(key_name, None)

        if in_sharding_parallel_model:
            params_rank = params2rank.get(static_name, None)
            if params_rank == sharding_rank:
                expected_keys.append(key)
        else:
            if static_name is not None:
                expected_keys.append(key)
    expected_keys = set(expected_keys)

    loaded_keys = sharded_metadata["all_optimizer_keys"]
    missing_keys = expected_keys - set(loaded_keys)
    if len(missing_keys) > 0:
        raise ValueError(f"optimizer missing weights keys: {missing_keys}")

    return expected_keys


def mapping_optimizer_tp_actions(tp_actions, optimizer_loaded_keys):
    """# convert param.name to
    param.key/moment1_0
    or param.key/beta1_XXX
    or param.key/beta2_XXX
    Args:
        tp_actions (dict): dictionay of tensor parallel actions {key: action}
        optimizer_loaded_keys (list or set): [param.key1/moment1_0, param.key2/beta1_XXX, param.key3/beta2_XXX]
    Returns:
        dict: new dictionay of tensor parallel actions {key: action}
    """
    new_actions = {}
    for key in optimizer_loaded_keys:
        key_base, typename = key.split("/")
        if typename in optimizer_non_scaler_name and key_base in tp_actions:
            new_actions[key] = tp_actions[key_base]
    return new_actions


def flatten_list(nested_list):
    flattened_list = []
    for item in nested_list:
        if isinstance(item, list):
            flattened_list.extend(flatten_list(item))
        else:
            flattened_list.append(item)
    return flattened_list


def select_model_weight_index(args, model, resume_from_checkpoint, safe_serialization, local=True):
    """
    try select model weight index from model weight or master weight index.
    """

    # find model weight index file
    if isinstance(model, LoRAModel) or isinstance(model, PrefixModelForCausalLM):
        index_filename = SAFE_PEFT_WEIGHTS_INDEX_NAME if safe_serialization else PADDLE_PEFT_WEIGHTS_INDEX_NAME
    else:
        index_filename = SAFE_WEIGHTS_INDEX_NAME if safe_serialization else PADDLE_WEIGHTS_INDEX_NAME

    index_filename_path = os.path.join(resume_from_checkpoint, index_filename)
    identify_func = os.path.isfile if local else distributed_isfile

    if identify_func(index_filename_path):
        return index_filename
    else:
        index_filename = PADDLE_MASTER_WEIGHTS_INDEX_NAME if not safe_serialization else SAFE_MASTER_WEIGHTS_INDEX_NAME
        index_filename_path = os.path.join(resume_from_checkpoint, index_filename)

        if identify_func(index_filename_path):
            return index_filename
        else:
            raise ValueError("Can't find a valid unified model or master weight checkpoint to load.")


def update_master_weight_status(args, optimizer, has_master_weight, safe_serialization):
    if is_need_master_weight(optimizer, is_fp16_or_bp16=(args.fp16 or args.bf16)):
        if not has_master_weight:
            if UnifiedCheckpointOption.MASTER_WEIGHT_COMPATIBLE.value in args.unified_checkpoint_config:
                index_filename_master_weights = (
                    PADDLE_WEIGHTS_INDEX_NAME if not safe_serialization else SAFE_WEIGHTS_INDEX_NAME
                )
                has_master_weight = True
                logger.warning(
                    "The unified checkpoint does not contain master weight, "
                    "the model weight will be loaded as master weight."
                )
            else:
                raise ValueError(
                    "Can't find a valid unified master weight checkpoint,"
                    f"add '{UnifiedCheckpointOption.MASTER_WEIGHT_COMPATIBLE.value}' into 'unified_checkpoint_config' to "
                    "load model checkpoint as master weight"
                )
        else:
            has_master_weight = True
            index_filename_master_weights = (
                PADDLE_MASTER_WEIGHTS_INDEX_NAME if not safe_serialization else SAFE_MASTER_WEIGHTS_INDEX_NAME
            )
            if UnifiedCheckpointOption.SKIP_SAVE_MODEL_WEIGHT.value in args.unified_checkpoint_config:
                index_filename_master_weights = (
                    PADDLE_WEIGHTS_INDEX_NAME if not safe_serialization else SAFE_WEIGHTS_INDEX_NAME
                )
    else:
        has_master_weight = False
        index_filename_master_weights = None

    return has_master_weight, index_filename_master_weights


def unwrap_optimizer(optimizer):
    while hasattr(optimizer, "_inner_opt") or hasattr(optimizer, "_optim"):
        if hasattr(optimizer, "_inner_opt"):
            optimizer = optimizer._inner_opt
        if hasattr(optimizer, "_optim"):
            optimizer = optimizer._optim

    return optimizer


def is_need_master_weight(optimizer, is_fp16_or_bp16):
    optimizer = unwrap_optimizer(optimizer)
    if hasattr(optimizer, "_multi_precision"):
        return optimizer._multi_precision and is_fp16_or_bp16
    else:
        return False<|MERGE_RESOLUTION|>--- conflicted
+++ resolved
@@ -140,9 +140,6 @@
         self._shared_save_master_weight_flag = None
         self._shared_save_optimizer_flag = None
 
-<<<<<<< HEAD
-    def _file_save_async_or_sync(self, state_dict, path, saved_signal_path=None, is_sync=False, type="model_weight"):
-=======
         if "async_save" in self.args.unified_checkpoint_config or self.args.use_async_save:
             self._lock = multiprocessing.Lock()
             self._shared_save_model_path = multiprocessing.Array("c", 100000)
@@ -156,7 +153,6 @@
     def _file_save_async_or_sync(
         self, state_dict, path, saved_signal_path=None, is_sync=True, state_dict_type="model_weight"
     ):
->>>>>>> 5740b6a4
         if is_sync:
             for k in list(state_dict.keys()):
                 if isinstance(state_dict[k], paddle.Tensor):
@@ -237,51 +233,10 @@
             self._reset_and_update(shared_save_path, path)
             self._reset_and_update(self._shared_signal_path, saved_signal_path)
             _traverse_copy_to_shm(state_dict, meta_dict, shm_state_dict.buf)
-<<<<<<< HEAD
-            ctx = multiprocessing.get_context("spawn")
-            p = ctx.Process(
-                target=self._save_file_async_in_process, args=(meta_dict, shm_state_dict.name, path, saved_signal_path, type)
-            )
-            logger.info(f"Start to async save {path}")
-            p.start()
-            async_save_queue.append(p)
-
-    def _save_file_async_in_process(self, meta_dict, shm_name, path, saved_signal_path, type):
-        quant = True
-        shm = shared_memory.SharedMemory(name=shm_name)
-        state_dict = _read_state_dict_from_shm(meta_dict, shm)  # numpy array
-
-        if quant and type == "optimizer_weight":
-            codebook_dict = {}
-            opt_keys = state_dict.keys()
-            for k in opt_keys:
-                is_momentum = k.endswith("moment1_0")
-                quant_weight, codebook = qdq_weight(state_dict[k], quant_bit=8)
-                if not is_momentum:
-                    peek_dequant, _ = qdq_weight(codebook, scales=quant_weight, quant_bit=8, dequant=True)
-                    nonzero_mask = state_dict[k] != 0.0
-                    # outlier flag
-                    has_outlier = not np.all(peek_dequant[nonzero_mask] != 0.0)
-                    if has_outlier:
-                        quant_weight = state_dict[k].astype(np.float16)
-                print(f'{k}: {state_dict[k].dtype}')
-                state_dict[k] = quant_weight
-                codebook_dict[k + '_codebook'] = codebook
-
-            state_dict.update(codebook_dict)
-
-        safe_save_file(state_dict, path, {"format": "np"})
-        with open(saved_signal_path, mode="a+") as f:
-            f.write(time.strftime("%Y-%m-%d %H:%M:%S", time.localtime(time.time())))
-            f.write("\n")
-        del state_dict
-=======
-            with self._lock:
-                shared_save_flag[0] = 1
-
     def _save_file_async_in_process(
         self, meta_dict, shm_name, shared_save_flag, shared_save_path, shared_signal_path, lock
     ):
+        quant = True
         shm = shared_memory.SharedMemory(name=shm_name)
         while True:
             flag_value = shared_save_flag[0]  # if process uses `spawn`, cannot read this value.
@@ -294,6 +249,24 @@
                 saved_signal_path = shared_signal_path[:].decode("utf-8").rstrip("\x00")
                 logger.info(f"Start to async save {path}")
                 state_dict = _read_state_dict_from_shm(meta_dict, shm)  # numpy array
+                if quant and type == "optimizer_weight":
+                    codebook_dict = {}
+                    opt_keys = state_dict.keys()
+                    for k in opt_keys:
+                        is_momentum = k.endswith("moment1_0")
+                        quant_weight, codebook = qdq_weight(state_dict[k], quant_bit=8)
+                        if not is_momentum:
+                            peek_dequant, _ = qdq_weight(codebook, scales=quant_weight, quant_bit=8, dequant=True)
+                            nonzero_mask = state_dict[k] != 0.0
+                            # outlier flag
+                            has_outlier = not np.all(peek_dequant[nonzero_mask] != 0.0)
+                            if has_outlier:
+                                quant_weight = state_dict[k].astype(np.float16)
+                        print(f'{k}: {state_dict[k].dtype}')
+                        state_dict[k] = quant_weight
+                        codebook_dict[k + '_codebook'] = codebook
+
+                    state_dict.update(codebook_dict)
                 safe_save_file(state_dict, path, {"format": "np"})
                 del state_dict
                 with open(saved_signal_path, mode="a+") as f:
@@ -302,7 +275,6 @@
                 with lock:
                     shared_save_flag[0] = 0
             time.sleep(0.5)
->>>>>>> 5740b6a4
         shm.close()
 
     def _reset_and_update(self, shared_array, new_value):
@@ -742,9 +714,6 @@
             )
 
     def unlink_shared_memory(self):
-<<<<<<< HEAD
-        clear_async_save_task_queue()
-=======
         if not ("async_save" in self.args.unified_checkpoint_config and self.args.use_async_save):
             return
 
@@ -761,7 +730,6 @@
                 time.sleep(0.5)
             self._shared_save_optimizer_flag[0] = -1
 
->>>>>>> 5740b6a4
         if self._shm_model_weight is not None:
             self._shm_model_weight.close()
             self._shm_model_weight.unlink()
@@ -1394,18 +1362,6 @@
     elif isinstance(model_to_save, PrefixModelForCausalLM):
         state_dict = model_to_save.prefix_encoder.state_dict()
 
-<<<<<<< HEAD
-    if(
-        hasattr(model_to_save.config, "tie_word_embeddings")
-        and model_to_save.config.tie_word_embeddings
-        and hasattr(model_to_save, "_tied_weights_keys")
-        and model_to_save._tied_weights_keys is not None
-    ):
-            for key in model_to_save._tied_weights_keys:
-                if key in state_dict:
-                    state_dict.pop(key)
-=======
->>>>>>> 5740b6a4
     return state_dict
 
 
