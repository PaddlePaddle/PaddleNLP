--- conflicted
+++ resolved
@@ -24,11 +24,8 @@
 from paddle.distributed import fleet
 from tqdm.auto import tqdm
 
-<<<<<<< HEAD
 from paddlenlp.peft import LoRAModel, PrefixModelForCausalLM
-=======
 from paddlenlp.trainer.trainer_utils import ExplicitEnum
->>>>>>> 6e9d4657
 from paddlenlp.trainer.utils.helper import distributed_file, distributed_isfile
 from paddlenlp.transformers.model_utils import (
     PretrainedModel,
@@ -161,7 +158,7 @@
                     model_to_save.head_dim,
                 ]
             )
-            past_key_value = paddle.transponse(past_key_value, perm=[2, 1, 3, 0, 4]).cpu().numpy()
+            past_key_value = paddle.transpose(past_key_value, perm=[2, 1, 3, 0, 4]).cpu().numpy()
             model_to_save.prefix_config.save_pretrained(save_directory)
             np.save(os.path.join(save_directory, PAST_KEY_VALUES_FILE_NAME), past_key_value)
 
