--- conflicted
+++ resolved
@@ -52,13 +52,8 @@
 PADDLE_OPTIMIZER_INDEX_NAME = "optimizer.pdopt.index.json"
 SAFE_OPTIMIZER_NAME = "optimizer.safetensors"
 SAFE_OPTIMIZER_INDEX_NAME = "optimizer.safetensors.index.json"
-<<<<<<< HEAD
-PADDLE_MASTER_WEIGHTS_NAME = "master_weights.pdopt"
-PADDLE_MASTER_WEIGHTS_INDEX_NAME = "master_weights.pdopt.index.json"
-=======
 PADDLE_MASTER_WEIGHTS_NAME = "master_weights.pdparams"
 PADDLE_MASTER_WEIGHTS_INDEX_NAME = "master_weights.pdparams.index.json"
->>>>>>> d148cfee
 SAFE_MASTER_WEIGHTS_NAME = "master_weights.safetensors"
 SAFE_MASTER_WEIGHTS_INDEX_NAME = "master_weights.safetensors.index.json"
 
@@ -247,7 +242,6 @@
     for key, weight in state_dict.items():
         index_weight_file[key] = shard_file
         total_size += weight.numel().item() * dtype_byte_size(weight.dtype)
-<<<<<<< HEAD
 
     index_file_list, total_size_list = gather_sharded_object(index_weight_file, total_size)
     sharded_index = get_sharded_index(
@@ -403,8 +397,8 @@
                 pre_tensor_parallel_split = True
                 assert loaded_keys is not None, "loaded_keys is not None."
                 tp_actions = model.get_tensor_parallel_convert_actions(model.config, model_keys, ignore_error=True)
-                if not is_master_weight:
-                    tp_actions = mapping_optimizer_tp_actions(tp_actions, loaded_keys)
+                # if not is_master_weight: # TODO
+                #     tp_actions = mapping_optimizer_tp_actions(tp_actions, loaded_keys)
 
             # Here we use expected_keys to optimize weights loading for pipeline model. Only works for safetensors
             state_dict = load_state_dict(shard_file, tp_actions if pre_tensor_parallel_split else None, expected_keys)
@@ -442,225 +436,6 @@
             returned_optim_state_dict["master_weights"][static_name].name = static_name
 
     return returned_optim_state_dict
-
-
-def unified_optimizer_into_shards(
-    args,
-    model,
-    optimizer,
-    safe_serialization=False,
-):
-    """Get optimizer state dict and master weight state dict.
-
-    Args:
-        optimizer (Optimizer): optimizer to save.
-        safe_serialization (bool, optional): safe serialization using safetensors. Defaults to False.
-    """
-    optim_state_dict = nested_copy(optimizer.state_dict())
-    master_weights = None
-    if "master_weights" in optim_state_dict.keys():
-        master_weights = optim_state_dict["master_weights"]
-        optim_state_dict.pop("master_weights")
-    optim_state_dict.pop("LR_Scheduler")
-
-    # get optimizer param mappings
-    static2struct_name_mappings = {}
-    for k, v in model.state_dict().items():
-        static2struct_name_mappings[v.name] = k
-
-    # rename optimizer param
-    for key in list(optim_state_dict.keys()):
-        static_name, type_name = generate_base_static_name(key)
-        new_name = static2struct_name_mappings[static_name] + "/" + type_name
-        optim_state_dict[new_name] = optim_state_dict.pop(key)
-    if master_weights is not None:
-        for key in list(master_weights.keys()):
-            master_weights[static2struct_name_mappings[key]] = master_weights.pop(key)
-
-    # filter optimizer param
-    if master_weights is not None:
-        filter_master_keys = filter_params(model, master_weights, is_optimizer=True)
-    filter_optim_keys = filter_params(model, optim_state_dict, is_optimizer=True)
-
-    tp_group = fleet.get_hybrid_communicate_group().get_model_parallel_group()
-    tp_size = tp_group.nranks
-
-    if tp_size > 1:
-        optim_state_dict = merge_tensor_parallel_for_optimizer(
-            model,
-            optim_state_dict,
-            model.config,
-            filter_optim_keys,
-        )
-        if master_weights is not None:
-            master_weights = merge_tensor_parallel_for_optimizer(
-                model,
-                master_weights,
-                model.config,
-                filter_master_keys,
-            )
-
-    # build index json file
-    index_optimizer_file, index_master_weight_file = {}, {}
-    total_optim_size, total_master_weight_size = 0, 0
-    optimizer_name = SAFE_OPTIMIZER_NAME if safe_serialization else PADDLE_OPTIMIZER_NAME
-    master_weights_name = SAFE_MASTER_WEIGHTS_NAME if safe_serialization else PADDLE_MASTER_WEIGHTS_NAME
-    shard_optimizer_file = get_sharded_file_name(args, optimizer_name)
-    shard_master_weight_file = get_sharded_file_name(args, master_weights_name)
-
-    for key, weight in optim_state_dict.items():
-        index_optimizer_file[key] = shard_optimizer_file
-        total_optim_size += weight.numel().item() * dtype_byte_size(weight.dtype)
-
-    if master_weights is not None:
-        for key, weight in master_weights.items():
-            index_master_weight_file[key] = shard_master_weight_file
-            total_master_weight_size += weight.numel().item() * dtype_byte_size(weight.dtype)
-
-    index_optimizer_filelist, total_optim_size_list = gather_sharded_object(index_optimizer_file, total_optim_size)
-    sharded_optim_index = get_sharded_index(index_optimizer_filelist, total_optim_size_list)
-    if master_weights is not None:
-        index_master_weight_filelist, total_master_weight_size_list = gather_sharded_object(
-            index_master_weight_file, total_master_weight_size
-        )
-        sharded_master_weight_index = get_sharded_index(index_master_weight_filelist, total_master_weight_size_list)
-
-    if sharded_optim_index is not None and master_weights is not None:
-        sharded_optim_index["master_weights"] = True
-
-    if master_weights is None:
-        return (optim_state_dict, shard_optimizer_file, sharded_optim_index)
-    else:
-        return (optim_state_dict, shard_optimizer_file, sharded_optim_index), (
-            master_weights,
-            shard_master_weight_file,
-            sharded_master_weight_index,
-        )
-
-
-def get_sharded_file_name(args, file_name):
-    # TODO: fix process_index
-    shard_file = file_name.replace(
-        ".pdparams", f"-{args.process_index + 1:05d}-of-{args.world_size//args.dataset_world_size:05d}.pdparams"
-    )
-    shard_file = shard_file.replace(
-        ".safetensors", f"-{args.process_index + 1:05d}-of-{args.world_size//args.dataset_world_size:05d}.safetensors"
-    )
-    shard_file = shard_file.replace(
-        ".pdopt", f"-{args.process_index + 1:05d}-of-{args.world_size//args.dataset_world_size:05d}.pdopt"
-    )
-    return shard_file
-
-
-def get_sharded_index(
-    index_file_list,
-    total_size_list,
-):
-    # save index json file
-    local_rank = int(os.getenv("PADDLE_RANK_IN_NODE", 0))
-    if local_rank == 0:
-        sharded_index_json = {}
-
-        sharded_index_json["metadata"] = {"total_size": sum(total_size_list)}
-
-        weight_map = {}
-        for i, index_file in enumerate(index_file_list):
-            weight_map.update(index_file_list[i])
-
-        sharded_index_json["weight_map"] = weight_map
-        return sharded_index_json
-
-    return None
-
-
-def gather_sharded_object(index_file, total_size):
-
-    index_file_list, total_size_list = [], []
-
-    hcg = fleet.get_hybrid_communicate_group()
-    tp_group = hcg.get_model_parallel_group()
-    pp_group = hcg.get_pipe_parallel_group()
-
-    logger.info("Unified checkpoint generating sharded_index json files.")
-
-    if tp_group.nranks > 1:
-        paddle.distributed.all_gather_object(index_file_list, index_file, tp_group)
-        paddle.distributed.all_gather_object(total_size_list, total_size, tp_group)
-    if pp_group.nranks > 1:
-        pp_index_file_list = []
-        pp_total_size_list = []
-        paddle.distributed.all_gather_object(
-            pp_index_file_list, index_file_list if len(index_file_list) > 0 else index_file, pp_group
-=======
-
-    index_file_list, total_size_list = gather_sharded_object(index_weight_file, total_size)
-    sharded_index = get_sharded_index(
-        index_file_list,
-        total_size_list,
-    )
-
-    return state_dict, config_to_save, shard_file, sharded_index
-
-
-def save_unified_optimizer(args, model, optimizer, output_dir, safe_serialization=False):
-    """save unified optimizer
-
-    Args:
-        args (TrainingArguments): Training Arguments
-        optimizer (Optimizer): optimizer to save
-        output_dir (str): Save directory.
-        safe_serialization (bool, optional): Whether to use safetensors. Defaults to False.
-
-    """
-    # Split into naive optimizer params and master weights.
-    results = unified_optimizer_into_shards(args, model, optimizer, safe_serialization=safe_serialization)
-    master_weight_state_dict = None
-    if len(results) == 1:
-        optim_state_dict, shard_optim_file, sharded_optim_index = results
-    else:
-        optim_state_dict, shard_optim_file, sharded_optim_index = results[0]
-        master_weight_state_dict, shard_master_weight_file, sharded_master_weight_index = results[1]
-
-    save_directory = output_dir
-    os.makedirs(save_directory, exist_ok=True)
-
-    if safe_serialization:
-        for k in list(optim_state_dict.keys()):
-            if isinstance(optim_state_dict[k], paddle.Tensor):
-                optim_state_dict[k] = optim_state_dict.pop(k).cpu().numpy()
-        safe_save_file(optim_state_dict, os.path.join(save_directory, shard_optim_file), metadata={"format": "np"})
-        if master_weight_state_dict is not None:
-            for k in list(master_weight_state_dict.keys()):
-                if isinstance(master_weight_state_dict[k], paddle.Tensor):
-                    master_weight_state_dict[k] = master_weight_state_dict.pop(k).cpu().numpy()
-            safe_save_file(
-                master_weight_state_dict,
-                os.path.join(save_directory, shard_master_weight_file),
-                metadata={"format": "np"},
-            )
-    else:
-        paddle.save(optim_state_dict, os.path.join(save_directory, shard_optim_file))
-        if master_weight_state_dict is not None:
-            paddle.save(master_weight_state_dict, os.path.join(save_directory, shard_master_weight_file))
-
-    if sharded_optim_index is not None:
-        if not safe_serialization:
-            path = os.path.join(output_dir, PADDLE_OPTIMIZER_INDEX_NAME)
-            master_path = os.path.join(output_dir, PADDLE_MASTER_WEIGHTS_INDEX_NAME)
-        else:
-            path = os.path.join(output_dir, SAFE_OPTIMIZER_INDEX_NAME)
-            master_path = os.path.join(output_dir, SAFE_MASTER_WEIGHTS_INDEX_NAME)
-
-        with open(path, "w") as f:
-            json.dump(sharded_optim_index, f, indent=4)
-
-        if master_weight_state_dict is not None:
-            with open(master_path, "w") as f:
-                json.dump(sharded_master_weight_index, f, indent=4)
-
-
-def load_unified_optimizer():
-    pass
 
 
 def unified_optimizer_into_shards(
@@ -714,7 +489,6 @@
                 model_keys.append(base_model_key)
         tp_actions = model.get_tensor_parallel_convert_actions(
             model.config, model_keys, is_split=False, ignore_error=True
->>>>>>> d148cfee
         )
         optim_state_dict = merge_tensor_parallel_for_optimizer(
             optim_state_dict,
@@ -728,15 +502,6 @@
                 filter_master_keys,
             )
 
-<<<<<<< HEAD
-    # for pure sharding
-    if len(index_file_list) == 0 and len(total_size_list) == 0:
-        index_file_list = [index_file]
-        total_size_list = [total_size]
-
-    return index_file_list, total_size_list
-
-=======
     # build index json file
     index_optimizer_file, index_master_weight_file = {}, {}
     total_optim_size, total_master_weight_size = 0, 0
@@ -799,7 +564,65 @@
             ".pdopt", f"-{args.logical_process_index + 1:05d}-of-{args.world_size//dp_group.nranks:05d}.pdopt"
         )
     return shard_file
->>>>>>> d148cfee
+
+
+def get_sharded_index(
+    index_file_list,
+    total_size_list,
+):
+    # save index json file
+    local_rank = int(os.getenv("PADDLE_RANK_IN_NODE", 0))
+    if local_rank == 0:
+        sharded_index_json = {}
+
+        sharded_index_json["metadata"] = {"total_size": sum(total_size_list)}
+
+        weight_map = {}
+        for i, index_file in enumerate(index_file_list):
+            weight_map.update(index_file_list[i])
+
+        sharded_index_json["weight_map"] = weight_map
+        return sharded_index_json
+
+    return None
+
+
+def gather_sharded_object(index_file, total_size):
+
+    index_file_list, total_size_list = [], []
+
+    hcg = fleet.get_hybrid_communicate_group()
+    tp_group = hcg.get_model_parallel_group()
+    pp_group = hcg.get_pipe_parallel_group()
+
+    logger.info("Unified checkpoint generating sharded_index json files.")
+
+    if tp_group.nranks > 1:
+        dist.all_gather_object(index_file_list, index_file, tp_group)
+        dist.all_gather_object(total_size_list, total_size, tp_group)
+    if pp_group.nranks > 1:
+        pp_index_file_list = []
+        pp_total_size_list = []
+        dist.all_gather_object(
+            pp_index_file_list, index_file_list if len(index_file_list) > 0 else index_file, pp_group
+        )
+        dist.all_gather_object(
+            pp_total_size_list, total_size_list if len(total_size_list) > 0 else total_size, pp_group
+        )
+        if isinstance(pp_total_size_list[0], list):
+            total_size_list = [y for x in pp_total_size_list for y in x]
+            index_file_list = [y for x in pp_index_file_list for y in x]
+        else:
+            index_file_list = pp_index_file_list
+            total_size_list = pp_total_size_list
+
+    # for pure sharding
+    if len(index_file_list) == 0 and len(total_size_list) == 0:
+        index_file_list = [index_file]
+        total_size_list = [total_size]
+
+    return index_file_list, total_size_list
+
 
 def generate_base_static_name(vname):
     # return base static name and specific type name, like [embedding_0.w_0, moment1_0]
@@ -813,58 +636,6 @@
         return a, b
 
 
-<<<<<<< HEAD
-=======
-def gather_sharded_object(index_file, total_size):
-
-    index_file_list, total_size_list = [], []
-
-    hcg = fleet.get_hybrid_communicate_group()
-    tp_group = hcg.get_model_parallel_group()
-    pp_group = hcg.get_pipe_parallel_group()
-
-    logger.info("Unified checkpoint generating sharded_index json files.")
-
-    if tp_group.nranks > 1:
-        dist.all_gather_object(index_file_list, index_file, tp_group)
-        dist.all_gather_object(total_size_list, total_size, tp_group)
-    if pp_group.nranks > 1:
-        pp_index_file_list = []
-        pp_total_size_list = []
-        dist.all_gather_object(
-            pp_index_file_list, index_file_list if len(index_file_list) > 0 else index_file, pp_group
-        )
-        dist.all_gather_object(
-            pp_total_size_list, total_size_list if len(total_size_list) > 0 else total_size, pp_group
-        )
-        if isinstance(pp_total_size_list[0], list):
-            total_size_list = [y for x in pp_total_size_list for y in x]
-            index_file_list = [y for x in pp_index_file_list for y in x]
-        else:
-            index_file_list = pp_index_file_list
-            total_size_list = pp_total_size_list
-
-    # for pure sharding
-    if len(index_file_list) == 0 and len(total_size_list) == 0:
-        index_file_list = [index_file]
-        total_size_list = [total_size]
-
-    return index_file_list, total_size_list
-
-
-def generate_base_static_name(vname):
-    # return base static name and specific type name, like [embedding_0.w_0, moment1_0]
-    if "fp32_master_0" in vname:
-        vname = vname.split("_fp32_master_0_")
-        return vname[0], vname[1]
-    else:
-        vname = vname.split(".")
-        a = vname[0] + "." + vname[1][:3]
-        b = vname[1][4:]
-        return a, b
-
-
->>>>>>> d148cfee
 def filter_params(model_to_save, state_dict, is_optimizer=False):
     hcg = fleet.get_hybrid_communicate_group()
     tp_group = hcg.get_model_parallel_group()
@@ -963,25 +734,8 @@
     return state_dict_to_save
 
 
-<<<<<<< HEAD
-def merge_tensor_parallel_for_optimizer(model_to_save, state_dict, config, all_filter_keys):
-    logger.info("Unified optimizer tensor parallel in shards")
-
-    # get tp_actions
-    model_keys = []
-    for key in state_dict.keys():
-        base_model_key = key.split("/")[0]
-        if base_model_key not in model_keys:
-            model_keys.append(base_model_key)
-    tp_actions = model_to_save.get_tensor_parallel_convert_actions(
-        model_to_save.config, model_keys, is_split=False, ignore_error=True
-    )
-
-=======
 def merge_tensor_parallel_for_optimizer(state_dict, tp_actions, all_filter_keys):
     logger.info("Unified optimizer tensor parallel in shards")
-
->>>>>>> d148cfee
     hcg = fleet.get_hybrid_communicate_group()
     tp_group = hcg.get_model_parallel_group()
     tp_rank = tp_group.rank
@@ -1015,39 +769,12 @@
     return state_dict_to_save
 
 
-<<<<<<< HEAD
-def mapping_optimizer_tp_actions(tp_actions, optimizer_loaded_keys):
-    """# conert param.name to
-    param.key/moment1_0
-    or param.key/beta1_XXX
-    or param.key/beta2_XXX
-
-    Args:
-        tp_actions (dict): dictionay of tensor parallel actions {key: action}
-        optimizer_loaded_keys (list or set): [param.key1/moment1_0, param.key2/beta1_XXX, param.key3/beta2_XXX]
-
-    Returns:
-        dict: new dictionay of tensor parallel actions {key: action}
-    """
-    new_actions = {}
-    for key in optimizer_loaded_keys:
-        key_base = key.split("/")[0]
-        if "moment" in key.split("/")[1] and key_base in tp_actions:
-            new_actions[key] = tp_actions[key_base]
-    return new_actions
-
-
-=======
->>>>>>> d148cfee
 def nested_copy(inputs):
     if isinstance(inputs, dict):
         outputs = {}
         for key in list(inputs.keys()):
             outputs[key] = nested_copy(inputs[key])
         return outputs
-<<<<<<< HEAD
-    return inputs
-=======
     return inputs
 
 
@@ -1058,5 +785,4 @@
             flattened_list.extend(flatten_list(item))
         else:
             flattened_list.append(item)
-    return flattened_list
->>>>>>> d148cfee
+    return flattened_list