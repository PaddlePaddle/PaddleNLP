--- conflicted
+++ resolved
@@ -22,11 +22,8 @@
 from paddle.distributed import fleet
 from tqdm.auto import tqdm
 
-<<<<<<< HEAD
 from paddlenlp import Trainer
-=======
 from paddlenlp.trainer.utils.helper import distributed_file, distributed_isfile
->>>>>>> 2903178f
 from paddlenlp.transformers.model_utils import (
     PretrainedModel,
     _load_state_dict_into_model,
@@ -144,7 +141,6 @@
         dynamic_load_unified_checkpoint(args, model, resume_from_checkpoint, safe_serialization)
         return
 
-<<<<<<< HEAD
     optimizer_cls, _ = Trainer.get_optimizer_cls_and_kwargs(args)
     if hasattr(optimizer_cls, "_create_master_weight"):
         if "ignore_save_model_weight" in args.unified_checkpoint_config:
@@ -156,10 +152,8 @@
         pretrained_model_name_or_path=resume_from_checkpoint,
         index_filename=os.path.join(resume_from_checkpoint, index_filename),
     )
-=======
     if args.dataset_rank == 0:
         index_filename = PADDLE_WEIGHTS_INDEX_NAME if not safe_serialization else SAFE_WEIGHTS_INDEX_NAME
->>>>>>> 2903178f
 
         resolved_archive_file, sharded_metadata = get_checkpoint_shard_files(
             pretrained_model_name_or_path=resume_from_checkpoint,
@@ -351,7 +345,6 @@
     Returns:
         None
     """
-<<<<<<< HEAD
     # init and get optimizer LR_Scheduler
     returned_optim_state_dict = nested_copy(optimizer.state_dict())
 
@@ -381,7 +374,7 @@
     struct2static_name_mappings = {k: v.name for k, v in model_state_dict.items()}  # get optimizer param mappings
 
     expected_keys = get_expected_keys(sharded_metadata, model, optimizer)
-=======
+
     resume_inplace = check_unified_optimizer(args, model, optimizer, resume_from_checkpoint, safe_serialization)
     if not resume_inplace:
         logger.info("Begin to dynamically load unified optimizer!")
@@ -389,7 +382,6 @@
             args, model, optimizer, resume_from_checkpoint, safe_serialization
         )
         return returned_optim_state_dict
->>>>>>> 2903178f
 
     if args.data_parallel_rank == 0:
         # init and get optimizer LR_Scheduler
@@ -472,13 +464,12 @@
                 resolved_archive_file_mw, sharded_metadata_mw, expected_keys_mw, is_master_weights=True
             )
 
-<<<<<<< HEAD
     if has_master_weights and should_load_master_weights:
         for key in list(state_dict_master_weight.keys()):
             static_name = struct2static_name_mappings[key]
             returned_optim_state_dict["master_weights"][static_name] = state_dict_master_weight[key]
             returned_optim_state_dict["master_weights"][static_name].name = "_".join([static_name, "fp32_master_0"])
-=======
+
         # rename optimizer param
         for key in list(state_dict_optim.keys()):
             key_name = key.split("/")
@@ -489,7 +480,6 @@
                 key_name = "_".join([static_name, key_name[1]])
             returned_optim_state_dict[key_name] = state_dict_optim[key]
             returned_optim_state_dict[key_name].name = key_name
->>>>>>> 2903178f
 
         if has_master_weights:
             for key in list(state_dict_master_weight.keys()):
