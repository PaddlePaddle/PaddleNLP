--- conflicted
+++ resolved
@@ -415,11 +415,7 @@
         if self.args.dataset_rank == 0 or self.args.use_expert_parallel:
             load_unified_checkpoint_locally(self.args, model, resume_from_checkpoint, safe_serialization=True)
 
-<<<<<<< HEAD
-    def save_non_merge_optimizer(self, model, optim_state_dict, master_weights, output_dir):
-=======
-    def save_non_merge_optimizer(self, model, optimizer, output_dir, signal_dir):
->>>>>>> 697a4cc5
+    def save_non_merge_optimizer(self, model, optim_state_dict, master_weights, output_dir, signal_dir):
         paddle.device.cuda.empty_cache()
 
         # gather global master_weights status.
@@ -538,9 +534,9 @@
             signal_dir (str): Asynchronous saving signal directory.
 
         """
-<<<<<<< HEAD
+
         if paddle.distributed.get_world_size() <= 1:
-            save_single_card_optimizer(model, optimizer, output_dir)
+            save_single_card_optimizer(model, optimizer, output_dir)  # no need to save signal
             return
 
         if (
@@ -559,16 +555,7 @@
                 optim_state_dict.pop("LR_Scheduler")
 
         if "ignore_merge_optimizer" in self.args.unified_checkpoint_config:
-            self.save_non_merge_optimizer(model, optim_state_dict, master_weights, output_dir)
-=======
-
-        if "ignore_merge_optimizer" in self.args.unified_checkpoint_config:
-            self.save_non_merge_optimizer(model, optimizer, output_dir, signal_dir)
-            return
-
-        if paddle.distributed.get_world_size() <= 1:
-            self.save_single_card_optimizer(model, optimizer, output_dir)  # no need to save signal
->>>>>>> 697a4cc5
+            self.save_non_merge_optimizer(model, optim_state_dict, master_weights, output_dir, signal_dir)
             return
 
         # Split into naive optimizer params and master weights.
