# Copyright 2020-present the HuggingFace Inc. team.
# Copyright (c) 2022 PaddlePaddle Authors. All Rights Reserved.
#
# Licensed under the Apache License, Version 2.0 (the "License");
# you may not use this file except in compliance with the License.
# You may obtain a copy of the License at
#
#     http://www.apache.org/licenses/LICENSE-2.0
#
# Unless required by applicable law or agreed to in writing, software
# distributed under the License is distributed on an "AS IS" BASIS,
# WITHOUT WARRANTIES OR CONDITIONS OF ANY KIND, either express or implied.
# See the License for the specific language governing permissions and
# limitations under the License.

# This file is modified from
#  https://github.com/huggingface/transformers/blob/main/src/transformers

import os
from typing import Any, Optional

import numpy as np
import paddle
import paddle.distributed as dist
from paddle.distributed import fleet

from paddlenlp.utils.log import logger
from paddlenlp.utils.nested import (
    nested_broadcast_tensor,
    nested_empty_tensor,
    nested_reduce_tensor,
)

__all__ = [
    "distributed_concat",
    "paddle_pad_and_concatenate",
    "nested_concat",
    "nested_detach",
    "nested_numpify",
    "nested_truncate",
]


def distributed_concat(tensor: Any, num_total_examples: Optional[int] = None) -> Any:
    try:
        if isinstance(tensor, (tuple, list)):
            return type(tensor)(distributed_concat(t, num_total_examples) for t in tensor)
        output_tensors = []
        dist.all_gather(output_tensors, tensor)
        output_tensors = [t if len(t.shape) > 0 else t.reshape_([-1]) for t in output_tensors]
        concat = paddle.concat(output_tensors, axis=0)

        # truncate the dummy elements added by SequentialDistributedSampler
        if num_total_examples is not None:
            concat = concat[:num_total_examples]
        return concat
    except AssertionError:
        raise AssertionError("Not currently using distributed training")


def paddle_pad_and_concatenate(tensor1, tensor2, padding_index=-100):
    """Concatenates `tensor1` and `tensor2` on first axis, applying padding on the second if necessary."""
    if len(tensor1.shape) == 1 or tensor1.shape[1] == tensor2.shape[1]:
        return paddle.concat((tensor1, tensor2), axis=0)

    # raise ValueError("Error")
    # Let's figure out the new shape
    new_shape = (tensor1.shape[0] + tensor2.shape[0], max(tensor1.shape[1], tensor2.shape[1])) + tuple(
        tensor1.shape[2:]
    )

    # Now let's fill the result tensor
    # result = tensor1.new_full(new_shape, padding_index)
    result = paddle.full(new_shape, padding_index, dtype=tensor1.dtype)

    result[: tensor1.shape[0], : tensor1.shape[1]] = tensor1
    result[tensor1.shape[0] :, : tensor2.shape[1]] = tensor2
    return result


def numpy_pad_and_concatenate(array1, array2, padding_index=-100):
    """Concatenates `array1` and `array2` on first axis, applying padding on the second if necessary."""
    if len(array1.shape) == 1 or array1.shape[1] == array2.shape[1]:
        return np.concatenate((array1, array2), axis=0)

    # Let's figure out the new shape
    new_shape = (array1.shape[0] + array2.shape[0], max(array1.shape[1], array2.shape[1])) + array1.shape[2:]

    # Now let's fill the result tensor
    result = np.full_like(array1, padding_index, shape=new_shape)
    result[: array1.shape[0], : array1.shape[1]] = array1
    result[array1.shape[0] :, : array2.shape[1]] = array2
    return result


def nested_concat(tensors, new_tensors, padding_index=-100):
    """
    Concat the `new_tensors` to `tensors` on the first dim and pad them on the second if needed. Works for tensors or
    nested list/tuples of tensors.
    """
    assert type(tensors) == type(
        new_tensors
    ), f"Expected `tensors` and `new_tensors` to have the same type but found {type(tensors)} and {type(new_tensors)}."
    if isinstance(tensors, (list, tuple)):
        return type(tensors)(nested_concat(t, n, padding_index=padding_index) for t, n in zip(tensors, new_tensors))
    elif isinstance(tensors, paddle.Tensor):
        return paddle_pad_and_concatenate(tensors, new_tensors, padding_index=padding_index)
    elif isinstance(tensors, np.ndarray):
        return numpy_pad_and_concatenate(tensors, new_tensors, padding_index=padding_index)
    else:
        raise TypeError(f"Unsupported type for concatenation: got {type(tensors)}")


def nested_detach(tensors):
    "Detach `tensors` (even if it's a nested list/tuple of tensors)."
    if isinstance(tensors, (list, tuple)):
        return type(tensors)(nested_detach(t) for t in tensors)
    return tensors.detach()


def nested_numpify(tensors):
    "Numpify `tensors` (even if it's a nested list/tuple of tensors)."
    if isinstance(tensors, (list, tuple)):
        return type(tensors)(nested_numpify(t) for t in tensors)
    t = tensors.cpu()
    if t.dtype == paddle.float16:
        t = t.cast(paddle.float32)
    return t.cpu().numpy()


def nested_truncate(tensors, limit):
    "Truncate `tensors` at `limit` (even if it's a nested list/tuple of tensors)."
    if isinstance(tensors, (list, tuple)):
        return type(tensors)(nested_truncate(t, limit) for t in tensors)
    return tensors[:limit]


def distributed_isfile(filename):
    """Check all machine nodes. return False if no machine have such file."""
    trainers_num = int(os.getenv("PADDLE_TRAINERS_NUM", "1"))
    if trainers_num <= 1:
        return os.path.isfile(filename)
    else:
        local_rank = int(os.getenv("PADDLE_RANK_IN_NODE", 0))
        file_count = paddle.zeros([1], dtype="int64")
        if local_rank == 0 and os.path.isfile(filename):
            file_count += 1

        paddle.distributed.all_reduce(file_count)
        return file_count >= 1


def distributed_file(filename):
    trainers_num = int(os.getenv("PADDLE_TRAINERS_NUM", "1"))
    if trainers_num <= 1:
        return filename
    else:
        local_rank = int(os.getenv("PADDLE_RANK_IN_NODE", 0))
        found_file = paddle.to_tensor([2**20], dtype="int64")
        if local_rank == 0 and os.path.isfile(filename):
            found_file = paddle.to_tensor([paddle.distributed.get_rank()], dtype="int64")

        tensor_list = []
        paddle.distributed.all_gather(tensor_list, found_file)
        src = paddle.min(paddle.concat(tensor_list)).item()

        file_object_list = [None]
        if paddle.distributed.get_rank() == src:
            file_object_list = [open(filename, "rb").read()]

        paddle.distributed.broadcast_object_list(file_object_list, src=src)
        file_object = file_object_list[0]

        if local_rank == 0 and not os.path.isfile(filename):
            if not os.path.exists(os.path.dirname(filename)):
                os.makedirs(os.path.dirname(filename))

            with open(filename, "wb") as f:
                f.write(file_object)

        paddle.distributed.barrier()

        return filename


<<<<<<< HEAD
TensorHolder = collections.namedtuple("TensorHolder", ["shape", "dtype", "name"])


def nested_reduce_tensor(tensor):
    if isinstance(tensor, dict):
        # copy tensor since it will be inplace modified dict
        tensor = copy.copy(tensor)
        for key in list(tensor.keys()):
            tensor[key] = nested_reduce_tensor(tensor[key])
    if isinstance(tensor, (tuple, list)):
        return type(tensor)(nested_reduce_tensor(t) for t in tensor)

    if isinstance(tensor, paddle.Tensor):
        return TensorHolder(tensor.shape, tensor.dtype, tensor.name)

    return tensor


def nested_empty_tensor(tensor):
    if isinstance(tensor, dict):
        for key in list(tensor.keys()):
            tensor[key] = nested_empty_tensor(tensor[key])
    if isinstance(tensor, list):
        return type(tensor)(nested_empty_tensor(t) for t in tensor)

    # TensorHolder is tuple
    if isinstance(tensor, TensorHolder):
        t = paddle.empty(tensor.shape, dtype=tensor.dtype, name=tensor.name)
        t.name = tensor.name
        return t

    return tensor


def nested_broadcast_tensor(tensor, src=0, group=None):
    if isinstance(tensor, dict):
        for key in list(tensor.keys()):
            tensor[key] = nested_broadcast_tensor(tensor[key], src=src, group=group)
    if isinstance(tensor, list):
        return type(tensor)(nested_broadcast_tensor(t, src=src, group=group) for t in tensor)

    if isinstance(tensor, paddle.Tensor):
        paddle.distributed.broadcast(tensor, src=src, group=group, sync_op=True)
    return tensor


def nested_broadcast_tensor_with_empty(tensor, src=0, group=None):
    # src should src rank in the group, not global rank.
    process_rank = paddle.distributed.get_rank()

    if group is not None:
        src_rank = group.ranks[src]
    if process_rank == src_rank:
        if tensor is None:
            logger.warning(
                f"Your local rank {paddle.distributed.get_rank()} must have a state_dict. dp_rank:{process_rank}, src_rank:{src_rank}"
            )
        fake_tensor = [nested_reduce_tensor(tensor)]
    else:
        if tensor is not None:
            logger.warning(
                f"Your local rank {paddle.distributed.get_rank()}  are forbidden to have a state_dict. dp_rank:{process_rank}, src_rank:{src_rank}"
            )
        fake_tensor = [None]

    paddle.distributed.broadcast_object_list(
        fake_tensor,
        src=src_rank,
        group=group,
    )
    fake_tensor = fake_tensor[0]

    if process_rank != src_rank:
        tensor = nested_empty_tensor(fake_tensor)

    tensor = nested_broadcast_tensor(tensor, src=src_rank, group=group)
    return tensor


=======
>>>>>>> b36b6a01
def broadcast_dp_optimizer(state_dict):
    if paddle.distributed.get_world_size() <= 1:
        return state_dict

    logger.info("Start broadcast optimizer in data parallel group.")
    try:
        hcg = fleet.get_hybrid_communicate_group()
        dp_group = hcg.get_data_parallel_group()
        src_rank = hcg.get_data_parallel_group_src_rank()
        process_rank = paddle.distributed.get_rank()
        # Don't broadcast optimizer for dp rank is 1.
        if dp_group.nranks <= 1:
            return state_dict
    except:
        dp_group = None
        src_rank = 0
        process_rank = paddle.distributed.get_rank()

    if process_rank == src_rank:
        if state_dict is None:
            logger.warning(
                f"Your local rank {paddle.distributed.get_rank()} must have a state_dict. dp_rank:{process_rank}, src_rank:{src_rank}"
            )
        fake_state_dict = [nested_reduce_tensor(state_dict)]
    else:
        if state_dict is not None:
            logger.warning(
                f"Your local rank {paddle.distributed.get_rank()}  are forbidden to have a state_dict. dp_rank:{process_rank}, src_rank:{src_rank}"
            )
        fake_state_dict = [None]

    paddle.distributed.broadcast_object_list(
        fake_state_dict,
        src=src_rank,
        group=dp_group,
    )
    fake_state_dict = fake_state_dict[0]
    if process_rank != src_rank:
        state_dict = nested_empty_tensor(fake_state_dict)

    state_dict = nested_broadcast_tensor(state_dict, src=src_rank, group=dp_group)

    return state_dict<|MERGE_RESOLUTION|>--- conflicted
+++ resolved
@@ -29,6 +29,7 @@
     nested_broadcast_tensor,
     nested_empty_tensor,
     nested_reduce_tensor,
+    nested_broadcast_tensor_with_empty,
 )
 
 __all__ = [
@@ -183,88 +184,6 @@
         return filename
 
 
-<<<<<<< HEAD
-TensorHolder = collections.namedtuple("TensorHolder", ["shape", "dtype", "name"])
-
-
-def nested_reduce_tensor(tensor):
-    if isinstance(tensor, dict):
-        # copy tensor since it will be inplace modified dict
-        tensor = copy.copy(tensor)
-        for key in list(tensor.keys()):
-            tensor[key] = nested_reduce_tensor(tensor[key])
-    if isinstance(tensor, (tuple, list)):
-        return type(tensor)(nested_reduce_tensor(t) for t in tensor)
-
-    if isinstance(tensor, paddle.Tensor):
-        return TensorHolder(tensor.shape, tensor.dtype, tensor.name)
-
-    return tensor
-
-
-def nested_empty_tensor(tensor):
-    if isinstance(tensor, dict):
-        for key in list(tensor.keys()):
-            tensor[key] = nested_empty_tensor(tensor[key])
-    if isinstance(tensor, list):
-        return type(tensor)(nested_empty_tensor(t) for t in tensor)
-
-    # TensorHolder is tuple
-    if isinstance(tensor, TensorHolder):
-        t = paddle.empty(tensor.shape, dtype=tensor.dtype, name=tensor.name)
-        t.name = tensor.name
-        return t
-
-    return tensor
-
-
-def nested_broadcast_tensor(tensor, src=0, group=None):
-    if isinstance(tensor, dict):
-        for key in list(tensor.keys()):
-            tensor[key] = nested_broadcast_tensor(tensor[key], src=src, group=group)
-    if isinstance(tensor, list):
-        return type(tensor)(nested_broadcast_tensor(t, src=src, group=group) for t in tensor)
-
-    if isinstance(tensor, paddle.Tensor):
-        paddle.distributed.broadcast(tensor, src=src, group=group, sync_op=True)
-    return tensor
-
-
-def nested_broadcast_tensor_with_empty(tensor, src=0, group=None):
-    # src should src rank in the group, not global rank.
-    process_rank = paddle.distributed.get_rank()
-
-    if group is not None:
-        src_rank = group.ranks[src]
-    if process_rank == src_rank:
-        if tensor is None:
-            logger.warning(
-                f"Your local rank {paddle.distributed.get_rank()} must have a state_dict. dp_rank:{process_rank}, src_rank:{src_rank}"
-            )
-        fake_tensor = [nested_reduce_tensor(tensor)]
-    else:
-        if tensor is not None:
-            logger.warning(
-                f"Your local rank {paddle.distributed.get_rank()}  are forbidden to have a state_dict. dp_rank:{process_rank}, src_rank:{src_rank}"
-            )
-        fake_tensor = [None]
-
-    paddle.distributed.broadcast_object_list(
-        fake_tensor,
-        src=src_rank,
-        group=group,
-    )
-    fake_tensor = fake_tensor[0]
-
-    if process_rank != src_rank:
-        tensor = nested_empty_tensor(fake_tensor)
-
-    tensor = nested_broadcast_tensor(tensor, src=src_rank, group=group)
-    return tensor
-
-
-=======
->>>>>>> b36b6a01
 def broadcast_dp_optimizer(state_dict):
     if paddle.distributed.get_world_size() <= 1:
         return state_dict
