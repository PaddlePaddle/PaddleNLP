# Copyright (c) 2023 PaddlePaddle Authors. All Rights Reserved.
#
# Licensed under the Apache License, Version 2.0 (the "License");
# you may not use this file except in compliance with the License.
# You may obtain a copy of the License at
#
#     http://www.apache.org/licenses/LICENSE-2.0
#
# Unless required by applicable law or agreed to in writing, software
# distributed under the License is distributed on an "AS IS" BASIS,
# WITHOUT WARRANTIES OR CONDITIONS OF ANY KIND, either express or implied.
# See the License for the specific language governing permissions and
# limitations under the License.

import paddle


def bloom_postprocess_past_key_value(past_key_values):
    # (layer_num, bs, head_num/tensor_parallel_degree, prefixlen, head_dim)*2
    past_key_values = paddle.transpose(past_key_values, perm=[2, 0, 3, 1, 4]).split(2)
    # (layer_num, bs, head_num/tensor_parallel_degree, prefixlen, head_dim)
    num_hidden_layers, batch_size, num_attention_heads, num_prefix_tokens, head_hidden_size = past_key_values[0].shape
    # (layer_num, bs, prefixlen, head_num/tensor_parallel_degree, head_dim)
    keys, values = past_key_values[0].transpose([0, 1, 3, 2, 4]), past_key_values[1].transpose([0, 1, 3, 2, 4])
    # (layer_num, bs*head_num/tensor_parallel_degree, head_dim, prefixlen)
    keys = keys.reshape([num_hidden_layers, batch_size * num_attention_heads, head_hidden_size, num_prefix_tokens])
    # (layer_num, bs*head_num/tensor_parallel_degree, prefixlen, head_dim)
    values = values.reshape([num_hidden_layers, batch_size * num_attention_heads, num_prefix_tokens, head_hidden_size])

    return tuple(zip(keys, values))


def chatglm_postprocess_past_key_value(past_key_values):
    # (layer_num, prefixlen, bs, head_num/tensor_parallel_degree, head_dim)*2
    keys, values = paddle.transpose(past_key_values, perm=[2, 1, 0, 3, 4]).split(2)

    return tuple(zip(keys, values))


def llama_postprocess_past_key_value(past_key_values):
    # (layer_num, bs, prefixlen, head_num/tensor_parallel_degree, head_dim)*2
    keys, values = paddle.transpose(past_key_values, perm=[2, 0, 1, 3, 4]).split(2)

    return tuple(zip(keys, values))


<<<<<<< HEAD
def chatglm_v2_pad_attention_mask(input_ids_shape, num_prefix_tokens, attention_mask):
    # chatglm_v2 uses a padding_mask of shape [batch_size, seq_length] as the attention_mask
    # 0 indicates the token is a pad token and 1 indicates the token is a real token
    # chatglm_v2 creates the full attention_mask of shape [batch_size, num_head, seq_length, seq_length] in the model network
    prefix_attention_mask = paddle.ones([input_ids_shape[0], num_prefix_tokens], dtype=attention_mask.dtype)
    return paddle.concat((prefix_attention_mask, attention_mask), axis=-1)
=======
def chatglm_pad_attention_mask(input_ids_shape, num_prefix_tokens, attention_mask):
    prefix_attention_mask = paddle.ones(
        [input_ids_shape[0], 1, input_ids_shape[-1], num_prefix_tokens], dtype=attention_mask.dtype
    )
    prefix_attention_mask = (prefix_attention_mask < 0.5).astype("int64")
    return paddle.concat((prefix_attention_mask, attention_mask), axis=3)
>>>>>>> ff33e1bb
<|MERGE_RESOLUTION|>--- conflicted
+++ resolved
@@ -41,21 +41,4 @@
     # (layer_num, bs, prefixlen, head_num/tensor_parallel_degree, head_dim)*2
     keys, values = paddle.transpose(past_key_values, perm=[2, 0, 1, 3, 4]).split(2)
 
-    return tuple(zip(keys, values))
-
-
-<<<<<<< HEAD
-def chatglm_v2_pad_attention_mask(input_ids_shape, num_prefix_tokens, attention_mask):
-    # chatglm_v2 uses a padding_mask of shape [batch_size, seq_length] as the attention_mask
-    # 0 indicates the token is a pad token and 1 indicates the token is a real token
-    # chatglm_v2 creates the full attention_mask of shape [batch_size, num_head, seq_length, seq_length] in the model network
-    prefix_attention_mask = paddle.ones([input_ids_shape[0], num_prefix_tokens], dtype=attention_mask.dtype)
-    return paddle.concat((prefix_attention_mask, attention_mask), axis=-1)
-=======
-def chatglm_pad_attention_mask(input_ids_shape, num_prefix_tokens, attention_mask):
-    prefix_attention_mask = paddle.ones(
-        [input_ids_shape[0], 1, input_ids_shape[-1], num_prefix_tokens], dtype=attention_mask.dtype
-    )
-    prefix_attention_mask = (prefix_attention_mask < 0.5).astype("int64")
-    return paddle.concat((prefix_attention_mask, attention_mask), axis=3)
->>>>>>> ff33e1bb
+    return tuple(zip(keys, values))