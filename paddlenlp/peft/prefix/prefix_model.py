--- conflicted
+++ resolved
@@ -306,13 +306,8 @@
                 self.prefix_config.num_prefix_tokens,
                 2,
                 self.prefix_config.num_hidden_layers,
-<<<<<<< HEAD
-                self.prefix_config.num_attention_heads,
-                self.prefix_config.hidden_size // self.prefix_config.num_attention_heads,  # head_dim
-=======
                 self.num_heads,
                 self.head_dim,
->>>>>>> acfd537f
             ]
         )
         # (num_layers, 2, num_heads, prefixlen, head_dim)
