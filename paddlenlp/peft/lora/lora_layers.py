--- conflicted
+++ resolved
@@ -37,12 +37,9 @@
         lora_alpha: int = 1,
         lora_dropout: float = 0.0,
         merge_weights: bool = True,
-<<<<<<< HEAD
         use_quick_lora: bool = False,
-=======
         rslora: bool = False,
         lora_plus_scale: float = 1.0,
->>>>>>> b6dcb4e1
         **kwargs
     ):
         nn.Linear.__init__(self, in_features, out_features, **kwargs)
