--- conflicted
+++ resolved
@@ -12,11 +12,8 @@
 # See the License for the specific language governing permissions and
 # limitations under the License.
 
-<<<<<<< HEAD
+import copy
 import gc
-=======
-import copy
->>>>>>> cf907fc6
 import math
 import os
 import re
