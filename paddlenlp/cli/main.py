--- conflicted
+++ resolved
@@ -250,17 +250,6 @@
         tag = splits[1]
 
     install_package_from_bos(package_name=package_name, tag=tag)
-<<<<<<< HEAD
-    # test
-    # new test
-    # new test
-
-
-@app.command()
-def ss():
-    pass
-=======
->>>>>>> b23e55cf
 
 
 def main():
