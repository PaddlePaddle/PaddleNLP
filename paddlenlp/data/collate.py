--- conflicted
+++ resolved
@@ -332,226 +332,4 @@
                 ret.extend(result)
             else:
                 ret.append(result)
-<<<<<<< HEAD
-        return tuple(ret)
-
-
-def default_data_collator(data, return_tensors=True):
-
-    if not isinstance(data[0], dict):
-        data = [vars(f) for f in data]
-    first = data[0]
-    batch = {}
-
-    if "label" in first and first["label"] is not None:
-        label = first["label"]
-        dtype = 'int64' if isinstance(label, int) else 'float32'
-        batch["labels"] = Stack(dtype=dtype)([d["label"] for d in data])
-    elif "label_ids" in first and first["label_ids"] is not None:
-        dtype = 'int64' if type(first["label_ids"][0]) is int else 'float32'
-        batch["labels"] = Stack(dtype=dtype)([d["label_ids"] for d in data])
-
-    for k, v in first.items():
-        if k not in ("label", "label_ids") and v is not None and not isinstance(
-                v, str):
-            batch[k] = Stack(dtype='int64')([d[k] for d in data])
-    if return_tensors:
-        for k, v in batch.items():
-            batch[k] = paddle.to_tensor(v)
-    return batch
-
-
-class DataCollatorWithPadding:
-    """
-    Data collator that will dynamically pad the inputs to the longest sequence in the batch.
-
-    Args:
-        tokenizer (`paddlenlp.transformers.PretrainedTokenizer`):
-            The tokenizer used for encoding the data.
-    """
-
-    def __init__(self, tokenizer, return_tensors=True):
-        self.tokenizer = tokenizer
-        self.return_tensors = return_tensors
-
-    def __call__(self, data):
-        first = data[0]
-        assert isinstance(first, dict), 'Input pattern not understood. The input of collatot must be a dict with key of input column name and value of data ' \
-                                   'Received input type:' % (type(first))
-        batch = {}
-        if "label" in first and first["label"] is not None:
-            label = first["label"]
-            dtype = 'int64' if isinstance(label, int) else 'float32'
-            batch["labels"] = Stack(dtype=dtype)([d["label"] for d in data])
-        elif "label_ids" in first and first["label_ids"] is not None:
-            dtype = 'int64' if type(first["label_ids"][0]) is int else 'float32'
-            batch["labels"] = Stack(dtype=dtype)([d["label_ids"] for d in data])
-
-        for k, v in first.items():
-            if k not in ("label", "label_ids"
-                         ) and v is not None and not isinstance(v, str):
-                if k == 'token_type_ids':
-                    batch[k] = Pad(axis=0,
-                                   pad_val=self.tokenizer.pad_token_type_id,
-                                   dtype='int64')([d[k] for d in data])
-                elif k == 'attention_mask':
-                    batch[k] = Pad(axis=0, pad_val=0,
-                                   dtype='int64')([d[k] for d in data])
-                elif k == 'special_tokens_mask':
-                    batch[k] = Pad(axis=0, pad_val=1,
-                                   dtype='int64')([d[k] for d in data])
-                elif k == 'input_ids':
-                    batch[k] = Pad(axis=0,
-                                   pad_val=self.tokenizer.pad_token_id,
-                                   dtype='int64')([d[k] for d in data])
-                else:
-                    dtype = 'int64' if type(v) is int else 'float32'
-                    batch[k] = Stack(dtype=dtype)([d[k] for d in data])
-
-        if self.return_tensors:
-            for k, v in batch.items():
-                batch[k] = paddle.to_tensor(v)
-        return batch
-
-
-class DataCollatorForTokenClassification:
-    """
-    Data collator that will dynamically pad the inputs to longest sequence in the batch, as well as the labels.
-
-    Args:
-        tokenizer (`paddlenlp.transformers.PretrainedTokenizer`):
-            The tokenizer used for encoding the data.
-        label_pad_token_id (int, optional):
-            The id to use when padding the labels. Defaults to -100.
-    """
-
-    def __init__(self, tokenizer, label_pad_token_id=-100, return_tensors=True):
-        self.tokenizer = tokenizer
-        self.return_tensors = return_tensors
-        self.label_pad_token_id = label_pad_token_id
-
-    def __call__(self, data):
-        first = data[0]
-        assert isinstance(first, dict), 'Input pattern not understood. The input of collatot must be a dict with key of input column name and value of data ' \
-                                   'Received input type:' % (type(first))
-        batch = {}
-
-        for k, v in first.items():
-            if k not in ("label", "label_ids", "labels"
-                         ) and v is not None and not isinstance(v, str):
-                if k == 'token_type_ids':
-                    batch[k] = Pad(axis=0,
-                                   pad_val=self.tokenizer.pad_token_type_id,
-                                   dtype='int64')([d[k] for d in data])
-                elif k == 'attention_mask':
-                    batch[k] = Pad(axis=0, pad_val=0,
-                                   dtype='int64')([d[k] for d in data])
-                elif k == 'special_tokens_mask':
-                    batch[k] = Pad(axis=0, pad_val=1,
-                                   dtype='int64')([d[k] for d in data])
-                elif k == 'input_ids':
-                    batch[k] = Pad(axis=0,
-                                   pad_val=self.tokenizer.pad_token_id,
-                                   dtype='int64')([d[k] for d in data])
-                else:
-                    batch[k] = Stack()([d[k] for d in data])
-            else:
-                batch[k] = Pad(axis=0,
-                               pad_val=self.label_pad_token_id,
-                               dtype='int64')([d[k] for d in data])
-        if self.return_tensors:
-            for k, v in batch.items():
-                batch[k] = paddle.to_tensor(v)
-        return batch
-
-
-class DataCollatorForSeq2Seq:
-    """
-    Data collator that will dynamically pad the inputs received, as well as the labels.
-
-    Args:
-        tokenizer ([`PreTrainedTokenizer`] or [`PreTrainedTokenizerFast`]):
-            The tokenizer used for encoding the data.
-        model ([`PreTrainedModel`]):
-            The model that is being trained. If set and has the *prepare_decoder_input_ids_from_labels*, use it to
-            prepare the *decoder_input_ids*
-
-            This is useful when using *label_smoothing* to avoid calculating loss twice.
-        padding (`bool`, `str` or [`~file_utils.PaddingStrategy`], *optional*, defaults to `True`):
-            Select a strategy to pad the returned sequences (according to the model's padding side and padding index)
-            among:
-
-            - `True` or `'longest'`: Pad to the longest sequence in the batch (or no padding if only a single sequence
-              is provided).
-            - `'max_length'`: Pad to a maximum length specified with the argument `max_length` or to the maximum
-              acceptable input length for the model if that argument is not provided.
-            - `False` or `'do_not_pad'` (default): No padding (i.e., can output a batch with sequences of different
-              lengths).
-        max_length (`int`, *optional*):
-            Maximum length of the returned list and optionally padding length (see above).
-        pad_to_multiple_of (`int`, *optional*):
-            If set will pad the sequence to a multiple of the provided value.
-
-            This is especially useful to enable the use of Tensor Cores on NVIDIA hardware with compute capability >=
-            7.5 (Volta).
-        label_pad_token_id (`int`, *optional*, defaults to -100):
-            The id to use when padding the labels (-100 will be automatically ignored by PyTorch loss functions).
-        return_tensors (`str`):
-            The type of Tensor to return. Allowable values are "np", "pt" and "tf".
-    """
-
-    def __init__(self,
-                 tokenizer,
-                 model=None,
-                 label_pad_token_id=-100,
-                 return_tensors=True):
-        self.tokenizer = tokenizer
-        self.model = model
-        self.return_tensors = return_tensors
-        self.label_pad_token_id = label_pad_token_id
-
-    def __call__(self, data, return_tensors=None):
-        first = data[0]
-        assert isinstance(first, dict), 'Input pattern not understood. The input of collatot must be a dict with key of input column name and value of data ' \
-                                   'Received input type:' % (type(first))
-
-        labels = [d["labels"]
-                  for d in data] if "labels" in data[0].keys() else None
-
-        batch = {}
-        for k, v in first.items():
-            if k not in ("labels", "label_ids"
-                         ) and v is not None and not isinstance(v, str):
-                if k == 'token_type_ids':
-                    batch[k] = Pad(axis=0,
-                                   pad_val=self.tokenizer.pad_token_type_id,
-                                   dtype='int64')([d[k] for d in data])
-                elif k == 'attention_mask':
-                    batch[k] = Pad(axis=0, pad_val=0,
-                                   dtype='int64')([d[k] for d in data])
-                elif k == 'special_tokens_mask':
-                    batch[k] = Pad(axis=0, pad_val=1,
-                                   dtype='int64')([d[k] for d in data])
-                elif k == 'input_ids':
-                    batch[k] = Pad(axis=0,
-                                   pad_val=self.tokenizer.pad_token_id,
-                                   dtype='int64')([d[k] for d in data])
-            else:
-                batch[k] = Pad(axis=0,
-                               pad_val=self.label_pad_token_id,
-                               dtype='int64')([d[k] for d in data])
-        # prepare decoder_input_ids
-        if (labels is not None and self.model is not None and
-                hasattr(self.model, "prepare_decoder_input_ids_from_labels")):
-            decoder_input_ids = self.model.prepare_decoder_input_ids_from_labels(
-                labels=paddle.to_tensor(batch["labels"]))
-            if not return_tensors:
-                batch["decoder_input_ids"] = decoder_input_ids.numpy()
-        if self.return_tensors:
-            for k, v in batch.items():
-                batch[k] = paddle.to_tensor(v)
-
-        return batch
-=======
-        return tuple(ret)
->>>>>>> 6f0535a1
+        return tuple(ret)