--- conflicted
+++ resolved
@@ -16,11 +16,7 @@
 from .causal_dataset import *
 from .collate import *
 from .data_collator import *
-<<<<<<< HEAD
-from .indexed_dataset import *
-=======
 from .dist_dataloader import *
->>>>>>> 159a96c8
 from .sampler import *
 from .tokenizer import *
 from .vocab import *