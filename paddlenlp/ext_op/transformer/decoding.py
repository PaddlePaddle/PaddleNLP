--- conflicted
+++ resolved
@@ -327,7 +327,7 @@
             self._eos_id,
             self._max_out_len,
             self._beam_search_diversity_rate)
-<<<<<<< HEAD
+
         '''
         output_ids, parent_ids, sequence_length = fusion_decoding(
             [enc_output], [memory_seq_lens],
@@ -375,8 +375,6 @@
             self._max_out_len,
             self._beam_search_diversity_rate)
         '''
-        ids = finalize(self._beam_size, output_ids, parent_ids, sequence_length)
-=======
 
         ids = finalize(
             self._beam_size,
@@ -384,6 +382,5 @@
             parent_ids,
             sequence_length,
             decoding_strategy=self._decoding_strategy)
->>>>>>> d84c2bbf
 
         return ids