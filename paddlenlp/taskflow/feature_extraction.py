# Copyright (c) 2023 PaddlePaddle Authors. All Rights Reserved.
#
# Licensed under the Apache License, Version 2.0 (the "License");
# you may not use this file except in compliance with the License.
# You may obtain a copy of the License at
#
#     http://www.apache.org/licenses/LICENSE-2.0
#
# Unless required by applicable law or agreed to in writing, software
# distributed under the License is distributed on an "AS IS" BASIS,
# WITHOUT WARRANTIES OR CONDITIONS OF ANY KIND, either express or implied.
# See the License for the specific language governing permissions and
# limitations under the License.
import os

import numpy as np
import paddle
from PIL import Image

from ..transformers import AutoModel, AutoProcessor
from ..utils.log import logger
from .task import Task
from .utils import dygraph_mode_guard, static_mode_guard

usage = r"""
            from paddlenlp import Taskflow
            from PIL import Image

            # multi modal feature_extraction with ernie_vil-2.0-base-zh
            vision_language = Taskflow("feature_extraction")
            image_embeds = vision_language([Image.open("demo/000000039769.jpg")])
            print(image_embeds)
            '''
            Tensor(shape=[1, 768], dtype=float32, place=Place(gpu:0), stop_gradient=True,
                    [[-0.59475428, -0.69795364,  0.22144008,  0.88066685, -0.58184201,
                        -0.73454666,  0.95557910, -0.61410815,  0.23474170,  0.13301648,
                        0.86196446,  0.12281934,  0.69097638,  1.47614217,  0.07238606,
                        ...
            '''
            text_embeds = vision_language(["猫的照片","狗的照片"])
            text_features = text_embeds["features"]
            print(text_features)
            '''
            Tensor(shape=[2, 768], dtype=float32, place=Place(gpu:0), stop_gradient=True,
                    [[ 0.04250504, -0.41429776,  0.26163983, ...,  0.26221892,
                        0.34387422,  0.18779707],
            '''
            image_features /= image_features.norm(axis=-1, keepdim=True)
            text_features /= text_features.norm(axis=-1, keepdim=True)
            logits_per_image = 100 * image_features @ text_features.t()
            probs = F.softmax(logits_per_image, axis=-1)
            print(probs)
            '''
            Tensor(shape=[1, 2], dtype=float32, place=Place(gpu:0), stop_gradient=True,
                [[0.99833173, 0.00166824]])
            '''
         """


class MultimodalFeatureExtractionTask(Task):
    """
    Feature extraction task using no model head. This task extracts the hidden states from the base
    model, which can be used as features in retrieval and clustering tasks.
    Args:
        task(string): The name of task.
        model(string): The model name in the task.
        kwargs (dict, optional): Additional keyword arguments passed along to the specific task.
    """

    resource_files_names = {
        "model_state": "model_state.pdparams",
        "config": "config.json",
        "vocab_file": "vocab.txt",
        "preprocessor_config": "preprocessor_config.json",
        "special_tokens_map": "special_tokens_map.json",
        "tokenizer_config": "tokenizer_config.json",
    }
    resource_files_urls = {
        "PaddlePaddle/ernie_vil-2.0-base-zh": {
            "model_state": [
                "https://paddlenlp.bj.bcebos.com/models/community/PaddlePaddle/ernie_vil-2.0-base-zh/model_state.pdparams",
                "38d8c8e01f74ba881e87d9a3f669e5ae",
            ],
            "config": [
                "https://paddlenlp.bj.bcebos.com/models/community/PaddlePaddle/ernie_vil-2.0-base-zh/config.json",
                "caf929b450d5638e8df2a95c936519e7",
            ],
            "vocab_file": [
                "https://paddlenlp.bj.bcebos.com/models/community/PaddlePaddle/ernie_vil-2.0-base-zh/vocab.txt",
                "1c1c1f4fd93c5bed3b4eebec4de976a8",
            ],
            "preprocessor_config": [
                "https://paddlenlp.bj.bcebos.com/models/community/PaddlePaddle/ernie_vil-2.0-base-zh/preprocessor_config.json",
                "9a2e8da9f41896fedb86756b79355ee2",
            ],
            "special_tokens_map": [
                "https://paddlenlp.bj.bcebos.com/models/community/PaddlePaddle/ernie_vil-2.0-base-zh/special_tokens_map.json",
                "8b3fb1023167bb4ab9d70708eb05f6ec",
            ],
            "tokenizer_config": [
                "https://paddlenlp.bj.bcebos.com/models/community/PaddlePaddle/ernie_vil-2.0-base-zh/tokenizer_config.json",
                "da5385c23c8f522d33fc3aac829e4375",
            ],
        },
        "OFA-Sys/chinese-clip-vit-base-patch16": {
            "model_state": [
                "https://paddlenlp.bj.bcebos.com/models/community/OFA-Sys/chinese-clip-vit-base-patch16/model_state.pdparams",
                "d594c94833b8cfeffc4f986712b3ef79",
            ],
            "config": [
                "https://paddlenlp.bj.bcebos.com/models/community/OFA-Sys/chinese-clip-vit-base-patch16/config.json",
                "3611b5c34ad69dcf91e3c1d03b01a93a",
            ],
            "vocab_file": [
                "https://paddlenlp.bj.bcebos.com/models/community/OFA-Sys/chinese-clip-vit-base-patch16/vocab.txt",
                "3b5b76c4aef48ecf8cb3abaafe960f09",
            ],
            "preprocessor_config": [
                "https://paddlenlp.bj.bcebos.com/models/community/OFA-Sys/chinese-clip-vit-base-patch16/preprocessor_config.json",
                "ba1fb66c75b18b3c9580ea5120e01ced",
            ],
            "special_tokens_map": [
                "https://paddlenlp.bj.bcebos.com/models/community/OFA-Sys/chinese-clip-vit-base-patch16/special_tokens_map.json",
                "8b3fb1023167bb4ab9d70708eb05f6ec",
            ],
            "tokenizer_config": [
                "https://paddlenlp.bj.bcebos.com/models/community/OFA-Sys/chinese-clip-vit-base-patch16/tokenizer_config.json",
                "573ba0466e15cdb5bd423ff7010735ce",
            ],
        },
        "OFA-Sys/chinese-clip-vit-large-patch14": {
            "model_state": [
                "https://paddlenlp.bj.bcebos.com/models/community/OFA-Sys/chinese-clip-vit-large-patch14/model_state.pdparams",
                "5c0dde02d68179a9cc566173e53966c0",
            ],
            "config": [
                "https://paddlenlp.bj.bcebos.com/models/community/OFA-Sys/chinese-clip-vit-large-patch14/config.json",
                "a5e35843aa87ab1106e9f60f1e16b96d",
            ],
            "vocab_file": [
                "https://paddlenlp.bj.bcebos.com/models/community/OFA-Sys/chinese-clip-vit-large-patch14/vocab.txt",
                "3b5b76c4aef48ecf8cb3abaafe960f09",
            ],
            "preprocessor_config": [
                "https://paddlenlp.bj.bcebos.com/models/community/OFA-Sys/chinese-clip-vit-large-patch14/preprocessor_config.json",
                "ba1fb66c75b18b3c9580ea5120e01ced",
            ],
            "special_tokens_map": [
                "https://paddlenlp.bj.bcebos.com/models/community/OFA-Sys/chinese-clip-vit-large-patch14/special_tokens_map.json",
                "8b3fb1023167bb4ab9d70708eb05f6ec",
            ],
            "tokenizer_config": [
                "https://paddlenlp.bj.bcebos.com/models/community/OFA-Sys/chinese-clip-vit-large-patch14/tokenizer_config.json",
                "573ba0466e15cdb5bd423ff7010735ce",
            ],
        },
        "OFA-Sys/chinese-clip-vit-large-patch14-336px": {
            "model_state": [
                "https://paddlenlp.bj.bcebos.com/models/community/OFA-Sys/chinese-clip-vit-large-patch14-336px/model_state.pdparams",
                "ee3eb7f9667cfb06338bea5757c5e0d7",
            ],
            "config": [
                "https://paddlenlp.bj.bcebos.com/models/community/OFA-Sys/chinese-clip-vit-large-patch14-336px/config.json",
                "cb2794d99bea8c8f45901d177e663e1e",
            ],
            "vocab_file": [
                "https://paddlenlp.bj.bcebos.com/models/community/OFA-Sys/chinese-clip-vit-large-patch14-336px/vocab.txt",
                "3b5b76c4aef48ecf8cb3abaafe960f09",
            ],
            "preprocessor_config": [
                "https://paddlenlp.bj.bcebos.com/models/community/OFA-Sys/chinese-clip-vit-large-patch14-336px/preprocessor_config.json",
                "c52a0b3abe9bdd1c3c5a3d56797f4a03",
            ],
            "special_tokens_map": [
                "https://paddlenlp.bj.bcebos.com/models/community/OFA-Sys/chinese-clip-vit-large-patch14-336px/special_tokens_map.json",
                "8b3fb1023167bb4ab9d70708eb05f6ec",
            ],
            "tokenizer_config": [
                "https://paddlenlp.bj.bcebos.com/models/community/OFA-Sys/chinese-clip-vit-large-patch14-336px/tokenizer_config.json",
                "573ba0466e15cdb5bd423ff7010735ce",
            ],
        },
    }

    def __init__(
        self, task, model, batch_size=1, is_static_model=True, max_seq_len=128, return_tensors="pd", **kwargs
    ):
        super().__init__(task=task, model=model, **kwargs)
        self._seed = None
        # we do not use batch
        self.export_type = "text"
        self._batch_size = batch_size
        self.return_tensors = return_tensors
<<<<<<< HEAD
        if not self._custom_model:
            self._check_task_files()
=======
        self._max_seq_len = max_seq_len
        self._check_task_files()
>>>>>>> 1c01e6f8
        self._construct_tokenizer()
        self.is_static_model = is_static_model
        self._config_map = {}
        self.predictor_map = {}
        self.input_names_map = {}
        self.input_handles_map = {}
        self.output_handle_map = {}
        self._check_predictor_type()
        if self.is_static_model:
            self._get_inference_model()
        else:
            self._construct_model(model)

    def _construct_model(self, model):
        """
        Construct the inference model for the predictor.
        """
        self._model = AutoModel.from_pretrained(self._task_path)
        self._model.eval()

    def _construct_tokenizer(self):
        """
        Construct the tokenizer for the predictor.
        """
        self._processor = AutoProcessor.from_pretrained(self._task_path)

    def _batchify(self, data, batch_size):
        """
        Generate input batches.
        """

        def _parse_batch(batch_examples):
            if isinstance(batch_examples[0], str):
                batch_texts = batch_examples
                batch_images = None
            else:
                batch_texts = None
                batch_images = batch_examples
            if self.is_static_model:
                # The input of static model is numpy array
                tokenized_inputs = self._processor(
                    text=batch_texts,
                    images=batch_images,
                    return_tensors="np",
                    padding="max_length",
                    max_seq_len=self._max_seq_len,
                    truncation=True,
                )
            else:
                # The input of dygraph model is padddle.Tensor
                tokenized_inputs = self._processor(
                    text=batch_texts,
                    images=batch_images,
                    return_tensors="pd",
                    padding="max_length",
                    max_seq_len=self._max_seq_len,
                    truncation=True,
                )
            return tokenized_inputs

        # Seperates data into some batches.
        one_batch = []
        for example in data:
            one_batch.append(example)
            if len(one_batch) == batch_size:
                yield _parse_batch(one_batch)
                one_batch = []
        if one_batch:
            yield _parse_batch(one_batch)

    def _check_input_text(self, inputs):
        """
        Check whether the input text meet the requirement.
        """
        inputs = inputs[0]
        if isinstance(inputs, str):
            if len(inputs) == 0:
                raise ValueError("Invalid inputs, input text should not be empty, please check your input.")
            inputs = [inputs]
        elif isinstance(inputs, Image.Image):
            inputs = [inputs]
        elif isinstance(inputs, list):
            # and len(inputs[0].strip()) > 0
            if not (isinstance(inputs[0], (str, Image.Image))):
                raise TypeError(
                    "Invalid inputs, input text/image should be list of str/PIL.image, and first element of list should not be empty."
                )
        else:
            raise TypeError(
                "Invalid inputs, input text should be str or list of str, but type of {} found!".format(type(inputs))
            )
        return inputs

    def _preprocess(self, inputs):
        """
        Transform the raw inputs to the model inputs, two steps involved:
           1) Transform the raw text/image to token ids/pixel_values.
           2) Generate the other model inputs from the raw text/image and token ids/pixel_values.
        """
        inputs = self._check_input_text(inputs)
        batches = self._batchify(inputs, self._batch_size)
        outputs = {"batches": batches, "inputs": inputs}
        return outputs

    def _run_model(self, inputs):
        """
        Run the task model from the outputs of the `_preprocess` function.
        """
        all_feats = []
        if self.is_static_model:
            with static_mode_guard():
                for batch_inputs in inputs["batches"]:
                    if self._predictor_type == "paddle-inference":
                        if "input_ids" in batch_inputs:
                            self.input_handles_map["text"][0].copy_from_cpu(batch_inputs["input_ids"])
                            self.predictor_map["text"].run()
                            text_features = self.output_handle_map["text"][0].copy_to_cpu()
                            all_feats.append(text_features)
                        elif "pixel_values" in batch_inputs:
                            self.input_handles_map["image"][0].copy_from_cpu(batch_inputs["pixel_values"])
                            self.predictor_map["image"].run()
                            image_features = self.output_handle_map["image"][0].copy_to_cpu()
                            all_feats.append(image_features)
                    else:
                        # onnx mode
                        if "input_ids" in batch_inputs:
                            input_dict = {}
                            input_dict["input_ids"] = batch_inputs["input_ids"]
                            text_features = self.predictor_map["text"].run(None, input_dict)[0].tolist()
                            all_feats.append(text_features)
                        elif "pixel_values" in batch_inputs:
                            input_dict = {}
                            input_dict["pixel_values"] = batch_inputs["pixel_values"]
                            image_features = self.predictor_map["image"].run(None, input_dict)[0].tolist()
                            all_feats.append(image_features)
        else:
            for batch_inputs in inputs["batches"]:
                if "input_ids" in batch_inputs:
                    text_features = self._model.get_text_features(input_ids=batch_inputs["input_ids"])
                    all_feats.append(text_features.numpy())
                if "pixel_values" in batch_inputs:
                    image_features = self._model.get_image_features(pixel_values=batch_inputs["pixel_values"])
                    all_feats.append(image_features.numpy())
        inputs.update({"features": all_feats})
        return inputs

    def _postprocess(self, inputs):
        inputs["features"] = np.concatenate(inputs["features"], axis=0)
        if self.return_tensors == "pd":
            inputs["features"] = paddle.to_tensor(inputs["features"])
        return inputs

    def _construct_input_spec(self):
        """
        Construct the input spec for the convert dygraph model to static model.
        """
        self._input_text_spec = [
            paddle.static.InputSpec(shape=[None, None], dtype="int64", name="input_ids"),
        ]

        self._input_image_spec = [
            paddle.static.InputSpec(shape=[None, 3, 224, 224], dtype="float32", name="pixel_values"),
        ]

    def _convert_dygraph_to_static(self):
        """
        Convert the dygraph model to static model.
        """
        assert (
            self._model is not None
        ), "The dygraph model must be created before converting the dygraph model to static model."
        assert (
            self._input_image_spec is not None or self._input_text_spec is not None
        ), "The input spec must be created before converting the dygraph model to static model."
        logger.info("Converting to the inference model cost a little time.")

        static_model = paddle.jit.to_static(self._model.get_text_features, input_spec=self._input_text_spec)
        self.inference_model_path = self.inference_text_model_path
        paddle.jit.save(static_model, self.inference_model_path)
        logger.info("The inference model save in the path:{}".format(self.inference_model_path))

        static_model = paddle.jit.to_static(self._model.get_image_features, input_spec=self._input_image_spec)
        self.inference_model_path = self.inference_image_model_path
        paddle.jit.save(static_model, self.inference_model_path)
        logger.info("The inference model save in the path:{}".format(self.inference_model_path))

    def _get_inference_model(self):
        """
        Return the inference program, inputs and outputs in static mode.
        """
        _base_path = os.path.join(self._home_path, "taskflow", self.task, self.model)
        self.inference_image_model_path = os.path.join(_base_path, "static", "get_image_features")
        self.inference_text_model_path = os.path.join(_base_path, "static", "get_text_features")
        if (
            not os.path.exists(self.inference_image_model_path + ".pdiparams")
            or self._param_updated
            or not os.path.exists(self.inference_text_model_path + ".pdiparams")
        ):
            with dygraph_mode_guard():
                self._construct_model(self.model)
                self._construct_input_spec()
                self._convert_dygraph_to_static()
        if self._predictor_type == "paddle-inference":
            # Get text inference model
            self.inference_model_path = self.inference_text_model_path
            self._static_model_file = self.inference_model_path + ".pdmodel"
            self._static_params_file = self.inference_model_path + ".pdiparams"
            self._config = paddle.inference.Config(self._static_model_file, self._static_params_file)
            self._prepare_static_mode()

            self.predictor_map["text"] = self.predictor
            self.input_names_map["text"] = self.input_names
            self.input_handles_map["text"] = self.input_handles
            self.output_handle_map["text"] = self.output_handle
            self._config_map["text"] = self._config

            # Get image inference model
            self.inference_model_path = self.inference_image_model_path
            self._static_model_file = self.inference_model_path + ".pdmodel"
            self._static_params_file = self.inference_model_path + ".pdiparams"
            self._config = paddle.inference.Config(self._static_model_file, self._static_params_file)
            self._prepare_static_mode()

            self.predictor_map["image"] = self.predictor
            self.input_names_map["image"] = self.input_names
            self.input_handles_map["image"] = self.input_handles
            self.output_handle_map["image"] = self.output_handle
            self._config_map["image"] = self._config
        else:
            # Get text onnx model
            self.export_type = "text"
            self.inference_model_path = self.inference_text_model_path
            self._static_model_file = self.inference_model_path + ".pdmodel"
            self._static_params_file = self.inference_model_path + ".pdiparams"
            self._prepare_onnx_mode()
            self.predictor_map["text"] = self.predictor

            # Get image onnx model
            self.export_type = "image"
            self.inference_model_path = self.inference_image_model_path
            self._static_model_file = self.inference_model_path + ".pdmodel"
            self._static_params_file = self.inference_model_path + ".pdiparams"
            self._prepare_onnx_mode()
            self.predictor_map["image"] = self.predictor<|MERGE_RESOLUTION|>--- conflicted
+++ resolved
@@ -191,13 +191,9 @@
         self.export_type = "text"
         self._batch_size = batch_size
         self.return_tensors = return_tensors
-<<<<<<< HEAD
         if not self._custom_model:
             self._check_task_files()
-=======
         self._max_seq_len = max_seq_len
-        self._check_task_files()
->>>>>>> 1c01e6f8
         self._construct_tokenizer()
         self.is_static_model = is_static_model
         self._config_map = {}
