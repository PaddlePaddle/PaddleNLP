--- conflicted
+++ resolved
@@ -201,11 +201,7 @@
                     temperature=self._temperature,
                     max_length=self._tgt_length,
                     bos_token_id=self._tokenizer.bos_token_id,
-<<<<<<< HEAD
-                    eos_token_id=130005,
-=======
                     eos_token_id=self._tokenizer.eos_token_id,
->>>>>>> fa44cdcb
                     pad_token_id=self._tokenizer.pad_token_id,
                     num_return_sequences=self._num_return_sequences,
                     use_cache=True,
