--- conflicted
+++ resolved
@@ -244,7 +244,6 @@
                 "task_class": TextSimilarityTask,
                 "task_flag": "text_similarity-rocketqa-nano-cross-encoder",
             },
-<<<<<<< HEAD
             "rocketqav2-en-marco-cross-encoder": {
                 "task_class": TextSimilarityTask,
                 "task_flag": "text_similarity-rocketqav2-en-marco-cross-encoder",
@@ -252,11 +251,10 @@
             "ernie-search-large-cross-encoder-marco-en": {
                 "task_class": TextSimilarityTask,
                 "task_flag": "text_similarity-ernie-search-large-cross-encoder-marco-en",
-=======
+            },
             "__internal_testing__/tiny-random-bert": {
                 "task_class": TextSimilarityTask,
                 "task_flag": "text_similarity-tiny-random-bert",
->>>>>>> 428c21a2
             },
         },
         "default": {"model": "simbert-base-chinese"},
