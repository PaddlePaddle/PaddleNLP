# coding:utf-8
# Copyright (c) 2021  PaddlePaddle Authors. All Rights Reserved.
#
# Licensed under the Apache License, Version 2.0 (the "License"
# you may not use this file except in compliance with the License.
# You may obtain a copy of the License at
#
#     http://www.apache.org/licenses/LICENSE-2.0
#
# Unless required by applicable law or agreed to in writing, software
# distributed under the License is distributed on an "AS IS" BASIS,
# WITHOUT WARRANTIES OR CONDITIONS OF ANY KIND, either express or implied.
# See the License for the specific language governing permissions and
# limitations under the License.

import threading
import warnings

import paddle

from ..utils.tools import get_env_device
from .code_generation import CodeGenerationTask
from .dependency_parsing import DDParserTask
from .dialogue import DialogueTask
from .document_intelligence import DocPromptTask
from .fill_mask import FillMaskTask
from .information_extraction import GPTask, UIETask
from .knowledge_mining import NPTagTask, WordTagTask
from .lexical_analysis import LacTask
from .named_entity_recognition import NERLACTask, NERWordTagTask
from .poetry_generation import PoetryGenerationTask
from .pos_tagging import POSTaggingTask
from .question_answering import QuestionAnsweringTask
from .question_generation import QuestionGenerationTask
<<<<<<< HEAD
from .sentiment_analysis import SentaTask, SkepTask, UIESentaTask
=======
from .sentiment_analysis import SentaTask, SkepTask
>>>>>>> db3bde14
from .text_classification import TextClassificationTask
from .text_correction import CSCTask
from .text_similarity import TextSimilarityTask
from .text_summarization import TextSummarizationTask
from .text_to_image import TextToImageDiscoDiffusionTask, TextToImageGenerationTask, TextToImageStableDiffusionTask
from .word_segmentation import SegJiebaTask, SegLACTask, SegWordTagTask

warnings.simplefilter(action="ignore", category=Warning, lineno=0, append=False)

TASKS = {
    "dependency_parsing": {
        "models": {
            "ddparser": {
                "task_class": DDParserTask,
                "task_flag": "dependency_parsing-biaffine",
            },
            "ddparser-ernie-1.0": {
                "task_class": DDParserTask,
                "task_flag": "dependency_parsing-ernie-1.0",
            },
            "ddparser-ernie-gram-zh": {
                "task_class": DDParserTask,
                "task_flag": "dependency_parsing-ernie-gram-zh",
            },
        },
        "default": {
            "model": "ddparser",
        },
    },
    "dialogue": {
        "models": {
            "plato-mini": {"task_class": DialogueTask, "task_flag": "dialogue-plato-mini"},
        },
        "default": {
            "model": "plato-mini",
        },
    },
    "fill_mask": {
        "models": {
            "fill_mask": {"task_class": FillMaskTask, "task_flag": "fill_mask-fill_mask"},
        },
        "default": {
            "model": "fill_mask",
        },
    },
    "knowledge_mining": {
        "models": {
            "wordtag": {
                "task_class": WordTagTask,
                "task_flag": "knowledge_mining-wordtag",
                "task_priority_path": "wordtag",
            },
            "nptag": {
                "task_class": NPTagTask,
                "task_flag": "knowledge_mining-nptag",
            },
        },
        "default": {
            "model": "wordtag",
        },
    },
    "lexical_analysis": {
        "models": {
            "lac": {
                "task_class": LacTask,
                "hidden_size": 128,
                "emb_dim": 128,
                "task_flag": "lexical_analysis-gru_crf",
                "task_priority_path": "lac",
            }
        },
        "default": {"model": "lac"},
    },
    "ner": {
        "modes": {
            "accurate": {
                "task_class": NERWordTagTask,
                "task_flag": "ner-wordtag",
                "task_priority_path": "wordtag",
                "linking": False,
            },
            "fast": {
                "task_class": NERLACTask,
                "hidden_size": 128,
                "emb_dim": 128,
                "task_flag": "ner-lac",
                "task_priority_path": "lac",
            },
        },
        "default": {"mode": "accurate"},
    },
    "poetry_generation": {
        "models": {
            "gpt-cpm-large-cn": {
                "task_class": PoetryGenerationTask,
                "task_flag": "poetry_generation-gpt-cpm-large-cn",
                "task_priority_path": "gpt-cpm-large-cn",
            },
        },
        "default": {
            "model": "gpt-cpm-large-cn",
        },
    },
    "pos_tagging": {
        "models": {
            "lac": {
                "task_class": POSTaggingTask,
                "hidden_size": 128,
                "emb_dim": 128,
                "task_flag": "pos_tagging-gru_crf",
                "task_priority_path": "lac",
            }
        },
        "default": {"model": "lac"},
    },
    "question_answering": {
        "models": {
            "gpt-cpm-large-cn": {
                "task_class": QuestionAnsweringTask,
                "task_flag": "question_answering-gpt-cpm-large-cn",
                "task_priority_path": "gpt-cpm-large-cn",
            },
        },
        "default": {
            "model": "gpt-cpm-large-cn",
        },
    },
    "sentiment_analysis": {
        "models": {
            "bilstm": {
                "task_class": SentaTask,
                "task_flag": "sentiment_analysis-bilstm",
            },
            "skep_ernie_1.0_large_ch": {
                "task_class": SkepTask,
<<<<<<< HEAD
                "task_flag": 'sentiment_analysis-skep_ernie_1.0_large_ch',
            },
            "uie-base": {
                "task_class": UIESentaTask,
                "task_flag": 'sentiment_analysis-uie-base',
            }

=======
                "task_flag": "sentiment_analysis-skep_ernie_1.0_large_ch",
            },
>>>>>>> db3bde14
        },
        "default": {"model": "bilstm"},
    },
    "text_correction": {
        "models": {
            "ernie-csc": {"task_class": CSCTask, "task_flag": "text_correction-ernie-csc"},
        },
        "default": {"model": "ernie-csc"},
    },
    "text_similarity": {
        "models": {
            "simbert-base-chinese": {
                "task_class": TextSimilarityTask,
                "task_flag": "text_similarity-simbert-base-chinese",
            },
            "rocketqa-zh-dureader-cross-encoder": {
                "task_class": TextSimilarityTask,
                "task_flag": "text_similarity-rocketqa-zh-dureader-cross-encoder",
            },
            "rocketqa-base-cross-encoder": {
                "task_class": TextSimilarityTask,
                "task_flag": "text_similarity-rocketqa-base-cross-encoder",
            },
            "rocketqa-medium-cross-encoder": {
                "task_class": TextSimilarityTask,
                "task_flag": "text_similarity-rocketqa-medium-cross-encoder",
            },
            "rocketqa-mini-cross-encoder": {
                "task_class": TextSimilarityTask,
                "task_flag": "text_similarity-rocketqa-mini-cross-encoder",
            },
            "rocketqa-micro-cross-encoder": {
                "task_class": TextSimilarityTask,
                "task_flag": "text_similarity-rocketqa-micro-cross-encoder",
            },
            "rocketqa-nano-cross-encoder": {
                "task_class": TextSimilarityTask,
                "task_flag": "text_similarity-rocketqa-nano-cross-encoder",
            },
        },
        "default": {"model": "simbert-base-chinese"},
    },
    "text_summarization": {
        "models": {
            "unimo-text-1.0-summary": {
                "task_class": TextSummarizationTask,
                "task_flag": "text_summarization-unimo-text-1.0-summary",
                "task_priority_path": "unimo-text-1.0-summary",
            },
            "IDEA-CCNL/Randeng-Pegasus-238M-Summary-Chinese": {
                "task_class": TextSummarizationTask,
                "task_flag": "text_summarization-IDEA-CCNL/Randeng-Pegasus-238M-Summary-Chinese",
                "task_priority_path": "IDEA-CCNL/Randeng-Pegasus-238M-Summary-Chinese",
            },
            "IDEA-CCNL/Randeng-Pegasus-523M-Summary-Chinese": {
                "task_class": TextSummarizationTask,
                "task_flag": "text_summarization-IDEA-CCNL/Randeng-Pegasus523M-Summary-Chinese",
                "task_priority_path": "IDEA-CCNL/Randeng-Pegasus-523M-Summary-Chinese",
            },
        },
        "default": {"model": "IDEA-CCNL/Randeng-Pegasus-523M-Summary-Chinese"},
    },
    "word_segmentation": {
        "modes": {
            "fast": {
                "task_class": SegJiebaTask,
                "task_flag": "word_segmentation-jieba",
            },
            "base": {
                "task_class": SegLACTask,
                "hidden_size": 128,
                "emb_dim": 128,
                "task_flag": "word_segmentation-gru_crf",
                "task_priority_path": "lac",
            },
            "accurate": {
                "task_class": SegWordTagTask,
                "task_flag": "word_segmentation-wordtag",
                "task_priority_path": "wordtag",
                "linking": False,
            },
        },
        "default": {"mode": "base"},
    },
    "information_extraction": {
        "models": {
            "uie-base": {"task_class": UIETask, "hidden_size": 768, "task_flag": "information_extraction-uie-base"},
            "uie-medium": {
                "task_class": UIETask,
                "hidden_size": 768,
                "task_flag": "information_extraction-uie-medium",
            },
            "uie-mini": {"task_class": UIETask, "hidden_size": 384, "task_flag": "information_extraction-uie-mini"},
            "uie-micro": {"task_class": UIETask, "hidden_size": 384, "task_flag": "information_extraction-uie-micro"},
            "uie-nano": {"task_class": UIETask, "hidden_size": 312, "task_flag": "information_extraction-uie-nano"},
            "uie-tiny": {"task_class": UIETask, "hidden_size": 768, "task_flag": "information_extraction-uie-tiny"},
            "uie-medical-base": {
                "task_class": UIETask,
                "hidden_size": 768,
                "task_flag": "information_extraction-uie-medical-base",
            },
            "uie-base-en": {
                "task_class": UIETask,
                "hidden_size": 768,
                "task_flag": "information_extraction-uie-base-en",
            },
            "uie-m-base": {
                "task_class": UIETask,
                "hidden_size": 768,
                "task_flag": "information_extraction-uie-m-base",
            },
            "uie-m-large": {
                "task_class": UIETask,
                "hidden_size": 1024,
                "task_flag": "information_extraction-uie-m-large",
            },
            "uie-data-distill-gp": {"task_class": GPTask, "task_flag": "information_extraction-uie-data-distill-gp"},
        },
        "default": {"model": "uie-base"},
    },
    "code_generation": {
        "models": {
            "Salesforce/codegen-350M-mono": {
                "task_class": CodeGenerationTask,
                "task_flag": "code_generation-Salesforce/codegen-350M-mono",
                "task_priority_path": "Salesforce/codegen-350M-mono",
            },
            "Salesforce/codegen-2B-mono": {
                "task_class": CodeGenerationTask,
                "task_flag": "code_generation-Salesforce/codegen-2B-mono",
                "task_priority_path": "Salesforce/codegen-2B-mono",
            },
            "Salesforce/codegen-6B-mono": {
                "task_class": CodeGenerationTask,
                "task_flag": "code_generation-Salesforce/codegen-6B-mono",
                "task_priority_path": "Salesforce/codegen-6B-mono",
            },
            "Salesforce/codegen-350M-nl": {
                "task_class": CodeGenerationTask,
                "task_flag": "code_generation-Salesforce/codegen-350M-nl",
                "task_priority_path": "Salesforce/codegen-350M-nl",
            },
            "Salesforce/codegen-2B-nl": {
                "task_class": CodeGenerationTask,
                "task_flag": "code_generation-Salesforce/codegen-2B-nl",
                "task_priority_path": "Salesforce/codegen-2B-nl",
            },
            "Salesforce/codegen-6B-nl": {
                "task_class": CodeGenerationTask,
                "task_flag": "code_generation-Salesforce/codegen-6B-nl",
                "task_priority_path": "Salesforce/codegen-6B-nl",
            },
            "Salesforce/codegen-350M-multi": {
                "task_class": CodeGenerationTask,
                "task_flag": "code_generation-Salesforce/codegen-350M-multi",
                "task_priority_path": "Salesforce/codegen-350M-multi",
            },
            "Salesforce/codegen-2B-multi": {
                "task_class": CodeGenerationTask,
                "task_flag": "code_generation-Salesforce/codegen-2B-multi",
                "task_priority_path": "Salesforce/codegen-2B-multi",
            },
            "Salesforce/codegen-6B-multi": {
                "task_class": CodeGenerationTask,
                "task_flag": "code_generation-Salesforce/codegen-6B-multi",
                "task_priority_path": "Salesforce/codegen-6B-multi",
            },
        },
        "default": {
            "model": "Salesforce/codegen-350M-mono",
        },
    },
    "text_classification": {
        "models": {
            "multi_class": {
                "task_class": TextClassificationTask,
                "task_flag": "text_classification-text_classification",
            },
        },
        "default": {"model": "multi_class"},
    },
    "text_to_image": {
        "models": {
            "dalle-mini": {
                "task_class": TextToImageGenerationTask,
                "task_flag": "text_to_image-dalle-mini",
                "task_priority_path": "dalle-mini",
            },
            "dalle-mega-v16": {
                "task_class": TextToImageGenerationTask,
                "task_flag": "text_to_image-dalle-mega-v16",
                "task_priority_path": "dalle-mega-v16",
            },
            "dalle-mega": {
                "task_class": TextToImageGenerationTask,
                "task_flag": "text_to_image-dalle-mega",
                "task_priority_path": "dalle-mega",
            },
            "pai-painter-painting-base-zh": {
                "task_class": TextToImageGenerationTask,
                "task_flag": "text_to_image-pai-painter-painting-base-zh",
                "task_priority_path": "pai-painter-painting-base-zh",
            },
            "pai-painter-scenery-base-zh": {
                "task_class": TextToImageGenerationTask,
                "task_flag": "text_to_image-pai-painter-scenery-base-zh",
                "task_priority_path": "pai-painter-scenery-base-zh",
            },
            "pai-painter-commercial-base-zh": {
                "task_class": TextToImageGenerationTask,
                "task_flag": "text_to_image-pai-painter-commercial-base-zh",
                "task_priority_path": "pai-painter-commercial-base-zh",
            },
            "openai/disco-diffusion-clip-vit-base-patch32": {
                "task_class": TextToImageDiscoDiffusionTask,
                "task_flag": "text_to_image-openai/disco-diffusion-clip-vit-base-patch32",
                "task_priority_path": "openai/disco-diffusion-clip-vit-base-patch32",
            },
            "openai/disco-diffusion-clip-rn50": {
                "task_class": TextToImageDiscoDiffusionTask,
                "task_flag": "text_to_image-openai/disco-diffusion-clip-rn50",
                "task_priority_path": "openai/disco-diffusion-clip-rn50",
            },
            "openai/disco-diffusion-clip-rn101": {
                "task_class": TextToImageDiscoDiffusionTask,
                "task_flag": "text_to_image-openai/disco-diffusion-clip-rn101",
                "task_priority_path": "openai/disco-diffusion-clip-rn101",
            },
            "disco_diffusion_ernie_vil-2.0-base-zh": {
                "task_class": TextToImageDiscoDiffusionTask,
                "task_flag": "text_to_image-disco_diffusion_ernie_vil-2.0-base-zh",
                "task_priority_path": "disco_diffusion_ernie_vil-2.0-base-zh",
            },
            "CompVis/stable-diffusion-v1-4": {
                "task_class": TextToImageStableDiffusionTask,
                "task_flag": "text_to_image-CompVis/stable-diffusion-v1-4",
                "task_priority_path": "CompVis/stable-diffusion-v1-4",
            },
        },
        "default": {
            "model": "pai-painter-painting-base-zh",
        },
    },
    "document_intelligence": {
        "models": {
            "docprompt": {
                "task_class": DocPromptTask,
                "task_flag": "document_intelligence-docprompt",
            },
        },
        "default": {"model": "docprompt"},
    },
    "question_generation": {
        "models": {
            "unimo-text-1.0": {
                "task_class": QuestionGenerationTask,
                "task_flag": "question_generation-unimo-text-1.0",
            },
            "unimo-text-1.0-dureader_qg": {
                "task_class": QuestionGenerationTask,
                "task_flag": "question_generation-unimo-text-1.0-dureader_qg",
            },
            "unimo-text-1.0-question-generation": {
                "task_class": QuestionGenerationTask,
                "task_flag": "question_generation-unimo-text-1.0-question-generation",
            },
            "unimo-text-1.0-question-generation-dureader_qg": {
                "task_class": QuestionGenerationTask,
                "task_flag": "question_generation-unimo-text-1.0-question-generation-dureader_qg",
            },
        },
        "default": {"model": "unimo-text-1.0-dureader_qg"},
    },
}

support_schema_list = [
    "uie-base",
    "uie-medium",
    "uie-mini",
    "uie-micro",
    "uie-nano",
    "uie-tiny",
    "uie-medical-base",
    "uie-base-en",
    "wordtag",
    "uie-m-large",
    "uie-m-base",
]

support_argument_list = [
    "dalle-mini",
    "dalle-mega",
    "dalle-mega-v16",
    "pai-painter-painting-base-zh",
    "pai-painter-scenery-base-zh",
    "pai-painter-commercial-base-zh",
    "CompVis/stable-diffusion-v1-4",
    "openai/disco-diffusion-clip-vit-base-patch32",
    "openai/disco-diffusion-clip-rn50",
    "openai/disco-diffusion-clip-rn101",
    "disco_diffusion_ernie_vil-2.0-base-zh",
]


class Taskflow(object):
    """
    The Taskflow is the end2end interface that could convert the raw text to model result, and decode the model result to task result. The main functions as follows:
        1) Convert the raw text to task result.
        2) Convert the model to the inference model.
        3) Offer the usage and help message.
    Args:
        task (str): The task name for the Taskflow, and get the task class from the name.
        model (str, optional): The model name in the task, if set None, will use the default model.
        mode (str, optional): Select the mode of the task, only used in the tasks of word_segmentation and ner.
            If set None, will use the default mode.
        device_id (int, optional): The device id for the gpu, xpu and other devices, the defalut value is 0.
        kwargs (dict, optional): Additional keyword arguments passed along to the specific task.

    """

    def __init__(self, task, model=None, mode=None, device_id=0, from_hf_hub=False, **kwargs):
        assert task in TASKS, f"The task name:{task} is not in Taskflow list, please check your task name."
        self.task = task

        # Set the device for the task
        device = get_env_device()
        if device == "cpu" or device_id == -1:
            paddle.set_device("cpu")
        else:
            paddle.set_device(device + ":" + str(device_id))

        if self.task in ["word_segmentation", "ner"]:
            tag = "modes"
            ind_tag = "mode"
            self.model = mode
        else:
            tag = "models"
            ind_tag = "model"
            self.model = model

        if self.model is not None:
            assert self.model in set(TASKS[task][tag].keys()), f"The {tag} name: {model} is not in task:[{task}]"
        else:
            self.model = TASKS[task]["default"][ind_tag]

        if "task_priority_path" in TASKS[self.task][tag][self.model]:
            self.priority_path = TASKS[self.task][tag][self.model]["task_priority_path"]
        else:
            self.priority_path = None

        # Update the task config to kwargs
        config_kwargs = TASKS[self.task][tag][self.model]
        kwargs["device_id"] = device_id
        kwargs.update(config_kwargs)
        self.kwargs = kwargs
        task_class = TASKS[self.task][tag][self.model]["task_class"]
        self.task_instance = task_class(
            model=self.model, task=self.task, priority_path=self.priority_path, from_hf_hub=from_hf_hub, **self.kwargs
        )
        task_list = TASKS.keys()
        Taskflow.task_list = task_list

        # Add the lock for the concurrency requests
        self._lock = threading.Lock()

    def __call__(self, *inputs):
        """
        The main work function in the taskflow.
        """
        results = self.task_instance(inputs)
        return results

    def help(self):
        """
        Return the task usage message.
        """
        return self.task_instance.help()

    def task_path(self):
        """
        Return the path of current task
        """
        return self.task_instance._task_path

    @staticmethod
    def tasks():
        """
        Return the available task list.
        """
        task_list = list(TASKS.keys())
        return task_list

    def from_segments(self, *inputs):
        results = self.task_instance.from_segments(inputs)
        return results

    def interactive_mode(self, max_turn):
        with self.task_instance.interactive_mode(max_turn):
            while True:
                human = input("[Human]:").strip()
                if human.lower() == "exit":
                    exit()
                robot = self.task_instance(human)[0]
                print("[Bot]:%s" % robot)

    def set_schema(self, schema):
        assert (
            self.task_instance.model in support_schema_list
        ), "This method can only be used by the task with the model of uie or wordtag."
        self.task_instance.set_schema(schema)

    def set_argument(self, argument):
        assert (
            self.task_instance.model in support_argument_list
        ), "This method can only be used by the task with the model of text_to_image generation."
        self.task_instance.set_argument(argument)<|MERGE_RESOLUTION|>--- conflicted
+++ resolved
@@ -32,11 +32,7 @@
 from .pos_tagging import POSTaggingTask
 from .question_answering import QuestionAnsweringTask
 from .question_generation import QuestionGenerationTask
-<<<<<<< HEAD
 from .sentiment_analysis import SentaTask, SkepTask, UIESentaTask
-=======
-from .sentiment_analysis import SentaTask, SkepTask
->>>>>>> db3bde14
 from .text_classification import TextClassificationTask
 from .text_correction import CSCTask
 from .text_similarity import TextSimilarityTask
@@ -172,18 +168,12 @@
             },
             "skep_ernie_1.0_large_ch": {
                 "task_class": SkepTask,
-<<<<<<< HEAD
                 "task_flag": 'sentiment_analysis-skep_ernie_1.0_large_ch',
             },
             "uie-base": {
                 "task_class": UIESentaTask,
                 "task_flag": 'sentiment_analysis-uie-base',
             }
-
-=======
-                "task_flag": "sentiment_analysis-skep_ernie_1.0_large_ch",
-            },
->>>>>>> db3bde14
         },
         "default": {"model": "bilstm"},
     },
