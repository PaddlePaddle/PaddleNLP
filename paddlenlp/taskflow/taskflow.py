--- conflicted
+++ resolved
@@ -18,19 +18,7 @@
 
 import paddle
 
-from ..transformers import ErnieCtmTokenizer, ErnieCtmWordtagModel
 from ..utils.tools import get_env_device
-<<<<<<< HEAD
-from .knowledge_mining import WordTagTask, NPTagTask
-from .named_entity_recognition import NERWordTagTask
-from .named_entity_recognition import NERLACTask
-from .sentiment_analysis import SentaTask, SkepTask
-from .lexical_analysis import LacTask
-from .word_segmentation import SegJiebaTask
-from .word_segmentation import SegLACTask
-from .word_segmentation import SegWordTagTask
-from .pos_tagging import POSTaggingTask
-=======
 from .code_generation import CodeGenerationTask
 from .dependency_parsing import DDParserTask
 from .dialogue import DialogueTask
@@ -40,19 +28,13 @@
 from .knowledge_mining import NPTagTask, WordTagTask
 from .lexical_analysis import LacTask
 from .named_entity_recognition import NERLACTask, NERWordTagTask
->>>>>>> e5ec7401
 from .poetry_generation import PoetryGenerationTask
 from .pos_tagging import POSTaggingTask
 from .question_answering import QuestionAnsweringTask
-<<<<<<< HEAD
-from .text_classification import TextClassificationTask
-from .dependency_parsing import DDParserTask
-=======
 from .question_generation import QuestionGenerationTask
 from .sentiment_analysis import SentaTask, SkepTask
->>>>>>> e5ec7401
+from .text_classification import TextClassificationTask
 from .text_correction import CSCTask
-from .text_generation import TextGenerationTask
 from .text_similarity import TextSimilarityTask
 from .text_summarization import TextSummarizationTask
 from .text_to_image import (TextToImageDiscoDiffusionTask,
@@ -566,9 +548,6 @@
 
     """
 
-<<<<<<< HEAD
-    def __init__(self, task, model=None, mode=None, device_id=0, **kwargs):
-=======
     def __init__(self,
                  task,
                  model=None,
@@ -576,7 +555,6 @@
                  device_id=0,
                  from_hf_hub=False,
                  **kwargs):
->>>>>>> e5ec7401
         assert task in TASKS, f"The task name:{task} is not in Taskflow list, please check your task name."
         self.task = task
 
