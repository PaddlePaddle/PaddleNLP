--- conflicted
+++ resolved
@@ -37,7 +37,11 @@
 from .text_correction import CSCTask
 from .text_similarity import TextSimilarityTask
 from .text_summarization import TextSummarizationTask
-from .text_to_image import TextToImageDiscoDiffusionTask, TextToImageGenerationTask, TextToImageStableDiffusionTask
+from .text_to_image import (
+    TextToImageDiscoDiffusionTask,
+    TextToImageGenerationTask,
+    TextToImageStableDiffusionTask,
+)
 from .word_segmentation import SegJiebaTask, SegLACTask, SegWordTagTask
 
 warnings.simplefilter(action="ignore", category=Warning, lineno=0, append=False)
@@ -284,20 +288,12 @@
             "uie-m-large": {
                 "task_class": UIETask,
                 "hidden_size": 1024,
-<<<<<<< HEAD
-                "task_flag": "information_extraction-uie-m-large"
+                "task_flag": "information_extraction-uie-m-large",
             },
             "uie-x-base": {
                 "task_class": UIETask,
                 "hidden_size": 768,
-                "task_flag": "information_extraction-uie-x-base"
-            },
-            "uie-data-distill-gp": {
-                "task_class": GPTask,
-                "task_flag": "information_extraction-uie-data-distill-gp"
-=======
-                "task_flag": "information_extraction-uie-m-large",
->>>>>>> 0030717c
+                "task_flag": "information_extraction-uie-x-base",
             },
             "uie-data-distill-gp": {"task_class": GPTask, "task_flag": "information_extraction-uie-data-distill-gp"},
         },
@@ -459,11 +455,6 @@
 }
 
 support_schema_list = [
-<<<<<<< HEAD
-    "uie-base", "uie-medium", "uie-mini", "uie-micro", "uie-nano", "uie-tiny",
-    "uie-medical-base", "uie-base-en", "wordtag", "uie-m-large", "uie-m-base",
-    "uie-x-base"
-=======
     "uie-base",
     "uie-medium",
     "uie-mini",
@@ -475,7 +466,7 @@
     "wordtag",
     "uie-m-large",
     "uie-m-base",
->>>>>>> 0030717c
+    "uie-x-base",
 ]
 
 support_argument_list = [
