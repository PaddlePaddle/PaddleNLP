# coding:utf-8
# Copyright (c) 2021  PaddlePaddle Authors. All Rights Reserved.
#
# Licensed under the Apache License, Version 2.0 (the "License"
# you may not use this file except in compliance with the License.
# You may obtain a copy of the License at
#
#     http://www.apache.org/licenses/LICENSE-2.0
#
# Unless required by applicable law or agreed to in writing, software
# distributed under the License is distributed on an "AS IS" BASIS,
# WITHOUT WARRANTIES OR CONDITIONS OF ANY KIND, either express or implied.
# See the License for the specific language governing permissions and
# limitations under the License.

import os
import abc
import math
from abc import abstractmethod
from multiprocessing import cpu_count

import paddle
from paddle.dataset.common import md5file

from ..utils.env import PPNLP_HOME
from ..utils.log import logger
from .utils import download_check, static_mode_guard, dygraph_mode_guard, download_file, cut_chinese_sent


class Task(metaclass=abc.ABCMeta):
    """
    The meta classs of task in Taskflow. The meta class has the five abstract function,
        the subclass need to inherit from the meta class.
    Args:
        task(string): The name of task.
        model(string): The model name in the task.
        kwargs (dict, optional): Additional keyword arguments passed along to the specific task.
    """

    def __init__(self, model, task, priority_path=None, **kwargs):
        self.model = model
        self.is_static_model = kwargs.get("is_static_model", False)
        self.task = task
        self.kwargs = kwargs
        self._priority_path = priority_path
        self._usage = ""
        # The dygraph model instance
        self._model = None
        # The static model instance
        self._input_spec = None
        self._config = None
        self._custom_model = False
        self._param_updated = False

        self._num_threads = self.kwargs["num_threads"] if "num_threads" in self.kwargs else math.ceil(cpu_count() / 2)
        self._infer_precision = self.kwargs["precision"] if "precision" in self.kwargs else "fp32"
        # Default to use Paddle Inference
        self._predictor_type = "paddle-inference"
        # The root directory for storing Taskflow related files, default to ~/.paddlenlp.
        self._home_path = self.kwargs["home_path"] if "home_path" in self.kwargs else PPNLP_HOME
        self._task_flag = self.kwargs["task_flag"] if "task_flag" in self.kwargs else self.model
        self.from_hf_hub = kwargs.pop("from_hf_hub", False)

        if "task_path" in self.kwargs:
            self._task_path = self.kwargs["task_path"]
            self._custom_model = True
        elif self._priority_path:
            self._task_path = os.path.join(self._home_path, "taskflow", self._priority_path)
        else:
            self._task_path = os.path.join(self._home_path, "taskflow", self.task, self.model)

        if not self.from_hf_hub:
            download_check(self._task_flag)

    @abstractmethod
    def _construct_model(self, model):
        """
        Construct the inference model for the predictor.
        """

    @abstractmethod
    def _construct_tokenizer(self, model):
        """
        Construct the tokenizer for the predictor.
        """

    @abstractmethod
    def _preprocess(self, inputs, padding=True, add_special_tokens=True):
        """
        Transform the raw text to the model inputs, two steps involved:
           1) Transform the raw text to token ids.
           2) Generate the other model inputs from the raw text and token ids.
        """

    @abstractmethod
    def _run_model(self, inputs):
        """
        Run the task model from the outputs of the `_tokenize` function.
        """

    @abstractmethod
    def _postprocess(self, inputs):
        """
        The model output is the logits and pros, this function will convert the model output to raw text.
        """

    @abstractmethod
    def _construct_input_spec(self):
        """
        Construct the input spec for the convert dygraph model to static model.
        """

    def _check_task_files(self):
        """
        Check files required by the task.
        """
        for file_id, file_name in self.resource_files_names.items():
            path = os.path.join(self._task_path, file_name)
            url = self.resource_files_urls[self.model][file_id][0]
            md5 = self.resource_files_urls[self.model][file_id][1]

            downloaded = True
            if not os.path.exists(path):
                downloaded = False
            else:
                if not self._custom_model:
                    if os.path.exists(path):
                        # Check whether the file is updated
                        if not md5file(path) == md5:
                            downloaded = False
                            if file_id == "model_state":
                                self._param_updated = True
                    else:
                        downloaded = False
            if not downloaded:
                download_file(self._task_path, file_name, url, md5)

    def _check_predictor_type(self):
        if paddle.get_device() == "cpu" and self._infer_precision == "fp16":
            logger.warning("The inference precision is change to 'fp32', 'fp16' inference only takes effect on gpu.")
        else:
            if self._infer_precision == "fp16":
                try:
                    import onnx
                    import onnxruntime as ort
                    import paddle2onnx
                    from onnxconverter_common import float16

                    self._predictor_type = "onnxruntime"
                except:
                    logger.warning(
                        "The inference precision is change to 'fp32', please install the dependencies that required for 'fp16' inference, pip install onnxruntime-gpu onnx onnxconverter-common"
                    )

    def _construct_ocr_engine(self, lang="ch", use_angle_cls=True):
        """
        Construct the OCR engine
        """
        try:
            from paddleocr import PaddleOCR
        except:
            raise ImportError(
                "Please install the dependencies first, pip install paddleocr")
        use_gpu = False if paddle.get_device() == 'cpu' else True
        self._ocr = PaddleOCR(use_angle_cls=use_angle_cls,
                              show_log=False,
                              use_gpu=use_gpu,
                              lang=lang)

    def _construce_layout_analysis_engine(self):
        """
        Construct the layout analysis engine
        """
        try:
            from paddleocr import PPStructure
        except:
            raise ImportError(
                "Please install the dependencies first, pip install paddleocr")
        self._layout_analysis_engine = PPStructure(table=False,
                                                   ocr=True,
                                                   show_log=False)

    def _prepare_static_mode(self):
        """
        Construct the input data and predictor in the PaddlePaddele static mode.
        """
        if paddle.get_device() == "cpu":
            self._config.disable_gpu()
            self._config.enable_mkldnn()
        else:
            self._config.enable_use_gpu(100, self.kwargs["device_id"])
            # TODO(linjieccc): enable embedding_eltwise_layernorm_fuse_pass after fixed
            self._config.delete_pass("embedding_eltwise_layernorm_fuse_pass")
        self._config.set_cpu_math_library_num_threads(self._num_threads)
        self._config.switch_use_feed_fetch_ops(False)
        self._config.disable_glog_info()
        self._config.enable_memory_optim()

        # TODO(linjieccc): some temporary settings and will be remove in future
        # after fixed
        if self.task in ["document_intelligence", "knowledge_mining"]:
            self._config.switch_ir_optim(False)
        if self.model == "uie-data-distill-gp":
            self._config.enable_memory_optim(False)

        self.predictor = paddle.inference.create_predictor(self._config)
        self.input_names = [name for name in self.predictor.get_input_names()]
        self.input_handles = [self.predictor.get_input_handle(name) for name in self.predictor.get_input_names()]
        self.output_handle = [self.predictor.get_output_handle(name) for name in self.predictor.get_output_names()]

    def _prepare_onnx_mode(self):
        import onnx
        import onnxruntime as ort
        import paddle2onnx
        from onnxconverter_common import float16

        onnx_dir = os.path.join(self._task_path, "onnx")
        if not os.path.exists(onnx_dir):
            os.mkdir(onnx_dir)
        float_onnx_file = os.path.join(onnx_dir, "model.onnx")
        if not os.path.exists(float_onnx_file) or self._param_updated:
            onnx_model = paddle2onnx.command.c_paddle_to_onnx(
                model_file=self._static_model_file,
                params_file=self._static_params_file,
                opset_version=13,
                enable_onnx_checker=True,
            )
            with open(float_onnx_file, "wb") as f:
                f.write(onnx_model)
        fp16_model_file = os.path.join(onnx_dir, "fp16_model.onnx")
        if not os.path.exists(fp16_model_file) or self._param_updated:
            onnx_model = onnx.load_model(float_onnx_file)
            trans_model = float16.convert_float_to_float16(onnx_model, keep_io_types=True)
            onnx.save_model(trans_model, fp16_model_file)
        providers = [("CUDAExecutionProvider", {"device_id": self.kwargs["device_id"]})]
        sess_options = ort.SessionOptions()
        sess_options.intra_op_num_threads = self._num_threads
        sess_options.inter_op_num_threads = self._num_threads
        self.predictor = ort.InferenceSession(fp16_model_file, sess_options=sess_options, providers=providers)
        assert "CUDAExecutionProvider" in self.predictor.get_providers(), (
            f"The environment for GPU inference is not set properly. "
            "A possible cause is that you had installed both onnxruntime and onnxruntime-gpu. "
            "Please run the following commands to reinstall: \n "
            "1) pip uninstall -y onnxruntime onnxruntime-gpu \n 2) pip install onnxruntime-gpu"
        )

    def _get_inference_model(self):
        """
        Return the inference program, inputs and outputs in static mode.
        """
        if self._custom_model:
            param_path = os.path.join(self._task_path, "model_state.pdparams")
            if os.path.exists(param_path):
                cache_info_path = os.path.join(self._task_path, ".cache_info")
                md5 = md5file(param_path)
                self._param_updated = True
                if os.path.exists(cache_info_path) and open(cache_info_path).read() == md5:
                    self._param_updated = False
                else:
                    fp = open(cache_info_path, "w")
                    fp.write(md5)
                    fp.close()

        # When the user-provided model path is already a static model, skip to_static conversion
        if self.is_static_model:
            inference_model_path = self._task_path
        else:
            inference_model_path = os.path.join(self._task_path, "static", "inference")
        if not os.path.exists(inference_model_path + ".pdiparams") or self._param_updated:
            with dygraph_mode_guard():
                self._construct_model(self.model)
                self._construct_input_spec()
                self._convert_dygraph_to_static()

        self._static_model_file = inference_model_path + ".pdmodel"
        self._static_params_file = inference_model_path + ".pdiparams"
        if self._predictor_type == "paddle-inference":
            self._config = paddle.inference.Config(self._static_model_file, self._static_params_file)
            self._prepare_static_mode()
        else:
            self._prepare_onnx_mode()

    def _convert_dygraph_to_static(self):
        """
        Convert the dygraph model to static model.
        """
        assert (
            self._model is not None
        ), "The dygraph model must be created before converting the dygraph model to static model."
        assert (
            self._input_spec is not None
        ), "The input spec must be created before converting the dygraph model to static model."
        logger.info("Converting to the inference model cost a little time.")
        static_model = paddle.jit.to_static(self._model, input_spec=self._input_spec)
        save_path = os.path.join(self._task_path, "static", "inference")
        paddle.jit.save(static_model, save_path)
        logger.info("The inference model save in the path:{}".format(save_path))

    def _check_input_text(self, inputs):
        """
        Check whether the input text meet the requirement.
        """
        inputs = inputs[0]
        if isinstance(inputs, str):
            if len(inputs) == 0:
                raise ValueError(
                    "Invalid inputs, input text should not be empty text, please check your input.".format(
                        type(inputs)
                    )
                )
            inputs = [inputs]
        elif isinstance(inputs, list):
            if not (isinstance(inputs[0], str) and len(inputs[0].strip()) > 0):
                raise TypeError(
                    "Invalid inputs, input text should be list of str, and first element of list should not be empty text.".format(
                        type(inputs[0])
                    )
                )
        else:
            raise TypeError(
                "Invalid inputs, input text should be str or list of str, but type of {} found!".format(type(inputs))
            )
        return inputs

<<<<<<< HEAD
    def _auto_splitter(self,
                       input_texts,
                       max_text_len,
                       bbox_list=None,
                       split_sentence=False):
        '''
=======
    def _auto_splitter(self, input_texts, max_text_len, split_sentence=False):
        """
>>>>>>> 0030717c
        Split the raw texts automatically for model inference.
        Args:
            input_texts (List[str]): input raw texts.
            max_text_len (int): cutting length.
            bbox_list (List[float, float,float, float]): bbox for document input. 
            split_sentence (bool): If True, sentence-level split will be performed. 
                `split_sentence` will be set to False if bbox_list is not None since sentence-level split is not support for document.
        return:
            short_input_texts (List[str]): the short input texts for model inference.
            input_mapping (dict): mapping between raw text and short input texts.
        """
        input_mapping = {}
        short_input_texts = []
        cnt_org = 0
        cnt_short = 0
        with_bbox = False
        if bbox_list:
            with_bbox = True
            short_bbox_list = []
            if split_sentence:
                logger.warning(
                    "`split_sentence` will be set to False if bbox_list is not None since sentence-level split is not support for document."
                )
                split_sentence = False

        for idx in range(len(input_texts)):
            if not split_sentence:
                sens = [input_texts[idx]]
            else:
                sens = cut_chinese_sent(input_texts[idx])
            for sen in sens:
                lens = len(sen)
                if lens <= max_text_len:
                    short_input_texts.append(sen)
                    if with_bbox:
                        short_bbox_list.append(bbox_list[idx])
                    input_mapping.setdefault(cnt_org, []).append(cnt_short)
                    cnt_short += 1
                else:
                    temp_text_list = [sen[i : i + max_text_len] for i in range(0, lens, max_text_len)]
                    short_input_texts.extend(temp_text_list)
                    if with_bbox:
                        temp_bbox_list = [
                            bbox_list[idx][i:i + max_text_len]
                            for i in range(0, lens, max_text_len)
                        ]
                        short_bbox_list.extend(temp_bbox_list)
                    short_idx = cnt_short
                    cnt_short += math.ceil(lens / max_text_len)
<<<<<<< HEAD
                    temp_text_id = [
                        short_idx + i for i in range(cnt_short - short_idx)
                    ]
                    input_mapping.setdefault(cnt_org, []).extend(temp_text_id)
=======
                    temp_text_id = [short_idx + i for i in range(cnt_short - short_idx)]
                    if cnt_org not in input_mapping.keys():
                        input_mapping[cnt_org] = temp_text_id
                    else:
                        input_mapping[cnt_org].extend(temp_text_id)
>>>>>>> 0030717c
            cnt_org += 1
        if with_bbox:
            return short_input_texts, short_bbox_list, input_mapping
        else:
            return short_input_texts, input_mapping

    def _auto_joiner(self, short_results, input_mapping, is_dict=False):
        """
        Join the short results automatically and generate the final results to match with the user inputs.
        Args:
            short_results (List[dict] / List[List[str]] / List[str]): input raw texts.
            input_mapping (dict): cutting length.
            is_dict (bool): whether the element type is dict, default to False.
        return:
            short_input_texts (List[str]): the short input texts for model inference.
        """
        concat_results = []
        elem_type = {} if is_dict else []
        for k, vs in input_mapping.items():
            single_results = elem_type
            for v in vs:
                if len(single_results) == 0:
                    single_results = short_results[v]
                elif isinstance(elem_type, list):
                    single_results.extend(short_results[v])
                elif isinstance(elem_type, dict):
                    for sk in single_results.keys():
                        if isinstance(single_results[sk], str):
                            single_results[sk] += short_results[v][sk]
                        else:
                            single_results[sk].extend(short_results[v][sk])
                else:
                    raise ValueError(
                        "Invalid element type, the type of results "
                        "for each element should be list of dict, "
                        "but {} received.".format(type(single_results))
                    )
            concat_results.append(single_results)
        return concat_results

    def help(self):
        """
        Return the usage message of the current task.
        """
        print("Examples:\n{}".format(self._usage))

    def __call__(self, *args):
        inputs = self._preprocess(*args)
        outputs = self._run_model(inputs)
        results = self._postprocess(outputs)
        return results<|MERGE_RESOLUTION|>--- conflicted
+++ resolved
@@ -13,9 +13,9 @@
 # See the License for the specific language governing permissions and
 # limitations under the License.
 
-import os
 import abc
 import math
+import os
 from abc import abstractmethod
 from multiprocessing import cpu_count
 
@@ -24,7 +24,7 @@
 
 from ..utils.env import PPNLP_HOME
 from ..utils.log import logger
-from .utils import download_check, static_mode_guard, dygraph_mode_guard, download_file, cut_chinese_sent
+from .utils import cut_chinese_sent, download_check, download_file, dygraph_mode_guard
 
 
 class Task(metaclass=abc.ABCMeta):
@@ -140,17 +140,7 @@
             logger.warning("The inference precision is change to 'fp32', 'fp16' inference only takes effect on gpu.")
         else:
             if self._infer_precision == "fp16":
-                try:
-                    import onnx
-                    import onnxruntime as ort
-                    import paddle2onnx
-                    from onnxconverter_common import float16
-
-                    self._predictor_type = "onnxruntime"
-                except:
-                    logger.warning(
-                        "The inference precision is change to 'fp32', please install the dependencies that required for 'fp16' inference, pip install onnxruntime-gpu onnx onnxconverter-common"
-                    )
+                self._predictor_type = "onnxruntime"
 
     def _construct_ocr_engine(self, lang="ch", use_angle_cls=True):
         """
@@ -158,14 +148,10 @@
         """
         try:
             from paddleocr import PaddleOCR
-        except:
-            raise ImportError(
-                "Please install the dependencies first, pip install paddleocr")
-        use_gpu = False if paddle.get_device() == 'cpu' else True
-        self._ocr = PaddleOCR(use_angle_cls=use_angle_cls,
-                              show_log=False,
-                              use_gpu=use_gpu,
-                              lang=lang)
+        except ImportError:
+            raise ImportError("Please install the dependencies first, pip install paddleocr")
+        use_gpu = False if paddle.get_device() == "cpu" else True
+        self._ocr = PaddleOCR(use_angle_cls=use_angle_cls, show_log=False, use_gpu=use_gpu, lang=lang)
 
     def _construce_layout_analysis_engine(self):
         """
@@ -173,12 +159,9 @@
         """
         try:
             from paddleocr import PPStructure
-        except:
-            raise ImportError(
-                "Please install the dependencies first, pip install paddleocr")
-        self._layout_analysis_engine = PPStructure(table=False,
-                                                   ocr=True,
-                                                   show_log=False)
+        except ImportError:
+            raise ImportError("Please install the dependencies first, pip install paddleocr")
+        self._layout_analysis_engine = PPStructure(table=False, ocr=True, show_log=False)
 
     def _prepare_static_mode(self):
         """
@@ -209,10 +192,15 @@
         self.output_handle = [self.predictor.get_output_handle(name) for name in self.predictor.get_output_names()]
 
     def _prepare_onnx_mode(self):
-        import onnx
-        import onnxruntime as ort
-        import paddle2onnx
-        from onnxconverter_common import float16
+        try:
+            import onnx
+            import onnxruntime as ort
+            import paddle2onnx
+            from onnxconverter_common import float16
+        except ImportError:
+            logger.warning(
+                "The inference precision is change to 'fp32', please install the dependencies that required for 'fp16' inference, pip install onnxruntime-gpu onnx onnxconverter-common"
+            )
 
         onnx_dir = os.path.join(self._task_path, "onnx")
         if not os.path.exists(onnx_dir):
@@ -238,7 +226,7 @@
         sess_options.inter_op_num_threads = self._num_threads
         self.predictor = ort.InferenceSession(fp16_model_file, sess_options=sess_options, providers=providers)
         assert "CUDAExecutionProvider" in self.predictor.get_providers(), (
-            f"The environment for GPU inference is not set properly. "
+            "The environment for GPU inference is not set properly. "
             "A possible cause is that you had installed both onnxruntime and onnxruntime-gpu. "
             "Please run the following commands to reinstall: \n "
             "1) pip uninstall -y onnxruntime onnxruntime-gpu \n 2) pip install onnxruntime-gpu"
@@ -303,18 +291,12 @@
         inputs = inputs[0]
         if isinstance(inputs, str):
             if len(inputs) == 0:
-                raise ValueError(
-                    "Invalid inputs, input text should not be empty text, please check your input.".format(
-                        type(inputs)
-                    )
-                )
+                raise ValueError("Invalid inputs, input text should not be empty text, please check your input.")
             inputs = [inputs]
         elif isinstance(inputs, list):
             if not (isinstance(inputs[0], str) and len(inputs[0].strip()) > 0):
                 raise TypeError(
-                    "Invalid inputs, input text should be list of str, and first element of list should not be empty text.".format(
-                        type(inputs[0])
-                    )
+                    "Invalid inputs, input text should be list of str, and first element of list should not be empty text."
                 )
         else:
             raise TypeError(
@@ -322,23 +304,14 @@
             )
         return inputs
 
-<<<<<<< HEAD
-    def _auto_splitter(self,
-                       input_texts,
-                       max_text_len,
-                       bbox_list=None,
-                       split_sentence=False):
-        '''
-=======
-    def _auto_splitter(self, input_texts, max_text_len, split_sentence=False):
-        """
->>>>>>> 0030717c
+    def _auto_splitter(self, input_texts, max_text_len, bbox_list=None, split_sentence=False):
+        """
         Split the raw texts automatically for model inference.
         Args:
             input_texts (List[str]): input raw texts.
             max_text_len (int): cutting length.
-            bbox_list (List[float, float,float, float]): bbox for document input. 
-            split_sentence (bool): If True, sentence-level split will be performed. 
+            bbox_list (List[float, float,float, float]): bbox for document input.
+            split_sentence (bool): If True, sentence-level split will be performed.
                 `split_sentence` will be set to False if bbox_list is not None since sentence-level split is not support for document.
         return:
             short_input_texts (List[str]): the short input texts for model inference.
@@ -375,25 +348,12 @@
                     temp_text_list = [sen[i : i + max_text_len] for i in range(0, lens, max_text_len)]
                     short_input_texts.extend(temp_text_list)
                     if with_bbox:
-                        temp_bbox_list = [
-                            bbox_list[idx][i:i + max_text_len]
-                            for i in range(0, lens, max_text_len)
-                        ]
+                        temp_bbox_list = [bbox_list[idx][i : i + max_text_len] for i in range(0, lens, max_text_len)]
                         short_bbox_list.extend(temp_bbox_list)
                     short_idx = cnt_short
                     cnt_short += math.ceil(lens / max_text_len)
-<<<<<<< HEAD
-                    temp_text_id = [
-                        short_idx + i for i in range(cnt_short - short_idx)
-                    ]
+                    temp_text_id = [short_idx + i for i in range(cnt_short - short_idx)]
                     input_mapping.setdefault(cnt_org, []).extend(temp_text_id)
-=======
-                    temp_text_id = [short_idx + i for i in range(cnt_short - short_idx)]
-                    if cnt_org not in input_mapping.keys():
-                        input_mapping[cnt_org] = temp_text_id
-                    else:
-                        input_mapping[cnt_org].extend(temp_text_id)
->>>>>>> 0030717c
             cnt_org += 1
         if with_bbox:
             return short_input_texts, short_bbox_list, input_mapping
