--- conflicted
+++ resolved
@@ -407,11 +407,10 @@
 
     def _decode(self, batch_texts, batch_pred_tags):
         batch_results = []
-<<<<<<< HEAD
         for sent_index in range(len(batch_texts)):
             tags = [
                 self._index_to_tags[index]
-                for index in batch_pred_tags[sent_index][self.summary_num:-1]
+                for index in batch_pred_tags[sent_index][self.summary_num:]
             ]
             sent = batch_texts[sent_index]
             if self._custom:
@@ -437,34 +436,6 @@
             pred_words = []
             for s, t in zip(sent_out, tags_out):
                 pred_words.append({"item": s, "offset": 0, "wordtag_label": t})
-=======
-        for i, pred_tags in enumerate(batch_pred_tags):
-            pred_words, pred_word = [], []
-            text = batch_texts[i]
-            for j, tag in enumerate(pred_tags[self.summary_num:]):
-                if j >= len(text):
-                    break
-                pred_label = self._index_to_tags[tag]
-                if pred_label.find("-") != -1:
-                    _, label = pred_label.split("-")
-                else:
-                    label = pred_label
-                if pred_label.startswith("S") or pred_label.startswith("O"):
-                    pred_words.append({
-                        "item": text[j],
-                        "offset": 0,
-                        "wordtag_label": label
-                    })
-                else:
-                    pred_word.append(text[j])
-                    if pred_label.startswith("E"):
-                        pred_words.append({
-                            "item": "".join(pred_word),
-                            "offset": 0,
-                            "wordtag_label": label
-                        })
-                        del pred_word[:]
->>>>>>> cc9dc322
 
             pred_words = self._reset_offset(pred_words)
             result = {"text": sent, "items": pred_words}
