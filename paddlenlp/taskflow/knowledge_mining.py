# coding:utf-8
# Copyright (c) 2021  PaddlePaddle Authors. All Rights Reserved.
#
# Licensed under the Apache License, Version 2.0 (the "License"
# you may not use this file except in compliance with the License.
# You may obtain a copy of the License at
#
#     http://www.apache.org/licenses/LICENSE-2.0
#
# Unless required by applicable law or agreed to in writing, software
# distributed under the License is distributed on an "AS IS" BASIS,
# WITHOUT WARRANTIES OR CONDITIONS OF ANY KIND, either express or implied.
# See the License for the specific language governing permissions and
# limitations under the License.

import glob
import json
import math
import os
import copy
import csv
import itertools
from collections import OrderedDict

import numpy as np
import paddle
import paddle.nn as nn

try:
    from paddle.text import ViterbiDecoder
except:
    raise ImportError(
        "Taskflow requires paddle version >= 2.2.0, but current paddle version is {}".format(
            paddle.version.full_version
        )
    )
from paddlenlp.layers.crf import LinearChainCrf
from paddlenlp.utils.tools import compare_version

from ..datasets import MapDataset, load_dataset
from ..data import Stack, Pad, Tuple
from ..transformers import ErnieCtmWordtagModel, ErnieCtmNptagModel, ErnieCtmTokenizer
from ..transformers.ernie_ctm.configuration import ErnieCtmConfig
from .utils import download_file, add_docstrings, static_mode_guard, dygraph_mode_guard
from .utils import TermTree, BurkhardKellerTree
from .utils import Customization, WordTagRelationExtractor
from .task import Task

LABEL_TO_SCHEMA = {
    "人物类_实体": ["人物|E", "虚拟角色|E", "演艺团体|E"],
    "人物类_概念": ["人物|C", "虚拟角色|C"],
    "作品类_实体": ["作品与出版物|E"],
    "作品类_概念": ["作品与出版物|C", "文化类"],
    "组织机构类": ["组织机构"],
    "组织机构类_企事业单位": ["企事业单位", "品牌", "组织机构"],
    "组织机构类_医疗卫生机构": ["医疗卫生机构", "组织机构"],
    "组织机构类_国家机关": ["国家机关", "组织机构"],
    "组织机构类_体育组织机构": ["体育组织机构", "组织机构"],
    "组织机构类_教育组织机构": ["教育组织机构", "组织机构"],
    "组织机构类_军事组织机构": ["军事组织机构", "组织机构"],
    "物体类": ["物体与物品", "品牌", "虚拟物品", "虚拟物品"],
    "物体类_兵器": ["兵器"],
    "物体类_化学物质": ["物体与物品", "化学术语"],
    "其他角色类": ["角色"],
    "文化类": ["文化", "作品与出版物|C", "体育运动项目", "语言文字"],
    "文化类_语言文字": ["语言学术语"],
    "文化类_奖项赛事活动": ["奖项赛事活动", "特殊日", "事件"],
    "文化类_制度政策协议": ["制度政策协议", "法律法规"],
    "文化类_姓氏与人名": ["姓氏与人名"],
    "生物类": ["生物"],
    "生物类_植物": ["植物", "生物"],
    "生物类_动物": ["动物", "生物"],
    "品牌名": ["品牌", "企事业单位"],
    "场所类": ["区域场所", "居民服务机构", "医疗卫生机构"],
    "场所类_交通场所": ["交通场所", "设施"],
    "位置方位": ["位置方位"],
    "世界地区类": ["世界地区", "区域场所", "政权朝代"],
    "饮食类": ["饮食", "生物类", "药物"],
    "饮食类_菜品": ["饮食"],
    "饮食类_饮品": ["饮食"],
    "药物类": ["药物", "生物类"],
    "药物类_中药": ["药物", "生物类"],
    "医学术语类": ["医药学术语"],
    "术语类_生物体": ["生物学术语"],
    "疾病损伤类": ["疾病损伤", "动物疾病", "医药学术语"],
    "疾病损伤类_植物病虫害": ["植物病虫害", "医药学术语"],
    "宇宙类": ["天文学术语"],
    "事件类": ["事件", "奖项赛事活动"],
    "时间类": ["时间阶段", "政权朝代"],
    "术语类": ["术语"],
    "术语类_符号指标类": ["编码符号指标", "术语"],
    "信息资料": ["生活用语"],
    "链接地址": ["生活用语"],
    "个性特征": ["个性特点", "生活用语"],
    "感官特征": ["生活用语"],
    "场景事件": ["场景事件", "情绪", "态度", "个性特点"],
    "介词": ["介词"],
    "介词_方位介词": ["介词"],
    "助词": ["助词"],
    "代词": ["代词"],
    "连词": ["连词"],
    "副词": ["副词"],
    "疑问词": ["疑问词"],
    "肯定词": ["肯定否定词"],
    "否定词": ["肯定否定词"],
    "数量词": ["数量词", "量词"],
    "叹词": ["叹词"],
    "拟声词": ["拟声词"],
    "修饰词": ["修饰词", "生活用语"],
    "外语单词": ["日文假名", "词汇用语"],
    "汉语拼音": ["汉语拼音"],
}

usage = r"""
          from paddlenlp import Taskflow 

          # 默认使用WordTag词类知识标注工具
          wordtag = Taskflow("knowledge_mining", model="wordtag")
          wordtag("《孤女》是2010年九州出版社出版的小说，作者是余兼羽")
          '''
          [{'text': '《孤女》是2010年九州出版社出版的小说，作者是余兼羽', 'items': [{'item': '《', 'offset': 0, 'wordtag_label': 'w', 'length': 1}, {'item': '孤女', 'offset': 1, 'wordtag_label': '作品类_实体', 'length': 2}, {'item': '》', 'offset': 3, 'wordtag_label': 'w', 'length': 1}, {'item': '是', 'offset': 4, 'wordtag_label': '肯定词', 'length': 1, 'termid': '肯定否定词_cb_是'}, {'item': '2010年', 'offset': 5, 'wordtag_label': '时间类', 'length': 5, 'termid': '时间阶段_cb_2010年'}, {'item': '九州出版社', 'offset': 10, 'wordtag_label': '组织机构类', 'length': 5, 'termid': '组织机构_eb_九州出版社'}, {'item': '出版', 'offset': 15, 'wordtag_label': '场景事件', 'length': 2, 'termid': '场景事件_cb_出版'}, {'item': '的', 'offset': 17, 'wordtag_label': '助词', 'length': 1, 'termid': '助词_cb_的'}, {'item': '小说', 'offset': 18, 'wordtag_label': '作品类_概念', 'length': 2, 'termid': '小说_cb_小说'}, {'item': '，', 'offset': 20, 'wordtag_label': 'w', 'length': 1}, {'item': '作者', 'offset': 21, 'wordtag_label': '人物类_概念', 'length': 2, 'termid': '人物_cb_作者'}, {'item': '是', 'offset': 23, 'wordtag_label': '肯定词', 'length': 1, 'termid': '肯定否定词_cb_是'}, {'item': '余兼羽', 'offset': 24, 'wordtag_label': '人物类_实体', 'length': 3}]}]
          '''

          wordtag= Taskflow("knowledge_mining", batch_size=2)
          wordtag(["热梅茶是一道以梅子为主要原料制作的茶饮",
                   "《孤女》是2010年九州出版社出版的小说，作者是余兼羽"])
          '''
          [{'text': '热梅茶是一道以梅子为主要原料制作的茶饮', 'items': [{'item': '热梅茶', 'offset': 0, 'wordtag_label': '饮食类_饮品', 'length': 3}, {'item': '是', 'offset': 3, 'wordtag_label': '肯定词', 'length': 1, 'termid': '肯定否定词_cb_是'}, {'item': '一道', 'offset': 4, 'wordtag_label': '数量词', 'length': 2}, {'item': '以', 'offset': 6, 'wordtag_label': '介词', 'length': 1, 'termid': '介词_cb_以'}, {'item': '梅子', 'offset': 7, 'wordtag_label': '饮食类', 'length': 2, 'termid': '饮食_cb_梅'}, {'item': '为', 'offset': 9, 'wordtag_label': '肯定词', 'length': 1, 'termid': '肯定否定词_cb_为'}, {'item': '主要原料', 'offset': 10, 'wordtag_label': '物体类', 'length': 4, 'termid': '物品_cb_主要原料'}, {'item': '制作', 'offset': 14, 'wordtag_label': '场景事件', 'length': 2, 'termid': '场景事件_cb_制作'}, {'item': '的', 'offset': 16, 'wordtag_label': '助词', 'length': 1, 'termid': '助词_cb_的'}, {'item': '茶饮', 'offset': 17, 'wordtag_label': '饮食类_饮品', 'length': 2, 'termid': '饮品_cb_茶饮'}]}, {'text': '《孤女》是2010年九州出版社出版的小说，作者是余兼羽', 'items': [{'item': '《', 'offset': 0, 'wordtag_label': 'w', 'length': 1}, {'item': '孤女', 'offset': 1, 'wordtag_label': '作品类_实体', 'length': 2}, {'item': '》', 'offset': 3, 'wordtag_label': 'w', 'length': 1}, {'item': '是', 'offset': 4, 'wordtag_label': '肯定词', 'length': 1, 'termid': '肯定否定词_cb_是'}, {'item': '2010年', 'offset': 5, 'wordtag_label': '时间类', 'length': 5, 'termid': '时间阶段_cb_2010年'}, {'item': '九州出版社', 'offset': 10, 'wordtag_label': '组织机构类', 'length': 5, 'termid': '组织机构_eb_九州出版社'}, {'item': '出版', 'offset': 15, 'wordtag_label': '场景事件', 'length': 2, 'termid': '场景事件_cb_出版'}, {'item': '的', 'offset': 17, 'wordtag_label': '助词', 'length': 1, 'termid': '助词_cb_的'}, {'item': '小说', 'offset': 18, 'wordtag_label': '作品类_概念', 'length': 2, 'termid': '小说_cb_小说'}, {'item': '，', 'offset': 20, 'wordtag_label': 'w', 'length': 1}, {'item': '作者', 'offset': 21, 'wordtag_label': '人物类_概念', 'length': 2, 'termid': '人物_cb_作者'}, {'item': '是', 'offset': 23, 'wordtag_label': '肯定词', 'length': 1, 'termid': '肯定否定词_cb_是'}, {'item': '余兼羽', 'offset': 24, 'wordtag_label': '人物类_实体', 'length': 3}]}]
          '''

          # 使用WordTag-IE进行信息抽取
          wordtag = Taskflow("knowledge_mining", model="wordtag", with_ie=True)
          '''
          [[{'text': '《忘了所有》是一首由王杰作词、作曲并演唱的歌曲，收录在专辑同名《忘了所有》中，由波丽佳音唱片于1996年08月31日发行。', 'items': [{'item': '《', 'offset': 0, 'wordtag_label': 'w', 'length': 1}, {'item': '忘了所有', 'offset': 1, 'wordtag_label': '作品类_实体', 'length': 4}, {'item': '》', 'offset': 5, 'wordtag_label': 'w', 'length': 1}, {'item': '是', 'offset': 6, 'wordtag_label': '肯定词', 'length': 1}, {'item': '一首', 'offset': 7, 'wordtag_label': '数量词_单位数量词', 'length': 2}, {'item': '由', 'offset': 9, 'wordtag_label': '介词', 'length': 1}, {'item': '王杰', 'offset': 10, 'wordtag_label': '人物类_实体', 'length': 2}, {'item': '作词', 'offset': 12, 'wordtag_label': '场景事件', 'length': 2}, {'item': '、', 'offset': 14, 'wordtag_label': 'w', 'length': 1}, {'item': '作曲', 'offset': 15, 'wordtag_label': '场景事件', 'length': 2}, {'item': '并', 'offset': 17, 'wordtag_label': '连词', 'length': 1}, {'item': '演唱', 'offset': 18, 'wordtag_label': '场景事件', 'length': 2}, {'item': '的', 'offset': 20, 'wordtag_label': '助词', 'length': 1}, {'item': '歌曲', 'offset': 21, 'wordtag_label': '作品类_概念', 'length': 2}, {'item': '，', 'offset': 23, 'wordtag_label': 'w', 'length': 1}, {'item': '收录', 'offset': 24, 'wordtag_label': '场景事件', 'length': 2}, {'item': '在', 'offset': 26, 'wordtag_label': '介词', 'length': 1}, {'item': '专辑', 'offset': 27, 'wordtag_label': '作品类_概念', 'length': 2}, {'item': '同名', 'offset': 29, 'wordtag_label': '场景事件', 'length': 2}, {'item': '《', 'offset': 31, 'wordtag_label': 'w', 'length': 1}, {'item': '忘了所有', 'offset': 32, 'wordtag_label': '作品类_实体', 'length': 4}, {'item': '》', 'offset': 36, 'wordtag_label': 'w', 'length': 1}, {'item': '中', 'offset': 37, 'wordtag_label': '词汇用语', 'length': 1}, {'item': '，', 'offset': 38, 'wordtag_label': 'w', 'length': 1}, {'item': '由', 'offset': 39, 'wordtag_label': '介词', 'length': 1}, {'item': '波丽佳音', 'offset': 40, 'wordtag_label': '人物类_实体', 'length': 4}, {'item': '唱片', 'offset': 44, 'wordtag_label': '作品类_概念', 'length': 2}, {'item': '于', 'offset': 46, 'wordtag_label': '介词', 'length': 1}, {'item': '1996年08月31日', 'offset': 47, 'wordtag_label': '时间类_具体时间', 'length': 11}, {'item': '发行', 'offset': 58, 'wordtag_label': '场景事件', 'length': 2}, {'item': '。', 'offset': 60, 'wordtag_label': 'w', 'length': 1}]}], [[{'HEAD_ROLE': {'item': '王杰', 'offset': 10, 'type': '人物类_实体'}, 'TAIL_ROLE': [{'item': '忘了所有', 'type': '作品类_实体', 'offset': 1}], 'GROUP': '创作', 'TRIG': [{'item': '作词', 'offset': 12}, {'item': '作曲', 'offset': 15}, {'item': '演唱', 'offset': 18}], 'SRC': 'REVERSE'}, {'HEAD_ROLE': {'item': '忘了所有', 'type': '作品类_实体', 'offset': 1}, 'TAIL_ROLE': [{'item': '王杰', 'offset': 10, 'type': '人物类_实体'}], 'GROUP': '创作者', 'SRC': 'HTG', 'TRIG': [{'item': '作词', 'offset': 12}, {'item': '作曲', 'offset': 15}, {'item': '演唱', 'offset': 18}]}, {'HEAD_ROLE': {'item': '忘了所有', 'type': '作品类_实体', 'offset': 1}, 'TAIL_ROLE': [{'item': '歌曲', 'offset': 21, 'type': '作品类_概念'}], 'GROUP': '类型', 'SRC': 'TAIL'}, {'HEAD_ROLE': {'item': '忘了所有', 'offset': 32, 'type': '作品类_实体'}, 'TAIL_ROLE': [{'item': '忘了所有', 'type': '作品类_实体', 'offset': 1}], 'GROUP': '收录', 'TRIG': [{'item': '收录', 'offset': 24}], 'SRC': 'REVERSE'}, {'HEAD_ROLE': {'item': '忘了所有', 'type': '作品类_实体', 'offset': 1}, 'TAIL_ROLE': [{'item': '忘了所有', 'offset': 32, 'type': '作品类_实体'}], 'GROUP': '收录于', 'SRC': 'HGT', 'TRIG': [{'item': '收录', 'offset': 24}]}, {'HEAD_ROLE': {'item': '忘了所有', 'offset': 32, 'type': '作品类_实体'}, 'TAIL_ROLE': [{'item': '王杰', 'type': '人物类_实体', 'offset': 10}], 'GROUP': '创作者', 'TRIG': [{'item': '专辑', 'offset': 27}], 'SRC': 'REVERSE'}, {'HEAD_ROLE': {'item': '王杰', 'type': '人物类_实体', 'offset': 10}, 'TAIL_ROLE': [{'item': '忘了所有', 'offset': 32, 'type': '作品类_实体'}], 'GROUP': '创作', 'SRC': 'HGT', 'TRIG': [{'item': '专辑', 'offset': 27}]}, {'HEAD_ROLE': {'item': '忘了所有', 'type': '作品类_实体', 'offset': 32}, 'TAIL_ROLE': [{'item': '唱片', 'offset': 44, 'type': '作品类_概念'}], 'GROUP': '类型', 'SRC': 'TAIL'}]]]
          '''
          
          # 切换为NPTag名词短语标注工具
          nptag = Taskflow("knowledge_mining", model="nptag")
          nptag("糖醋排骨")
          '''
          [{'text': '糖醋排骨', 'label': '菜品'}]
          '''

          nptag(["糖醋排骨", "红曲霉菌"])
          '''
          [{'text': '糖醋排骨', 'label': '菜品'}, {'text': '红曲霉菌', 'label': '微生物'}]
          '''

          # 输出粗粒度类别标签`category`，即WordTag的词汇标签。
          nptag = Taskflow("knowledge_mining", model="nptag", linking=True)
          nptag(["糖醋排骨", "红曲霉菌"])
          '''
          [{'text': '糖醋排骨', 'label': '菜品', 'category': '饮食类_菜品'}, {'text': '红曲霉菌', 'label': '微生物', 'category': '生物类_微生物'}]
          '''
         """


@add_docstrings(usage)
class WordTagTask(Task):
    """
    This the NER(Named Entity Recognition) task that convert the raw text to entities. And the task with the `wordtag`
    model will link the more meesage with the entity.
    Args:
        task(string): The name of task.
        model(string): The model name in the task.
        kwargs (dict, optional): Additional keyword arguments passed along to the specific task.

    """

    resource_files_names = {
        "model_state": "model_state.pdparams",
        "model_config": "model_config.json",
        "termtree_schema": "termtree_type.csv",
        "termtree_data": "termtree_data",
        "tags": "tags.txt",
        "spo_config": "spo_config.pkl",
    }
    resource_files_urls = {
        "wordtag": {
            "model_state": [
                "https://bj.bcebos.com/paddlenlp/taskflow/knowledge_mining/wordtag_v1.3/model_state.pdparams",
                "32b4ed27e99d6b2c76e50a24d1a9fd56",
            ],
            "model_config": [
                "https://bj.bcebos.com/paddlenlp/taskflow/knowledge_mining/wordtag_v1.1/model_config.json",
                "9dcbd5d6f67792b2a2be058799a144ea",
            ],
            "termtree_schema": [
                "https://bj.bcebos.com/paddlenlp/taskflow/knowledge_mining/wordtag/termtree_type.csv",
                "062cb9ac24f4135bf836e2a2fc5a1209",
            ],
            "termtree_data": [
                "https://bj.bcebos.com/paddlenlp/taskflow/knowledge_mining/wordtag/termtree_data",
                "a0efe723f84cf90540ac727be5b62e59",
            ],
            "tags": [
                "https://bj.bcebos.com/paddlenlp/taskflow/knowledge_mining/wordtag_v1.1/tags.txt",
                "f33feedd01d478b03bac81be19b48d00",
            ],
            "spo_config": [
                "https://bj.bcebos.com/paddlenlp/taskflow/knowledge_mining/wordtag_v1.1/spo_config.pkl",
                "07a0b8d0422198d8c4c0f70e68963275",
            ],
        }
    }

    def __init__(
        self,
        model,
        task,
        params_path=None,
        tag_path=None,
        term_schema_path=None,
        term_data_path=None,
        user_dict=None,
        linking=True,
        spo_config_path=None,
        with_ie=False,
        **kwargs
    ):
        super().__init__(model=model, task=task, **kwargs)
        self._tag_path = tag_path
        self._params_path = params_path
        self._term_schema_path = term_schema_path
        self._term_data_path = term_data_path
        self._user_dict = user_dict
        self._linking = linking
        self._spo_config_path = spo_config_path
        self._with_ie = with_ie
        self._check_task_files()
        self._load_task_resources()
        self._construct_tokenizer(model)
        self._usage = usage
        self._summary_num = 2
        self._get_inference_model()

        if self._user_dict:
            self._custom = Customization()
            self._custom.load_customization(self._user_dict)
        else:
            self._custom = None
        self._num_workers = self.kwargs["num_workers"] if "num_workers" in self.kwargs else 0
        self._batch_size = self.kwargs["batch_size"] if "batch_size" in self.kwargs else 1
        self._lazy_load = self.kwargs["lazy_load"] if "lazy_load" in self.kwargs else False
        self._max_seq_len = self.kwargs["max_seq_len"] if "max_seq_len" in self.kwargs else 512
        self._split_sentence = self.kwargs["split_sentence"] if "split_sentence" in self.kwargs else False
        if self._with_ie:
            self._ie_extractor = WordTagRelationExtractor.from_pkl(self._spo_config_path)

    @property
    def summary_num(self):
        """
        Number of model summary token
        """
        return self._summary_num

    @property
    def linking(self):
        """
        Whether to do term linking.
        """
        return self._linking

    @staticmethod
    def _load_labels(tag_path):
        tags_to_idx = {}
        all_tags = []
        i = 0
        with open(tag_path, encoding="utf-8") as fp:
            for line in fp:
                line = line.strip()
                tag = line.split("-")[-1]
                if tag not in all_tags:
                    all_tags.append(tag)
                tags_to_idx[line] = i
                i += 1
        idx_to_tags = dict(zip(*(tags_to_idx.values(), tags_to_idx.keys())))
        return tags_to_idx, idx_to_tags, all_tags

    def _load_task_resources(self):
        """
        Load the resource of this task.
        """
        if self._tag_path is None:
            self._tag_path = os.path.join(self._task_path, "tags.txt")
            self._tags_to_index, self._index_to_tags, self._all_tags = self._load_labels(self._tag_path)

        if self._term_schema_path is None:
            self._term_schema_path = os.path.join(self._task_path, "termtree_type.csv")
        if self._term_data_path is None:
            self._term_data_path = os.path.join(self._task_path, "termtree_data")

        if self._linking is True:
            self._termtree = TermTree.from_dir(self._term_schema_path, self._term_data_path, self._linking)

        if self._spo_config_path is None:
            self._spo_config_path = os.path.join(self._task_path, "spo_config.pkl")

    def _preprocess_text(self, input_texts):
        """
        Create the dataset and dataloader for the predict.
        """
        infer_data = []
        max_predict_len = self._max_seq_len - self.summary_num - 1
        filter_input_texts = []
        for input_text in input_texts:
            if not (isinstance(input_text, str) and len(input_text) > 0):
                continue
            filter_input_texts.append(input_text)
        input_texts = filter_input_texts

        short_input_texts, self.input_mapping = self._auto_splitter(
            input_texts, max_predict_len, split_sentence=self._split_sentence
        )

        def read(inputs):
            for text in inputs:
                tokenized_output = self._tokenizer(
                    list(text), return_length=True, is_split_into_words=True, max_length=self._max_seq_len
                )
                yield tokenized_output["input_ids"], tokenized_output["token_type_ids"], tokenized_output["seq_len"]

        infer_ds = load_dataset(read, inputs=short_input_texts, lazy=self._lazy_load)
        batchify_fn = lambda samples, fn=Tuple(
            Pad(axis=0, pad_val=self._tokenizer.pad_token_id, dtype="int64"),  # input_ids
            Pad(axis=0, pad_val=self._tokenizer.pad_token_type_id, dtype="int64"),  # token_type_ids
            Stack(dtype="int64"),  # seq_len
        ): fn(samples)

        infer_data_loader = paddle.io.DataLoader(
            infer_ds,
            collate_fn=batchify_fn,
            num_workers=self._num_workers,
            batch_size=self._batch_size,
            shuffle=False,
            return_list=True,
        )

        outputs = {}
        outputs["data_loader"] = infer_data_loader
        outputs["short_input_texts"] = short_input_texts
        return outputs

    def _reset_offset(self, pred_words):
        for i in range(0, len(pred_words)):
            if i > 0:
                pred_words[i]["offset"] = pred_words[i - 1]["offset"] + len(pred_words[i - 1]["item"])
            pred_words[i]["length"] = len(pred_words[i]["item"])
        return pred_words

    def _decode(self, batch_texts, batch_pred_tags):
        batch_results = []
        for sent_index in range(len(batch_texts)):
            sent = batch_texts[sent_index]
            indexes = batch_pred_tags[sent_index][self.summary_num : len(sent) + self.summary_num]
            tags = [self._index_to_tags[index] for index in indexes]
            if self._custom:
                self._custom.parse_customization(sent, tags, prefix=True)
            sent_out = []
            tags_out = []
            partial_word = ""
            for ind, tag in enumerate(tags):
                if partial_word == "":
                    partial_word = sent[ind]
                    tags_out.append(tag.split("-")[-1])
                    continue
                if tag.startswith("B") or tag.startswith("S") or tag.startswith("O"):
                    sent_out.append(partial_word)
                    tags_out.append(tag.split("-")[-1])
                    partial_word = sent[ind]
                    continue
                partial_word += sent[ind]

            if len(sent_out) < len(tags_out):
                sent_out.append(partial_word)

            pred_words = []
            for s, t in zip(sent_out, tags_out):
                pred_words.append({"item": s, "offset": 0, "wordtag_label": t})

            pred_words = self._reset_offset(pred_words)
            result = {"text": sent, "items": pred_words}
            batch_results.append(result)
        return batch_results

    def _term_linking(self, wordtag_res):
        for item in wordtag_res["items"]:
            flag, _ = self._termtree.find_term(item["item"])
            if flag is False:
                continue
            if item["wordtag_label"] not in LABEL_TO_SCHEMA:
                # Custom label defined by user
                if item["wordtag_label"] not in self._all_tags:
                    target_type_can = [item["wordtag_label"]]
                else:
                    continue
            else:
                target_type_can = LABEL_TO_SCHEMA[item["wordtag_label"]]
            high_priority = False
            for target_type_raw in target_type_can:
                target_type_ = target_type_raw.split("|")
                target_src = None
                if len(target_type_) == 2:
                    target_src = target_type_[1]
                target_type = target_type_[0]
                flag, term_id = self._termtree.find_term(item["item"], target_type)
                if flag is False:
                    continue
                term_id = list(filter(lambda d: self._termtree[d].node_type == "term", term_id))
                if len(term_id) == 0:
                    continue
                if target_src is not None:
                    term_id = list(filter(lambda d: self._termtree[d].base.startswith(target_src.lower()), term_id))
                    if len(term_id) == 0:
                        continue
<<<<<<< HEAD
                term_id.sort(key=lambda d: (self._termtree[
                    d].termtype == target_type or target_type in self._termtree[
                        d].subtype, self._termtree[d].term == item["item"]),
                             reverse=True)
                if self._termtree[term_id[0]].term == item["item"]:
                    high_priority = True
                    item["termid"] = term_id[0]
                if high_priority:
                    break
=======
                term_id.sort(
                    key=lambda d: (
                        self._termtree[d].termtype == target_type or target_type in self._termtree[d].subtype,
                        self._termtree[d].term == item["item"],
                    ),
                    reverse=True,
                )
                item["termid"] = term_id[0]
>>>>>>> 91d0a1f9

    def _construct_input_spec(self):
        """
        Construct the input spec for the convert dygraph model to static model.
        """
        self._input_spec = [
            paddle.static.InputSpec(shape=[None, None], dtype="int64", name="input_ids"),  # input_ids
            paddle.static.InputSpec(shape=[None, None], dtype="int64", name="token_type_ids"),  # token_type_ids
            paddle.static.InputSpec(shape=[None], dtype="int64", name="seq_len"),  # seq_len
        ]

    def _construct_model(self, model):
        """
        Construct the inference model for the predictor.
        """
<<<<<<< HEAD
        model_config = ErnieCtmConfig.from_pretrained(self._task_path, num_labels=len(self._tags_to_index))
        model_instance = ErnieCtmWordtagModel.from_pretrained(
            self._task_path, config=model_config)
=======
        model_instance = ErnieCtmWordtagModel.from_pretrained(self._task_path, num_tag=len(self._tags_to_index))
>>>>>>> 91d0a1f9
        if self._params_path is not None:
            state_dict = paddle.load(self._params_path)
            model_instance.set_dict(state_dict)
        self._model = model_instance
        self._model.eval()

    def _construct_tokenizer(self, model):
        """
        Construct the tokenizer for the predictor.
        """
        tokenizer_instance = ErnieCtmTokenizer.from_pretrained(model)
        self._tokenizer = tokenizer_instance

    def _preprocess(self, inputs, padding=True, add_special_tokens=True):
        """
        Transform the raw text to the model inputs, two steps involved:
           1) Transform the raw text to token ids.
           2) Generate the other model inputs from the raw text and token ids.
        """
        inputs = self._check_input_text(inputs)
        outputs = self._preprocess_text(inputs)
        return outputs

    def _run_model(self, inputs):
        """
        Run the task model from the outputs of the `_tokenize` function.
        """
        all_pred_tags = []
        for batch in inputs["data_loader"]:
            input_ids, token_type_ids, seq_len = batch
            self.input_handles[0].copy_from_cpu(input_ids.numpy())
            self.input_handles[1].copy_from_cpu(token_type_ids.numpy())
            self.input_handles[2].copy_from_cpu(seq_len.numpy())
            self.predictor.run()
            pred_tags = self.output_handle[0].copy_to_cpu()
            all_pred_tags.extend(pred_tags.tolist())
        inputs["all_pred_tags"] = all_pred_tags
        return inputs

    def _postprocess(self, inputs):
        """
        The model output is the tag ids, this function will convert the model output to raw text.
        """
        results = self._decode(inputs["short_input_texts"], inputs["all_pred_tags"])
        results = self._auto_joiner(results, self.input_mapping, is_dict=True)
        for result in results:
            pred_words = result["items"]
            pred_words = self._reset_offset(pred_words)
            result["items"] = pred_words
        if self.linking is True:
            for res in results:
                self._term_linking(res)
        if self._with_ie:
            ie_results = []
            for result in results:
                spo_result = self._ie_extractor.extract_spo(result["items"])
                ie_results.append(spo_result)
            return [results, ie_results]
        return results

    def set_schema(self, schema):
        """User define the schema for the information extraction.
        Args:
            schema (List[ Dict[str, Any]]): Dictionary data contain all k-v data.
        """
        self._ie_extractor = WordTagRelationExtractor.from_dict(schema)


@add_docstrings(usage)
class NPTagTask(Task):
    """
    Noun phrase tagging task that convert the noun phrase to POS tag.
    Args:
        task(string): The name of task.
        model(string): The model name in the task.
        batch_size(int): Numbers of examples a batch.
        linking(bool): Returns the categories. If `linking` is True, the fine-grained label (label) will link with the coarse-grained label (category).
    """

    resource_files_names = {
        "model_state": "model_state.pdparams",
        "model_config": "model_config.json",
        "name_category_map": "name_category_map.json",
    }
    resource_files_urls = {
        "nptag": {
            "model_state": [
                "https://bj.bcebos.com/paddlenlp/taskflow/knowledge_mining/nptag/model_state.pdparams",
                "05ed1906b42126d3e04b4ac5c210b010",
            ],
            "model_config": [
                "https://bj.bcebos.com/paddlenlp/taskflow/knowledge_mining/nptag/model_config.json",
                "17c9e5216abfc9bd94c7586574a3cbc4",
            ],
            "name_category_map": [
                "https://bj.bcebos.com/paddlenlp/taskflow/knowledge_mining/nptag/name_category_map.json",
                "c60810205993d307d919a26a3b96786f",
            ],
        }
    }

    def __init__(self, task, model, batch_size=1, max_seq_len=64, linking=False, **kwargs):
        super().__init__(task=task, model=model, **kwargs)
        self._usage = usage
        self._batch_size = batch_size
        self._max_seq_len = max_seq_len
        self._linking = linking
        self._check_task_files()
        self._construct_tokenizer(model)
        self._name_dict = None
        self._summary_num = 2
        self._max_cls_len = 5
        self._construct_dict_map()

        self._get_inference_model()
        # Disable IR optimization for NPTag
        self._config.switch_ir_optim(False)

    @property
    def summary_num(self):
        """
        Number of model summary token
        """
        return self._summary_num

    def _construct_dict_map(self):
        """
        Construct dict map for the predictor.
        """
        name_dict_path = os.path.join(self._task_path, "name_category_map.json")
        with open(name_dict_path, encoding="utf-8") as fp:
            self._name_dict = json.load(fp)
        self._tree = BurkhardKellerTree()
        self._cls_vocabs = OrderedDict()
        for k in self._name_dict:
            self._tree.add(k)
            for c in k:
                if c not in self._cls_vocabs:
                    self._cls_vocabs[c] = len(self._cls_vocabs)
        self._cls_vocabs["[PAD]"] = len(self._cls_vocabs)
        self._id_vocabs = dict(zip(self._cls_vocabs.values(), self._cls_vocabs.keys()))
        self._vocab_ids = self._tokenizer.vocab.to_indices(list(self._cls_vocabs.keys()))

    def _decode(self, pred_ids):
        tokens = [self._id_vocabs[i] for i in pred_ids]
        valid_token = []
        for token in tokens:
            if token == "[PAD]":
                break
            valid_token.append(token)
        return "".join(valid_token)

    def _search(self, scores_can, pred_ids_can, depth, path, score):
        if depth >= 5:
            return [(path, score)]
        res = []
        for i in range(len(pred_ids_can[0])):
            tmp_res = self._search(
                scores_can, pred_ids_can, depth + 1, path + [pred_ids_can[depth][i]], score + scores_can[depth][i]
            )
            res.extend(tmp_res)
        return res

    def _find_topk(self, a, k, axis=-1, largest=True, sorted=True):
        if axis is None:
            axis_size = a.size
        else:
            axis_size = a.shape[axis]
        assert 1 <= k <= axis_size

        a = np.asanyarray(a)
        if largest:
            index_array = np.argpartition(a, axis_size - k, axis=axis)
            topk_indices = np.take(index_array, -np.arange(k) - 1, axis=axis)
        else:
            index_array = np.argpartition(a, k - 1, axis=axis)
            topk_indices = np.take(index_array, np.arange(k), axis=axis)
        topk_values = np.take_along_axis(a, topk_indices, axis=axis)
        if sorted:
            sorted_indices_in_topk = np.argsort(topk_values, axis=axis)
            if largest:
                sorted_indices_in_topk = np.flip(sorted_indices_in_topk, axis=axis)
            sorted_topk_values = np.take_along_axis(topk_values, sorted_indices_in_topk, axis=axis)
            sorted_topk_indices = np.take_along_axis(topk_indices, sorted_indices_in_topk, axis=axis)
            return sorted_topk_values, sorted_topk_indices
        return topk_values, topk_indices

    def _construct_input_spec(self):
        """
        Construct the input spec for the convert dygraph model to static model.
        """
        self._input_spec = [
            paddle.static.InputSpec(shape=[None, None], dtype="int64", name="input_ids"),  # input_ids
            paddle.static.InputSpec(shape=[None, None], dtype="int64", name="token_type_ids"),  # token_type_ids
        ]

    def _construct_model(self, model):
        """
        Construct the inference model for the predictor.
        """
        model_instance = ErnieCtmNptagModel.from_pretrained(self._task_path)
        self._model = model_instance
        self._model.eval()

    def _construct_tokenizer(self, model):
        """
        Construct the tokenizer for the predictor.
        """
        tokenizer_instance = ErnieCtmTokenizer.from_pretrained(model)
        self._tokenizer = tokenizer_instance

    def _preprocess(self, inputs):
        """
        Create the dataset and dataloader for the predict.
        """
        inputs = self._check_input_text(inputs)
        self._max_cls_len = 5
        num_workers = self.kwargs["num_workers"] if "num_workers" in self.kwargs else 0
        lazy_load = self.kwargs["lazy_load"] if "lazy_load" in self.kwargs else False

        # Prompt template: input_text + "是" + "[MASK]" * cls_seq_length
        prompt_template = ["是"] + ["[MASK]"] * self._max_cls_len

        def read(inputs):
            for text in inputs:
                if len(text) + self._max_cls_len + 1 + self._summary_num + 1 > self._max_seq_len:
                    text = text[: (self._max_seq_len - (self._max_cls_len + 1 + self._summary_num + 1))]

                tokens = list(text) + prompt_template
                tokenized_output = self._tokenizer(
                    tokens, return_length=True, is_split_into_words=True, max_length=self._max_seq_len
                )
                label_indices = list(
                    range(tokenized_output["seq_len"] - 1 - self._max_cls_len, tokenized_output["seq_len"] - 1)
                )

                yield tokenized_output["input_ids"], tokenized_output["token_type_ids"], label_indices

        infer_ds = load_dataset(read, inputs=inputs, lazy=lazy_load)
        batchify_fn = lambda samples, fn=Tuple(
            Pad(axis=0, pad_val=self._tokenizer.pad_token_id, dtype="int64"),  # input_ids
            Pad(axis=0, pad_val=self._tokenizer.pad_token_type_id, dtype="int64"),  # token_type_ids
            Stack(dtype="int64"),  # label_indices
        ): fn(samples)

        infer_data_loader = paddle.io.DataLoader(
            infer_ds,
            collate_fn=batchify_fn,
            num_workers=num_workers,
            batch_size=self._batch_size,
            shuffle=False,
            return_list=True,
        )

        outputs = {}
        outputs["data_loader"] = infer_data_loader
        outputs["texts"] = inputs
        return outputs

    def _run_model(self, inputs):
        all_scores_can = []
        all_preds_can = []
        pred_ids = []
        for batch in inputs["data_loader"]:
            input_ids, token_type_ids, label_indices = batch
            self.input_handles[0].copy_from_cpu(input_ids.numpy())
            self.input_handles[1].copy_from_cpu(token_type_ids.numpy())
            self.predictor.run()
            logits = self.output_handle[0].copy_to_cpu()
            for i, l in zip(label_indices, logits):
                score = l[i[0] : i[-1] + 1, self._vocab_ids]
                # Find topk candidates of scores and predicted indices.
                score_can, pred_id_can = self._find_topk(score, k=4, axis=-1)

                all_scores_can.extend([score_can.tolist()])
                all_preds_can.extend([pred_id_can.tolist()])
                pred_ids.extend([pred_id_can[:, 0].tolist()])
        inputs["all_scores_can"] = all_scores_can
        inputs["all_preds_can"] = all_preds_can
        inputs["pred_ids"] = pred_ids
        return inputs

    def _postprocess(self, inputs):
        results = []

        for i in range(len(inputs["texts"])):
            cls_label = self._decode(inputs["pred_ids"][i])
            result = {
                "text": inputs["texts"][i],
                "label": cls_label,
            }
            if cls_label not in self._name_dict:
                scores_can = inputs["all_scores_can"][i]
                pred_ids_can = inputs["all_preds_can"][i]
                labels_can = self._search(scores_can, pred_ids_can, 0, [], 0)
                labels_can.sort(key=lambda d: -d[1])
                for labels in labels_can:
                    cls_label_can = self._decode(labels[0])
                    if cls_label_can in self._name_dict:
                        result["label"] = cls_label_can
                        break
                else:
                    labels_can = self._tree.search_similar_word(cls_label)
                    if len(labels_can) != 0:
                        result["label"] = labels_can[0][0]
                        break
            if self._linking:
                if result["label"] in self._name_dict:
                    result["category"] = self._name_dict[result["label"]]
            results.append(result)
        return results<|MERGE_RESOLUTION|>--- conflicted
+++ resolved
@@ -413,7 +413,7 @@
                     term_id = list(filter(lambda d: self._termtree[d].base.startswith(target_src.lower()), term_id))
                     if len(term_id) == 0:
                         continue
-<<<<<<< HEAD
+
                 term_id.sort(key=lambda d: (self._termtree[
                     d].termtype == target_type or target_type in self._termtree[
                         d].subtype, self._termtree[d].term == item["item"]),
@@ -423,16 +423,7 @@
                     item["termid"] = term_id[0]
                 if high_priority:
                     break
-=======
-                term_id.sort(
-                    key=lambda d: (
-                        self._termtree[d].termtype == target_type or target_type in self._termtree[d].subtype,
-                        self._termtree[d].term == item["item"],
-                    ),
-                    reverse=True,
-                )
-                item["termid"] = term_id[0]
->>>>>>> 91d0a1f9
+
 
     def _construct_input_spec(self):
         """
@@ -448,13 +439,11 @@
         """
         Construct the inference model for the predictor.
         """
-<<<<<<< HEAD
+
         model_config = ErnieCtmConfig.from_pretrained(self._task_path, num_labels=len(self._tags_to_index))
         model_instance = ErnieCtmWordtagModel.from_pretrained(
             self._task_path, config=model_config)
-=======
-        model_instance = ErnieCtmWordtagModel.from_pretrained(self._task_path, num_tag=len(self._tags_to_index))
->>>>>>> 91d0a1f9
+
         if self._params_path is not None:
             state_dict = paddle.load(self._params_path)
             model_instance.set_dict(state_dict)
