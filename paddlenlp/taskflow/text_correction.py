--- conflicted
+++ resolved
@@ -152,28 +152,7 @@
         self._tokenizer = ErnieTokenizer.from_pretrained(TASK_MODEL_MAP[model])
 
     def _preprocess(self, inputs, padding=True, add_special_tokens=True):
-<<<<<<< HEAD
-        inputs = inputs[0]
-        if isinstance(inputs, str):
-            inputs = [inputs]
-        if not isinstance(inputs, str) and not isinstance(inputs, list):
-            raise TypeError(
-                "Invalid inputs, input text should be str or list of str, {type(inputs)} found!"
-            )
-=======
         inputs = self._check_input_text(inputs)
-        batch_size = self.kwargs[
-            'batch_size'] if 'batch_size' in self.kwargs else 1
-        trans_func = self._convert_example
-
-        batchify_fn = lambda samples, fn=Tuple(
-            Pad(axis=0, pad_val=self._tokenizer.pad_token_id),  # input
-            Pad(axis=0, pad_val=self._tokenizer.pad_token_type_id),  # segment
-            Pad(axis=0, pad_val=self._pinyin_vocab.token_to_idx[self._pinyin_vocab.pad_token]),  # pinyin
-            Stack(axis=0, dtype='int64'),  # length
-        ): [data for data in fn(samples)]
->>>>>>> 955c10b6
-
         examples = []
         texts = []
         for text in inputs:
