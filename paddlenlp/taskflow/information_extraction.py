# coding:utf-8
# Copyright (c) 2022  PaddlePaddle Authors. All Rights Reserved.
#
# Licensed under the Apache License, Version 2.0 (the "License"
# you may not use this file except in compliance with the License.
# You may obtain a copy of the License at
#
#     http://www.apache.org/licenses/LICENSE-2.0
#
# Unless required by applicable law or agreed to in writing, software
# distributed under the License is distributed on an "AS IS" BASIS,
# WITHOUT WARRANTIES OR CONDITIONS OF ANY KIND, either express or implied.
# See the License for the specific language governing permissions and
# limitations under the License.

import re
import os
import json
import imghdr
import base64
from io import BytesIO
from PIL import Image
import numpy as np
import paddle
from ..datasets import load_dataset
from ..transformers import AutoTokenizer, AutoModel
from ..layers import GlobalPointerForEntityExtraction, GPLinkerForRelationExtraction
from ..utils.image_utils import (
    expand_img_to_a4_size,
    pil2base64,
    ResizeImage,
    Permute,
    NormalizeImage,
)
from .models import UIE, UIEM, UIEX
from .task import Task
from .utils import (get_span, get_id_and_prob, get_bool_ids_greater_than,
                    dbc2sbc, gp_decode, map_offset, SchemaTree, DataCollatorGP)

usage = r"""
            from paddlenlp import Taskflow

            # Entity Extraction
            schema = ['时间', '选手', '赛事名称'] # Define the schema for entity extraction
            ie = Taskflow('information_extraction', schema=schema)
            ie("2月8日上午北京冬奥会自由式滑雪女子大跳台决赛中中国选手谷爱凌以188.25分获得金牌！")
            '''
            [{'时间': [{'text': '2月8日上午', 'start': 0, 'end': 6, 'probability': 0.9857378532924486}], '选手': [{'text': '谷爱凌', 'start': 28, 'end': 31, 'probability': 0.8981548639781138}], '赛事名称': [{'text': '北京冬奥会自由式滑雪女子大跳台决赛', 'start': 6, 'end': 23, 'probability': 0.8503089953268272}]}]
            '''

            # Relation Extraction
            schema = [{"歌曲名称":["歌手", "所属专辑"]}] # Define the schema for relation extraction
            ie.set_schema(schema) # Reset schema
            ie("《告别了》是孙耀威在专辑爱的故事里面的歌曲")
            '''
            [{'歌曲名称': [{'text': '告别了', 'start': 1, 'end': 4, 'probability': 0.6296155977145546, 'relations': {'歌手': [{'text': '孙耀威', 'start': 6, 'end': 9, 'probability': 0.9988381005599081}], '所属专辑': [{'text': '爱的故事', 'start': 12, 'end': 16, 'probability': 0.9968462078543183}]}}, {'text': '爱的故事', 'start': 12, 'end': 16, 'probability': 0.2816869478191606, 'relations': {'歌手': [{'text': '孙耀威', 'start': 6, 'end': 9, 'probability': 0.9951415104192272}]}}]}]
            '''

            # Event Extraction
            schema = [{'地震触发词': ['地震强度', '时间', '震中位置', '震源深度']}] # Define the schema for event extraction
            ie.set_schema(schema) # Reset schema
            ie('中国地震台网正式测定：5月16日06时08分在云南临沧市凤庆县(北纬24.34度，东经99.98度)发生3.5级地震，震源深度10千米。')
            '''
            [{'地震触发词': [{'text': '地震', 'start': 56, 'end': 58, 'probability': 0.9977425555988333, 'relations': {'地震强度': [{'text': '3.5级', 'start': 52, 'end': 56, 'probability': 0.998080217831891}], '时间': [{'text': '5月16日06时08分', 'start': 11, 'end': 22, 'probability': 0.9853299772936026}], '震中位置': [{'text': '云南临沧市凤庆县(北纬24.34度，东经99.98度)', 'start': 23, 'end': 50, 'probability': 0.7874012889740385}], '震源深度': [{'text': '10千米', 'start': 63, 'end': 67, 'probability': 0.9937974422968665}]}}]}]
            '''

            # Opinion Extraction
            schema = [{'评价维度': ['观点词', '情感倾向[正向，负向]']}] # Define the schema for opinion extraction
            ie.set_schema(schema) # Reset schema
            ie("地址不错，服务一般，设施陈旧")
            '''
            [{'评价维度': [{'text': '地址', 'start': 0, 'end': 2, 'probability': 0.9888139270606509, 'relations': {'观点词': [{'text': '不错', 'start': 2, 'end': 4, 'probability': 0.9927847072459528}], '情感倾向[正向，负向]': [{'text': '正向', 'probability': 0.998228967796706}]}}, {'text': '设施', 'start': 10, 'end': 12, 'probability': 0.9588297379365116, 'relations': {'观点词': [{'text': '陈旧', 'start': 12, 'end': 14, 'probability': 0.9286753967902683}], '情感倾向[正向，负向]': [{'text': '负向', 'probability': 0.9949389795770394}]}}, {'text': '服务', 'start': 5, 'end': 7, 'probability': 0.9592857070501211, 'relations': {'观点词': [{'text': '一般', 'start': 7, 'end': 9, 'probability': 0.9949359182521675}], '情感倾向[正向，负向]': [{'text': '负向', 'probability': 0.9952498258302498}]}}]}]
            '''

            # Sentence-level Sentiment Classification
            schema = ['情感倾向[正向，负向]'] # Define the schema for sentence-level sentiment classification
            ie.set_schema(schema) # Reset schema
            ie('这个产品用起来真的很流畅，我非常喜欢')
            '''
            [{'情感倾向[正向，负向]': [{'text': '正向', 'probability': 0.9990024058203417}]}]
            '''

            # English Model
            schema = [{'Person': ['Company', 'Position']}]
            ie_en = Taskflow('information_extraction', schema=schema, model='uie-base-en')
            ie_en('In 1997, Steve was excited to become the CEO of Apple.')
            '''
            [{'Person': [{'text': 'Steve', 'start': 9, 'end': 14, 'probability': 0.999631971804547, 'relations': {'Company': [{'text': 'Apple', 'start': 48, 'end': 53, 'probability': 0.9960158209451642}], 'Position': [{'text': 'CEO', 'start': 41, 'end': 44, 'probability': 0.8871063806420736}]}}]}]
            '''

            schema = ['Sentiment classification [negative, positive]']
            ie_en.set_schema(schema)
            ie_en('I am sorry but this is the worst film I have ever seen in my life.')
            '''
            [{'Sentiment classification [negative, positive]': [{'text': 'negative', 'probability': 0.9998415771287057}]}]
            '''

            # Multilingual Model
            schema = [{'Person': ['Company', 'Position']}]
            ie_m = Taskflow('information_extraction', schema=schema, model='uie-m-base', schema_lang="en")
            ie_m('In 1997, Steve was excited to become the CEO of Apple.')
            '''
            [{'Person': [{'text': 'Steve', 'start': 9, 'end': 14, 'probability': 0.9998436034905893, 'relations': {'Company': [{'text': 'Apple', 'start': 48, 'end': 53, 'probability': 0.9842775467359672}], 'Position': [{'text': 'CEO', 'start': 41, 'end': 44, 'probability': 0.9628799853543271}]}}]}]
            '''
         """

resize_func = ResizeImage(target_size=224, interp=1)
norm_func = NormalizeImage(is_channel_first=False,
                           mean=[123.675, 116.280, 103.530],
                           std=[58.395, 57.120, 57.375])
permute_func = Permute(to_bgr=False)


class UIETask(Task):
    """
    Universal Information Extraction Task. 
    Args:
        task(string): The name of task.
        model(string): The model name in the task.
        kwargs (dict, optional): Additional keyword arguments passed along to the specific task. 
    """

    resource_files_names = {
        "model_state": "model_state.pdparams",
        "model_config": "model_config.json",
        "vocab_file": "vocab.txt",
        "special_tokens_map": "special_tokens_map.json",
        "tokenizer_config": "tokenizer_config.json"
    }
    # vocab.txt/special_tokens_map.json/tokenizer_config.json are common to the default model.
    resource_files_urls = {
        "uie-base": {
            "model_state": [
                "https://bj.bcebos.com/paddlenlp/taskflow/information_extraction/uie_base_v1.0/model_state.pdparams",
                "aeca0ed2ccf003f4e9c6160363327c9b"
            ],
            "model_config": [
                "https://bj.bcebos.com/paddlenlp/taskflow/information_extraction/uie_base/model_config.json",
                "a36c185bfc17a83b6cfef6f98b29c909"
            ],
            "vocab_file": [
                "https://bj.bcebos.com/paddlenlp/taskflow/information_extraction/uie_base/vocab.txt",
                "1c1c1f4fd93c5bed3b4eebec4de976a8"
            ],
            "special_tokens_map": [
                "https://bj.bcebos.com/paddlenlp/taskflow/information_extraction/uie_base/special_tokens_map.json",
                "8b3fb1023167bb4ab9d70708eb05f6ec"
            ],
            "tokenizer_config": [
                "https://bj.bcebos.com/paddlenlp/taskflow/information_extraction/uie_base/tokenizer_config.json",
                "59acb0ce78e79180a2491dfd8382b28c"
            ]
        },
        "uie-medium": {
            "model_state": [
                "https://bj.bcebos.com/paddlenlp/taskflow/information_extraction/uie_medium_v1.0/model_state.pdparams",
                "15874e4e76d05bc6de64cc69717f172e"
            ],
            "model_config": [
                "https://bj.bcebos.com/paddlenlp/taskflow/information_extraction/uie_medium/model_config.json",
                "6f1ee399398d4f218450fbbf5f212b15"
            ],
            "vocab_file": [
                "https://bj.bcebos.com/paddlenlp/taskflow/information_extraction/uie_base/vocab.txt",
                "1c1c1f4fd93c5bed3b4eebec4de976a8"
            ],
            "special_tokens_map": [
                "https://bj.bcebos.com/paddlenlp/taskflow/information_extraction/uie_base/special_tokens_map.json",
                "8b3fb1023167bb4ab9d70708eb05f6ec"
            ],
            "tokenizer_config": [
                "https://bj.bcebos.com/paddlenlp/taskflow/information_extraction/uie_base/tokenizer_config.json",
                "59acb0ce78e79180a2491dfd8382b28c"
            ]
        },
        "uie-mini": {
            "model_state": [
                "https://bj.bcebos.com/paddlenlp/taskflow/information_extraction/uie_mini_v1.0/model_state.pdparams",
                "f7b493aae84be3c107a6b4ada660ce2e"
            ],
            "model_config": [
                "https://bj.bcebos.com/paddlenlp/taskflow/information_extraction/uie_mini/model_config.json",
                "9229ce0a9d599de4602c97324747682f"
            ],
            "vocab_file": [
                "https://bj.bcebos.com/paddlenlp/taskflow/information_extraction/uie_base/vocab.txt",
                "1c1c1f4fd93c5bed3b4eebec4de976a8"
            ],
            "special_tokens_map": [
                "https://bj.bcebos.com/paddlenlp/taskflow/information_extraction/uie_base/special_tokens_map.json",
                "8b3fb1023167bb4ab9d70708eb05f6ec"
            ],
            "tokenizer_config": [
                "https://bj.bcebos.com/paddlenlp/taskflow/information_extraction/uie_base/tokenizer_config.json",
                "59acb0ce78e79180a2491dfd8382b28c"
            ]
        },
        "uie-micro": {
            "model_state": [
                "https://bj.bcebos.com/paddlenlp/taskflow/information_extraction/uie_micro_v1.0/model_state.pdparams",
                "80baf49c7f853ab31ac67802104f3f15"
            ],
            "model_config": [
                "https://bj.bcebos.com/paddlenlp/taskflow/information_extraction/uie_micro/model_config.json",
                "07ef444420c3ab474f9270a1027f6da5"
            ],
            "vocab_file": [
                "https://bj.bcebos.com/paddlenlp/taskflow/information_extraction/uie_base/vocab.txt",
                "1c1c1f4fd93c5bed3b4eebec4de976a8"
            ],
            "special_tokens_map": [
                "https://bj.bcebos.com/paddlenlp/taskflow/information_extraction/uie_base/special_tokens_map.json",
                "8b3fb1023167bb4ab9d70708eb05f6ec"
            ],
            "tokenizer_config": [
                "https://bj.bcebos.com/paddlenlp/taskflow/information_extraction/uie_base/tokenizer_config.json",
                "59acb0ce78e79180a2491dfd8382b28c"
            ]
        },
        "uie-nano": {
            "model_state": [
                "https://bj.bcebos.com/paddlenlp/taskflow/information_extraction/uie_nano_v1.0/model_state.pdparams",
                "ba934463c5cd801f46571f2588543700"
            ],
            "model_config": [
                "https://bj.bcebos.com/paddlenlp/taskflow/information_extraction/uie_nano/model_config.json",
                "e3a9842edf8329ccdd0cf6039cf0a8f8"
            ],
            "vocab_file": [
                "https://bj.bcebos.com/paddlenlp/taskflow/information_extraction/uie_base/vocab.txt",
                "1c1c1f4fd93c5bed3b4eebec4de976a8"
            ],
            "special_tokens_map": [
                "https://bj.bcebos.com/paddlenlp/taskflow/information_extraction/uie_base/special_tokens_map.json",
                "8b3fb1023167bb4ab9d70708eb05f6ec"
            ],
            "tokenizer_config": [
                "https://bj.bcebos.com/paddlenlp/taskflow/information_extraction/uie_base/tokenizer_config.json",
                "59acb0ce78e79180a2491dfd8382b28c"
            ]
        },
        # Rename to `uie-medium` and the name of `uie-tiny` will be deprecated in future.
        "uie-tiny": {
            "model_state": [
                "https://bj.bcebos.com/paddlenlp/taskflow/information_extraction/uie_tiny_v0.1/model_state.pdparams",
                "15874e4e76d05bc6de64cc69717f172e"
            ],
            "model_config": [
                "https://bj.bcebos.com/paddlenlp/taskflow/information_extraction/uie_tiny/model_config.json",
                "6f1ee399398d4f218450fbbf5f212b15"
            ],
            "vocab_file": [
                "https://bj.bcebos.com/paddlenlp/taskflow/information_extraction/uie_base/vocab.txt",
                "1c1c1f4fd93c5bed3b4eebec4de976a8"
            ],
            "special_tokens_map": [
                "https://bj.bcebos.com/paddlenlp/taskflow/information_extraction/uie_base/special_tokens_map.json",
                "8b3fb1023167bb4ab9d70708eb05f6ec"
            ],
            "tokenizer_config": [
                "https://bj.bcebos.com/paddlenlp/taskflow/information_extraction/uie_base/tokenizer_config.json",
                "59acb0ce78e79180a2491dfd8382b28c"
            ]
        },
        "uie-medical-base": {
            "model_state": [
                "https://bj.bcebos.com/paddlenlp/taskflow/information_extraction/uie_medical_base_v0.1/model_state.pdparams",
                "569b4bc1abf80eedcdad5a6e774d46bf"
            ],
            "model_config": [
                "https://bj.bcebos.com/paddlenlp/taskflow/information_extraction/uie_base/model_config.json",
                "a36c185bfc17a83b6cfef6f98b29c909"
            ],
            "vocab_file": [
                "https://bj.bcebos.com/paddlenlp/taskflow/information_extraction/uie_base/vocab.txt",
                "1c1c1f4fd93c5bed3b4eebec4de976a8"
            ],
            "special_tokens_map": [
                "https://bj.bcebos.com/paddlenlp/taskflow/information_extraction/uie_base/special_tokens_map.json",
                "8b3fb1023167bb4ab9d70708eb05f6ec"
            ],
            "tokenizer_config": [
                "https://bj.bcebos.com/paddlenlp/taskflow/information_extraction/uie_base/tokenizer_config.json",
                "59acb0ce78e79180a2491dfd8382b28c"
            ]
        },
        "uie-base-en": {
            "model_state": [
                "https://bj.bcebos.com/paddlenlp/taskflow/information_extraction/uie_base_en_v1.1/model_state.pdparams",
                "2baf0647774d6309e4b2be726ad4283a"
            ],
            "model_config": [
                "https://bj.bcebos.com/paddlenlp/taskflow/information_extraction/uie_base_en/model_config.json",
                "2ca9fe0eea8ff9418725d1a24fcf5c36"
            ],
            "vocab_file": [
                "https://bj.bcebos.com/paddlenlp/taskflow/information_extraction/uie_base_en/vocab.txt",
                "64800d5d8528ce344256daf115d4965e"
            ],
            "special_tokens_map": [
                "https://bj.bcebos.com/paddlenlp/taskflow/information_extraction/uie_base_en/special_tokens_map.json",
                "8b3fb1023167bb4ab9d70708eb05f6ec"
            ],
            "tokenizer_config": [
                "https://bj.bcebos.com/paddlenlp/taskflow/information_extraction/uie_base_en/tokenizer_config.json",
                "59acb0ce78e79180a2491dfd8382b28c"
            ]
        },
        "uie-m-base": {
            "model_state": [
                "https://bj.bcebos.com/paddlenlp/taskflow/information_extraction/uie_m_base_v1.0/model_state.pdparams",
                "ed96cb17b4b3283a65ad0846ada7799e"
            ],
            "model_config": [
                "https://bj.bcebos.com/paddlenlp/taskflow/information_extraction/uie_m_base/model_config.json",
                "05c4b9d050e1402a891b207e36d2e501"
            ],
            "vocab_file": [
                "https://bj.bcebos.com/paddlenlp/taskflow/information_extraction/uie_m_base/vocab.txt",
                "e6e1091c984592e72c4460e8eb25045e"
            ],
            "special_tokens_map": [
                "https://bj.bcebos.com/paddlenlp/taskflow/information_extraction/uie_m_base/special_tokens_map.json",
                "8b3fb1023167bb4ab9d70708eb05f6ec"
            ],
            "tokenizer_config": [
                "https://bj.bcebos.com/paddlenlp/taskflow/information_extraction/uie_m_base/tokenizer_config.json",
                "f144bd065ea90cc26eaa91197124bdcc"
            ],
            "sentencepiece_model_file": [
                "https://bj.bcebos.com/paddlenlp/taskflow/information_extraction/uie_m_base/sentencepiece.bpe.model",
                "bf25eb5120ad92ef5c7d8596b5dc4046"
            ],
        },
        "uie-m-large": {
            "model_state": [
                "https://bj.bcebos.com/paddlenlp/taskflow/information_extraction/uie_m_large_v1.0/model_state.pdparams",
                "75f3989c515f05f6842e314d3f75ee27"
            ],
            "model_config": [
                "https://bj.bcebos.com/paddlenlp/taskflow/information_extraction/uie_m_large/model_config.json",
                "22ad69618dc3f4c3fe756e3044c3056e"
            ],
            "vocab_file": [
                "https://bj.bcebos.com/paddlenlp/taskflow/information_extraction/uie_m_large/vocab.txt",
                "e6e1091c984592e72c4460e8eb25045e"
            ],
            "special_tokens_map": [
                "https://bj.bcebos.com/paddlenlp/taskflow/information_extraction/uie_m_large/special_tokens_map.json",
                "8b3fb1023167bb4ab9d70708eb05f6ec"
            ],
            "tokenizer_config": [
                "https://bj.bcebos.com/paddlenlp/taskflow/information_extraction/uie_m_large/tokenizer_config.json",
                "f144bd065ea90cc26eaa91197124bdcc"
            ],
            "sentencepiece_model_file": [
                "https://bj.bcebos.com/paddlenlp/taskflow/information_extraction/uie_m_large/sentencepiece.bpe.model",
                "bf25eb5120ad92ef5c7d8596b5dc4046"
            ],
        },
        "uie-x-base": {
            "model_state": [
                "https://bj.bcebos.com/paddlenlp/taskflow/information_extraction/uie_x_base_v0.1/model_state.pdparams",
                "0e06dd6f9598578b16917c246c77ebc1"
            ],
            "model_config": [
                "https://bj.bcebos.com/paddlenlp/taskflow/information_extraction/uie_x_base/model_config.json",
                "c0588ac92ec6a8468f6dd2c2a896bbc5"
            ],
            "vocab_file": [
                "https://bj.bcebos.com/paddlenlp/taskflow/information_extraction/uie_x_base/vocab.txt",
                "e6e1091c984592e72c4460e8eb25045e"
            ],
            "special_tokens_map": [
                "https://bj.bcebos.com/paddlenlp/taskflow/information_extraction/uie_x_base/special_tokens_map.json",
                "ba000b17745bb5b5b40236789318847f"
            ],
            "tokenizer_config": [
                "https://bj.bcebos.com/paddlenlp/taskflow/information_extraction/uie_x_base/tokenizer_config.json",
                "09456ba644dac6f9d0b367353a36abe7"
            ],
            "sentencepiece_model_file": [
                "https://bj.bcebos.com/paddlenlp/taskflow/information_extraction/uie_x_base/sentencepiece.bpe.model",
                "bf25eb5120ad92ef5c7d8596b5dc4046"
            ],
        },
    }

    def __init__(self, task, model, schema, schema_lang="ch", **kwargs):
        super().__init__(task=task, model=model, **kwargs)
<<<<<<< HEAD

        if model in ['uie-m-base', 'uie-m-large', 'uie-x-base']:
=======
        if model in ['uie-m-base', 'uie-m-large']:
>>>>>>> eeb5cfee
            self._multilingual = True
            self.resource_files_names[
                'sentencepiece_model_file'] = "sentencepiece.bpe.model"
        else:
            self._multilingual = False
            if 'sentencepiece_model_file' in self.resource_files_names.keys():
                del self.resource_files_names['sentencepiece_model_file']
        self._is_en = True if model in ['uie-base-en'
                                        ] or schema_lang == 'en' else False

        self._summary_token_num = 3
        self._multimodal = True if model in ['uie-x-base'] else False
        self._ocr_lang = kwargs.get("ocr_lang", "ch")
        if self._multimodal:
            self._construct_ocr_engine(lang=self._ocr_lang)
            self._summary_token_num = 4  # [CLS] prompt [SEP] [SEP] text [SEP] for UIE-X

        self._schema_tree = None
        self.set_schema(schema)
        self._check_task_files()
        self._check_predictor_type()
        self._get_inference_model()
        self._usage = usage
<<<<<<< HEAD

        self._max_seq_len = kwargs.get("max_seq_len", 512)
        self._batch_size = kwargs.get("batch_size", 64)
        self._split_sentence = kwargs.get("split_sentence", False)
        self._position_prob = kwargs.get("position_prob", 0.5)
        self._lazy_load = kwargs.get("lazy_load", False)
        self._num_workers = kwargs.get("num_workers", 0)
        self.use_faster = kwargs.get("use_faster", False)
=======
        self._is_en = True if model in ['uie-base-en'
                                        ] or schema_lang == 'en' else False
        self._max_seq_len = self.kwargs[
            'max_seq_len'] if 'max_seq_len' in self.kwargs else 512
        self._batch_size = self.kwargs[
            'batch_size'] if 'batch_size' in self.kwargs else 64
        self._split_sentence = self.kwargs[
            'split_sentence'] if 'split_sentence' in self.kwargs else False
        self._position_prob = self.kwargs[
            'position_prob'] if 'position_prob' in self.kwargs else 0.5
        self._lazy_load = self.kwargs[
            'lazy_load'] if 'lazy_load' in self.kwargs else False
        self._num_workers = self.kwargs[
            'num_workers'] if 'num_workers' in self.kwargs else 0
        self.use_fast = self.kwargs[
            'use_fast'] if 'use_fast' in self.kwargs else False
>>>>>>> eeb5cfee
        self._construct_tokenizer()

    def set_schema(self, schema):
        if isinstance(schema, dict) or isinstance(schema, str):
            schema = [schema]
        self._schema_tree = self._build_tree(schema)

    def _construct_input_spec(self):
        """
        Construct the input spec for the convert dygraph model to static model.
        """
        if self._multimodal:
            self._input_spec = [
                paddle.static.InputSpec(shape=[None, None],
                                        dtype="int64",
                                        name='input_ids'),
                paddle.static.InputSpec(shape=[None, None],
                                        dtype="int64",
                                        name='token_type_ids'),
                paddle.static.InputSpec(shape=[None, None],
                                        dtype="int64",
                                        name='position_ids'),
                paddle.static.InputSpec(shape=[None, None],
                                        dtype="int64",
                                        name='attention_mask'),
                paddle.static.InputSpec(shape=[None, None, 4],
                                        dtype="int64",
                                        name='bbox'),
                paddle.static.InputSpec(shape=[None, 3, 224, 224],
                                        dtype="int64",
                                        name='image'),
            ]
        elif self._multilingual:
            self._input_spec = [
                paddle.static.InputSpec(shape=[None, None],
                                        dtype="int64",
                                        name='input_ids'),
                paddle.static.InputSpec(shape=[None, None],
                                        dtype="int64",
                                        name='pos_ids'),
            ]
        else:
            self._input_spec = [
                paddle.static.InputSpec(shape=[None, None],
                                        dtype="int64",
                                        name='input_ids'),
                paddle.static.InputSpec(shape=[None, None],
                                        dtype="int64",
                                        name='token_type_ids'),
                paddle.static.InputSpec(shape=[None, None],
                                        dtype="int64",
                                        name='pos_ids'),
                paddle.static.InputSpec(shape=[None, None],
                                        dtype="int64",
                                        name='att_mask'),
            ]

    def _construct_model(self, model):
        """
        Construct the inference model for the predictor.
        """
        if self._multimodal:
            model_instance = UIEX.from_pretrained(self._task_path)
        elif self._multilingual:
            model_instance = UIEM.from_pretrained(self._task_path)
        else:
            model_instance = UIE.from_pretrained(self._task_path)
        self._model = model_instance
        self._model.eval()

    def _construct_tokenizer(self):
        """
        Construct the tokenizer for the predictor.
        """
        self._tokenizer = AutoTokenizer.from_pretrained(self._task_path,
                                                        use_fast=self.use_fast)

    def _preprocess(self, inputs):
        """
        Transform the raw text to the model inputs, two steps involved:
           1) Transform the raw text to token ids.
           2) Generate the other model inputs from the raw text and token ids.
        """
        if self._multimodal:
            inputs = self._check_input_doc(inputs)
        else:
            inputs = self._check_input_text(inputs)
        outputs = {}
        outputs['text'] = inputs
        return outputs

    def _single_stage_predict(self, inputs):
        input_texts = [d["text"] for d in inputs]
        prompts = [d["prompt"] for d in inputs]

        # max predict length should exclude the length of prompt and summary tokens
        max_predict_len = self._max_seq_len - len(
            max(prompts)) - self._summary_token_num

        if self._multimodal:
            bboxes_list = [d["bboxes"] for d in inputs]
            short_input_texts, short_bboxes_list, input_mapping = self._auto_splitter(
                input_texts,
                max_predict_len,
                bboxes_list=bboxes_list,
                split_sentence=self._split_sentence)
        else:
            short_input_texts, input_mapping = self._auto_splitter(
                input_texts,
                max_predict_len,
                split_sentence=self._split_sentence)

        short_texts_prompts = []
        for k, v in input_mapping.items():
            short_texts_prompts.extend([prompts[k] for _ in range(len(v))])
        if self._multimodal:
            image_list = []
            for k, v in input_mapping.items():
                image_list.extend([inputs[k]["image"] for _ in range(len(v))])
            short_inputs = [{
                "text": short_input_texts[i],
                "prompt": short_texts_prompts[i],
                "bboxes": short_bboxes_list[i],
                "image": image_list[i]
            } for i in range(len(short_input_texts))]
        else:
            short_inputs = [{
                "text": short_input_texts[i],
                "prompt": short_texts_prompts[i]
            } for i in range(len(short_input_texts))]

        def text_reader(inputs):
            for example in inputs:
                encoded_inputs = self._tokenizer(text=[example["prompt"]],
                                                 text_pair=[example["text"]],
                                                 truncation=True,
                                                 max_seq_len=self._max_seq_len,
                                                 pad_to_max_seq_len=True,
                                                 return_attention_mask=True,
                                                 return_position_ids=True,
                                                 return_offsets_mapping=True)
                if self._multilingual:
                    tokenized_output = [
                        encoded_inputs["input_ids"][0],
                        encoded_inputs["position_ids"][0],
                        encoded_inputs["offset_mapping"][0]
                    ]
                else:
                    tokenized_output = [
                        encoded_inputs["input_ids"][0],
                        encoded_inputs["token_type_ids"][0],
                        encoded_inputs["position_ids"][0],
                        encoded_inputs["attention_mask"][0],
                        encoded_inputs["offset_mapping"][0]
                    ]
                tokenized_output = [
                    np.array(x, dtype="int64") for x in tokenized_output
                ]
                yield tuple(tokenized_output)

        def doc_reader(inputs, pad_id=1, c_sep_id=2):

            def _process_bbox(tokens, bbox_lines, offset_mapping, offset_bias):
                bbox_list = [[0, 0, 0, 0] for x in range(len(tokens))]
                prev_bbox = [0, 0, 0, 0]

                for index, bbox in enumerate(bbox_lines):
                    index_token = map_offset(index + offset_bias,
                                             offset_mapping)
                    if 0 <= index_token < len(bbox_list):
                        bbox_list[index_token] = bbox
                    prev_bbox = bbox
                return bbox_list

            def _pad_image_data(image_data):
                if not image_data:
                    image = np.zeros([3, 224, 224])
                    return image
                # decode image
                data = np.frombuffer(bytearray(image_data), dtype="uint8")
                image = np.array(Image.open(BytesIO(data)).convert('RGB'))
                sample = {"image": image}
                # resize image
                sample = resize_func(sample)
                # norm image
                sample = norm_func(sample)
                # permute
                sample = permute_func(sample)
                return sample['image']

            def _encode_doc(tokenizer, offset_mapping, last_offset, prompt,
                            this_text_line, inputs_ids, q_sep_index,
                            max_seq_len):
                if len(offset_mapping) == 0:
                    content_encoded_inputs = tokenizer(
                        text=[prompt],
                        text_pair=[this_text_line],
                        max_seq_len=max_seq_len,
                        return_dict=False,
                        return_offsets_mapping=True)
                    content_encoded_inputs = content_encoded_inputs[0]
                    inputs_ids = content_encoded_inputs["input_ids"][:-1]
                    sub_offset_mapping = [
                        list(x)
                        for x in content_encoded_inputs["offset_mapping"]
                    ]
                    q_sep_index = content_encoded_inputs["input_ids"].index(
                        2, 1)

                    bias = 0
                    for index in range(len(sub_offset_mapping)):
                        if index == 0:
                            continue
                        mapping = sub_offset_mapping[index]
                        if mapping[0] == 0 and mapping[1] == 0 and bias == 0:
                            bias = sub_offset_mapping[index - 1][-1] + 1
                        if mapping[0] == 0 and mapping[1] == 0:
                            continue
                        sub_offset_mapping[index][0] += bias
                        sub_offset_mapping[index][1] += bias

                    offset_mapping = sub_offset_mapping[:-1]
                    last_offset = offset_mapping[-1][-1]
                else:
                    content_encoded_inputs = tokenizer(
                        text=this_text_line,
                        max_seq_len=max_seq_len,
                        return_dict=False,
                        return_offsets_mapping=True)
                    inputs_ids += content_encoded_inputs["input_ids"][1:-1]
                    sub_offset_mapping = [
                        list(x)
                        for x in content_encoded_inputs["offset_mapping"]
                    ]

                    for sub_list in sub_offset_mapping[1:-1]:
                        offset_mapping += [[
                            last_offset, sub_list[1] - sub_list[0] + last_offset
                        ]]
                        last_offset = offset_mapping[-1][-1]
                return offset_mapping, last_offset, q_sep_index, inputs_ids

            for example in inputs:
                content = example["text"]
                prompt = example["prompt"]
                bbox_lines = example.get("bboxes", None)
                image_buff_string = example.get("image", None)

                # Text
                if bbox_lines is None:
                    encoded_inputs = self._tokenizer(
                        text=[example["prompt"]],
                        text_pair=[example["text"]],
                        truncation=True,
                        max_seq_len=self._max_seq_len,
                        pad_to_max_seq_len=True,
                        return_attention_mask=True,
                        return_position_ids=True,
                        return_offsets_mapping=True,
                        return_dict=False)

                    encoded_inputs = encoded_inputs[0]

                    inputs_ids = encoded_inputs["input_ids"]
                    position_ids = encoded_inputs["position_ids"]
                    attention_mask = encoded_inputs["attention_mask"]

                    q_sep_index = inputs_ids.index(2, 1)
                    c_sep_index = attention_mask.index(0)

                    offset_mapping = [
                        list(x) for x in encoded_inputs["offset_mapping"]
                    ]

                    bbox_list = [[0, 0, 0, 0] for x in range(len(inputs_ids))]
                    token_type_ids = [
                        1 if token_index <= q_sep_index
                        or token_index > c_sep_index else 0
                        for token_index in range(self._max_seq_len)
                    ]
                    padded_image = np.zeros([3, 224, 224])
                # Doc
                else:
                    inputs_ids = []
                    prev_bbox = [-1, -1, -1, -1]
                    this_text_line = ""
                    q_sep_index = -1
                    offset_mapping = []
                    last_offset = 0
                    for char_index, (char, bbox) in enumerate(
                            zip(content, bbox_lines)):
                        if char_index == 0:
                            prev_bbox = bbox
                            this_text_line = char
                            continue

                        if all([bbox[x] == prev_bbox[x] for x in range(4)]):
                            this_text_line += char
                        else:
                            offset_mapping, last_offset, q_sep_index, inputs_ids = _encode_doc(
                                self._tokenizer, offset_mapping, last_offset,
                                prompt, this_text_line, inputs_ids, q_sep_index,
                                self._max_seq_len)
                            this_text_line = char
                        prev_bbox = bbox

                    if len(this_text_line) > 0:
                        offset_mapping, last_offset, q_sep_index, inputs_ids = _encode_doc(
                            self._tokenizer, offset_mapping, last_offset,
                            prompt, this_text_line, inputs_ids, q_sep_index,
                            self._max_seq_len)

                    if len(inputs_ids) > self._max_seq_len:
                        inputs_ids = inputs_ids[:(self._max_seq_len -
                                                  1)] + [c_sep_id]
                        offset_mapping = offset_mapping[:(self._max_seq_len -
                                                          1)] + [[0, 0]]
                    else:
                        inputs_ids += [c_sep_id]
                        offset_mapping += [[0, 0]]

                    offset_bias = offset_mapping[q_sep_index - 1][-1] + 1

                    seq_len = len(inputs_ids)
                    inputs_ids += [pad_id] * (self._max_seq_len - seq_len)
                    token_type_ids = [1] * (q_sep_index + 1) + [0] * (
                        seq_len - q_sep_index - 1)
                    token_type_ids += [pad_id] * (self._max_seq_len - seq_len)

                    bbox_list = _process_bbox(inputs_ids, bbox_lines,
                                              offset_mapping, offset_bias)

                    offset_mapping += [[0, 0]] * (self._max_seq_len - seq_len)

                    # Reindex the text
                    text_start_idx = offset_mapping[1:].index(
                        [0, 0]) + self._summary_token_num - 1
                    for idx in range(text_start_idx, self._max_seq_len):
                        offset_mapping[idx][0] -= offset_bias
                        offset_mapping[idx][1] -= offset_bias

                    position_ids = list(range(seq_len))

                    position_ids = position_ids + [0] * (self._max_seq_len -
                                                         seq_len)
                    attention_mask = [1] * seq_len + [0] * (self._max_seq_len -
                                                            seq_len)

                    image_data = base64.b64decode(
                        image_buff_string.encode("utf8"))
                    padded_image = _pad_image_data(image_data)

                input_list = [
                    inputs_ids, token_type_ids, position_ids, attention_mask,
                    bbox_list, padded_image, offset_mapping
                ]

                assert len(inputs_ids) == self._max_seq_len
                assert len(token_type_ids) == self._max_seq_len
                assert len(position_ids) == self._max_seq_len
                assert len(attention_mask) == self._max_seq_len
                assert len(bbox_list) == self._max_seq_len

                yield tuple([np.array(x, dtype="int64") for x in input_list])

        reader = doc_reader if self._multimodal else text_reader
        infer_ds = load_dataset(reader,
                                inputs=short_inputs,
                                lazy=self._lazy_load)
        batch_sampler = paddle.io.BatchSampler(dataset=infer_ds,
                                               batch_size=self._batch_size,
                                               shuffle=False)

        infer_data_loader = paddle.io.DataLoader(dataset=infer_ds,
                                                 batch_sampler=batch_sampler,
                                                 num_workers=self._num_workers,
                                                 return_list=True)

        sentence_ids = []
        probs = []
        for batch in infer_data_loader:
            if self._multimodal:
                input_ids, token_type_ids, pos_ids, att_mask, bbox, image, offset_maps = batch
            elif self._multilingual:
                input_ids, pos_ids, offset_maps = batch
            else:
                input_ids, token_type_ids, pos_ids, att_mask, offset_maps = batch
            if self._predictor_type == "paddle-inference":
                if self._multimodal:
                    self.input_handles[0].copy_from_cpu(input_ids.numpy())
                    self.input_handles[1].copy_from_cpu(token_type_ids.numpy())
                    self.input_handles[2].copy_from_cpu(pos_ids.numpy())
                    self.input_handles[3].copy_from_cpu(att_mask.numpy())
                    self.input_handles[4].copy_from_cpu(bbox.numpy())
                    self.input_handles[5].copy_from_cpu(image.numpy())
                elif self._multilingual:
                    self.input_handles[0].copy_from_cpu(input_ids.numpy())
                    self.input_handles[1].copy_from_cpu(pos_ids.numpy())
                else:
                    self.input_handles[0].copy_from_cpu(input_ids.numpy())
                    self.input_handles[1].copy_from_cpu(token_type_ids.numpy())
                    self.input_handles[2].copy_from_cpu(pos_ids.numpy())
                    self.input_handles[3].copy_from_cpu(att_mask.numpy())
                self.predictor.run()
                start_prob = self.output_handle[0].copy_to_cpu().tolist()
                end_prob = self.output_handle[1].copy_to_cpu().tolist()
            else:
                if self._multimodal:
                    input_dict = {
                        "input_ids": input_ids.numpy(),
                        "token_type_ids": token_type_ids.numpy(),
                        "position_ids": pos_ids.numpy(),
                        "attention_mask": att_mask.numpy(),
                        "bbox": bbox.numpy(),
                        "image": image.numpy()
                    }
                elif self._multilingual:
                    input_dict = {
                        "input_ids": input_ids.numpy(),
                        "pos_ids": pos_ids.numpy(),
                    }
                else:
                    input_dict = {
                        "input_ids": input_ids.numpy(),
                        "token_type_ids": token_type_ids.numpy(),
                        "pos_ids": pos_ids.numpy(),
                        "att_mask": att_mask.numpy()
                    }
                start_prob, end_prob = self.predictor.run(None, input_dict)
                start_prob = start_prob.tolist()
                end_prob = end_prob.tolist()

            start_ids_list = get_bool_ids_greater_than(
                start_prob, limit=self._position_prob, return_prob=True)
            end_ids_list = get_bool_ids_greater_than(end_prob,
                                                     limit=self._position_prob,
                                                     return_prob=True)

            for start_ids, end_ids, offset_map in zip(start_ids_list,
                                                      end_ids_list,
                                                      offset_maps.tolist()):
                span_set = get_span(start_ids, end_ids, with_prob=True)
                sentence_id, prob = get_id_and_prob(span_set, offset_map)
                sentence_ids.append(sentence_id)
                probs.append(prob)
        results = self._convert_ids_to_results(short_inputs, sentence_ids,
                                               probs)
        results = self._auto_joiner(results, short_input_texts, input_mapping)
        return results

    def _auto_joiner(self, short_results, short_inputs, input_mapping):
        concat_results = []
        is_cls_task = False
        for short_result in short_results:
            if short_result == []:
                continue
            elif 'start' not in short_result[0].keys(
            ) and 'end' not in short_result[0].keys():
                is_cls_task = True
                break
            else:
                break
        for k, vs in input_mapping.items():
            if is_cls_task:
                cls_options = {}
                single_results = []
                for v in vs:
                    if len(short_results[v]) == 0:
                        continue
                    if short_results[v][0]['text'] not in cls_options.keys():
                        cls_options[short_results[v][0]['text']] = [
                            1, short_results[v][0]['probability']
                        ]
                    else:
                        cls_options[short_results[v][0]['text']][0] += 1
                        cls_options[short_results[v][0]['text']][
                            1] += short_results[v][0]['probability']
                if len(cls_options) != 0:
                    cls_res, cls_info = max(cls_options.items(),
                                            key=lambda x: x[1])
                    concat_results.append([{
                        'text':
                        cls_res,
                        'probability':
                        cls_info[1] / cls_info[0]
                    }])
                else:
                    concat_results.append([])
            else:
                offset = 0
                single_results = []
                for v in vs:
                    if v == 0:
                        single_results = short_results[v]
                        offset += len(short_inputs[v])
                    else:
                        for i in range(len(short_results[v])):
                            if 'start' not in short_results[v][
                                    i] or 'end' not in short_results[v][i]:
                                continue
                            short_results[v][i]['start'] += offset
                            short_results[v][i]['end'] += offset
                        offset += len(short_inputs[v])
                        single_results.extend(short_results[v])
                concat_results.append(single_results)
        return concat_results

    def _run_model(self, inputs):
        raw_inputs = inputs['text']
        _inputs = self._parse_inputs(raw_inputs)
        results = self._multi_stage_predict(_inputs)
        inputs['result'] = results
        return inputs

    def _parse_inputs(self, inputs):

        def _normalize_bbox(bbox, size):
            return [
                int(1000 * bbox[0] / size[0]),
                int(1000 * bbox[1] / size[1]),
                int(1000 * bbox[2] / size[0]),
                int(1000 * bbox[3] / size[1]),
            ]

        _inputs = []
        for d in inputs:
            if isinstance(d, dict):
                if self._multimodal and 'doc' in d.keys():

                    image_buff = base64.b64decode(d['doc'])
                    image = np.array(Image.open(BytesIO(image_buff)))
                    image_size = (image.shape[1], image.shape[0])

                    ocr_result = self._ocr.ocr(image, cls=True)
                    ocr_result = ocr_result[0] if len(
                        ocr_result) == 1 else ocr_result

                    image, offset_x, offset_y = expand_img_to_a4_size(
                        image, center=True)

                    content = u""
                    bboxes = []
                    for sub_res in ocr_result:
                        word = sub_res[1][0]
                        source_bbox = sub_res[0]
                        bbox = source_bbox[0] + source_bbox[2]
                        bbox = _normalize_bbox([
                            bbox[0] + offset_x, bbox[1] + offset_y,
                            bbox[2] + offset_x, bbox[3] + offset_y
                        ], image_size)
                        bboxes.extend([bbox for word_index in range(len(word))])
                        content += word
                    _inputs.append({
                        "text": content,
                        "bboxes": bboxes,
                        "image": d['doc']
                    })

                    # image_path = d['doc']
                    # ocr_result = self._ocr.ocr(image_path, cls=True)
                    # ocr_result = ocr_result[0] if len(
                    #     ocr_result) == 1 else ocr_result
                    # image_type = imghdr.what(image_path)
                    # content = u""
                    # bboxes = []
                    # image, offset_x, offset_y = expand_img_to_a4_size(image_path, center=True)
                    # image = Image.fromarray(cv2.cvtColor(image, cv2.COLOR_BGR2RGB))
                    # base64_str, image_size = pil2base64(image, image_type=image_type, size=True)

                    # for sub_res in ocr_result:
                    #     word = sub_res[1][0]
                    #     source_bbox = sub_res[0]
                    #     bbox = source_bbox[0] + source_bbox[2]
                    #     bbox = _normalize_bbox([bbox[0]+offset_x, bbox[1]+offset_y, bbox[2]+offset_x, bbox[3]+offset_y], image_size)
                    #     bboxes.extend([bbox for word_index in range(len(word))])
                    #     content+=word
                    # _inputs.append({"text": content, "bboxes": bboxes, "image": base64_str})
                else:
                    _inputs.append({
                        "text": d['text'],
                        "bboxes": None,
                        "image": None
                    })
            else:
                _inputs.append({"text": d, "bboxes": None, "image": None})
        return _inputs

    def _multi_stage_predict(self, data):
        """
        Traversal the schema tree and do multi-stage prediction.

        Args:
            data (list): a list of strings

        Returns:
            list: a list of predictions, where the list's length
                equals to the length of `data`
        """
        results = [{} for _ in range(len(data))]
        # Input check to early return
        if len(data) < 1 or self._schema_tree is None:
            return results

        # Copy to stay `self._schema_tree` unchanged
        schema_list = self._schema_tree.children[:]
        while len(schema_list) > 0:
            node = schema_list.pop(0)
            examples = []
            input_map = {}
            cnt = 0
            idx = 0
            if not node.prefix:
                for one_data in data:
                    examples.append({
                        "text": one_data["text"],
                        "bboxes": one_data["bboxes"],
                        "image": one_data["image"],
                        "prompt": dbc2sbc(node.name)
                    })
                    input_map[cnt] = [idx]
                    idx += 1
                    cnt += 1
            else:
                for pre, one_data in zip(node.prefix, data):
                    if len(pre) == 0:
                        input_map[cnt] = []
                    else:
                        for p in pre:
                            if self._is_en:
                                if re.search(r'\[.*?\]$', node.name):
                                    prompt_prefix = node.name[:node.name.find(
                                        "[", 1)].strip()
                                    cls_options = re.search(
                                        r'\[.*?\]$', node.name).group()
                                    # Sentiment classification of xxx [positive, negative]
                                    prompt = prompt_prefix + p + " " + cls_options
                                else:
                                    prompt = node.name + p
                            else:
                                prompt = p + node.name
                            examples.append({
                                "text": one_data["text"],
                                "bboxes": one_data["bboxes"],
                                "image": one_data["image"],
                                "prompt": dbc2sbc(prompt)
                            })
                        input_map[cnt] = [i + idx for i in range(len(pre))]
                        idx += len(pre)
                    cnt += 1
            if len(examples) == 0:
                result_list = []
            else:
                result_list = self._single_stage_predict(examples)

            if not node.parent_relations:
                relations = [[] for i in range(len(data))]
                for k, v in input_map.items():
                    for idx in v:
                        if len(result_list[idx]) == 0:
                            continue
                        if node.name not in results[k].keys():
                            results[k][node.name] = result_list[idx]
                        else:
                            results[k][node.name].extend(result_list[idx])
                    if node.name in results[k].keys():
                        relations[k].extend(results[k][node.name])
            else:
                relations = node.parent_relations
                for k, v in input_map.items():
                    for i in range(len(v)):
                        if len(result_list[v[i]]) == 0:
                            continue
                        if "relations" not in relations[k][i].keys():
                            relations[k][i]["relations"] = {
                                node.name: result_list[v[i]]
                            }
                        elif node.name not in relations[k][i]["relations"].keys(
                        ):
                            relations[k][i]["relations"][
                                node.name] = result_list[v[i]]
                        else:
                            relations[k][i]["relations"][node.name].extend(
                                result_list[v[i]])
                new_relations = [[] for i in range(len(data))]
                for i in range(len(relations)):
                    for j in range(len(relations[i])):
                        if "relations" in relations[i][j].keys(
                        ) and node.name in relations[i][j]["relations"].keys():
                            for k in range(
                                    len(relations[i][j]["relations"][
                                        node.name])):
                                new_relations[i].append(
                                    relations[i][j]["relations"][node.name][k])
                relations = new_relations

            prefix = [[] for _ in range(len(data))]
            for k, v in input_map.items():
                for idx in v:
                    for i in range(len(result_list[idx])):
                        if self._is_en:
                            prefix[k].append(" of " +
                                             result_list[idx][i]["text"])
                        else:
                            prefix[k].append(result_list[idx][i]["text"] + "的")

            for child in node.children:
                child.prefix = prefix
                child.parent_relations = relations
                schema_list.append(child)
        return results

    def _convert_ids_to_results(self, examples, sentence_ids, probs):
        """
        Convert ids to raw text in a single stage.
        """
        results = []
        for example, sentence_id, prob in zip(examples, sentence_ids, probs):
            if len(sentence_id) == 0:
                results.append([])
                continue
            result_list = []
            text = example["text"]
            prompt = example["prompt"]
            for i in range(len(sentence_id)):
                start, end = sentence_id[i]
                if start < 0 and end >= 0:
                    continue
                if end < 0:
                    start += (len(prompt) + 1)
                    end += (len(prompt) + 1)
                    result = {"text": prompt[start:end], "probability": prob[i]}
                    result_list.append(result)
                else:
                    result = {
                        "text": text[start:end],
                        "start": start,
                        "end": end,
                        "probability": prob[i]
                    }
                    result_list.append(result)
            results.append(result_list)
        return results

    @classmethod
    def _build_tree(cls, schema, name='root'):
        """
        Build the schema tree.
        """
        schema_tree = SchemaTree(name)
        for s in schema:
            if isinstance(s, str):
                schema_tree.add_child(SchemaTree(s))
            elif isinstance(s, dict):
                for k, v in s.items():
                    if isinstance(v, str):
                        child = [v]
                    elif isinstance(v, list):
                        child = v
                    else:
                        raise TypeError(
                            "Invalid schema, value for each key:value pairs should be list or string"
                            "but {} received".format(type(v)))
                    schema_tree.add_child(cls._build_tree(child, name=k))
            else:
                raise TypeError(
                    "Invalid schema, element should be string or dict, "
                    "but {} received".format(type(s)))
        return schema_tree

    def _postprocess(self, inputs):
        """
        This function will convert the model output to raw text.
        """
        return inputs['result']


class GPTask(Task):
    """
    Global Pointer for closed-domain information extraction Task. 
    Args:
        task(string): The name of task.
        model(string): The model name in the task.
        kwargs (dict, optional): Additional keyword arguments passed along to the specific task. 
    """
    resource_files_names = {
        "model_state": "model_state.pdparams",
        "model_config": "model_config.json",
        "vocab_file": "vocab.txt",
        "special_tokens_map": "special_tokens_map.json",
        "tokenizer_config": "tokenizer_config.json"
    }

    def __init__(self, task, model, **kwargs):
        super().__init__(task=task, model=model, **kwargs)
        self._schema_tree = None
        self._load_config()
        self._construct_tokenizer()
        self._get_inference_model()

        self._max_seq_len = kwargs.get("max_seq_len", 256)
        self._batch_size = kwargs.get("batch_size", 64)
        self._lazy_load = kwargs.get("lazy_load", False)
        self._num_workers = kwargs.get("num_workers", 0)

    def _load_config(self):
        model_config_file = os.path.join(
            self._task_path, self.resource_files_names["model_config"])
        with open(model_config_file, encoding="utf-8") as f:
            model_config = json.load(f)
        self._label_maps = model_config["label_maps"]
        self._task_type = model_config["task_type"]
        self._encoder = model_config["encoder"]
        schema = model_config["label_maps"]["schema"]
        self._set_schema(schema)

    def _set_schema(self, schema):
        if isinstance(schema, dict) or isinstance(schema, str):
            schema = [schema]
        self._schema_tree = self._build_tree(schema)

    def _construct_input_spec(self):
        """
        Construct the input spec for the convert dygraph model to static model.
        """
        self._input_spec = [
            paddle.static.InputSpec(shape=[None, None],
                                    dtype="int64",
                                    name='input_ids'),
            paddle.static.InputSpec(shape=[None, None],
                                    dtype="int64",
                                    name='att_mask'),
        ]

    def _construct_model(self, model):
        """
        Construct the inference model for the predictor.
        """
        encoder = AutoModel.from_pretrained(self._encoder)
        if self._task_type == "entity_extraction":
            model_instance = GlobalPointerForEntityExtraction(
                encoder, self._label_maps)
        else:
            model_instance = GPLinkerForRelationExtraction(
                encoder, self._label_maps)
        model_path = os.path.join(self._task_path, "model_state.pdparams")
        state_dict = paddle.load(model_path)
        model_instance.set_dict(state_dict)
        self._model = model_instance
        self._model.eval()

    def _construct_tokenizer(self):
        """
        Construct the tokenizer for the predictor.
        """
        # TODO(zhoushunjie): Will set use_fast=True in future.
        self._tokenizer = AutoTokenizer.from_pretrained(self._task_path)

    def _preprocess(self, inputs):
        """
        Transform the raw text to the model inputs, two steps involved:
           1) Transform the raw text to token ids.
           2) Generate the other model inputs from the raw text and token ids.
        """
        inputs = self._check_input_text(inputs)

        def read(inputs):
            for x in inputs:
                tokenized_inputs = self._tokenizer(
                    x,
                    max_length=self._max_seq_len,
                    padding=False,
                    truncation=True,
                    return_attention_mask=True,
                    return_offsets_mapping=True,
                    return_token_type_ids=False,
                )
                tokenized_inputs['text'] = x
                yield tokenized_inputs

        infer_ds = load_dataset(read, inputs=inputs, lazy=self._lazy_load)

        data_collator = DataCollatorGP(self._tokenizer,
                                       label_maps=self._label_maps,
                                       task_type=self._task_type)

        batch_sampler = paddle.io.BatchSampler(dataset=infer_ds,
                                               batch_size=self._batch_size,
                                               shuffle=False)

        infer_data_loader = paddle.io.DataLoader(dataset=infer_ds,
                                                 batch_sampler=batch_sampler,
                                                 collate_fn=data_collator,
                                                 num_workers=self._num_workers,
                                                 return_list=True)
        outputs = {}
        outputs['data_loader'] = infer_data_loader
        outputs['input_texts'] = inputs
        return outputs

    def _run_model(self, inputs):
        all_preds = ([], []) if self._task_type in [
            "opinion_extraction", "relation_extraction"
        ] else []
        for batch in inputs['data_loader']:
            input_ids, attention_masks, offset_mappings, texts = batch
            self.input_handles[0].copy_from_cpu(
                input_ids.numpy().astype('int64'))
            self.input_handles[1].copy_from_cpu(
                attention_masks.numpy().astype('int64'))
            self.predictor.run()
            logits = [
                paddle.to_tensor(self.output_handle[i].copy_to_cpu())
                for i in range(len(self.output_handle))
            ]
            batch_outputs = gp_decode(logits, offset_mappings, texts,
                                      self._label_maps, self._task_type)
            if isinstance(batch_outputs, tuple):
                all_preds[0].extend(batch_outputs[0])  # Entity output
                all_preds[1].extend(batch_outputs[1])  # Relation output
            else:
                all_preds.extend(batch_outputs)
        inputs['result'] = all_preds
        return inputs

    @classmethod
    def _build_tree(cls, schema, name='root'):
        """
        Build the schema tree.
        """
        schema_tree = SchemaTree(name)
        for s in schema:
            if isinstance(s, str):
                schema_tree.add_child(SchemaTree(s))
            elif isinstance(s, dict):
                for k, v in s.items():
                    if isinstance(v, str):
                        child = [v]
                    elif isinstance(v, list):
                        child = v
                    else:
                        raise TypeError(
                            "Invalid schema, value for each key:value pairs should be list or string"
                            "but {} received".format(type(v)))
                    schema_tree.add_child(cls._build_tree(child, name=k))
            else:
                raise TypeError(
                    "Invalid schema, element should be string or dict, "
                    "but {} received".format(type(s)))
        return schema_tree

    def _postprocess(self, inputs):
        if self._task_type == "entity_extraction":
            results = self._postprocess_entity_extraction(inputs)
        elif self._task_type == "opinion_extraction":
            results = self._postprocess_opinion_extraction(inputs)
        else:
            results = self._postprocess_relation_extraction(inputs)
        return results

    def _postprocess_opinion_extraction(self, inputs):
        all_ent_preds, all_rel_preds = inputs['result']
        results = []
        for i in range(len(inputs['input_texts'])):
            result = {}
            aspect_maps = {}
            for ent in all_ent_preds[i]:
                ent_res = {
                    'text': ent['text'],
                    'start': ent['start_index'],
                    'end': ent['start_index'] + len(ent['text']),
                    'probability': ent['probability']
                }
                result.setdefault(ent['type'], []).append(ent_res)
                if ent['type'] == "评价维度":
                    for r in result["评价维度"]:
                        if ent['text'] == r['text'] and ent['start_index'] == r[
                                'start']:
                            aspect_maps[(ent['text'], ent['start_index'])] = r
                            break

            for rel in all_rel_preds[i]:
                r = aspect_maps[(rel['aspect'], rel['aspect_start_index'])]
                r['relations'] = {}
                sentiment = {
                    'probability': rel['probability'],
                    'text': rel['sentiment']
                }
                opinion = {
                    'text': rel['opinion'],
                    'start': rel['opinion_start_index'],
                    'end': rel['opinion_start_index'] + len(rel['opinion']),
                    'probability': rel['probability']
                }
                r['relations'].setdefault('情感倾向[正向，负向]', []).append(sentiment)
                r['relations'].setdefault('观点词', []).append(opinion)
            results.append(result)
        return results

    def _postprocess_relation_extraction(self, inputs):
        all_ent_preds, all_rel_preds = inputs['result']
        results = []
        for input_text_idx in range(len(inputs['input_texts'])):
            result = {}
            schema_list = self._schema_tree.children[:]
            while len(schema_list) > 0:
                node = schema_list.pop(0)
                if node.parent_relations is None:
                    prefix = []
                    relations = [[]]
                    cnt = -1
                    for ent in all_ent_preds[input_text_idx]:
                        if node.name == ent['type']:
                            ent_res = {
                                'text': ent['text'],
                                'start': ent['start_index'],
                                'end': ent['start_index'] + len(ent['text']),
                                'probability': ent['probability']
                            }
                            result.setdefault(node.name, []).append(ent_res)
                            cnt += 1
                            result[node.name][cnt]['relations'] = {}
                            relations[0].append(result[node.name][cnt])
                else:
                    relations = [[] for _ in range(len(node.parent_relations))]
                    for i, rs in enumerate(node.parent_relations):
                        for r in rs:
                            cnt = -1
                            for rel in all_rel_preds[input_text_idx]:
                                if r['text'] == rel['subject'] and r['start'] == rel[
                                        'subject_start_index'] and node.name == rel[
                                            'predicate']:
                                    rel_res = {
                                        'text':
                                        rel['object'],
                                        'start':
                                        rel['object_start_index'],
                                        'end':
                                        rel['object_start_index'] +
                                        len(rel['object']),
                                        'probability':
                                        rel['probability']
                                    }
                                    r['relations'].setdefault(
                                        node.name, []).append(rel_res)
                                    cnt += 1
                                    r['relations'][
                                        node.name][cnt]['relations'] = {}
                                    relations[i].append(
                                        r['relations'][node.name][cnt])
                for child in node.children:
                    child.prefix = prefix
                    child.parent_relations = relations
                    schema_list.append(child)
            results.append(result)
        return results

    def _postprocess_entity_extraction(self, inputs):
        all_preds = inputs['result']
        results = []
        for input_text_idx in range(len(inputs['input_texts'])):
            result = {}
            schema_list = self._schema_tree.children[:]
            while len(schema_list) > 0:
                node = schema_list.pop(0)
                for ent in all_preds[input_text_idx]:
                    if node.name == ent['type']:
                        ent_res = {
                            'text': ent['text'],
                            'start': ent['start_index'],
                            'end': ent['start_index'] + len(ent['text']),
                            'probability': ent['probability']
                        }
                        result.setdefault(node.name, []).append(ent_res)
            results.append(result)
        return results<|MERGE_RESOLUTION|>--- conflicted
+++ resolved
@@ -388,12 +388,8 @@
 
     def __init__(self, task, model, schema, schema_lang="ch", **kwargs):
         super().__init__(task=task, model=model, **kwargs)
-<<<<<<< HEAD
 
         if model in ['uie-m-base', 'uie-m-large', 'uie-x-base']:
-=======
-        if model in ['uie-m-base', 'uie-m-large']:
->>>>>>> eeb5cfee
             self._multilingual = True
             self.resource_files_names[
                 'sentencepiece_model_file'] = "sentencepiece.bpe.model"
@@ -417,7 +413,6 @@
         self._check_predictor_type()
         self._get_inference_model()
         self._usage = usage
-<<<<<<< HEAD
 
         self._max_seq_len = kwargs.get("max_seq_len", 512)
         self._batch_size = kwargs.get("batch_size", 64)
@@ -426,24 +421,6 @@
         self._lazy_load = kwargs.get("lazy_load", False)
         self._num_workers = kwargs.get("num_workers", 0)
         self.use_faster = kwargs.get("use_faster", False)
-=======
-        self._is_en = True if model in ['uie-base-en'
-                                        ] or schema_lang == 'en' else False
-        self._max_seq_len = self.kwargs[
-            'max_seq_len'] if 'max_seq_len' in self.kwargs else 512
-        self._batch_size = self.kwargs[
-            'batch_size'] if 'batch_size' in self.kwargs else 64
-        self._split_sentence = self.kwargs[
-            'split_sentence'] if 'split_sentence' in self.kwargs else False
-        self._position_prob = self.kwargs[
-            'position_prob'] if 'position_prob' in self.kwargs else 0.5
-        self._lazy_load = self.kwargs[
-            'lazy_load'] if 'lazy_load' in self.kwargs else False
-        self._num_workers = self.kwargs[
-            'num_workers'] if 'num_workers' in self.kwargs else 0
-        self.use_fast = self.kwargs[
-            'use_fast'] if 'use_fast' in self.kwargs else False
->>>>>>> eeb5cfee
         self._construct_tokenizer()
 
     def set_schema(self, schema):
