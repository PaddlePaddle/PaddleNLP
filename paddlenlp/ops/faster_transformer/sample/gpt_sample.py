--- conflicted
+++ resolved
@@ -122,12 +122,7 @@
                 temperature=args.temperature,
                 bos_token_id=bos_id,
                 eos_token_id=eos_id,
-<<<<<<< HEAD
-                decode_strategy="sampling",
-                use_fast=True)
-=======
                 decode_strategy="sampling")
->>>>>>> 471a8a03
             output_sequence = out_seq.numpy()
         paddle.fluid.core._cuda_synchronize(place)
         logger.info("Average test time for decoding is %f ms" % (
