# Copyright (c) 2021 PaddlePaddle Authors. All Rights Reserved.
#
# Licensed under the Apache License, Version 2.0 (the "License");
# you may not use this file except in compliance with the License.
# You may obtain a copy of the License at
#
#     http://www.apache.org/licenses/LICENSE-2.0
#
# Unless required by applicable law or agreed to in writing, software
# distributed under the License is distributed on an "AS IS" BASIS,
# WITHOUT WARRANTIES OR CONDITIONS OF ANY KIND, either express or implied.
# See the License for the specific language governing permissions and
# limitations under the License.
import sys
import os
import numpy as np
from attrdict import AttrDict
import argparse
import time

import paddle

import yaml
from pprint import pprint

from paddlenlp.ops import FasterGPT
from paddlenlp.transformers import GPTModel, GPTLMHeadModel
from paddlenlp.transformers import GPTChineseTokenizer, GPTTokenizer

from paddlenlp.utils.log import logger

MODEL_CLASSES = {
    "gpt-cpm-large-cn": (GPTLMHeadModel, GPTChineseTokenizer),
    "gpt2-medium-en": (GPTLMHeadModel, GPTTokenizer),
}


def parse_args():
    parser = argparse.ArgumentParser()
    parser.add_argument(
        "--model_name_or_path",
        default="gpt2-medium-en",
        type=str,
        help="The model name to specify the gpt to use. Can be one of ['gpt2-en', 'gpt2-medium-en', 'gpt-cpm-large-cn']. "
    )
    parser.add_argument(
        "--decoding_lib",
        default="../build/lib/libdecoding_op.so",
        type=str,
        help="Path of libdecoding_op.so. ")
    parser.add_argument(
        "--batch_size", default=4, type=int, help="Batch size. ")
    parser.add_argument(
        "--topk",
        default=1,
        type=int,
        help="The number of candidate to procedure beam search. ")
    parser.add_argument(
        "--topp",
        default=1.0,
        type=float,
        help="The probability threshold to procedure topp sampling. ")
    parser.add_argument(
        "--max_length", default=32, type=int, help="Maximum output length. ")
    parser.add_argument(
        "--start_token",
        default="<|endoftext|>",
        type=str,
        help="The start token. Defaults to <|endoftext|>. ")
    parser.add_argument(
        "--end_token",
        default="<|endoftext|>",
        type=str,
        help="The end token. Defaults to <|endoftext|>. ")
    parser.add_argument(
        "--temperature",
        default=1.0,
        type=float,
        help="The temperature to set. ")
    parser.add_argument(
        "--use_fp16_decoding",
        action="store_true",
        help="Whether to use fp16 decoding to predict. ")
    args = parser.parse_args()
    return args


def do_predict(args):
    place = "gpu"
    place = paddle.set_device(place)

    model_class, tokenizer_class = MODEL_CLASSES[args.model_name_or_path]
    tokenizer = tokenizer_class.from_pretrained(args.model_name_or_path)
    logger.info('Loading the model parameters, please wait...')
    model = model_class.from_pretrained(args.model_name_or_path)
    model.eval()

    bos_id = tokenizer.convert_tokens_to_ids(args.start_token)
    eos_id = tokenizer.convert_tokens_to_ids(args.end_token)

    # Define model
    gpt = model

    # Set evaluate mode
    gpt.eval()
    input_ids = np.array(
        [[bos_id] for i in range(args.batch_size * 1)]).astype("int32").reshape(
            [args.batch_size, 1])
    input_ids = paddle.to_tensor(input_ids)

    mem_seq_len = paddle.ones([args.batch_size], dtype="int32")

    with paddle.no_grad():
        for i in range(100):
            # For warmup. 
            if 50 == i:
                paddle.fluid.core._cuda_synchronize(place)
                start = time.time()
<<<<<<< HEAD
            out_seq = gpt(input_ids, mem_seq_len)
=======
            out_seq, _ = gpt.generate(
                input_ids,
                top_k=args.topk,
                top_p=args.topp,
                max_length=args.max_length,
                temperature=args.temperature,
                bos_id=bos_id,
                eos_id=eos_id,
                num_beam=4,
                decode_strategy="beam_search",
                use_fast=True)
            output_sequence = out_seq.numpy()

>>>>>>> 65c772c4
        paddle.fluid.core._cuda_synchronize(place)
        logger.info("Average test time for decoding is %f ms" % (
            (time.time() - start) / 50 * 1000))
        output_sequence = out_seq.numpy()
    for i in range(args.batch_size):
        print("========== Sample-%d ==========" % i)
        print(tokenizer.convert_ids_to_string(output_sequence[i][1:]))


if __name__ == "__main__":
    args = parse_args()
    pprint(args)
    do_predict(args)<|MERGE_RESOLUTION|>--- conflicted
+++ resolved
@@ -104,11 +104,9 @@
     # Set evaluate mode
     gpt.eval()
     input_ids = np.array(
-        [[bos_id] for i in range(args.batch_size * 1)]).astype("int32").reshape(
+        [[bos_id] for i in range(args.batch_size * 1)]).astype("int64").reshape(
             [args.batch_size, 1])
     input_ids = paddle.to_tensor(input_ids)
-
-    mem_seq_len = paddle.ones([args.batch_size], dtype="int32")
 
     with paddle.no_grad():
         for i in range(100):
@@ -116,30 +114,24 @@
             if 50 == i:
                 paddle.fluid.core._cuda_synchronize(place)
                 start = time.time()
-<<<<<<< HEAD
-            out_seq = gpt(input_ids, mem_seq_len)
-=======
             out_seq, _ = gpt.generate(
                 input_ids,
                 top_k=args.topk,
                 top_p=args.topp,
                 max_length=args.max_length,
                 temperature=args.temperature,
-                bos_id=bos_id,
-                eos_id=eos_id,
-                num_beam=4,
-                decode_strategy="beam_search",
+                bos_token_id=bos_id,
+                eos_token_id=eos_id,
+                decode_strategy="sampling",
                 use_fast=True)
             output_sequence = out_seq.numpy()
-
->>>>>>> 65c772c4
         paddle.fluid.core._cuda_synchronize(place)
         logger.info("Average test time for decoding is %f ms" % (
             (time.time() - start) / 50 * 1000))
         output_sequence = out_seq.numpy()
     for i in range(args.batch_size):
         print("========== Sample-%d ==========" % i)
-        print(tokenizer.convert_ids_to_string(output_sequence[i][1:]))
+        print(tokenizer.convert_ids_to_string(output_sequence[i]))
 
 
 if __name__ == "__main__":
