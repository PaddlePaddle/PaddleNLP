--- conflicted
+++ resolved
@@ -11,25 +11,22 @@
 # WITHOUT WARRANTIES OR CONDITIONS OF ANY KIND, either express or implied.
 # See the License for the specific language governing permissions and
 # limitations under the License.
+import functools
+import os
 from collections import defaultdict
-from contextlib import contextmanager
-import os
-import functools
+from functools import partial
+
 import numpy as np
-from functools import partial
-
 import paddle
 import paddle.nn as nn
-import paddle.nn.functional as F
-
 from paddle.common_ops_import import LayerHelper
-import paddle
+
 import paddlenlp
-from paddlenlp.ops.ext_utils import load, LOADED_EXT
+from paddlenlp.ops.ext_utils import LOADED_EXT, load
+from paddlenlp.transformers import OPTForCausalLM
+from paddlenlp.transformers.t5.modeling import T5DenseGatedGeluDense, T5DenseReluDense
+from paddlenlp.transformers.utils import fn_args_to_dict
 from paddlenlp.utils.log import logger
-from paddlenlp.transformers.utils import fn_args_to_dict
-from paddlenlp.transformers import OPTForCausalLM
-from paddlenlp.transformers.t5.modeling import T5DenseReluDense, T5DenseGatedGeluDense
 
 if getattr(paddle.fluid.framework, "_in_eager_mode_", False):
     from paddle.framework import core
@@ -1469,83 +1466,195 @@
     )
 
 
-<<<<<<< HEAD
 def infer_t5_decoding(
-        enc_output, memory_seq_lens, word_emb, slf_ln_weight, slf_ln_bias,
-        slf_q_weight, slf_q_bias, slf_k_weight, slf_k_bias, slf_v_weight,
-        slf_v_bias, slf_out_weight, slf_out_bias, cross_ln_weight,
-        cross_ln_bias, cross_q_weight, cross_q_bias, cross_k_weight,
-        cross_k_bias, cross_v_weight, cross_v_bias, cross_out_weight,
-        cross_out_bias, ffn_ln_weight, ffn_ln_bias, ffn_inter_weight_0,
-        ffn_inter_bias_0, ffn_inter_weight_1, ffn_inter_bias_1, ffn_out_weight,
-        ffn_out_bias, relative_attention_bias_weight, decoder_ln_weight,
-        decoder_ln_bias, linear_weight, linear_bias, decoding_strategy,
-        beam_size, top_k, top_p, head_num, size_per_head, num_decoder_layers,
-        start_id, end_id, max_out_len, diversity_rate, rel_len, alpha,
-        temperature, early_stopping, max_distance,
-        relative_attention_num_buckets, tie_word_embeddings, act):
+    enc_output,
+    memory_seq_lens,
+    word_emb,
+    slf_ln_weight,
+    slf_ln_bias,
+    slf_q_weight,
+    slf_q_bias,
+    slf_k_weight,
+    slf_k_bias,
+    slf_v_weight,
+    slf_v_bias,
+    slf_out_weight,
+    slf_out_bias,
+    cross_ln_weight,
+    cross_ln_bias,
+    cross_q_weight,
+    cross_q_bias,
+    cross_k_weight,
+    cross_k_bias,
+    cross_v_weight,
+    cross_v_bias,
+    cross_out_weight,
+    cross_out_bias,
+    ffn_ln_weight,
+    ffn_ln_bias,
+    ffn_inter_weight_0,
+    ffn_inter_bias_0,
+    ffn_inter_weight_1,
+    ffn_inter_bias_1,
+    ffn_out_weight,
+    ffn_out_bias,
+    relative_attention_bias_weight,
+    decoder_ln_weight,
+    decoder_ln_bias,
+    linear_weight,
+    linear_bias,
+    decoding_strategy,
+    beam_size,
+    top_k,
+    top_p,
+    head_num,
+    size_per_head,
+    num_decoder_layers,
+    start_id,
+    end_id,
+    max_out_len,
+    diversity_rate,
+    rel_len,
+    alpha,
+    temperature,
+    early_stopping,
+    max_distance,
+    relative_attention_num_buckets,
+    tie_word_embeddings,
+    act,
+):
 
     inputs_names = [
-        "Input", "MemSeqLen", "WordEmbedding", "SelfLayernormWeight@VECTOR",
-        "SelfLayernormBias@VECTOR", "SelfQueryWeight@VECTOR",
-        "SelfQueryBias@VECTOR", "SelfKeyWeight@VECTOR", "SelfKeyBias@VECTOR",
-        "SelfValueWeight@VECTOR", "SelfValueBias@VECTOR",
-        "SelfOutWeight@VECTOR", "SelfOutBias@VECTOR",
-        "CrossLayernormWeight@VECTOR", "CrossLayernormBias@VECTOR",
-        "CrossQueryWeight@VECTOR", "CrossQueryBias@VECTOR",
-        "CrossKeyWeight@VECTOR", "CrossKeyBias@VECTOR",
-        "CrossValueWeight@VECTOR", "CrossValueBias@VECTOR",
-        "CrossOutWeight@VECTOR", "CrossOutBias@VECTOR",
-        "FFNLayernormWeight@VECTOR", "FFNLayernormBias@VECTOR",
-        "FFNInterWeight0@VECTOR", "FFNInterBias0@VECTOR",
-        "FFNInterWeight1@VECTOR", "FFNInterBias1@VECTOR", "FFNOutWeight@VECTOR",
-        "FFNOutBias@VECTOR", "SelfRelativeAttentionBiasWeight",
-        "DecoderLayernormWeight", "DecoderLayernormBias", "EmbWeight", "EmbBias"
+        "Input",
+        "MemSeqLen",
+        "WordEmbedding",
+        "SelfLayernormWeight@VECTOR",
+        "SelfLayernormBias@VECTOR",
+        "SelfQueryWeight@VECTOR",
+        "SelfQueryBias@VECTOR",
+        "SelfKeyWeight@VECTOR",
+        "SelfKeyBias@VECTOR",
+        "SelfValueWeight@VECTOR",
+        "SelfValueBias@VECTOR",
+        "SelfOutWeight@VECTOR",
+        "SelfOutBias@VECTOR",
+        "CrossLayernormWeight@VECTOR",
+        "CrossLayernormBias@VECTOR",
+        "CrossQueryWeight@VECTOR",
+        "CrossQueryBias@VECTOR",
+        "CrossKeyWeight@VECTOR",
+        "CrossKeyBias@VECTOR",
+        "CrossValueWeight@VECTOR",
+        "CrossValueBias@VECTOR",
+        "CrossOutWeight@VECTOR",
+        "CrossOutBias@VECTOR",
+        "FFNLayernormWeight@VECTOR",
+        "FFNLayernormBias@VECTOR",
+        "FFNInterWeight0@VECTOR",
+        "FFNInterBias0@VECTOR",
+        "FFNInterWeight1@VECTOR",
+        "FFNInterBias1@VECTOR",
+        "FFNOutWeight@VECTOR",
+        "FFNOutBias@VECTOR",
+        "SelfRelativeAttentionBiasWeight",
+        "DecoderLayernormWeight",
+        "DecoderLayernormBias",
+        "EmbWeight",
+        "EmbBias",
     ]
 
     inputs_var = [
-        enc_output, memory_seq_lens, word_emb, slf_ln_weight, slf_ln_bias,
-        slf_q_weight, slf_q_bias, slf_k_weight, slf_k_bias, slf_v_weight,
-        slf_v_bias, slf_out_weight, slf_out_bias, cross_ln_weight,
-        cross_ln_bias, cross_q_weight, cross_q_bias, cross_k_weight,
-        cross_k_bias, cross_v_weight, cross_v_bias, cross_out_weight,
-        cross_out_bias, ffn_ln_weight, ffn_ln_bias, ffn_inter_weight_0,
-        ffn_inter_bias_0, ffn_inter_weight_1, ffn_inter_bias_1, ffn_out_weight,
-        ffn_out_bias, relative_attention_bias_weight, decoder_ln_weight,
-        decoder_ln_bias, linear_weight, linear_bias
+        enc_output,
+        memory_seq_lens,
+        word_emb,
+        slf_ln_weight,
+        slf_ln_bias,
+        slf_q_weight,
+        slf_q_bias,
+        slf_k_weight,
+        slf_k_bias,
+        slf_v_weight,
+        slf_v_bias,
+        slf_out_weight,
+        slf_out_bias,
+        cross_ln_weight,
+        cross_ln_bias,
+        cross_q_weight,
+        cross_q_bias,
+        cross_k_weight,
+        cross_k_bias,
+        cross_v_weight,
+        cross_v_bias,
+        cross_out_weight,
+        cross_out_bias,
+        ffn_ln_weight,
+        ffn_ln_bias,
+        ffn_inter_weight_0,
+        ffn_inter_bias_0,
+        ffn_inter_weight_1,
+        ffn_inter_bias_1,
+        ffn_out_weight,
+        ffn_out_bias,
+        relative_attention_bias_weight,
+        decoder_ln_weight,
+        decoder_ln_bias,
+        linear_weight,
+        linear_bias,
     ]
 
     attrs_names = [
-        "decoding_strategy", "beam_size", "topk", "topp", "n_head",
-        "size_per_head", "num_layer", "bos_id", "eos_id", "max_len",
-        "beam_search_diversity_rate", "rel_len", "alpha", "temperature",
-        "early_stopping", "max_distance", "num_buckets", "tie_word_embeddings",
-        "act"
+        "decoding_strategy",
+        "beam_size",
+        "topk",
+        "topp",
+        "n_head",
+        "size_per_head",
+        "num_layer",
+        "bos_id",
+        "eos_id",
+        "max_len",
+        "beam_search_diversity_rate",
+        "rel_len",
+        "alpha",
+        "temperature",
+        "early_stopping",
+        "max_distance",
+        "num_buckets",
+        "tie_word_embeddings",
+        "act",
     ]
 
     attrs_val = [
-        decoding_strategy, beam_size, top_k, top_p, head_num, size_per_head,
-        num_decoder_layers, start_id, end_id, max_out_len, diversity_rate,
-        rel_len, alpha, temperature, early_stopping, max_distance,
-        relative_attention_num_buckets, tie_word_embeddings, act
+        decoding_strategy,
+        beam_size,
+        top_k,
+        top_p,
+        head_num,
+        size_per_head,
+        num_decoder_layers,
+        start_id,
+        end_id,
+        max_out_len,
+        diversity_rate,
+        rel_len,
+        alpha,
+        temperature,
+        early_stopping,
+        max_distance,
+        relative_attention_num_buckets,
+        tie_word_embeddings,
+        act,
     ]
 
-    outputs_names = ['OutputIds', 'ParentIds', 'SequenceLength']
+    outputs_names = ["OutputIds", "ParentIds", "SequenceLength"]
 
     outputs_dtype = ["int32"] * len(outputs_names)
 
-    return run_custom("fusion_t5_decoding", inputs_names, inputs_var,
-                      attrs_names, attrs_val, outputs_names, outputs_dtype)
-
-
-def finalize(beam_size,
-             output_ids,
-             parent_ids,
-             out_seq_lens,
-             forced_eos_token_id=None,
-             max_seq_len=None,
-             decoding_strategy="beam_search"):
-=======
+    return run_custom(
+        "fusion_t5_decoding", inputs_names, inputs_var, attrs_names, attrs_val, outputs_names, outputs_dtype
+    )
+
+
 def finalize(
     beam_size,
     output_ids,
@@ -1555,7 +1664,6 @@
     max_seq_len=None,
     decoding_strategy="beam_search",
 ):
->>>>>>> 18584165
     if max_seq_len is None:
         max_seq_len = paddle.max(out_seq_lens)
     ids = paddle.slice(output_ids, [0], [0], [max_seq_len])
@@ -1688,6 +1796,9 @@
 
     class _list(list):
         def append(self, item):
+            def attr_handle_func(x):
+                return x
+
             if isinstance(item[0], nn.Layer):
                 # Axis is used for tensor slice in tensor parallel.
                 # Use None to make no slice on the tensor.
@@ -1721,7 +1832,7 @@
                 # here since the param passed in might have been processed.
                 if len(item) == 2:
                     param, is_bias = item
-                    attr_handle = lambda x: x
+                    attr_handle = attr_handle_func
                 else:
                     param, is_bias, attr_handle = item
                 param = transfer_param(
@@ -1836,8 +1947,7 @@
             if getattr(module, "norm", None) is not None:
                 params["decoder_ln_weight"].append((module.norm, "weight"))
                 params["decoder_ln_bias"].append((module.norm, "bias"))
-        elif (isinstance(module, (paddlenlp.transformers.t5.modeling.T5Stack))
-              and module.is_decoder):
+        elif isinstance(module, (paddlenlp.transformers.t5.modeling.T5Stack)) and module.is_decoder:
             num_layer = len(module.block)
             for i, block in enumerate(module.block):
                 if not ft_para_conf.is_load(i, num_layer):
@@ -1845,51 +1955,45 @@
                 # fuse_qkv: 0 for nofuse, 1 for fuse,
                 # 2 for fuse and delete the unfused
                 if fuse_qkv == 0:
-                    params["slf_q_weight"].append(
-                        (block.layer[0].SelfAttention.q, "weight", 1))
-                    if getattr(block.layer[0].SelfAttention.q, "bias",
-                               None) is not None:
-                        params["slf_q_bias"].append(
-                            (block.layer[0].SelfAttention.q, "bias", 1))
-
-                    params["slf_k_weight"].append(
-                        (block.layer[0].SelfAttention.k, "weight", 1))
-                    if getattr(block.layer[0].SelfAttention.k, "bias",
-                               None) is not None:
-                        params["slf_k_bias"].append(
-                            (block.layer[0].SelfAttention.k, "bias", 1))
-
-                    params["slf_v_weight"].append(
-                        (block.layer[0].SelfAttention.v, "weight", 1))
-                    if getattr(block.layer[0].SelfAttention.v, "bias",
-                               None) is not None:
-                        params["slf_k_bias"].append(
-                            (block.layer[0].SelfAttention.v, "bias", 1))
+                    params["slf_q_weight"].append((block.layer[0].SelfAttention.q, "weight", 1))
+                    if getattr(block.layer[0].SelfAttention.q, "bias", None) is not None:
+                        params["slf_q_bias"].append((block.layer[0].SelfAttention.q, "bias", 1))
+
+                    params["slf_k_weight"].append((block.layer[0].SelfAttention.k, "weight", 1))
+                    if getattr(block.layer[0].SelfAttention.k, "bias", None) is not None:
+                        params["slf_k_bias"].append((block.layer[0].SelfAttention.k, "bias", 1))
+
+                    params["slf_v_weight"].append((block.layer[0].SelfAttention.v, "weight", 1))
+                    if getattr(block.layer[0].SelfAttention.v, "bias", None) is not None:
+                        params["slf_k_bias"].append((block.layer[0].SelfAttention.v, "bias", 1))
 
                 else:
                     dummy_tensor = paddle.zeros([1, 1])
-                    w = _convert_qkv(block.layer[0].SelfAttention.q,
-                                     block.layer[0].SelfAttention.k,
-                                     block.layer[0].SelfAttention.v,
-                                     attr="weight",
-                                     use_numpy=(fuse_qkv == 2),
-                                     del_param=(fuse_qkv == 2),
-                                     dummy_tensor=dummy_tensor)
+                    w = _convert_qkv(
+                        block.layer[0].SelfAttention.q,
+                        block.layer[0].SelfAttention.k,
+                        block.layer[0].SelfAttention.v,
+                        attr="weight",
+                        use_numpy=(fuse_qkv == 2),
+                        del_param=(fuse_qkv == 2),
+                        dummy_tensor=dummy_tensor,
+                    )
                     params["slf_q_weight"].append((w, False))
 
-                    if (getattr(block.layer[0].SelfAttention.q, "bias",
-                                None) is not None
-                            and getattr(block.layer[0].SelfAttention.k, "bias",
-                                        None) is not None
-                            and getattr(block.layer[0].SelfAttention.v, "bias",
-                                        None) is not None):
-                        b = _convert_qkv(block.layer[0].SelfAttention.q,
-                                         block.layer[0].SelfAttention.k,
-                                         block.layer[0].SelfAttention.v,
-                                         attr="bias",
-                                         use_numpy=(fuse_qkv == 2),
-                                         del_param=(fuse_qkv == 2),
-                                         dummy_tensor=dummy_tensor)
+                    if (
+                        getattr(block.layer[0].SelfAttention.q, "bias", None) is not None
+                        and getattr(block.layer[0].SelfAttention.k, "bias", None) is not None
+                        and getattr(block.layer[0].SelfAttention.v, "bias", None) is not None
+                    ):
+                        b = _convert_qkv(
+                            block.layer[0].SelfAttention.q,
+                            block.layer[0].SelfAttention.k,
+                            block.layer[0].SelfAttention.v,
+                            attr="bias",
+                            use_numpy=(fuse_qkv == 2),
+                            del_param=(fuse_qkv == 2),
+                            dummy_tensor=dummy_tensor,
+                        )
                         params["slf_q_bias"].append((b, True))
 
                     # NOTE: Use `params["slf_q_weight"][-1]` rather than `w`,
@@ -1902,7 +2006,7 @@
                         attr += "_"
                     setattr(faster_model, attr, params["slf_q_weight"][-1])
 
-                    param_type = ("weight")
+                    param_type = "weight"
                     if "slf_q_bias" in params.keys():
                         attr = "slf_q_bias_" + str(i)
                         while hasattr(faster_model, attr):
@@ -1910,13 +2014,8 @@
                         setattr(faster_model, attr, params["slf_q_bias"][-1])
                         param_type.append("bias")
 
-                    for key in [
-                            f"slf_{m}_{n}" for m in ("k", "v")
-                            for n in param_type
-                    ]:
-                        params[key].append(
-                            (dummy_tensor,
-                             True if key.endswith("bias") else False))
+                    for key in [f"slf_{m}_{n}" for m in ("k", "v") for n in param_type]:
+                        params[key].append((dummy_tensor, True if key.endswith("bias") else False))
                         attr = key + "_" + str(i)
                         while hasattr(faster_model, attr):
                             attr += "_"
@@ -1926,127 +2025,72 @@
                 if len(block.layer) == 3:
                     ffn_index = 2
 
-                    params["cross_q_weight"].append(
-                        (block.layer[1].EncDecAttention.q, "weight", 1))
-                    if getattr(block.layer[1].EncDecAttention.q, "bias",
-                               None) is not None:
-                        params["cross_q_bias"].append(
-                            (block.layer[1].EncDecAttention.q, "bias", 1))
-
-                    params["cross_k_weight"].append(
-                        (block.layer[1].EncDecAttention.k, "weight", 1))
-                    if getattr(block.layer[1].EncDecAttention.k, "bias",
-                               None) is not None:
-                        params["cross_k_bias"].append(
-                            (block.layer[1].EncDecAttention.k, "bias", 1))
-
-                    params["cross_v_weight"].append(
-                        (block.layer[1].EncDecAttention.v, "weight", 1))
-                    if getattr(block.layer[1].EncDecAttention.v, "bias",
-                               None) is not None:
-                        params["cross_v_bias"].append(
-                            (block.layer[1].EncDecAttention.v, "bias", 1))
-
-                    params["cross_out_weight"].append(
-                        (block.layer[1].EncDecAttention.o, "weight", 0))
-                    if getattr(block.layer[1].EncDecAttention.o, "bias",
-                               None) is not None:
-                        params["cross_out_bias"].append(
-                            (block.layer[1].EncDecAttention.o, "bias", 0))
-
-                    params["cross_ln_weight"].append(
-                        (block.layer[1].layer_norm, "weight", 0))
-                    if getattr(block.layer[1].layer_norm, "bias",
-                               None) is not None:
-                        params["cross_ln_bias"].append(
-                            (block.layer[1].layer_norm, "bias", 0))
+                    params["cross_q_weight"].append((block.layer[1].EncDecAttention.q, "weight", 1))
+                    if getattr(block.layer[1].EncDecAttention.q, "bias", None) is not None:
+                        params["cross_q_bias"].append((block.layer[1].EncDecAttention.q, "bias", 1))
+
+                    params["cross_k_weight"].append((block.layer[1].EncDecAttention.k, "weight", 1))
+                    if getattr(block.layer[1].EncDecAttention.k, "bias", None) is not None:
+                        params["cross_k_bias"].append((block.layer[1].EncDecAttention.k, "bias", 1))
+
+                    params["cross_v_weight"].append((block.layer[1].EncDecAttention.v, "weight", 1))
+                    if getattr(block.layer[1].EncDecAttention.v, "bias", None) is not None:
+                        params["cross_v_bias"].append((block.layer[1].EncDecAttention.v, "bias", 1))
+
+                    params["cross_out_weight"].append((block.layer[1].EncDecAttention.o, "weight", 0))
+                    if getattr(block.layer[1].EncDecAttention.o, "bias", None) is not None:
+                        params["cross_out_bias"].append((block.layer[1].EncDecAttention.o, "bias", 0))
+
+                    params["cross_ln_weight"].append((block.layer[1].layer_norm, "weight", 0))
+                    if getattr(block.layer[1].layer_norm, "bias", None) is not None:
+                        params["cross_ln_bias"].append((block.layer[1].layer_norm, "bias", 0))
 
                 if hasattr(block.layer[ffn_index], "DenseReluDense"):
-                    if isinstance(block.layer[ffn_index].DenseReluDense,
-                                  (T5DenseReluDense)):
-                        params["ffn_inter_weight_0"].append(
-                            (block.layer[ffn_index].DenseReluDense.wi, "weight",
-                             1))
-                        if getattr(block.layer[ffn_index].DenseReluDense.wi,
-                                   "bias", None) is not None:
-                            params["ffn_inter_bias_0"].append(
-                                (block.layer[ffn_index].DenseReluDense.wi,
-                                 "bias", 1))
-
-                        params["ffn_out_weight"].append(
-                            (block.layer[ffn_index].DenseReluDense.wo, "weight",
-                             0))
-                        if getattr(block.layer[ffn_index].DenseReluDense.wo,
-                                   "bias", None) is not None:
-                            params["ffn_out_bias"].append(
-                                (block.layer[ffn_index].DenseReluDense.wo,
-                                 "bias"))
-                    elif isinstance(block.layer[ffn_index].DenseReluDense,
-                                    (T5DenseGatedGeluDense)):
-                        params["ffn_inter_weight_0"].append(
-                            (block.layer[ffn_index].DenseReluDense.wi_0,
-                             "weight", 1))
-                        if getattr(block.layer[ffn_index].DenseReluDense.wi_0,
-                                   "bias", None) is not None:
-                            params["ffn_inter_bias_0"].append(
-                                (block.layer[ffn_index].DenseReluDense.wi_0,
-                                 "bias", 1))
-
-                        params["ffn_inter_weight_1"].append(
-                            (block.layer[ffn_index].DenseReluDense.wi_1,
-                             "weight", 1))
-                        if getattr(block.layer[ffn_index].DenseReluDense.wi_1,
-                                   "bias", None) is not None:
-                            params["ffn_inter_bias_1"].append(
-                                (block.layer[ffn_index].DenseReluDense.wi_1,
-                                 "bias", 1))
-
-                        params["ffn_out_weight"].append(
-                            (block.layer[ffn_index].DenseReluDense.wo, "weight",
-                             0))
-                        if getattr(block.layer[ffn_index].DenseReluDense.wo,
-                                   "bias", None) is not None:
-                            params["ffn_out_bias"].append(
-                                (block.layer[ffn_index].DenseReluDense.wo,
-                                 "bias"))
+                    if isinstance(block.layer[ffn_index].DenseReluDense, (T5DenseReluDense)):
+                        params["ffn_inter_weight_0"].append((block.layer[ffn_index].DenseReluDense.wi, "weight", 1))
+                        if getattr(block.layer[ffn_index].DenseReluDense.wi, "bias", None) is not None:
+                            params["ffn_inter_bias_0"].append((block.layer[ffn_index].DenseReluDense.wi, "bias", 1))
+
+                        params["ffn_out_weight"].append((block.layer[ffn_index].DenseReluDense.wo, "weight", 0))
+                        if getattr(block.layer[ffn_index].DenseReluDense.wo, "bias", None) is not None:
+                            params["ffn_out_bias"].append((block.layer[ffn_index].DenseReluDense.wo, "bias"))
+                    elif isinstance(block.layer[ffn_index].DenseReluDense, (T5DenseGatedGeluDense)):
+                        params["ffn_inter_weight_0"].append((block.layer[ffn_index].DenseReluDense.wi_0, "weight", 1))
+                        if getattr(block.layer[ffn_index].DenseReluDense.wi_0, "bias", None) is not None:
+                            params["ffn_inter_bias_0"].append((block.layer[ffn_index].DenseReluDense.wi_0, "bias", 1))
+
+                        params["ffn_inter_weight_1"].append((block.layer[ffn_index].DenseReluDense.wi_1, "weight", 1))
+                        if getattr(block.layer[ffn_index].DenseReluDense.wi_1, "bias", None) is not None:
+                            params["ffn_inter_bias_1"].append((block.layer[ffn_index].DenseReluDense.wi_1, "bias", 1))
+
+                        params["ffn_out_weight"].append((block.layer[ffn_index].DenseReluDense.wo, "weight", 0))
+                        if getattr(block.layer[ffn_index].DenseReluDense.wo, "bias", None) is not None:
+                            params["ffn_out_bias"].append((block.layer[ffn_index].DenseReluDense.wo, "bias"))
                     else:
-                        raise NotImplementedError(
-                            "Faster only support T5DenseReluDense and T5DenseGatedGeluDense. "
-                        )
-
-                params["ffn_ln_weight"].append(
-                    (block.layer[ffn_index].layer_norm, "weight"))
-                if getattr(block.layer[ffn_index].layer_norm, "bias",
-                           None) is not None:
-                    params["ffn_ln_bias"].append(
-                        (block.layer[ffn_index].layer_norm, "bias"))
-
-                params["slf_out_weight"].append(
-                    (block.layer[0].SelfAttention.o, "weight", 0))
-                if getattr(block.layer[0].SelfAttention.o, "bias",
-                           None) is not None:
-                    params["slf_out_bias"].append(
-                        (block.layer[0].SelfAttention.o, "bias"))
-
-                params["slf_ln_weight"].append(
-                    (block.layer[0].layer_norm, "weight"))
+                        raise NotImplementedError("Faster only support T5DenseReluDense and T5DenseGatedGeluDense. ")
+
+                params["ffn_ln_weight"].append((block.layer[ffn_index].layer_norm, "weight"))
+                if getattr(block.layer[ffn_index].layer_norm, "bias", None) is not None:
+                    params["ffn_ln_bias"].append((block.layer[ffn_index].layer_norm, "bias"))
+
+                params["slf_out_weight"].append((block.layer[0].SelfAttention.o, "weight", 0))
+                if getattr(block.layer[0].SelfAttention.o, "bias", None) is not None:
+                    params["slf_out_bias"].append((block.layer[0].SelfAttention.o, "bias"))
+
+                params["slf_ln_weight"].append((block.layer[0].layer_norm, "weight"))
                 if getattr(block.layer[0].layer_norm, "bias", None) is not None:
-                    params["slf_ln_bias"].append(
-                        (block.layer[0].layer_norm, "bias"))
-
-            if getattr(module, 'norm', None) is not None:
-                params["decoder_ln_weight"].append(
-                    (module.final_layer_norm, "weight"))
+                    params["slf_ln_bias"].append((block.layer[0].layer_norm, "bias"))
+
+            if getattr(module, "norm", None) is not None:
+                params["decoder_ln_weight"].append((module.final_layer_norm, "weight"))
                 if getattr(module.final_layer_norm, "bias", None) is not None:
-                    params["decoder_ln_bias"].append(
-                        (module.final_layer_norm, "bias"))
+                    params["decoder_ln_bias"].append((module.final_layer_norm, "bias"))
 
     model.apply(_convert)
     return params
 
 
 class InferBase(nn.Layer):
-
     def __init__(self, use_fp16_decoding):
         super(InferBase, self).__init__()
         self._use_fp16_decoding = use_fp16_decoding
@@ -2061,10 +2105,10 @@
 
         if not hasattr(self, "default_bias_" + str(size)):
             setattr(
-                self, "default_bias_" + str(size),
-                paddle.zeros(
-                    shape=[size],
-                    dtype="float16" if self._use_fp16_decoding else "float32"))
+                self,
+                "default_bias_" + str(size),
+                paddle.zeros(shape=[size], dtype="float16" if self._use_fp16_decoding else "float32"),
+            )
 
         if isinstance(weight, (list, tuple)):
             return [getattr(self, "default_bias_" + str(size))] * len(weight)
@@ -2542,7 +2586,6 @@
     return _ft_para_conf
 
 
-# @contextmanager
 def enable_ft_para(tensor_para_size=None, layer_para_size=None, layer_para_batch_size=1):
     r"""
     Enable model parallel with the given settings in FasterTransformer. Currently only
@@ -2686,9 +2729,6 @@
         self.inner_size = self.model.opt.config["intermediate_size"]
 
         params = convert_params(self, model, fuse_qkv=1, use_fp16=use_fp16_decoding, restore_data=True)
-
-        word_embedding = self.model.opt.embeddings.word_embeddings
-        linear_weight = self.model.lm_head.decoder_weight
 
         if self.model.opt.embeddings.project_in is not None:
             self.word_emb = paddle.matmul(
@@ -3618,6 +3658,9 @@
 
     class _list(list):
         def append(self, item):
+            def attr_handle_func(x):
+                return x
+
             if isinstance(item[0], nn.Layer):
                 # Axis is used for tensor slice in tensor parallel.
                 # Use None to make no slice on the tensor.
@@ -3651,7 +3694,7 @@
                 # here since the param passed in might have been processed.
                 if len(item) == 2:
                     param, is_bias = item
-                    attr_handle = lambda x: x
+                    attr_handle = attr_handle_func
                 else:
                     param, is_bias, attr_handle = item
                 param = transfer_param(
@@ -3945,260 +3988,6 @@
                     "Topk sampling and topp sampling cannot be both applied in the faster version. "
                 )
         output_ids, parent_ids, sequence_length = infer_pegasus_decoding(
-<<<<<<< HEAD
-            [enc_output], [memory_seq_lens], self.word_emb, self.slf_ln_weight,
-            self.slf_ln_bias, self.slf_q_weight, self.slf_q_bias,
-            self.slf_k_weight, self.slf_k_bias, self.slf_v_weight,
-            self.slf_v_bias, self.slf_out_weight, self.slf_out_bias,
-            self.cross_ln_weight, self.cross_ln_bias, self.cross_q_weight,
-            self.cross_q_bias, self.cross_k_weight, self.cross_k_bias,
-            self.cross_v_weight, self.cross_v_bias, self.cross_out_weight,
-            self.cross_out_bias, self.ffn_ln_weight, self.ffn_ln_bias,
-            self.ffn_inter_weight, self.ffn_inter_bias, self.ffn_out_weight,
-            self.ffn_out_bias, self.decoder_ln_weight, self.decoder_ln_bias,
-            self.linear_weight, self.linear_bias, self.pos_emb,
-            decoding_strategy, beam_size, top_k, top_p, self._n_head,
-            int(self._d_model /
-                self._n_head), self._num_decoder_layers, bos_token_id,
-            eos_token_id, max_out_len, min_out_len, diversity_rate, rel_len,
-            alpha, temperature, early_stopping, self._hidden_act)
-
-        ids = finalize(beam_size,
-                       output_ids,
-                       parent_ids,
-                       sequence_length,
-                       forced_eos_token_id=forced_eos_token_id,
-                       decoding_strategy=decoding_strategy)
-        return ids
-
-
-class InferT5Decoding(InferBase):
-
-    def __init__(self, model, decoding_lib=None, use_fp16_decoding=False):
-
-        if decoding_lib is not None and os.path.isfile(decoding_lib):
-            # Maybe it has been loadad by `ext_utils.load`
-            if "FasterTransformer" not in LOADED_EXT.keys():
-                ops = paddle.utils.cpp_extension.load_op_meta_info_and_register_op(
-                    decoding_lib)
-                LOADED_EXT["FasterTransformer"] = ops
-        else:
-            if decoding_lib is not None:
-                logger.warning(
-                    "The specified decoding_lib does not exist, and it will be built automatically."
-                )
-            load("FasterTransformer", verbose=True)
-
-        super(InferT5Decoding, self).__init__(use_fp16_decoding)
-        for arg, value in locals().items():
-            if arg not in ["self", "model"]:
-                setattr(self, "_" + arg, value)
-
-        self._num_decoder_layers = model.t5.config['num_decoder_layers']
-        self._n_head = model.t5.config['num_heads']
-        self._d_model = model.t5.config['d_model']
-        self._relative_attention_num_buckets = model.t5.config[
-            'relative_attention_num_buckets']
-        self.tie_word_embeddings = model.t5.config['tie_word_embeddings']
-        self.act = model.t5.config['feed_forward_proj']
-
-        if "gelu" in self.act:
-            self.act = "gelu"
-        elif "relu" in self.act:
-            self.act = "relu"
-        else:
-            raise ValueError("Only gelu and relu are available in Faster. ")
-
-        # NOTE: using config when support.
-        self._max_distance = 128
-
-        params = convert_params(self,
-                                model.t5.decoder,
-                                fuse_qkv=2,
-                                use_fp16=use_fp16_decoding,
-                                restore_data=True)
-
-        self.decoder_ln_weight = [
-            transfer_param(model.t5.decoder.final_layer_norm.weight,
-                           is_bias=False,
-                           dtype="float16" if use_fp16_decoding else "float32",
-                           restore_data=True)
-        ]
-
-        self.word_emb = [
-            transfer_param(model.t5.decoder.embed_tokens.weight,
-                           is_bias=False,
-                           dtype="float16" if use_fp16_decoding else "float32",
-                           restore_data=True)
-        ]
-
-        if self.tie_word_embeddings:
-            setattr(
-                self, "lm_head_weight_",
-                transfer_param(
-                    model.t5.decoder.embed_tokens.weight.t(),
-                    is_bias=False,
-                    dtype="float16" if use_fp16_decoding else "float32",
-                    restore_data=True))
-        else:
-            setattr(
-                self, "lm_head_weight_",
-                transfer_param(
-                    paddle.assign(model.lm_head.weight),
-                    is_bias=False,
-                    dtype="float16" if use_fp16_decoding else "float32",
-                    restore_data=True))
-
-        self.linear_weight = [getattr(self, "lm_head_weight_")]
-        self.linear_bias = self.default_bias(self.linear_weight, 1)
-
-        setattr(
-            self, "relative_attn_bias_w",
-            transfer_param(model.t5.decoder.block[0].layer[0].SelfAttention.
-                           relative_attention_bias.weight,
-                           is_bias=False,
-                           dtype="float16" if use_fp16_decoding else "float32",
-                           restore_data=True))
-        self.relative_attention_bias_weight = [
-            getattr(self, "relative_attn_bias_w")
-        ]
-        for k, v in params.items():
-            setattr(self, k, v)
-
-        self.zeros_t = paddle.zeros(
-            shape=[1, 1], dtype="float16" if use_fp16_decoding else "float32")
-        if getattr(self, "slf_k_weight", None) is None:
-            self.slf_k_weight = [self.zeros_t
-                                 ] * model.t5.config['num_decoder_layers']
-        if getattr(self, "slf_v_weight", None) is None:
-            self.slf_v_weight = [self.zeros_t
-                                 ] * model.t5.config['num_decoder_layers']
-
-    def forward(self,
-                enc_output,
-                memory_seq_lens,
-                beam_size=4,
-                top_k=1,
-                top_p=0.0,
-                decoding_strategy="beam_search_v3",
-                max_out_len=256,
-                diversity_rate=0.0,
-                rel_len=False,
-                bos_token_id=None,
-                eos_token_id=None,
-                pad_token_id=None,
-                alpha=0.6,
-                temperature=1.0,
-                early_stopping=False):
-        # Beam_search/beam_search_v2/beam_search_v3 should be corrected to beam_search_v3.
-        if decoding_strategy.startswith("beam_search"):
-            decoding_strategy = "beam_search_v3"
-        elif decoding_strategy == "greedy_search":
-            decoding_strategy = "topk_sampling"
-            top_k = 1
-            top_p = 0.0
-        elif decoding_strategy in [
-                "sampling", "topk_sampling", "topp_sampling"
-        ]:
-            if top_p == 1 and top_k > 0:
-                decoding_strategy = "topk_sampling"
-                top_p = 0.0
-            elif top_p > 0 and top_k == 0:
-                decoding_strategy = "topp_sampling"
-            else:
-                raise AttributeError(
-                    "Only topk sampling or topp sampling are supported. " \
-                    "Topk sampling and topp sampling cannot be both applied in the faster version. ")
-
-        output_ids, parent_ids, sequence_length = infer_t5_decoding(
-            enc_output=[enc_output],
-            memory_seq_lens=[memory_seq_lens],
-            word_emb=self.word_emb,
-            slf_ln_weight=self.slf_ln_weight,
-            slf_ln_bias=getattr(self, "slf_ln_bias",
-                                self.default_bias(self.slf_ln_weight, 0, True)),
-            slf_q_weight=self.slf_q_weight,
-            slf_q_bias=getattr(self, "slf_q_bias",
-                               self.default_bias(self.slf_q_weight, 1)),
-            slf_k_weight=self.slf_k_weight,
-            slf_k_bias=getattr(self, "slf_k_bias",
-                               self.default_bias(self.slf_k_weight, 1)),
-            slf_v_weight=self.slf_v_weight,
-            slf_v_bias=getattr(self, "slf_v_bias",
-                               self.default_bias(self.slf_v_weight, 1)),
-            slf_out_weight=self.slf_out_weight,
-            slf_out_bias=getattr(self, "slf_out_bias",
-                                 self.default_bias(self.slf_out_weight, 1)),
-            relative_attention_bias_weight=self.relative_attention_bias_weight,
-            cross_ln_weight=self.cross_ln_weight,
-            cross_ln_bias=getattr(
-                self, "cross_ln_bias",
-                self.default_bias(self.cross_ln_weight, 0, True)),
-            cross_q_weight=self.cross_q_weight,
-            cross_q_bias=getattr(self, "cross_q_bias",
-                                 self.default_bias(self.cross_q_weight, 1)),
-            cross_k_weight=self.cross_k_weight,
-            cross_k_bias=getattr(self, "cross_k_bias",
-                                 self.default_bias(self.cross_k_weight, 1)),
-            cross_v_weight=self.cross_v_weight,
-            cross_v_bias=getattr(self, "cross_v_bias",
-                                 self.default_bias(self.cross_v_weight, 1)),
-            cross_out_weight=self.cross_out_weight,
-            cross_out_bias=getattr(self, "cross_out_bias",
-                                   self.default_bias(self.cross_out_weight, 1)),
-            ffn_ln_weight=self.ffn_ln_weight,
-            ffn_ln_bias=getattr(self, "ffn_ln_bias",
-                                self.default_bias(self.ffn_ln_weight, 0, True)),
-            ffn_inter_weight_0=self.ffn_inter_weight_0,
-            ffn_inter_bias_0=getattr(
-                self, "ffn_inter_bias_0",
-                self.default_bias(self.ffn_inter_weight_0, 1)),
-            ffn_inter_weight_1=getattr(
-                self, "ffn_inter_weight_1",
-                self.default_bias(self.ffn_inter_weight_0, 1, True)),
-            ffn_inter_bias_1=getattr(
-                self, "ffn_inter_bias_1",
-                self.default_bias(self.ffn_inter_weight_1, 1)) if hasattr(
-                    self, "ffn_inter_weight_1") else getattr(
-                        self, "ffn_inter_bias_1",
-                        self.default_bias(self.ffn_inter_weight_0, 1, True)),
-            ffn_out_weight=self.ffn_out_weight,
-            ffn_out_bias=getattr(self, "ffn_out_bias",
-                                 self.default_bias(self.ffn_out_weight, 1)),
-            decoder_ln_weight=self.decoder_ln_weight,
-            decoder_ln_bias=getattr(
-                self, "decoder_ln_bias",
-                self.default_bias(self.decoder_ln_weight, 0, True)),
-            linear_weight=self.linear_weight,
-            linear_bias=getattr(self, "linear_bias",
-                                self.default_bias(self.linear_weight, 1)),
-            decoding_strategy=decoding_strategy,
-            beam_size=beam_size,
-            top_k=top_k,
-            top_p=top_p,
-            head_num=self._n_head,
-            size_per_head=int(self._d_model / self._n_head),
-            num_decoder_layers=self._num_decoder_layers,
-            start_id=bos_token_id,
-            end_id=eos_token_id,
-            max_out_len=max_out_len,
-            diversity_rate=-diversity_rate,
-            rel_len=rel_len,
-            alpha=alpha,
-            temperature=temperature,
-            early_stopping=early_stopping,
-            max_distance=self._max_distance,
-            relative_attention_num_buckets=self._relative_attention_num_buckets,
-            tie_word_embeddings=self.tie_word_embeddings,
-            act=self.act)
-
-        ids = finalize(beam_size,
-                       output_ids,
-                       parent_ids,
-                       sequence_length,
-                       decoding_strategy=decoding_strategy)
-
-=======
             [enc_output],
             [memory_seq_lens],
             self.word_emb,
@@ -4260,5 +4049,209 @@
             forced_eos_token_id=forced_eos_token_id,
             decoding_strategy=decoding_strategy,
         )
->>>>>>> 18584165
+        return ids
+
+
+class InferT5Decoding(InferBase):
+    def __init__(self, model, decoding_lib=None, use_fp16_decoding=False):
+
+        if decoding_lib is not None and os.path.isfile(decoding_lib):
+            # Maybe it has been loadad by `ext_utils.load`
+            if "FasterTransformer" not in LOADED_EXT.keys():
+                ops = paddle.utils.cpp_extension.load_op_meta_info_and_register_op(decoding_lib)
+                LOADED_EXT["FasterTransformer"] = ops
+        else:
+            if decoding_lib is not None:
+                logger.warning("The specified decoding_lib does not exist, and it will be built automatically.")
+            load("FasterTransformer", verbose=True)
+
+        super(InferT5Decoding, self).__init__(use_fp16_decoding)
+        for arg, value in locals().items():
+            if arg not in ["self", "model"]:
+                setattr(self, "_" + arg, value)
+
+        self._num_decoder_layers = model.t5.config["num_decoder_layers"]
+        self._n_head = model.t5.config["num_heads"]
+        self._d_model = model.t5.config["d_model"]
+        self._relative_attention_num_buckets = model.t5.config["relative_attention_num_buckets"]
+        self.tie_word_embeddings = model.t5.config["tie_word_embeddings"]
+        self.act = model.t5.config["feed_forward_proj"]
+
+        if "gelu" in self.act:
+            self.act = "gelu"
+        elif "relu" in self.act:
+            self.act = "relu"
+        else:
+            raise ValueError("Only gelu and relu are available in Faster. ")
+
+        # NOTE: using config when support.
+        self._max_distance = 128
+
+        params = convert_params(self, model.t5.decoder, fuse_qkv=2, use_fp16=use_fp16_decoding, restore_data=True)
+
+        self.decoder_ln_weight = [
+            transfer_param(
+                model.t5.decoder.final_layer_norm.weight,
+                is_bias=False,
+                dtype="float16" if use_fp16_decoding else "float32",
+                restore_data=True,
+            )
+        ]
+
+        self.word_emb = [
+            transfer_param(
+                model.t5.decoder.embed_tokens.weight,
+                is_bias=False,
+                dtype="float16" if use_fp16_decoding else "float32",
+                restore_data=True,
+            )
+        ]
+
+        if self.tie_word_embeddings:
+            setattr(
+                self,
+                "lm_head_weight_",
+                transfer_param(
+                    model.t5.decoder.embed_tokens.weight.t(),
+                    is_bias=False,
+                    dtype="float16" if use_fp16_decoding else "float32",
+                    restore_data=True,
+                ),
+            )
+        else:
+            setattr(
+                self,
+                "lm_head_weight_",
+                transfer_param(
+                    paddle.assign(model.lm_head.weight),
+                    is_bias=False,
+                    dtype="float16" if use_fp16_decoding else "float32",
+                    restore_data=True,
+                ),
+            )
+
+        self.linear_weight = [getattr(self, "lm_head_weight_")]
+        self.linear_bias = self.default_bias(self.linear_weight, 1)
+
+        setattr(
+            self,
+            "relative_attn_bias_w",
+            transfer_param(
+                model.t5.decoder.block[0].layer[0].SelfAttention.relative_attention_bias.weight,
+                is_bias=False,
+                dtype="float16" if use_fp16_decoding else "float32",
+                restore_data=True,
+            ),
+        )
+        self.relative_attention_bias_weight = [getattr(self, "relative_attn_bias_w")]
+        for k, v in params.items():
+            setattr(self, k, v)
+
+        self.zeros_t = paddle.zeros(shape=[1, 1], dtype="float16" if use_fp16_decoding else "float32")
+        if getattr(self, "slf_k_weight", None) is None:
+            self.slf_k_weight = [self.zeros_t] * model.t5.config["num_decoder_layers"]
+        if getattr(self, "slf_v_weight", None) is None:
+            self.slf_v_weight = [self.zeros_t] * model.t5.config["num_decoder_layers"]
+
+    def forward(
+        self,
+        enc_output,
+        memory_seq_lens,
+        beam_size=4,
+        top_k=1,
+        top_p=0.0,
+        decoding_strategy="beam_search_v3",
+        max_out_len=256,
+        diversity_rate=0.0,
+        rel_len=False,
+        bos_token_id=None,
+        eos_token_id=None,
+        pad_token_id=None,
+        alpha=0.6,
+        temperature=1.0,
+        early_stopping=False,
+    ):
+        # Beam_search/beam_search_v2/beam_search_v3 should be corrected to beam_search_v3.
+        if decoding_strategy.startswith("beam_search"):
+            decoding_strategy = "beam_search_v3"
+        elif decoding_strategy == "greedy_search":
+            decoding_strategy = "topk_sampling"
+            top_k = 1
+            top_p = 0.0
+        elif decoding_strategy in ["sampling", "topk_sampling", "topp_sampling"]:
+            if top_p == 1 and top_k > 0:
+                decoding_strategy = "topk_sampling"
+                top_p = 0.0
+            elif top_p > 0 and top_k == 0:
+                decoding_strategy = "topp_sampling"
+            else:
+                raise AttributeError(
+                    "Only topk sampling or topp sampling are supported. "
+                    "Topk sampling and topp sampling cannot be both applied in the faster version. "
+                )
+
+        output_ids, parent_ids, sequence_length = infer_t5_decoding(
+            enc_output=[enc_output],
+            memory_seq_lens=[memory_seq_lens],
+            word_emb=self.word_emb,
+            slf_ln_weight=self.slf_ln_weight,
+            slf_ln_bias=getattr(self, "slf_ln_bias", self.default_bias(self.slf_ln_weight, 0, True)),
+            slf_q_weight=self.slf_q_weight,
+            slf_q_bias=getattr(self, "slf_q_bias", self.default_bias(self.slf_q_weight, 1)),
+            slf_k_weight=self.slf_k_weight,
+            slf_k_bias=getattr(self, "slf_k_bias", self.default_bias(self.slf_k_weight, 1)),
+            slf_v_weight=self.slf_v_weight,
+            slf_v_bias=getattr(self, "slf_v_bias", self.default_bias(self.slf_v_weight, 1)),
+            slf_out_weight=self.slf_out_weight,
+            slf_out_bias=getattr(self, "slf_out_bias", self.default_bias(self.slf_out_weight, 1)),
+            relative_attention_bias_weight=self.relative_attention_bias_weight,
+            cross_ln_weight=self.cross_ln_weight,
+            cross_ln_bias=getattr(self, "cross_ln_bias", self.default_bias(self.cross_ln_weight, 0, True)),
+            cross_q_weight=self.cross_q_weight,
+            cross_q_bias=getattr(self, "cross_q_bias", self.default_bias(self.cross_q_weight, 1)),
+            cross_k_weight=self.cross_k_weight,
+            cross_k_bias=getattr(self, "cross_k_bias", self.default_bias(self.cross_k_weight, 1)),
+            cross_v_weight=self.cross_v_weight,
+            cross_v_bias=getattr(self, "cross_v_bias", self.default_bias(self.cross_v_weight, 1)),
+            cross_out_weight=self.cross_out_weight,
+            cross_out_bias=getattr(self, "cross_out_bias", self.default_bias(self.cross_out_weight, 1)),
+            ffn_ln_weight=self.ffn_ln_weight,
+            ffn_ln_bias=getattr(self, "ffn_ln_bias", self.default_bias(self.ffn_ln_weight, 0, True)),
+            ffn_inter_weight_0=self.ffn_inter_weight_0,
+            ffn_inter_bias_0=getattr(self, "ffn_inter_bias_0", self.default_bias(self.ffn_inter_weight_0, 1)),
+            ffn_inter_weight_1=getattr(
+                self, "ffn_inter_weight_1", self.default_bias(self.ffn_inter_weight_0, 1, True)
+            ),
+            ffn_inter_bias_1=getattr(self, "ffn_inter_bias_1", self.default_bias(self.ffn_inter_weight_1, 1))
+            if hasattr(self, "ffn_inter_weight_1")
+            else getattr(self, "ffn_inter_bias_1", self.default_bias(self.ffn_inter_weight_0, 1, True)),
+            ffn_out_weight=self.ffn_out_weight,
+            ffn_out_bias=getattr(self, "ffn_out_bias", self.default_bias(self.ffn_out_weight, 1)),
+            decoder_ln_weight=self.decoder_ln_weight,
+            decoder_ln_bias=getattr(self, "decoder_ln_bias", self.default_bias(self.decoder_ln_weight, 0, True)),
+            linear_weight=self.linear_weight,
+            linear_bias=getattr(self, "linear_bias", self.default_bias(self.linear_weight, 1)),
+            decoding_strategy=decoding_strategy,
+            beam_size=beam_size,
+            top_k=top_k,
+            top_p=top_p,
+            head_num=self._n_head,
+            size_per_head=int(self._d_model / self._n_head),
+            num_decoder_layers=self._num_decoder_layers,
+            start_id=bos_token_id,
+            end_id=eos_token_id,
+            max_out_len=max_out_len,
+            diversity_rate=-diversity_rate,
+            rel_len=rel_len,
+            alpha=alpha,
+            temperature=temperature,
+            early_stopping=early_stopping,
+            max_distance=self._max_distance,
+            relative_attention_num_buckets=self._relative_attention_num_buckets,
+            tie_word_embeddings=self.tie_word_embeddings,
+            act=self.act,
+        )
+
+        ids = finalize(beam_size, output_ids, parent_ids, sequence_length, decoding_strategy=decoding_strategy)
+
         return ids