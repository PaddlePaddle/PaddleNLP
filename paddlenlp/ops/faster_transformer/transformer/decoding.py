--- conflicted
+++ resolved
@@ -266,19 +266,14 @@
 
 def transfer_param(p, is_bias=False, restore_data=False, reserve_var=False):
     param_shape = p.shape
-<<<<<<< HEAD
-    param_data = p.numpy()
-    if not reserve_var:
-        del p
-=======
     if restore_data:
         if in_dygraph_mode():
             param_data = p.numpy()
         else:
             param_data = np.array(paddle.static.global_scope().find_var(p.name)
                                   .get_tensor())
-    del p
->>>>>>> bd727d08
+    if not reserve_var:
+        del p
     return paddle.create_parameter(
         shape=param_shape,
         dtype="float16",
