# Copyright (c) 2021 PaddlePaddle Authors. All Rights Reserved.
#
# Licensed under the Apache License, Version 2.0 (the "License");
# you may not use this file except in compliance with the License.
# You may obtain a copy of the License at
#
#     http://www.apache.org/licenses/LICENSE-2.0
#
# Unless required by applicable law or agreed to in writing, software
# distributed under the License is distributed on an "AS IS" BASIS,
# WITHOUT WARRANTIES OR CONDITIONS OF ANY KIND, either express or implied.
# See the License for the specific language governing permissions and
# limitations under the License.
import os
import numpy as np

import paddle
import paddle.nn as nn
import paddle.nn.functional as F
from paddle.fluid.framework import in_dygraph_mode

from paddle.fluid.layer_helper import LayerHelper
import paddle

from paddlenlp.ops.ext_utils import load
from paddlenlp.utils.log import logger


def infer_transformer_decoding(
        enc_output, memory_seq_lens, word_emb, slf_ln_weight, slf_ln_bias,
        slf_q_weight, slf_q_bias, slf_k_weight, slf_k_bias, slf_v_weight,
        slf_v_bias, slf_out_weight, slf_out_bias, cross_ln_weight,
        cross_ln_bias, cross_q_weight, cross_q_bias, cross_k_weight,
        cross_k_bias, cross_v_weight, cross_v_bias, cross_out_weight,
        cross_out_bias, ffn_ln_weight, ffn_ln_bias, ffn_inter_weight,
        ffn_inter_bias, ffn_out_weight, ffn_out_bias, decoder_ln_weight,
        decoder_ln_bias, linear_weight, linear_bias, pos_emb,
        _decoding_strategy, _beam_size, _topk, _topp, _n_head, _size_per_head,
        _n_layer, _bos_id, _eos_id, _max_out_len, _beam_search_diversity_rate,
        _rel_len):
    helper = LayerHelper('fusion_decoding', **locals())

    inputs = {
        'Input': enc_output,
        'MemSeqLen': memory_seq_lens,
        'WordEmbedding': word_emb,
        'SelfLayernormWeight@VECTOR': slf_ln_weight,
        'SelfLayernormBias@VECTOR': slf_ln_bias,
        'SelfQueryWeight@VECTOR': slf_q_weight,
        'SelfQueryBias@VECTOR': slf_q_bias,
        'SelfKeyWeight@VECTOR': slf_k_weight,
        'SelfKeyBias@VECTOR': slf_k_bias,
        'SelfValueWeight@VECTOR': slf_v_weight,
        'SelfValueBias@VECTOR': slf_v_bias,
        'SelfOutWeight@VECTOR': slf_out_weight,
        'SelfOutBias@VECTOR': slf_out_bias,
        'CrossLayernormWeight@VECTOR': cross_ln_weight,
        'CrossLayernormBias@VECTOR': cross_ln_bias,
        'CrossQueryWeight@VECTOR': cross_q_weight,
        'CrossQueryBias@VECTOR': cross_q_bias,
        'CrossKeyWeight@VECTOR': cross_k_weight,
        'CrossKeyBias@VECTOR': cross_k_bias,
        'CrossValueWeight@VECTOR': cross_v_weight,
        'CrossValueBias@VECTOR': cross_v_bias,
        'CrossOutWeight@VECTOR': cross_out_weight,
        'CrossOutBias@VECTOR': cross_out_bias,
        'FFNLayernormWeight@VECTOR': ffn_ln_weight,
        'FFNLayernormBias@VECTOR': ffn_ln_bias,
        'FFNInterWeight@VECTOR': ffn_inter_weight,
        'FFNInterBias@VECTOR': ffn_inter_bias,
        'FFNOutWeight@VECTOR': ffn_out_weight,
        'FFNOutBias@VECTOR': ffn_out_bias,
        'DecoderLayernormWeight': decoder_ln_weight,
        'DecoderLayernormBias': decoder_ln_bias,
        'EmbWeight': linear_weight,
        'EmbBias': linear_bias,
        'PositionEncEmb': pos_emb
    }

    attrs = {
        'decoding_strategy': _decoding_strategy,
        'beam_size': _beam_size,
        'topk': _topk,
        'topp': _topp,
        'n_head': _n_head,
        'size_per_head': _size_per_head,
        'num_layer': _n_layer,
        'bos_id': _bos_id,
        'eos_id': _eos_id,
        'max_len': _max_out_len,
        'beam_search_diversity_rate': _beam_search_diversity_rate,
        "rel_len": _rel_len
    }

    output_ids = helper.create_variable(dtype="int32")
    parent_ids = helper.create_variable(dtype="int32")
    sequence_length = helper.create_variable(dtype="int32")

    outputs = {
        'OutputIds': output_ids,
        'ParentIds': parent_ids,
        'SequenceLength': sequence_length
    }

    helper.append_op(
        type='fusion_decoding', inputs=inputs, outputs=outputs, attrs=attrs)

    return output_ids, parent_ids, sequence_length


def infer_gpt_decoding(
        input, word_emb, slf_ln_weight, slf_ln_bias, slf_q_weight, slf_q_bias,
        slf_k_weight, slf_k_bias, slf_v_weight, slf_v_bias, slf_out_weight,
        slf_out_bias, ffn_ln_weight, ffn_ln_bias, ffn_inter_weight,
        ffn_inter_bias, ffn_out_weight, ffn_out_bias, decoder_ln_weight,
        decoder_ln_bias, pos_emb, linear_weight, topk, topp, max_out_len,
        head_num, size_per_head, num_layer, bos_id, eos_id, temperature,
        use_fp16_decoding):
    helper = LayerHelper('fusion_gpt', **locals())

    inputs = {
        "Input": input,
        "WordEmbedding": word_emb,
        "SelfLayernormWeight@VECTOR": slf_ln_weight,
        "SelfLayernormBias@VECTOR": slf_ln_bias,
        "SelfQueryWeight@VECTOR": slf_q_weight,
        "SelfQueryBias@VECTOR": slf_q_bias,
        "SelfKeyWeight@VECTOR": slf_k_weight,
        "SelfKeyBias@VECTOR": slf_k_bias,
        "SelfValueWeight@VECTOR": slf_v_weight,
        "SelfValueBias@VECTOR": slf_v_bias,
        "SelfOutWeight@VECTOR": slf_out_weight,
        "SelfOutBias@VECTOR": slf_out_bias,
        "FFNLayernormWeight@VECTOR": ffn_ln_weight,
        "FFNLayernormBias@VECTOR": ffn_ln_bias,
        "FFNInterWeight@VECTOR": ffn_inter_weight,
        "FFNInterBias@VECTOR": ffn_inter_bias,
        "FFNOutWeight@VECTOR": ffn_out_weight,
        "FFNOutBias@VECTOR": ffn_out_bias,
        "DecoderLayernormWeight": decoder_ln_weight,
        "DecoderLayernormBias": decoder_ln_bias,
        "PositionEncEmb": pos_emb,
        "EmbWeight": linear_weight
    }

    attrs = {
        "topk": topk,
        "topp": topp,
        "max_len": max_out_len,
        "n_head": head_num,
        "size_per_head": size_per_head,
        "num_layer": num_layer,
        "bos_id": bos_id,
        "eos_id": eos_id,
        "temperature": temperature,
        "use_fp16": use_fp16_decoding
    }

    output_ids = helper.create_variable(dtype="int32")
    outputs = {'OutputIds': output_ids}

    helper.append_op(
        type='fusion_gpt', inputs=inputs, outputs=outputs, attrs=attrs)

    return output_ids


def finalize(beam_size,
             output_ids,
             parent_ids,
             out_seq_lens,
             max_seq_len=None,
             decoding_strategy="beam_search"):
    if max_seq_len is None:
        max_seq_len = paddle.max(out_seq_lens)
    ids = paddle.slice(output_ids, [0], [0], [max_seq_len])
    if decoding_strategy.startswith("beam_search"):
        parent_ids = paddle.slice(parent_ids, [0], [0], [max_seq_len]) % (
            beam_size * 2 if decoding_strategy.endswith("_v2") else beam_size)
        ids = paddle.nn.functional.gather_tree(ids, parent_ids)
    return ids


def transfer_param(p, is_bias=False, restore_data=False):
    param_shape = p.shape
    if restore_data:
        if in_dygraph_mode():
            param_data = p.numpy()
        else:
            param_data = np.array(paddle.static.global_scope().find_var(p.name)
                                  .get_tensor())
    del p
    return paddle.create_parameter(
        shape=param_shape,
        dtype="float16",
        is_bias=is_bias,
        default_initializer=paddle.nn.initializer.Assign(param_data)
        if restore_data else None)


class InferTransformerDecoding(nn.Layer):
    def __init__(self,
                 decoder,
                 word_embedding,
                 positional_embedding,
                 linear,
                 num_decoder_layers,
                 n_head,
                 d_model,
                 bos_id=0,
                 eos_id=1,
                 decoding_strategy="beam_search",
                 beam_size=4,
                 topk=1,
                 topp=0.0,
                 max_out_len=256,
                 beam_search_diversity_rate=0.0,
                 decoding_lib=None,
                 use_fp16_decoding=False,
                 rel_len=False):
        # if decoding_lib is None:
        #     raise ValueError(
        #         "The args decoding_lib must be set to use Faster Transformer. ")
        # elif not os.path.exists(decoding_lib):
        #     raise ValueError("The path to decoding lib is not exist.")
        if decoding_lib is not None and os.path.isfile(decoding_lib):
            # Maybe it has been loadad by `ext_utils.load`
            paddle.utils.cpp_extension.load_op_meta_info_and_register_op(
                decoding_lib)

        super(InferTransformerDecoding, self).__init__()
        for arg, value in locals().items():
            if arg not in [
                    "self", "decoder", "word_embedding", "positional_embedding",
                    "linear"
            ]:
                setattr(self, "_" + arg, value)
        # process weights
        if use_fp16_decoding:
            for mod in decoder.layers:
                mod.norm1.weight = transfer_param(mod.norm1.weight)
                mod.norm1.bias = transfer_param(mod.norm1.bias, is_bias=True)
                mod.self_attn.q_proj.weight = transfer_param(
                    mod.self_attn.q_proj.weight)
                mod.self_attn.q_proj.bias = transfer_param(
                    mod.self_attn.q_proj.bias, is_bias=True)
                mod.self_attn.k_proj.weight = transfer_param(
                    mod.self_attn.k_proj.weight)
                mod.self_attn.k_proj.bias = transfer_param(
                    mod.self_attn.k_proj.bias, is_bias=True)
                mod.self_attn.v_proj.weight = transfer_param(
                    mod.self_attn.v_proj.weight)
                mod.self_attn.v_proj.bias = transfer_param(
                    mod.self_attn.v_proj.bias, is_bias=True)
                mod.self_attn.out_proj.weight = transfer_param(
                    mod.self_attn.out_proj.weight)
                mod.self_attn.out_proj.bias = transfer_param(
                    mod.self_attn.out_proj.bias, is_bias=True)

                mod.norm2.weight = transfer_param(mod.norm2.weight)
                mod.norm2.bias = transfer_param(mod.norm2.bias, is_bias=True)
                mod.cross_attn.q_proj.weight = transfer_param(
                    mod.cross_attn.q_proj.weight)
                mod.cross_attn.q_proj.bias = transfer_param(
                    mod.cross_attn.q_proj.bias, is_bias=True)
                mod.cross_attn.k_proj.weight = transfer_param(
                    mod.cross_attn.k_proj.weight)
                mod.cross_attn.k_proj.bias = transfer_param(
                    mod.cross_attn.k_proj.bias, is_bias=True)
                mod.cross_attn.v_proj.weight = transfer_param(
                    mod.cross_attn.v_proj.weight)
                mod.cross_attn.v_proj.bias = transfer_param(
                    mod.cross_attn.v_proj.bias, is_bias=True)
                mod.cross_attn.out_proj.weight = transfer_param(
                    mod.cross_attn.out_proj.weight)
                mod.cross_attn.out_proj.bias = transfer_param(
                    mod.cross_attn.out_proj.bias, is_bias=True)

                mod.norm3.weight = transfer_param(mod.norm3.weight)
                mod.norm3.bias = transfer_param(mod.norm3.bias, is_bias=True)
                mod.linear1.weight = transfer_param(mod.linear1.weight)
                mod.linear1.bias = transfer_param(
                    mod.linear1.bias, is_bias=True)
                mod.linear2.weight = transfer_param(mod.linear2.weight)
                mod.linear2.bias = transfer_param(
                    mod.linear2.bias, is_bias=True)

            decoder.norm.weight = transfer_param(decoder.norm.weight)
            decoder.norm.bias = transfer_param(decoder.norm.bias, is_bias=True)

            linear.weight = transfer_param(linear.weight)
            if not decoding_strategy.startswith("beam_search"):
                linear.bias = transfer_param(linear.bias)

            positional_embedding.weight = transfer_param(
                positional_embedding.weight)
            word_embedding.weight = transfer_param(word_embedding.weight)

        self.slf_ln_weight = []
        self.slf_ln_bias = []
        self.slf_q_weight = []
        self.slf_q_bias = []
        self.slf_k_weight = []
        self.slf_k_bias = []
        self.slf_v_weight = []
        self.slf_v_bias = []
        self.slf_out_weight = []
        self.slf_out_bias = []

        self.cross_ln_weight = []
        self.cross_ln_bias = []
        self.cross_q_weight = []
        self.cross_q_bias = []
        self.cross_k_weight = []
        self.cross_k_bias = []
        self.cross_v_weight = []
        self.cross_v_bias = []
        self.cross_out_weight = []
        self.cross_out_bias = []

        self.ffn_ln_weight = []
        self.ffn_ln_bias = []
        self.ffn_inter_weight = []
        self.ffn_inter_bias = []
        self.ffn_out_weight = []
        self.ffn_out_bias = []

        for mod in decoder.layers:
            self.slf_ln_weight.append(mod.norm1.weight)
            self.slf_ln_bias.append(mod.norm1.bias)
            self.slf_q_weight.append(mod.self_attn.q_proj.weight)
            self.slf_q_bias.append(mod.self_attn.q_proj.bias)
            self.slf_k_weight.append(mod.self_attn.k_proj.weight)
            self.slf_k_bias.append(mod.self_attn.k_proj.bias)
            self.slf_v_weight.append(mod.self_attn.v_proj.weight)
            self.slf_v_bias.append(mod.self_attn.v_proj.bias)
            self.slf_out_weight.append(mod.self_attn.out_proj.weight)
            self.slf_out_bias.append(mod.self_attn.out_proj.bias)

            self.cross_ln_weight.append(mod.norm2.weight)
            self.cross_ln_bias.append(mod.norm2.bias)
            self.cross_q_weight.append(mod.cross_attn.q_proj.weight)
            self.cross_q_bias.append(mod.cross_attn.q_proj.bias)
            self.cross_k_weight.append(mod.cross_attn.k_proj.weight)
            self.cross_k_bias.append(mod.cross_attn.k_proj.bias)
            self.cross_v_weight.append(mod.cross_attn.v_proj.weight)
            self.cross_v_bias.append(mod.cross_attn.v_proj.bias)
            self.cross_out_weight.append(mod.cross_attn.out_proj.weight)
            self.cross_out_bias.append(mod.cross_attn.out_proj.bias)

            self.ffn_ln_weight.append(mod.norm3.weight)
            self.ffn_ln_bias.append(mod.norm3.bias)
            self.ffn_inter_weight.append(mod.linear1.weight)
            self.ffn_inter_bias.append(mod.linear1.bias)
            self.ffn_out_weight.append(mod.linear2.weight)
            self.ffn_out_bias.append(mod.linear2.bias)

        self.decoder_ln_weight = [decoder.norm.weight]
        self.decoder_ln_bias = [decoder.norm.bias]

        self.pos_emb = [positional_embedding.weight]
        self.word_emb = [word_embedding.weight]

        self.linear_weight = [linear.weight]
        self.linear_bias = [linear.bias]

    def forward(self, enc_output, memory_seq_lens):
        if self._decoding_strategy.startswith("beam_search"):
            enc_output = nn.decode.BeamSearchDecoder.tile_beam_merge_with_batch(
                enc_output, self._beam_size)
            memory_seq_lens = nn.decode.BeamSearchDecoder.tile_beam_merge_with_batch(
                memory_seq_lens, self._beam_size)

        output_ids, parent_ids, sequence_length = infer_transformer_decoding(
            [enc_output], [memory_seq_lens], self.word_emb, self.slf_ln_weight,
            self.slf_ln_bias, self.slf_q_weight, self.slf_q_bias,
            self.slf_k_weight, self.slf_k_bias, self.slf_v_weight,
            self.slf_v_bias, self.slf_out_weight, self.slf_out_bias,
            self.cross_ln_weight, self.cross_ln_bias, self.cross_q_weight,
            self.cross_q_bias, self.cross_k_weight, self.cross_k_bias,
            self.cross_v_weight, self.cross_v_bias, self.cross_out_weight,
            self.cross_out_bias, self.ffn_ln_weight, self.ffn_ln_bias,
            self.ffn_inter_weight, self.ffn_inter_bias, self.ffn_out_weight,
            self.ffn_out_bias, self.decoder_ln_weight, self.decoder_ln_bias,
            self.linear_weight, self.linear_bias, self.pos_emb,
            self._decoding_strategy, self._beam_size, self._topk, self._topp,
            self._n_head,
            int(self._d_model / self._n_head), self._num_decoder_layers,
            self._bos_id, self._eos_id, self._max_out_len,
<<<<<<< HEAD
            self._beam_search_diversity_rate, self._rel_len)
=======
            self._beam_search_diversity_rate)
>>>>>>> 8317ad3e

        ids = finalize(
            self._beam_size,
            output_ids,
            parent_ids,
            sequence_length,
            decoding_strategy=self._decoding_strategy)

        return ids


class InferGptDecoding(nn.Layer):
    def __init__(self,
                 model,
                 topk=4,
                 topp=0.0,
                 max_out_len=256,
                 bos_id=50256,
                 eos_id=50256,
                 temperature=1,
                 decoding_lib=None,
                 use_fp16_decoding=False):
        if os.path.exists(decoding_lib):
            paddle.utils.cpp_extension.load_op_meta_info_and_register_op(
                decoding_lib)
        else:
            logger.warning(
                "The specified decoding_lib does not exist, and it will be built automatically."
            )
            load("FasterTransformer", verbose=True)

        super(InferGptDecoding, self).__init__()
        self.topk = topk
        self.topp = topp
        self.max_out_len = max_out_len
        self.temperature = temperature
        self.use_fp16_decoding = use_fp16_decoding
        self.model = model
        self.head_num = self.model.gpt.config['num_attention_heads']
        self.size_per_head = int(self.model.gpt.config['hidden_size'] /
                                 self.head_num)
        self.num_layer = self.model.gpt.config['num_hidden_layers']
        self.bos_id = bos_id
        self.eos_id = eos_id

        data_type = "float32"
        if self.use_fp16_decoding:
            data_type = "float16"
            for mod in self.model.gpt.decoder.layers:
                mod.norm1.weight = transfer_param(
                    mod.norm1.weight, restore_data=True)
                mod.norm1.bias = transfer_param(
                    mod.norm1.bias, is_bias=True, restore_data=True)
                mod.self_attn.q_proj.weight = transfer_param(
                    mod.self_attn.q_proj.weight, restore_data=True)
                mod.self_attn.q_proj.bias = transfer_param(
                    mod.self_attn.q_proj.bias, is_bias=True, restore_data=True)
                mod.self_attn.k_proj.weight = transfer_param(
                    mod.self_attn.k_proj.weight, restore_data=True)
                mod.self_attn.k_proj.bias = transfer_param(
                    mod.self_attn.k_proj.bias, is_bias=True, restore_data=True)
                mod.self_attn.v_proj.weight = transfer_param(
                    mod.self_attn.v_proj.weight, restore_data=True)
                mod.self_attn.v_proj.bias = transfer_param(
                    mod.self_attn.v_proj.bias, is_bias=True, restore_data=True)
                mod.self_attn.out_proj.weight = transfer_param(
                    mod.self_attn.out_proj.weight, restore_data=True)
                mod.self_attn.out_proj.bias = transfer_param(
                    mod.self_attn.out_proj.bias,
                    is_bias=True,
                    restore_data=True)

                mod.norm2.weight = transfer_param(
                    mod.norm2.weight, restore_data=True)
                mod.norm2.bias = transfer_param(
                    mod.norm2.bias, is_bias=True, restore_data=True)
                mod.linear1.weight = transfer_param(
                    mod.linear1.weight, restore_data=True)
                mod.linear1.bias = transfer_param(
                    mod.linear1.bias, is_bias=True, restore_data=True)
                mod.linear2.weight = transfer_param(
                    mod.linear2.weight, restore_data=True)
                mod.linear2.bias = transfer_param(
                    mod.linear2.bias, is_bias=True, restore_data=True)

            self.model.gpt.embeddings.word_embeddings.weight = transfer_param(
                self.model.gpt.embeddings.word_embeddings.weight,
                restore_data=True)
            self.model.gpt.embeddings.position_embeddings.weight = transfer_param(
                self.model.gpt.embeddings.position_embeddings.weight,
                restore_data=True)
            self.model.gpt.decoder.norm.weight = transfer_param(
                self.model.gpt.decoder.norm.weight, restore_data=True)
            self.model.gpt.decoder.norm.bias = transfer_param(
                self.model.gpt.decoder.norm.bias, restore_data=True)

        self.linear_weight = [self.model.gpt.embeddings.word_embeddings.weight]

        self.slf_ln_weight = []
        self.slf_ln_bias = []
        self.slf_q_weight = []
        self.slf_q_bias = []
        self.slf_k_weight = []
        self.slf_k_bias = []
        self.slf_v_weight = []
        self.slf_v_bias = []
        self.slf_out_weight = []
        self.slf_out_bias = []

        self.ffn_ln_weight = []
        self.ffn_ln_bias = []
        self.ffn_inter_weight = []
        self.ffn_inter_bias = []
        self.ffn_out_weight = []
        self.ffn_out_bias = []

        for mod in self.model.gpt.decoder.layers:
            self.slf_ln_weight.append(mod.norm1.weight)
            self.slf_ln_bias.append(mod.norm1.bias)
            self.slf_q_weight.append(mod.self_attn.q_proj.weight)
            self.slf_q_bias.append(mod.self_attn.q_proj.bias)
            self.slf_k_weight.append(mod.self_attn.k_proj.weight)
            self.slf_k_bias.append(mod.self_attn.k_proj.bias)
            self.slf_v_weight.append(mod.self_attn.v_proj.weight)
            self.slf_v_bias.append(mod.self_attn.v_proj.bias)
            self.slf_out_weight.append(mod.self_attn.out_proj.weight)
            self.slf_out_bias.append(mod.self_attn.out_proj.bias)

            self.ffn_ln_weight.append(mod.norm2.weight)
            self.ffn_ln_bias.append(mod.norm2.bias)
            self.ffn_inter_weight.append(mod.linear1.weight)
            self.ffn_inter_bias.append(mod.linear1.bias)
            self.ffn_out_weight.append(mod.linear2.weight)
            self.ffn_out_bias.append(mod.linear2.bias)

        self.decoder_ln_weight = [self.model.gpt.decoder.norm.weight]
        self.decoder_ln_bias = [self.model.gpt.decoder.norm.bias]

        self.pos_emb = [self.model.gpt.embeddings.position_embeddings.weight]
        self.word_emb = [self.model.gpt.embeddings.word_embeddings.weight]

    def forward(self, input_ids):
        output_ids = infer_gpt_decoding(
            input=[input_ids],
            word_emb=self.word_emb,
            slf_ln_weight=self.slf_ln_weight,
            slf_ln_bias=self.slf_ln_bias,
            slf_q_weight=self.slf_q_weight,
            slf_q_bias=self.slf_q_bias,
            slf_k_weight=self.slf_k_weight,
            slf_k_bias=self.slf_k_bias,
            slf_v_weight=self.slf_v_weight,
            slf_v_bias=self.slf_v_bias,
            slf_out_weight=self.slf_out_weight,
            slf_out_bias=self.slf_out_bias,
            ffn_ln_weight=self.ffn_ln_weight,
            ffn_ln_bias=self.ffn_ln_bias,
            ffn_inter_weight=self.ffn_inter_weight,
            ffn_inter_bias=self.ffn_inter_bias,
            ffn_out_weight=self.ffn_out_weight,
            ffn_out_bias=self.ffn_out_bias,
            decoder_ln_weight=self.decoder_ln_weight,
            decoder_ln_bias=self.decoder_ln_bias,
            pos_emb=self.pos_emb,
            linear_weight=self.linear_weight,
            topk=self.topk,
            topp=self.topp,
            max_out_len=self.max_out_len,
            head_num=self.head_num,
            size_per_head=self.size_per_head,
            num_layer=self.num_layer,
            bos_id=self.bos_id,
            eos_id=self.eos_id,
            temperature=self.temperature,
            use_fp16_decoding=self.use_fp16_decoding)

        return output_ids<|MERGE_RESOLUTION|>--- conflicted
+++ resolved
@@ -387,11 +387,7 @@
             self._n_head,
             int(self._d_model / self._n_head), self._num_decoder_layers,
             self._bos_id, self._eos_id, self._max_out_len,
-<<<<<<< HEAD
             self._beam_search_diversity_rate, self._rel_len)
-=======
-            self._beam_search_diversity_rate)
->>>>>>> 8317ad3e
 
         ids = finalize(
             self._beam_size,
