# Copyright (c) 2021 PaddlePaddle Authors. All Rights Reserved.
#
# Licensed under the Apache License, Version 2.0 (the "License");
# you may not use this file except in compliance with the License.
# You may obtain a copy of the License at
#
#     http://www.apache.org/licenses/LICENSE-2.0
#
# Unless required by applicable law or agreed to in writing, software
# distributed under the License is distributed on an "AS IS" BASIS,
# WITHOUT WARRANTIES OR CONDITIONS OF ANY KIND, either express or implied.
# See the License for the specific language governing permissions and
# limitations under the License.
import os
import numpy as np
from functools import partial

import paddle
import paddle.nn as nn
import paddle.nn.functional as F
from paddle.fluid.framework import in_dygraph_mode

from paddle.fluid.layer_helper import LayerHelper
import paddle

from paddlenlp.ops.ext_utils import load
from paddlenlp.utils.log import logger


def infer_transformer_decoding(
        enc_output, memory_seq_lens, word_emb, slf_ln_weight, slf_ln_bias,
        slf_q_weight, slf_q_bias, slf_k_weight, slf_k_bias, slf_v_weight,
        slf_v_bias, slf_out_weight, slf_out_bias, cross_ln_weight,
        cross_ln_bias, cross_q_weight, cross_q_bias, cross_k_weight,
        cross_k_bias, cross_v_weight, cross_v_bias, cross_out_weight,
        cross_out_bias, ffn_ln_weight, ffn_ln_bias, ffn_inter_weight,
        ffn_inter_bias, ffn_out_weight, ffn_out_bias, decoder_ln_weight,
        decoder_ln_bias, linear_weight, linear_bias, pos_emb,
        _decoding_strategy, _beam_size, _topk, _topp, _n_head, _size_per_head,
        _n_layer, _bos_id, _eos_id, _max_out_len, _diversity_rate, _rel_len,
        _alpha):
    helper = LayerHelper('fusion_decoding', **locals())

    inputs = {
        'Input': enc_output,
        'MemSeqLen': memory_seq_lens,
        'WordEmbedding': word_emb,
        'SelfLayernormWeight@VECTOR': slf_ln_weight,
        'SelfLayernormBias@VECTOR': slf_ln_bias,
        'SelfQueryWeight@VECTOR': slf_q_weight,
        'SelfQueryBias@VECTOR': slf_q_bias,
        'SelfKeyWeight@VECTOR': slf_k_weight,
        'SelfKeyBias@VECTOR': slf_k_bias,
        'SelfValueWeight@VECTOR': slf_v_weight,
        'SelfValueBias@VECTOR': slf_v_bias,
        'SelfOutWeight@VECTOR': slf_out_weight,
        'SelfOutBias@VECTOR': slf_out_bias,
        'CrossLayernormWeight@VECTOR': cross_ln_weight,
        'CrossLayernormBias@VECTOR': cross_ln_bias,
        'CrossQueryWeight@VECTOR': cross_q_weight,
        'CrossQueryBias@VECTOR': cross_q_bias,
        'CrossKeyWeight@VECTOR': cross_k_weight,
        'CrossKeyBias@VECTOR': cross_k_bias,
        'CrossValueWeight@VECTOR': cross_v_weight,
        'CrossValueBias@VECTOR': cross_v_bias,
        'CrossOutWeight@VECTOR': cross_out_weight,
        'CrossOutBias@VECTOR': cross_out_bias,
        'FFNLayernormWeight@VECTOR': ffn_ln_weight,
        'FFNLayernormBias@VECTOR': ffn_ln_bias,
        'FFNInterWeight@VECTOR': ffn_inter_weight,
        'FFNInterBias@VECTOR': ffn_inter_bias,
        'FFNOutWeight@VECTOR': ffn_out_weight,
        'FFNOutBias@VECTOR': ffn_out_bias,
        'DecoderLayernormWeight': decoder_ln_weight,
        'DecoderLayernormBias': decoder_ln_bias,
        'EmbWeight': linear_weight,
        'EmbBias': linear_bias,
        'PositionEncEmb': pos_emb
    }

    attrs = {
        'decoding_strategy': _decoding_strategy,
        'beam_size': _beam_size,
        'topk': _topk,
        'topp': _topp,
        'n_head': _n_head,
        'size_per_head': _size_per_head,
        'num_layer': _n_layer,
        'bos_id': _bos_id,
        'eos_id': _eos_id,
        'max_len': _max_out_len,
        'beam_search_diversity_rate': _diversity_rate,
        "rel_len": _rel_len,
        "alpha": _alpha
    }

    output_ids = helper.create_variable(dtype="int32")
    parent_ids = helper.create_variable(dtype="int32")
    sequence_length = helper.create_variable(dtype="int32")

    outputs = {
        'OutputIds': output_ids,
        'ParentIds': parent_ids,
        'SequenceLength': sequence_length
    }

    helper.append_op(
        type='fusion_decoding', inputs=inputs, outputs=outputs, attrs=attrs)

    return output_ids, parent_ids, sequence_length


def infer_force_decoding(
        enc_output, memory_seq_lens, word_emb, slf_ln_weight, slf_ln_bias,
        slf_q_weight, slf_q_bias, slf_k_weight, slf_k_bias, slf_v_weight,
        slf_v_bias, slf_out_weight, slf_out_bias, cross_ln_weight,
        cross_ln_bias, cross_q_weight, cross_q_bias, cross_k_weight,
        cross_k_bias, cross_v_weight, cross_v_bias, cross_out_weight,
        cross_out_bias, ffn_ln_weight, ffn_ln_bias, ffn_inter_weight,
        ffn_inter_bias, ffn_out_weight, ffn_out_bias, decoder_ln_weight,
        decoder_ln_bias, linear_weight, linear_bias, pos_emb, trg_word,
        _decoding_strategy, _beam_size, _topk, _topp, _n_head, _size_per_head,
        _n_layer, _bos_id, _eos_id, _max_out_len, _diversity_rate, _rel_len,
        _alpha):
    helper = LayerHelper('fusion_force_decoding', **locals())

    inputs = {
        'Input': enc_output,
        'MemSeqLen': memory_seq_lens,
        'WordEmbedding': word_emb,
        'SelfLayernormWeight@VECTOR': slf_ln_weight,
        'SelfLayernormBias@VECTOR': slf_ln_bias,
        'SelfQueryWeight@VECTOR': slf_q_weight,
        'SelfQueryBias@VECTOR': slf_q_bias,
        'SelfKeyWeight@VECTOR': slf_k_weight,
        'SelfKeyBias@VECTOR': slf_k_bias,
        'SelfValueWeight@VECTOR': slf_v_weight,
        'SelfValueBias@VECTOR': slf_v_bias,
        'SelfOutWeight@VECTOR': slf_out_weight,
        'SelfOutBias@VECTOR': slf_out_bias,
        'CrossLayernormWeight@VECTOR': cross_ln_weight,
        'CrossLayernormBias@VECTOR': cross_ln_bias,
        'CrossQueryWeight@VECTOR': cross_q_weight,
        'CrossQueryBias@VECTOR': cross_q_bias,
        'CrossKeyWeight@VECTOR': cross_k_weight,
        'CrossKeyBias@VECTOR': cross_k_bias,
        'CrossValueWeight@VECTOR': cross_v_weight,
        'CrossValueBias@VECTOR': cross_v_bias,
        'CrossOutWeight@VECTOR': cross_out_weight,
        'CrossOutBias@VECTOR': cross_out_bias,
        'FFNLayernormWeight@VECTOR': ffn_ln_weight,
        'FFNLayernormBias@VECTOR': ffn_ln_bias,
        'FFNInterWeight@VECTOR': ffn_inter_weight,
        'FFNInterBias@VECTOR': ffn_inter_bias,
        'FFNOutWeight@VECTOR': ffn_out_weight,
        'FFNOutBias@VECTOR': ffn_out_bias,
        'DecoderLayernormWeight': decoder_ln_weight,
        'DecoderLayernormBias': decoder_ln_bias,
        'EmbWeight': linear_weight,
        'EmbBias': linear_bias,
        'PositionEncEmb': pos_emb,
        # The input of custom op must be given.
        # Dispensable() and Intermediate() are not supported. 
        'TrgWord': trg_word
    }

    attrs = {
        'decoding_strategy': _decoding_strategy,
        'beam_size': _beam_size,
        'topk': _topk,
        'topp': _topp,
        'n_head': _n_head,
        'size_per_head': _size_per_head,
        'num_layer': _n_layer,
        'bos_id': _bos_id,
        'eos_id': _eos_id,
        'max_len': _max_out_len,
        'beam_search_diversity_rate': _diversity_rate,
        "rel_len": _rel_len,
        "alpha": _alpha
    }

    output_ids = helper.create_variable(dtype="int32")
    parent_ids = helper.create_variable(dtype="int32")
    sequence_length = helper.create_variable(dtype="int32")

    outputs = {
        'OutputIds': output_ids,
        'ParentIds': parent_ids,
        'SequenceLength': sequence_length
    }

    helper.append_op(
        type='fusion_force_decoding',
        inputs=inputs,
        outputs=outputs,
        attrs=attrs)

    return output_ids, parent_ids, sequence_length


def infer_gpt_decoding(
        input, attn_mask, mem_seq_len, word_emb, slf_ln_weight, slf_ln_bias,
        slf_q_weight, slf_q_bias, slf_k_weight, slf_k_bias, slf_v_weight,
        slf_v_bias, slf_out_weight, slf_out_bias, ffn_ln_weight, ffn_ln_bias,
        ffn_inter_weight, ffn_inter_bias, ffn_out_weight, ffn_out_bias,
        decoder_ln_weight, decoder_ln_bias, pos_emb, linear_weight, topk, topp,
        max_out_len, head_num, size_per_head, num_layer, bos_id, eos_id,
        temperature, use_fp16_decoding):
    helper = LayerHelper('fusion_gpt', **locals())

    inputs = {
        "Input": input,
        "AttentionMask": attn_mask,
        "StartLength": mem_seq_len,
        "WordEmbedding": word_emb,
        "SelfLayernormWeight@VECTOR": slf_ln_weight,
        "SelfLayernormBias@VECTOR": slf_ln_bias,
        "SelfQueryWeight@VECTOR": slf_q_weight,
        "SelfQueryBias@VECTOR": slf_q_bias,
        "SelfKeyWeight@VECTOR": slf_k_weight,
        "SelfKeyBias@VECTOR": slf_k_bias,
        "SelfValueWeight@VECTOR": slf_v_weight,
        "SelfValueBias@VECTOR": slf_v_bias,
        "SelfOutWeight@VECTOR": slf_out_weight,
        "SelfOutBias@VECTOR": slf_out_bias,
        "FFNLayernormWeight@VECTOR": ffn_ln_weight,
        "FFNLayernormBias@VECTOR": ffn_ln_bias,
        "FFNInterWeight@VECTOR": ffn_inter_weight,
        "FFNInterBias@VECTOR": ffn_inter_bias,
        "FFNOutWeight@VECTOR": ffn_out_weight,
        "FFNOutBias@VECTOR": ffn_out_bias,
        "DecoderLayernormWeight": decoder_ln_weight,
        "DecoderLayernormBias": decoder_ln_bias,
        "PositionEncEmb": pos_emb,
        "EmbWeight": linear_weight
    }

    attrs = {
        "topk": topk,
        "topp": topp,
        "max_len": max_out_len,
        "n_head": head_num,
        "size_per_head": size_per_head,
        "num_layer": num_layer,
        "bos_id": bos_id,
        "eos_id": eos_id,
        "temperature": temperature,
        "use_fp16": use_fp16_decoding
    }

    output_ids = helper.create_variable(dtype="int32")
    outputs = {'OutputIds': output_ids}

    helper.append_op(
        type='fusion_gpt', inputs=inputs, outputs=outputs, attrs=attrs)

    return output_ids


def infer_unified_decoding(
        cache_k, cache_v, memory_seq_lens, type_id, logits_mask, word_emb,
        slf_ln_weight, slf_ln_bias, slf_q_weight, slf_q_bias, slf_k_weight,
        slf_k_bias, slf_v_weight, slf_v_bias, slf_out_weight, slf_out_bias,
        ffn_ln_weight, ffn_ln_bias, ffn_inter_weight, ffn_inter_bias,
        ffn_out_weight, ffn_out_bias, decoder_ln_weight, decoder_ln_bias,
        trans_weight, trans_bias, lm_ln_weight, lm_ln_bias, linear_weight,
        linear_bias, pos_emb, type_emb, _decoding_strategy, _beam_size, _topk,
        _topp, _n_head, _size_per_head, _n_layer, _bos_id, _eos_id,
        _max_out_len, _diversity_rate, _unk_id, _mask_id, _temperature,
        _len_penalty, _normalize_before, _pos_bias, _hidden_act):
    helper = LayerHelper('fusion_unified_decoding', **locals())

    inputs = {
        "CacheK@VECTOR": cache_k,
        "CacheV@VECTOR": cache_v,
        "MemSeqLen": memory_seq_lens,
        "TypeId": type_id,
        "LogitsMask": logits_mask,
        "WordEmbedding": word_emb,
        "SelfLayernormWeight@VECTOR": slf_ln_weight,
        "SelfLayernormBias@VECTOR": slf_ln_bias,
        "SelfQueryWeight@VECTOR": slf_q_weight,
        "SelfQueryBias@VECTOR": slf_q_bias,
        "SelfKeyWeight@VECTOR": slf_k_weight,
        "SelfKeyBias@VECTOR": slf_k_bias,
        "SelfValueWeight@VECTOR": slf_v_weight,
        "SelfValueBias@VECTOR": slf_v_bias,
        "SelfOutWeight@VECTOR": slf_out_weight,
        "SelfOutBias@VECTOR": slf_out_bias,
        "FFNLayernormWeight@VECTOR": ffn_ln_weight,
        "FFNLayernormBias@VECTOR": ffn_ln_bias,
        "FFNInterWeight@VECTOR": ffn_inter_weight,
        "FFNInterBias@VECTOR": ffn_inter_bias,
        "FFNOutWeight@VECTOR": ffn_out_weight,
        "FFNOutBias@VECTOR": ffn_out_bias,
        "DecoderLayernormWeight": decoder_ln_weight,
        "DecoderLayernormBias": decoder_ln_bias,
        "TransWeight": trans_weight,
        "TransBias": trans_bias,
        "LMLayernormWeight": lm_ln_weight,
        "LMLayernormBias": lm_ln_bias,
        "EmbWeight": linear_weight,
        "EmbBias": linear_bias,
        "PositionEncEmb": pos_emb,
        "TypeEmb": type_emb
    }

    attrs = {
        "decoding_strategy": _decoding_strategy,
        "beam_size": _beam_size,
        "topk": _topk,
        "topp": _topp,
        "n_head": _n_head,
        "size_per_head": _size_per_head,
        "num_layer": _n_layer,
        "bos_id": _bos_id,
        "eos_id": _eos_id,
        "max_len": _max_out_len,
        "beam_search_diversity_rate": _diversity_rate,
        "unk_id": _unk_id,
        "mask_id": _mask_id,
        "temperature": _temperature,
        "len_penalty": _len_penalty,
        "normalize_before": _normalize_before,
        "pos_bias": _pos_bias,
        "hidden_act": _hidden_act
    }

    output_ids = helper.create_variable(dtype="int32")
    parent_ids = helper.create_variable(dtype="int32")
    sequence_length = helper.create_variable(dtype="int32")

    outputs = {
        'OutputIds': output_ids,
        'ParentIds': parent_ids,
        'SequenceLength': sequence_length
    }

    helper.append_op(
        type='fusion_unified_decoding',
        inputs=inputs,
        outputs=outputs,
        attrs=attrs)

    return output_ids, parent_ids, sequence_length


def infer_bart_decoding(
        enc_output, memory_seq_lens, word_emb, slf_ln_weight, slf_ln_bias,
        slf_q_weight, slf_q_bias, slf_k_weight, slf_k_bias, slf_v_weight,
        slf_v_bias, slf_out_weight, slf_out_bias, cross_ln_weight,
        cross_ln_bias, cross_q_weight, cross_q_bias, cross_k_weight,
        cross_k_bias, cross_v_weight, cross_v_bias, cross_out_weight,
        cross_out_bias, ffn_ln_weight, ffn_ln_bias, ffn_inter_weight,
        ffn_inter_bias, ffn_out_weight, ffn_out_bias, decoder_ln_weight,
        decoder_ln_bias, linear_weight, linear_bias, pos_emb,
        _decoding_strategy, _beam_size, _topk, _topp, _n_head, _size_per_head,
        _n_layer, _bos_id, _eos_id, _max_out_len, _diversity_rate, _rel_len,
        _alpha):

    helper = LayerHelper('fusion_bart_decoding', **locals())

    inputs = {
        'Input': enc_output,
        'MemSeqLen': memory_seq_lens,
        'WordEmbedding': word_emb,
        'SelfLayernormWeight@VECTOR': slf_ln_weight,
        'SelfLayernormBias@VECTOR': slf_ln_bias,
        'SelfQueryWeight@VECTOR': slf_q_weight,
        'SelfQueryBias@VECTOR': slf_q_bias,
        'SelfKeyWeight@VECTOR': slf_k_weight,
        'SelfKeyBias@VECTOR': slf_k_bias,
        'SelfValueWeight@VECTOR': slf_v_weight,
        'SelfValueBias@VECTOR': slf_v_bias,
        'SelfOutWeight@VECTOR': slf_out_weight,
        'SelfOutBias@VECTOR': slf_out_bias,
        'CrossLayernormWeight@VECTOR': cross_ln_weight,
        'CrossLayernormBias@VECTOR': cross_ln_bias,
        'CrossQueryWeight@VECTOR': cross_q_weight,
        'CrossQueryBias@VECTOR': cross_q_bias,
        'CrossKeyWeight@VECTOR': cross_k_weight,
        'CrossKeyBias@VECTOR': cross_k_bias,
        'CrossValueWeight@VECTOR': cross_v_weight,
        'CrossValueBias@VECTOR': cross_v_bias,
        'CrossOutWeight@VECTOR': cross_out_weight,
        'CrossOutBias@VECTOR': cross_out_bias,
        'FFNLayernormWeight@VECTOR': ffn_ln_weight,
        'FFNLayernormBias@VECTOR': ffn_ln_bias,
        'FFNInterWeight@VECTOR': ffn_inter_weight,
        'FFNInterBias@VECTOR': ffn_inter_bias,
        'FFNOutWeight@VECTOR': ffn_out_weight,
        'FFNOutBias@VECTOR': ffn_out_bias,
        'DecoderLayernormWeight': decoder_ln_weight,
        'DecoderLayernormBias': decoder_ln_bias,
        'EmbWeight': linear_weight,
        'EmbBias': linear_bias,
        'PositionEncEmb': pos_emb
    }

    attrs = {
        'decoding_strategy': _decoding_strategy,
        'beam_size': _beam_size,
        'topk': _topk,
        'topp': _topp,
        'n_head': _n_head,
        'size_per_head': _size_per_head,
        'num_layer': _n_layer,
        'bos_id': _bos_id,
        'eos_id': _eos_id,
        'max_len': _max_out_len,
        'beam_search_diversity_rate': _diversity_rate,
        "rel_len": _rel_len,
        "alpha": _alpha
    }

    output_ids = helper.create_variable(dtype="int32")
    parent_ids = helper.create_variable(dtype="int32")
    sequence_length = helper.create_variable(dtype="int32")

    outputs = {
        'OutputIds': output_ids,
        'ParentIds': parent_ids,
        'SequenceLength': sequence_length
    }

    helper.append_op(
        type='fusion_bart_decoding',
        inputs=inputs,
        outputs=outputs,
        attrs=attrs)

    return output_ids, parent_ids, sequence_length


def finalize(beam_size,
             output_ids,
             parent_ids,
             out_seq_lens,
             max_seq_len=None,
             decoding_strategy="beam_search"):
    if max_seq_len is None:
        max_seq_len = paddle.max(out_seq_lens)
    ids = paddle.slice(output_ids, [0], [0], [max_seq_len])

    if decoding_strategy.startswith("beam_search"):
        parent_ids = paddle.slice(parent_ids, [0], [0], [max_seq_len]) % (
            beam_size * 2 if decoding_strategy.endswith("_v2") else beam_size)
        ids = paddle.nn.functional.gather_tree(ids, parent_ids)
    return ids


def transfer_param(p, is_bias=False, restore_data=False, reserve_var=False):
    param_shape = p.shape
    if restore_data:
        if in_dygraph_mode():
            param_data = p.numpy()
        else:
            param_data = np.array(paddle.static.global_scope().find_var(p.name)
                                  .get_tensor())
    if not reserve_var:
        del p
    return paddle.create_parameter(
        shape=param_shape,
        dtype="float16",
        is_bias=is_bias,
        default_initializer=paddle.nn.initializer.Assign(param_data)
        if restore_data else None)


class InferTransformerDecoding(nn.Layer):
    def __init__(self,
                 decoder,
                 word_embedding,
                 positional_embedding,
                 linear,
                 num_decoder_layers,
                 n_head,
                 d_model,
                 bos_id=0,
                 eos_id=1,
                 decoding_strategy="beam_search",
                 beam_size=4,
                 topk=1,
                 topp=0.0,
                 max_out_len=256,
                 diversity_rate=0.0,
                 decoding_lib=None,
                 use_fp16_decoding=False,
                 rel_len=False,
                 alpha=0.6):
        # if decoding_lib is None:
        #     raise ValueError(
        #         "The args decoding_lib must be set to use FasterTransformer. ")
        # elif not os.path.exists(decoding_lib):
        #     raise ValueError("The path to decoding lib is not exist.")
        if decoding_lib is not None and os.path.isfile(decoding_lib):
            # Maybe it has been loadad by `ext_utils.load`
            paddle.utils.cpp_extension.load_op_meta_info_and_register_op(
                decoding_lib)
        else:
            if decoding_lib is not None:
                logger.warning(
                    "The specified decoding_lib does not exist, and it will be built automatically."
                )
            load("FasterTransformer", verbose=True)

        super(InferTransformerDecoding, self).__init__()
        for arg, value in locals().items():
            if arg not in [
                    "self", "decoder", "word_embedding", "positional_embedding",
                    "linear"
            ]:
                setattr(self, "_" + arg, value)
        # process weights
        if use_fp16_decoding:
            for mod in decoder.layers:
                mod.norm1.weight = transfer_param(mod.norm1.weight)
                mod.norm1.bias = transfer_param(mod.norm1.bias, is_bias=True)
                mod.self_attn.q_proj.weight = transfer_param(
                    mod.self_attn.q_proj.weight)
                mod.self_attn.q_proj.bias = transfer_param(
                    mod.self_attn.q_proj.bias, is_bias=True)
                mod.self_attn.k_proj.weight = transfer_param(
                    mod.self_attn.k_proj.weight)
                mod.self_attn.k_proj.bias = transfer_param(
                    mod.self_attn.k_proj.bias, is_bias=True)
                mod.self_attn.v_proj.weight = transfer_param(
                    mod.self_attn.v_proj.weight)
                mod.self_attn.v_proj.bias = transfer_param(
                    mod.self_attn.v_proj.bias, is_bias=True)
                mod.self_attn.out_proj.weight = transfer_param(
                    mod.self_attn.out_proj.weight)
                mod.self_attn.out_proj.bias = transfer_param(
                    mod.self_attn.out_proj.bias, is_bias=True)

                mod.norm2.weight = transfer_param(mod.norm2.weight)
                mod.norm2.bias = transfer_param(mod.norm2.bias, is_bias=True)
                mod.cross_attn.q_proj.weight = transfer_param(
                    mod.cross_attn.q_proj.weight)
                mod.cross_attn.q_proj.bias = transfer_param(
                    mod.cross_attn.q_proj.bias, is_bias=True)
                mod.cross_attn.k_proj.weight = transfer_param(
                    mod.cross_attn.k_proj.weight)
                mod.cross_attn.k_proj.bias = transfer_param(
                    mod.cross_attn.k_proj.bias, is_bias=True)
                mod.cross_attn.v_proj.weight = transfer_param(
                    mod.cross_attn.v_proj.weight)
                mod.cross_attn.v_proj.bias = transfer_param(
                    mod.cross_attn.v_proj.bias, is_bias=True)
                mod.cross_attn.out_proj.weight = transfer_param(
                    mod.cross_attn.out_proj.weight)
                mod.cross_attn.out_proj.bias = transfer_param(
                    mod.cross_attn.out_proj.bias, is_bias=True)

                mod.norm3.weight = transfer_param(mod.norm3.weight)
                mod.norm3.bias = transfer_param(mod.norm3.bias, is_bias=True)
                mod.linear1.weight = transfer_param(mod.linear1.weight)
                mod.linear1.bias = transfer_param(
                    mod.linear1.bias, is_bias=True)
                mod.linear2.weight = transfer_param(mod.linear2.weight)
                mod.linear2.bias = transfer_param(
                    mod.linear2.bias, is_bias=True)

            decoder.norm.weight = transfer_param(decoder.norm.weight)
            decoder.norm.bias = transfer_param(decoder.norm.bias, is_bias=True)

            linear.weight = transfer_param(linear.weight)
            linear.bias = transfer_param(linear.bias, is_bias=True)

            positional_embedding.weight = transfer_param(
                positional_embedding.weight)
            word_embedding.weight = transfer_param(word_embedding.weight)

        self.slf_ln_weight = []
        self.slf_ln_bias = []
        self.slf_q_weight = []
        self.slf_q_bias = []
        self.slf_k_weight = []
        self.slf_k_bias = []
        self.slf_v_weight = []
        self.slf_v_bias = []
        self.slf_out_weight = []
        self.slf_out_bias = []

        self.cross_ln_weight = []
        self.cross_ln_bias = []
        self.cross_q_weight = []
        self.cross_q_bias = []
        self.cross_k_weight = []
        self.cross_k_bias = []
        self.cross_v_weight = []
        self.cross_v_bias = []
        self.cross_out_weight = []
        self.cross_out_bias = []

        self.ffn_ln_weight = []
        self.ffn_ln_bias = []
        self.ffn_inter_weight = []
        self.ffn_inter_bias = []
        self.ffn_out_weight = []
        self.ffn_out_bias = []

        for mod in decoder.layers:
            self.slf_ln_weight.append(mod.norm1.weight)
            self.slf_ln_bias.append(mod.norm1.bias)
            self.slf_q_weight.append(mod.self_attn.q_proj.weight)
            self.slf_q_bias.append(mod.self_attn.q_proj.bias)
            self.slf_k_weight.append(mod.self_attn.k_proj.weight)
            self.slf_k_bias.append(mod.self_attn.k_proj.bias)
            self.slf_v_weight.append(mod.self_attn.v_proj.weight)
            self.slf_v_bias.append(mod.self_attn.v_proj.bias)
            self.slf_out_weight.append(mod.self_attn.out_proj.weight)
            self.slf_out_bias.append(mod.self_attn.out_proj.bias)

            self.cross_ln_weight.append(mod.norm2.weight)
            self.cross_ln_bias.append(mod.norm2.bias)
            self.cross_q_weight.append(mod.cross_attn.q_proj.weight)
            self.cross_q_bias.append(mod.cross_attn.q_proj.bias)
            self.cross_k_weight.append(mod.cross_attn.k_proj.weight)
            self.cross_k_bias.append(mod.cross_attn.k_proj.bias)
            self.cross_v_weight.append(mod.cross_attn.v_proj.weight)
            self.cross_v_bias.append(mod.cross_attn.v_proj.bias)
            self.cross_out_weight.append(mod.cross_attn.out_proj.weight)
            self.cross_out_bias.append(mod.cross_attn.out_proj.bias)

            self.ffn_ln_weight.append(mod.norm3.weight)
            self.ffn_ln_bias.append(mod.norm3.bias)
            self.ffn_inter_weight.append(mod.linear1.weight)
            self.ffn_inter_bias.append(mod.linear1.bias)
            self.ffn_out_weight.append(mod.linear2.weight)
            self.ffn_out_bias.append(mod.linear2.bias)

        self.decoder_ln_weight = [decoder.norm.weight]
        self.decoder_ln_bias = [decoder.norm.bias]

        self.pos_emb = [positional_embedding.weight]
        self.word_emb = [word_embedding.weight]

        self.linear_weight = [linear.weight]
        self.linear_bias = [linear.bias]

    def forward(self, enc_output, memory_seq_lens, trg_word=None):
        def parse_function(func_name):
            return partial(
                func_name,
                word_emb=self.word_emb,
                slf_ln_weight=self.slf_ln_weight,
                slf_ln_bias=self.slf_ln_bias,
                slf_q_weight=self.slf_q_weight,
                slf_q_bias=self.slf_q_bias,
                slf_k_weight=self.slf_k_weight,
                slf_k_bias=self.slf_k_bias,
                slf_v_weight=self.slf_v_weight,
                slf_v_bias=self.slf_v_bias,
                slf_out_weight=self.slf_out_weight,
                slf_out_bias=self.slf_out_bias,
                cross_ln_weight=self.cross_ln_weight,
                cross_ln_bias=self.cross_ln_bias,
                cross_q_weight=self.cross_q_weight,
                cross_q_bias=self.cross_q_bias,
                cross_k_weight=self.cross_k_weight,
                cross_k_bias=self.cross_k_bias,
                cross_v_weight=self.cross_v_weight,
                cross_v_bias=self.cross_v_bias,
                cross_out_weight=self.cross_out_weight,
                cross_out_bias=self.cross_out_bias,
                ffn_ln_weight=self.ffn_ln_weight,
                ffn_ln_bias=self.ffn_ln_bias,
                ffn_inter_weight=self.ffn_inter_weight,
                ffn_inter_bias=self.ffn_inter_bias,
                ffn_out_weight=self.ffn_out_weight,
                ffn_out_bias=self.ffn_out_bias,
                decoder_ln_weight=self.decoder_ln_weight,
                decoder_ln_bias=self.decoder_ln_bias,
                linear_weight=self.linear_weight,
                linear_bias=self.linear_bias,
                pos_emb=self.pos_emb,
                _decoding_strategy=self._decoding_strategy,
                _beam_size=self._beam_size,
                _topk=self._topk,
                _topp=self._topp,
                _n_head=self._n_head,
                _size_per_head=int(self._d_model / self._n_head),
                _n_layer=self._num_decoder_layers,
                _bos_id=self._bos_id,
                _eos_id=self._eos_id,
                _max_out_len=self._max_out_len,
                _diversity_rate=self._diversity_rate,
                _rel_len=self._rel_len,
                _alpha=self._alpha)

        if self._decoding_strategy.startswith("beam_search"):
            enc_output = nn.decode.BeamSearchDecoder.tile_beam_merge_with_batch(
                enc_output, self._beam_size)
            memory_seq_lens = nn.decode.BeamSearchDecoder.tile_beam_merge_with_batch(
                memory_seq_lens, self._beam_size)

        if trg_word is None:
            output_ids, parent_ids, sequence_length = parse_function(
                infer_transformer_decoding)(enc_output=[enc_output],
                                            memory_seq_lens=[memory_seq_lens])
        else:
            output_ids, parent_ids, sequence_length = parse_function(
                infer_force_decoding)(enc_output=[enc_output],
                                      memory_seq_lens=[memory_seq_lens],
                                      trg_word=[trg_word])

        ids = finalize(
            self._beam_size,
            output_ids,
            parent_ids,
            sequence_length,
            decoding_strategy=self._decoding_strategy)

        return ids


class InferGptDecoding(nn.Layer):
    def __init__(self, model, decoding_lib=None, use_fp16_decoding=False):
        if decoding_lib is not None and os.path.isfile(decoding_lib):
            paddle.utils.cpp_extension.load_op_meta_info_and_register_op(
                decoding_lib)
        else:
            if decoding_lib is not None:
                logger.warning(
                    "The specified decoding_lib does not exist, and it will be built automatically."
                )
            load("FasterTransformer", verbose=True)

        super(InferGptDecoding, self).__init__()

        self.use_fp16_decoding = use_fp16_decoding
        self.model = model
        self.head_num = self.model.gpt.config['num_attention_heads']
        self.size_per_head = int(self.model.gpt.config['hidden_size'] /
                                 self.head_num)
        self.num_layer = self.model.gpt.config['num_hidden_layers']
<<<<<<< HEAD
        self.bos_id = bos_id
        self.eos_id = eos_id

=======
        data_type = "float32"
>>>>>>> 65c772c4
        if self.use_fp16_decoding:
            for mod in self.model.gpt.decoder.layers:
                mod.norm1.weight = transfer_param(
                    mod.norm1.weight, restore_data=True)
                mod.norm1.bias = transfer_param(
                    mod.norm1.bias, is_bias=True, restore_data=True)
                mod.self_attn.q_proj.weight = transfer_param(
                    mod.self_attn.q_proj.weight, restore_data=True)
                mod.self_attn.q_proj.bias = transfer_param(
                    mod.self_attn.q_proj.bias, is_bias=True, restore_data=True)
                mod.self_attn.k_proj.weight = transfer_param(
                    mod.self_attn.k_proj.weight, restore_data=True)
                mod.self_attn.k_proj.bias = transfer_param(
                    mod.self_attn.k_proj.bias, is_bias=True, restore_data=True)
                mod.self_attn.v_proj.weight = transfer_param(
                    mod.self_attn.v_proj.weight, restore_data=True)
                mod.self_attn.v_proj.bias = transfer_param(
                    mod.self_attn.v_proj.bias, is_bias=True, restore_data=True)
                mod.self_attn.out_proj.weight = transfer_param(
                    mod.self_attn.out_proj.weight, restore_data=True)
                mod.self_attn.out_proj.bias = transfer_param(
                    mod.self_attn.out_proj.bias,
                    is_bias=True,
                    restore_data=True)

                mod.norm2.weight = transfer_param(
                    mod.norm2.weight, restore_data=True)
                mod.norm2.bias = transfer_param(
                    mod.norm2.bias, is_bias=True, restore_data=True)
                mod.linear1.weight = transfer_param(
                    mod.linear1.weight, restore_data=True)
                mod.linear1.bias = transfer_param(
                    mod.linear1.bias, is_bias=True, restore_data=True)
                mod.linear2.weight = transfer_param(
                    mod.linear2.weight, restore_data=True)
                mod.linear2.bias = transfer_param(
                    mod.linear2.bias, is_bias=True, restore_data=True)

            self.model.gpt.embeddings.word_embeddings.weight = transfer_param(
                self.model.gpt.embeddings.word_embeddings.weight,
                restore_data=True)
            self.model.gpt.embeddings.position_embeddings.weight = transfer_param(
                self.model.gpt.embeddings.position_embeddings.weight,
                restore_data=True)
            self.model.gpt.decoder.norm.weight = transfer_param(
                self.model.gpt.decoder.norm.weight, restore_data=True)
            self.model.gpt.decoder.norm.bias = transfer_param(
                self.model.gpt.decoder.norm.bias, restore_data=True)

        self.linear_weight = [self.model.gpt.embeddings.word_embeddings.weight]

        self.slf_ln_weight = []
        self.slf_ln_bias = []
        self.slf_q_weight = []
        self.slf_q_bias = []
        self.slf_k_weight = []
        self.slf_k_bias = []
        self.slf_v_weight = []
        self.slf_v_bias = []
        self.slf_out_weight = []
        self.slf_out_bias = []

        self.ffn_ln_weight = []
        self.ffn_ln_bias = []
        self.ffn_inter_weight = []
        self.ffn_inter_bias = []
        self.ffn_out_weight = []
        self.ffn_out_bias = []

        for mod in self.model.gpt.decoder.layers:
            self.slf_ln_weight.append(mod.norm1.weight)
            self.slf_ln_bias.append(mod.norm1.bias)

            self.slf_q_weight.append(
                paddle.concat(
                    [
                        mod.self_attn.q_proj.weight,
                        mod.self_attn.k_proj.weight, mod.self_attn.v_proj.weight
                    ],
                    axis=-1))
            self.slf_q_bias.append(
                paddle.concat(
                    [
                        mod.self_attn.q_proj.bias, mod.self_attn.k_proj.bias,
                        mod.self_attn.v_proj.bias
                    ],
                    axis=-1))

            self.slf_k_weight.append(mod.self_attn.k_proj.weight)
            self.slf_k_bias.append(mod.self_attn.k_proj.bias)
            self.slf_v_weight.append(mod.self_attn.v_proj.weight)
            self.slf_v_bias.append(mod.self_attn.v_proj.bias)
            self.slf_out_weight.append(mod.self_attn.out_proj.weight)
            self.slf_out_bias.append(mod.self_attn.out_proj.bias)

            self.ffn_ln_weight.append(mod.norm2.weight)
            self.ffn_ln_bias.append(mod.norm2.bias)
            self.ffn_inter_weight.append(mod.linear1.weight)
            self.ffn_inter_bias.append(mod.linear1.bias)
            self.ffn_out_weight.append(mod.linear2.weight)
            self.ffn_out_bias.append(mod.linear2.bias)

        self.decoder_ln_weight = [self.model.gpt.decoder.norm.weight]
        self.decoder_ln_bias = [self.model.gpt.decoder.norm.bias]

        self.pos_emb = [self.model.gpt.embeddings.position_embeddings.weight]
        self.word_emb = [self.model.gpt.embeddings.word_embeddings.weight]

<<<<<<< HEAD
    def forward(self, input_ids, mem_seq_len, attn_mask=None):
        if in_dygraph_mode():
            attn_mask = paddle.zeros(
                [], dtype="float16" if self.use_fp16_decoding else
                "float32") if attn_mask is None else attn_mask
        else:
            # A better way? 
            attn_mask = paddle.static.data(
                name="attn_mask",
                shape=[],
                dtype="float16" if self.use_fp16_decoding else "float32")
=======
    def forward(self,
                input_ids,
                topk=4,
                topp=0.0,
                bos_token_id=None,
                eos_token_id=None,
                pad_token_id=None,
                max_out_len=256,
                temperature=1):
>>>>>>> 65c772c4

        output_ids = infer_gpt_decoding(
            input=[input_ids],
            attn_mask=[attn_mask],
            mem_seq_len=[mem_seq_len],
            word_emb=self.word_emb,
            slf_ln_weight=self.slf_ln_weight,
            slf_ln_bias=self.slf_ln_bias,
            slf_q_weight=self.slf_q_weight,
            slf_q_bias=self.slf_q_bias,
            slf_k_weight=self.slf_k_weight,
            slf_k_bias=self.slf_k_bias,
            slf_v_weight=self.slf_v_weight,
            slf_v_bias=self.slf_v_bias,
            slf_out_weight=self.slf_out_weight,
            slf_out_bias=self.slf_out_bias,
            ffn_ln_weight=self.ffn_ln_weight,
            ffn_ln_bias=self.ffn_ln_bias,
            ffn_inter_weight=self.ffn_inter_weight,
            ffn_inter_bias=self.ffn_inter_bias,
            ffn_out_weight=self.ffn_out_weight,
            ffn_out_bias=self.ffn_out_bias,
            decoder_ln_weight=self.decoder_ln_weight,
            decoder_ln_bias=self.decoder_ln_bias,
            pos_emb=self.pos_emb,
            linear_weight=self.linear_weight,
            topk=topk,
            topp=topp,
            max_out_len=max_out_len,
            head_num=self.head_num,
            size_per_head=self.size_per_head,
            num_layer=self.num_layer,
            bos_id=bos_token_id,
            eos_id=eos_token_id,
            temperature=temperature,
            use_fp16_decoding=self.use_fp16_decoding)

        output_ids = output_ids[input_ids.shape[-1]:, :]
        return output_ids


class InferUnifiedDecoding(nn.Layer):
    def __init__(self,
                 model,
                 decoding_strategy="topk_sampling",
                 decoding_lib=None,
                 use_fp16_decoding=False,
                 logits_mask=None,
                 n_head=8,
                 hidden_dims=512,
                 size_per_head=64,
                 n_layer=6,
                 unk_id=0,
                 mask_id=30000,
                 normalize_before=True,
                 hidden_act="gelu"):
        if decoding_lib is not None and os.path.isfile(decoding_lib):
            # Maybe it has been loadad by `ext_utils.load`
            paddle.utils.cpp_extension.load_op_meta_info_and_register_op(
                decoding_lib)
        else:
            if decoding_lib is not None:
                logger.warning(
                    "The specified decoding_lib does not exist, and it will be built automatically."
                )
            load("FasterTransformer", verbose=True)

        super(InferUnifiedDecoding, self).__init__()
        for arg, value in locals().items():
            if arg not in ["self"]:
                setattr(self, "_" + arg, value)

        self.sub_modules = {
            "slf_ln_weight": [],
            "slf_ln_bias": [],
            "slf_q_weight": [],
            "slf_q_bias": [],
            "slf_k_weight": [],
            "slf_k_bias": [],
            "slf_v_weight": [],
            "slf_v_bias": [],
            "slf_out_weight": [],
            "slf_out_bias": [],
            "ffn_ln_weight": [],
            "ffn_ln_bias": [],
            "ffn_inter_weight": [],
            "ffn_inter_bias": [],
            "ffn_out_weight": [],
            "ffn_out_bias": [],
            "word_emb": None,
            "pos_emb": None,
            "type_emb": None,
            "decoder_ln_weight": None,
            "decoder_ln_bias": None,
            "trans_weight": None,
            "trans_bias": None,
            "lm_ln_weight": None,
            "lm_ln_bias": None,
            "linear_weight": None,
            "linear_bias": None
        }
        if self._use_fp16_decoding:
            for mod in self._model.encoder.layers:
                self.sub_modules["slf_q_weight"].append(
                    transfer_param(
                        mod.self_attn.q_proj.weight,
                        restore_data=True,
                        reserve_var=True))
                self.sub_modules["slf_q_bias"].append(
                    transfer_param(
                        mod.self_attn.q_proj.bias,
                        is_bias=True,
                        restore_data=True,
                        reserve_var=True))
                self.sub_modules["slf_k_weight"].append(
                    transfer_param(
                        mod.self_attn.k_proj.weight,
                        restore_data=True,
                        reserve_var=True))
                self.sub_modules["slf_k_bias"].append(
                    transfer_param(
                        mod.self_attn.k_proj.bias,
                        is_bias=True,
                        restore_data=True,
                        reserve_var=True))
                self.sub_modules["slf_v_weight"].append(
                    transfer_param(
                        mod.self_attn.v_proj.weight,
                        restore_data=True,
                        reserve_var=True))
                self.sub_modules["slf_v_bias"].append(
                    transfer_param(
                        mod.self_attn.v_proj.bias,
                        is_bias=True,
                        restore_data=True,
                        reserve_var=True))
                self.sub_modules["slf_out_weight"].append(
                    transfer_param(
                        mod.self_attn.out_proj.weight,
                        restore_data=True,
                        reserve_var=True))
                self.sub_modules["slf_out_bias"].append(
                    transfer_param(
                        mod.self_attn.out_proj.bias,
                        is_bias=True,
                        restore_data=True,
                        reserve_var=True))
                self.sub_modules["ffn_inter_weight"].append(
                    transfer_param(
                        mod.linear1.weight, restore_data=True,
                        reserve_var=True))
                self.sub_modules["ffn_inter_bias"].append(
                    transfer_param(
                        mod.linear1.bias,
                        is_bias=True,
                        restore_data=True,
                        reserve_var=True))
                self.sub_modules["ffn_out_weight"].append(
                    transfer_param(
                        mod.linear2.weight, restore_data=True,
                        reserve_var=True))
                self.sub_modules["ffn_out_bias"].append(
                    transfer_param(
                        mod.linear2.bias,
                        is_bias=True,
                        restore_data=True,
                        reserve_var=True))
                self.sub_modules["slf_ln_weight"].append(
                    transfer_param(
                        mod.norm1.weight, restore_data=True, reserve_var=True))
                self.sub_modules["slf_ln_bias"].append(
                    transfer_param(
                        mod.norm1.bias,
                        is_bias=True,
                        restore_data=True,
                        reserve_var=True))
                self.sub_modules["ffn_ln_weight"].append(
                    transfer_param(
                        mod.norm2.weight, restore_data=True, reserve_var=True))
                self.sub_modules["ffn_ln_bias"].append(
                    transfer_param(
                        mod.norm2.bias,
                        is_bias=True,
                        restore_data=True,
                        reserve_var=True))

            self.sub_modules["word_emb"] = [
                transfer_param(
                    self._model.embeddings.word_embeddings.weight,
                    restore_data=True,
                    reserve_var=True)
            ]
            self.sub_modules["pos_emb"] = [
                transfer_param(
                    self._model.embeddings.position_embeddings.weight,
                    restore_data=True,
                    reserve_var=True)
            ]
            self.sub_modules["type_emb"] = [
                transfer_param(
                    self._model.embeddings.token_type_embeddings.weight,
                    restore_data=True,
                    reserve_var=True)
            ]
            if self._normalize_before:
                self.sub_modules["decoder_ln_weight"] = [
                    transfer_param(
                        self._model.encoder.norm.weight,
                        restore_data=True,
                        reserve_var=True)
                ]
                self.sub_modules["decoder_ln_bias"] = [
                    transfer_param(
                        self._model.encoder.norm.bias,
                        is_bias=True,
                        restore_data=True,
                        reserve_var=True)
                ]
            else:
                self.sub_modules["decoder_ln_weight"] = [
                    transfer_param(
                        self._model.encoder_norm.weight,
                        restore_data=True,
                        reserve_var=True)
                ]
                self.sub_modules["decoder_ln_bias"] = [
                    transfer_param(
                        self._model.encoder_norm.bias,
                        is_bias=True,
                        restore_data=True,
                        reserve_var=True)
                ]
            self.sub_modules["trans_weight"] = [
                transfer_param(
                    self._model.lm_head.transform.weight,
                    restore_data=True,
                    reserve_var=True)
            ]
            self.sub_modules["trans_bias"] = [
                transfer_param(
                    self._model.lm_head.transform.bias,
                    is_bias=True,
                    restore_data=True,
                    reserve_var=True)
            ]
            self.sub_modules["lm_ln_weight"] = [
                transfer_param(
                    self._model.lm_head.layer_norm.weight,
                    restore_data=True,
                    reserve_var=True)
            ]
            self.sub_modules["lm_ln_bias"] = [
                transfer_param(
                    self._model.lm_head.layer_norm.bias,
                    is_bias=True,
                    restore_data=True,
                    reserve_var=True)
            ]
            self.sub_modules["linear_weight"] = [
                paddle.transpose(
                    transfer_param(
                        self._model.lm_head.decoder_weight,
                        restore_data=True,
                        reserve_var=True), [1, 0])
            ]
            if self._decoding_strategy != "beam_search":
                self.sub_modules["linear_bias"] = [
                    transfer_param(
                        self._model.lm_head.decoder_bias,
                        is_bias=True,
                        restore_data=True,
                        reserve_var=True)
                ]
            else:
                self.sub_modules[
                    "linear_bias"] = [self._model.lm_head.decoder_bias]
        else:
            for mod in self._model.encoder.layers:
                self.sub_modules["slf_q_weight"].append(
                    mod.self_attn.q_proj.weight)
                self.sub_modules["slf_q_bias"].append(mod.self_attn.q_proj.bias)
                self.sub_modules["slf_k_weight"].append(
                    mod.self_attn.k_proj.weight)
                self.sub_modules["slf_k_bias"].append(mod.self_attn.k_proj.bias)
                self.sub_modules["slf_v_weight"].append(
                    mod.self_attn.v_proj.weight)
                self.sub_modules["slf_v_bias"].append(mod.self_attn.v_proj.bias)
                self.sub_modules["slf_out_weight"].append(
                    mod.self_attn.out_proj.weight)
                self.sub_modules["slf_out_bias"].append(
                    mod.self_attn.out_proj.bias)
                self.sub_modules["ffn_inter_weight"].append(mod.linear1.weight)
                self.sub_modules["ffn_inter_bias"].append(mod.linear1.bias)
                self.sub_modules["ffn_out_weight"].append(mod.linear2.weight)
                self.sub_modules["ffn_out_bias"].append(mod.linear2.bias)
                self.sub_modules["slf_ln_weight"].append(mod.norm1.weight)
                self.sub_modules["slf_ln_bias"].append(mod.norm1.bias)
                self.sub_modules["ffn_ln_weight"].append(mod.norm2.weight)
                self.sub_modules["ffn_ln_bias"].append(mod.norm2.bias)

            self.sub_modules[
                "word_emb"] = [self._model.embeddings.word_embeddings.weight]
            self.sub_modules["pos_emb"] = [
                self._model.embeddings.position_embeddings.weight
            ]
            self.sub_modules["type_emb"] = [
                self._model.embeddings.token_type_embeddings.weight
            ]
            if self._normalize_before:
                self.sub_modules[
                    "decoder_ln_weight"] = [self._model.encoder.norm.weight]
                self.sub_modules[
                    "decoder_ln_bias"] = [self._model.encoder.norm.bias]
            else:
                self.sub_modules[
                    "decoder_ln_weight"] = [self._model.encoder_norm.weight]
                self.sub_modules[
                    "decoder_ln_bias"] = [self._model.encoder_norm.bias]

            self.sub_modules[
                "trans_weight"] = [self._model.lm_head.transform.weight]
            self.sub_modules[
                "trans_bias"] = [self._model.lm_head.transform.bias]
            self.sub_modules[
                "lm_ln_weight"] = [self._model.lm_head.layer_norm.weight]
            self.sub_modules[
                "lm_ln_bias"] = [self._model.lm_head.layer_norm.bias]
            self.sub_modules[
                "linear_weight"] = [self._model.lm_head.decoder_weight.t()]
            self.sub_modules["linear_bias"] = [self._model.lm_head.decoder_bias]

    def forward(self,
                cache_k,
                cache_v,
                memory_seq_lens,
                decoding_type_id,
                beam_size=4,
                topk=4,
                topp=0.0,
                max_out_len=256,
                bos_token_id=None,
                eos_token_id=None,
                pad_token_id=None,
                temperature=1.0,
                length_penalty=1.0,
                diversity_rate=0.0,
                pos_bias=True):
        decoding_strategy = self._decoding_strategy
        if decoding_strategy == "greedy_search":
            decoding_strategy = "topk_sampling"
            topk = 1
            topp = 0
        elif decoding_strategy in [
                "sampling", "topk_sampling", "topp_sampling"
        ]:
            if topp == 1 and topk > 0:
                decoding_strategy = "topk_sampling"
                topp = 0
            elif topp > 0 and topk == 0:
                decoding_strategy = "topp_sampling"
            else:
                raise AttributeError(
                    "Only topk sampling or topp sampling are supported. " \
                    "Topk sampling and topp sampling cannot be both applied in the faster version.")
        output_ids, parent_ids, sequence_length = infer_unified_decoding(
            cache_k=cache_k,
            cache_v=cache_v,
            memory_seq_lens=[memory_seq_lens],
            type_id=[decoding_type_id],
            logits_mask=[self._logits_mask],
            word_emb=self.sub_modules["word_emb"],
            slf_ln_weight=self.sub_modules["slf_ln_weight"],
            slf_ln_bias=self.sub_modules["slf_ln_bias"],
            slf_q_weight=self.sub_modules["slf_q_weight"],
            slf_q_bias=self.sub_modules["slf_q_bias"],
            slf_k_weight=self.sub_modules["slf_k_weight"],
            slf_k_bias=self.sub_modules["slf_k_bias"],
            slf_v_weight=self.sub_modules["slf_v_weight"],
            slf_v_bias=self.sub_modules["slf_v_bias"],
            slf_out_weight=self.sub_modules["slf_out_weight"],
            slf_out_bias=self.sub_modules["slf_out_bias"],
            ffn_ln_weight=self.sub_modules["ffn_ln_weight"],
            ffn_ln_bias=self.sub_modules["ffn_ln_bias"],
            ffn_inter_weight=self.sub_modules["ffn_inter_weight"],
            ffn_inter_bias=self.sub_modules["ffn_inter_bias"],
            ffn_out_weight=self.sub_modules["ffn_out_weight"],
            ffn_out_bias=self.sub_modules["ffn_out_bias"],
            decoder_ln_weight=self.sub_modules["decoder_ln_weight"],
            decoder_ln_bias=self.sub_modules["decoder_ln_bias"],
            trans_weight=self.sub_modules["trans_weight"],
            trans_bias=self.sub_modules["trans_bias"],
            lm_ln_weight=self.sub_modules["lm_ln_weight"],
            lm_ln_bias=self.sub_modules["lm_ln_bias"],
            linear_weight=self.sub_modules["linear_weight"],
            linear_bias=self.sub_modules["linear_bias"],
            pos_emb=self.sub_modules["pos_emb"],
            type_emb=self.sub_modules["type_emb"],
            _decoding_strategy=decoding_strategy,
            _beam_size=beam_size,
            _topk=topk,
            _topp=topp,
            _n_head=self._n_head,
            _size_per_head=self._size_per_head,
            _n_layer=self._n_layer,
            _bos_id=bos_token_id,
            _eos_id=eos_token_id,
            _max_out_len=max_out_len,
            _diversity_rate=diversity_rate,
            _unk_id=self._unk_id,
            _mask_id=self._mask_id,
            _temperature=temperature,
            _len_penalty=length_penalty,
            _normalize_before=self._normalize_before,
            _pos_bias=pos_bias,
            _hidden_act=self._hidden_act)

        ids = finalize(
            beam_size,
            output_ids,
            parent_ids,
            sequence_length,
            decoding_strategy=self._decoding_strategy)

        return ids


class InferBartDecoding(nn.Layer):
    def __init__(
            self,
            model,
            decoding_strategy="beam_search_v2",
            decoding_lib=None,
            use_fp16_decoding=False, ):
        if decoding_lib is not None and os.path.isfile(decoding_lib):
            # Maybe it has been loadad by `ext_utils.load`
            paddle.utils.cpp_extension.load_op_meta_info_and_register_op(
                decoding_lib)
        else:
            if decoding_lib is not None:
                logger.warning(
                    "The specified decoding_lib does not exist, and it will be built automatically."
                )
            load("FasterTransformer", verbose=True)

        super(InferBartDecoding, self).__init__()
        for arg, value in locals().items():
            if arg not in [
                    "self", "model", "word_embedding", "positional_embedding",
                    "linear"
            ]:
                setattr(self, "_" + arg, value)
        self._num_decoder_layers = model.bart.config['num_decoder_layers']
        self._n_head = model.bart.config['decoder_attention_heads']
        self._d_model = model.bart.config['d_model']

        # process weights
        if use_fp16_decoding:
            for mod in model.bart.decoder.decoder.layers:
                mod.norm1.weight = transfer_param(
                    mod.norm1.weight, restore_data=True)
                mod.norm1.bias = transfer_param(
                    mod.norm1.bias, is_bias=True, restore_data=True)
                mod.self_attn.q_proj.weight = transfer_param(
                    mod.self_attn.q_proj.weight, restore_data=True)
                mod.self_attn.q_proj.bias = transfer_param(
                    mod.self_attn.q_proj.bias, is_bias=True, restore_data=True)
                mod.self_attn.k_proj.weight = transfer_param(
                    mod.self_attn.k_proj.weight, restore_data=True)
                mod.self_attn.k_proj.bias = transfer_param(
                    mod.self_attn.k_proj.bias, is_bias=True, restore_data=True)
                mod.self_attn.v_proj.weight = transfer_param(
                    mod.self_attn.v_proj.weight, restore_data=True)
                mod.self_attn.v_proj.bias = transfer_param(
                    mod.self_attn.v_proj.bias, is_bias=True, restore_data=True)
                mod.self_attn.out_proj.weight = transfer_param(
                    mod.self_attn.out_proj.weight, restore_data=True)
                mod.self_attn.out_proj.bias = transfer_param(
                    mod.self_attn.out_proj.bias,
                    is_bias=True,
                    restore_data=True)

                mod.norm2.weight = transfer_param(
                    mod.norm2.weight, restore_data=True)
                mod.norm2.bias = transfer_param(
                    mod.norm2.bias, is_bias=True, restore_data=True)
                mod.cross_attn.q_proj.weight = transfer_param(
                    mod.cross_attn.q_proj.weight, restore_data=True)
                mod.cross_attn.q_proj.bias = transfer_param(
                    mod.cross_attn.q_proj.bias, is_bias=True, restore_data=True)
                mod.cross_attn.k_proj.weight = transfer_param(
                    mod.cross_attn.k_proj.weight, restore_data=True)
                mod.cross_attn.k_proj.bias = transfer_param(
                    mod.cross_attn.k_proj.bias, is_bias=True, restore_data=True)
                mod.cross_attn.v_proj.weight = transfer_param(
                    mod.cross_attn.v_proj.weight, restore_data=True)
                mod.cross_attn.v_proj.bias = transfer_param(
                    mod.cross_attn.v_proj.bias, is_bias=True, restore_data=True)
                mod.cross_attn.out_proj.weight = transfer_param(
                    mod.cross_attn.out_proj.weight, restore_data=True)
                mod.cross_attn.out_proj.bias = transfer_param(
                    mod.cross_attn.out_proj.bias,
                    is_bias=True,
                    restore_data=True)

                mod.norm3.weight = transfer_param(
                    mod.norm3.weight, restore_data=True)
                mod.norm3.bias = transfer_param(
                    mod.norm3.bias, is_bias=True, restore_data=True)
                mod.linear1.weight = transfer_param(
                    mod.linear1.weight, restore_data=True)
                mod.linear1.bias = transfer_param(
                    mod.linear1.bias, is_bias=True, restore_data=True)
                mod.linear2.weight = transfer_param(
                    mod.linear2.weight, restore_data=True)
                mod.linear2.bias = transfer_param(
                    mod.linear2.bias, is_bias=True, restore_data=True)

            model.decoder.decoder_layernorm_embedding.weight = transfer_param(
                model.decoder.decoder_layernorm_embedding.weight,
                restore_data=True)
            model.decoder.decoder_layernorm_embedding.bias = transfer_param(
                model.decoder.decoder_layernorm_embedding.bias,
                is_bias=True,
                restore_data=True)

            model.lm_head_weight = transfer_param(
                model.lm_head_weight, restore_data=True)
            if not decoding_strategy.startswith("beam_search"):
                model.final_logits_bias = transfer_param(
                    model.final_logits_bias, is_bias=True, restore_data=True)

            model.decoder.decoder_embed_positions.weight = transfer_param(
                model.decoder.decoder_embed_positions.weight, restore_data=True)
            model.decoder.embed_tokens.weight = transfer_param(
                model.decoder.embed_tokens.weight, restore_data=True)

        self.slf_ln_weight = []
        self.slf_ln_bias = []
        self.slf_q_weight = []
        self.slf_q_bias = []
        self.slf_k_weight = []
        self.slf_k_bias = []
        self.slf_v_weight = []
        self.slf_v_bias = []
        self.slf_out_weight = []
        self.slf_out_bias = []

        self.cross_ln_weight = []
        self.cross_ln_bias = []
        self.cross_q_weight = []
        self.cross_q_bias = []
        self.cross_k_weight = []
        self.cross_k_bias = []
        self.cross_v_weight = []
        self.cross_v_bias = []
        self.cross_out_weight = []
        self.cross_out_bias = []

        self.ffn_ln_weight = []
        self.ffn_ln_bias = []
        self.ffn_inter_weight = []
        self.ffn_inter_bias = []
        self.ffn_out_weight = []
        self.ffn_out_bias = []

        for mod in model.bart.decoder.decoder.layers:
            self.slf_ln_weight.append(mod.norm1.weight)
            self.slf_ln_bias.append(mod.norm1.bias)
            self.slf_q_weight.append(mod.self_attn.q_proj.weight)
            self.slf_q_bias.append(mod.self_attn.q_proj.bias)
            self.slf_k_weight.append(mod.self_attn.k_proj.weight)
            self.slf_k_bias.append(mod.self_attn.k_proj.bias)
            self.slf_v_weight.append(mod.self_attn.v_proj.weight)
            self.slf_v_bias.append(mod.self_attn.v_proj.bias)
            self.slf_out_weight.append(mod.self_attn.out_proj.weight)
            self.slf_out_bias.append(mod.self_attn.out_proj.bias)

            self.cross_ln_weight.append(mod.norm2.weight)
            self.cross_ln_bias.append(mod.norm2.bias)
            self.cross_q_weight.append(mod.cross_attn.q_proj.weight)
            self.cross_q_bias.append(mod.cross_attn.q_proj.bias)
            self.cross_k_weight.append(mod.cross_attn.k_proj.weight)
            self.cross_k_bias.append(mod.cross_attn.k_proj.bias)
            self.cross_v_weight.append(mod.cross_attn.v_proj.weight)
            self.cross_v_bias.append(mod.cross_attn.v_proj.bias)
            self.cross_out_weight.append(mod.cross_attn.out_proj.weight)
            self.cross_out_bias.append(mod.cross_attn.out_proj.bias)

            self.ffn_ln_weight.append(mod.norm3.weight)
            self.ffn_ln_bias.append(mod.norm3.bias)
            self.ffn_inter_weight.append(mod.linear1.weight)
            self.ffn_inter_bias.append(mod.linear1.bias)
            self.ffn_out_weight.append(mod.linear2.weight)
            self.ffn_out_bias.append(mod.linear2.bias)

        self.decoder_ln_weight = [
            model.decoder.decoder_layernorm_embedding.weight
        ]
        self.decoder_ln_bias = [model.decoder.decoder_layernorm_embedding.bias]

        self.pos_emb = [model.decoder.decoder_embed_positions.weight]
        self.word_emb = [model.decoder.embed_tokens.weight]

        self.linear_weight = [model.lm_head_weight.t()]
        self.linear_bias = [model.final_logits_bias]

    def forward(self,
                enc_output,
                memory_seq_lens,
                beam_size=4,
                top_k=1,
                top_p=0.0,
                max_out_len=256,
                diversity_rate=0.0,
                rel_len=False,
                bos_token_id=None,
                eos_token_id=None,
                pad_token_id=None,
                alpha=0.6):
        # Beam_search/beam_search_v2 should be corrected to beam_search_v2.
        decoding_strategy = self._decoding_strategy
        if decoding_strategy.startswith("beam_search"):
            decoding_strategy = "beam_search_v2"
        elif decoding_strategy == "greedy_search":
            decoding_strategy = "topk_sampling"
            top_k = 1
            top_p = 0.0
        elif decoding_strategy in [
                "sampling", "topk_sampling", "topp_sampling"
        ]:
            if top_p == 1 and top_k > 0:
                decoding_strategy = "topk_sampling"
                top_p = 0.0
            elif top_p > 0 and top_k == 0:
                decoding_strategy = "topp_sampling"
            else:
                raise AttributeError(
                    "Only topk sampling or topp sampling are supported. " \
                    "Topk sampling and topp sampling cannot be both applied in the faster version. ")

        output_ids, parent_ids, sequence_length = infer_bart_decoding(
            [enc_output], [memory_seq_lens], self.word_emb, self.slf_ln_weight,
            self.slf_ln_bias, self.slf_q_weight, self.slf_q_bias,
            self.slf_k_weight, self.slf_k_bias, self.slf_v_weight,
            self.slf_v_bias, self.slf_out_weight, self.slf_out_bias,
            self.cross_ln_weight, self.cross_ln_bias, self.cross_q_weight,
            self.cross_q_bias, self.cross_k_weight, self.cross_k_bias,
            self.cross_v_weight, self.cross_v_bias, self.cross_out_weight,
            self.cross_out_bias, self.ffn_ln_weight, self.ffn_ln_bias,
            self.ffn_inter_weight, self.ffn_inter_bias, self.ffn_out_weight,
            self.ffn_out_bias, self.decoder_ln_weight, self.decoder_ln_bias,
            self.linear_weight, self.linear_bias, self.pos_emb,
            decoding_strategy, beam_size, top_k, top_p, self._n_head,
            int(self._d_model / self._n_head), self._num_decoder_layers,
            bos_token_id, eos_token_id, max_out_len, diversity_rate, rel_len,
            alpha)

        ids = finalize(
            beam_size,
            output_ids,
            parent_ids,
            sequence_length,
            decoding_strategy=self._decoding_strategy)
        return ids<|MERGE_RESOLUTION|>--- conflicted
+++ resolved
@@ -736,13 +736,7 @@
         self.size_per_head = int(self.model.gpt.config['hidden_size'] /
                                  self.head_num)
         self.num_layer = self.model.gpt.config['num_hidden_layers']
-<<<<<<< HEAD
-        self.bos_id = bos_id
-        self.eos_id = eos_id
-
-=======
-        data_type = "float32"
->>>>>>> 65c772c4
+
         if self.use_fp16_decoding:
             for mod in self.model.gpt.decoder.layers:
                 mod.norm1.weight = transfer_param(
@@ -851,21 +845,10 @@
         self.pos_emb = [self.model.gpt.embeddings.position_embeddings.weight]
         self.word_emb = [self.model.gpt.embeddings.word_embeddings.weight]
 
-<<<<<<< HEAD
-    def forward(self, input_ids, mem_seq_len, attn_mask=None):
-        if in_dygraph_mode():
-            attn_mask = paddle.zeros(
-                [], dtype="float16" if self.use_fp16_decoding else
-                "float32") if attn_mask is None else attn_mask
-        else:
-            # A better way? 
-            attn_mask = paddle.static.data(
-                name="attn_mask",
-                shape=[],
-                dtype="float16" if self.use_fp16_decoding else "float32")
-=======
     def forward(self,
                 input_ids,
+                mem_seq_len,
+                attention_mask=None,
                 topk=4,
                 topp=0.0,
                 bos_token_id=None,
@@ -873,11 +856,22 @@
                 pad_token_id=None,
                 max_out_len=256,
                 temperature=1):
->>>>>>> 65c772c4
+        if attention_mask is None:
+            if in_dygraph_mode():
+                attention_mask = paddle.zeros(
+                    [],
+                    dtype="float16" if self.use_fp16_decoding else
+                    "float32") if attention_mask is None else attention_mask
+            else:
+                # A better way? 
+                attention_mask = paddle.static.data(
+                    name="attention_mask",
+                    shape=[],
+                    dtype="float16" if self.use_fp16_decoding else "float32")
 
         output_ids = infer_gpt_decoding(
             input=[input_ids],
-            attn_mask=[attn_mask],
+            attn_mask=[attention_mask],
             mem_seq_len=[mem_seq_len],
             word_emb=self.word_emb,
             slf_ln_weight=self.slf_ln_weight,
