--- conflicted
+++ resolved
@@ -1246,11 +1246,6 @@
                 pos_bias=True,
                 rel_len=False,
                 early_stopping=False):
-<<<<<<< HEAD
-
-=======
-        decoding_strategy = self._decoding_strategy
->>>>>>> d8b2ce80
         if decoding_strategy == "greedy_search":
             decoding_strategy = "topk_sampling"
             topk = 1
@@ -1269,11 +1264,6 @@
                     "Topk sampling and topp sampling cannot be both applied in the faster version.")
         elif decoding_strategy.startswith("beam_search"):
             decoding_strategy = "beam_search_v3"
-<<<<<<< HEAD
-        origin = self._model.lm_head.decoder_bias.clone()
-=======
-
->>>>>>> d8b2ce80
         output_ids, parent_ids, sequence_length = infer_unified_decoding(
             cache_k=cache_k,
             cache_v=cache_v,
@@ -1327,21 +1317,12 @@
             _hidden_act=self._hidden_act,
             _rel_len=rel_len,
             _early_stopping=early_stopping)
-<<<<<<< HEAD
-        self._model.lm_head.decoder_bias.set_value(origin)
-=======
-
->>>>>>> d8b2ce80
         ids = finalize(
             beam_size,
             output_ids,
             parent_ids,
             sequence_length,
             decoding_strategy=decoding_strategy)
-<<<<<<< HEAD
-=======
-
->>>>>>> d8b2ce80
         return ids
 
 
