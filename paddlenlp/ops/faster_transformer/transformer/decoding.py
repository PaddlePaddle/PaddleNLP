--- conflicted
+++ resolved
@@ -1039,20 +1039,16 @@
                     ],
                     dtype="float16" if use_fp16_decoding else "float32")
                 setattr(self, "slf_q_weight_" + str(i), q_weights)
-<<<<<<< HEAD
 
                 if use_int8:
-                    self.create_int8_parameter(
-                        prefix="self_attn_q_proj_weight",
-                        parameter=getattr(self, "slf_q_weight_" + str(i)),
-                        layer=i)
+                    self.create_int8_parameter(prefix="self_attn_q_proj_weight",
+                                               parameter=getattr(
+                                                   self,
+                                                   "slf_q_weight_" + str(i)),
+                                               layer=i)
                 else:
                     self.slf_q_weight.append(
                         getattr(self, "slf_q_weight_" + str(i)))
-=======
-                self.slf_q_weight.append(getattr(self,
-                                                 "slf_q_weight_" + str(i)))
->>>>>>> 7c06b02e
 
                 q_bias_shape = mod.self_attn.q_proj.bias.shape
                 k_bias_shape = mod.self_attn.k_proj.bias.shape
@@ -1111,14 +1107,12 @@
                     parameter=mod.cross_attn.out_proj.weight,
                     layer=i)
 
-                self.create_int8_parameter(
-                    prefix="linear1_weight",
-                    parameter=mod.linear1.weight,
-                    layer=i)
-                self.create_int8_parameter(
-                    prefix="linear2_weight",
-                    parameter=mod.linear2.weight,
-                    layer=i)
+                self.create_int8_parameter(prefix="linear1_weight",
+                                           parameter=mod.linear1.weight,
+                                           layer=i)
+                self.create_int8_parameter(prefix="linear2_weight",
+                                           parameter=mod.linear2.weight,
+                                           layer=i)
 
                 # Append corresponding param into the list.
                 self.slf_q_weight.append(
@@ -1213,21 +1207,17 @@
         self.linear_bias = [linear.bias]
 
     def create_int8_parameter(self, prefix, parameter, layer):
+        setattr(self, prefix + "_" + str(layer),
+                paddle.cast(parameter, dtype="int8"))
         setattr(
-            self,
-            prefix + "_" + str(layer),
-            paddle.cast(
-                parameter, dtype="int8"))
-        setattr(
-            self,
-            prefix + "_scale_" + str(layer),
+            self, prefix + "_scale_" + str(layer),
             paddle.create_parameter(
                 shape=[parameter.shape[1]],
                 dtype="float16" if self._use_fp16_decoding else "float32"))
 
     def get_scale(self, scale):
         if (len(scale) == 0):
-            # Reuse the same param to prevent performance issue. 
+            # Reuse the same param to prevent performance issue.
             return [self.fake_scale]
         else:
             return scale
@@ -1239,7 +1229,6 @@
     def forward(self, enc_output, memory_seq_lens, trg_word=None):
 
         def parse_function(func_name):
-<<<<<<< HEAD
             return partial(
                 func_name,
                 word_emb=self.word_emb,
@@ -1299,54 +1288,6 @@
                 _diversity_rate=self._diversity_rate,
                 _rel_len=self._rel_len,
                 _alpha=self._alpha)
-=======
-            return partial(func_name,
-                           word_emb=self.word_emb,
-                           slf_ln_weight=self.slf_ln_weight,
-                           slf_ln_bias=self.slf_ln_bias,
-                           slf_q_weight=self.slf_q_weight,
-                           slf_q_bias=self.slf_q_bias,
-                           slf_k_weight=self.slf_k_weight,
-                           slf_k_bias=self.slf_k_bias,
-                           slf_v_weight=self.slf_v_weight,
-                           slf_v_bias=self.slf_v_bias,
-                           slf_out_weight=self.slf_out_weight,
-                           slf_out_bias=self.slf_out_bias,
-                           cross_ln_weight=self.cross_ln_weight,
-                           cross_ln_bias=self.cross_ln_bias,
-                           cross_q_weight=self.cross_q_weight,
-                           cross_q_bias=self.cross_q_bias,
-                           cross_k_weight=self.cross_k_weight,
-                           cross_k_bias=self.cross_k_bias,
-                           cross_v_weight=self.cross_v_weight,
-                           cross_v_bias=self.cross_v_bias,
-                           cross_out_weight=self.cross_out_weight,
-                           cross_out_bias=self.cross_out_bias,
-                           ffn_ln_weight=self.ffn_ln_weight,
-                           ffn_ln_bias=self.ffn_ln_bias,
-                           ffn_inter_weight=self.ffn_inter_weight,
-                           ffn_inter_bias=self.ffn_inter_bias,
-                           ffn_out_weight=self.ffn_out_weight,
-                           ffn_out_bias=self.ffn_out_bias,
-                           decoder_ln_weight=self.decoder_ln_weight,
-                           decoder_ln_bias=self.decoder_ln_bias,
-                           linear_weight=self.linear_weight,
-                           linear_bias=self.linear_bias,
-                           pos_emb=self.pos_emb,
-                           _decoding_strategy=self._decoding_strategy,
-                           _beam_size=self._beam_size,
-                           _topk=self._topk,
-                           _topp=self._topp,
-                           _n_head=self._n_head,
-                           _size_per_head=int(self._d_model / self._n_head),
-                           _n_layer=self._num_decoder_layers,
-                           _bos_id=self._bos_id,
-                           _eos_id=self._eos_id,
-                           _max_out_len=self._max_out_len,
-                           _diversity_rate=self._diversity_rate,
-                           _rel_len=self._rel_len,
-                           _alpha=self._alpha)
->>>>>>> 7c06b02e
 
         if self._decoding_strategy.startswith("beam_search"):
             # TODO: Due to paddle.tile bug in static graph, tile_beam_merge_with_batch
