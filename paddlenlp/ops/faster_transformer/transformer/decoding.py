# Copyright (c) 2021 PaddlePaddle Authors. All Rights Reserved.
#
# Licensed under the Apache License, Version 2.0 (the "License");
# you may not use this file except in compliance with the License.
# You may obtain a copy of the License at
#
#     http://www.apache.org/licenses/LICENSE-2.0
#
# Unless required by applicable law or agreed to in writing, software
# distributed under the License is distributed on an "AS IS" BASIS,
# WITHOUT WARRANTIES OR CONDITIONS OF ANY KIND, either express or implied.
# See the License for the specific language governing permissions and
# limitations under the License.
import os
import numpy as np
from functools import partial

import paddle
import paddle.nn as nn
import paddle.nn.functional as F
from paddle.fluid.framework import in_dygraph_mode

from paddle.fluid.layer_helper import LayerHelper
import paddle

from paddlenlp.ops.ext_utils import load, LOADED_EXT
from paddlenlp.utils.log import logger


def infer_transformer_decoding(
        enc_output, memory_seq_lens, word_emb, slf_ln_weight, slf_ln_bias,
        slf_q_weight, slf_q_bias, slf_k_weight, slf_k_bias, slf_v_weight,
        slf_v_bias, slf_out_weight, slf_out_bias, cross_ln_weight,
        cross_ln_bias, cross_q_weight, cross_q_bias, cross_k_weight,
        cross_k_bias, cross_v_weight, cross_v_bias, cross_out_weight,
        cross_out_bias, ffn_ln_weight, ffn_ln_bias, ffn_inter_weight,
        ffn_inter_bias, ffn_out_weight, ffn_out_bias, decoder_ln_weight,
        decoder_ln_bias, linear_weight, linear_bias, pos_emb,
        _decoding_strategy, _beam_size, _topk, _topp, _n_head, _size_per_head,
        _n_layer, _bos_id, _eos_id, _max_out_len, _diversity_rate, _rel_len,
        _alpha):
    helper = LayerHelper('fusion_decoding', **locals())

    inputs = {
        'Input': enc_output,
        'MemSeqLen': memory_seq_lens,
        'WordEmbedding': word_emb,
        'SelfLayernormWeight@VECTOR': slf_ln_weight,
        'SelfLayernormBias@VECTOR': slf_ln_bias,
        'SelfQueryWeight@VECTOR': slf_q_weight,
        'SelfQueryBias@VECTOR': slf_q_bias,
        'SelfKeyWeight@VECTOR': slf_k_weight,
        'SelfKeyBias@VECTOR': slf_k_bias,
        'SelfValueWeight@VECTOR': slf_v_weight,
        'SelfValueBias@VECTOR': slf_v_bias,
        'SelfOutWeight@VECTOR': slf_out_weight,
        'SelfOutBias@VECTOR': slf_out_bias,
        'CrossLayernormWeight@VECTOR': cross_ln_weight,
        'CrossLayernormBias@VECTOR': cross_ln_bias,
        'CrossQueryWeight@VECTOR': cross_q_weight,
        'CrossQueryBias@VECTOR': cross_q_bias,
        'CrossKeyWeight@VECTOR': cross_k_weight,
        'CrossKeyBias@VECTOR': cross_k_bias,
        'CrossValueWeight@VECTOR': cross_v_weight,
        'CrossValueBias@VECTOR': cross_v_bias,
        'CrossOutWeight@VECTOR': cross_out_weight,
        'CrossOutBias@VECTOR': cross_out_bias,
        'FFNLayernormWeight@VECTOR': ffn_ln_weight,
        'FFNLayernormBias@VECTOR': ffn_ln_bias,
        'FFNInterWeight@VECTOR': ffn_inter_weight,
        'FFNInterBias@VECTOR': ffn_inter_bias,
        'FFNOutWeight@VECTOR': ffn_out_weight,
        'FFNOutBias@VECTOR': ffn_out_bias,
        'DecoderLayernormWeight': decoder_ln_weight,
        'DecoderLayernormBias': decoder_ln_bias,
        'EmbWeight': linear_weight,
        'EmbBias': linear_bias,
        'PositionEncEmb': pos_emb
    }

    attrs = {
        'decoding_strategy': _decoding_strategy,
        'beam_size': _beam_size,
        'topk': _topk,
        'topp': _topp,
        'n_head': _n_head,
        'size_per_head': _size_per_head,
        'num_layer': _n_layer,
        'bos_id': _bos_id,
        'eos_id': _eos_id,
        'max_len': _max_out_len,
        'beam_search_diversity_rate': _diversity_rate,
        "rel_len": _rel_len,
        "alpha": _alpha
    }

    output_ids = helper.create_variable(dtype="int32")
    parent_ids = helper.create_variable(dtype="int32")
    sequence_length = helper.create_variable(dtype="int32")

    outputs = {
        'OutputIds': output_ids,
        'ParentIds': parent_ids,
        'SequenceLength': sequence_length
    }

    helper.append_op(
        type='fusion_decoding', inputs=inputs, outputs=outputs, attrs=attrs)

    return output_ids, parent_ids, sequence_length


def infer_force_decoding(
        enc_output, memory_seq_lens, word_emb, slf_ln_weight, slf_ln_bias,
        slf_q_weight, slf_q_bias, slf_k_weight, slf_k_bias, slf_v_weight,
        slf_v_bias, slf_out_weight, slf_out_bias, cross_ln_weight,
        cross_ln_bias, cross_q_weight, cross_q_bias, cross_k_weight,
        cross_k_bias, cross_v_weight, cross_v_bias, cross_out_weight,
        cross_out_bias, ffn_ln_weight, ffn_ln_bias, ffn_inter_weight,
        ffn_inter_bias, ffn_out_weight, ffn_out_bias, decoder_ln_weight,
        decoder_ln_bias, linear_weight, linear_bias, pos_emb, trg_word,
        _decoding_strategy, _beam_size, _topk, _topp, _n_head, _size_per_head,
        _n_layer, _bos_id, _eos_id, _max_out_len, _diversity_rate, _rel_len,
        _alpha):
    helper = LayerHelper('fusion_force_decoding', **locals())

    inputs = {
        'Input': enc_output,
        'MemSeqLen': memory_seq_lens,
        'WordEmbedding': word_emb,
        'SelfLayernormWeight@VECTOR': slf_ln_weight,
        'SelfLayernormBias@VECTOR': slf_ln_bias,
        'SelfQueryWeight@VECTOR': slf_q_weight,
        'SelfQueryBias@VECTOR': slf_q_bias,
        'SelfKeyWeight@VECTOR': slf_k_weight,
        'SelfKeyBias@VECTOR': slf_k_bias,
        'SelfValueWeight@VECTOR': slf_v_weight,
        'SelfValueBias@VECTOR': slf_v_bias,
        'SelfOutWeight@VECTOR': slf_out_weight,
        'SelfOutBias@VECTOR': slf_out_bias,
        'CrossLayernormWeight@VECTOR': cross_ln_weight,
        'CrossLayernormBias@VECTOR': cross_ln_bias,
        'CrossQueryWeight@VECTOR': cross_q_weight,
        'CrossQueryBias@VECTOR': cross_q_bias,
        'CrossKeyWeight@VECTOR': cross_k_weight,
        'CrossKeyBias@VECTOR': cross_k_bias,
        'CrossValueWeight@VECTOR': cross_v_weight,
        'CrossValueBias@VECTOR': cross_v_bias,
        'CrossOutWeight@VECTOR': cross_out_weight,
        'CrossOutBias@VECTOR': cross_out_bias,
        'FFNLayernormWeight@VECTOR': ffn_ln_weight,
        'FFNLayernormBias@VECTOR': ffn_ln_bias,
        'FFNInterWeight@VECTOR': ffn_inter_weight,
        'FFNInterBias@VECTOR': ffn_inter_bias,
        'FFNOutWeight@VECTOR': ffn_out_weight,
        'FFNOutBias@VECTOR': ffn_out_bias,
        'DecoderLayernormWeight': decoder_ln_weight,
        'DecoderLayernormBias': decoder_ln_bias,
        'EmbWeight': linear_weight,
        'EmbBias': linear_bias,
        'PositionEncEmb': pos_emb,
        # The input of custom op must be given.
        # Dispensable() and Intermediate() are not supported.
        'TrgWord': trg_word
    }

    attrs = {
        'decoding_strategy': _decoding_strategy,
        'beam_size': _beam_size,
        'topk': _topk,
        'topp': _topp,
        'n_head': _n_head,
        'size_per_head': _size_per_head,
        'num_layer': _n_layer,
        'bos_id': _bos_id,
        'eos_id': _eos_id,
        'max_len': _max_out_len,
        'beam_search_diversity_rate': _diversity_rate,
        "rel_len": _rel_len,
        "alpha": _alpha
    }

    output_ids = helper.create_variable(dtype="int32")
    parent_ids = helper.create_variable(dtype="int32")
    sequence_length = helper.create_variable(dtype="int32")

    outputs = {
        'OutputIds': output_ids,
        'ParentIds': parent_ids,
        'SequenceLength': sequence_length
    }

    helper.append_op(
        type='fusion_force_decoding',
        inputs=inputs,
        outputs=outputs,
        attrs=attrs)

    return output_ids, parent_ids, sequence_length


def infer_gpt_decoding(
        input, attn_mask, mem_seq_len, word_emb, slf_ln_weight, slf_ln_bias,
        slf_q_weight, slf_q_bias, slf_k_weight, slf_k_bias, slf_v_weight,
        slf_v_bias, slf_out_weight, slf_out_bias, ffn_ln_weight, ffn_ln_bias,
        ffn_inter_weight, ffn_inter_bias, ffn_out_weight, ffn_out_bias,
        decoder_ln_weight, decoder_ln_bias, pos_emb, linear_weight, topk, topp,
        max_out_len, head_num, size_per_head, num_layer, bos_id, eos_id,
        temperature, use_fp16_decoding):
    helper = LayerHelper('fusion_gpt', **locals())

    inputs = {
        "Input": input,
        "AttentionMask": attn_mask,
        "StartLength": mem_seq_len,
        "WordEmbedding": word_emb,
        "SelfLayernormWeight@VECTOR": slf_ln_weight,
        "SelfLayernormBias@VECTOR": slf_ln_bias,
        "SelfQueryWeight@VECTOR": slf_q_weight,
        "SelfQueryBias@VECTOR": slf_q_bias,
        "SelfKeyWeight@VECTOR": slf_k_weight,
        "SelfKeyBias@VECTOR": slf_k_bias,
        "SelfValueWeight@VECTOR": slf_v_weight,
        "SelfValueBias@VECTOR": slf_v_bias,
        "SelfOutWeight@VECTOR": slf_out_weight,
        "SelfOutBias@VECTOR": slf_out_bias,
        "FFNLayernormWeight@VECTOR": ffn_ln_weight,
        "FFNLayernormBias@VECTOR": ffn_ln_bias,
        "FFNInterWeight@VECTOR": ffn_inter_weight,
        "FFNInterBias@VECTOR": ffn_inter_bias,
        "FFNOutWeight@VECTOR": ffn_out_weight,
        "FFNOutBias@VECTOR": ffn_out_bias,
        "DecoderLayernormWeight": decoder_ln_weight,
        "DecoderLayernormBias": decoder_ln_bias,
        "PositionEncEmb": pos_emb,
        "EmbWeight": linear_weight
    }

    attrs = {
        "topk": topk,
        "topp": topp,
        "max_len": max_out_len,
        "n_head": head_num,
        "size_per_head": size_per_head,
        "num_layer": num_layer,
        "bos_id": bos_id,
        "eos_id": eos_id,
        "temperature": temperature,
        "use_fp16": use_fp16_decoding
    }

    output_ids = helper.create_variable(dtype="int32")
    outputs = {'OutputIds': output_ids}

    helper.append_op(
        type='fusion_gpt', inputs=inputs, outputs=outputs, attrs=attrs)

    return output_ids


def infer_unified_decoding(
        cache_k, cache_v, memory_seq_lens, type_id, logits_mask, word_emb,
        slf_ln_weight, slf_ln_bias, slf_q_weight, slf_q_bias, slf_k_weight,
        slf_k_bias, slf_v_weight, slf_v_bias, slf_out_weight, slf_out_bias,
        ffn_ln_weight, ffn_ln_bias, ffn_inter_weight, ffn_inter_bias,
        ffn_out_weight, ffn_out_bias, decoder_ln_weight, decoder_ln_bias,
        trans_weight, trans_bias, lm_ln_weight, lm_ln_bias, linear_weight,
        linear_bias, pos_emb, type_emb, _decoding_strategy, _beam_size, _topk,
        _topp, _n_head, _size_per_head, _n_layer, _bos_id, _eos_id,
        _max_out_len, _diversity_rate, _unk_id, _mask_id, _temperature,
        _len_penalty, _normalize_before, _pos_bias, _hidden_act, _rel_len,
        _early_stopping):
    helper = LayerHelper('fusion_unified_decoding', **locals())

    inputs = {
        "CacheK@VECTOR": cache_k,
        "CacheV@VECTOR": cache_v,
        "MemSeqLen": memory_seq_lens,
        "TypeId": type_id,
        "LogitsMask": logits_mask,
        "WordEmbedding": word_emb,
        "SelfLayernormWeight@VECTOR": slf_ln_weight,
        "SelfLayernormBias@VECTOR": slf_ln_bias,
        "SelfQueryWeight@VECTOR": slf_q_weight,
        "SelfQueryBias@VECTOR": slf_q_bias,
        "SelfKeyWeight@VECTOR": slf_k_weight,
        "SelfKeyBias@VECTOR": slf_k_bias,
        "SelfValueWeight@VECTOR": slf_v_weight,
        "SelfValueBias@VECTOR": slf_v_bias,
        "SelfOutWeight@VECTOR": slf_out_weight,
        "SelfOutBias@VECTOR": slf_out_bias,
        "FFNLayernormWeight@VECTOR": ffn_ln_weight,
        "FFNLayernormBias@VECTOR": ffn_ln_bias,
        "FFNInterWeight@VECTOR": ffn_inter_weight,
        "FFNInterBias@VECTOR": ffn_inter_bias,
        "FFNOutWeight@VECTOR": ffn_out_weight,
        "FFNOutBias@VECTOR": ffn_out_bias,
        "DecoderLayernormWeight": decoder_ln_weight,
        "DecoderLayernormBias": decoder_ln_bias,
        "TransWeight": trans_weight,
        "TransBias": trans_bias,
        "LMLayernormWeight": lm_ln_weight,
        "LMLayernormBias": lm_ln_bias,
        "EmbWeight": linear_weight,
        "EmbBias": linear_bias,
        "PositionEncEmb": pos_emb,
        "TypeEmb": type_emb
    }

    attrs = {
        "decoding_strategy": _decoding_strategy,
        "beam_size": _beam_size,
        "topk": _topk,
        "topp": _topp,
        "n_head": _n_head,
        "size_per_head": _size_per_head,
        "num_layer": _n_layer,
        "bos_id": _bos_id,
        "eos_id": _eos_id,
        "max_len": _max_out_len,
        "beam_search_diversity_rate": _diversity_rate,
        "unk_id": _unk_id,
        "mask_id": _mask_id,
        "temperature": _temperature,
        "len_penalty": _len_penalty,
        "normalize_before": _normalize_before,
        "pos_bias": _pos_bias,
        "hidden_act": _hidden_act,
        "rel_len": _rel_len,
        "early_stopping": _early_stopping
    }

    output_ids = helper.create_variable(dtype="int32")
    parent_ids = helper.create_variable(dtype="int32")
    sequence_length = helper.create_variable(dtype="int32")

    outputs = {
        'OutputIds': output_ids,
        'ParentIds': parent_ids,
        'SequenceLength': sequence_length
    }

    helper.append_op(
        type='fusion_unified_decoding',
        inputs=inputs,
        outputs=outputs,
        attrs=attrs)

    return output_ids, parent_ids, sequence_length


def infer_bart_decoding(
        enc_output, memory_seq_lens, word_emb, slf_ln_weight, slf_ln_bias,
        slf_q_weight, slf_q_bias, slf_k_weight, slf_k_bias, slf_v_weight,
        slf_v_bias, slf_out_weight, slf_out_bias, cross_ln_weight,
        cross_ln_bias, cross_q_weight, cross_q_bias, cross_k_weight,
        cross_k_bias, cross_v_weight, cross_v_bias, cross_out_weight,
        cross_out_bias, ffn_ln_weight, ffn_ln_bias, ffn_inter_weight,
        ffn_inter_bias, ffn_out_weight, ffn_out_bias, decoder_ln_weight,
        decoder_ln_bias, linear_weight, linear_bias, pos_emb,
        _decoding_strategy, _beam_size, _topk, _topp, _n_head, _size_per_head,
        _n_layer, _bos_id, _eos_id, _max_out_len, _diversity_rate, _rel_len,
        _alpha, _early_stopping):

    helper = LayerHelper('fusion_bart_decoding', **locals())

    inputs = {
        'Input': enc_output,
        'MemSeqLen': memory_seq_lens,
        'WordEmbedding': word_emb,
        'SelfLayernormWeight@VECTOR': slf_ln_weight,
        'SelfLayernormBias@VECTOR': slf_ln_bias,
        'SelfQueryWeight@VECTOR': slf_q_weight,
        'SelfQueryBias@VECTOR': slf_q_bias,
        'SelfKeyWeight@VECTOR': slf_k_weight,
        'SelfKeyBias@VECTOR': slf_k_bias,
        'SelfValueWeight@VECTOR': slf_v_weight,
        'SelfValueBias@VECTOR': slf_v_bias,
        'SelfOutWeight@VECTOR': slf_out_weight,
        'SelfOutBias@VECTOR': slf_out_bias,
        'CrossLayernormWeight@VECTOR': cross_ln_weight,
        'CrossLayernormBias@VECTOR': cross_ln_bias,
        'CrossQueryWeight@VECTOR': cross_q_weight,
        'CrossQueryBias@VECTOR': cross_q_bias,
        'CrossKeyWeight@VECTOR': cross_k_weight,
        'CrossKeyBias@VECTOR': cross_k_bias,
        'CrossValueWeight@VECTOR': cross_v_weight,
        'CrossValueBias@VECTOR': cross_v_bias,
        'CrossOutWeight@VECTOR': cross_out_weight,
        'CrossOutBias@VECTOR': cross_out_bias,
        'FFNLayernormWeight@VECTOR': ffn_ln_weight,
        'FFNLayernormBias@VECTOR': ffn_ln_bias,
        'FFNInterWeight@VECTOR': ffn_inter_weight,
        'FFNInterBias@VECTOR': ffn_inter_bias,
        'FFNOutWeight@VECTOR': ffn_out_weight,
        'FFNOutBias@VECTOR': ffn_out_bias,
        'DecoderLayernormWeight': decoder_ln_weight,
        'DecoderLayernormBias': decoder_ln_bias,
        'EmbWeight': linear_weight,
        'EmbBias': linear_bias,
        'PositionEncEmb': pos_emb
    }

    attrs = {
        'decoding_strategy': _decoding_strategy,
        'beam_size': _beam_size,
        'topk': _topk,
        'topp': _topp,
        'n_head': _n_head,
        'size_per_head': _size_per_head,
        'num_layer': _n_layer,
        'bos_id': _bos_id,
        'eos_id': _eos_id,
        'max_len': _max_out_len,
        'beam_search_diversity_rate': _diversity_rate,
        "rel_len": _rel_len,
        "alpha": _alpha,
        "early_stopping": _early_stopping
    }

    output_ids = helper.create_variable(dtype="int32")
    parent_ids = helper.create_variable(dtype="int32")
    sequence_length = helper.create_variable(dtype="int32")

    outputs = {
        'OutputIds': output_ids,
        'ParentIds': parent_ids,
        'SequenceLength': sequence_length
    }

    helper.append_op(
        type='fusion_bart_decoding',
        inputs=inputs,
        outputs=outputs,
        attrs=attrs)

    return output_ids, parent_ids, sequence_length


def infer_mbart_decoding(
        enc_output, memory_seq_lens, word_emb, slf_ln_weight, slf_ln_bias,
        slf_q_weight, slf_q_bias, slf_k_weight, slf_k_bias, slf_v_weight,
        slf_v_bias, slf_out_weight, slf_out_bias, cross_ln_weight,
        cross_ln_bias, cross_q_weight, cross_q_bias, cross_k_weight,
        cross_k_bias, cross_v_weight, cross_v_bias, cross_out_weight,
        cross_out_bias, ffn_ln_weight, ffn_ln_bias, ffn_inter_weight,
        ffn_inter_bias, ffn_out_weight, ffn_out_bias, decoder_ln_weight,
        decoder_ln_bias, mbart_ln_weight, mbart_ln_bias, linear_weight,
        linear_bias, pos_emb, trg_word, _decoding_strategy, _beam_size, _topk,
        _topp, _n_head, _size_per_head, _n_layer, _bos_id, _eos_id,
        _max_out_len, _diversity_rate, _rel_len, _alpha, _temperature,
        _early_stopping, _hidden_act):
    helper = LayerHelper('fusion_mbart_decoding', **locals())

    inputs = {
        'Input': enc_output,
        'MemSeqLen': memory_seq_lens,
        'WordEmbedding': word_emb,
        'SelfLayernormWeight@VECTOR': slf_ln_weight,
        'SelfLayernormBias@VECTOR': slf_ln_bias,
        'SelfQueryWeight@VECTOR': slf_q_weight,
        'SelfQueryBias@VECTOR': slf_q_bias,
        'SelfKeyWeight@VECTOR': slf_k_weight,
        'SelfKeyBias@VECTOR': slf_k_bias,
        'SelfValueWeight@VECTOR': slf_v_weight,
        'SelfValueBias@VECTOR': slf_v_bias,
        'SelfOutWeight@VECTOR': slf_out_weight,
        'SelfOutBias@VECTOR': slf_out_bias,
        'CrossLayernormWeight@VECTOR': cross_ln_weight,
        'CrossLayernormBias@VECTOR': cross_ln_bias,
        'CrossQueryWeight@VECTOR': cross_q_weight,
        'CrossQueryBias@VECTOR': cross_q_bias,
        'CrossKeyWeight@VECTOR': cross_k_weight,
        'CrossKeyBias@VECTOR': cross_k_bias,
        'CrossValueWeight@VECTOR': cross_v_weight,
        'CrossValueBias@VECTOR': cross_v_bias,
        'CrossOutWeight@VECTOR': cross_out_weight,
        'CrossOutBias@VECTOR': cross_out_bias,
        'FFNLayernormWeight@VECTOR': ffn_ln_weight,
        'FFNLayernormBias@VECTOR': ffn_ln_bias,
        'FFNInterWeight@VECTOR': ffn_inter_weight,
        'FFNInterBias@VECTOR': ffn_inter_bias,
        'FFNOutWeight@VECTOR': ffn_out_weight,
        'FFNOutBias@VECTOR': ffn_out_bias,
        'DecoderLayernormWeight': decoder_ln_weight,
        'DecoderLayernormBias': decoder_ln_bias,
        'MBARTLayernormWeight': mbart_ln_weight,
        'MBARTLayernormBias': mbart_ln_bias,
        'EmbWeight': linear_weight,
        'EmbBias': linear_bias,
        'PositionEncEmb': pos_emb,
        # The input of custom op must be given.
        # Dispensable() and Intermediate() are not supported. 
        'TrgWord': trg_word
    }

    attrs = {
        'decoding_strategy': _decoding_strategy,
        'beam_size': _beam_size,
        'topk': _topk,
        'topp': _topp,
        'n_head': _n_head,
        'size_per_head': _size_per_head,
        'num_layer': _n_layer,
        'bos_id': _bos_id,
        'eos_id': _eos_id,
        'max_len': _max_out_len,
        'beam_search_diversity_rate': _diversity_rate,
        "rel_len": _rel_len,
        "alpha": _alpha,
        "temperature": _temperature,
        "early_stopping": _early_stopping,
        "hidden_act": _hidden_act
    }

    output_ids = helper.create_variable(dtype="int32")
    parent_ids = helper.create_variable(dtype="int32")
    sequence_length = helper.create_variable(dtype="int32")

    outputs = {
        'OutputIds': output_ids,
        'ParentIds': parent_ids,
        'SequenceLength': sequence_length
    }

    helper.append_op(
        type='fusion_mbart_decoding',
        inputs=inputs,
        outputs=outputs,
        attrs=attrs)

    return output_ids, parent_ids, sequence_length


def finalize(beam_size,
             output_ids,
             parent_ids,
             out_seq_lens,
             forced_eos_token_id=None,
             max_seq_len=None,
             decoding_strategy="beam_search"):
    if max_seq_len is None:
        max_seq_len = paddle.max(out_seq_lens)
    ids = paddle.slice(output_ids, [0], [0], [max_seq_len])
    if decoding_strategy.startswith("beam_search"):
        parent_ids = paddle.slice(parent_ids, [0], [0], [max_seq_len]) % (
            beam_size * 2 if decoding_strategy.endswith("_v2") or
            decoding_strategy.endswith("_v3") else beam_size)
        ids = paddle.nn.functional.gather_tree(ids, parent_ids)
        if forced_eos_token_id is not None:
            ids[-1, :, :] = forced_eos_token_id
    else:
        if forced_eos_token_id is not None:
            ids[-1, :] = forced_eos_token_id
    return ids


def transfer_param(p, is_bias=False, restore_data=False):
    param_shape = p.shape
    # Maybe we need allow users using `model.to('float16')` to use fp16 by this.
    if (p.dtype == paddle.float16): return p
    if restore_data:
        if in_dygraph_mode():
            param_data = p.numpy()
            # Creating parameters with Assign initializer is too slow. Maybe we
            # can cast to fp16 directly and get a tensor, while we do it more
            # elaborately to get a ParamBase. Also note `VarBase.set_value`
            # enforce the same dtype and can not be used directly.
            new_p = type(p)(shape=param_shape, dtype="float16", is_bias=is_bias)
            new_p.value().get_tensor().set(
                param_data.astype("float16"),
                paddle.fluid.framework._current_expected_place())
            return new_p
        else:
            param_data = np.array(paddle.static.global_scope().find_var(p.name)
                                  .get_tensor())
    return paddle.create_parameter(
        shape=param_shape,
        dtype="float16",
        is_bias=is_bias,
        default_initializer=paddle.nn.initializer.Assign(param_data)
        if restore_data else None)


class InferTransformerDecoding(nn.Layer):
    def __init__(self,
                 decoder,
                 word_embedding,
                 positional_embedding,
                 linear,
                 num_decoder_layers,
                 n_head,
                 d_model,
                 bos_id=0,
                 eos_id=1,
                 decoding_strategy="beam_search",
                 beam_size=4,
                 topk=1,
                 topp=0.0,
                 max_out_len=256,
                 diversity_rate=0.0,
                 decoding_lib=None,
                 use_fp16_decoding=False,
                 rel_len=False,
                 alpha=0.6):
        # if decoding_lib is None:
        #     raise ValueError(
        #         "The args decoding_lib must be set to use FasterTransformer. ")
        # elif not os.path.exists(decoding_lib):
        #     raise ValueError("The path to decoding lib is not exist.")
        if decoding_lib is not None and os.path.isfile(decoding_lib):
            # Maybe it has been loadad by `ext_utils.load`
            if "FasterTransformer" not in LOADED_EXT.keys():
                ops = paddle.utils.cpp_extension.load_op_meta_info_and_register_op(
                    decoding_lib)
                LOADED_EXT["FasterTransformer"] = ops
        else:
            if decoding_lib is not None:
                logger.warning(
                    "The specified decoding_lib does not exist, and it will be built automatically."
                )
            load("FasterTransformer", verbose=True)

        size_per_head = d_model / n_head
        # fuse_qkv can only support size_per_head is one of [32, 64, 128].
        if size_per_head in [32, 64, 128]:
            self._fuse_qkv = True
        else:
            self._fuse_qkv = False

        super(InferTransformerDecoding, self).__init__()
        for arg, value in locals().items():
            if arg not in [
                    "self", "decoder", "word_embedding", "positional_embedding",
                    "linear"
            ]:
                setattr(self, "_" + arg, value)
        # process weights
        if use_fp16_decoding:
            for mod in decoder.layers:
                mod.norm1.weight = transfer_param(mod.norm1.weight)
                mod.norm1.bias = transfer_param(mod.norm1.bias, is_bias=True)
                mod.self_attn.q_proj.weight = transfer_param(
                    mod.self_attn.q_proj.weight)
                mod.self_attn.q_proj.bias = transfer_param(
                    mod.self_attn.q_proj.bias, is_bias=True)
                mod.self_attn.k_proj.weight = transfer_param(
                    mod.self_attn.k_proj.weight)
                mod.self_attn.k_proj.bias = transfer_param(
                    mod.self_attn.k_proj.bias, is_bias=True)
                mod.self_attn.v_proj.weight = transfer_param(
                    mod.self_attn.v_proj.weight)
                mod.self_attn.v_proj.bias = transfer_param(
                    mod.self_attn.v_proj.bias, is_bias=True)
                mod.self_attn.out_proj.weight = transfer_param(
                    mod.self_attn.out_proj.weight)
                mod.self_attn.out_proj.bias = transfer_param(
                    mod.self_attn.out_proj.bias, is_bias=True)

                mod.norm2.weight = transfer_param(mod.norm2.weight)
                mod.norm2.bias = transfer_param(mod.norm2.bias, is_bias=True)
                mod.cross_attn.q_proj.weight = transfer_param(
                    mod.cross_attn.q_proj.weight)
                mod.cross_attn.q_proj.bias = transfer_param(
                    mod.cross_attn.q_proj.bias, is_bias=True)
                mod.cross_attn.k_proj.weight = transfer_param(
                    mod.cross_attn.k_proj.weight)
                mod.cross_attn.k_proj.bias = transfer_param(
                    mod.cross_attn.k_proj.bias, is_bias=True)
                mod.cross_attn.v_proj.weight = transfer_param(
                    mod.cross_attn.v_proj.weight)
                mod.cross_attn.v_proj.bias = transfer_param(
                    mod.cross_attn.v_proj.bias, is_bias=True)
                mod.cross_attn.out_proj.weight = transfer_param(
                    mod.cross_attn.out_proj.weight)
                mod.cross_attn.out_proj.bias = transfer_param(
                    mod.cross_attn.out_proj.bias, is_bias=True)

                mod.norm3.weight = transfer_param(mod.norm3.weight)
                mod.norm3.bias = transfer_param(mod.norm3.bias, is_bias=True)
                mod.linear1.weight = transfer_param(mod.linear1.weight)
                mod.linear1.bias = transfer_param(
                    mod.linear1.bias, is_bias=True)
                mod.linear2.weight = transfer_param(mod.linear2.weight)
                mod.linear2.bias = transfer_param(
                    mod.linear2.bias, is_bias=True)

            decoder.norm.weight = transfer_param(decoder.norm.weight)
            decoder.norm.bias = transfer_param(decoder.norm.bias, is_bias=True)

            linear.weight = transfer_param(linear.weight)
            linear.bias = transfer_param(linear.bias, is_bias=True)

            positional_embedding.weight = transfer_param(
                positional_embedding.weight)
            word_embedding.weight = transfer_param(word_embedding.weight)

        self.slf_ln_weight = []
        self.slf_ln_bias = []
        self.slf_q_weight = []
        self.slf_q_bias = []
        self.slf_k_weight = []
        self.slf_k_bias = []
        self.slf_v_weight = []
        self.slf_v_bias = []
        self.slf_out_weight = []
        self.slf_out_bias = []

        self.cross_ln_weight = []
        self.cross_ln_bias = []
        self.cross_q_weight = []
        self.cross_q_bias = []
        self.cross_k_weight = []
        self.cross_k_bias = []
        self.cross_v_weight = []
        self.cross_v_bias = []
        self.cross_out_weight = []
        self.cross_out_bias = []

        self.ffn_ln_weight = []
        self.ffn_ln_bias = []
        self.ffn_inter_weight = []
        self.ffn_inter_bias = []
        self.ffn_out_weight = []
        self.ffn_out_bias = []

        for i, mod in enumerate(decoder.layers):
            self.slf_ln_weight.append(mod.norm1.weight)
            self.slf_ln_bias.append(mod.norm1.bias)

            if self._fuse_qkv:
                q_weight_shape = mod.self_attn.q_proj.weight.shape
                k_weight_shape = mod.self_attn.k_proj.weight.shape
                v_weight_shape = mod.self_attn.v_proj.weight.shape

                q_weights = self.create_parameter(
                    shape=[
                        q_weight_shape[0], q_weight_shape[1] + k_weight_shape[1]
                        + v_weight_shape[1]
                    ],
                    dtype="float16" if use_fp16_decoding else "float32")
                setattr(self, "slf_q_weight_" + str(i), q_weights)
                self.slf_q_weight.append(
                    getattr(self, "slf_q_weight_" + str(i)))

                q_bias_shape = mod.self_attn.q_proj.bias.shape
                k_bias_shape = mod.self_attn.k_proj.bias.shape
                v_bias_shape = mod.self_attn.v_proj.bias.shape

                q_biases = self.create_parameter(
                    shape=[
                        q_bias_shape[0] + k_bias_shape[0] + v_bias_shape[0]
                    ],
                    dtype="float16" if use_fp16_decoding else "float32",
                    is_bias=True)
                setattr(self, "slf_q_bias_" + str(i), q_biases)
                self.slf_q_bias.append(getattr(self, "slf_q_bias_" + str(i)))
            else:
                self.slf_q_weight.append(mod.self_attn.q_proj.weight)
                self.slf_q_bias.append(mod.self_attn.q_proj.bias)

            self.slf_k_weight.append(mod.self_attn.k_proj.weight)
            self.slf_k_bias.append(mod.self_attn.k_proj.bias)
            self.slf_v_weight.append(mod.self_attn.v_proj.weight)
            self.slf_v_bias.append(mod.self_attn.v_proj.bias)
            self.slf_out_weight.append(mod.self_attn.out_proj.weight)
            self.slf_out_bias.append(mod.self_attn.out_proj.bias)

            self.cross_ln_weight.append(mod.norm2.weight)
            self.cross_ln_bias.append(mod.norm2.bias)
            self.cross_q_weight.append(mod.cross_attn.q_proj.weight)
            self.cross_q_bias.append(mod.cross_attn.q_proj.bias)
            self.cross_k_weight.append(mod.cross_attn.k_proj.weight)
            self.cross_k_bias.append(mod.cross_attn.k_proj.bias)
            self.cross_v_weight.append(mod.cross_attn.v_proj.weight)
            self.cross_v_bias.append(mod.cross_attn.v_proj.bias)
            self.cross_out_weight.append(mod.cross_attn.out_proj.weight)
            self.cross_out_bias.append(mod.cross_attn.out_proj.bias)

            self.ffn_ln_weight.append(mod.norm3.weight)
            self.ffn_ln_bias.append(mod.norm3.bias)
            self.ffn_inter_weight.append(mod.linear1.weight)
            self.ffn_inter_bias.append(mod.linear1.bias)
            self.ffn_out_weight.append(mod.linear2.weight)
            self.ffn_out_bias.append(mod.linear2.bias)

        self.decoder_ln_weight = [decoder.norm.weight]
        self.decoder_ln_bias = [decoder.norm.bias]

        self.pos_emb = [positional_embedding.weight]
        self.word_emb = [word_embedding.weight]

        self.linear_weight = [linear.weight]
        self.linear_bias = [linear.bias]

    def forward(self, enc_output, memory_seq_lens, trg_word=None):
        def parse_function(func_name):
            return partial(
                func_name,
                word_emb=self.word_emb,
                slf_ln_weight=self.slf_ln_weight,
                slf_ln_bias=self.slf_ln_bias,
                slf_q_weight=self.slf_q_weight,
                slf_q_bias=self.slf_q_bias,
                slf_k_weight=self.slf_k_weight,
                slf_k_bias=self.slf_k_bias,
                slf_v_weight=self.slf_v_weight,
                slf_v_bias=self.slf_v_bias,
                slf_out_weight=self.slf_out_weight,
                slf_out_bias=self.slf_out_bias,
                cross_ln_weight=self.cross_ln_weight,
                cross_ln_bias=self.cross_ln_bias,
                cross_q_weight=self.cross_q_weight,
                cross_q_bias=self.cross_q_bias,
                cross_k_weight=self.cross_k_weight,
                cross_k_bias=self.cross_k_bias,
                cross_v_weight=self.cross_v_weight,
                cross_v_bias=self.cross_v_bias,
                cross_out_weight=self.cross_out_weight,
                cross_out_bias=self.cross_out_bias,
                ffn_ln_weight=self.ffn_ln_weight,
                ffn_ln_bias=self.ffn_ln_bias,
                ffn_inter_weight=self.ffn_inter_weight,
                ffn_inter_bias=self.ffn_inter_bias,
                ffn_out_weight=self.ffn_out_weight,
                ffn_out_bias=self.ffn_out_bias,
                decoder_ln_weight=self.decoder_ln_weight,
                decoder_ln_bias=self.decoder_ln_bias,
                linear_weight=self.linear_weight,
                linear_bias=self.linear_bias,
                pos_emb=self.pos_emb,
                _decoding_strategy=self._decoding_strategy,
                _beam_size=self._beam_size,
                _topk=self._topk,
                _topp=self._topp,
                _n_head=self._n_head,
                _size_per_head=int(self._d_model / self._n_head),
                _n_layer=self._num_decoder_layers,
                _bos_id=self._bos_id,
                _eos_id=self._eos_id,
                _max_out_len=self._max_out_len,
                _diversity_rate=self._diversity_rate,
                _rel_len=self._rel_len,
                _alpha=self._alpha)

        if self._decoding_strategy.startswith("beam_search"):
            enc_output = nn.decode.BeamSearchDecoder.tile_beam_merge_with_batch(
                enc_output, self._beam_size)
            memory_seq_lens = nn.decode.BeamSearchDecoder.tile_beam_merge_with_batch(
                memory_seq_lens, self._beam_size)

        if trg_word is None:
            output_ids, parent_ids, sequence_length = parse_function(
                infer_transformer_decoding)(enc_output=[enc_output],
                                            memory_seq_lens=[memory_seq_lens])
        else:
            output_ids, parent_ids, sequence_length = parse_function(
                infer_force_decoding)(enc_output=[enc_output],
                                      memory_seq_lens=[memory_seq_lens],
                                      trg_word=[trg_word])

        ids = finalize(
            self._beam_size,
            output_ids,
            parent_ids,
            sequence_length,
            decoding_strategy=self._decoding_strategy)

        return ids


class InferGptDecoding(nn.Layer):
    def __init__(self, model, decoding_lib=None, use_fp16_decoding=False):
        if decoding_lib is not None and os.path.isfile(decoding_lib):
            if "FasterTransformer" not in LOADED_EXT.keys():
                ops = paddle.utils.cpp_extension.load_op_meta_info_and_register_op(
                    decoding_lib)
                LOADED_EXT["FasterTransformer"] = ops
        else:
            if decoding_lib is not None:
                logger.warning(
                    "The specified decoding_lib does not exist, and it will be built automatically."
                )
            load("FasterTransformer", verbose=True)

        super(InferGptDecoding, self).__init__()

        self.use_fp16_decoding = use_fp16_decoding
        self.model = model
        self.head_num = self.model.gpt.config['num_attention_heads']
        self.size_per_head = int(self.model.gpt.config['hidden_size'] /
                                 self.head_num)
        self.num_layer = self.model.gpt.config['num_hidden_layers']

        if self.use_fp16_decoding:
            for mod in self.model.gpt.decoder.layers:
                mod.norm1.weight = transfer_param(
                    mod.norm1.weight, restore_data=True)
                mod.norm1.bias = transfer_param(
                    mod.norm1.bias, is_bias=True, restore_data=True)
                mod.self_attn.q_proj.weight = transfer_param(
                    mod.self_attn.q_proj.weight, restore_data=True)
                mod.self_attn.q_proj.bias = transfer_param(
                    mod.self_attn.q_proj.bias, is_bias=True, restore_data=True)
                mod.self_attn.k_proj.weight = transfer_param(
                    mod.self_attn.k_proj.weight, restore_data=True)
                mod.self_attn.k_proj.bias = transfer_param(
                    mod.self_attn.k_proj.bias, is_bias=True, restore_data=True)
                mod.self_attn.v_proj.weight = transfer_param(
                    mod.self_attn.v_proj.weight, restore_data=True)
                mod.self_attn.v_proj.bias = transfer_param(
                    mod.self_attn.v_proj.bias, is_bias=True, restore_data=True)
                mod.self_attn.out_proj.weight = transfer_param(
                    mod.self_attn.out_proj.weight, restore_data=True)
                mod.self_attn.out_proj.bias = transfer_param(
                    mod.self_attn.out_proj.bias,
                    is_bias=True,
                    restore_data=True)

                mod.norm2.weight = transfer_param(
                    mod.norm2.weight, restore_data=True)
                mod.norm2.bias = transfer_param(
                    mod.norm2.bias, is_bias=True, restore_data=True)
                mod.linear1.weight = transfer_param(
                    mod.linear1.weight, restore_data=True)
                mod.linear1.bias = transfer_param(
                    mod.linear1.bias, is_bias=True, restore_data=True)
                mod.linear2.weight = transfer_param(
                    mod.linear2.weight, restore_data=True)
                mod.linear2.bias = transfer_param(
                    mod.linear2.bias, is_bias=True, restore_data=True)

            self.model.gpt.embeddings.word_embeddings.weight = transfer_param(
                self.model.gpt.embeddings.word_embeddings.weight,
                restore_data=True)
            self.model.gpt.embeddings.position_embeddings.weight = transfer_param(
                self.model.gpt.embeddings.position_embeddings.weight,
                restore_data=True)
            self.model.gpt.decoder.norm.weight = transfer_param(
                self.model.gpt.decoder.norm.weight, restore_data=True)
            self.model.gpt.decoder.norm.bias = transfer_param(
                self.model.gpt.decoder.norm.bias, restore_data=True)

        self.linear_weight = [self.model.gpt.embeddings.word_embeddings.weight]

        self.slf_ln_weight = []
        self.slf_ln_bias = []
        self.slf_q_weight = []
        self.slf_q_bias = []
        self.slf_k_weight = []
        self.slf_k_bias = []
        self.slf_v_weight = []
        self.slf_v_bias = []
        self.slf_out_weight = []
        self.slf_out_bias = []

        self.ffn_ln_weight = []
        self.ffn_ln_bias = []
        self.ffn_inter_weight = []
        self.ffn_inter_bias = []
        self.ffn_out_weight = []
        self.ffn_out_bias = []

        for i, mod in enumerate(self.model.gpt.decoder.layers):
            self.slf_ln_weight.append(mod.norm1.weight)
            self.slf_ln_bias.append(mod.norm1.bias)

            q_weights = paddle.concat(
                [
                    mod.self_attn.q_proj.weight, mod.self_attn.k_proj.weight,
                    mod.self_attn.v_proj.weight
                ],
                axis=-1)
            setattr(self, "slf_q_weight_" + str(i), q_weights)
            self.slf_q_weight.append(getattr(self, "slf_q_weight_" + str(i)))

            q_biases = paddle.concat(
                [
                    mod.self_attn.q_proj.bias, mod.self_attn.k_proj.bias,
                    mod.self_attn.v_proj.bias
                ],
                axis=-1)
            setattr(self, "slf_q_bias_" + str(i), q_biases)
            self.slf_q_bias.append(getattr(self, "slf_q_bias_" + str(i)))

            self.slf_k_weight.append(mod.self_attn.k_proj.weight)
            self.slf_k_bias.append(mod.self_attn.k_proj.bias)
            self.slf_v_weight.append(mod.self_attn.v_proj.weight)
            self.slf_v_bias.append(mod.self_attn.v_proj.bias)
            self.slf_out_weight.append(mod.self_attn.out_proj.weight)
            self.slf_out_bias.append(mod.self_attn.out_proj.bias)

            self.ffn_ln_weight.append(mod.norm2.weight)
            self.ffn_ln_bias.append(mod.norm2.bias)
            self.ffn_inter_weight.append(mod.linear1.weight)
            self.ffn_inter_bias.append(mod.linear1.bias)
            self.ffn_out_weight.append(mod.linear2.weight)
            self.ffn_out_bias.append(mod.linear2.bias)

        self.decoder_ln_weight = [self.model.gpt.decoder.norm.weight]
        self.decoder_ln_bias = [self.model.gpt.decoder.norm.bias]

        self.pos_emb = [self.model.gpt.embeddings.position_embeddings.weight]
        self.word_emb = [self.model.gpt.embeddings.word_embeddings.weight]

    def forward(self,
                input_ids,
                mem_seq_len,
                attention_mask=None,
                topk=4,
                topp=0.0,
                bos_token_id=None,
                eos_token_id=None,
                pad_token_id=None,
                forced_eos_token_id=None,
                max_out_len=256,
                temperature=1):
        if attention_mask is None:
            batch_size = paddle.shape(input_ids)[0]
            attention_mask = paddle.tril(
                paddle.ones(
                    [batch_size, mem_seq_len, mem_seq_len],
                    dtype="float16" if self.use_fp16_decoding else "float32"))
        elif self.use_fp16_decoding and attention_mask.dtype == paddle.float32:
            attention_mask = paddle.cast(attention_mask, dtype="float16")

        output_ids = infer_gpt_decoding(
            input=[input_ids],
            attn_mask=[attention_mask],
            mem_seq_len=[mem_seq_len],
            word_emb=self.word_emb,
            slf_ln_weight=self.slf_ln_weight,
            slf_ln_bias=self.slf_ln_bias,
            slf_q_weight=self.slf_q_weight,
            slf_q_bias=self.slf_q_bias,
            slf_k_weight=self.slf_k_weight,
            slf_k_bias=self.slf_k_bias,
            slf_v_weight=self.slf_v_weight,
            slf_v_bias=self.slf_v_bias,
            slf_out_weight=self.slf_out_weight,
            slf_out_bias=self.slf_out_bias,
            ffn_ln_weight=self.ffn_ln_weight,
            ffn_ln_bias=self.ffn_ln_bias,
            ffn_inter_weight=self.ffn_inter_weight,
            ffn_inter_bias=self.ffn_inter_bias,
            ffn_out_weight=self.ffn_out_weight,
            ffn_out_bias=self.ffn_out_bias,
            decoder_ln_weight=self.decoder_ln_weight,
            decoder_ln_bias=self.decoder_ln_bias,
            pos_emb=self.pos_emb,
            linear_weight=self.linear_weight,
            topk=topk,
            topp=topp,
            max_out_len=max_out_len,
            head_num=self.head_num,
            size_per_head=self.size_per_head,
            num_layer=self.num_layer,
            bos_id=bos_token_id,
            eos_id=eos_token_id,
            temperature=temperature,
            use_fp16_decoding=self.use_fp16_decoding)

        output_ids = output_ids[paddle.shape(input_ids)[-1]:, :]
        if forced_eos_token_id is not None:
            output_ids[:, -1] = forced_eos_token_id
        return output_ids


class InferUnifiedDecoding(nn.Layer):
    def __init__(self,
                 model,
                 decoding_lib=None,
                 use_fp16_decoding=False,
                 logits_mask=None,
                 n_head=8,
                 hidden_dims=512,
                 size_per_head=64,
                 n_layer=6,
                 unk_id=0,
                 mask_id=30000,
                 normalize_before=True,
                 hidden_act="gelu"):
        if decoding_lib is not None and os.path.isfile(decoding_lib):
            # Maybe it has been loadad by `ext_utils.load`
            if "FasterTransformer" not in LOADED_EXT.keys():
                ops = paddle.utils.cpp_extension.load_op_meta_info_and_register_op(
                    decoding_lib)
                LOADED_EXT["FasterTransformer"] = ops
        else:
            if decoding_lib is not None:
                logger.warning(
                    "The specified decoding_lib does not exist, and it will be built automatically."
                )
            load("FasterTransformer", verbose=True)

        super(InferUnifiedDecoding, self).__init__()
        for arg, value in locals().items():
            if arg not in ["self"]:
                setattr(self, "_" + arg, value)

        self.sub_modules = {
            "slf_ln_weight": [],
            "slf_ln_bias": [],
            "slf_q_weight": [],
            "slf_q_bias": [],
            "slf_k_weight": [],
            "slf_k_bias": [],
            "slf_v_weight": [],
            "slf_v_bias": [],
            "slf_out_weight": [],
            "slf_out_bias": [],
            "ffn_ln_weight": [],
            "ffn_ln_bias": [],
            "ffn_inter_weight": [],
            "ffn_inter_bias": [],
            "ffn_out_weight": [],
            "ffn_out_bias": [],
            "word_emb": None,
            "pos_emb": None,
            "type_emb": None,
            "decoder_ln_weight": None,
            "decoder_ln_bias": None,
            "trans_weight": None,
            "trans_bias": None,
            "lm_ln_weight": None,
            "lm_ln_bias": None,
            "linear_weight": None,
            "linear_bias": None
        }
        if self._use_fp16_decoding:
            for mod in self._model.encoder.layers:
                self.sub_modules["slf_q_weight"].append(
                    paddle.concat(
                        [
                            transfer_param(
                                mod.self_attn.q_proj.weight, restore_data=True),
                            transfer_param(
                                mod.self_attn.k_proj.weight, restore_data=True),
                            transfer_param(
                                mod.self_attn.v_proj.weight, restore_data=True)
                        ],
                        axis=-1))
                self.sub_modules["slf_q_bias"].append(
                    paddle.concat(
                        [
                            transfer_param(
                                mod.self_attn.q_proj.bias,
                                is_bias=True,
                                restore_data=True), transfer_param(
                                    mod.self_attn.k_proj.bias,
                                    is_bias=True,
                                    restore_data=True), transfer_param(
                                        mod.self_attn.v_proj.bias,
                                        is_bias=True,
                                        restore_data=True)
                        ],
                        axis=-1))
                self.sub_modules["slf_k_weight"].append(
                    transfer_param(
                        mod.self_attn.k_proj.weight, restore_data=True))
                self.sub_modules["slf_k_bias"].append(
                    transfer_param(
                        mod.self_attn.k_proj.bias,
                        is_bias=True,
                        restore_data=True))
                self.sub_modules["slf_v_weight"].append(
                    transfer_param(
                        mod.self_attn.v_proj.weight, restore_data=True))
                self.sub_modules["slf_v_bias"].append(
                    transfer_param(
                        mod.self_attn.v_proj.bias,
                        is_bias=True,
                        restore_data=True))
                self.sub_modules["slf_out_weight"].append(
                    transfer_param(
                        mod.self_attn.out_proj.weight, restore_data=True))
                self.sub_modules["slf_out_bias"].append(
                    transfer_param(
                        mod.self_attn.out_proj.bias,
                        is_bias=True,
                        restore_data=True))
                self.sub_modules["ffn_inter_weight"].append(
                    transfer_param(
                        mod.linear1.weight, restore_data=True))
                self.sub_modules["ffn_inter_bias"].append(
                    transfer_param(
                        mod.linear1.bias, is_bias=True, restore_data=True))
                self.sub_modules["ffn_out_weight"].append(
                    transfer_param(
                        mod.linear2.weight, restore_data=True))
                self.sub_modules["ffn_out_bias"].append(
                    transfer_param(
                        mod.linear2.bias, is_bias=True, restore_data=True))
                self.sub_modules["slf_ln_weight"].append(
                    transfer_param(
                        mod.norm1.weight, restore_data=True))
                self.sub_modules["slf_ln_bias"].append(
                    transfer_param(
                        mod.norm1.bias, is_bias=True, restore_data=True))
                self.sub_modules["ffn_ln_weight"].append(
                    transfer_param(
                        mod.norm2.weight, restore_data=True))
                self.sub_modules["ffn_ln_bias"].append(
                    transfer_param(
                        mod.norm2.bias, is_bias=True, restore_data=True))

            self.sub_modules["word_emb"] = [
                transfer_param(
                    self._model.embeddings.word_embeddings.weight,
                    restore_data=True)
            ]
            self.sub_modules["pos_emb"] = [
                transfer_param(
                    self._model.embeddings.position_embeddings.weight,
                    restore_data=True)
            ]
            self.sub_modules["type_emb"] = [
                transfer_param(
                    self._model.embeddings.token_type_embeddings.weight,
                    restore_data=True)
            ]
            if self._normalize_before:
                self.sub_modules["decoder_ln_weight"] = [
                    transfer_param(
                        self._model.encoder.norm.weight, restore_data=True)
                ]
                self.sub_modules["decoder_ln_bias"] = [
                    transfer_param(
                        self._model.encoder.norm.bias,
                        is_bias=True,
                        restore_data=True)
                ]
            else:
                self.sub_modules["decoder_ln_weight"] = [
                    transfer_param(
                        self._model.encoder_norm.weight, restore_data=True)
                ]
                self.sub_modules["decoder_ln_bias"] = [
                    transfer_param(
                        self._model.encoder_norm.bias,
                        is_bias=True,
                        restore_data=True)
                ]
            self.sub_modules["trans_weight"] = [
                transfer_param(
                    self._model.lm_head.transform.weight, restore_data=True)
            ]
            self.sub_modules["trans_bias"] = [
                transfer_param(
                    self._model.lm_head.transform.bias,
                    is_bias=True,
                    restore_data=True)
            ]
            self.sub_modules["lm_ln_weight"] = [
                transfer_param(
                    self._model.lm_head.layer_norm.weight, restore_data=True)
            ]
            self.sub_modules["lm_ln_bias"] = [
                transfer_param(
                    self._model.lm_head.layer_norm.bias,
                    is_bias=True,
                    restore_data=True)
            ]
            self.sub_modules["linear_weight"] = [
                paddle.transpose(
                    transfer_param(
                        self._model.lm_head.decoder_weight, restore_data=True),
                    [1, 0])
            ]
            self.sub_modules["linear_bias"] = [
                transfer_param(
                    self._model.lm_head.decoder_bias,
                    is_bias=True,
                    restore_data=True)
            ]
        else:
            for mod in self._model.encoder.layers:
                self.sub_modules["slf_q_weight"].append(
                    paddle.concat(
                        [
                            mod.self_attn.q_proj.weight, mod.self_attn.k_proj.
                            weight, mod.self_attn.v_proj.weight
                        ],
                        axis=-1))
                self.sub_modules["slf_q_bias"].append(
                    paddle.concat(
                        [
                            mod.self_attn.q_proj.bias,
                            mod.self_attn.k_proj.bias, mod.self_attn.v_proj.bias
                        ],
                        axis=-1))
                self.sub_modules["slf_k_weight"].append(
                    mod.self_attn.k_proj.weight)
                self.sub_modules["slf_k_bias"].append(mod.self_attn.k_proj.bias)
                self.sub_modules["slf_v_weight"].append(
                    mod.self_attn.v_proj.weight)
                self.sub_modules["slf_v_bias"].append(mod.self_attn.v_proj.bias)
                self.sub_modules["slf_out_weight"].append(
                    mod.self_attn.out_proj.weight)
                self.sub_modules["slf_out_bias"].append(
                    mod.self_attn.out_proj.bias)
                self.sub_modules["ffn_inter_weight"].append(mod.linear1.weight)
                self.sub_modules["ffn_inter_bias"].append(mod.linear1.bias)
                self.sub_modules["ffn_out_weight"].append(mod.linear2.weight)
                self.sub_modules["ffn_out_bias"].append(mod.linear2.bias)
                self.sub_modules["slf_ln_weight"].append(mod.norm1.weight)
                self.sub_modules["slf_ln_bias"].append(mod.norm1.bias)
                self.sub_modules["ffn_ln_weight"].append(mod.norm2.weight)
                self.sub_modules["ffn_ln_bias"].append(mod.norm2.bias)

            self.sub_modules[
                "word_emb"] = [self._model.embeddings.word_embeddings.weight]
            self.sub_modules["pos_emb"] = [
                self._model.embeddings.position_embeddings.weight
            ]
            self.sub_modules["type_emb"] = [
                self._model.embeddings.token_type_embeddings.weight
            ]
            if self._normalize_before:
                self.sub_modules[
                    "decoder_ln_weight"] = [self._model.encoder.norm.weight]
                self.sub_modules[
                    "decoder_ln_bias"] = [self._model.encoder.norm.bias]
            else:
                self.sub_modules[
                    "decoder_ln_weight"] = [self._model.encoder_norm.weight]
                self.sub_modules[
                    "decoder_ln_bias"] = [self._model.encoder_norm.bias]

            self.sub_modules[
                "trans_weight"] = [self._model.lm_head.transform.weight]
            self.sub_modules[
                "trans_bias"] = [self._model.lm_head.transform.bias]
            self.sub_modules[
                "lm_ln_weight"] = [self._model.lm_head.layer_norm.weight]
            self.sub_modules[
                "lm_ln_bias"] = [self._model.lm_head.layer_norm.bias]
            self.sub_modules[
                "linear_weight"] = [self._model.lm_head.decoder_weight.t()]

            # NOTE: Fix self._model.lm_head.decoder_bias been changed in FT.
            self.sub_modules["linear_bias"] = [
                paddle.assign(self._model.lm_head.decoder_bias)
            ]

    def forward(self,
                cache_k,
                cache_v,
                memory_seq_lens,
                decoding_type_id,
                beam_size=4,
                topk=4,
                topp=0.0,
                decoding_strategy="greedy_search",
                max_out_len=256,
                bos_token_id=None,
                eos_token_id=None,
                pad_token_id=None,
                forced_eos_token_id=None,
                temperature=1.0,
                length_penalty=1.0,
                diversity_rate=0.0,
                pos_bias=True,
                rel_len=False,
                early_stopping=False):
        if decoding_strategy == "greedy_search":
            decoding_strategy = "topk_sampling"
            topk = 1
            topp = 0
        elif decoding_strategy in [
                "sampling", "topk_sampling", "topp_sampling"
        ]:
            if topp == 1 and topk > 0:
                decoding_strategy = "topk_sampling"
                topp = 0
            elif topp > 0 and topk == 0:
                decoding_strategy = "topp_sampling"
            else:
                raise AttributeError(
                    "Only topk sampling or topp sampling are supported. " \
                    "Topk sampling and topp sampling cannot be both applied in the faster version.")
        elif decoding_strategy.startswith("beam_search"):
            decoding_strategy = "beam_search_v3"
        output_ids, parent_ids, sequence_length = infer_unified_decoding(
            cache_k=cache_k,
            cache_v=cache_v,
            memory_seq_lens=[memory_seq_lens],
            type_id=[decoding_type_id],
            logits_mask=[self._logits_mask],
            word_emb=self.sub_modules["word_emb"],
            slf_ln_weight=self.sub_modules["slf_ln_weight"],
            slf_ln_bias=self.sub_modules["slf_ln_bias"],
            slf_q_weight=self.sub_modules["slf_q_weight"],
            slf_q_bias=self.sub_modules["slf_q_bias"],
            slf_k_weight=self.sub_modules["slf_k_weight"],
            slf_k_bias=self.sub_modules["slf_k_bias"],
            slf_v_weight=self.sub_modules["slf_v_weight"],
            slf_v_bias=self.sub_modules["slf_v_bias"],
            slf_out_weight=self.sub_modules["slf_out_weight"],
            slf_out_bias=self.sub_modules["slf_out_bias"],
            ffn_ln_weight=self.sub_modules["ffn_ln_weight"],
            ffn_ln_bias=self.sub_modules["ffn_ln_bias"],
            ffn_inter_weight=self.sub_modules["ffn_inter_weight"],
            ffn_inter_bias=self.sub_modules["ffn_inter_bias"],
            ffn_out_weight=self.sub_modules["ffn_out_weight"],
            ffn_out_bias=self.sub_modules["ffn_out_bias"],
            decoder_ln_weight=self.sub_modules["decoder_ln_weight"],
            decoder_ln_bias=self.sub_modules["decoder_ln_bias"],
            trans_weight=self.sub_modules["trans_weight"],
            trans_bias=self.sub_modules["trans_bias"],
            lm_ln_weight=self.sub_modules["lm_ln_weight"],
            lm_ln_bias=self.sub_modules["lm_ln_bias"],
            linear_weight=self.sub_modules["linear_weight"],
            linear_bias=self.sub_modules["linear_bias"],
            pos_emb=self.sub_modules["pos_emb"],
            type_emb=self.sub_modules["type_emb"],
            _decoding_strategy=decoding_strategy,
            _beam_size=beam_size,
            _topk=topk,
            _topp=topp,
            _n_head=self._n_head,
            _size_per_head=self._size_per_head,
            _n_layer=self._n_layer,
            _bos_id=bos_token_id,
            _eos_id=eos_token_id,
            _max_out_len=max_out_len,
            _diversity_rate=-diversity_rate,
            _unk_id=self._unk_id,
            _mask_id=self._mask_id,
            _temperature=temperature,
            _len_penalty=length_penalty,
            _normalize_before=self._normalize_before,
            _pos_bias=pos_bias,
            _hidden_act=self._hidden_act,
            _rel_len=rel_len,
            _early_stopping=early_stopping)
        ids = finalize(
            beam_size,
            output_ids,
            parent_ids,
            sequence_length,
            forced_eos_token_id=forced_eos_token_id,
            decoding_strategy=decoding_strategy)
        return ids


class InferBartDecoding(nn.Layer):
    def __init__(self, model, decoding_lib=None, use_fp16_decoding=False):
        if decoding_lib is not None and os.path.isfile(decoding_lib):
            # Maybe it has been loadad by `ext_utils.load`
            if "FasterTransformer" not in LOADED_EXT.keys():
                ops = paddle.utils.cpp_extension.load_op_meta_info_and_register_op(
                    decoding_lib)
                LOADED_EXT["FasterTransformer"] = ops
        else:
            if decoding_lib is not None:
                logger.warning(
                    "The specified decoding_lib does not exist, and it will be built automatically."
                )
            load("FasterTransformer", verbose=True)

        super(InferBartDecoding, self).__init__()
        for arg, value in locals().items():
            if arg not in [
                    "self", "model", "word_embedding", "positional_embedding",
                    "linear"
            ]:
                setattr(self, "_" + arg, value)
        self._num_decoder_layers = model.bart.config['num_decoder_layers']
        self._n_head = model.bart.config['decoder_attention_heads']
        self._d_model = model.bart.config['d_model']

        # process weights
        if use_fp16_decoding:
            for mod in model.bart.decoder.decoder.layers:
                mod.norm1.weight = transfer_param(
                    mod.norm1.weight, restore_data=True)
                mod.norm1.bias = transfer_param(
                    mod.norm1.bias, is_bias=True, restore_data=True)
                mod.self_attn.q_proj.weight = transfer_param(
                    mod.self_attn.q_proj.weight, restore_data=True)
                mod.self_attn.q_proj.bias = transfer_param(
                    mod.self_attn.q_proj.bias, is_bias=True, restore_data=True)
                mod.self_attn.k_proj.weight = transfer_param(
                    mod.self_attn.k_proj.weight, restore_data=True)
                mod.self_attn.k_proj.bias = transfer_param(
                    mod.self_attn.k_proj.bias, is_bias=True, restore_data=True)
                mod.self_attn.v_proj.weight = transfer_param(
                    mod.self_attn.v_proj.weight, restore_data=True)
                mod.self_attn.v_proj.bias = transfer_param(
                    mod.self_attn.v_proj.bias, is_bias=True, restore_data=True)
                mod.self_attn.out_proj.weight = transfer_param(
                    mod.self_attn.out_proj.weight, restore_data=True)
                mod.self_attn.out_proj.bias = transfer_param(
                    mod.self_attn.out_proj.bias,
                    is_bias=True,
                    restore_data=True)

                mod.norm2.weight = transfer_param(
                    mod.norm2.weight, restore_data=True)
                mod.norm2.bias = transfer_param(
                    mod.norm2.bias, is_bias=True, restore_data=True)
                mod.cross_attn.q_proj.weight = transfer_param(
                    mod.cross_attn.q_proj.weight, restore_data=True)
                mod.cross_attn.q_proj.bias = transfer_param(
                    mod.cross_attn.q_proj.bias, is_bias=True, restore_data=True)
                mod.cross_attn.k_proj.weight = transfer_param(
                    mod.cross_attn.k_proj.weight, restore_data=True)
                mod.cross_attn.k_proj.bias = transfer_param(
                    mod.cross_attn.k_proj.bias, is_bias=True, restore_data=True)
                mod.cross_attn.v_proj.weight = transfer_param(
                    mod.cross_attn.v_proj.weight, restore_data=True)
                mod.cross_attn.v_proj.bias = transfer_param(
                    mod.cross_attn.v_proj.bias, is_bias=True, restore_data=True)
                mod.cross_attn.out_proj.weight = transfer_param(
                    mod.cross_attn.out_proj.weight, restore_data=True)
                mod.cross_attn.out_proj.bias = transfer_param(
                    mod.cross_attn.out_proj.bias,
                    is_bias=True,
                    restore_data=True)

                mod.norm3.weight = transfer_param(
                    mod.norm3.weight, restore_data=True)
                mod.norm3.bias = transfer_param(
                    mod.norm3.bias, is_bias=True, restore_data=True)
                mod.linear1.weight = transfer_param(
                    mod.linear1.weight, restore_data=True)
                mod.linear1.bias = transfer_param(
                    mod.linear1.bias, is_bias=True, restore_data=True)
                mod.linear2.weight = transfer_param(
                    mod.linear2.weight, restore_data=True)
                mod.linear2.bias = transfer_param(
                    mod.linear2.bias, is_bias=True, restore_data=True)

            model.decoder.decoder_layernorm_embedding.weight = transfer_param(
                model.decoder.decoder_layernorm_embedding.weight,
                restore_data=True)
            model.decoder.decoder_layernorm_embedding.bias = transfer_param(
                model.decoder.decoder_layernorm_embedding.bias,
                is_bias=True,
                restore_data=True)

            model.lm_head_weight = transfer_param(
                model.lm_head_weight, restore_data=True)
            model.final_logits_bias = transfer_param(
                model.final_logits_bias, is_bias=True, restore_data=True)

            model.decoder.decoder_embed_positions.weight = transfer_param(
                model.decoder.decoder_embed_positions.weight, restore_data=True)
            model.decoder.embed_tokens.weight = transfer_param(
                model.decoder.embed_tokens.weight, restore_data=True)

        self.slf_ln_weight = []
        self.slf_ln_bias = []
        self.slf_q_weight = []
        self.slf_q_bias = []
        self.slf_k_weight = []
        self.slf_k_bias = []
        self.slf_v_weight = []
        self.slf_v_bias = []
        self.slf_out_weight = []
        self.slf_out_bias = []

        self.cross_ln_weight = []
        self.cross_ln_bias = []
        self.cross_q_weight = []
        self.cross_q_bias = []
        self.cross_k_weight = []
        self.cross_k_bias = []
        self.cross_v_weight = []
        self.cross_v_bias = []
        self.cross_out_weight = []
        self.cross_out_bias = []

        self.ffn_ln_weight = []
        self.ffn_ln_bias = []
        self.ffn_inter_weight = []
        self.ffn_inter_bias = []
        self.ffn_out_weight = []
        self.ffn_out_bias = []

        for mod in model.bart.decoder.decoder.layers:
            self.slf_ln_weight.append(mod.norm1.weight)
            self.slf_ln_bias.append(mod.norm1.bias)
            self.slf_q_weight.append(mod.self_attn.q_proj.weight)
            self.slf_q_bias.append(mod.self_attn.q_proj.bias)
            self.slf_k_weight.append(mod.self_attn.k_proj.weight)
            self.slf_k_bias.append(mod.self_attn.k_proj.bias)
            self.slf_v_weight.append(mod.self_attn.v_proj.weight)
            self.slf_v_bias.append(mod.self_attn.v_proj.bias)
            self.slf_out_weight.append(mod.self_attn.out_proj.weight)
            self.slf_out_bias.append(mod.self_attn.out_proj.bias)

            self.cross_ln_weight.append(mod.norm2.weight)
            self.cross_ln_bias.append(mod.norm2.bias)
            self.cross_q_weight.append(mod.cross_attn.q_proj.weight)
            self.cross_q_bias.append(mod.cross_attn.q_proj.bias)
            self.cross_k_weight.append(mod.cross_attn.k_proj.weight)
            self.cross_k_bias.append(mod.cross_attn.k_proj.bias)
            self.cross_v_weight.append(mod.cross_attn.v_proj.weight)
            self.cross_v_bias.append(mod.cross_attn.v_proj.bias)
            self.cross_out_weight.append(mod.cross_attn.out_proj.weight)
            self.cross_out_bias.append(mod.cross_attn.out_proj.bias)

            self.ffn_ln_weight.append(mod.norm3.weight)
            self.ffn_ln_bias.append(mod.norm3.bias)
            self.ffn_inter_weight.append(mod.linear1.weight)
            self.ffn_inter_bias.append(mod.linear1.bias)
            self.ffn_out_weight.append(mod.linear2.weight)
            self.ffn_out_bias.append(mod.linear2.bias)

        self.decoder_ln_weight = [
            model.decoder.decoder_layernorm_embedding.weight
        ]
        self.decoder_ln_bias = [model.decoder.decoder_layernorm_embedding.bias]

        self.pos_emb = [model.decoder.decoder_embed_positions.weight]
        self.word_emb = [model.decoder.embed_tokens.weight]

        self.linear_weight = [model.lm_head_weight.t()]
        self.linear_bias = [model.final_logits_bias]

    def forward(self,
                enc_output,
                memory_seq_lens,
                beam_size=4,
                top_k=1,
                top_p=0.0,
                decoding_strategy="beam_search_v3",
                max_out_len=256,
                diversity_rate=0.0,
                rel_len=False,
                bos_token_id=None,
                eos_token_id=None,
                pad_token_id=None,
                forced_eos_token_id=None,
                alpha=0.6,
                early_stopping=False):
        # beam_search/beam_search_v2/beam_search_v3 should be corrected to beam_search_v3.
        if decoding_strategy.startswith("beam_search"):
            decoding_strategy = "beam_search_v3"
        elif decoding_strategy == "greedy_search":
            decoding_strategy = "topk_sampling"
            top_k = 1
            top_p = 0.0
        elif decoding_strategy in [
                "sampling", "topk_sampling", "topp_sampling"
        ]:
            if top_p == 1 and top_k > 0:
                decoding_strategy = "topk_sampling"
                top_p = 0.0
            elif top_p > 0 and top_k == 0:
                decoding_strategy = "topp_sampling"
            else:
                raise AttributeError(
                    "Only topk sampling or topp sampling are supported. " \
                    "Topk sampling and topp sampling cannot be both applied in the faster version. ")

        output_ids, parent_ids, sequence_length = infer_bart_decoding(
            [enc_output], [memory_seq_lens], self.word_emb, self.slf_ln_weight,
            self.slf_ln_bias, self.slf_q_weight, self.slf_q_bias,
            self.slf_k_weight, self.slf_k_bias, self.slf_v_weight,
            self.slf_v_bias, self.slf_out_weight, self.slf_out_bias,
            self.cross_ln_weight, self.cross_ln_bias, self.cross_q_weight,
            self.cross_q_bias, self.cross_k_weight, self.cross_k_bias,
            self.cross_v_weight, self.cross_v_bias, self.cross_out_weight,
            self.cross_out_bias, self.ffn_ln_weight, self.ffn_ln_bias,
            self.ffn_inter_weight, self.ffn_inter_bias, self.ffn_out_weight,
            self.ffn_out_bias, self.decoder_ln_weight, self.decoder_ln_bias,
            self.linear_weight, self.linear_bias, self.pos_emb,
            decoding_strategy, beam_size, top_k, top_p, self._n_head,
            int(self._d_model / self._n_head), self._num_decoder_layers,
            bos_token_id, eos_token_id, max_out_len, -diversity_rate, rel_len,
            alpha, early_stopping)

        ids = finalize(
            beam_size,
            output_ids,
            parent_ids,
            sequence_length,
            forced_eos_token_id=forced_eos_token_id,
<<<<<<< HEAD
=======
            decoding_strategy=decoding_strategy)
        return ids


class InferMBartDecoding(nn.Layer):
    def __init__(self,
                 model,
                 decoding_lib=None,
                 use_fp16_decoding=False,
                 hidden_act="gelu"):
        if decoding_lib is not None and os.path.isfile(decoding_lib):
            # Maybe it has been loadad by `ext_utils.load`
            if "FasterTransformer" not in LOADED_EXT.keys():
                ops = paddle.utils.cpp_extension.load_op_meta_info_and_register_op(
                    decoding_lib)
                LOADED_EXT["FasterTransformer"] = ops
        else:
            if decoding_lib is not None:
                logger.warning(
                    "The specified decoding_lib does not exist, and it will be built automatically."
                )
            load("FasterTransformer", verbose=True)

        super(InferMBartDecoding, self).__init__()
        for arg, value in locals().items():
            if arg not in [
                    "self", "model", "word_embedding", "positional_embedding",
                    "linear"
            ]:
                setattr(self, "_" + arg, value)
        self._num_decoder_layers = model.mbart.config['num_decoder_layers']
        self._n_head = model.mbart.config['decoder_attention_heads']
        self._d_model = model.mbart.config['d_model']

        # process weights
        if use_fp16_decoding:
            for mod in model.mbart.decoder.decoder.layers:
                mod.norm1.weight = transfer_param(
                    mod.norm1.weight, restore_data=True)
                mod.norm1.bias = transfer_param(
                    mod.norm1.bias, is_bias=True, restore_data=True)
                mod.self_attn.q_proj.weight = transfer_param(
                    mod.self_attn.q_proj.weight, restore_data=True)
                mod.self_attn.q_proj.bias = transfer_param(
                    mod.self_attn.q_proj.bias, is_bias=True, restore_data=True)
                mod.self_attn.k_proj.weight = transfer_param(
                    mod.self_attn.k_proj.weight, restore_data=True)
                mod.self_attn.k_proj.bias = transfer_param(
                    mod.self_attn.k_proj.bias, is_bias=True, restore_data=True)
                mod.self_attn.v_proj.weight = transfer_param(
                    mod.self_attn.v_proj.weight, restore_data=True)
                mod.self_attn.v_proj.bias = transfer_param(
                    mod.self_attn.v_proj.bias, is_bias=True, restore_data=True)
                mod.self_attn.out_proj.weight = transfer_param(
                    mod.self_attn.out_proj.weight, restore_data=True)
                mod.self_attn.out_proj.bias = transfer_param(
                    mod.self_attn.out_proj.bias,
                    is_bias=True,
                    restore_data=True)

                mod.norm2.weight = transfer_param(
                    mod.norm2.weight, restore_data=True)
                mod.norm2.bias = transfer_param(
                    mod.norm2.bias, is_bias=True, restore_data=True)
                mod.cross_attn.q_proj.weight = transfer_param(
                    mod.cross_attn.q_proj.weight, restore_data=True)
                mod.cross_attn.q_proj.bias = transfer_param(
                    mod.cross_attn.q_proj.bias, is_bias=True, restore_data=True)
                mod.cross_attn.k_proj.weight = transfer_param(
                    mod.cross_attn.k_proj.weight, restore_data=True)
                mod.cross_attn.k_proj.bias = transfer_param(
                    mod.cross_attn.k_proj.bias, is_bias=True, restore_data=True)
                mod.cross_attn.v_proj.weight = transfer_param(
                    mod.cross_attn.v_proj.weight, restore_data=True)
                mod.cross_attn.v_proj.bias = transfer_param(
                    mod.cross_attn.v_proj.bias, is_bias=True, restore_data=True)
                mod.cross_attn.out_proj.weight = transfer_param(
                    mod.cross_attn.out_proj.weight, restore_data=True)
                mod.cross_attn.out_proj.bias = transfer_param(
                    mod.cross_attn.out_proj.bias,
                    is_bias=True,
                    restore_data=True)

                mod.norm3.weight = transfer_param(
                    mod.norm3.weight, restore_data=True)
                mod.norm3.bias = transfer_param(
                    mod.norm3.bias, is_bias=True, restore_data=True)
                mod.linear1.weight = transfer_param(
                    mod.linear1.weight, restore_data=True)
                mod.linear1.bias = transfer_param(
                    mod.linear1.bias, is_bias=True, restore_data=True)
                mod.linear2.weight = transfer_param(
                    mod.linear2.weight, restore_data=True)
                mod.linear2.bias = transfer_param(
                    mod.linear2.bias, is_bias=True, restore_data=True)

            model.decoder.decoder_layernorm_embedding.weight = transfer_param(
                model.decoder.decoder_layernorm_embedding.weight,
                restore_data=True)
            model.decoder.decoder_layernorm_embedding.bias = transfer_param(
                model.decoder.decoder_layernorm_embedding.bias,
                is_bias=True,
                restore_data=True)

            model.decoder.decoder.norm.weight = transfer_param(
                model.decoder.decoder.norm.weight, restore_data=True)
            model.decoder.decoder.norm.bias = transfer_param(
                model.decoder.decoder.norm.bias,
                is_bias=True,
                restore_data=True)

            model.lm_head_weight = transfer_param(
                model.lm_head_weight, restore_data=True)
            model.final_logits_bias = transfer_param(
                model.final_logits_bias, is_bias=True, restore_data=True)

            model.decoder.decoder_embed_positions.weight = transfer_param(
                model.decoder.decoder_embed_positions.weight, restore_data=True)
            model.decoder.embed_tokens.weight = transfer_param(
                model.decoder.embed_tokens.weight, restore_data=True)

        self.slf_ln_weight = []
        self.slf_ln_bias = []
        self.slf_q_weight = []
        self.slf_q_bias = []
        self.slf_k_weight = []
        self.slf_k_bias = []
        self.slf_v_weight = []
        self.slf_v_bias = []
        self.slf_out_weight = []
        self.slf_out_bias = []

        self.cross_ln_weight = []
        self.cross_ln_bias = []
        self.cross_q_weight = []
        self.cross_q_bias = []
        self.cross_k_weight = []
        self.cross_k_bias = []
        self.cross_v_weight = []
        self.cross_v_bias = []
        self.cross_out_weight = []
        self.cross_out_bias = []

        self.ffn_ln_weight = []
        self.ffn_ln_bias = []
        self.ffn_inter_weight = []
        self.ffn_inter_bias = []
        self.ffn_out_weight = []
        self.ffn_out_bias = []

        for mod in model.mbart.decoder.decoder.layers:
            self.slf_ln_weight.append(mod.norm1.weight)
            self.slf_ln_bias.append(mod.norm1.bias)
            self.slf_q_weight.append(mod.self_attn.q_proj.weight)
            self.slf_q_bias.append(mod.self_attn.q_proj.bias)
            self.slf_k_weight.append(mod.self_attn.k_proj.weight)
            self.slf_k_bias.append(mod.self_attn.k_proj.bias)
            self.slf_v_weight.append(mod.self_attn.v_proj.weight)
            self.slf_v_bias.append(mod.self_attn.v_proj.bias)
            self.slf_out_weight.append(mod.self_attn.out_proj.weight)
            self.slf_out_bias.append(mod.self_attn.out_proj.bias)

            self.cross_ln_weight.append(mod.norm2.weight)
            self.cross_ln_bias.append(mod.norm2.bias)
            self.cross_q_weight.append(mod.cross_attn.q_proj.weight)
            self.cross_q_bias.append(mod.cross_attn.q_proj.bias)
            self.cross_k_weight.append(mod.cross_attn.k_proj.weight)
            self.cross_k_bias.append(mod.cross_attn.k_proj.bias)
            self.cross_v_weight.append(mod.cross_attn.v_proj.weight)
            self.cross_v_bias.append(mod.cross_attn.v_proj.bias)
            self.cross_out_weight.append(mod.cross_attn.out_proj.weight)
            self.cross_out_bias.append(mod.cross_attn.out_proj.bias)

            self.ffn_ln_weight.append(mod.norm3.weight)
            self.ffn_ln_bias.append(mod.norm3.bias)
            self.ffn_inter_weight.append(mod.linear1.weight)
            self.ffn_inter_bias.append(mod.linear1.bias)
            self.ffn_out_weight.append(mod.linear2.weight)
            self.ffn_out_bias.append(mod.linear2.bias)

        self.decoder_ln_weight = [model.decoder.decoder.norm.weight]
        self.decoder_ln_bias = [model.decoder.decoder.norm.bias]

        self.mbart_ln_weight = [
            model.decoder.decoder_layernorm_embedding.weight
        ]
        self.mbart_ln_bias = [model.decoder.decoder_layernorm_embedding.bias]

        self.pos_emb = [model.decoder.decoder_embed_positions.weight]
        self.word_emb = [model.decoder.embed_tokens.weight]

        self.linear_weight = [model.lm_head_weight.t()]
        self.linear_bias = [model.final_logits_bias]

    def forward(self,
                enc_output,
                memory_seq_lens,
                trg_word=None,
                beam_size=4,
                top_k=1,
                top_p=0.0,
                decoding_strategy="beam_search_v3",
                max_out_len=256,
                diversity_rate=0.0,
                rel_len=False,
                bos_token_id=None,
                eos_token_id=None,
                pad_token_id=None,
                alpha=0.6,
                temperature=1.0,
                early_stopping=False):
        # Beam_search/beam_search_v2/beam_search_v3 should be corrected to beam_search_v3.
        if decoding_strategy.startswith("beam_search"):
            decoding_strategy = "beam_search_v3"
        elif decoding_strategy == "greedy_search":
            decoding_strategy = "topk_sampling"
            top_k = 1
            top_p = 0.0
        elif decoding_strategy in [
                "sampling", "topk_sampling", "topp_sampling"
        ]:
            if top_p == 1 and top_k > 0:
                decoding_strategy = "topk_sampling"
                top_p = 0.0
            elif top_p > 0 and top_k == 0:
                decoding_strategy = "topp_sampling"
            else:
                raise AttributeError(
                    "Only topk sampling or topp sampling are supported. " \
                    "Topk sampling and topp sampling cannot be both applied in the faster version. ")
        output_ids, parent_ids, sequence_length = infer_mbart_decoding(
            [enc_output], [memory_seq_lens], self.word_emb, self.slf_ln_weight,
            self.slf_ln_bias, self.slf_q_weight, self.slf_q_bias,
            self.slf_k_weight, self.slf_k_bias, self.slf_v_weight,
            self.slf_v_bias, self.slf_out_weight, self.slf_out_bias,
            self.cross_ln_weight, self.cross_ln_bias, self.cross_q_weight,
            self.cross_q_bias, self.cross_k_weight, self.cross_k_bias,
            self.cross_v_weight, self.cross_v_bias, self.cross_out_weight,
            self.cross_out_bias, self.ffn_ln_weight, self.ffn_ln_bias,
            self.ffn_inter_weight, self.ffn_inter_bias, self.ffn_out_weight,
            self.ffn_out_bias, self.decoder_ln_weight, self.decoder_ln_bias,
            self.mbart_ln_weight, self.mbart_ln_bias, self.linear_weight,
            self.linear_bias, self.pos_emb, trg_word, decoding_strategy,
            beam_size, top_k, top_p, self._n_head,
            int(self._d_model / self._n_head), self._num_decoder_layers,
            bos_token_id, eos_token_id, max_out_len, -diversity_rate, rel_len,
            alpha, temperature, early_stopping, self._hidden_act)

        ids = finalize(
            beam_size,
            output_ids,
            parent_ids,
            sequence_length,
>>>>>>> a16c4bce
            decoding_strategy=decoding_strategy)
        return ids<|MERGE_RESOLUTION|>--- conflicted
+++ resolved
@@ -1679,8 +1679,6 @@
             parent_ids,
             sequence_length,
             forced_eos_token_id=forced_eos_token_id,
-<<<<<<< HEAD
-=======
             decoding_strategy=decoding_strategy)
         return ids
 
@@ -1934,6 +1932,5 @@
             output_ids,
             parent_ids,
             sequence_length,
->>>>>>> a16c4bce
             decoding_strategy=decoding_strategy)
         return ids