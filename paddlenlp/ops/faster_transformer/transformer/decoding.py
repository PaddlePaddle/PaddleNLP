--- conflicted
+++ resolved
@@ -1248,33 +1248,6 @@
             "linear_weight": None,
             "linear_bias": None
         }
-<<<<<<< HEAD
-        params = convert_params(
-            self, model, fuse_qkv=1, use_fp16=use_fp16_decoding)
-        params["word_emb"].append((model.embeddings.word_embeddings, "weight"))
-        params["pos_emb"].append(
-            (model.embeddings.position_embeddings, "weight"))
-        params["type_emb"].append(
-            (model.embeddings.token_type_embeddings, "weight"))
-        if getattr(model.embeddings, "role_embeddings", None) is not None:
-            params["rol_emb"].append(
-                (model.embeddings.role_embeddings, "weight"))
-        if not self._normalize_before:
-            # pre-norm params has been converted in `convert_params`, and this
-            # is only for post-norm such as UNIMO.
-            params["decoder_ln_weight"].append((model.encoder_norm, "weight"))
-            params["decoder_ln_bias"].append((model.encoder_norm, "bias"))
-        params["trans_weight"].append((model.lm_head.transform, "weight"))
-        params["trans_bias"].append((model.lm_head.transform, "bias"))
-        params["lm_ln_weight"].append((model.lm_head.layer_norm, "weight"))
-        params["lm_ln_bias"].append((model.lm_head.layer_norm, "bias"))
-        params["linear_weight"].append(
-            (model.lm_head.decoder_weight.t(), False))
-        params["linear_bias"].append(
-            (paddle.assign(model.lm_head.decoder_bias), "bias"))
-        for k, v in params.items():
-            setattr(self, k, v)
-=======
         if self._use_fp16_decoding:
             for i, mod in enumerate(self._model.encoder.layers):
                 q_weight = paddle.concat(
@@ -1527,7 +1500,6 @@
             # NOTE: Fix self._model.lm_head.decoder_bias been changed in FT.
             self.dec_bias = paddle.assign(self._model.lm_head.decoder_bias)
             self.sub_modules["linear_bias"] = [self.dec_bias]
->>>>>>> 4c36ef9e
 
     def forward(self,
                 input_ids,
