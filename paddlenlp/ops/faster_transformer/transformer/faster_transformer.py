# Copyright (c) 2021 PaddlePaddle Authors. All Rights Reserved.
#
# Licensed under the Apache License, Version 2.0 (the "License");
# you may not use this file except in compliance with the License.
# You may obtain a copy of the License at
#
#     http://www.apache.org/licenses/LICENSE-2.0
#
# Unless required by applicable law or agreed to in writing, software
# distributed under the License is distributed on an "AS IS" BASIS,
# WITHOUT WARRANTIES OR CONDITIONS OF ANY KIND, either express or implied.
# See the License for the specific language governing permissions and
# limitations under the License.
import os
import shutil
import numpy as np

import paddle
import paddle.nn as nn
import paddle.nn.functional as F

from paddlenlp.transformers import (TransformerModel, WordEmbedding,
                                    PositionalEmbedding, position_encoding_init,
                                    InferTransformerModel, GPTModel)
from paddlenlp.ops import (InferTransformerDecoding, InferGptDecoding,
                           InferUnifiedDecoding, InferBartDecoding)

from .encoder import enable_faster_encoder, disable_faster_encoder
from paddlenlp.ops.ext_utils import load
from paddlenlp.utils.log import logger
from paddlenlp.transformers import (
    GPTChineseTokenizer, GPTTokenizer, UnifiedTransformerPretrainedModel,
    UNIMOPretrainedModel, BartPretrainedModel, GPTPretrainedModel)


class FasterTransformer(TransformerModel):
    """
    FasterTransformer is a faster version for generation with the Transformer
    model. It uses a custom op based on and enhancing NV FasterTransformer to
    do fast generation.

    Args:
        src_vocab_size (int):
            The size of source vocabulary.
        trg_vocab_size (int):
            The size of target vocabulary.
        max_length (int):
            The maximum length of input sequences.
        num_encoder_layers (int):
            The number of sub-layers to be stacked in the encoder.
        num_decoder_layers (int):
            The number of sub-layers to be stacked in the decoder.
        n_head (int):
            The number of head used in multi-head attention.
        d_model (int):
            The dimension for word embeddings, which is also the last dimension of
            the input and output of multi-head attention, position-wise feed-forward
            networks, encoder and decoder.
        d_inner_hid (int):
            Size of the hidden layer in position-wise feed-forward networks.
        dropout (float):
            Dropout rates. Used for pre-process, activation and inside attention.
        weight_sharing (bool):
            Whether to use weight sharing. 
        attn_dropout (float):
            The dropout probability used in MHA to drop some attention target.
            If None, use the value of dropout. Defaults to None.
        act_dropout (float):
            The dropout probability used after FFN activition. If None, use
            the value of dropout. Defaults to None.
        bos_id (int, optional):
            The start token id and also is used as padding id. Defaults to 0.
        eos_id (int, optional):
            The end token id. Defaults to 1.
        decoding_strategy (str, optional):
            Indicating the strategy of decoding. It can be 'beam_search', 'beam_search_v2',
            'topk_sampling' and 'topp_sampling'. For beam search strategies,
            'v2' would select the top `beam_size * 2` beams and process the top
            `beam_size` alive and finish beams in them separately, while 'v1'
            would only select the top `beam_size` beams and mix up the alive and
            finish beams. 'v2' always searchs more and get better results, since
            the alive beams would always be `beam_size` while the number of alive
            beams in `v1` might decrease when meeting the end token. However,
            'v2' always generates longer results thus might do more calculation
            and be slower.
        beam_size (int, optional):
            The beam width for beam search. Defaults to 4. 
        topk (int, optional):
            The number of highest probability tokens to keep for top-k sampling.
            Defaults to 4. 
        topp (float, optional):
            The most probable tokens whose cumulative probability is not less than
            `topp` are kept for top-p sampling. Defaults to 4. 
        max_out_len (int, optional):
            The maximum output length. Defaults to 256.
        diversity_rate (float, optional):
            Refer to `A Simple, Fast Diverse Decoding Algorithm for Neural Generation <https://arxiv.org/abs/1611.08562>`_
            for details. Bigger `diversity_rate` would lead to more diversity.
            if `diversity_rate == 0` is equivalent to naive BeamSearch. Default
            to 0 if not set.
        use_fp16_decoding(bool, optional): Whether to use fp16 for decoding. 
        rel_len(bool, optional):
            Indicating whether `max_out_len` in is the length relative to that
            of source text. Only works in `v2` temporarily. It is suggest to set
            a small `max_out_len` and use `rel_len=True`. Default to False if
            not set.
        alpha(float, optional):
            The power number in length penalty calculation. Only works in `v2`
            temporarily. Refer to `GNMT <https://arxiv.org/pdf/1609.08144.pdf>`_.
            Default to 0.6 if not set.
    """

    def __init__(self,
                 src_vocab_size,
                 trg_vocab_size,
                 max_length,
                 num_encoder_layers,
                 num_decoder_layers,
                 n_head,
                 d_model,
                 d_inner_hid,
                 dropout,
                 weight_sharing,
                 attn_dropout=None,
                 act_dropout=None,
                 bos_id=0,
                 eos_id=1,
                 decoding_strategy="beam_search",
                 beam_size=4,
                 topk=1,
                 topp=0.0,
                 max_out_len=256,
                 diversity_rate=0.0,
                 decoding_lib=None,
                 use_fp16_decoding=False,
                 rel_len=False,
                 alpha=0.6):
        # if decoding_lib is None:
        #     raise ValueError(
        #         "The args decoding_lib must be set to use FasterTransformer. ")
        # elif not os.path.exists(decoding_lib):
        #     raise ValueError("The path to decoding lib is not exist.")

        args = dict(locals())
        args.pop("self")
        args.pop("__class__", None)
        self.decoding_strategy = args.pop("decoding_strategy")
        self.beam_size = args.pop("beam_size")
        self.topk = args.pop("topk")
        self.topp = args.pop("topp")
        self.max_out_len = args.pop("max_out_len")
        self.diversity_rate = args.pop("diversity_rate")
        self.decoding_lib = args.pop("decoding_lib")
        self.use_fp16_decoding = args.pop("use_fp16_decoding")
        self.rel_len = args.pop("rel_len")
        self.alpha = args.pop("alpha")
        self.dropout = dropout
        self.weight_sharing = weight_sharing
        self.trg_vocab_size = trg_vocab_size
        self.d_model = d_model
        self.bos_id = bos_id
        self.max_length = max_length
        super(FasterTransformer, self).__init__(**args)

        self.decoding_linear = nn.Linear(
            in_features=d_model, out_features=trg_vocab_size)

        if weight_sharing:
            self.trg_word_embedding = WordEmbedding(
                vocab_size=trg_vocab_size, emb_dim=d_model, bos_id=self.bos_id)
            self.trg_pos_embedding = PositionalEmbedding(
                emb_dim=d_model, max_length=max_length)

        self.decoding = InferTransformerDecoding(
            decoder=self.transformer.decoder,
            word_embedding=self.trg_word_embedding.word_embedding,
            positional_embedding=self.trg_pos_embedding.pos_encoder,
            linear=self.decoding_linear,
            num_decoder_layers=num_decoder_layers,
            n_head=n_head,
            d_model=d_model,
            bos_id=bos_id,
            eos_id=eos_id,
            decoding_strategy=decoding_strategy,
            beam_size=beam_size,
            topk=topk,
            topp=topp,
            max_out_len=max_out_len,
            diversity_rate=self.diversity_rate,
            decoding_lib=self.decoding_lib,
            use_fp16_decoding=self.use_fp16_decoding,
            rel_len=self.rel_len,
            alpha=self.alpha)

    def forward(self, src_word, trg_word=None):
        src_max_len = paddle.shape(src_word)[-1]
        src_slf_attn_bias = paddle.cast(
            src_word == self.bos_id,
            dtype=paddle.get_default_dtype()).unsqueeze([1, 2]) * -1e9
        src_pos = paddle.cast(
            src_word != self.bos_id, dtype=src_word.dtype) * paddle.arange(
                start=0, end=src_max_len)

        # Run encoder
        src_emb = self.src_word_embedding(src_word)
        src_pos_emb = self.src_pos_embedding(src_pos)
        src_emb = src_emb + src_pos_emb
        enc_input = F.dropout(
            src_emb, p=self.dropout,
            training=False) if self.dropout else src_emb
        enc_output = self.transformer.encoder(enc_input, src_slf_attn_bias)

        if self.use_fp16_decoding:
            enc_output = paddle.cast(enc_output, dtype="float16")

        mem_seq_lens = paddle.sum(paddle.cast(
            src_word != self.bos_id, dtype="int32"),
                                  dtype="int32",
                                  axis=1)
        ids = self.decoding(enc_output, mem_seq_lens, trg_word=trg_word)

        return ids

    def load(self, init_from_params):
        # Load the trained model
        assert init_from_params, (
            "Please set init_from_params to load the infer model.")

        model_dict = paddle.load(init_from_params, return_numpy=True)

        # To set weight[padding_idx] to 0.
        model_dict["trg_word_embedding.word_embedding.weight"][
            self.bos_id] = [0] * self.d_model

        # Dealing with weight sharing.
        if self.weight_sharing:
            model_dict["decoding_linear.weight"] = np.transpose(model_dict[
                "trg_word_embedding.word_embedding.weight"])
        else:
            model_dict["decoding_linear.weight"] = model_dict["linear.weight"]

        # To avoid a longer length than training, reset the size of position
        # encoding to max_length
        model_dict["encoder.pos_encoder.weight"] = position_encoding_init(
            self.max_length, self.d_model)
        model_dict["decoder.pos_encoder.weight"] = position_encoding_init(
            self.max_length, self.d_model)

        if self.use_fp16_decoding:
            for item in self.state_dict():
                if "decoder" in item:
                    model_dict[item] = np.float16(model_dict[item])
            model_dict["decoding_linear.weight"] = np.float16(model_dict[
                "decoding_linear.weight"])
            model_dict["trg_word_embedding.word_embedding.weight"] = np.float16(
                model_dict["trg_word_embedding.word_embedding.weight"])
            model_dict["trg_pos_embedding.pos_encoder.weight"] = np.float16(
                model_dict["trg_pos_embedding.pos_encoder.weight"])
            model_dict["decoding_linear.bias"] = np.zeros(
                [self.trg_vocab_size], dtype="float16")

        self.load_dict(model_dict)

    def export_params(self, init_from_params, place):
        '''
        This method is used for load static graph from dygraph checkpoint
        or export inference model using static graph. 

        Args:
            init_from_params (string):
                The path to dygraph checkpoint. 
            place (paddle.Place):
                The place to execute static graph. 
        
        Example:
            .. code-block::
                paddle.enable_static()
                place = "gpu"
                place = paddle.set_device(place)
                reader.adapt_vocab_size(args)

                test_program = paddle.static.Program()
                startup_program = paddle.static.Program()
                with paddle.static.program_guard(test_program, startup_program):
                    src_word = paddle.static.data(
                        name="src_word", shape=[None, None], dtype="int64")

                    # Define model
                    transformer = FasterTransformer(
                        src_vocab_size=args.src_vocab_size,
                        trg_vocab_size=args.trg_vocab_size,
                        max_length=args.max_length + 1,
                        num_encoder_layers=args.n_layer,
                        num_decoder_layers=args.n_layer,
                        n_head=args.n_head,
                        d_model=args.d_model,
                        d_inner_hid=args.d_inner_hid,
                        dropout=args.dropout,
                        weight_sharing=args.weight_sharing,
                        bos_id=args.bos_idx,
                        eos_id=args.eos_idx,
                        decoding_strategy=args.decoding_strategy,
                        beam_size=args.beam_size,
                        max_out_len=args.max_out_len,
                        decoding_lib=args.decoding_lib,
                        use_fp16_decoding=args.use_fp16_decoding,
                        rel_len=args.use_rel_len,
                        alpha=args.alpha)

                    finished_seq = transformer(src_word=src_word)

                test_program = test_program.clone(for_test=True)

                exe = paddle.static.Executor(place)
                exe.run(startup_program)

                # Load checkpoint.
                transformer.export_params(
                    init_from_params=os.path.join(args.init_from_params,
                                                "transformer.pdparams"),
                    place=place)

                paddle.static.save_inference_model(
                    os.path.join(args.inference_model_dir, "transformer"),
                    feed_vars=src_word,
                    fetch_vars=finished_seq,
                    executor=exe,
                    program=test_program)
        '''
        # Load the trained model
        assert init_from_params, (
            "Please set init_from_params to load the infer model.")

        model_dict = paddle.load(init_from_params, return_numpy=True)

        # To set weight[padding_idx] to 0.
        model_dict["trg_word_embedding.word_embedding.weight"][
            self.bos_id] = [0] * self.d_model

        # Dealing with weight sharing.
        if self.weight_sharing:
            model_dict["decoding_linear.weight"] = np.transpose(model_dict[
                "trg_word_embedding.word_embedding.weight"])
        else:
            model_dict["decoding_linear.weight"] = model_dict["linear.weight"]

        # To avoid a longer length than training, reset the size of position
        # encoding to max_length
        model_dict["encoder.pos_encoder.weight"] = position_encoding_init(
            self.max_length, self.d_model)
        model_dict["decoder.pos_encoder.weight"] = position_encoding_init(
            self.max_length, self.d_model)

        if self.use_fp16_decoding:
            for item in self.state_dict():
                if "decoder" in item:
                    model_dict[item] = np.float16(model_dict[item])
            model_dict["decoding_linear.weight"] = np.float16(model_dict[
                "decoding_linear.weight"])
            model_dict["trg_word_embedding.word_embedding.weight"] = np.float16(
                model_dict["trg_word_embedding.word_embedding.weight"])
            model_dict["trg_pos_embedding.pos_encoder.weight"] = np.float16(
                model_dict["trg_pos_embedding.pos_encoder.weight"])
            model_dict["decoding_linear.bias"] = np.zeros(
                [self.trg_vocab_size], dtype="float16")

        for item in self.state_dict():
            param = self
            attr_list = item.split(".")
            for attr in attr_list:
                param = getattr(param, attr)
            param_name = param.name
            var = paddle.static.global_scope().find_var(param_name).get_tensor()
            var.set(model_dict[item], place)


class TransformerGenerator(paddle.nn.Layer):
    """
    The Transformer model for auto-regressive generation with beam search. It wraps
    `FasterTransformer` and `InferTransformerModel`, and automatically chioces using
    `FasterTransformer` (with jit building) or the slower verison `InferTransformerModel`.

    Args:
        src_vocab_size (int):
            The size of source vocabulary.
        trg_vocab_size (int):
            The size of target vocabulary.
        max_length (int):
            The maximum length of input sequences.
        num_encoder_layers (int):
            The number of sub-layers to be stacked in the encoder.
        num_decoder_layers (int):
            The number of sub-layers to be stacked in the decoder.
        n_head (int):
            The number of head used in multi-head attention.
        d_model (int):
            The dimension for word embeddings, which is also the last dimension of
            the input and output of multi-head attention, position-wise feed-forward
            networks, encoder and decoder.
        d_inner_hid (int):
            Size of the hidden layer in position-wise feed-forward networks.
        dropout (float):
            Dropout rates. Used for pre-process, activation and inside attention.
        weight_sharing (bool):
            Whether to use weight sharing. 
        bos_id (int, optional):
            The start token id and also is used as padding id. Defaults to 0.
        eos_id (int, optional):
            The end token id. Defaults to 1.
        beam_size (int, optional):
            The beam width for beam search. Defaults to 4. 
        max_out_len (int, optional):
            The maximum output length. Defaults to 256.
        kwargs:
            The key word arguments can be `output_time_major`, `use_ft`, `use_fp16_decoding`,
            `rel_len`, `alpha`:

            - `output_time_major(bool, optional)`: Indicate the data layout of predicted
            Tensor. If `False`, the data layout would be batch major with shape
            `[batch_size, seq_len, beam_size]`. If  `True`, the data layout would
            be time major with shape `[seq_len, batch_size, beam_size]`. Default
            to `False`. 

            - `use_ft(bool, optional)`: Whether to use FasterTransformer
            for decoding. Default to True if not set.

            - `use_fp16_decoding(bool, optional)`: Whether to use fp16
            for decoding.  Only works when using FasterTransformer.

            - `beam_search_version(str, optional)`: Indicating the strategy of
            beam search. It can be 'v1' or 'v2'. 'v2' would select the top
            `beam_size * 2` beams and process the top `beam_size` alive and
            finish beams in them separately, while 'v1' would only select the
            top `beam_size` beams and mix up the alive and finish beams. 'v2' always
            searchs more and get better results, since the alive beams would
            always be `beam_size` while the number of alive beams in `v1` might
            decrease when meeting the end token. However, 'v2' always generates
            longer results thus might do more calculation and be slower.

            - `rel_len(bool, optional)`: Indicating whether `max_out_len` in is
            the length relative to that of source text. Only works in `v2` temporarily.
            It is suggest to set a small `max_out_len` and use `rel_len=True`.
            Default to False if not set.

            - `alpha(float, optional)`: The power number in length penalty
            calculation. Refer to `GNMT <https://arxiv.org/pdf/1609.08144.pdf>`_.
            Only works in `v2` temporarily. Default to 0.6 if not set.
        
            - diversity_rate(float, optional): Refer to `A Simple, Fast Diverse
            Decoding Algorithm for Neural Generation <https://arxiv.org/abs/1611.08562>`_
            for details. Bigger `diversity_rate` would lead to more diversity.
            if `diversity_rate == 0` is equivalent to naive BeamSearch. Default
            to 0 if not set. **NOTE**: Only works when using FasterTransformer
            temporarily.
    """

    def __init__(self,
                 src_vocab_size,
                 trg_vocab_size,
                 max_length,
                 num_encoder_layers,
                 num_decoder_layers,
                 n_head,
                 d_model,
                 d_inner_hid,
                 dropout,
                 weight_sharing,
                 bos_id=0,
                 eos_id=1,
                 beam_size=4,
                 max_out_len=256,
                 **kwargs):
        logger.warning(
            "TransformerGenerator is an experimental API and subject to change.")
        # `kwargs` can include output_time_major, use_fp16_decoding, topk, topp.
        # The later three arguments can only work when using FasterTransformer,
        # and expose topk, topp later.
        super(TransformerGenerator, self).__init__()
        self.d_model = d_model
        self.max_length = max_length
        self.output_time_major = kwargs.pop("output_time_major", True)
        # Only works for FasterTransformer.
        # TODO: original version supports diversity rate.
        diversity_rate = kwargs.pop("diversity_rate", 0.0)
        use_fp16_decoding = kwargs.pop("use_fp16_decoding", False)
        use_ft = kwargs.pop("use_ft", True)
        beam_search_version = kwargs.pop("beam_search_version", "v1")
        rel_len = kwargs.pop("rel_len", False)
        alpha = kwargs.pop("alpha", 0.6)

        if use_ft:
            try:
                decoding_strategy = ("beam_search_v2"
                                     if beam_search_version == "v2" else
                                     "beam_search")
                self.transformer = FasterTransformer(
                    src_vocab_size=src_vocab_size,
                    trg_vocab_size=trg_vocab_size,
                    max_length=max_length,
                    num_encoder_layers=num_encoder_layers,
                    num_decoder_layers=num_decoder_layers,
                    n_head=n_head,
                    d_model=d_model,
                    d_inner_hid=d_inner_hid,
                    dropout=dropout,
                    weight_sharing=weight_sharing,
                    bos_id=bos_id,
                    eos_id=eos_id,
                    beam_size=beam_size,
                    max_out_len=max_out_len,
                    diversity_rate=diversity_rate,
                    decoding_strategy=decoding_strategy,
                    use_fp16_decoding=use_fp16_decoding,
                    rel_len=rel_len,
                    alpha=alpha)
            except Exception:
                logger.warning(
                    "Exception occurs when using FasterTransformer. " \
                    "The original forward will be involved. ")
                if diversity_rate != 0:
                    logger.warning(
                        "diversity_rate would not work since it is only " \
                        "supported by FasterTransformer temporarily.")
                self.transformer = InferTransformerModel(
                    src_vocab_size=src_vocab_size,
                    trg_vocab_size=trg_vocab_size,
                    max_length=max_length,
                    num_encoder_layers=num_encoder_layers,
                    num_decoder_layers=num_decoder_layers,
                    n_head=n_head,
                    d_model=d_model,
                    d_inner_hid=d_inner_hid,
                    dropout=dropout,
                    weight_sharing=weight_sharing,
                    bos_id=bos_id,
                    eos_id=eos_id,
                    beam_size=beam_size,
                    max_out_len=max_out_len,
                    output_time_major=self.output_time_major,
                    beam_search_version=beam_search_version,
                    rel_len=rel_len,
                    alpha=alpha)
        else:
            if diversity_rate != 0:
                logger.warning(
                    "diversity_rate would not work since it is only " \
                    "supported by FasterTransformer temporarily.")
            self.transformer = InferTransformerModel(
                src_vocab_size=src_vocab_size,
                trg_vocab_size=trg_vocab_size,
                max_length=max_length,
                num_encoder_layers=num_encoder_layers,
                num_decoder_layers=num_decoder_layers,
                n_head=n_head,
                d_model=d_model,
                d_inner_hid=d_inner_hid,
                dropout=dropout,
                weight_sharing=weight_sharing,
                bos_id=bos_id,
                eos_id=eos_id,
                beam_size=beam_size,
                max_out_len=max_out_len,
                output_time_major=self.output_time_major,
                beam_search_version=beam_search_version,
                rel_len=rel_len,
                alpha=alpha)

    def forward(self, src_word, trg_word=None):
        r"""
        Performs decoding for transformer model.

        Args:
            src_word (Tensor):
                The ids of source sequence words. It is a tensor with shape
                `[batch_size, source_sequence_length]` and its data type can be
                int or int64.
            trg_word (Tensor):
                The ids of target sequence words. Normally, it should NOT be
                given. If it's given, force decoding with previous output token
                will be trigger. Defaults to None. 
        
        Returns:
            Tensor:
                An int64 tensor shaped indicating the predicted ids. Its shape is
                `[batch_size, seq_len, beam_size]` or `[seq_len, batch_size, beam_size]`
                according to `output_time_major`. While, when using FasterTransformer
                and beam search v2, the beam dimension would be doubled to include
                both the top `beam_size` alive and finish beams, thus the tensor
                shape is `[batch_size, seq_len, beam_size * 2]` or `[seq_len, batch_size, beam_size * 2]`.
        
        Example:
            .. code-block::

                import paddle
                from paddlenlp.ops import TransformerGenerator

                transformer = TransformerGenerator(
                    src_vocab_size=30000,
                    trg_vocab_size=30000,
                    max_length=256,
                    num_encoder_layers=6,
                    num_decoder_layers=6,
                    n_head=8,
                    d_model=512,
                    d_inner_hid=2048,
                    dropout=0.1,
                    weight_sharing=True,
                    bos_id=0,
                    eos_id=1,
                    beam_size=4,
                    max_out_len=256)

                batch_size = 5
                seq_len = 10
                transformer(
                    src_word=paddle.randint(low=3, high=30000, shape=[batch_size, seq_len]))
        """
        out = self.transformer(src_word, trg_word=trg_word)
        # TODO(guosheng): FasterTransformer has an output with layout
        # `[seq_len, batch_size, beam_size]`. While the output layout of
        # original one is `[batch_size, seq_len, beam_size]`. Maybe we need
        # unify them later.
        if not self.output_time_major and isinstance(self.transformer,
                                                     FasterTransformer):
            out = paddle.transpose(out, [1, 0, 2])
        return out

    def load(self, path):
        if isinstance(self.transformer, FasterTransformer):
            self.transformer.load(path)
        else:
            model_dict = paddle.load(path)
            self.transformer.load_dict(model_dict)


class FasterGPT(GPTPretrainedModel):
    def __init__(self, model, decoding_lib=None, use_fp16_decoding=False):
        super(FasterGPT, self).__init__()
        self._model = model
        self.use_fp16_decoding = use_fp16_decoding
        self.bos_id = bos_id
        self.decoding = InferGptDecoding(
            model=model,
            decoding_lib=decoding_lib,
            use_fp16_decoding=use_fp16_decoding)

<<<<<<< HEAD
    def forward(self, input_ids, mem_seq_len, attn_mask=None):
        return self.decoding(input_ids, mem_seq_len, attn_mask)
=======
    def forward(self,
                input_ids,
                top_k=4,
                top_p=0.0,
                max_length=256,
                bos_token_id=None,
                eos_token_id=None,
                pad_token_id=None,
                temperature=0,
                decode_strategy="sample",
                num_return_sequences=1,
                **model_kwargs):

        bos_token_id = bos_token_id if bos_token_id is not None else getattr(
            self._model, 'bos_token_id', None)
        eos_token_id = eos_token_id if eos_token_id is not None else getattr(
            self._model, 'eos_token_id', None)
        pad_token_id = pad_token_id if pad_token_id is not None else getattr(
            self._model, 'pad_token_id', None)
        if input_ids.dtype == paddle.int64:
            input_ids = paddle.cast(input_ids, "int32")
        # change top_p to zero if not using top_p sampling for FT
        if decode_strategy == "greedy_search":
            top_p = 0.0
            top_k = 1
        if top_p == 1.0:
            top_p = 0.0
        if num_return_sequences > 1:
            input_ids, _ = self.expand_inputs_for_generation(
                input_ids, expand_size=num_return_sequences)
        return self.decoding(
            input_ids,
            topk=top_k,
            topp=top_p,
            max_out_len=max_length,
            bos_token_id=bos_token_id,
            eos_token_id=eos_token_id,
            pad_token_id=pad_token_id,
            temperature=temperature)
>>>>>>> 65c772c4

    def export_params(self, state_to_load, place):
        for item in state_to_load:
            param_data = np.array(state_to_load[item])
            if self.use_fp16_decoding:
                param_data = np.float16(param_data)

            param = self
            attr_list = item.split(".")
            attr_list = ["decoding", "model"] + attr_list
            for attr in attr_list:
                param = getattr(param, attr)
            param_name = param.name
            var = paddle.static.global_scope().find_var(param_name).get_tensor()
            var.set(param_data, place)

    def save_resources(self, tokenizer, path):
        vocab_file = os.path.join(path, "vocab.txt")
        if isinstance(tokenizer, GPTTokenizer):
            with open(vocab_file, 'w', encoding='utf-8') as f:
                for token in tokenizer.encoder:
                    f.write(token + '\n')
            merges_file = os.path.join(path, "merges.txt")
            shutil.copyfile(tokenizer._merges_file, merges_file)
        elif isinstance(tokenizer, GPTChineseTokenizer):
            tokenizer.save_resources(path)

    generate = forward


class FasterUnifiedTransformer(UnifiedTransformerPretrainedModel):
    def __init__(self,
                 model,
                 decode_strategy="sampling",
                 decoding_lib=None,
                 use_fp16_decoding=False):
        super(FasterUnifiedTransformer, self).__init__()
        self._model = model
        self._decode_strategy = decode_strategy
        self.vocab_size = model.lm_head.decoder_bias.shape[0]
        self.unk_token_id = self._model.unk_token_id
        self.mask_token_id = self._model.mask_token_id
        self.bos_token_id = self._model.bos_token_id
        self.pad_token_id = self._model.pad_token_id
        self.logits_mask = self.generate_logits_mask(use_fp16_decoding)
        self._n_head = self._model.num_attention_heads
        self._hidden_dims = self._model.hidden_size
        self._normalize_before = self._model.normalize_before
        self._size_per_head = self._hidden_dims // self._n_head
        self._n_layer = self._model.num_hidden_layers
        self._hidden_act = self._model.hidden_act

        self.decoding = InferUnifiedDecoding(
            model=self._model,
            decoding_strategy=self._decode_strategy,
            decoding_lib=decoding_lib,
            use_fp16_decoding=use_fp16_decoding,
            logits_mask=self.logits_mask,
            n_head=self._n_head,
            hidden_dims=self._hidden_dims,
            size_per_head=self._size_per_head,
            n_layer=self._n_layer,
            unk_id=self.unk_token_id,
            mask_id=self.mask_token_id,
            normalize_before=self._normalize_before,
            hidden_act=self._hidden_act)

    def prepare_inputs_for_generation(self,
                                      input_ids,
                                      token_type_ids,
                                      position_ids,
                                      attention_mask,
                                      use_cache=True,
                                      cache=None,
                                      **kwargs):
        input_ids = input_ids[:, :-1]
        decoding_type_id = token_type_ids[:, -1]
        token_type_ids = token_type_ids[:, :-1]
        position_ids = position_ids[:, :-1]
        attention_mask = attention_mask[:, :, :-1, :-1]
        seq_len = kwargs.get("seq_len") - 1

        return {
            "input_ids": input_ids,
            "token_type_ids": token_type_ids,
            "position_ids": position_ids,
            "attention_mask": attention_mask,
            "use_cache": True,
            "cache": cache,
            "seq_len": seq_len,
            "decoding_type_id": paddle.cast(
                decoding_type_id, dtype="int32")
        }

    def generate_logits_mask(self, use_fp16_decoding):
        # pre-process distribution
        logits_mask = np.zeros(shape=[self.vocab_size], dtype=np.float32)
        logits_mask[self.unk_token_id] = -1e9
        logits_mask[self.bos_token_id] = -1e9
        logits_mask[self.pad_token_id] = -1e9

        logits_mask_t = paddle.assign(logits_mask)
        if use_fp16_decoding and self._decode_strategy == "sampling":
            return paddle.cast(logits_mask_t, dtype="float16")
        else:
            return logits_mask_t

    def forward(self,
                input_ids,
                seq_len=None,
                max_length=128,
                top_k=4,
                top_p=0.0,
                bos_token_id=None,
                eos_token_id=None,
                pad_token_id=None,
                num_beams=4,
                diversity_rate=0.0,
                temperature=1.0,
                num_return_sequences=1,
                **model_kwargs):

        bos_token_id = bos_token_id if bos_token_id is not None else getattr(
            self._model, 'bos_token_id', None)
        eos_token_id = eos_token_id if eos_token_id is not None else getattr(
            self._model, 'eos_token_id', None)
        pad_token_id = pad_token_id if pad_token_id is not None else getattr(
            self._model, 'pad_token_id', None)

        temperature = model_kwargs.pop('temperature', 1.0)
        if seq_len is None:
            assert input_ids is not None, "You have to specify either input_ids when generating seq_len."
            seq_len = paddle.sum(paddle.cast(
                input_ids != self.pad_token_id, dtype="int32"),
                                 axis=-1,
                                 keepdim=True,
                                 dtype="int32")
        model_kwargs["seq_len"] = seq_len
        if self._decode_strategy.startswith("beam_search") and num_beams > 1:
            input_ids, model_kwargs = self.expand_inputs_for_generation(
                input_ids, expand_size=num_beams, **model_kwargs)

        elif self._decode_strategy == "sampling" and num_return_sequences > 1:
            input_ids, model_kwargs = self.expand_inputs_for_generation(
                input_ids, expand_size=num_return_sequences, **model_kwargs)

        model_inputs = self.prepare_inputs_for_generation(input_ids,
                                                          **model_kwargs)

        seq_len = model_inputs.pop('seq_len')
        decoding_type_id = model_inputs.pop('decoding_type_id')

        outputs = self._model(**model_inputs)
        if isinstance(outputs, tuple):
            caches = outputs[1]
        else:
            raise RuntimeError('Not support.')

        cache_k = [c.k for c in caches]
        cache_v = [c.v for c in caches]

        return self.decoding(
            cache_k=cache_k,
            cache_v=cache_v,
            memory_seq_lens=seq_len,
            beam_size=num_beams,
            diversity_rate=diversity_rate,
            topk=top_k,
            topp=top_p,
            max_out_len=max_length,
            bos_token_id=bos_token_id,
            eos_token_id=eos_token_id,
            pad_token_id=pad_token_id,
            temperature=temperature,
            decoding_type_id=decoding_type_id,
            pos_bias=True)

    generate = forward


class FasterUNIMOText(UNIMOPretrainedModel):
    def __init__(self,
                 model,
                 decode_strategy="sampling",
                 decoding_lib=None,
                 use_fp16_decoding=False):
        super(FasterUNIMOText, self).__init__()
        self._model = model
        self._decode_strategy = decode_strategy
        self.unk_token_id = self._model.unk_token_id
        self.mask_token_id = self._model.mask_token_id
        self.bos_token_id = self._model.bos_token_id
        self.pad_token_id = self._model.pad_token_id
        self.vocab_size = model.lm_head.decoder_bias.shape[0]

        self.logits_mask = self.generate_logits_mask(use_fp16_decoding)
        self._n_head = self._model.num_attention_heads
        self._hidden_dims = self._model.hidden_size
        self._normalize_before = self._model.normalize_before
        self._size_per_head = self._hidden_dims // self._n_head
        self._n_layer = self._model.num_hidden_layers
        self._hidden_act = self._model.hidden_act

        self.decoding = InferUnifiedDecoding(
            model=self._model,
            decoding_strategy=self._decode_strategy,
            decoding_lib=decoding_lib,
            use_fp16_decoding=use_fp16_decoding,
            logits_mask=self.logits_mask,
            n_head=self._n_head,
            hidden_dims=self._hidden_dims,
            size_per_head=self._size_per_head,
            n_layer=self._n_layer,
            unk_id=self.unk_token_id,
            mask_id=self.mask_token_id,
            normalize_before=self._normalize_before,
            hidden_act=self._hidden_act)

    def prepare_inputs_for_generation(self,
                                      input_ids,
                                      token_type_ids,
                                      position_ids,
                                      attention_mask,
                                      use_cache=True,
                                      cache=None,
                                      **kwargs):
        input_ids = input_ids[:, :-1]
        decoding_type_id = token_type_ids[:, -1]
        token_type_ids = token_type_ids[:, :-1]
        position_ids = position_ids[:, :-1]
        attention_mask = attention_mask[:, :, :-1, :-1]
        seq_len = kwargs.get("seq_len") - 1

        return {
            "input_ids": input_ids,
            "token_type_ids": token_type_ids,
            "position_ids": position_ids,
            "attention_mask": attention_mask,
            "use_cache": True,
            "cache": cache,
            "seq_len": seq_len,
            "decoding_type_id": paddle.cast(
                decoding_type_id, dtype="int32")
        }

    def generate_logits_mask(self, use_fp16_decoding):
        # pre-process distribution
        logits_mask = np.zeros(shape=[self.vocab_size], dtype=np.float32)
        logits_mask[self.unk_token_id] = -1e9
        logits_mask[self.bos_token_id] = -1e9
        logits_mask[self.pad_token_id] = -1e9

        logits_mask_t = paddle.assign(logits_mask)
        if use_fp16_decoding and self._decode_strategy == "sampling":
            return paddle.cast(logits_mask_t, dtype="float16")
        else:
            return logits_mask_t

    def forward(self,
                input_ids,
                seq_len=None,
                max_length=128,
                top_k=4,
                top_p=0.0,
                num_beams=4,
                bos_token_id=None,
                eos_token_id=None,
                pad_token_id=None,
                diversity_rate=0.0,
                temperature=1.0,
                num_return_sequences=1,
                **model_kwargs):

        bos_token_id = bos_token_id if bos_token_id is not None else getattr(
            self._model, 'bos_token_id', None)
        eos_token_id = eos_token_id if eos_token_id is not None else getattr(
            self._model, 'eos_token_id', None)
        pad_token_id = pad_token_id if pad_token_id is not None else getattr(
            self._model, 'pad_token_id', None)

        temperature = model_kwargs.pop('temperature', 1.0)
        if seq_len is None:
            assert input_ids is not None, "You have to specify either input_ids when generating seq_len."
            seq_len = paddle.sum(paddle.cast(
                input_ids != self.pad_token_id, dtype="int32"),
                                 axis=-1,
                                 keepdim=True,
                                 dtype="int32")
        model_kwargs["seq_len"] = seq_len
        if self._decode_strategy.startswith("beam_search") and num_beams > 1:
            input_ids, model_kwargs = self.expand_inputs_for_generation(
                input_ids, expand_size=num_beams, **model_kwargs)
        elif self._decode_strategy == "sampling" and num_return_sequences > 1:
            input_ids, model_kwargs = self.expand_inputs_for_generation(
                input_ids, expand_size=num_return_sequences, **model_kwargs)

        model_inputs = self.prepare_inputs_for_generation(input_ids,
                                                          **model_kwargs)
        seq_len = model_inputs.pop('seq_len')
        decoding_type_id = model_inputs.pop('decoding_type_id')

        outputs = self._model(**model_inputs)
        if isinstance(outputs, tuple):
            caches = outputs[1]
        else:
            raise RuntimeError('Not support.')

        cache_k = [c.k for c in caches]
        cache_v = [c.v for c in caches]

        return self.decoding(
            cache_k=cache_k,
            cache_v=cache_v,
            memory_seq_lens=seq_len,
            beam_size=num_beams,
            diversity_rate=diversity_rate,
            topk=top_k,
            topp=top_p,
            max_out_len=max_length,
            bos_token_id=bos_token_id,
            eos_token_id=eos_token_id,
            pad_token_id=pad_token_id,
            temperature=temperature,
            decoding_type_id=decoding_type_id,
            pos_bias=False)

    generate = forward


class FasterBART(BartPretrainedModel):
    def __init__(self,
                 model,
                 decode_strategy="beam_search_v2",
                 decoding_lib=None,
                 use_fp16_decoding=False):
        super(FasterBART, self).__init__()
        self.use_fp16_decoding = use_fp16_decoding
        self._model = model
        if use_fp16_decoding:
            weight_attr = paddle.ParamAttr(initializer=nn.initializer.Assign(
                model.bart.encoder.embed_tokens.weight))
            model.bart.encoder.embed_tokens = nn.Embedding(
                *model.bart.encoder.embed_tokens.weight.shape,
                weight_attr=weight_attr)
        self.encoder = model.bart.get_encoder()
        self.decoder = model.bart.get_decoder()
        self.pad_token_id = model.bart.config['pad_token_id']
        self._decode_strategy = decode_strategy

        self.decoding = InferBartDecoding(
            model=self._model,
            decoding_strategy=decode_strategy,
            decoding_lib=decoding_lib,
            use_fp16_decoding=use_fp16_decoding)

    def get_encoder(self):
        return self.encoder

    def get_decoder(self):
        return self.decoder

    def forward(self,
                input_ids=None,
                encoder_output=None,
                seq_len=None,
                num_beams=4,
                top_k=1,
                top_p=0.0,
                bos_token_id=None,
                eos_token_id=None,
                pad_token_id=None,
                max_length=256,
                diversity_rate=0.0,
                length_penalty=0.6,
                num_return_sequences=1,
                **model_kwargs):

        bos_token_id = bos_token_id if bos_token_id is not None else getattr(
            self._model, 'bos_token_id', None)
        eos_token_id = eos_token_id if eos_token_id is not None else getattr(
            self._model, 'eos_token_id', None)
        pad_token_id = pad_token_id if pad_token_id is not None else getattr(
            self._model, 'pad_token_id', None)
        self.encoder = enable_faster_encoder(self.encoder, need_build=False)
        if encoder_output is None:
            assert input_ids is not None, "You have to specify either input_ids or encoder_output."
            encoder_output = self.encoder(input_ids)
        self.encoder = disable_faster_encoder(self.encoder)
        if seq_len is None:
            assert input_ids is not None, "You have to specify either input_ids when generating seq_len."
            seq_len = paddle.sum(paddle.cast(
                input_ids != self.pad_token_id, dtype="int32"),
                                 axis=-1,
                                 keepdim=True,
                                 dtype="int32")
        if self.use_fp16_decoding:
            encoder_output = paddle.cast(encoder_output, "float16")
        if self._decode_strategy.startswith("beam_search") and num_beams > 1:
            encoder_output, expanded_kwargs = self.expand_inputs_for_generation(
                encoder_output, expand_size=num_beams, seq_len=seq_len)
            seq_len = expanded_kwargs["seq_len"]
        elif self._decode_strategy == "sampling" and num_return_sequences > 1:
            encoder_output, expanded_kwargs = self.expand_inputs_for_generation(
                encoder_output,
                expand_size=num_return_sequences,
                seq_len=seq_len)
            seq_len = expanded_kwargs["seq_len"]

        return self.decoding(
            enc_output=encoder_output,
            memory_seq_lens=seq_len,
            beam_size=num_beams,
            top_k=top_k,
            bos_token_id=bos_token_id,
            eos_token_id=eos_token_id,
            pad_token_id=pad_token_id,
            top_p=top_p,
            max_out_len=max_length,
            diversity_rate=diversity_rate,
            alpha=length_penalty)

    generate = forward<|MERGE_RESOLUTION|>--- conflicted
+++ resolved
@@ -638,18 +638,15 @@
         super(FasterGPT, self).__init__()
         self._model = model
         self.use_fp16_decoding = use_fp16_decoding
-        self.bos_id = bos_id
         self.decoding = InferGptDecoding(
             model=model,
             decoding_lib=decoding_lib,
             use_fp16_decoding=use_fp16_decoding)
 
-<<<<<<< HEAD
-    def forward(self, input_ids, mem_seq_len, attn_mask=None):
-        return self.decoding(input_ids, mem_seq_len, attn_mask)
-=======
     def forward(self,
                 input_ids,
+                mem_seq_len=None,
+                attention_mask=None,
                 top_k=4,
                 top_p=0.0,
                 max_length=256,
@@ -678,8 +675,20 @@
         if num_return_sequences > 1:
             input_ids, _ = self.expand_inputs_for_generation(
                 input_ids, expand_size=num_return_sequences)
+
+        if mem_seq_len is None:
+            mem_seq_len = paddle.sum(paddle.cast(
+                input_ids != pad_token_id, dtype="int32"),
+                                     axis=-1,
+                                     dtype="int32")
+
+            if bos_token_id == pad_token_id:
+                mem_seq_len = mem_seq_len + 1
+
         return self.decoding(
             input_ids,
+            mem_seq_len=mem_seq_len,
+            attention_mask=attention_mask,
             topk=top_k,
             topp=top_p,
             max_out_len=max_length,
@@ -687,7 +696,6 @@
             eos_token_id=eos_token_id,
             pad_token_id=pad_token_id,
             temperature=temperature)
->>>>>>> 65c772c4
 
     def export_params(self, state_to_load, place):
         for item in state_to_load:
