--- conflicted
+++ resolved
@@ -828,7 +828,6 @@
                                  axis=-1,
                                  keepdim=True,
                                  dtype="int32")
-<<<<<<< HEAD
         if self._decode_strategy.startswith("beam_search"):
             input_ids, model_kwargs = self.expand_inputs_for_generation(
                 input_ids,
@@ -840,42 +839,21 @@
         elif self._decode_strategy == "sampling":
             input_ids, model_kwargs = self.expand_inputs_for_generation(
                 input_ids,
-=======
-
-        if self._decode_strategy.startswith("beam_search"):
-            input_ids, model_kwargs = self.expand_inputs_for_generation(
-                input_ids,
-                expand_size=num_beams,
-                token_type_ids=token_type_ids,
-                position_ids=position_ids,
-                attention_mask=attention_mask,
-                seq_len=seq_len)
-        elif self._decode_strategy == "sampling":
-            input_ids, model_kwargs = self.expand_inputs_for_generation(
-                input_ids,
->>>>>>> ffc9190b
                 expand_size=num_return_sequences,
                 token_type_ids=token_type_ids,
                 position_ids=position_ids,
                 attention_mask=attention_mask,
                 seq_len=seq_len)
-<<<<<<< HEAD
         elif self._decode_strategy == "greedy_search":
-=======
-        else:
->>>>>>> ffc9190b
             model_kwargs = {
                 "token_type_ids": token_type_ids,
                 "position_ids": position_ids,
                 "attention_mask": attention_mask,
                 "seq_len": seq_len
             }
-<<<<<<< HEAD
         else:
             raise ValueError(
                 "Only greedy search, beam search and sampling are supported. ")
-=======
->>>>>>> ffc9190b
 
         model_inputs = self.prepare_inputs_for_generation(input_ids,
                                                           **model_kwargs)
@@ -1015,10 +993,6 @@
                                  axis=-1,
                                  keepdim=True,
                                  dtype="int32")
-<<<<<<< HEAD
-=======
-
->>>>>>> ffc9190b
         if self._decode_strategy.startswith("beam_search"):
             input_ids, model_kwargs = self.expand_inputs_for_generation(
                 input_ids,
@@ -1035,23 +1009,16 @@
                 position_ids=position_ids,
                 attention_mask=attention_mask,
                 seq_len=seq_len)
-<<<<<<< HEAD
         elif self._decode_strategy == "greedy_search":
-=======
-        else:
->>>>>>> ffc9190b
             model_kwargs = {
                 "token_type_ids": token_type_ids,
                 "position_ids": position_ids,
                 "attention_mask": attention_mask,
                 "seq_len": seq_len
             }
-<<<<<<< HEAD
         else:
             raise ValueError(
                 "Only greedy search, beam search and sampling are supported. ")
-=======
->>>>>>> ffc9190b
 
         model_inputs = self.prepare_inputs_for_generation(input_ids,
                                                           **model_kwargs)
