--- conflicted
+++ resolved
@@ -1127,14 +1127,9 @@
         if encoder_output is None:
             self.encoder = enable_faster_encoder(self.encoder, need_build=False)
             assert input_ids is not None, "You have to specify either input_ids or encoder_output."
-<<<<<<< HEAD
-            encoder_output = self.encoder(input_ids)
-            self.encoder = disable_faster_encoder(self.encoder)
-=======
             encoder_output = self.prepare_encoder_decoder_kwargs_for_generation(
                 input_ids, model_kwargs)["encoder_output"]
-        self.encoder = disable_faster_encoder(self.encoder)
->>>>>>> aec31199
+            self.encoder = disable_faster_encoder(self.encoder)
         if seq_len is None:
             assert input_ids is not None, "You have to specify either input_ids when generating seq_len."
             seq_len = paddle.sum(paddle.cast(
@@ -1236,14 +1231,9 @@
         if encoder_output is None:
             self.encoder = enable_faster_encoder(self.encoder, need_build=False)
             assert input_ids is not None, "You have to specify either input_ids or encoder_output."
-<<<<<<< HEAD
-            encoder_output = self.encoder(input_ids)
-            self.encoder = disable_faster_encoder(self.encoder)
-=======
             encoder_output = self.prepare_encoder_decoder_kwargs_for_generation(
                 input_ids, model_kwargs)["encoder_output"]
-        self.encoder = disable_faster_encoder(self.encoder)
->>>>>>> aec31199
+            self.encoder = disable_faster_encoder(self.encoder)
         batch_size = paddle.shape(encoder_output)[0]
         if seq_len is None:
             assert input_ids is not None, "You have to specify either input_ids when generating seq_len."
