--- conflicted
+++ resolved
@@ -115,12 +115,10 @@
                      const bool is_mbart = false,
                      const int min_length = 0,
                      const int inner_coeff = 4,
-<<<<<<< HEAD
+                     const bool is_miro = false,
                      const bool use_int8 = false,
                      const int sm = -1)
-=======
-                     const bool is_miro = false)
->>>>>>> 7341fdf7
+
       : allocator_(allocator),
         is_fuse_topk_softMax_(is_fuse_topk_softMax),
         keep_alive_beam_(keep_alive_beam),
