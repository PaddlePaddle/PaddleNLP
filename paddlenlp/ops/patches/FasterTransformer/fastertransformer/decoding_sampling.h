--- conflicted
+++ resolved
@@ -111,14 +111,11 @@
                    const int seed = -1,
                    const int tensor_para_size = 1,
                    const int layer_para_size = 1,
-<<<<<<< HEAD
+                   const bool is_miro = false,
                    const bool use_int8 = false,
                    const int sm = -1)
       : allocator_(allocator), use_int8_(use_int8) {
-=======
-                   const bool is_miro = false)
-      : allocator_(allocator) {
->>>>>>> 7341fdf7
+
     args_.batch_size_ = batch_size;
     args_.seq_len_ = seq_len;
     args_.memory_max_seq_len_ = memory_max_seq_len;
