/*
 * Copyright (c) 2021 PaddlePaddle Authors. All Rights Reserved.
 * Copyright (c) 2021, NVIDIA CORPORATION.  All rights reserved.
 *
 * Licensed under the Apache License, Version 2.0 (the "License");
 * you may not use this file except in compliance with the License.
 * You may obtain a copy of the License at
 *
 *     http://www.apache.org/licenses/LICENSE-2.0
 *
 * Unless required by applicable law or agreed to in writing, software
 * distributed under the License is distributed on an "AS IS" BASIS,
 * WITHOUT WARRANTIES OR CONDITIONS OF ANY KIND, either express or implied.
 * See the License for the specific language governing permissions and
 * limitations under the License.
 */
/**
 * Decoder transformer
 **/

#pragma once

#include <cuda_runtime.h>
#include "fastertransformer/cuda/cuda_kernels.h"
#include "fastertransformer/open_decoder.h"
#include "fastertransformer/utils/allocator.h"
#include "fastertransformer/utils/arguments.h"
#include "fastertransformer/utils/common.h"
#include "fastertransformer/utils/functions.h"

namespace fastertransformer {

template <OperationType OpType_>
class DecodingSampling {
private:
  typedef DecoderTransformerTraits<OpType_> Traits_;
  typedef typename Traits_::DataType DataType_;
  const IAllocator &allocator_;
  struct DecodingSamplingArguments args_;
  TensorParallelParam t_parallel_param_;
  LayerParallelParam l_parallel_param_;

  const cudaDataType_t computeType_ = Traits_::computeType;
  const cudaDataType_t AType_ = Traits_::AType;
  const cudaDataType_t BType_ = Traits_::BType;
  const cudaDataType_t CType_ = Traits_::CType;
  std::map<std::string, cublasLtMatmulAlgo_info> cublasAlgoMap_;

  OpenDecoder<OpType_> *decoder_;
  DataType_ **K_cache_;
  DataType_ **V_cache_;
  DataType_ **K_mem_cache_;
  DataType_ **V_mem_cache_;
  DataType_ *from_tensor_[2];
  DataType_ *decoder_buf_;
  void *decoder_int8_buf_;

  DataType_ *decoder_normed_result_buf_;
  DataType_ *embedding_buf_;
  DataType_ *trans_out_buf_;
  DataType_ *lm_normed_result_buf_;
  DataType_ *logits_buf_;
  int *word_ids_buf_;
  bool *finished_buf_;
  int *h_trg_length_;

  void *buf_;
  int *finished_count_buf_;
  bool *h_finished_buf_;

  bool use_int8_ = false;

  void *topk_workspace_ = nullptr;
  size_t topk_workspace_size_ = 0;
  void *topp_workspace_ = nullptr;
  size_t topp_workspace_size_ = 0;
  void *cublas_workspace_ = nullptr;
  curandState_t *curandstate_buf_;
  int *topp_id_vals_buf_;
  int *topp_offset_buf_;
  int *begin_topp_offset_buf_;

  DataType_ *padded_embedding_kernel;
  DataType_ *padded_embedding_bias;

public:
  DecodingSampling(const IAllocator &allocator,
                   const int batch_size,
                   const int seq_len,
                   const int head_num,
                   const int size_per_head,
                   const int vocab_size,
                   const int decoder_layers,
                   const int memory_hidden_units,
                   const int memory_max_seq_len,
                   const int start_id,
                   const int end_id,
                   const int candidate_num = 0,
                   const float probability_threshold = 0.0,
                   const int is_fuse_qkv = false,
                   const bool normalization_before = true,
                   const int pos_offset = 0,
                   const ActivationType act = ActivationType::RELU,
                   const bool pos_bias = false,
                   const float temperature = 1.0,
                   const float repeat_penalty = 1.0,
                   const bool prefix_lm = false,
                   const bool is_mbart = false,
                   const int min_length = 0,
                   const int inner_coeff = 4,
<<<<<<< HEAD
                   const bool use_int8 = false)
      : allocator_(allocator), use_int8_(use_int8) {
=======
                   const int seed = -1,
                   const int tensor_para_size = 1,
                   const int layer_para_size = 1)
      : allocator_(allocator) {
>>>>>>> 5abaaecd
    args_.batch_size_ = batch_size;
    args_.seq_len_ = seq_len;
    args_.memory_max_seq_len_ = memory_max_seq_len;
    args_.head_num_ = head_num;
    args_.size_per_head_ = size_per_head;
    args_.hidden_units_ = head_num * size_per_head;
    args_.decoder_layers_ = decoder_layers;
    args_.vocab_size_ = vocab_size;
    args_.candidate_num_ = candidate_num;
    args_.probability_threshold_ = probability_threshold;
    args_.start_id_ = start_id;
    args_.end_id_ = end_id;
    args_.normalization_before_ = normalization_before;
    args_.pos_offset_ = pos_offset;
    args_.act_ = act;

    args_.pos_bias_ = pos_bias;
    args_.temperature_ = temperature;
    args_.repeat_penalty_ = repeat_penalty;

    args_.min_length_ = min_length;
    args_.seed_ = seed;

    args_.prefix_lm_ = prefix_lm;
    args_.is_mbart_ = is_mbart;

    if (std::is_same<DataType_, float>::value)
      args_.vocab_size_padded_ = vocab_size;
    else if (std::is_same<DataType_, half>::value)
      args_.vocab_size_padded_ = (int)(ceil(vocab_size / 8.)) * 8;

    if (args_.candidate_num_ == 0 && args_.probability_threshold_ == 0.0) {
      printf(
          "[ERROR] Candidate_num for topk is 0 and probability threshold for "
          "top p is 0.0 \n");
      exit(-1);
    } else if (args_.candidate_num_ != 0 &&
               args_.probability_threshold_ != 0.0) {
      printf(
          "[ERROR] Candidate_num for topk is not 0 and probability threshold "
          "for top p is not 0.0 \n");
      exit(-1);
    }
#ifndef NDEBUG
    PRINT_FUNC_NAME_();
#endif
    K_cache_ = new DataType_ *[1];
    V_cache_ = new DataType_ *[1];

    K_mem_cache_ = new DataType_ *[args_.decoder_layers_];
    V_mem_cache_ = new DataType_ *[args_.decoder_layers_];

    decoder_ = new OpenDecoder<OpType_>(head_num,
                                        size_per_head,
                                        memory_hidden_units,
                                        is_fuse_qkv,
                                        normalization_before,
                                        args_.act_,
                                        inner_coeff,
                                        use_int8_,
                                        args_.memory_max_seq_len_);
    decoder_->set_max_batch_size(batch_size);

    size_t decoder_int8_workspace_size =
        (use_int8_) ? ceil(decoder_->getInt8WorkspaceSize() / 32.) * 32 : 0;

    size_t from_tensor_size =
        args_.batch_size_ * args_.hidden_units_;                   // type T
    size_t decoder_workspace_size = decoder_->getWorkspaceSize();  // type T
    size_t decoder_normed_result_buffer_size =
        args_.batch_size_ * args_.hidden_units_;  // type T

    size_t cache_size = (prefix_lm)
                            ? (args_.batch_size_ *
                               (args_.seq_len_ + args_.memory_max_seq_len_) *
                               args_.hidden_units_)
                            : (args_.batch_size_ * args_.seq_len_ *
                               args_.hidden_units_);  // type T
    size_t mem_cache_size =
        (prefix_lm) ? 0 : (args_.batch_size_ * memory_max_seq_len *
                           args_.hidden_units_);  // type T
    if (tensor_para_size != 1) { // tensor parallel
      cache_size /= tensor_para_size;
      mem_cache_size /= tensor_para_size;
    }
    size_t logits_buf_size =
        args_.batch_size_ * args_.vocab_size_padded_;  // type T

    size_t word_ids_buf_size = args_.batch_size_;               // type int
    size_t finished_buf_size = args_.batch_size_;               // type bool
    size_t finished_count_size = (size_t)(ceil(1 / 32.)) * 32;  // type int

    int topp_id_vals_buf_size =
        args_.batch_size_ * args_.vocab_size_padded_;  // type int
    int topp_offset_buf_size = args_.batch_size_ + 1;  // type int
    size_t begin_topp_offset_buf_size = topp_offset_buf_size;
    size_t curandState_size = args_.batch_size_;
    size_t padded_embedding_kernel_size =
        args_.hidden_units_ * args_.vocab_size_padded_;
    size_t padded_embedding_bias_size = args_.vocab_size_padded_;
    if (std::is_same<DataType_, float>::value ||
        (std::is_same<DataType_, half>::value &&
         args_.vocab_size_ == args_.vocab_size_padded_)) {
      padded_embedding_kernel_size = 0;
      padded_embedding_bias_size = 0;
    }

    // prevent memory misalinged address
    logits_buf_size = (size_t)(ceil(logits_buf_size / 4.)) * 4;
    word_ids_buf_size = (size_t)(ceil(word_ids_buf_size / 4.)) * 4;
    finished_buf_size = (size_t)(ceil(finished_buf_size / 32.)) * 32;

    topp_id_vals_buf_size = (size_t)(ceil(topp_id_vals_buf_size / 4.)) * 4;
    topp_offset_buf_size = (size_t)(ceil(topp_offset_buf_size / 4.)) * 4;
    begin_topp_offset_buf_size = topp_offset_buf_size;

    topP_sampling_kernel_kernelLauncher_v2(topp_workspace_,
                                           topp_workspace_size_,
                                           logits_buf_,
                                           topp_id_vals_buf_,
                                           topp_offset_buf_,
                                           begin_topp_offset_buf_,
                                           finished_buf_,
                                           curandstate_buf_,
                                           args_,
                                           nullptr,
                                           nullptr,
                                           args_.vocab_size_padded_,
                                           0,
                                           args_.batch_size_);

    topK_sampling_kernel_kernelLauncher_v2(topk_workspace_,
                                           topk_workspace_size_,
                                           logits_buf_,
                                           nullptr,
                                           nullptr,
                                           finished_buf_,
                                           curandstate_buf_,
                                           args_,
                                           0,
                                           args_.batch_size_);

    size_t datatype_buf_size =
        from_tensor_size * 2 + decoder_workspace_size +
        (cache_size * 4 + mem_cache_size * 2) * args_.decoder_layers_ +
        decoder_normed_result_buffer_size * 3;

    buf_ = reinterpret_cast<void *>(allocator_.malloc(
        decoder_int8_workspace_size +
        ((sizeof(DataType_) == sizeof(half)) ? CUBLAS_WORKSPACE_SIZE : 0) +
        sizeof(DataType_) * (datatype_buf_size + logits_buf_size) +
        sizeof(DataType_) *
            (padded_embedding_kernel_size + padded_embedding_bias_size) +
        sizeof(int) * word_ids_buf_size + sizeof(bool) * finished_buf_size +
        sizeof(int) * finished_count_size +
        sizeof(int) * (topp_id_vals_buf_size + 2 * topp_offset_buf_size) +
        topp_workspace_size_ + topk_workspace_size_ +
        curandState_size * sizeof(curandState_t)));

    if (use_int8_) {
      decoder_int8_buf_ = buf_;
      buf_ = buf_ + decoder_int8_workspace_size;
    } else {
      decoder_int8_buf_ = nullptr;
    }

    if (sizeof(DataType_) == sizeof(half)) {
      cublas_workspace_ = buf_;
      from_tensor_[0] =
          (DataType_ *)((char *)cublas_workspace_ + CUBLAS_WORKSPACE_SIZE);
    } else {
      cublas_workspace_ = nullptr;
      from_tensor_[0] = (DataType_ *)buf_;
    }
    from_tensor_[1] = (DataType_ *)(from_tensor_[0] + from_tensor_size);

    for (int i = 0; i < args_.decoder_layers_; ++i) {
      K_mem_cache_[i] =
          from_tensor_[1] + from_tensor_size + i * mem_cache_size * 2;
      V_mem_cache_[i] = from_tensor_[1] + from_tensor_size +
                        i * mem_cache_size * 2 + mem_cache_size;
    }

    /* We use two-way buffer since we have to update KV buf at the end of each
     * step. */
    K_cache_[0] = V_mem_cache_[args_.decoder_layers_ - 1] + mem_cache_size +
                  0 * cache_size * args_.decoder_layers_;
    V_cache_[0] = V_mem_cache_[args_.decoder_layers_ - 1] + mem_cache_size +
                  1 * cache_size * args_.decoder_layers_;

    decoder_buf_ = V_cache_[0] + cache_size * args_.decoder_layers_;

    if (prefix_lm) {
      trans_out_buf_ = (decoder_buf_ + decoder_workspace_size);
      lm_normed_result_buf_ =
          (trans_out_buf_ + decoder_normed_result_buffer_size);

      decoder_normed_result_buf_ =
          (lm_normed_result_buf_ + decoder_normed_result_buffer_size);
      // Used for post-norm.
      embedding_buf_ =
          (lm_normed_result_buf_ + decoder_normed_result_buffer_size);
    } else {
      decoder_normed_result_buf_ = (decoder_buf_ + decoder_workspace_size);
      // Used for post-norm.
      embedding_buf_ = (decoder_buf_ + decoder_workspace_size);
    }

    logits_buf_ =
        decoder_normed_result_buf_ + decoder_normed_result_buffer_size;
    word_ids_buf_ = (int *)(logits_buf_ + logits_buf_size);
    finished_buf_ = (bool *)(word_ids_buf_ + word_ids_buf_size);
    finished_count_buf_ = (int *)(finished_buf_ + finished_buf_size);
    topp_id_vals_buf_ = (int *)(finished_count_buf_ + finished_count_size);
    begin_topp_offset_buf_ = (int *)(topp_id_vals_buf_ + topp_id_vals_buf_size);
    topp_offset_buf_ =
        (int *)(begin_topp_offset_buf_ + begin_topp_offset_buf_size);
    topp_workspace_ = (void *)(topp_offset_buf_ + topp_offset_buf_size);
    topk_workspace_ = (void *)((char *)topp_workspace_ + topp_workspace_size_);
    padded_embedding_kernel =
        (DataType_ *)((char *)topk_workspace_ + topk_workspace_size_);
    padded_embedding_bias =
        (DataType_ *)(padded_embedding_kernel + padded_embedding_kernel_size);
    curandstate_buf_ =
        (curandState_t *)(padded_embedding_bias + padded_embedding_bias_size);

    h_finished_buf_ = new bool[finished_buf_size];
    h_trg_length_ = new int[args_.batch_size_];

    int isConfigExist = access("decoding_gemm_config.in", 0);
    if (isConfigExist == -1) {
      printf("[WARNING] decoding_gemm_config.in is not found\n");
    } else {
      readAlgoFromConfig(cublasAlgoMap_, 1);
      // check that the gemm_config setting is runnable
      for (auto iter = cublasAlgoMap_.begin(); iter != cublasAlgoMap_.end();
           iter++) {
        int algoId = iter->second.algoId;
        int stages = iter->second.stages;
        // only check for cublas
        if (stages != -1) continue;
        if (Traits_::OpType == OperationType::FP32) {
          if (algoId > CUBLAS_GEMM_ALGO23 || algoId < CUBLAS_GEMM_DEFAULT) {
            // the algorithm is not for FP32
            printf("[ERROR] cuBLAS Algorithm %d is not used in FP32. \n",
                   algoId);
            exit(-1);
          }
        } else {
          if (algoId > CUBLAS_GEMM_ALGO15_TENSOR_OP ||
              algoId < CUBLAS_GEMM_DEFAULT_TENSOR_OP) {
            // the algorithm is not for FP16
            printf("[ERROR] cuBLAS Algorithm %d is not used in FP16. \n",
                   algoId);
            exit(-1);
          }
        }
      }
    }
  }

  void set_tensor_parallel_param(const TensorParallelParam param) {
    t_parallel_param_ = param;
    decoder_->set_tensor_parallel_param(param);
  }

  void set_layer_parallel_param(const LayerParallelParam param) {
    l_parallel_param_ = param;
    decoder_->set_layer_parallel_param(param);
  }

  void forward_context(const DecoderInitParam<DataType_> *decoder_param,
                       const DecodingInitParam<DataType_> decoding_params) {
#ifndef NDEBUG
    PRINT_FUNC_NAME_();
#endif
    const int input_len = decoding_params.request_input_len;
    const int request_batch_size = decoding_params.request_batch_size;

    const int max_input_len = decoding_params.max_input_len;

<<<<<<< HEAD
    const int local_batch_size = ceil(request_batch_size * 1.0 / 1);
    const int m = local_batch_size * input_len;
    const int h_1 = args_.hidden_units_;
=======
      const int local_batch_size = ceil(request_batch_size * 1.0 / l_parallel_param_.world_size);
      const int m = local_batch_size * input_len;
      const int h_1 = args_.hidden_units_;
>>>>>>> 5abaaecd

    DataType_ *from_tensor[2];
    DataType_ *decoder_output;
    DataType_ *decoder_workspace;

    void *buf = reinterpret_cast<void *>(allocator_.malloc(
        decoder_->getContextWorkspaceSize(input_len, local_batch_size) +
        (m * h_1 + 2 * request_batch_size * input_len * h_1) *
            sizeof(DataType_)));

#ifndef NDEBUG
    cudaDeviceSynchronize();
    check_cuda_error(cudaGetLastError());
#endif

    from_tensor[0] = (DataType_ *)buf;
    from_tensor[1] = from_tensor[0] + request_batch_size * input_len * h_1;
    decoder_output = from_tensor[1] + request_batch_size * input_len * h_1;
    decoder_workspace = decoder_output + m * h_1;

#ifndef NDEBUG
    cudaDeviceSynchronize();
    check_cuda_error(cudaGetLastError());
#endif
    if (args_.normalization_before_) {
      start_ids_embeddings_kernel_launcher(
          from_tensor[0],
          decoding_params.embedding_table,
          decoding_params.position_encoding_table,
          decoding_params.type_table,
          decoding_params.type_id,
          decoding_params.d_start_ids,
          decoding_params.memory_sequence_length,
          1,
          input_len,
          request_batch_size,
          h_1,
          decoding_params.stream,
          decoding_params.role_id,
          decoding_params.role_embedding_table,
          decoding_params.position_ids);
    } else {
      // Memory reuse. from_tensor[1].
      start_ids_embeddings_kernel_launcher(
          from_tensor[1],
          decoding_params.embedding_table,
          decoding_params.position_encoding_table,
          decoding_params.type_table,
          decoding_params.type_id,
          decoding_params.d_start_ids,
          decoding_params.memory_sequence_length,
          1,
          input_len,
          request_batch_size,
          h_1,
          decoding_params.stream,
          decoding_params.role_id,
          decoding_params.role_embedding_table,
          decoding_params.position_ids);

#ifndef NDEBUG
      cudaDeviceSynchronize();
      check_cuda_error(cudaGetLastError());
#endif

      layer_norm(from_tensor[1],
                 decoding_params.layernorm.gamma,
                 decoding_params.layernorm.beta,
                 from_tensor[0],
                 m,
                 h_1,
                 decoding_params.stream);
    }

#ifndef NDEBUG
    cudaDeviceSynchronize();
    check_cuda_error(cudaGetLastError());
#endif

<<<<<<< HEAD
    int dummy_decoder_max_seq_len = args_.seq_len_ + args_.memory_max_seq_len_;
    size_t cache_size =
        local_batch_size * dummy_decoder_max_seq_len * args_.hidden_units_;
=======
      int dummy_decoder_max_seq_len = args_.seq_len_ + args_.memory_max_seq_len_;
      size_t cache_size = local_batch_size * dummy_decoder_max_seq_len *
                          t_parallel_param_.local_hidden_units_;
>>>>>>> 5abaaecd

    int in_id, out_id;
    for (int layer = 0; layer < args_.decoder_layers_; ++layer) {
      in_id = layer & 0x1;
      out_id = 1 - in_id;

      decoder_->initialize(
          decoder_param[layer], decoder_buf_, cublas_workspace_, false);
#ifndef NDEBUG
      cudaDeviceSynchronize();
      check_cuda_error(cudaGetLastError());
#endif

      size_t cache_offset = layer * cache_size;  // type T
      decoder_->forward_context(decoder_workspace,
                                from_tensor[out_id],
                                K_cache_[0] + cache_offset,
                                V_cache_[0] + cache_offset,
                                from_tensor[in_id],
                                decoding_params.d_attn_mask,
                                local_batch_size,
                                input_len,
                                0,
                                dummy_decoder_max_seq_len,
                                layer == args_.decoder_layers_ - 1,
                                decoding_params.memory_sequence_length);

#ifndef NDEBUG
      cudaDeviceSynchronize();
      check_cuda_error(cudaGetLastError());
#endif
    }  // end of for loop of layer
    allocator_.free(buf);
#ifndef NDEBUG
    cudaDeviceSynchronize();
    check_cuda_error(cudaGetLastError());
#endif
  }

  void forward(const DecoderInitParam<DataType_> *param,
               DecodingInitParam<DataType_> decoding_params) {
#ifndef NDEBUG
    PRINT_FUNC_NAME_();
#endif
    const int m = args_.batch_size_;
    const int k = args_.hidden_units_;
    const int n = args_.vocab_size_padded_;
    const DataType_ *embedding_kernel_ptr = nullptr;
    const DataType_ *embedding_bias_ptr = nullptr;

    int min_trg_len = 0;
    int max_trg_len = 0;

    if (decoding_params.trg_word) {
      cudaMemcpy(h_trg_length_,
                 decoding_params.trg_length,
                 sizeof(int) * args_.batch_size_,
                 cudaMemcpyDeviceToHost);
      min_trg_len = h_trg_length_[0];
      max_trg_len = h_trg_length_[0];

      for (int i = 1; i < args_.batch_size_; ++i) {
        min_trg_len = std::min(min_trg_len, h_trg_length_[i]);
        max_trg_len = std::max(max_trg_len, h_trg_length_[i]);
      }
    }

    /*
      sequence_length initialize to 0
      finished: false
      word_ids: start_id_
    */
    if (decoding_params.output_scores) {
      cudaMemsetAsync(decoding_params.output_scores, 0, sizeof(float) * m);
    }
    if (args_.candidate_num_ != 0) {
      sampling_init_kernelLauncher(finished_buf_,
                                   decoding_params.sequence_length,
                                   word_ids_buf_,
                                   args_.start_id_,
                                   args_.batch_size_,
                                   decoding_params.stream);
    } else if (args_.probability_threshold_ != 0.0) {
      topp_initialization_kernelLauncher_v2(finished_buf_,
                                            decoding_params.sequence_length,
                                            word_ids_buf_,
                                            topp_id_vals_buf_,
                                            topp_offset_buf_,
                                            begin_topp_offset_buf_,
                                            args_.vocab_size_padded_,
                                            args_,
                                            decoding_params.stream);
    }
    ker_curand_setupLauncher(curandstate_buf_, args_, decoding_params.stream);

#ifndef NDEBUG
    cudaDeviceSynchronize();
    check_cuda_error(cudaGetLastError());
#endif

    if (std::is_same<DataType_, float>::value ||
        (std::is_same<DataType_, half>::value &&
         args_.vocab_size_ == args_.vocab_size_padded_)) {
      embedding_kernel_ptr =
          (const DataType_ *)decoding_params.embedding_kernel;
      embedding_bias_ptr = (const DataType_ *)decoding_params.embedding_bias;
    } else if (std::is_same<DataType_, half>::value) {
      kernel_padding_kernelLauncher(padded_embedding_kernel,
                                    decoding_params.embedding_kernel,
                                    args_.hidden_units_,
                                    args_.vocab_size_,
                                    args_.vocab_size_padded_,
                                    decoding_params.stream);

#ifndef NDEBUG
      cudaDeviceSynchronize();
      check_cuda_error(cudaGetLastError());
#endif

      bias_padding_kernelLauncher(padded_embedding_bias,
                                  decoding_params.embedding_bias,
                                  args_.vocab_size_,
                                  args_.vocab_size_padded_,
                                  decoding_params.stream);

#ifndef NDEBUG
      cudaDeviceSynchronize();
      check_cuda_error(cudaGetLastError());
#endif
      embedding_kernel_ptr = padded_embedding_kernel;
      embedding_bias_ptr = padded_embedding_bias;
    }

    // TODO(guosheng): move cache offset into for loop for pipeline parallel
    size_t cache_size =
        (args_.prefix_lm_) ? (args_.batch_size_ *
                              (args_.seq_len_ + args_.memory_max_seq_len_) *
                              t_parallel_param_.local_hidden_units_)
                           : (args_.batch_size_ * args_.seq_len_ *
                              t_parallel_param_.local_hidden_units_);  // type T

    const int local_batch = l_parallel_param_.local_batch_size;
    for (uint step = 1; step <= args_.seq_len_; ++step) {
      // const int ite_num = args_.batch_size_ / local_batch;
      // for (size_t ite = 0; ite < ite_num; ite++) {
      // }
      if (args_.normalization_before_) {
        if (args_.prefix_lm_) {
          embeddings_kernel_launcher(from_tensor_[0],
                                     decoding_params.embedding_table,
                                     decoding_params.position_encoding_table,
                                     decoding_params.type_table,
                                     decoding_params.memory_sequence_length,
                                     decoding_params.decoder_type_id,
                                     word_ids_buf_,
                                     step,
                                     args_.batch_size_,
                                     args_.hidden_units_,
                                     args_.pos_bias_,
                                     decoding_params.stream,
                                     decoding_params.decoder_role_id,
                                     decoding_params.role_embedding_table,
                                     decoding_params.decoder_position_ids);
        } else {
          if (args_.is_mbart_) {
            embedding_lookup_sine_position_encoding_kernel_launcher(
                embedding_buf_,
                decoding_params.embedding_table,
                decoding_params.position_encoding_table +
                    (step - 1 + args_.pos_offset_) * args_.hidden_units_,
                word_ids_buf_,
                m,
                args_.hidden_units_,
                decoding_params.stream);

            layer_norm(embedding_buf_,
                       decoding_params.mbart_layernorm.gamma,
                       decoding_params.mbart_layernorm.beta,
                       from_tensor_[0],
                       m,
                       k,
                       decoding_params.stream);

          } else {
            embedding_lookup_sine_position_encoding_kernel_launcher(
                from_tensor_[0],
                decoding_params.embedding_table,
                decoding_params.position_encoding_table +
                    (step - 1 + args_.pos_offset_) * args_.hidden_units_,
                word_ids_buf_,
                m,
                args_.hidden_units_,
                decoding_params.stream);
          }
        }
      } else {
        if (args_.prefix_lm_) {
          embeddings_kernel_launcher(embedding_buf_,
                                     decoding_params.embedding_table,
                                     decoding_params.position_encoding_table,
                                     decoding_params.type_table,
                                     decoding_params.memory_sequence_length,
                                     decoding_params.decoder_type_id,
                                     word_ids_buf_,
                                     step,
                                     args_.batch_size_,
                                     args_.hidden_units_,
                                     args_.pos_bias_,
                                     decoding_params.stream,
                                     decoding_params.decoder_role_id,
                                     decoding_params.role_embedding_table,
                                     decoding_params.decoder_position_ids);
        } else {
          // TODO(gongenlei): Only support Bart temporarily.
          embedding_position_lookups_bart_kernel_launcher(
              embedding_buf_,
              decoding_params.embedding_table,
              decoding_params.position_encoding_table +
                  (step - 1 + args_.pos_offset_) * args_.hidden_units_,
              word_ids_buf_,
              args_.batch_size_,
              args_.hidden_units_,
              decoding_params.stream);
        }

#ifndef NDEBUG
        cudaDeviceSynchronize();
        check_cuda_error(cudaGetLastError());
#endif

        layer_norm(embedding_buf_,
                   decoding_params.layernorm.gamma,
                   decoding_params.layernorm.beta,
                   from_tensor_[0],
                   m,
                   k,
                   decoding_params.stream);
      }
#ifndef NDEBUG
      cudaDeviceSynchronize();
      check_cuda_error(cudaGetLastError());
#endif

      int from_id, out_id;
      for (int layer = 0; layer < args_.decoder_layers_; ++layer) {
<<<<<<< HEAD
        /*
          For the first layer (layer-0), from_id is 0. We also stored the
          embedding lookup
          result in from_tensor_[0]
        */
        from_id = layer & 0x1;
        out_id = 1 - from_id;

        /*
          We use one decoder_ object to process multiple decoder layers.

          At the beginning of each decoder layer, we initialize the decoder
          object
          with corresponding weights and decoder_buf_.

          The decoder_buf_ is reused.
        */
        decoder_->initialize(param[layer],
                             decoder_buf_,
                             cublas_workspace_,
                             true,
                             decoder_int8_buf_);
=======
        if (l_parallel_param_.is_valid(layer)) {
          /*
             For the first layer (layer-0), from_id is 0. We also stored the
             embedding lookup
             result in from_tensor_[0]
           */
          from_id = layer & 0x1;
          out_id = 1 - from_id;

          /*
            We use one decoder_ object to process multiple decoder layers.

            At the beginning of each decoder layer, we initialize the decoder
            object
            with corresponding weights and decoder_buf_.

            The decoder_buf_ is reused.
          */
          decoder_->initialize(param[layer], decoder_buf_, cublas_workspace_);
>>>>>>> 5abaaecd

#ifndef NDEBUG
          cudaDeviceSynchronize();
          check_cuda_error(cudaGetLastError());
#endif

          if (args_.prefix_lm_) {
            decoder_->forward_v2(from_tensor_[from_id],
                                nullptr,
                                K_cache_[0] + layer * cache_size,
                                V_cache_[0] + layer * cache_size,
                                nullptr,
                                nullptr,
                                nullptr,
                                from_tensor_[out_id],
                                step + args_.memory_max_seq_len_,
                                args_.seq_len_ + args_.memory_max_seq_len_,
                                false, /* is_cross_attention */
                                finished_buf_,
                                args_.memory_max_seq_len_,
                                decoding_params.memory_sequence_length);
          } else {
            decoder_->forward(from_tensor_[from_id],
                              decoding_params.memory_tensor,
                              K_cache_[0] + layer * cache_size,
                              V_cache_[0] + layer * cache_size,
                              K_mem_cache_[layer],
                              V_mem_cache_[layer],
                              decoding_params.memory_sequence_length,
                              from_tensor_[out_id],
                              step,
                              args_.seq_len_,
                              true, /* is_cross_attention */
                              finished_buf_);
          }

#ifndef NDEBUG
          cudaDeviceSynchronize();
          check_cuda_error(cudaGetLastError());
#endif
        }
      }

      if (step > min_trg_len) {
        DataType_ alpha = (DataType_)1.0f;
        DataType_ beta = (DataType_)0.0f;

        if (args_.prefix_lm_) {
          if (args_.normalization_before_) {
            layer_norm(from_tensor_[out_id],
                       decoding_params.layernorm.gamma,
                       decoding_params.layernorm.beta,
                       decoder_normed_result_buf_,
                       m,
                       k,
                       decoding_params.stream);

#ifndef NDEBUG
            cudaDeviceSynchronize();
            check_cuda_error(cudaGetLastError());
#endif

            // trans here
            cublasMM_cublasLtMM_wrapper_decoder(decoding_params.cublaslt_handle,
                                                decoding_params.cublas_handle,
                                                CUBLAS_OP_N,
                                                CUBLAS_OP_N,
                                                k,
                                                m,
                                                k,
                                                &alpha,
                                                decoding_params.trans_kernel,
                                                AType_,
                                                k,
                                                decoder_normed_result_buf_,
                                                BType_,
                                                k,
                                                &beta,
                                                trans_out_buf_,
                                                CType_,
                                                k,
                                                decoding_params.stream,
                                                cublasAlgoMap_,
                                                cublas_workspace_);
          } else {
            // trans here
            cublasMM_cublasLtMM_wrapper_decoder(decoding_params.cublaslt_handle,
                                                decoding_params.cublas_handle,
                                                CUBLAS_OP_N,
                                                CUBLAS_OP_N,
                                                k,
                                                m,
                                                k,
                                                &alpha,
                                                decoding_params.trans_kernel,
                                                AType_,
                                                k,
                                                from_tensor_[out_id],
                                                BType_,
                                                k,
                                                &beta,
                                                trans_out_buf_,
                                                CType_,
                                                k,
                                                decoding_params.stream,
                                                cublasAlgoMap_,
                                                cublas_workspace_);
          }

#ifndef NDEBUG
          cudaDeviceSynchronize();
          check_cuda_error(cudaGetLastError());
#endif

          // add bias decoding_params.trans_bias
          add_bias_act_kernelLauncher(trans_out_buf_,
                                      decoding_params.trans_bias,
                                      m,
                                      k,
                                      args_.act_,
                                      decoding_params.stream);

#ifndef NDEBUG
          cudaDeviceSynchronize();
          check_cuda_error(cudaGetLastError());
#endif

          layer_norm(trans_out_buf_,
                     decoding_params.lm_layernorm.gamma,
                     decoding_params.lm_layernorm.beta,
                     lm_normed_result_buf_,
                     m,
                     k,
                     decoding_params.stream);

#ifndef NDEBUG
          cudaDeviceSynchronize();
          check_cuda_error(cudaGetLastError());
#endif

          cublasMM_cublasLtMM_wrapper_decoder(decoding_params.cublaslt_handle,
                                              decoding_params.cublas_handle,
                                              CUBLAS_OP_N,
                                              CUBLAS_OP_N,
                                              n,
                                              m,
                                              k,
                                              &alpha,
                                              embedding_kernel_ptr,
                                              AType_,
                                              n,
                                              lm_normed_result_buf_,
                                              BType_,
                                              k,
                                              &beta,
                                              logits_buf_,
                                              CType_,
                                              n,
                                              decoding_params.stream,
                                              cublasAlgoMap_,
                                              cublas_workspace_);

        } else {
          if (args_.normalization_before_) {
            layer_norm(from_tensor_[out_id],
                       decoding_params.layernorm.gamma,
                       decoding_params.layernorm.beta,
                       decoder_normed_result_buf_,
                       m,
                       k,
                       decoding_params.stream);

#ifndef NDEBUG
            cudaDeviceSynchronize();
            check_cuda_error(cudaGetLastError());
#endif

            cublasMM_cublasLtMM_wrapper_decoder(decoding_params.cublaslt_handle,
                                                decoding_params.cublas_handle,
                                                CUBLAS_OP_N,
                                                CUBLAS_OP_N,
                                                n,
                                                m,
                                                k,
                                                &alpha,
                                                embedding_kernel_ptr,
                                                AType_,
                                                n,
                                                decoder_normed_result_buf_,
                                                BType_,
                                                k,
                                                &beta,
                                                logits_buf_,
                                                CType_,
                                                n,
                                                decoding_params.stream,
                                                cublasAlgoMap_,
                                                cublas_workspace_);
          } else {
            // Post-norm
            cublasMM_cublasLtMM_wrapper_decoder(decoding_params.cublaslt_handle,
                                                decoding_params.cublas_handle,
                                                CUBLAS_OP_N,
                                                CUBLAS_OP_N,
                                                n,
                                                m,
                                                k,
                                                &alpha,
                                                embedding_kernel_ptr,
                                                AType_,
                                                n,
                                                from_tensor_[out_id],
                                                BType_,
                                                k,
                                                &beta,
                                                logits_buf_,
                                                CType_,
                                                n,
                                                decoding_params.stream,
                                                cublasAlgoMap_,
                                                cublas_workspace_);
          }
#ifndef NDEBUG
          cudaDeviceSynchronize();
          check_cuda_error(cudaGetLastError());
#endif
        }

        if (decoding_params.logits_mask ||
            (args_.min_length_ != 0 && step <= args_.min_length_)) {
          apply_logits_mask_kernelLauncher(
              logits_buf_,
              finished_buf_,
              args_.batch_size_,
              1,
              args_.vocab_size_padded_,
              args_.vocab_size_,
              decoding_params.stream,
              decoding_params.logits_mask,
              (args_.min_length_ != 0 && step <= args_.min_length_),
              args_.end_id_);
#ifndef NDEBUG
          cudaDeviceSynchronize();
          check_cuda_error(cudaGetLastError());
#endif
        }

        if (args_.temperature_ != 1.0) {
          apply_temperature_penalty_kernelLauncher(
              logits_buf_,
              (DataType_)args_.temperature_,
              args_.batch_size_,
              args_.vocab_size_,
              n,
              decoding_params.stream);

#ifndef NDEBUG
          cudaDeviceSynchronize();
          check_cuda_error(cudaGetLastError());
#endif
        }

        if (args_.candidate_num_ != 0) {
          // top k sampling
          if (decoding_params.output_scores) {
            softmax_kernelLauncher(logits_buf_,
                                   embedding_bias_ptr,
                                   args_.end_id_,
                                   finished_buf_,
                                   m,
                                   n,
                                   n,
                                   decoding_params.stream);

            // Return Score.
            topK_sampling_kernel_kernelLauncher_v3(
                topk_workspace_,
                topk_workspace_size_,
                logits_buf_,
                decoding_params.output_ids + (step - 1) * args_.batch_size_,
                decoding_params.sequence_length,
                decoding_params.output_scores,
                finished_buf_,
                curandstate_buf_,  // used as random number
                args_,
                decoding_params.stream,
                args_.batch_size_);
          } else {
            update_logits_without_softmax(logits_buf_,
                                          embedding_bias_ptr,
                                          args_.end_id_,
                                          finished_buf_,
                                          m,
                                          n,
                                          decoding_params.stream);

#ifndef NDEBUG
            cudaDeviceSynchronize();
            check_cuda_error(cudaGetLastError());
#endif

            topK_sampling_kernel_kernelLauncher_v2(
                topk_workspace_,
                topk_workspace_size_,
                logits_buf_,
                decoding_params.output_ids + (step - 1) * args_.batch_size_,
                decoding_params.sequence_length,
                finished_buf_,
                curandstate_buf_,  // used as random number
                args_,
                decoding_params.stream,
                args_.batch_size_);
          }
        } else if (args_.probability_threshold_ != 0.0) {
          // top p sampling
          softmax_kernelLauncher(logits_buf_,
                                 embedding_bias_ptr,
                                 args_.end_id_,
                                 finished_buf_,
                                 m,
                                 n,
                                 n,
                                 decoding_params.stream);

#ifndef NDEBUG
          cudaDeviceSynchronize();
          check_cuda_error(cudaGetLastError());
#endif

          if (decoding_params.output_scores) {
            topP_sampling_kernel_kernelLauncher_v3(
                topp_workspace_,
                topp_workspace_size_,
                logits_buf_,
                topp_id_vals_buf_,
                topp_offset_buf_,
                begin_topp_offset_buf_,
                finished_buf_,
                curandstate_buf_,
                args_,
                decoding_params.output_ids + (step - 1) * args_.batch_size_,
                decoding_params.sequence_length,
                decoding_params.output_scores,
                n,
                decoding_params.stream,
                args_.batch_size_);
          } else {
            topP_sampling_kernel_kernelLauncher_v2(
                topp_workspace_,
                topp_workspace_size_,
                logits_buf_,
                topp_id_vals_buf_,
                topp_offset_buf_,
                begin_topp_offset_buf_,
                finished_buf_,
                curandstate_buf_,
                args_,
                decoding_params.output_ids + (step - 1) * args_.batch_size_,
                decoding_params.sequence_length,
                n,
                decoding_params.stream,
                args_.batch_size_);
          }
        }
      }

      if (step <= max_trg_len) {
#ifndef NDEBUG
        cudaDeviceSynchronize();
        check_cuda_error(cudaGetLastError());
#endif

        update_with_force_decodingLauncher(
            decoding_params.trg_word,
            decoding_params.trg_length,
            finished_buf_,
            word_ids_buf_,
            (step > min_trg_len) ? nullptr : decoding_params.sequence_length,
            (int *)nullptr,
            (int *)nullptr,
            decoding_params.output_ids + (step - 1) * args_.batch_size_,
            (DataType_ *)nullptr,
            false,
            args_.batch_size_,
            1,
            max_trg_len,
            step,
            decoding_params.stream);
      } else {
        word_ids_buf_ =
            decoding_params.output_ids + (step - 1) * args_.batch_size_;
      }

#ifndef NDEBUG
      cudaDeviceSynchronize();
      check_cuda_error(cudaGetLastError());
#endif

      if (step > max_trg_len) {
        // TODO Find a better method to check the is_finished
        cudaMemcpy(h_finished_buf_,
                   finished_buf_,
                   sizeof(bool) * args_.batch_size_,
                   cudaMemcpyDeviceToHost);
        uint sum = 0;
        for (uint i = 0; i < args_.batch_size_; i++) {
          sum += (int)h_finished_buf_[i];
        }
        if (sum == args_.batch_size_) break;
      }
    }
  }

  virtual ~DecodingSampling() {
    delete[] K_cache_;
    delete[] V_cache_;
    delete[] K_mem_cache_;
    delete[] V_mem_cache_;
    delete[] h_finished_buf_;
    delete[] h_trg_length_;
    delete decoder_;
    allocator_.free(buf_);
  }
};

}  // namespace fastertransformer<|MERGE_RESOLUTION|>--- conflicted
+++ resolved
@@ -108,15 +108,11 @@
                    const bool is_mbart = false,
                    const int min_length = 0,
                    const int inner_coeff = 4,
-<<<<<<< HEAD
+                   const int seed = -1,
+                   const int tensor_para_size = 1,
+                   const int layer_para_size = 1,
                    const bool use_int8 = false)
       : allocator_(allocator), use_int8_(use_int8) {
-=======
-                   const int seed = -1,
-                   const int tensor_para_size = 1,
-                   const int layer_para_size = 1)
-      : allocator_(allocator) {
->>>>>>> 5abaaecd
     args_.batch_size_ = batch_size;
     args_.seq_len_ = seq_len;
     args_.memory_max_seq_len_ = memory_max_seq_len;
@@ -198,7 +194,7 @@
     size_t mem_cache_size =
         (prefix_lm) ? 0 : (args_.batch_size_ * memory_max_seq_len *
                            args_.hidden_units_);  // type T
-    if (tensor_para_size != 1) { // tensor parallel
+    if (tensor_para_size != 1) {                  // tensor parallel
       cache_size /= tensor_para_size;
       mem_cache_size /= tensor_para_size;
     }
@@ -398,15 +394,10 @@
 
     const int max_input_len = decoding_params.max_input_len;
 
-<<<<<<< HEAD
-    const int local_batch_size = ceil(request_batch_size * 1.0 / 1);
+    const int local_batch_size =
+        ceil(request_batch_size * 1.0 / l_parallel_param_.world_size);
     const int m = local_batch_size * input_len;
     const int h_1 = args_.hidden_units_;
-=======
-      const int local_batch_size = ceil(request_batch_size * 1.0 / l_parallel_param_.world_size);
-      const int m = local_batch_size * input_len;
-      const int h_1 = args_.hidden_units_;
->>>>>>> 5abaaecd
 
     DataType_ *from_tensor[2];
     DataType_ *decoder_output;
@@ -486,15 +477,9 @@
     check_cuda_error(cudaGetLastError());
 #endif
 
-<<<<<<< HEAD
     int dummy_decoder_max_seq_len = args_.seq_len_ + args_.memory_max_seq_len_;
-    size_t cache_size =
-        local_batch_size * dummy_decoder_max_seq_len * args_.hidden_units_;
-=======
-      int dummy_decoder_max_seq_len = args_.seq_len_ + args_.memory_max_seq_len_;
-      size_t cache_size = local_batch_size * dummy_decoder_max_seq_len *
-                          t_parallel_param_.local_hidden_units_;
->>>>>>> 5abaaecd
+    size_t cache_size = local_batch_size * dummy_decoder_max_seq_len *
+                        t_parallel_param_.local_hidden_units_;
 
     int in_id, out_id;
     for (int layer = 0; layer < args_.decoder_layers_; ++layer) {
@@ -740,30 +725,6 @@
 
       int from_id, out_id;
       for (int layer = 0; layer < args_.decoder_layers_; ++layer) {
-<<<<<<< HEAD
-        /*
-          For the first layer (layer-0), from_id is 0. We also stored the
-          embedding lookup
-          result in from_tensor_[0]
-        */
-        from_id = layer & 0x1;
-        out_id = 1 - from_id;
-
-        /*
-          We use one decoder_ object to process multiple decoder layers.
-
-          At the beginning of each decoder layer, we initialize the decoder
-          object
-          with corresponding weights and decoder_buf_.
-
-          The decoder_buf_ is reused.
-        */
-        decoder_->initialize(param[layer],
-                             decoder_buf_,
-                             cublas_workspace_,
-                             true,
-                             decoder_int8_buf_);
-=======
         if (l_parallel_param_.is_valid(layer)) {
           /*
              For the first layer (layer-0), from_id is 0. We also stored the
@@ -782,8 +743,11 @@
 
             The decoder_buf_ is reused.
           */
-          decoder_->initialize(param[layer], decoder_buf_, cublas_workspace_);
->>>>>>> 5abaaecd
+          decoder_->initialize(param[layer],
+                               decoder_buf_,
+                               cublas_workspace_,
+                               true,
+                               decoder_int8_buf_);
 
 #ifndef NDEBUG
           cudaDeviceSynchronize();
@@ -792,19 +756,19 @@
 
           if (args_.prefix_lm_) {
             decoder_->forward_v2(from_tensor_[from_id],
-                                nullptr,
-                                K_cache_[0] + layer * cache_size,
-                                V_cache_[0] + layer * cache_size,
-                                nullptr,
-                                nullptr,
-                                nullptr,
-                                from_tensor_[out_id],
-                                step + args_.memory_max_seq_len_,
-                                args_.seq_len_ + args_.memory_max_seq_len_,
-                                false, /* is_cross_attention */
-                                finished_buf_,
-                                args_.memory_max_seq_len_,
-                                decoding_params.memory_sequence_length);
+                                 nullptr,
+                                 K_cache_[0] + layer * cache_size,
+                                 V_cache_[0] + layer * cache_size,
+                                 nullptr,
+                                 nullptr,
+                                 nullptr,
+                                 from_tensor_[out_id],
+                                 step + args_.memory_max_seq_len_,
+                                 args_.seq_len_ + args_.memory_max_seq_len_,
+                                 false, /* is_cross_attention */
+                                 finished_buf_,
+                                 args_.memory_max_seq_len_,
+                                 decoding_params.memory_sequence_length);
           } else {
             decoder_->forward(from_tensor_[from_id],
                               decoding_params.memory_tensor,
