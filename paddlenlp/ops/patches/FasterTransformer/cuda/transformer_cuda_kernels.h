--- conflicted
+++ resolved
@@ -68,7 +68,6 @@
                               cudaStream_t stream,
                               const T* logits_mask);
 
-<<<<<<< HEAD
 // For is_fuse_topk_softMax_
 void update_with_force_deocding_Launcher_v2(bool* finished,
                                             int* parent_ids,
@@ -82,7 +81,7 @@
                                             float* cum_log = nullptr,
                                             const int* trg_word = nullptr,
                                             const int* trg_length = nullptr);
-=======
+
 template <typename T>
 void update_KV_cache_kernelLauncher(T** key_cache,
                                     T** value_cache,
@@ -95,5 +94,4 @@
                                     const int cache_size,
                                     const int decoder_layers,
                                     cudaStream_t stream);
->>>>>>> 313fbb61
 }