--- conflicted
+++ resolved
@@ -18,17 +18,12 @@
 import paddle.nn as nn
 import paddle.nn.functional as F
 
-<<<<<<< HEAD
 from paddlenlp.transformers import (TransformerModel, WordEmbedding,
                                     PositionalEmbedding, position_encoding_init,
-                                    InferTransformerModel)
-from paddlenlp.ops import InferTransformerDecoding
+                                    InferTransformerModel, GPTModel)
+from paddlenlp.ops import InferTransformerDecoding, InferGptDecoding
 from paddlenlp.ops.ext_utils import load
 from paddlenlp.utils.log import logger
-=======
-from paddlenlp.transformers import TransformerModel, WordEmbedding, PositionalEmbedding, position_encoding_init, GPTModel
-from paddlenlp.ops import InferTransformerDecoding, InferGptDecoding
->>>>>>> f2dbd81c
 
 
 class FasterTransformer(TransformerModel):
@@ -230,7 +225,6 @@
             var.set(model_dict[item], place)
 
 
-<<<<<<< HEAD
 class TransformerGenerator(paddle.nn.Layer):
     """
     The Transformer model for auto-regressive generation. It wraps `FasterTransformer`
@@ -392,7 +386,8 @@
         else:
             model_dict = paddle.load(path)
             self.transformer.load_dict(model_dict)
-=======
+
+
 class FasterGPT(nn.Layer):
     def __init__(self,
                  model,
@@ -417,5 +412,4 @@
             use_fp16_decoding=use_fp16_decoding)
 
     def forward(self, input_ids):
-        return self.decoding(input_ids)
->>>>>>> f2dbd81c
+        return self.decoding(input_ids)