--- conflicted
+++ resolved
@@ -70,16 +70,10 @@
             "a8w8",
             "a8w8c8",
             "a8w8_fp8",
-<<<<<<< HEAD
-        ]:
-            raise ValueError(
-                f"quant_type:{quant_type} not in supported list ['weight_only_int8', 'weight_only_int4', 'a8w8', 'a8w8c8', 'a8w8_fp8']"
-=======
             "a8w8c8_fp8",
         ]:
             raise ValueError(
                 f"quant_type:{quant_type} not in supported list ['weight_only_int8', 'weight_only_int4', 'a8w8', 'a8w8c8', 'a8w8_fp8', 'a8w8c8_fp8']"
->>>>>>> 9939f845
             )
         self.weight_quantize_algo = weight_quantize_algo
         self.quant_type = quant_type
