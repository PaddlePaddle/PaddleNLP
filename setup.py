--- conflicted
+++ resolved
@@ -55,11 +55,7 @@
     packages=setuptools.find_packages(
         where='.',
         exclude=('examples*', 'tests*', 'applications*', 'faster_tokenizers*',
-<<<<<<< HEAD
-                 'model_zoo*')),
-=======
                  'faster_generation*', 'model_zoo*')),
->>>>>>> ce1cc31f
     package_data={
         'paddlenlp.ops': get_package_data_files('paddlenlp.ops', [
             'CMakeLists.txt', 'README.md', 'cmake', 'faster_transformer',
