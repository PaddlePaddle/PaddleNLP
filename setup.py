--- conflicted
+++ resolved
@@ -111,10 +111,7 @@
         f.write(content)
 
 
-<<<<<<< HEAD
-=======
 # only use this file to contral the version
->>>>>>> 4e7fb49f
 __version__ = "3.0.0b1.post"
 if os.getenv(PADDLENLP_STABLE_VERSION):
     __version__ = __version__.replace(".post", "")
