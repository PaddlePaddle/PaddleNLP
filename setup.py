# Copyright (c) 2020 PaddlePaddle Authors. All Rights Reserved.
#
# Licensed under the Apache License, Version 2.0 (the "License");
# you may not use this file except in compliance with the License.
# You may obtain a copy of the License at
#
#     http://www.apache.org/licenses/LICENSE-2.0
#
# Unless required by applicable law or agreed to in writing, software
# distributed under the License is distributed on an "AS IS" BASIS,
# WITHOUT WARRANTIES OR CONDITIONS OF ANY KIND, either express or implied.
# See the License for the specific language governing permissions and
# limitations under the License.
import io
import os

import setuptools
<<<<<<< HEAD
=======

from paddlenlp import __version__
>>>>>>> dd792d6d


def read_requirements_file(filepath):
    with open(filepath) as fin:
        requirements = fin.read()
    return requirements


extras = {}
REQUIRED_PACKAGES = read_requirements_file("requirements.txt")
extras["tests"] = read_requirements_file("tests/requirements.txt")
extras["docs"] = read_requirements_file("docs/requirements.txt")
extras["dev"] = extras["tests"] + extras["docs"]


def read(*names, **kwargs):
    with io.open(os.path.join(os.path.dirname(__file__), *names), encoding=kwargs.get("encoding", "utf8")) as fp:
        return fp.read()


def get_package_data_files(package, data, package_dir=None):
    """
    Helps to list all specified files in package including files in directories
    since `package_data` ignores directories.
    """
    if package_dir is None:
        package_dir = os.path.join(*package.split("."))
    all_files = []
    for f in data:
        path = os.path.join(package_dir, f)
        if os.path.isfile(path):
            all_files.append(f)
            continue
        for root, _dirs, files in os.walk(path, followlinks=True):
            root = os.path.relpath(root, package_dir)
            for file in files:
                file = os.path.join(root, file)
                if file not in all_files:
                    all_files.append(file)
    return all_files


setuptools.setup(
    name="paddlenlp",
    version=__version__,
    author="PaddleNLP Team",
    author_email="paddlenlp@baidu.com",
    description="Easy-to-use and powerful NLP library with Awesome model zoo, supporting wide-range of NLP tasks from research to industrial applications, including Neural Search, Question Answering, Information Extraction and Sentiment Analysis end-to-end system.",
    long_description=read("README_en.md"),
    long_description_content_type="text/markdown",
    url="https://github.com/PaddlePaddle/PaddleNLP",
    packages=setuptools.find_packages(
        where=".",
        exclude=("examples*", "tests*", "applications*", "fast_tokenizer*", "fast_generation*", "model_zoo*"),
    ),
    package_data={
        "paddlenlp.ops": get_package_data_files(
            "paddlenlp.ops", ["CMakeLists.txt", "README.md", "cmake", "fast_transformer", "patches", "optimizer"]
        ),
        "paddlenlp.transformers.layoutxlm": get_package_data_files(
            "paddlenlp.transformers.layoutxlm", ["visual_backbone.yaml"]
        ),
    },
    setup_requires=["cython", "numpy"],
    install_requires=REQUIRED_PACKAGES,
    entry_points={"console_scripts": ["paddlenlp = paddlenlp.cli:main"]},
    extras_require=extras,
    python_requires=">=3.6",
    classifiers=[
        "Programming Language :: Python :: 3",
        "Programming Language :: Python :: 3.6",
        "Programming Language :: Python :: 3.7",
        "Programming Language :: Python :: 3.8",
        "Programming Language :: Python :: 3.9",
        "License :: OSI Approved :: Apache Software License",
        "Operating System :: OS Independent",
    ],
    license="Apache 2.0",
)<|MERGE_RESOLUTION|>--- conflicted
+++ resolved
@@ -15,11 +15,8 @@
 import os
 
 import setuptools
-<<<<<<< HEAD
-=======
 
 from paddlenlp import __version__
->>>>>>> dd792d6d
 
 
 def read_requirements_file(filepath):
