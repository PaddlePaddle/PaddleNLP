# Copyright (c) 2020 PaddlePaddle Authors. All Rights Reserved.
#
# Licensed under the Apache License, Version 2.0 (the "License");
# you may not use this file except in compliance with the License.
# You may obtain a copy of the License at
#
#     http://www.apache.org/licenses/LICENSE-2.0
#
# Unless required by applicable law or agreed to in writing, software
# distributed under the License is distributed on an "AS IS" BASIS,
# WITHOUT WARRANTIES OR CONDITIONS OF ANY KIND, either express or implied.
# See the License for the specific language governing permissions and
# limitations under the License.
import errno
import io
import os

import setuptools

from paddlenlp.version import commit

PADDLENLP_STABLE_VERSION = "PADDLENLP_STABLE_VERSION"


def read_requirements_file(filepath):
    with open(filepath) as fin:
        requirements = fin.read()
    return requirements


<<<<<<< HEAD
def write_version_py(filename="paddlenlp/version/__init__.py", content=None):
    cnt = '''# THIS FILE IS GENERATED FROM PADDLENLP SETUP.PY
commit           = '%(commit)s'

__all__ = ['show']

def show():
    """Get the version of paddlenlp if `paddle` package if tagged. Otherwise, output the corresponding commit id.

    Returns:
        If paddlenlp package is not tagged, the commit-id of paddlenlp will be output.
        Otherwise, the following information will be output.

        full_version: version of paddle


    Examples:
        .. code-block:: python

            import paddlenlp

            paddlenlp.version.show()
            # commit: cfa357e984bfd2ffa16820e354020529df434f7d

    """
    print("commit:", commit)

'''
    commit_id = commit
    if content is None:
        content = cnt % {"commit": commit_id}

    dirname = os.path.dirname(filename)

    try:
        os.makedirs(dirname)
    except OSError as e:
        if e.errno != errno.EEXIST:
            raise
    backup = None
    if os.path.exists(filename):
        backup = open(filename, "r").read()

    with open(filename, "w") as f:
        f.write(content)
    return backup


__version__ = "2.6.0.post"
=======
__version__ = "2.6.1.post"
>>>>>>> dee37d89
if os.getenv(PADDLENLP_STABLE_VERSION):
    __version__ = __version__.replace(".post", "")


extras = {}
REQUIRED_PACKAGES = read_requirements_file("requirements.txt")
extras["tests"] = read_requirements_file("tests/requirements.txt")
extras["docs"] = read_requirements_file("docs/requirements.txt")
extras["autonlp"] = read_requirements_file("paddlenlp/experimental/autonlp/requirements.txt")
extras["dev"] = extras["tests"] + extras["docs"] + extras["autonlp"]


def read(*names, **kwargs):
    with io.open(os.path.join(os.path.dirname(__file__), *names), encoding=kwargs.get("encoding", "utf8")) as fp:
        return fp.read()


def get_package_data_files(package, data, package_dir=None):
    """
    Helps to list all specified files in package including files in directories
    since `package_data` ignores directories.
    """
    if package_dir is None:
        package_dir = os.path.join(*package.split("."))
    all_files = []
    for f in data:
        path = os.path.join(package_dir, f)
        if os.path.isfile(path):
            all_files.append(f)
            continue
        for root, _dirs, files in os.walk(path, followlinks=True):
            root = os.path.relpath(root, package_dir)
            for file in files:
                file = os.path.join(root, file)
                if file not in all_files:
                    all_files.append(file)
    return all_files


origin_version_file = write_version_py(filename="paddlenlp/version/__init__.py")

try:
    setuptools.setup(
        name="paddlenlp",
        version=__version__,
        author="PaddleNLP Team",
        author_email="paddlenlp@baidu.com",
        description="Easy-to-use and powerful NLP library with Awesome model zoo, supporting wide-range of NLP tasks from research to industrial applications, including Neural Search, Question Answering, Information Extraction and Sentiment Analysis end-to-end system.",
        long_description=read("README_en.md"),
        long_description_content_type="text/markdown",
        url="https://github.com/PaddlePaddle/PaddleNLP",
        license_files=("LICENSE",),
        packages=setuptools.find_packages(
            where=".",
            exclude=("examples*", "tests*", "applications*", "fast_tokenizer*", "fast_generation*", "model_zoo*"),
        ),
        package_data={
            "paddlenlp.ops": get_package_data_files(
                "paddlenlp.ops", ["CMakeLists.txt", "README.md", "cmake", "fast_transformer", "patches", "optimizer"]
            ),
            "paddlenlp.transformers.layoutxlm": get_package_data_files(
                "paddlenlp.transformers.layoutxlm", ["visual_backbone.yaml"]
            ),
        },
        setup_requires=["cython", "numpy"],
        install_requires=REQUIRED_PACKAGES,
        entry_points={"console_scripts": ["paddlenlp = paddlenlp.cli:main"]},
        extras_require=extras,
        python_requires=">=3.6",
        classifiers=[
            "Programming Language :: Python :: 3",
            "Programming Language :: Python :: 3.6",
            "Programming Language :: Python :: 3.7",
            "Programming Language :: Python :: 3.8",
            "Programming Language :: Python :: 3.9",
            "License :: OSI Approved :: Apache Software License",
            "Operating System :: OS Independent",
        ],
        license="Apache 2.0",
    )
except Exception as e:
    write_version_py(filename="paddlenlp/version/__init__.py", content=origin_version_file)
    raise e

write_version_py(filename="paddlenlp/version/__init__.py", content=origin_version_file)<|MERGE_RESOLUTION|>--- conflicted
+++ resolved
@@ -28,7 +28,6 @@
     return requirements
 
 
-<<<<<<< HEAD
 def write_version_py(filename="paddlenlp/version/__init__.py", content=None):
     cnt = '''# THIS FILE IS GENERATED FROM PADDLENLP SETUP.PY
 commit           = '%(commit)s'
@@ -77,10 +76,7 @@
     return backup
 
 
-__version__ = "2.6.0.post"
-=======
 __version__ = "2.6.1.post"
->>>>>>> dee37d89
 if os.getenv(PADDLENLP_STABLE_VERSION):
     __version__ = __version__.replace(".post", "")
 
