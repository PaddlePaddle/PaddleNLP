--- conflicted
+++ resolved
@@ -83,13 +83,10 @@
     },
     setup_requires=['cython', 'numpy'],
     install_requires=REQUIRED_PACKAGES,
-<<<<<<< HEAD
     entry_points={
         'console_scripts': ['paddlenlp = paddlenlp.commands.cli:main']
     },
-=======
     extras_require=extras,
->>>>>>> d52d8e5e
     python_requires='>=3.6',
     classifiers=[
         'Programming Language :: Python :: 3',
