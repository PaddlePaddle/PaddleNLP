--- conflicted
+++ resolved
@@ -287,11 +287,7 @@
         # collate_fn = DataCollatorWithPadding(self.passage_tokenizer)
         collate_fn = token_padding_inputs
 
-<<<<<<< HEAD
         batch_sampler = paddle.io.BatchSampler(dataset, batch_size=self.batch_size, shuffle=False)
-=======
-        batch_sampler = paddle.io.BatchSampler(dicts, batch_size=self.batch_size, shuffle=False)
->>>>>>> a9f815ea
 
         data_loader = paddle.io.DataLoader(
             dataset=dataset, batch_sampler=batch_sampler, collate_fn=collate_fn, return_list=True
