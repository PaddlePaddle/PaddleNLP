--- conflicted
+++ resolved
@@ -13,18 +13,12 @@
 # limitations under the License.
 
 from pipelines.pipelines.base import Pipeline, RootNode
-<<<<<<< HEAD
+
 from pipelines.pipelines.standard_pipelines import (
     BaseStandardPipeline,
     ExtractiveQAPipeline,
     SemanticSearchPipeline,
+    DocPipeline,
     TextToImagePipeline,
     QAGenerationPipeline,
-)
-=======
-from pipelines.pipelines.standard_pipelines import (BaseStandardPipeline,
-                                                    ExtractiveQAPipeline,
-                                                    SemanticSearchPipeline,
-                                                    DocPipeline,
-                                                    TextToImagePipeline)
->>>>>>> b6c3589e
+)