# Copyright (c) 2022 PaddlePaddle Authors. All Rights Reserved.
#
# Licensed under the Apache License, Version 2.0 (the "License");
# you may not use this file except in compliance with the License.
# You may obtain a copy of the License at
#
#     http://www.apache.org/licenses/LICENSE-2.0
#
# Unless required by applicable law or agreed to in writing, software
# distributed under the License is distributed on an "AS IS" BASIS,
# WITHOUT WARRANTIES OR CONDITIONS OF ANY KIND, either express or implied.
# See the License for the specific language governing permissions and
# limitations under the License.

from pipelines.pipelines.base import Pipeline, RootNode
from pipelines.pipelines.standard_pipelines import (BaseStandardPipeline,
                                                    ExtractiveQAPipeline,
                                                    SemanticSearchPipeline,
<<<<<<< HEAD
                                                    DocPipeline)
=======
                                                    TextToImagePipeline)
>>>>>>> fb0cb9b3
<|MERGE_RESOLUTION|>--- conflicted
+++ resolved
@@ -16,8 +16,5 @@
 from pipelines.pipelines.standard_pipelines import (BaseStandardPipeline,
                                                     ExtractiveQAPipeline,
                                                     SemanticSearchPipeline,
-<<<<<<< HEAD
-                                                    DocPipeline)
-=======
-                                                    TextToImagePipeline)
->>>>>>> fb0cb9b3
+                                                    DocPipeline,
+                                                    TextToImagePipeline)