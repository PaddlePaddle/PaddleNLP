--- conflicted
+++ resolved
@@ -267,7 +267,6 @@
         return output
 
 
-<<<<<<< HEAD
 class DocPipeline(BaseStandardPipeline):
     """
     Pipeline for document intelligence.
@@ -300,7 +299,9 @@
               by this method under the key "_debug"
         """
         output = self.pipeline.run(meta=meta, params=params, debug=debug)
-=======
+        return output
+        
+        
 class TextToImagePipeline(BaseStandardPipeline):
     """
     A simple pipeline that takes prompt texts as input and generates
@@ -329,5 +330,4 @@
         output = self.pipeline.run_batch(documents=documents,
                                          params=params,
                                          debug=debug)
->>>>>>> fb0cb9b3
         return output