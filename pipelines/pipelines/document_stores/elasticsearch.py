# Copyright (c) 2022 PaddlePaddle Authors. All Rights Reserved.
# Copyright 2021 deepset GmbH. All Rights Reserved.
#
# Licensed under the Apache License, Version 2.0 (the "License");
# you may not use this file except in compliance with the License.
# You may obtain a copy of the License at
#
#     http://www.apache.org/licenses/LICENSE-2.0
#
# Unless required by applicable law or agreed to in writing, software
# distributed under the License is distributed on an "AS IS" BASIS,
# WITHOUT WARRANTIES OR CONDITIONS OF ANY KIND, either express or implied.
# See the License for the specific language governing permissions and
# limitations under the License.

import json
import logging
import time
from copy import deepcopy
from string import Template
from typing import Any, Dict, Generator, List, Optional, Type, Union

import numpy as np
from scipy.special import expit
from tqdm.auto import tqdm

try:
    from elasticsearch import (
        Connection,
        Elasticsearch,
        RequestsHttpConnection,
        Urllib3HttpConnection,
    )
    from elasticsearch.exceptions import RequestError
    from elasticsearch.helpers import bulk, scan
except (ImportError, ModuleNotFoundError) as ie:
    from pipelines.utils.import_utils import _optional_component_not_installed

    _optional_component_not_installed(__name__, "elasticsearch", ie)

from pipelines.document_stores import KeywordDocumentStore
from pipelines.document_stores.base import get_batches_from_generator
from pipelines.document_stores.filter_utils import LogicalFilterClause
from pipelines.schema import Document, Label

logger = logging.getLogger(__name__)


class ElasticsearchDocumentStore(KeywordDocumentStore):
    def __init__(
        self,
        host: Union[str, List[str]] = "localhost",
        port: Union[int, List[int]] = 9200,
        username: str = "",
        password: str = "",
        api_key_id: Optional[str] = None,
        api_key: Optional[str] = None,
        aws4auth=None,
        index: str = "document",
        label_index: str = "label",
        search_fields: Union[str, list] = "content",
        content_field: str = "content",
        name_field: str = "name",
        embedding_field: str = "embedding",
        embedding_dim: int = 768,
        custom_mapping: Optional[dict] = None,
        excluded_meta_data: Optional[list] = None,
        analyzer: str = "standard",
        scheme: str = "http",
        ca_certs: Optional[str] = None,
        verify_certs: bool = True,
        recreate_index: bool = False,
        create_index: bool = True,
        refresh_type: str = "wait_for",
        similarity="dot_product",
        timeout=30,
        return_embedding: bool = False,
        duplicate_documents: str = "overwrite",
        index_type: str = "flat",
        scroll: str = "1d",
        skip_missing_embeddings: bool = True,
        synonyms: Optional[List] = None,
        synonym_type: str = "synonym",
        use_system_proxy: bool = False,
    ):
        """
        A DocumentStore using Elasticsearch to store and query the documents for our search.

            * Keeps all the logic to store and query documents from Elastic, incl. mapping of fields, adding filters or boosts to your queries, and storing embeddings
            * You can either use an existing Elasticsearch index or create a new one via pipelines
            * Retrievers operate on top of this DocumentStore to find the relevant documents for a query

        :param host: url(s) of elasticsearch nodes
        :param port: port(s) of elasticsearch nodes
        :param username: username (standard authentication via http_auth)
        :param password: password (standard authentication via http_auth)
        :param api_key_id: ID of the API key (altenative authentication mode to the above http_auth)
        :param api_key: Secret value of the API key (altenative authentication mode to the above http_auth)
        :param aws4auth: Authentication for usage with aws elasticsearch (can be generated with the requests-aws4auth package)
        :param index: Name of index in elasticsearch to use for storing the documents that we want to search. If not existing yet, we will create one.
        :param label_index: Name of index in elasticsearch to use for storing labels. If not existing yet, we will create one.
        :param search_fields: Name of fields used by ElasticsearchRetriever to find matches in the docs to our incoming query (using elastic's multi_match query), e.g. ["title", "full_text"]
        :param content_field: Name of field that might contain the answer and will therefore be passed to the Reader Model (e.g. "full_text").
                           If no Reader is used (e.g. in FAQ-Style QA) the plain content of this field will just be returned.
        :param name_field: Name of field that contains the title of the the doc
        :param embedding_field: Name of field containing an embedding vector (Only needed when using a dense retriever (e.g. DensePassageRetriever, EmbeddingRetriever) on top)
        :param embedding_dim: Dimensionality of embedding vector (Only needed when using a dense retriever (e.g. DensePassageRetriever, EmbeddingRetriever) on top)
        :param custom_mapping: If you want to use your own custom mapping for creating a new index in Elasticsearch, you can supply it here as a dictionary.
        :param analyzer: Specify the default analyzer from one of the built-ins when creating a new Elasticsearch Index.
                         Elasticsearch also has built-in analyzers for different languages (e.g. impacting tokenization). More info at:
                         https://www.elastic.co/guide/en/elasticsearch/reference/7.9/analysis-analyzers.html
        :param excluded_meta_data: Name of fields in Elasticsearch that should not be returned (e.g. [field_one, field_two]).
                                   Helpful if you have fields with long, irrelevant content that you don't want to display in results (e.g. embedding vectors).
        :param scheme: 'https' or 'http', protocol used to connect to your elasticsearch instance
        :param ca_certs: Root certificates for SSL: it is a path to certificate authority (CA) certs on disk. You can use certifi package with certifi.where() to find where the CA certs file is located in your machine.
        :param verify_certs: Whether to be strict about ca certificates
        :param recreate_index: If set to True, an existing elasticsearch index will be deleted and a new one will be
            created using the config you are using for initialization. Be aware that all data in the old index will be
            lost if you choose to recreate the index. Be aware that both the document_index and the label_index will
            be recreated.
        :param create_index:
            Whether to try creating a new index (If the index of that name is already existing, we will just continue in any case)
            ..deprecated:: 2.0
                This param is deprecated. In the next major version we will always try to create an index if there is no
                existing index (the current behaviour when create_index=True). If you are looking to recreate an
                existing index by deleting it first if it already exist use param recreate_index.
        :param refresh_type: Type of ES refresh used to control when changes made by a request (e.g. bulk) are made visible to search.
                             If set to 'wait_for', continue only after changes are visible (slow, but safe).
                             If set to 'false', continue directly (fast, but sometimes unintuitive behaviour when docs are not immediately available after ingestion).
                             More info at https://www.elastic.co/guide/en/elasticsearch/reference/6.8/docs-refresh.html
        :param similarity: The similarity function used to compare document vectors.
        :param timeout: Number of seconds after which an ElasticSearch request times out.
        :param return_embedding: To return document embedding
        :param duplicate_documents: Handle duplicates document based on parameter options.
                                    Parameter options : ( 'skip','overwrite','fail')
                                    skip: Ignore the duplicates documents
                                    overwrite: Update any existing documents with the same ID when adding documents.
                                    fail: an error is raised if the document ID of the document being added already
                                    exists.
        :param index_type: The type of index to be created. Choose from 'flat' and 'hnsw'. Currently the
                           ElasticsearchDocumentStore does not support HNSW but OpenDistroElasticsearchDocumentStore does.
        :param scroll: Determines how long the current index is fixed, e.g. during updating all documents with embeddings.
                       Defaults to "1d" and should not be larger than this. Can also be in minutes "5m" or hours "15h"
                       For details, see https://www.elastic.co/guide/en/elasticsearch/reference/current/scroll-api.html
        :param skip_missing_embeddings: Parameter to control queries based on vector similarity when indexed documents miss embeddings.
                                        Parameter options: (True, False)
                                        False: Raises exception if one or more documents do not have embeddings at query time
                                        True: Query will ignore all documents without embeddings (recommended if you concurrently index and query)
        :param synonyms: List of synonyms can be passed while elasticsearch initialization.
                         For example: [ "foo, bar => baz",
                                        "foozball , foosball" ]
                         More info at https://www.elastic.co/guide/en/elasticsearch/reference/current/analysis-synonym-tokenfilter.html
        :param synonym_type: Synonym filter type can be passed.
                             Synonym or Synonym_graph to handle synonyms, including multi-word synonyms correctly during the analysis process.
                             More info at https://www.elastic.co/guide/en/elasticsearch/reference/current/analysis-synonym-graph-tokenfilter.html
        :param use_system_proxy: Whether to use system proxy.

        """
        # save init parameters to enable export of component config as YAML
        self.set_config(
            host=host,
            port=port,
            username=username,
            password=password,
            api_key_id=api_key_id,
            api_key=api_key,
            aws4auth=aws4auth,
            index=index,
            label_index=label_index,
            search_fields=search_fields,
            content_field=content_field,
            name_field=name_field,
            embedding_field=embedding_field,
            embedding_dim=embedding_dim,
            custom_mapping=custom_mapping,
            excluded_meta_data=excluded_meta_data,
            analyzer=analyzer,
            scheme=scheme,
            ca_certs=ca_certs,
            verify_certs=verify_certs,
            create_index=create_index,
            duplicate_documents=duplicate_documents,
            refresh_type=refresh_type,
            similarity=similarity,
            timeout=timeout,
            return_embedding=return_embedding,
            index_type=index_type,
            scroll=scroll,
            skip_missing_embeddings=skip_missing_embeddings,
            synonyms=synonyms,
            synonym_type=synonym_type,
            use_system_proxy=use_system_proxy,
        )

        self.client = self._init_elastic_client(
            host=host,
            port=port,
            username=username,
            password=password,
            api_key=api_key,
            api_key_id=api_key_id,
            aws4auth=aws4auth,
            scheme=scheme,
            ca_certs=ca_certs,
            verify_certs=verify_certs,
            timeout=timeout,
            use_system_proxy=use_system_proxy,
        )

        # configure mappings to ES fields that will be used for querying / displaying results
        if type(search_fields) == str:
            search_fields = [search_fields]

        # TODO we should implement a more flexible interal mapping here that simplifies the usage of additional,
        # custom fields (e.g. meta data you want to return)
        self.search_fields = search_fields
        self.content_field = content_field
        self.name_field = name_field
        self.embedding_field = embedding_field
        self.embedding_dim = embedding_dim
        self.excluded_meta_data = excluded_meta_data
        self.analyzer = analyzer
        self.return_embedding = return_embedding

        self.custom_mapping = custom_mapping
        self.synonyms = synonyms
        self.synonym_type = synonym_type
        self.index: str = index
        self.label_index: str = label_index
        self.scroll = scroll
        self.skip_missing_embeddings: bool = skip_missing_embeddings
        if similarity in ["cosine", "dot_product", "l2"]:
            self.similarity = similarity
        else:
            raise Exception(
                f"Invalid value {similarity} for similarity in ElasticSearchDocumentStore constructor. Choose between 'cosine', 'l2' and 'dot_product'"
            )
        if index_type in ["flat", "hnsw"]:
            self.index_type = index_type
        else:
            raise Exception("Invalid value for index_type in constructor. Choose between 'flat' and 'hnsw'")
        if index_type == "hnsw" and type(self) == ElasticsearchDocumentStore:
            raise Exception(
                "The HNSW algorithm for approximate nearest neighbours calculation is currently not available in the ElasticSearchDocumentStore. "
                "Try the OpenSearchDocumentStore instead."
            )
        if recreate_index:
            self.delete_index(index)
            self.delete_index(label_index)
            self._create_document_index(index)
            self._create_label_index(label_index)
        elif create_index:
            self._create_document_index(index)
            self._create_label_index(label_index)

        self.duplicate_documents = duplicate_documents
        self.refresh_type = refresh_type

    @classmethod
    def _init_elastic_client(
        cls,
        host: Union[str, List[str]],
        port: Union[int, List[int]],
        username: str,
        password: str,
        api_key_id: Optional[str],
        api_key: Optional[str],
        aws4auth,
        scheme: str,
        ca_certs: Optional[str],
        verify_certs: bool,
        timeout: int,
        use_system_proxy: bool,
    ) -> Elasticsearch:

        hosts = cls._prepare_hosts(host, port)

        if (api_key or api_key_id) and not (api_key and api_key_id):
            raise ValueError("You must provide either both or none of `api_key_id` and `api_key`")

        connection_class: Type[Connection] = Urllib3HttpConnection
        if use_system_proxy:
            connection_class = RequestsHttpConnection

        if api_key:
            # api key authentication
            client = Elasticsearch(
                hosts=hosts,
                api_key=(api_key_id, api_key),
                scheme=scheme,
                ca_certs=ca_certs,
                verify_certs=verify_certs,
                timeout=timeout,
                connection_class=connection_class,
            )
        elif aws4auth:
            # aws elasticsearch with IAM
            # see https://elasticsearch-py.readthedocs.io/en/v7.12.0/index.html?highlight=http_auth#running-on-aws-with-iam
            client = Elasticsearch(
                hosts=hosts,
                http_auth=aws4auth,
                connection_class=RequestsHttpConnection,
                use_ssl=True,
                verify_certs=True,
                timeout=timeout,
            )
        elif username:
            # standard http_auth
            client = Elasticsearch(
                hosts=hosts,
                http_auth=(username, password),
                scheme=scheme,
                ca_certs=ca_certs,
                verify_certs=verify_certs,
                timeout=timeout,
                connection_class=connection_class,
            )
        else:
            # there is no authentication for this elasticsearch instance
            client = Elasticsearch(
                hosts=hosts,
                scheme=scheme,
                ca_certs=ca_certs,
                verify_certs=verify_certs,
                timeout=timeout,
                connection_class=connection_class,
            )

        # Test connection
        try:
            # ping uses a HEAD request on the root URI. In some cases, the user might not have permissions for that,
            # resulting in a HTTP Forbidden 403 response.
            if username in ["", "elastic"]:
                status = client.ping()
                if not status:
                    raise ConnectionError(
                        f"Initial connection to Elasticsearch failed. Make sure you run an Elasticsearch instance "
                        f"at `{hosts}` and that it has finished the initial ramp up (can take > 30s)."
                    )
        except Exception:
            raise ConnectionError(
                f"Initial connection to Elasticsearch failed. Make sure you run an Elasticsearch instance at `{hosts}` and that it has finished the initial ramp up (can take > 30s)."
            )
        return client

    @staticmethod
    def _prepare_hosts(host, port):
        # Create list of host(s) + port(s) to allow direct client connections to multiple elasticsearch nodes
        if isinstance(host, list):
            if isinstance(port, list):
                if not len(port) == len(host):
                    raise ValueError("Length of list `host` must match length of list `port`")
                hosts = [{"host": h, "port": p} for h, p in zip(host, port)]
            else:
                hosts = [{"host": h, "port": port} for h in host]
        else:
            hosts = [{"host": host, "port": port}]
        return hosts

    def _create_document_index(self, index_name: str, headers: Optional[Dict[str, str]] = None):
        """
        Create a new index for storing documents. In case if an index with the name already exists, it ensures that
        the embedding_field is present.
        """
        # check if the existing index has the embedding field; if not create it
        if self.client.indices.exists(index=index_name, headers=headers):
            mapping = self.client.indices.get(index_name, headers=headers)[index_name]["mappings"]
            if self.search_fields:
                for search_field in self.search_fields:
                    if search_field in mapping["properties"] and mapping["properties"][search_field]["type"] != "text":
                        raise Exception(
                            f"The search_field '{search_field}' of index '{index_name}' with type '{mapping['properties'][search_field]['type']}' "
                            f"does not have the right type 'text' to be queried in fulltext search. Please use only 'text' type properties as search_fields. "
                            f"This error might occur if you are trying to use pipelines 1.0 and above with an existing elasticsearch index created with a previous version of pipelines."
                            f"In this case deleting the index with `curl -X DELETE \"{self.pipeline_config['params']['host']}:{self.pipeline_config['params']['port']}/{index_name}\"` will fix your environment. "
                            f"Note, that all data stored in the index will be lost!"
                        )
            if self.embedding_field:
                if (
                    self.embedding_field in mapping["properties"]
                    and mapping["properties"][self.embedding_field]["type"] != "dense_vector"
                ):
                    raise Exception(
                        f"The '{index_name}' index in Elasticsearch already has a field called '{self.embedding_field}'"
                        f" with the type '{mapping['properties'][self.embedding_field]['type']}'. Please update the "
                        f"document_store to use a different name for the embedding_field parameter."
                    )
                mapping["properties"][self.embedding_field] = {"type": "dense_vector", "dims": self.embedding_dim}
                self.client.indices.put_mapping(index=index_name, body=mapping, headers=headers)
            return

        if self.custom_mapping:
            mapping = self.custom_mapping
        else:
            mapping = {
                "mappings": {
                    "properties": {self.name_field: {"type": "keyword"}, self.content_field: {"type": "text"}},
                    "dynamic_templates": [
                        {
                            "strings": {
                                "path_match": "*",
                                "match_mapping_type": "string",
                                "mapping": {"type": "keyword"},
                            }
                        }
                    ],
                },
                "settings": {
                    "analysis": {
                        "analyzer": {
                            "default": {
                                "type": self.analyzer,
                            }
                        }
                    }
                },
            }

            if self.synonyms:
                for field in self.search_fields:
                    mapping["mappings"]["properties"].update({field: {"type": "text", "analyzer": "synonym"}})
                mapping["mappings"]["properties"][self.content_field] = {"type": "text", "analyzer": "synonym"}

                mapping["settings"]["analysis"]["analyzer"]["synonym"] = {
                    "tokenizer": "whitespace",
                    "filter": ["lowercase", "synonym"],
                }
                mapping["settings"]["analysis"]["filter"] = {
                    "synonym": {"type": self.synonym_type, "synonyms": self.synonyms}
                }

            else:
                for field in self.search_fields:
                    mapping["mappings"]["properties"].update({field: {"type": "text"}})

            if self.embedding_field:
                mapping["mappings"]["properties"][self.embedding_field] = {
                    "type": "dense_vector",
                    "dims": self.embedding_dim,
                }

        try:
            self.client.indices.create(index=index_name, body=mapping, headers=headers)
        except RequestError as e:
            # With multiple workers we need to avoid race conditions, where:
            # - there's no index in the beginning
            # - both want to create one
            # - one fails as the other one already created it
            if not self.client.indices.exists(index=index_name, headers=headers):
                raise e

    def _create_label_index(self, index_name: str, headers: Optional[Dict[str, str]] = None):
        if self.client.indices.exists(index=index_name, headers=headers):
            return
        mapping = {
            "mappings": {
                "properties": {
                    "query": {"type": "text"},
                    "answer": {"type": "flattened"},  # light-weight but less search options than full object
                    "document": {"type": "flattened"},
                    "is_correct_answer": {"type": "boolean"},
                    "is_correct_document": {"type": "boolean"},
                    "origin": {"type": "keyword"},  # e.g. user-feedback or gold-label
                    "document_id": {"type": "keyword"},
                    "no_answer": {"type": "boolean"},
                    "pipeline_id": {"type": "keyword"},
                    "created_at": {"type": "date", "format": "yyyy-MM-dd HH:mm:ss||yyyy-MM-dd||epoch_millis"},
                    "updated_at": {"type": "date", "format": "yyyy-MM-dd HH:mm:ss||yyyy-MM-dd||epoch_millis"}
                    # TODO add pipeline_hash and pipeline_name once we migrated the REST API to pipelines
                }
            }
        }
        try:
            self.client.indices.create(index=index_name, body=mapping, headers=headers)
        except RequestError as e:
            # With multiple workers we need to avoid race conditions, where:
            # - there's no index in the beginning
            # - both want to create one
            # - one fails as the other one already created it
            if not self.client.indices.exists(index=index_name, headers=headers):
                raise e

    # TODO: Add flexibility to define other non-meta and meta fields expected by the Document class
    def _create_document_field_map(self) -> Dict:
        return {self.content_field: "content", self.embedding_field: "embedding"}

    def get_document_by_id(
        self, id: str, index: Optional[str] = None, headers: Optional[Dict[str, str]] = None
    ) -> Optional[Document]:
        """Fetch a document by specifying its text id string"""
        index = index or self.index
        documents = self.get_documents_by_id([id], index=index, headers=headers)
        if documents:
            return documents[0]
        else:
            return None

    def get_documents_by_id(
        self,
        ids: List[str],
        index: Optional[str] = None,
        batch_size: int = 10_000,
        headers: Optional[Dict[str, str]] = None,
    ) -> List[Document]:
        """
        Fetch documents by specifying a list of text id strings. Be aware that passing a large number of ids might lead
        to performance issues. Note that Elasticsearch limits the number of results to 10,000 documents by default.
        """
        index = index or self.index
        query = {"size": len(ids), "query": {"ids": {"values": ids}}}
        result = self.client.search(index=index, body=query, headers=headers)["hits"]["hits"]
        documents = [self._convert_es_hit_to_document(hit, return_embedding=self.return_embedding) for hit in result]
        return documents

    def get_metadata_values_by_key(
        self,
        key: str,
        query: Optional[str] = None,
        filters: Optional[Dict[str, Union[Dict, List, str, int, float, bool]]] = None,
        index: Optional[str] = None,
        headers: Optional[Dict[str, str]] = None,
    ) -> List[dict]:
        """
        Get values associated with a metadata key. The output is in the format:
            [{"value": "my-value-1", "count": 23}, {"value": "my-value-2", "count": 12}, ... ]

        :param key: the meta key name to get the values for.
        :param query: narrow down the scope to documents matching the query string.
        :param filters: Narrow down the scope to documents that match the given filters.
                        Filters are defined as nested dictionaries. The keys of the dictionaries can be a logical
                        operator (`"$and"`, `"$or"`, `"$not"`), a comparison operator (`"$eq"`, `"$in"`, `"$gt"`,
                        `"$gte"`, `"$lt"`, `"$lte"`) or a metadata field name.
                        Logical operator keys take a dictionary of metadata field names and/or logical operators as
                        value. Metadata field names take a dictionary of comparison operators as value. Comparison
                        operator keys take a single value or (in case of `"$in"`) a list of values as value.
                        If no logical operator is provided, `"$and"` is used as default operation. If no comparison
                        operator is provided, `"$eq"` (or `"$in"` if the comparison value is a list) is used as default
                        operation.

                            __Example__:
                            ```python
                            filters = {
                                "$and": {
                                    "type": {"$eq": "article"},
                                    "date": {"$gte": "2015-01-01", "$lt": "2021-01-01"},
                                    "rating": {"$gte": 3},
                                    "$or": {
                                        "genre": {"$in": ["economy", "politics"]},
                                        "publisher": {"$eq": "nytimes"}
                                    }
                                }
                            }
                            ```
        :param index: Elasticsearch index where the meta values should be searched. If not supplied,
                      self.index will be used.
        :param headers: Custom HTTP headers to pass to elasticsearch client (e.g. {'Authorization': 'Basic YWRtaW46cm9vdA=='})
                Check out https://www.elastic.co/guide/en/elasticsearch/reference/current/http-clients.html for more information.
        """
        body: dict = {"size": 0, "aggs": {"metadata_agg": {"terms": {"field": key}}}}
        if query:
            body["query"] = {
                "bool": {
                    "should": [
                        {
                            "multi_match": {
                                "query": query,
                                "type": "most_fields",
                                "fields": self.search_fields,
                            }
                        }
                    ]
                }
            }
        if filters:
            if not body.get("query"):
                body["query"] = {"bool": {}}
            body["query"]["bool"].update({"filter": LogicalFilterClause.parse(filters).convert_to_elasticsearch()})
        result = self.client.search(body=body, index=index, headers=headers)
        buckets = result["aggregations"]["metadata_agg"]["buckets"]
        for bucket in buckets:
            bucket["count"] = bucket.pop("doc_count")
            bucket["value"] = bucket.pop("key")
        return buckets

    def write_documents(
        self,
        documents: Union[List[dict], List[Document]],
        index: Optional[str] = None,
        batch_size: int = 10_000,
        duplicate_documents: Optional[str] = None,
        headers: Optional[Dict[str, str]] = None,
    ):
        """
        Indexes documents for later queries in Elasticsearch.

        Behaviour if a document with the same ID already exists in ElasticSearch:
        a) (Default) Throw Elastic's standard error message for duplicate IDs.
        b) If `self.update_existing_documents=True` for DocumentStore: Overwrite existing documents.
        (This is only relevant if you pass your own ID when initializing a `Document`.
        If don't set custom IDs for your Documents or just pass a list of dictionaries here,
        they will automatically get UUIDs assigned. See the `Document` class for details)

        :param documents: a list of Python dictionaries or a list of pipelines Document objects.
                          For documents as dictionaries, the format is {"content": "<the-actual-text>"}.
                          Optionally: Include meta data via {"content": "<the-actual-text>",
                          "meta":{"name": "<some-document-name>, "author": "somebody", ...}}
                          It can be used for filtering and is accessible in the responses of the Finder.
                          Advanced: If you are using your own Elasticsearch mapping, the key names in the dictionary
                          should be changed to what you have set for self.content_field and self.name_field.
        :param index: Elasticsearch index where the documents should be indexed. If not supplied, self.index will be used.
        :param batch_size: Number of documents that are passed to Elasticsearch's bulk function at a time.
        :param duplicate_documents: Handle duplicates document based on parameter options.
                                    Parameter options : ( 'skip','overwrite','fail')
                                    skip: Ignore the duplicates documents
                                    overwrite: Update any existing documents with the same ID when adding documents.
                                    fail: an error is raised if the document ID of the document being added already
                                    exists.
        :param headers: Custom HTTP headers to pass to elasticsearch client (e.g. {'Authorization': 'Basic YWRtaW46cm9vdA=='})
                Check out https://www.elastic.co/guide/en/elasticsearch/reference/current/http-clients.html for more information.
        :raises DuplicateDocumentError: Exception trigger on duplicate document
        :return: None
        """

        if index and not self.client.indices.exists(index=index, headers=headers):
            self._create_document_index(index, headers=headers)

        if index is None:
            index = self.index
        duplicate_documents = duplicate_documents or self.duplicate_documents
        assert (
            duplicate_documents in self.duplicate_documents_options
        ), f"duplicate_documents parameter must be {', '.join(self.duplicate_documents_options)}"

        field_map = self._create_document_field_map()
        document_objects = [
            Document.from_dict(d, field_map=field_map) if isinstance(d, dict) else d for d in documents
        ]
        document_objects = self._handle_duplicate_documents(
            documents=document_objects, index=index, duplicate_documents=duplicate_documents, headers=headers
        )
        documents_to_index = []
        for doc in document_objects:
            _doc = {
                "_op_type": "index" if duplicate_documents == "overwrite" else "create",
                "_index": index,
                **doc.to_dict(field_map=self._create_document_field_map()),
            }  # type: Dict[str, Any]

            # cast embedding type as ES cannot deal with np.array
            if _doc[self.embedding_field] is not None:
                if type(_doc[self.embedding_field]) == np.ndarray:
                    _doc[self.embedding_field] = _doc[self.embedding_field].tolist()

            # rename id for elastic
            _doc["_id"] = str(_doc.pop("id"))

            # don't index query score and empty fields
            _ = _doc.pop("score", None)
            _doc = {k: v for k, v in _doc.items() if v is not None}

            # In order to have a flat structure in elastic + similar behaviour to the other DocumentStores,
            # we "unnest" all value within "meta"
            if "meta" in _doc.keys():
                for k, v in _doc["meta"].items():
                    _doc[k] = v
                _doc.pop("meta")
            documents_to_index.append(_doc)

            # Pass batch_size number of documents to bulk
            if len(documents_to_index) % batch_size == 0:
                bulk(self.client, documents_to_index, request_timeout=300, refresh=self.refresh_type, headers=headers)
                documents_to_index = []

        if documents_to_index:
            bulk(self.client, documents_to_index, request_timeout=300, refresh=self.refresh_type, headers=headers)

    def write_labels(
        self,
        labels: Union[List[Label], List[dict]],
        index: Optional[str] = None,
        headers: Optional[Dict[str, str]] = None,
        batch_size: int = 10_000,
    ):
        """Write annotation labels into document store.

        :param labels: A list of Python dictionaries or a list of pipelines Label objects.
        :param index: Elasticsearch index where the labels should be stored. If not supplied, self.label_index will be used.
        :param batch_size: Number of labels that are passed to Elasticsearch's bulk function at a time.
        :param headers: Custom HTTP headers to pass to elasticsearch client (e.g. {'Authorization': 'Basic YWRtaW46cm9vdA=='})
                Check out https://www.elastic.co/guide/en/elasticsearch/reference/current/http-clients.html for more information.
        """
        index = index or self.label_index
        if index and not self.client.indices.exists(index=index, headers=headers):
            self._create_label_index(index, headers=headers)

        label_list: List[Label] = [Label.from_dict(label) if isinstance(label, dict) else label for label in labels]
        duplicate_ids: list = [label.id for label in self._get_duplicate_labels(label_list, index=index)]
        if len(duplicate_ids) > 0:
            logger.warning(
                f"Duplicate Label IDs: Inserting a Label whose id already exists in this document store."
                f" This will overwrite the old Label. Please make sure Label.id is a unique identifier of"
                f" the answer annotation and not the question."
                f" Problematic ids: {','.join(duplicate_ids)}"
            )
        labels_to_index = []
        for label in label_list:
            # create timestamps if not available yet
            if not label.created_at:  # type: ignore
                label.created_at = time.strftime("%Y-%m-%d %H:%M:%S")  # type: ignore
            if not label.updated_at:  # type: ignore
                label.updated_at = label.created_at  # type: ignore

            _label = {
                "_op_type": "index"
                if self.duplicate_documents == "overwrite" or label.id in duplicate_ids
                else "create",  # type: ignore
                "_index": index,
                **label.to_dict(),  # type: ignore
            }  # type: Dict[str, Any]

            # rename id for elastic
            if label.id is not None:  # type: ignore
                _label["_id"] = str(_label.pop("id"))  # type: ignore

            labels_to_index.append(_label)

            # Pass batch_size number of labels to bulk
            if len(labels_to_index) % batch_size == 0:
                bulk(self.client, labels_to_index, request_timeout=300, refresh=self.refresh_type, headers=headers)
                labels_to_index = []

        if labels_to_index:
            bulk(self.client, labels_to_index, request_timeout=300, refresh=self.refresh_type, headers=headers)

    def update_document_meta(
        self, id: str, meta: Dict[str, str], headers: Optional[Dict[str, str]] = None, index: str = None
    ):
        """
        Update the metadata dictionary of a document by specifying its string id
        """
        if not index:
            index = self.index
        body = {"doc": meta}
        self.client.update(index=index, id=id, body=body, refresh=self.refresh_type, headers=headers)

    def get_document_count(
        self,
        filters: Optional[Dict[str, Union[Dict, List, str, int, float, bool]]] = None,
        index: Optional[str] = None,
        only_documents_without_embedding: bool = False,
        headers: Optional[Dict[str, str]] = None,
    ) -> int:
        """
        Return the number of documents in the document store.
        """
        index = index or self.index

        body: dict = {"query": {"bool": {}}}
        if only_documents_without_embedding:
            body["query"]["bool"]["must_not"] = [{"exists": {"field": self.embedding_field}}]

        if filters:
            body["query"]["bool"]["filter"] = LogicalFilterClause.parse(filters).convert_to_elasticsearch()

        result = self.client.count(index=index, body=body, headers=headers)
        count = result["count"]
        return count

    def get_label_count(self, index: Optional[str] = None, headers: Optional[Dict[str, str]] = None) -> int:
        """
        Return the number of labels in the document store
        """
        index = index or self.label_index
        return self.get_document_count(index=index, headers=headers)

    def get_embedding_count(
        self,
        index: Optional[str] = None,
        filters: Optional[Dict[str, Union[Dict, List, str, int, float, bool]]] = None,
        headers: Optional[Dict[str, str]] = None,
    ) -> int:
        """
        Return the count of embeddings in the document store.
        """

        index = index or self.index

        body: dict = {"query": {"bool": {"must": [{"exists": {"field": self.embedding_field}}]}}}
        if filters:
            body["query"]["bool"]["filter"] = LogicalFilterClause.parse(filters).convert_to_elasticsearch()

        result = self.client.count(index=index, body=body, headers=headers)
        count = result["count"]
        return count

    def get_all_documents(
        self,
        index: Optional[str] = None,
        filters: Optional[Dict[str, Union[Dict, List, str, int, float, bool]]] = None,
        return_embedding: Optional[bool] = None,
        batch_size: int = 10_000,
        headers: Optional[Dict[str, str]] = None,
    ) -> List[Document]:
        """
        Get documents from the document store.

        :param index: Name of the index to get the documents from. If None, the
                      DocumentStore's default index (self.index) will be used.
        :param filters: Optional filters to narrow down the documents to return.
                        Filters are defined as nested dictionaries. The keys of the dictionaries can be a logical
                        operator (`"$and"`, `"$or"`, `"$not"`), a comparison operator (`"$eq"`, `"$in"`, `"$gt"`,
                        `"$gte"`, `"$lt"`, `"$lte"`) or a metadata field name.
                        Logical operator keys take a dictionary of metadata field names and/or logical operators as
                        value. Metadata field names take a dictionary of comparison operators as value. Comparison
                        operator keys take a single value or (in case of `"$in"`) a list of values as value.
                        If no logical operator is provided, `"$and"` is used as default operation. If no comparison
                        operator is provided, `"$eq"` (or `"$in"` if the comparison value is a list) is used as default
                        operation.

                            __Example__:
                            ```python
                            filters = {
                                "$and": {
                                    "type": {"$eq": "article"},
                                    "date": {"$gte": "2015-01-01", "$lt": "2021-01-01"},
                                    "rating": {"$gte": 3},
                                    "$or": {
                                        "genre": {"$in": ["economy", "politics"]},
                                        "publisher": {"$eq": "nytimes"}
                                    }
                                }
                            }
                            ```
        :param return_embedding: Whether to return the document embeddings.
        :param batch_size: When working with large number of documents, batching can help reduce memory footprint.
        :param headers: Custom HTTP headers to pass to elasticsearch client (e.g. {'Authorization': 'Basic YWRtaW46cm9vdA=='})
                Check out https://www.elastic.co/guide/en/elasticsearch/reference/current/http-clients.html for more information.
        """
        result = self.get_all_documents_generator(
            index=index, filters=filters, return_embedding=return_embedding, batch_size=batch_size, headers=headers
        )
        documents = list(result)
        return documents

    def get_all_documents_generator(
        self,
        index: Optional[str] = None,
        filters: Optional[Dict[str, Union[Dict, List, str, int, float, bool]]] = None,
        return_embedding: Optional[bool] = None,
        batch_size: int = 10_000,
        headers: Optional[Dict[str, str]] = None,
    ) -> Generator[Document, None, None]:
        """
        Get documents from the document store. Under-the-hood, documents are fetched in batches from the
        document store and yielded as individual documents. This method can be used to iteratively process
        a large number of documents without having to load all documents in memory.

        :param index: Name of the index to get the documents from. If None, the
                      DocumentStore's default index (self.index) will be used.
        :param filters: Optional filters to narrow down the documents to return.
                        Filters are defined as nested dictionaries. The keys of the dictionaries can be a logical
                        operator (`"$and"`, `"$or"`, `"$not"`), a comparison operator (`"$eq"`, `"$in"`, `"$gt"`,
                        `"$gte"`, `"$lt"`, `"$lte"`) or a metadata field name.
                        Logical operator keys take a dictionary of metadata field names and/or logical operators as
                        value. Metadata field names take a dictionary of comparison operators as value. Comparison
                        operator keys take a single value or (in case of `"$in"`) a list of values as value.
                        If no logical operator is provided, `"$and"` is used as default operation. If no comparison
                        operator is provided, `"$eq"` (or `"$in"` if the comparison value is a list) is used as default
                        operation.

                            __Example__:
                            ```python
                            filters = {
                                "$and": {
                                    "type": {"$eq": "article"},
                                    "date": {"$gte": "2015-01-01", "$lt": "2021-01-01"},
                                    "rating": {"$gte": 3},
                                    "$or": {
                                        "genre": {"$in": ["economy", "politics"]},
                                        "publisher": {"$eq": "nytimes"}
                                    }
                                }
                            }
                            ```
        :param return_embedding: Whether to return the document embeddings.
        :param batch_size: When working with large number of documents, batching can help reduce memory footprint.
        :param headers: Custom HTTP headers to pass to elasticsearch client (e.g. {'Authorization': 'Basic YWRtaW46cm9vdA=='})
                Check out https://www.elastic.co/guide/en/elasticsearch/reference/current/http-clients.html for more information.
        """

        if index is None:
            index = self.index

        if return_embedding is None:
            return_embedding = self.return_embedding

        result = self._get_all_documents_in_index(index=index, filters=filters, batch_size=batch_size, headers=headers)
        for hit in result:
            document = self._convert_es_hit_to_document(hit, return_embedding=return_embedding)
            yield document

    def get_all_labels(
        self,
        index: Optional[str] = None,
        filters: Optional[Dict[str, Union[Dict, List, str, int, float, bool]]] = None,
        headers: Optional[Dict[str, str]] = None,
        batch_size: int = 10_000,
    ) -> List[Label]:
        """
        Return all labels in the document store
        """
        index = index or self.label_index
        result = list(
            self._get_all_documents_in_index(index=index, filters=filters, batch_size=batch_size, headers=headers)
        )
        labels = [Label.from_dict({**hit["_source"], "id": hit["_id"]}) for hit in result]
        return labels

    def _get_all_documents_in_index(
        self,
        index: str,
        filters: Optional[Dict[str, Union[Dict, List, str, int, float, bool]]] = None,
        batch_size: int = 10_000,
        only_documents_without_embedding: bool = False,
        headers: Optional[Dict[str, str]] = None,
    ) -> Generator[dict, None, None]:
        """
        Return all documents in a specific index in the document store
        """
        body: dict = {"query": {"bool": {}}}

        if filters:
            body["query"]["bool"]["filter"] = LogicalFilterClause.parse(filters).convert_to_elasticsearch()

        if only_documents_without_embedding:
            body["query"]["bool"]["must_not"] = [{"exists": {"field": self.embedding_field}}]

        result = scan(self.client, query=body, index=index, size=batch_size, scroll=self.scroll, headers=headers)
        yield from result

    def query(
        self,
        query: Optional[str],
        filters: Optional[Dict[str, Union[Dict, List, str, int, float, bool]]] = None,
        top_k: int = 10,
        custom_query: Optional[str] = None,
        index: Optional[str] = None,
        headers: Optional[Dict[str, str]] = None,
        all_terms_must_match: bool = False,
    ) -> List[Document]:
        """
        Scan through documents in DocumentStore and return a small number documents
        that are most relevant to the query as defined by the BM25 algorithm.

        :param query: The query
        :param filters: Optional filters to narrow down the search space to documents whose metadata fulfill certain
                        conditions.
                        Filters are defined as nested dictionaries. The keys of the dictionaries can be a logical
                        operator (`"$and"`, `"$or"`, `"$not"`), a comparison operator (`"$eq"`, `"$in"`, `"$gt"`,
                        `"$gte"`, `"$lt"`, `"$lte"`) or a metadata field name.
                        Logical operator keys take a dictionary of metadata field names and/or logical operators as
                        value. Metadata field names take a dictionary of comparison operators as value. Comparison
                        operator keys take a single value or (in case of `"$in"`) a list of values as value.
                        If no logical operator is provided, `"$and"` is used as default operation. If no comparison
                        operator is provided, `"$eq"` (or `"$in"` if the comparison value is a list) is used as default
                        operation.

                            __Example__:
                            ```python
                            filters = {
                                "$and": {
                                    "type": {"$eq": "article"},
                                    "date": {"$gte": "2015-01-01", "$lt": "2021-01-01"},
                                    "rating": {"$gte": 3},
                                    "$or": {
                                        "genre": {"$in": ["economy", "politics"]},
                                        "publisher": {"$eq": "nytimes"}
                                    }
                                }
                            }
                            # or simpler using default operators
                            filters = {
                                "type": "article",
                                "date": {"$gte": "2015-01-01", "$lt": "2021-01-01"},
                                "rating": {"$gte": 3},
                                "$or": {
                                    "genre": ["economy", "politics"],
                                    "publisher": "nytimes"
                                }
                            }
                            ```

                            To use the same logical operator multiple times on the same level, logical operators take
                            optionally a list of dictionaries as value.

                            __Example__:
                            ```python
                            filters = {
                                "$or": [
                                    {
                                        "$and": {
                                            "Type": "News Paper",
                                            "Date": {
                                                "$lt": "2019-01-01"
                                            }
                                        }
                                    },
                                    {
                                        "$and": {
                                            "Type": "Blog Post",
                                            "Date": {
                                                "$gte": "2019-01-01"
                                            }
                                        }
                                    }
                                ]
                            }
                            ```
        :param top_k: How many documents to return per query.
        :param custom_query: query string as per Elasticsearch DSL with a mandatory query placeholder(query).

                             Optionally, ES `filter` clause can be added where the values of `terms` are placeholders
                             that get substituted during runtime. The placeholder(${filter_name_1}, ${filter_name_2}..)
                             names must match with the filters dict supplied in self.retrieve().
                             ::

                                 **An example custom_query:**
                                 ```python
                                |    {
                                |        "size": 10,
                                |        "query": {
                                |            "bool": {
                                |                "should": [{"multi_match": {
                                |                    "query": ${query},                 // mandatory query placeholder
                                |                    "type": "most_fields",
                                |                    "fields": ["content", "title"]}}],
                                |                "filter": [                                 // optional custom filters
                                |                    {"terms": {"year": ${years}}},
                                |                    {"terms": {"quarter": ${quarters}}},
                                |                    {"range": {"date": {"gte": ${date}}}}
                                |                    ],
                                |            }
                                |        },
                                |    }
                                 ```

                                **For this custom_query, a sample retrieve() could be:**
                                ```python
                                |    self.retrieve(query="Why did the revenue increase?",
                                |                  filters={"years": ["2019"], "quarters": ["Q1", "Q2"]})
                                ```

                             Optionally, highlighting can be defined by specifying Elasticsearch's highlight settings.
                             See https://www.elastic.co/guide/en/elasticsearch/reference/current/highlighting.html.
                             You will find the highlighted output in the returned Document's meta field by key "highlighted".
                             ::

                                 **Example custom_query with highlighting:**
                                 ```python
                                |    {
                                |        "size": 10,
                                |        "query": {
                                |            "bool": {
                                |                "should": [{"multi_match": {
                                |                    "query": ${query},                 // mandatory query placeholder
                                |                    "type": "most_fields",
                                |                    "fields": ["content", "title"]}}],
                                |            }
                                |        },
                                |        "highlight": {             // enable highlighting
                                |            "fields": {            // for fields content and title
                                |                "content": {},
                                |                "title": {}
                                |            }
                                |        },
                                |    }
                                 ```

                                 **For this custom_query, highlighting info can be accessed by:**
                                ```python
                                |    docs = self.retrieve(query="Why did the revenue increase?")
                                |    highlighted_content = docs[0].meta["highlighted"]["content"]
                                |    highlighted_title = docs[0].meta["highlighted"]["title"]
                                ```

        :param index: The name of the index in the DocumentStore from which to retrieve documents
        :param headers: Custom HTTP headers to pass to elasticsearch client (e.g. {'Authorization': 'Basic YWRtaW46cm9vdA=='})
                Check out https://www.elastic.co/guide/en/elasticsearch/reference/current/http-clients.html for more information.
        :param all_terms_must_match: Whether all terms of the query must match the document.
                                     If true all query terms must be present in a document in order to be retrieved (i.e the AND operator is being used implicitly between query terms: "cozy fish restaurant" -> "cozy AND fish AND restaurant").
                                     Otherwise at least one query term must be present in a document in order to be retrieved (i.e the OR operator is being used implicitly between query terms: "cozy fish restaurant" -> "cozy OR fish OR restaurant").
                                     Defaults to false.
        """

        if index is None:
            index = self.index

        # Naive retrieval without BM25, only filtering
        if query is None:
            body = {"query": {"bool": {"must": {"match_all": {}}}}}  # type: Dict[str, Any]
            if filters:
                body["query"]["bool"]["filter"] = LogicalFilterClause.parse(filters).convert_to_elasticsearch()

        # Retrieval via custom query
        elif custom_query:  # substitute placeholder for query and filters for the custom_query template string
            template = Template(custom_query)
            # replace all "${query}" placeholder(s) with query
            substitutions = {"query": f'"{query}"'}
            # For each filter we got passed, we'll try to find & replace the corresponding placeholder in the template
            # Example: filters={"years":[2018]} => replaces {$years} in custom_query with '[2018]'
            if filters:
                for key, values in filters.items():
                    values_str = json.dumps(values)
                    substitutions[key] = values_str
            custom_query_json = template.substitute(**substitutions)
            body = json.loads(custom_query_json)
            # add top_k
            body["size"] = str(top_k)

        # Default Retrieval via BM25 using the user query on `self.search_fields`
        else:
            if not isinstance(query, str):
                logger.warning(
                    "The query provided seems to be not a string, but an object "
                    f"of type {type(query)}. This can cause Elasticsearch to fail."
                )
            operator = "AND" if all_terms_must_match else "OR"
            body = {
                "size": str(top_k),
                "query": {
                    "bool": {
                        "should": [
<<<<<<< HEAD
                            {
                                "multi_match": {
                                    "query": query,
                                    "type": "most_fields",
                                    "fields": self.search_fields,
                                    "operator": operator,
                                }
                            }
=======
                            {"multi_match": {"query": query, "type": "most_fields", "fields": self.search_fields}}
>>>>>>> a9f815ea
                        ]
                    }
                },
            }

            if filters:
                body["query"]["bool"]["filter"] = LogicalFilterClause.parse(filters).convert_to_elasticsearch()

        if self.excluded_meta_data:
            body["_source"] = {"excludes": self.excluded_meta_data}

        logger.debug(f"Retriever query: {body}")
        result = self.client.search(index=index, body=body, headers=headers)["hits"]["hits"]

        documents = [self._convert_es_hit_to_document(hit, return_embedding=self.return_embedding) for hit in result]
        return documents

    def query_by_embedding(
        self,
        query_emb: np.ndarray,
        filters: Optional[Dict[str, Union[Dict, List, str, int, float, bool]]] = None,
        top_k: int = 10,
        index: Optional[str] = None,
        return_embedding: Optional[bool] = None,
        headers: Optional[Dict[str, str]] = None,
    ) -> List[Document]:
        """
        Find the document that is most similar to the provided `query_emb` by using a vector similarity metric.

        :param query_emb: Embedding of the query.
        :param filters: Optional filters to narrow down the search space to documents whose metadata fulfill certain
                        conditions.
                        Filters are defined as nested dictionaries. The keys of the dictionaries can be a logical
                        operator (`"$and"`, `"$or"`, `"$not"`), a comparison operator (`"$eq"`, `"$in"`, `"$gt"`,
                        `"$gte"`, `"$lt"`, `"$lte"`) or a metadata field name.
                        Logical operator keys take a dictionary of metadata field names and/or logical operators as
                        value. Metadata field names take a dictionary of comparison operators as value. Comparison
                        operator keys take a single value or (in case of `"$in"`) a list of values as value.
                        If no logical operator is provided, `"$and"` is used as default operation. If no comparison
                        operator is provided, `"$eq"` (or `"$in"` if the comparison value is a list) is used as default
                        operation.

                            __Example__:
                            ```python
                            filters = {
                                "$and": {
                                    "type": {"$eq": "article"},
                                    "date": {"$gte": "2015-01-01", "$lt": "2021-01-01"},
                                    "rating": {"$gte": 3},
                                    "$or": {
                                        "genre": {"$in": ["economy", "politics"]},
                                        "publisher": {"$eq": "nytimes"}
                                    }
                                }
                            }
                            # or simpler using default operators
                            filters = {
                                "type": "article",
                                "date": {"$gte": "2015-01-01", "$lt": "2021-01-01"},
                                "rating": {"$gte": 3},
                                "$or": {
                                    "genre": ["economy", "politics"],
                                    "publisher": "nytimes"
                                }
                            }
                            ```

                            To use the same logical operator multiple times on the same level, logical operators take
                            optionally a list of dictionaries as value.

                            __Example__:
                            ```python
                            filters = {
                                "$or": [
                                    {
                                        "$and": {
                                            "Type": "News Paper",
                                            "Date": {
                                                "$lt": "2019-01-01"
                                            }
                                        }
                                    },
                                    {
                                        "$and": {
                                            "Type": "Blog Post",
                                            "Date": {
                                                "$gte": "2019-01-01"
                                            }
                                        }
                                    }
                                ]
                            }
                            ```
        :param top_k: How many documents to return
        :param index: Index name for storing the docs and metadata
        :param return_embedding: To return document embedding
        :param headers: Custom HTTP headers to pass to elasticsearch client (e.g. {'Authorization': 'Basic YWRtaW46cm9vdA=='})
                Check out https://www.elastic.co/guide/en/elasticsearch/reference/current/http-clients.html for more information.
        :return:
        """
        if index is None:
            index = self.index

        if return_embedding is None:
            return_embedding = self.return_embedding

        if not self.embedding_field:
            raise RuntimeError("Please specify arg `embedding_field` in ElasticsearchDocumentStore()")

        # +1 in similarity to avoid negative numbers (for cosine sim)
        body = {"size": top_k, "query": self._get_vector_similarity_query(query_emb, top_k)}
        if filters:
            filter_ = {"bool": {"filter": LogicalFilterClause.parse(filters).convert_to_elasticsearch()}}
            if body["query"]["script_score"]["query"] == {"match_all": {}}:
                body["query"]["script_score"]["query"] = filter_
            else:
                body["query"]["script_score"]["query"]["bool"]["filter"]["bool"]["must"].append(filter_)

        excluded_meta_data: Optional[list] = None

        if self.excluded_meta_data:
            excluded_meta_data = deepcopy(self.excluded_meta_data)

            if return_embedding is True and self.embedding_field in excluded_meta_data:
                excluded_meta_data.remove(self.embedding_field)
            elif return_embedding is False and self.embedding_field not in excluded_meta_data:
                excluded_meta_data.append(self.embedding_field)
        elif return_embedding is False:
            excluded_meta_data = [self.embedding_field]

        if excluded_meta_data:
            body["_source"] = {"excludes": excluded_meta_data}

        logger.debug(f"Retriever query: {body}")
        try:
            result = self.client.search(index=index, body=body, request_timeout=300, headers=headers)["hits"]["hits"]
<<<<<<< HEAD
            if len(result) == 0:
                count_embeddings = self.get_embedding_count(index=index, headers=headers)
                if count_embeddings == 0:
                    raise RequestError(
                        400, "search_phase_execution_exception", {"error": "No documents with embeddings."}
                    )
        except RequestError as e:
            if e.error == "search_phase_execution_exception":
                error_message: str = (
                    "search_phase_execution_exception: Likely some of your stored documents don't have embeddings."
                    " Run the document store's update_embeddings() method."
                )
                raise RequestError(e.status_code, error_message, e.info)
=======
            logger.info({"info": "No documents with embeddings."})
            logger.info(
                "Likely some of your stored documents don't have embeddings."
                " try to run the document store's update_embeddings() method."
            )
        except RequestError as e:
>>>>>>> a9f815ea
            raise e

        documents = [
            self._convert_es_hit_to_document(hit, adapt_score_for_embedding=True, return_embedding=return_embedding)
            for hit in result
        ]
        return documents

    def _get_vector_similarity_query(self, query_emb: np.ndarray, top_k: int):
        """
        Generate Elasticsearch query for vector similarity.
        """
        if self.similarity == "cosine":
            similarity_fn_name = "cosineSimilarity"
        elif self.similarity == "dot_product":
            similarity_fn_name = "dotProduct"
        elif self.similarity == "l2":
            similarity_fn_name = "l2norm"
        else:
            raise Exception(
                "Invalid value for similarity in ElasticSearchDocumentStore constructor. Choose between 'cosine', 'dot_product' and 'l2'"
            )

        # To handle scenarios where embeddings may be missing
        script_score_query: dict = {"match_all": {}}
        if self.skip_missing_embeddings:
            script_score_query = {
                "bool": {"filter": {"bool": {"must": [{"exists": {"field": self.embedding_field}}]}}}
            }

        query = {
            "script_score": {
                "query": script_score_query,
                "script": {
                    # offset score to ensure a positive range as required by Elasticsearch
                    "source": f"{similarity_fn_name}(params.query_vector,'{self.embedding_field}') + 1000",
                    "params": {"query_vector": query_emb.tolist()},
                },
            }
        }
        return query

    def _convert_es_hit_to_document(
        self,
        hit: dict,
        return_embedding: bool,
        adapt_score_for_embedding: bool = False,
    ) -> Document:
        # We put all additional data of the doc into meta_data and return it in the API
        meta_data = {
            k: v
            for k, v in hit["_source"].items()
            if k not in (self.content_field, "content_type", self.embedding_field)
        }
        name = meta_data.pop(self.name_field, None)
        if name:
            meta_data["name"] = name

        if "highlight" in hit:
            meta_data["highlighted"] = hit["highlight"]

        score = hit["_score"]
        if score:
            if adapt_score_for_embedding:
                score = self._scale_embedding_score(score)
                if self.similarity == "cosine":
                    score = (score + 1) / 2  # scaling probability from cosine similarity
                else:
                    score = float(expit(np.asarray(score / 100)))  # scaling probability from dot product and l2
            else:
                score = float(expit(np.asarray(score / 8)))  # scaling probability from TFIDF/BM25

        embedding = None
        if return_embedding:
            embedding_list = hit["_source"].get(self.embedding_field)
            if embedding_list:
                embedding = np.asarray(embedding_list, dtype=np.float32)

        doc_dict = {
            "id": hit["_id"],
            "content": hit["_source"].get(self.content_field),
            "content_type": hit["_source"].get("content_type", None),
            "meta": meta_data,
            "es_ann_score": score,
            "score": score,
            "embedding": embedding,
        }
        document = Document.from_dict(doc_dict)

        return document

    def _scale_embedding_score(self, score):
        return score - 1000

    def describe_documents(self, index=None):
        """
        Return a summary of the documents in the document store
        """
        if index is None:
            index = self.index
        docs = self.get_all_documents(index)

        l = [len(d.content) for d in docs]
        stats = {
            "count": len(docs),
            "chars_mean": np.mean(l),
            "chars_max": max(l),
            "chars_min": min(l),
            "chars_median": np.median(l),
        }
        return stats

    def update_embeddings(
        self,
        retriever,
        index: Optional[str] = None,
        filters: Optional[Dict[str, Union[Dict, List, str, int, float, bool]]] = None,
        update_existing_embeddings: bool = True,
        batch_size: int = 10_000,
        headers: Optional[Dict[str, str]] = None,
    ):
        """
        Updates the embeddings in the the document store using the encoding model specified in the retriever.
        This can be useful if want to add or change the embeddings for your documents (e.g. after changing the retriever config).

        :param retriever: Retriever to use to update the embeddings.
        :param index: Index name to update
        :param update_existing_embeddings: Whether to update existing embeddings of the documents. If set to False,
                                           only documents without embeddings are processed. This mode can be used for
                                           incremental updating of embeddings, wherein, only newly indexed documents
                                           get processed.
        :param filters: Optional filters to narrow down the documents for which embeddings are to be updated.
                        Filters are defined as nested dictionaries. The keys of the dictionaries can be a logical
                        operator (`"$and"`, `"$or"`, `"$not"`), a comparison operator (`"$eq"`, `"$in"`, `"$gt"`,
                        `"$gte"`, `"$lt"`, `"$lte"`) or a metadata field name.
                        Logical operator keys take a dictionary of metadata field names and/or logical operators as
                        value. Metadata field names take a dictionary of comparison operators as value. Comparison
                        operator keys take a single value or (in case of `"$in"`) a list of values as value.
                        If no logical operator is provided, `"$and"` is used as default operation. If no comparison
                        operator is provided, `"$eq"` (or `"$in"` if the comparison value is a list) is used as default
                        operation.

                            __Example__:
                            ```python
                            filters = {
                                "$and": {
                                    "type": {"$eq": "article"},
                                    "date": {"$gte": "2015-01-01", "$lt": "2021-01-01"},
                                    "rating": {"$gte": 3},
                                    "$or": {
                                        "genre": {"$in": ["economy", "politics"]},
                                        "publisher": {"$eq": "nytimes"}
                                    }
                                }
                            }
                            ```
        :param batch_size: When working with large number of documents, batching can help reduce memory footprint.
        :param headers: Custom HTTP headers to pass to elasticsearch client (e.g. {'Authorization': 'Basic YWRtaW46cm9vdA=='})
                Check out https://www.elastic.co/guide/en/elasticsearch/reference/current/http-clients.html for more information.
        :return: None
        """
        if index is None:
            index = self.index

        if self.refresh_type == "false":
            self.client.indices.refresh(index=index, headers=headers)

        if not self.embedding_field:
            raise RuntimeError("Specify the arg `embedding_field` when initializing ElasticsearchDocumentStore()")

        if update_existing_embeddings:
            document_count = self.get_document_count(index=index, headers=headers)
            logger.info(f"Updating embeddings for all {document_count} docs ...")
        else:
            document_count = self.get_document_count(
                index=index, filters=filters, only_documents_without_embedding=True, headers=headers
            )
            logger.info(f"Updating embeddings for {document_count} docs without embeddings ...")

        result = self._get_all_documents_in_index(
            index=index,
            filters=filters,
            batch_size=batch_size,
            only_documents_without_embedding=not update_existing_embeddings,
            headers=headers,
        )

        logging.getLogger("elasticsearch").setLevel(logging.CRITICAL)

        with tqdm(total=document_count, position=0, unit=" Docs", desc="Updating embeddings") as progress_bar:
            for result_batch in get_batches_from_generator(result, batch_size):
                document_batch = [
                    self._convert_es_hit_to_document(hit, return_embedding=False) for hit in result_batch
                ]
                embeddings = retriever.embed_documents(document_batch)  # type: ignore
                assert len(document_batch) == len(embeddings)

                if embeddings[0].shape[0] != self.embedding_dim:
                    raise RuntimeError(
                        f"Embedding dim. of model ({embeddings[0].shape[0]})"
                        f" doesn't match embedding dim. in DocumentStore ({self.embedding_dim})."
                        "Specify the arg `embedding_dim` when initializing ElasticsearchDocumentStore()"
                    )
                doc_updates = []
                for doc, emb in zip(document_batch, embeddings):
                    update = {
                        "_op_type": "update",
                        "_index": index,
                        "_id": doc.id,
                        "doc": {self.embedding_field: emb.tolist()},
                    }
                    doc_updates.append(update)

                bulk(self.client, doc_updates, request_timeout=300, refresh=self.refresh_type, headers=headers)
                progress_bar.update(batch_size)

    def delete_all_documents(
        self,
        index: Optional[str] = None,
        filters: Optional[Dict[str, Union[Dict, List, str, int, float, bool]]] = None,
        headers: Optional[Dict[str, str]] = None,
    ):
        """
        Delete documents in an index. All documents are deleted if no filters are passed.

        :param index: Index name to delete the document from.
        :param filters: Optional filters to narrow down the documents to be deleted.
                        Filters are defined as nested dictionaries. The keys of the dictionaries can be a logical
                        operator (`"$and"`, `"$or"`, `"$not"`), a comparison operator (`"$eq"`, `"$in"`, `"$gt"`,
                        `"$gte"`, `"$lt"`, `"$lte"`) or a metadata field name.
                        Logical operator keys take a dictionary of metadata field names and/or logical operators as
                        value. Metadata field names take a dictionary of comparison operators as value. Comparison
                        operator keys take a single value or (in case of `"$in"`) a list of values as value.
                        If no logical operator is provided, `"$and"` is used as default operation. If no comparison
                        operator is provided, `"$eq"` (or `"$in"` if the comparison value is a list) is used as default
                        operation.

                            __Example__:
                            ```python
                            filters = {
                                "$and": {
                                    "type": {"$eq": "article"},
                                    "date": {"$gte": "2015-01-01", "$lt": "2021-01-01"},
                                    "rating": {"$gte": 3},
                                    "$or": {
                                        "genre": {"$in": ["economy", "politics"]},
                                        "publisher": {"$eq": "nytimes"}
                                    }
                                }
                            }
                            ```
        :param headers: Custom HTTP headers to pass to elasticsearch client (e.g. {'Authorization': 'Basic YWRtaW46cm9vdA=='})
                Check out https://www.elastic.co/guide/en/elasticsearch/reference/current/http-clients.html for more information.
        :return: None
        """
        logger.warning(
            """DEPRECATION WARNINGS:
                1. delete_all_documents() method is deprecated, please use delete_documents method
                """
        )
        self.delete_documents(index, None, filters, headers=headers)

    def delete_documents(
        self,
        index: Optional[str] = None,
        ids: Optional[List[str]] = None,
        filters: Optional[Dict[str, Union[Dict, List, str, int, float, bool]]] = None,
        headers: Optional[Dict[str, str]] = None,
    ):
        """
        Delete documents in an index. All documents are deleted if no filters are passed.

        :param index: Index name to delete the documents from. If None, the
                      DocumentStore's default index (self.index) will be used
        :param ids: Optional list of IDs to narrow down the documents to be deleted.
        :param filters: Optional filters to narrow down the documents to be deleted.
                        Filters are defined as nested dictionaries. The keys of the dictionaries can be a logical
                        operator (`"$and"`, `"$or"`, `"$not"`), a comparison operator (`"$eq"`, `"$in"`, `"$gt"`,
                        `"$gte"`, `"$lt"`, `"$lte"`) or a metadata field name.
                        Logical operator keys take a dictionary of metadata field names and/or logical operators as
                        value. Metadata field names take a dictionary of comparison operators as value. Comparison
                        operator keys take a single value or (in case of `"$in"`) a list of values as value.
                        If no logical operator is provided, `"$and"` is used as default operation. If no comparison
                        operator is provided, `"$eq"` (or `"$in"` if the comparison value is a list) is used as default
                        operation.

                            __Example__:
                            ```python
                            filters = {
                                "$and": {
                                    "type": {"$eq": "article"},
                                    "date": {"$gte": "2015-01-01", "$lt": "2021-01-01"},
                                    "rating": {"$gte": 3},
                                    "$or": {
                                        "genre": {"$in": ["economy", "politics"]},
                                        "publisher": {"$eq": "nytimes"}
                                    }
                                }
                            }
                            ```

                            If filters are provided along with a list of IDs, this method deletes the
                            intersection of the two query results (documents that match the filters and
                            have their ID in the list).
        :param headers: Custom HTTP headers to pass to elasticsearch client (e.g. {'Authorization': 'Basic YWRtaW46cm9vdA=='})
                Check out https://www.elastic.co/guide/en/elasticsearch/reference/current/http-clients.html for more information.
        :return: None
        """
        index = index or self.index
        query: Dict[str, Any] = {"query": {}}
        if filters:
            query["query"]["bool"] = {"filter": LogicalFilterClause.parse(filters).convert_to_elasticsearch()}

            if ids:
                query["query"]["bool"]["must"] = {"ids": {"values": ids}}

        elif ids:
            query["query"]["ids"] = {"values": ids}
        else:
            query["query"] = {"match_all": {}}
        self.client.delete_by_query(index=index, body=query, ignore=[404], headers=headers)
        # We want to be sure that all docs are deleted before continuing (delete_by_query doesn't support wait_for)
        if self.refresh_type == "wait_for":
            time.sleep(2)

    def delete_labels(
        self,
        index: Optional[str] = None,
        ids: Optional[List[str]] = None,
        filters: Optional[Dict[str, Union[Dict, List, str, int, float, bool]]] = None,
        headers: Optional[Dict[str, str]] = None,
    ):
        """
        Delete labels in an index. All labels are deleted if no filters are passed.

        :param index: Index name to delete the labels from. If None, the
                      DocumentStore's default label index (self.label_index) will be used
        :param ids: Optional list of IDs to narrow down the labels to be deleted.
        :param filters: Optional filters to narrow down the labels to be deleted.
                        Filters are defined as nested dictionaries. The keys of the dictionaries can be a logical
                        operator (`"$and"`, `"$or"`, `"$not"`), a comparison operator (`"$eq"`, `"$in"`, `"$gt"`,
                        `"$gte"`, `"$lt"`, `"$lte"`) or a metadata field name.
                        Logical operator keys take a dictionary of metadata field names and/or logical operators as
                        value. Metadata field names take a dictionary of comparison operators as value. Comparison
                        operator keys take a single value or (in case of `"$in"`) a list of values as value.
                        If no logical operator is provided, `"$and"` is used as default operation. If no comparison
                        operator is provided, `"$eq"` (or `"$in"` if the comparison value is a list) is used as default
                        operation.

                            __Example__:
                            ```python
                            filters = {
                                "$and": {
                                    "type": {"$eq": "article"},
                                    "date": {"$gte": "2015-01-01", "$lt": "2021-01-01"},
                                    "rating": {"$gte": 3},
                                    "$or": {
                                        "genre": {"$in": ["economy", "politics"]},
                                        "publisher": {"$eq": "nytimes"}
                                    }
                                }
                            }
                            ```
        :param headers: Custom HTTP headers to pass to elasticsearch client (e.g. {'Authorization': 'Basic YWRtaW46cm9vdA=='})
                Check out https://www.elastic.co/guide/en/elasticsearch/reference/current/http-clients.html for more information.
        :return: None
        """
        index = index or self.label_index
        self.delete_documents(index=index, ids=ids, filters=filters, headers=headers)

    def delete_index(self, index: str):
        """
        Delete an existing elasticsearch index. The index including all data will be removed.

        :param index: The name of the index to delete.
        :return: None
        """
        self.client.indices.delete(index=index, ignore=[400, 404])
        logger.debug(f"deleted elasticsearch index {index}")


class OpenSearchDocumentStore(ElasticsearchDocumentStore):
    def __init__(self, verify_certs=False, scheme="https", username="admin", password="admin", port=9200, **kwargs):
        """
        Document Store using OpenSearch (https://opensearch.org/). It is compatible with the AWS Elasticsearch Service.

        In addition to native Elasticsearch query & filtering, it provides efficient vector similarity search using
        the KNN plugin that can scale to a large number of documents.

        :param host: url(s) of elasticsearch nodes
        :param port: port(s) of elasticsearch nodes
        :param username: username (standard authentication via http_auth)
        :param password: password (standard authentication via http_auth)
        :param api_key_id: ID of the API key (altenative authentication mode to the above http_auth)
        :param api_key: Secret value of the API key (altenative authentication mode to the above http_auth)
        :param aws4auth: Authentication for usage with aws elasticsearch (can be generated with the requests-aws4auth package)
        :param index: Name of index in elasticsearch to use for storing the documents that we want to search. If not existing yet, we will create one.
        :param label_index: Name of index in elasticsearch to use for storing labels. If not existing yet, we will create one.
        :param search_fields: Name of fields used by ElasticsearchRetriever to find matches in the docs to our incoming query (using elastic's multi_match query), e.g. ["title", "full_text"]
        :param content_field: Name of field that might contain the answer and will therefore be passed to the Reader Model (e.g. "full_text").
                           If no Reader is used (e.g. in FAQ-Style QA) the plain content of this field will just be returned.
        :param name_field: Name of field that contains the title of the the doc
        :param embedding_field: Name of field containing an embedding vector (Only needed when using a dense retriever (e.g. DensePassageRetriever, EmbeddingRetriever) on top)
                                Note, that in OpenSearch the similarity type for efficient approximate vector similarity calculations is tied to the embedding field's data type which cannot be changed after creation.
        :param embedding_dim: Dimensionality of embedding vector (Only needed when using a dense retriever (e.g. DensePassageRetriever, EmbeddingRetriever) on top)
        :param custom_mapping: If you want to use your own custom mapping for creating a new index in Elasticsearch, you can supply it here as a dictionary.
        :param analyzer: Specify the default analyzer from one of the built-ins when creating a new Elasticsearch Index.
                         Elasticsearch also has built-in analyzers for different languages (e.g. impacting tokenization). More info at:
                         https://www.elastic.co/guide/en/elasticsearch/reference/7.9/analysis-analyzers.html
        :param excluded_meta_data: Name of fields in Elasticsearch that should not be returned (e.g. [field_one, field_two]).
                                   Helpful if you have fields with long, irrelevant content that you don't want to display in results (e.g. embedding vectors).
        :param scheme: 'https' or 'http', protocol used to connect to your elasticsearch instance
        :param ca_certs: Root certificates for SSL: it is a path to certificate authority (CA) certs on disk. You can use certifi package with certifi.where() to find where the CA certs file is located in your machine.
        :param verify_certs: Whether to be strict about ca certificates
        :param create_index: Whether to try creating a new index (If the index of that name is already existing, we will just continue in any case
        :param refresh_type: Type of ES refresh used to control when changes made by a request (e.g. bulk) are made visible to search.
                             If set to 'wait_for', continue only after changes are visible (slow, but safe).
                             If set to 'false', continue directly (fast, but sometimes unintuitive behaviour when docs are not immediately available after ingestion).
                             More info at https://www.elastic.co/guide/en/elasticsearch/reference/6.8/docs-refresh.html
        :param similarity: The similarity function used to compare document vectors.
                           Note, that the use of efficient approximate vector calculations in OpenSearch is tied to embedding_field's data type which cannot be changed after creation.
                           You won't be able to use approximate vector calculations on an embedding_field which was created with a different similarity value.
                           In such cases a fallback to exact but slow vector calculations will happen and a warning will be displayed.
        :param timeout: Number of seconds after which an ElasticSearch request times out.
        :param return_embedding: To return document embedding
        :param duplicate_documents: Handle duplicates document based on parameter options.
                                    Parameter options : ( 'skip','overwrite','fail')
                                    skip: Ignore the duplicates documents
                                    overwrite: Update any existing documents with the same ID when adding documents.
                                    fail: an error is raised if the document ID of the document being added already
                                    exists.
        :param index_type: The type of index to be created. Choose from 'flat' and 'hnsw'.
                           As OpenSearch currently does not support all similarity functions (e.g. dot_product) in exact vector similarity calculations,
                           we don't make use of exact vector similarity when index_type='flat'. Instead we use the same approximate vector similarity calculations like in 'hnsw', but further optimized for accuracy.
                           Exact vector similarity is only used as fallback when there's a mismatch between certain requested and indexed similarity types.
                           In these cases however, a warning will be displayed. See similarity param for more information.
        :param scroll: Determines how long the current index is fixed, e.g. during updating all documents with embeddings.
                       Defaults to "1d" and should not be larger than this. Can also be in minutes "5m" or hours "15h"
                       For details, see https://www.elastic.co/guide/en/elasticsearch/reference/current/scroll-api.html
        :param skip_missing_embeddings: Parameter to control queries based on vector similarity when indexed documents miss embeddings.
                                        Parameter options: (True, False)
                                        False: Raises exception if one or more documents do not have embeddings at query time
                                        True: Query will ignore all documents without embeddings (recommended if you concurrently index and query)
        :param synonyms: List of synonyms can be passed while elasticsearch initialization.
                         For example: [ "foo, bar => baz",
                                        "foozball , foosball" ]
                         More info at https://www.elastic.co/guide/en/elasticsearch/reference/current/analysis-synonym-tokenfilter.html
        :param synonym_type: Synonym filter type can be passed.
                             Synonym or Synonym_graph to handle synonyms, including multi-word synonyms correctly during the analysis process.
                             More info at https://www.elastic.co/guide/en/elasticsearch/reference/current/analysis-synonym-graph-tokenfilter.html
        """
        self.embeddings_field_supports_similarity = False
        self.similarity_to_space_type = {"cosine": "cosinesimil", "dot_product": "innerproduct", "l2": "l2"}
        self.space_type_to_similarity = {v: k for k, v in self.similarity_to_space_type.items()}
        # Overwrite default kwarg values of parent class so that in default cases we can initialize
        # an OpenSearchDocumentStore without provding any arguments
        super(OpenSearchDocumentStore, self).__init__(
            verify_certs=verify_certs, scheme=scheme, username=username, password=password, port=port, **kwargs
        )

    def query_by_embedding(
        self,
        query_emb: np.ndarray,
        filters: Optional[Dict[str, Union[Dict, List, str, int, float, bool]]] = None,
        top_k: int = 10,
        index: Optional[str] = None,
        return_embedding: Optional[bool] = None,
        headers: Optional[Dict[str, str]] = None,
    ) -> List[Document]:
        """
        Find the document that is most similar to the provided `query_emb` by using a vector similarity metric.

        :param query_emb: Embedding of the query.
        :param filters: Optional filters to narrow down the search space to documents whose metadata fulfill certain
                        conditions.
                        Filters are defined as nested dictionaries. The keys of the dictionaries can be a logical
                        operator (`"$and"`, `"$or"`, `"$not"`), a comparison operator (`"$eq"`, `"$in"`, `"$gt"`,
                        `"$gte"`, `"$lt"`, `"$lte"`) or a metadata field name.
                        Logical operator keys take a dictionary of metadata field names and/or logical operators as
                        value. Metadata field names take a dictionary of comparison operators as value. Comparison
                        operator keys take a single value or (in case of `"$in"`) a list of values as value.
                        If no logical operator is provided, `"$and"` is used as default operation. If no comparison
                        operator is provided, `"$eq"` (or `"$in"` if the comparison value is a list) is used as default
                        operation.

                            __Example__:
                            ```python
                            filters = {
                                "$and": {
                                    "type": {"$eq": "article"},
                                    "date": {"$gte": "2015-01-01", "$lt": "2021-01-01"},
                                    "rating": {"$gte": 3},
                                    "$or": {
                                        "genre": {"$in": ["economy", "politics"]},
                                        "publisher": {"$eq": "nytimes"}
                                    }
                                }
                            }
                            # or simpler using default operators
                            filters = {
                                "type": "article",
                                "date": {"$gte": "2015-01-01", "$lt": "2021-01-01"},
                                "rating": {"$gte": 3},
                                "$or": {
                                    "genre": ["economy", "politics"],
                                    "publisher": "nytimes"
                                }
                            }
                            ```

                            To use the same logical operator multiple times on the same level, logical operators take
                            optionally a list of dictionaries as value.

                            __Example__:
                            ```python
                            filters = {
                                "$or": [
                                    {
                                        "$and": {
                                            "Type": "News Paper",
                                            "Date": {
                                                "$lt": "2019-01-01"
                                            }
                                        }
                                    },
                                    {
                                        "$and": {
                                            "Type": "Blog Post",
                                            "Date": {
                                                "$gte": "2019-01-01"
                                            }
                                        }
                                    }
                                ]
                            }
                            ```
        :param top_k: How many documents to return
        :param index: Index name for storing the docs and metadata
        :param return_embedding: To return document embedding
        :param headers: Custom HTTP headers to pass to elasticsearch client (e.g. {'Authorization': 'Basic YWRtaW46cm9vdA=='})
                Check out https://www.elastic.co/guide/en/elasticsearch/reference/current/http-clients.html for more information.
        :return:
        """
        if index is None:
            index = self.index

        if return_embedding is None:
            return_embedding = self.return_embedding

        if not self.embedding_field:
            raise RuntimeError("Please specify arg `embedding_field` in ElasticsearchDocumentStore()")
        # +1 in similarity to avoid negative numbers (for cosine sim)
        body: Dict[str, Any] = {
            "size": top_k,
            "query": self._get_vector_similarity_query(query_emb, top_k),
        }
        if filters:
            body["query"]["bool"]["filter"] = LogicalFilterClause.parse(filters).convert_to_elasticsearch()

        excluded_meta_data: Optional[list] = None

        if self.excluded_meta_data:
            excluded_meta_data = deepcopy(self.excluded_meta_data)

            if return_embedding is True and self.embedding_field in excluded_meta_data:
                excluded_meta_data.remove(self.embedding_field)
            elif return_embedding is False and self.embedding_field not in excluded_meta_data:
                excluded_meta_data.append(self.embedding_field)
        elif return_embedding is False:
            excluded_meta_data = [self.embedding_field]

        if excluded_meta_data:
            body["_source"] = {"excludes": excluded_meta_data}

        logger.debug(f"Retriever query: {body}")
        result = self.client.search(index=index, body=body, request_timeout=300, headers=headers)["hits"]["hits"]

        documents = [
            self._convert_es_hit_to_document(hit, adapt_score_for_embedding=True, return_embedding=return_embedding)
            for hit in result
        ]
        return documents

    def _create_document_index(self, index_name: str, headers: Optional[Dict[str, str]] = None):
        """
        Create a new index for storing documents.
        """
        # check if the existing index has the embedding field; if not create it
        if self.client.indices.exists(index=index_name, headers=headers):
            index_info = self.client.indices.get(index_name, headers=headers)[index_name]
            mappings = index_info["mappings"]
            index_settings = index_info["settings"]["index"]
            if self.search_fields:
                for search_field in self.search_fields:
                    if (
                        search_field in mappings["properties"]
                        and mappings["properties"][search_field]["type"] != "text"
                    ):
                        raise Exception(
                            f"The search_field '{search_field}' of index '{index_name}' with type '{mappings['properties'][search_field]['type']}' "
                            f"does not have the right type 'text' to be queried in fulltext search. Please use only 'text' type properties as search_fields. "
                            f"This error might occur if you are trying to use pipelines 1.0 and above with an existing elasticsearch index created with a previous version of pipelines."
                            f"In this case deleting the index with `curl -X DELETE \"{self.pipeline_config['params']['host']}:{self.pipeline_config['params']['port']}/{index_name}\"` will fix your environment. "
                            f"Note, that all data stored in the index will be lost!"
                        )

            # embedding field will be created
            if self.embedding_field not in mappings["properties"]:
                mappings["properties"][self.embedding_field] = self._get_embedding_field_mapping(
                    similarity=self.similarity
                )
                self.client.indices.put_mapping(index=self.index, body=mappings, headers=headers)
                self.embeddings_field_supports_similarity = True
            else:
                # bad embedding field
                if mappings["properties"][self.embedding_field]["type"] != "knn_vector":
                    raise Exception(
                        f"The '{index_name}' index in OpenSearch already has a field called '{self.embedding_field}'"
                        f" with the type '{mappings['properties'][self.embedding_field]['type']}'. Please update the "
                        f"document_store to use a different name for the embedding_field parameter."
                    )
                # embedding field with global space_type setting
                if "method" not in mappings["properties"][self.embedding_field]:
                    embedding_field_space_type = index_settings["knn.space_type"]
                # embedding field with local space_type setting
                else:
                    # embedding field with global space_type setting
                    if "method" not in mappings["properties"][self.embedding_field]:
                        embedding_field_space_type = index_settings["knn.space_type"]
                    # embedding field with local space_type setting
                    else:
                        embedding_field_space_type = mappings["properties"][self.embedding_field]["method"][
                            "space_type"
                        ]

                    embedding_field_similarity = self.space_type_to_similarity[embedding_field_space_type]
                    if embedding_field_similarity == self.similarity:
                        self.embeddings_field_supports_similarity = True
                    else:
                        logger.warning(
                            f"Embedding field '{self.embedding_field}' is optimized for similarity '{embedding_field_similarity}'. "
                            f"Falling back to slow exact vector calculation. "
                            f"Consider cloning the embedding field optimized for '{embedding_field_similarity}' by calling clone_embedding_field(similarity='{embedding_field_similarity}', ...) "
                            f"or creating a new index optimized for '{self.similarity}' by setting `similarity='{self.similarity}'` the first time you instantiate OpenSearchDocumentStore for the new index, "
                            f"e.g. `OpenSearchDocumentStore(index='my_new_{self.similarity}_index', similarity='{self.similarity}')`."
                        )

            # Adjust global ef_search setting. If not set, default is 512.
            ef_search = index_settings.get("knn.algo_param", {"ef_search": 512}).get("ef_search", 512)
            if self.index_type == "hnsw" and ef_search != 20:
                body = {"knn.algo_param.ef_search": 20}
                self.client.indices.put_settings(index=self.index, body=body, headers=headers)
            elif self.index_type == "flat" and ef_search != 512:
                body = {"knn.algo_param.ef_search": 512}
                self.client.indices.put_settings(index=self.index, body=body, headers=headers)

            return

        if self.custom_mapping:
            index_definition = self.custom_mapping
        else:
            index_definition = {
                "mappings": {
                    "properties": {self.name_field: {"type": "keyword"}, self.content_field: {"type": "text"}},
                    "dynamic_templates": [
                        {
                            "strings": {
                                "path_match": "*",
                                "match_mapping_type": "string",
                                "mapping": {"type": "keyword"},
                            }
                        }
                    ],
                },
                "settings": {
                    "analysis": {
                        "analyzer": {
                            "default": {
                                "type": self.analyzer,
                            }
                        }
                    }
                },
            }

            if self.synonyms:
                for field in self.search_fields:
                    index_definition["mappings"]["properties"].update({field: {"type": "text", "analyzer": "synonym"}})
                index_definition["mappings"]["properties"][self.content_field] = {
                    "type": "text",
                    "analyzer": "synonym",
                }

                index_definition["settings"]["analysis"]["analyzer"]["synonym"] = {
                    "tokenizer": "whitespace",
                    "filter": ["lowercase", "synonym"],
                }
                index_definition["settings"]["analysis"]["filter"] = {
                    "synonym": {"type": self.synonym_type, "synonyms": self.synonyms}
                }

            else:
                for field in self.search_fields:
                    index_definition["mappings"]["properties"].update({field: {"type": "text"}})

            if self.embedding_field:
                index_definition["settings"]["index"] = {"knn": True}
                if self.index_type == "hnsw":
                    index_definition["settings"]["index"]["knn.algo_param.ef_search"] = 20
                index_definition["mappings"]["properties"][self.embedding_field] = self._get_embedding_field_mapping(
                    similarity=self.similarity
                )

        try:
            self.client.indices.create(index=index_name, body=index_definition, headers=headers)
        except RequestError as e:
            # With multiple workers we need to avoid race conditions, where:
            # - there's no index in the beginning
            # - both want to create one
            # - one fails as the other one already created it
            if not self.client.indices.exists(index=index_name, headers=headers):
                raise e

    def _get_embedding_field_mapping(self, similarity: Optional[str]):
        space_type = self.similarity_to_space_type[similarity]
        method: dict = {"space_type": space_type, "name": "hnsw", "engine": "nmslib"}

        if self.index_type == "flat":
            # use default parameters
            pass
        elif self.index_type == "hnsw":
            method["parameters"] = {"ef_construction": 80, "m": 64}
        else:
            logger.error("Please set index_type to either 'flat' or 'hnsw'")

        embeddings_field_mapping = {"type": "knn_vector", "dimension": self.embedding_dim, "method": method}
        return embeddings_field_mapping

    def _create_label_index(self, index_name: str, headers: Optional[Dict[str, str]] = None):
        if self.client.indices.exists(index=index_name, headers=headers):
            return
        mapping = {
            "mappings": {
                "properties": {
                    "query": {"type": "text"},
                    "answer": {
                        "type": "nested"
                    },  # In elasticsearch we use type:flattened, but this is not supported in opensearch
                    "document": {"type": "nested"},
                    "is_correct_answer": {"type": "boolean"},
                    "is_correct_document": {"type": "boolean"},
                    "origin": {"type": "keyword"},  # e.g. user-feedback or gold-label
                    "document_id": {"type": "keyword"},
                    "no_answer": {"type": "boolean"},
                    "pipeline_id": {"type": "keyword"},
                    "created_at": {"type": "date", "format": "yyyy-MM-dd HH:mm:ss||yyyy-MM-dd||epoch_millis"},
                    "updated_at": {"type": "date", "format": "yyyy-MM-dd HH:mm:ss||yyyy-MM-dd||epoch_millis"}
                    # TODO add pipeline_hash and pipeline_name once we migrated the REST API to pipelines
                }
            }
        }
        try:
            self.client.indices.create(index=index_name, body=mapping, headers=headers)
        except RequestError as e:
            # With multiple workers we need to avoid race conditions, where:
            # - there's no index in the beginning
            # - both want to create one
            # - one fails as the other one already created it
            if not self.client.indices.exists(index=index_name, headers=headers):
                raise e

    def _get_vector_similarity_query(self, query_emb: np.ndarray, top_k: int):
        """
        Generate Elasticsearch query for vector similarity.
        """
        if self.embeddings_field_supports_similarity:
            query: dict = {
                "bool": {"must": [{"knn": {self.embedding_field: {"vector": query_emb.tolist(), "k": top_k}}}]}
            }
        else:
            # if we do not have a proper similarity field we have to fall back to exact but slow vector similarity calculation
            query = {
                "script_score": {
                    "query": {"match_all": {}},
                    "script": {
                        "source": "knn_score",
                        "lang": "knn",
                        "params": {
                            "field": self.embedding_field,
                            "query_value": query_emb.tolist(),
                            "space_type": self.similarity_to_space_type[self.similarity],
                        },
                    },
                }
            }
        return query

    def _scale_embedding_score(self, score):
        # adjust scores according to https://opensearch.org/docs/latest/search-plugins/knn/approximate-knn
        # and https://opensearch.org/docs/latest/search-plugins/knn/knn-score-script/
        if self.similarity == "dot_product":
            if score > 1:
                score = score - 1
            else:
                score = -(1 / score - 1)
        elif self.similarity == "l2":
            score = 1 / score - 1
        elif self.similarity == "cosine":
            if self.embeddings_field_supports_similarity:
                score = -(1 / score - 2)
            else:
                score = score - 1

        return score

    def clone_embedding_field(
        self,
        new_embedding_field: str,
        similarity: str,
        batch_size: int = 10_000,
        headers: Optional[Dict[str, str]] = None,
    ):
        mapping = self.client.indices.get(self.index, headers=headers)[self.index]["mappings"]
        if new_embedding_field in mapping["properties"]:
            raise Exception(
                f"{new_embedding_field} already exists with mapping {mapping['properties'][new_embedding_field]}"
            )
        mapping["properties"][new_embedding_field] = self._get_embedding_field_mapping(similarity=similarity)
        self.client.indices.put_mapping(index=self.index, body=mapping, headers=headers)

        document_count = self.get_document_count(headers=headers)
        result = self._get_all_documents_in_index(index=self.index, batch_size=batch_size, headers=headers)

        logging.getLogger("elasticsearch").setLevel(logging.CRITICAL)

        with tqdm(total=document_count, position=0, unit=" Docs", desc="Cloning embeddings") as progress_bar:
            for result_batch in get_batches_from_generator(result, batch_size):
                document_batch = [self._convert_es_hit_to_document(hit, return_embedding=True) for hit in result_batch]
                doc_updates = []
                for doc in document_batch:
                    if doc.embedding is not None:
                        update = {
                            "_op_type": "update",
                            "_index": self.index,
                            "_id": doc.id,
                            "doc": {new_embedding_field: doc.embedding.tolist()},
                        }
                        doc_updates.append(update)

                bulk(self.client, doc_updates, request_timeout=300, refresh=self.refresh_type, headers=headers)
                progress_bar.update(batch_size)


class OpenDistroElasticsearchDocumentStore(OpenSearchDocumentStore):
    """
    A DocumentStore which has an Open Distro for Elasticsearch service behind it.
    """

    def __init__(self, host="https://admin:admin@localhost:9200/", similarity="cosine", **kwargs):
        logger.warning(
            "Open Distro for Elasticsearch has been replaced by OpenSearch! "
            "See https://opensearch.org/faq/ for details. "
            "We recommend using the OpenSearchDocumentStore instead."
        )
        super(OpenDistroElasticsearchDocumentStore, self).__init__(host=host, similarity=similarity, **kwargs)

    def _prepare_hosts(self, host, port):
        return host<|MERGE_RESOLUTION|>--- conflicted
+++ resolved
@@ -1130,7 +1130,6 @@
                 "query": {
                     "bool": {
                         "should": [
-<<<<<<< HEAD
                             {
                                 "multi_match": {
                                     "query": query,
@@ -1139,9 +1138,6 @@
                                     "operator": operator,
                                 }
                             }
-=======
-                            {"multi_match": {"query": query, "type": "most_fields", "fields": self.search_fields}}
->>>>>>> a9f815ea
                         ]
                     }
                 },
@@ -1278,28 +1274,12 @@
         logger.debug(f"Retriever query: {body}")
         try:
             result = self.client.search(index=index, body=body, request_timeout=300, headers=headers)["hits"]["hits"]
-<<<<<<< HEAD
-            if len(result) == 0:
-                count_embeddings = self.get_embedding_count(index=index, headers=headers)
-                if count_embeddings == 0:
-                    raise RequestError(
-                        400, "search_phase_execution_exception", {"error": "No documents with embeddings."}
-                    )
-        except RequestError as e:
-            if e.error == "search_phase_execution_exception":
-                error_message: str = (
-                    "search_phase_execution_exception: Likely some of your stored documents don't have embeddings."
-                    " Run the document store's update_embeddings() method."
-                )
-                raise RequestError(e.status_code, error_message, e.info)
-=======
             logger.info({"info": "No documents with embeddings."})
             logger.info(
                 "Likely some of your stored documents don't have embeddings."
                 " try to run the document store's update_embeddings() method."
             )
         except RequestError as e:
->>>>>>> a9f815ea
             raise e
 
         documents = [
