# Copyright (c) 2022 PaddlePaddle Authors. All Rights Reserved.
# Copyright 2021 deepset GmbH. All Rights Reserved.
#
# Licensed under the Apache License, Version 2.0 (the "License");
# you may not use this file except in compliance with the License.
# You may obtain a copy of the License at
#
#     http://www.apache.org/licenses/LICENSE-2.0
#
# Unless required by applicable law or agreed to in writing, software
# distributed under the License is distributed on an "AS IS" BASIS,
# WITHOUT WARRANTIES OR CONDITIONS OF ANY KIND, either express or implied.
# See the License for the specific language governing permissions and
# limitations under the License.

__version__ = '0.1.0a0'  # Maybe dev is better

from typing import Union
from types import ModuleType

try:
    from importlib import metadata
except (ModuleNotFoundError, ImportError):
    # Python <= 3.7
    import importlib_metadata as metadata  # type: ignore

# This configuration must be done before any import to apply to all submodules
import logging

logging.basicConfig(format="%(levelname)s - %(name)s -  %(message)s",
                    datefmt="%m/%d/%Y %H:%M:%S",
                    level=logging.WARNING)
logging.getLogger("pipelines").setLevel(logging.INFO)

from pipelines import utils
from pipelines import pipelines
from pipelines.schema import Document, Answer, Label, Span
from pipelines.nodes import BaseComponent
from pipelines.pipelines import Pipeline
from pipelines.pipelines.standard_pipelines import (BaseStandardPipeline,
                                                    ExtractiveQAPipeline,
                                                    SemanticSearchPipeline,
<<<<<<< HEAD
                                                    DocPipeline)
=======
                                                    TextToImagePipeline)
>>>>>>> fb0cb9b3

import pandas as pd

pd.options.display.max_colwidth = 80

# ###########################################
# Enable old style imports (temporary)
import sys

logger = logging.getLogger(__name__)


# Wrapper emitting a warning on import
def DeprecatedModule(mod,
                     deprecated_attributes=None,
                     is_module_deprecated=True):
    """
    Return a wrapped object that warns about deprecated accesses at import
    """

    class DeprecationWrapper:
        warned = []

        def __getattr__(self, attr):
            is_a_deprecated_attr = deprecated_attributes and attr in deprecated_attributes
            is_a_deprecated_module = is_module_deprecated and attr not in [
                "__path__", "__spec__", "__name__"
            ]
            warning_already_emitted = attr in self.warned
            attribute_exists = getattr(mod, attr) is not None

            if (is_a_deprecated_attr or is_a_deprecated_module
                ) and not warning_already_emitted and attribute_exists:
                logger.warn(
                    f"Object '{attr}' is imported through a deprecated path. Please check out the docs for the new import path."
                )
                self.warned.append(attr)
            return getattr(mod, attr)

    return DeprecationWrapper()


# All modules to be aliased need to be imported here

# This self-import is used to monkey-patch, keep for now
import pipelines  # pylint: disable=import-self
from pipelines.nodes import (file_converter, preprocessor, ranker, reader,
                             retriever)

# Note that we ignore the ImportError here because if the user did not install
# the correct dependency group for a document store, we don't need to setup
# import warnings for that, so the import here is useless and should fail silently.

document_stores: Union[ModuleType, None] = None
try:
    from pipelines import document_stores
except ImportError:
    pass

from pipelines.nodes.file_classifier import FileTypeClassifier
from pipelines.nodes.other import JoinDocuments, Docs2Answers, JoinAnswers
from pipelines.utils import preprocessing
from pipelines.utils import cleaning

# For the alias to work as an importable module (like `from pipelines import reader`),
# modules need to be set as attributes of their parent model.
# To make chain imports work (`from pipelines.reader import FARMReader`) the module
# needs to be also present in sys.modules with its complete import path.

setattr(preprocessor, "utils", DeprecatedModule(preprocessing))
setattr(preprocessor, "cleaning", DeprecatedModule(cleaning))
sys.modules["pipelines.preprocessor.utils"] = DeprecatedModule(preprocessing)
sys.modules["pipelines.preprocessor.cleaning"] = DeprecatedModule(cleaning)

setattr(pipelines, "document_store", DeprecatedModule(document_stores))
setattr(
    pipelines, "file_converter",
    DeprecatedModule(file_converter,
                     deprecated_attributes=["FileTypeClassifier"]))
setattr(
    pipelines,
    "pipeline",
    DeprecatedModule(
        pipelines,
        deprecated_attributes=[
            "JoinDocuments",
            "Docs2Answers",
        ],
    ),
)
setattr(
    pipelines, "preprocessor",
    DeprecatedModule(preprocessor, deprecated_attributes=["utils", "cleaning"]))
setattr(pipelines, "ranker", DeprecatedModule(ranker))
setattr(pipelines, "reader", DeprecatedModule(reader))
setattr(pipelines, "retriever", DeprecatedModule(retriever))

sys.modules["pipelines.document_store"] = DeprecatedModule(document_stores)
sys.modules["pipelines.file_converter"] = DeprecatedModule(file_converter)
sys.modules["pipelines.pipeline"] = DeprecatedModule(pipelines)
sys.modules["pipelines.preprocessor"] = DeprecatedModule(
    preprocessor, deprecated_attributes=["utils", "cleaning"])
sys.modules["pipelines.ranker"] = DeprecatedModule(ranker)
sys.modules["pipelines.reader"] = DeprecatedModule(reader)
sys.modules["pipelines.retriever"] = DeprecatedModule(retriever)

# To be imported from modules, classes need only to be set as attributes,
# they don't need to be present in sys.modules too.
# Adding them to sys.modules would enable `import pipelines.pipelines.JoinDocuments`,
# which I believe it's a very rare import style.
setattr(file_converter, "FileTypeClassifier", FileTypeClassifier)
setattr(pipelines, "Docs2Answers", Docs2Answers)

# This last line is used to throw the deprecation error for imports like `from pipelines import connector`
deprecated_attributes = [
    "document_store",
    "file_converter",
    "pipeline",
    "preprocessor",
    "ranker",
    "reader",
    "retriever",
]

sys.modules["pipelines"] = DeprecatedModule(
    pipelines,
    is_module_deprecated=False,
    deprecated_attributes=deprecated_attributes)<|MERGE_RESOLUTION|>--- conflicted
+++ resolved
@@ -40,12 +40,8 @@
 from pipelines.pipelines.standard_pipelines import (BaseStandardPipeline,
                                                     ExtractiveQAPipeline,
                                                     SemanticSearchPipeline,
-<<<<<<< HEAD
-                                                    DocPipeline)
-=======
+                                                    DocPipeline,
                                                     TextToImagePipeline)
->>>>>>> fb0cb9b3
-
 import pandas as pd
 
 pd.options.display.max_colwidth = 80
