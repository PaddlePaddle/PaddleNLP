--- conflicted
+++ resolved
@@ -37,17 +37,9 @@
 from pipelines.schema import Document, Answer, Label, Span
 from pipelines.nodes import BaseComponent
 from pipelines.pipelines import Pipeline
-from pipelines.pipelines.standard_pipelines import (BaseStandardPipeline,
-                                                    ExtractiveQAPipeline,
-                                                    SemanticSearchPipeline,
-<<<<<<< HEAD
-                                                    TextToImagePipeline,
-                                                    QAGenerationPipeline)
-
-=======
-                                                    DocPipeline,
-                                                    TextToImagePipeline)
->>>>>>> b6c3589e
+from pipelines.pipelines.standard_pipelines import (
+    BaseStandardPipeline, ExtractiveQAPipeline, SemanticSearchPipeline,
+    TextToImagePipeline, QAGenerationPipeline, DocPipeline)
 import pandas as pd
 
 pd.options.display.max_colwidth = 80
