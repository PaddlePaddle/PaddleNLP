# Copyright (c) 2022 PaddlePaddle Authors. All Rights Reserved.
# Copyright 2021 deepset GmbH. All Rights Reserved.
#
# Licensed under the Apache License, Version 2.0 (the "License");
# you may not use this file except in compliance with the License.
# You may obtain a copy of the License at
#
#     http://www.apache.org/licenses/LICENSE-2.0
#
# Unless required by applicable law or agreed to in writing, software
# distributed under the License is distributed on an "AS IS" BASIS,
# WITHOUT WARRANTIES OR CONDITIONS OF ANY KIND, either express or implied.
# See the License for the specific language governing permissions and
# limitations under the License.

from typing import List, Dict, Any, Tuple, Optional

import os
import logging
import requests
import socket
from time import sleep
from uuid import uuid4
import streamlit as st
from io import StringIO

API_ENDPOINT = os.getenv("API_ENDPOINT")
STATUS = "initialized"
HS_VERSION = "hs_version"
DOC_REQUEST = "query"
DOC_FEEDBACK = "feedback"
DOC_UPLOAD = "file-upload"
DOC_PARSE = 'files'


def pipelines_is_ready():
    """
    Used to show the "pipelines is loading..." message
    """
    url = f"{API_ENDPOINT}/{STATUS}"
    try:
        if requests.get(url).status_code < 400:
            return True
    except Exception as e:
        logging.exception(e)
        sleep(1)  # To avoid spamming a non-existing endpoint at startup
    return False


@st.cache
def pipelines_version():
    """
    Get the pipelines version from the REST API
    """
    url = f"{API_ENDPOINT}/{HS_VERSION}"
    return requests.get(url, timeout=0.1).json()["hs_version"]


def pipelines_files(file_name):
    """
    Get the pipelines files from the REST API
    # http://server_ip:server_port/files?file_name=8f6435d7ff1f1913dbcd74feb47e2fdb_0.png
    """
    server_ip = socket.gethostbyname(socket.gethostname())
    server_port = API_ENDPOINT.split(':')[-1]
    url = f"http://{server_ip}:{server_port}/files?file_name={file_name}"
    return url


def query(query,
          filters={},
          top_k_reader=5,
          top_k_ranker=5,
          top_k_retriever=5) -> Tuple[List[Dict[str, Any]], Dict[str, str]]:
    """
    Send a query to the REST API and parse the answer.
    Returns both a ready-to-use representation of the results and the raw JSON.
    """

    url = f"{API_ENDPOINT}/{DOC_REQUEST}"
    params = {
        "filters": filters,
        "Retriever": {
            "top_k": top_k_retriever
        },
        "Ranker": {
            "top_k": top_k_ranker
        },
        "Reader": {
            "top_k": top_k_reader
        }
    }
    req = {"query": query, "params": params}
    response_raw = requests.post(url, json=req)

    if response_raw.status_code >= 400 and response_raw.status_code != 503:
        raise Exception(f"{vars(response_raw)}")

    response = response_raw.json()
    if "errors" in response:
        raise Exception(", ".join(response["errors"]))

    # Format response
    results = []
    answers = response["answers"]
    for answer in answers:
        if answer.get("answer", None):
            results.append({
                "context":
                "..." + answer["context"] + "...",
                "answer":
                answer.get("answer", None),
                "source":
                answer["meta"]["name"],
                "relevance":
                round(answer["score"] * 100, 2),
                "document": [
                    doc for doc in response["documents"]
                    if doc["id"] == answer["document_id"]
                ][0],
                "offset_start_in_doc":
                answer["offsets_in_document"][0]["start"],
                "_raw":
                answer,
            })
        else:
            results.append({
                "context": None,
                "answer": None,
                "document": None,
                "relevance": round(answer["score"] * 100, 2),
                "_raw": answer,
            })
    return results, response


def semantic_search(
        query,
        filters={},
        top_k_reader=5,
        top_k_retriever=5) -> Tuple[List[Dict[str, Any]], Dict[str, str]]:
    """
    Send a query to the REST API and parse the answer.
    Returns both a ready-to-use representation of the results and the raw JSON.
    """

    url = f"{API_ENDPOINT}/{DOC_REQUEST}"
    params = {
        "filters": filters,
        "Retriever": {
            "top_k": top_k_retriever
        },
        "Ranker": {
            "top_k": top_k_reader
        }
    }
    req = {"query": query, "params": params}
    response_raw = requests.post(url, json=req)

    if response_raw.status_code >= 400 and response_raw.status_code != 503:
        raise Exception(f"{vars(response_raw)}")

    response = response_raw.json()
    if "errors" in response:
        raise Exception(", ".join(response["errors"]))

    # Format response
    results = []
    answers = response["documents"]
    for answer in answers:
        results.append({
            "context":
            answer["content"],
            "source":
            answer["meta"]["name"],
<<<<<<< HEAD
            "answer":
            answer["meta"]["answer"]
            if "answer" in answer["meta"].keys() else "",
            "relevance":
            round(answer["score"] * 100, 2),
=======
            "relevance":
            round(answer["score"] * 100, 2),
            "images":
            answer["meta"]["images"] if 'images' in answer["meta"] else [],
>>>>>>> 08b51e7a
        })
    return results, response


def send_feedback(query, answer_obj, is_correct_answer, is_correct_document,
                  document) -> None:
    """
    Send a feedback (label) to the REST API
    """
    url = f"{API_ENDPOINT}/{DOC_FEEDBACK}"
    req = {
        "query": query,
        "document": document,
        "is_correct_answer": is_correct_answer,
        "is_correct_document": is_correct_document,
        "origin": "user-feedback",
        "answer": answer_obj,
    }
    response_raw = requests.post(url, json=req)
    if response_raw.status_code >= 400:
        raise ValueError(
            f"An error was returned [code {response_raw.status_code}]: {response_raw.json()}"
        )


def upload_doc(file):
    url = f"{API_ENDPOINT}/{DOC_UPLOAD}"
    files = [("files", file)]
    response = requests.post(url, files=files).json()
    return response


def get_backlink(result) -> Tuple[Optional[str], Optional[str]]:
    if result.get("document", None):
        doc = result["document"]
        if isinstance(doc, dict):
            if doc.get("meta", None):
                if isinstance(doc["meta"], dict):
                    if doc["meta"].get("url", None) and doc["meta"].get(
                            "title", None):
                        return doc["meta"]["url"], doc["meta"]["title"]
    return None, None<|MERGE_RESOLUTION|>--- conflicted
+++ resolved
@@ -173,18 +173,13 @@
             answer["content"],
             "source":
             answer["meta"]["name"],
-<<<<<<< HEAD
             "answer":
             answer["meta"]["answer"]
             if "answer" in answer["meta"].keys() else "",
             "relevance":
             round(answer["score"] * 100, 2),
-=======
-            "relevance":
-            round(answer["score"] * 100, 2),
             "images":
             answer["meta"]["images"] if 'images' in answer["meta"] else [],
->>>>>>> 08b51e7a
         })
     return results, response
 
