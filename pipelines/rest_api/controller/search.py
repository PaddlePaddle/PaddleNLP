# Copyright (c) 2022 PaddlePaddle Authors. All Rights Reserved.
# Copyright 2021 deepset GmbH. All Rights Reserved.
#
# Licensed under the Apache License, Version 2.0 (the "License");
# you may not use this file except in compliance with the License.
# You may obtain a copy of the License at
#
#     http://www.apache.org/licenses/LICENSE-2.0
#
# Unless required by applicable law or agreed to in writing, software
# distributed under the License is distributed on an "AS IS" BASIS,
# WITHOUT WARRANTIES OR CONDITIONS OF ANY KIND, either express or implied.
# See the License for the specific language governing permissions and
# limitations under the License.

from typing import Dict, Any

import logging
import time
import json
from pathlib import Path
from numpy import ndarray

from fastapi import APIRouter

import pipelines
from pipelines.pipelines.base import Pipeline
from rest_api.config import PIPELINE_YAML_PATH, QUERY_PIPELINE_NAME, QUERY_QA_PAIRS_NAME
from rest_api.config import LOG_LEVEL, CONCURRENT_REQUEST_PER_WORKER
from rest_api.schema import QueryRequest, QueryResponse, DocumentRequest, DocumentResponse, QueryImageResponse, QueryQAPairResponse, QueryQAPairRequest
from rest_api.controller.utils import RequestLimiter

logging.getLogger("pipelines").setLevel(LOG_LEVEL)
logger = logging.getLogger("pipelines")

from pydantic import BaseConfig

BaseConfig.arbitrary_types_allowed = True

router = APIRouter()

PIPELINE = Pipeline.load_from_yaml(Path(PIPELINE_YAML_PATH),
                                   pipeline_name=QUERY_PIPELINE_NAME)
<<<<<<< HEAD
=======

>>>>>>> 798e9df8
try:
    QA_PAIR_PIPELINE = Pipeline.load_from_yaml(
        Path(PIPELINE_YAML_PATH), pipeline_name=QUERY_QA_PAIRS_NAME)
except Exception as e:
    logger.warning(f"Request pipeline ('{QUERY_QA_PAIRS_NAME}: is null'). ")
DOCUMENT_STORE = PIPELINE.get_document_store()
logging.info(f"Loaded pipeline nodes: {PIPELINE.graph.nodes.keys()}")

concurrency_limiter = RequestLimiter(CONCURRENT_REQUEST_PER_WORKER)
logging.info("Concurrent requests per worker: {CONCURRENT_REQUEST_PER_WORKER}")


@router.get("/initialized")
def check_status():
    """
    This endpoint can be used during startup to understand if the
    server is ready to take any requests, or is still loading.

    The recommended approach is to call this endpoint with a short timeout,
    like 500ms, and in case of no reply, consider the server busy.
    """
    return True


@router.get("/hs_version")
def pipelines_version():
    """
    Get the running pipelines version.
    """
    return {"hs_version": pipelines.__version__}


@router.post("/query",
             response_model=QueryResponse,
             response_model_exclude_none=True)
def query(request: QueryRequest):
    """
    This endpoint receives the question as a string and allows the requester to set
    additional parameters that will be passed on to the pipelines pipeline.
    """
    print('query', request)
    with concurrency_limiter.run():
        result = _process_request(PIPELINE, request)
        return result


@router.post("/query_text_to_images",
             response_model=QueryImageResponse,
             response_model_exclude_none=True)
def query_images(request: QueryRequest):
    """
    This endpoint receives the question as a string and allows the requester to set
    additional parameters that will be passed on to the pipelines pipeline.
    """
    result = {}
    result['query'] = request.query
    params = request.params or {}
    res = PIPELINE.run(query=request.query, params=params, debug=request.debug)
    # Ensure answers and documents exist, even if they're empty lists
    result['answers'] = res['results']
    if not "documents" in result:
        result["documents"] = []
    if not "answers" in result:
        result["answers"] = []
    return result


@router.post("/query_documents",
             response_model=DocumentResponse,
             response_model_exclude_none=True)
def query_documents(request: DocumentRequest):
    """
    This endpoint receives the question as a string and allows the requester to set
    additional parameters that will be passed on to the pipelines pipeline.
    """
    result = {}
    result['meta'] = request.meta
    params = request.params or {}
    res = PIPELINE.run(meta=request.meta, params=params, debug=request.debug)
    result['results'] = res['results']
    return result


@router.post("/query_qa_pairs",
             response_model=QueryQAPairResponse,
             response_model_exclude_none=True)
def query_qa_pairs(request: QueryQAPairRequest):
    """
    This endpoint receives the question as a string and allows the requester to set
    additional parameters that will be passed on to the pipelines pipeline.
    """
    print('request', request)
    result = {}
    result['meta'] = request.meta
    params = request.params or {}
    res = QA_PAIR_PIPELINE.run(meta=request.meta,
                               params=params,
                               debug=request.debug)
    result['filtered_cqa_triples'] = res['filtered_cqa_triples']
    return result


def _process_request(pipeline, request) -> Dict[str, Any]:
    start_time = time.time()

    params = request.params or {}

    # format global, top-level filters (e.g. "params": {"filters": {"name": ["some"]}})
    if "filters" in params.keys():
        params["filters"] = _format_filters(params["filters"])

    # format targeted node filters (e.g. "params": {"Retriever": {"filters": {"value"}}})
    for key in params.keys():
        if "filters" in params[key].keys():
            params[key]["filters"] = _format_filters(params[key]["filters"])

    result = pipeline.run(query=request.query,
                          params=params,
                          debug=request.debug)

    # Ensure answers and documents exist, even if they're empty lists
    if not "documents" in result:
        result["documents"] = []
    if not "answers" in result:
        result["answers"] = []
    # if any of the documents contains an embedding as an ndarray the latter needs to be converted to list of float
    for document in result["documents"]:
        if isinstance(document.embedding, ndarray):
            document.embedding = document.embedding.tolist()

    logger.info(
        json.dumps(
            {
                "request": request,
                "response": result,
                "time": f"{(time.time() - start_time):.2f}"
            },
            default=str))
    return result


def _format_filters(filters):
    """
    Adjust filters to compliant format:
    Put filter values into a list and remove filters with null value.
    """
    new_filters = {}
    if filters is None:
        logger.warning(
            f"Request with deprecated filter format ('\"filters\": null'). "
            f"Remove empty filters from params to be compliant with future versions"
        )
    else:
        for key, values in filters.items():
            if values is None:
                logger.warning(
                    f"Request with deprecated filter format ('{key}: null'). "
                    f"Remove null values from filters to be compliant with future versions"
                )
                continue

            if not isinstance(values, list):
                logger.warning(
                    f"Request with deprecated filter format ('{key}': {values}). "
                    f"Change to '{key}':[{values}]' to be compliant with future versions"
                )
                values = [values]

            new_filters[key] = values
    return new_filters<|MERGE_RESOLUTION|>--- conflicted
+++ resolved
@@ -41,10 +41,7 @@
 
 PIPELINE = Pipeline.load_from_yaml(Path(PIPELINE_YAML_PATH),
                                    pipeline_name=QUERY_PIPELINE_NAME)
-<<<<<<< HEAD
-=======
-
->>>>>>> 798e9df8
+
 try:
     QA_PAIR_PIPELINE = Pipeline.load_from_yaml(
         Path(PIPELINE_YAML_PATH), pipeline_name=QUERY_QA_PAIRS_NAME)
