# Copyright (c) 2022 PaddlePaddle Authors. All Rights Reserved.
# Copyright 2021 deepset GmbH. All Rights Reserved.
#
# Licensed under the Apache License, Version 2.0 (the "License");
# you may not use this file except in compliance with the License.
# You may obtain a copy of the License at
#
#     http://www.apache.org/licenses/LICENSE-2.0
#
# Unless required by applicable law or agreed to in writing, software
# distributed under the License is distributed on an "AS IS" BASIS,
# WITHOUT WARRANTIES OR CONDITIONS OF ANY KIND, either express or implied.
# See the License for the specific language governing permissions and
# limitations under the License.

from typing import Dict, List, Optional, Union, Any
from pydantic import BaseModel, Field, Extra
from pipelines.schema import Answer, Document, Label, Span
from pydantic import BaseConfig
from pydantic.dataclasses import dataclass as pydantic_dataclass

try:
    from typing import Literal
except ImportError:
    from typing_extensions import Literal  # type: ignore

BaseConfig.arbitrary_types_allowed = True


class QueryRequest(BaseModel):
    query: str
    params: Optional[dict] = None
    debug: Optional[bool] = False

    class Config:
        # Forbid any extra fields in the request to avoid silent failures
        extra = Extra.forbid


class FilterRequest(BaseModel):
    filters: Optional[Dict[str, Optional[Union[str, List[str]]]]] = None


@pydantic_dataclass
class AnswerSerialized(Answer):
    context: Optional[str] = None


@pydantic_dataclass
class DocumentSerialized(Document):
    content: str
    embedding: Optional[List[float]]  # type: ignore


@pydantic_dataclass
class LabelSerialized(Label, BaseModel):
    document: DocumentSerialized
    answer: Optional[AnswerSerialized] = None


class CreateLabelSerialized(BaseModel):
    id: Optional[str] = None
    query: str
    document: DocumentSerialized
    is_correct_answer: bool
    is_correct_document: bool
    origin: Literal["user-feedback", "gold-label"]
    answer: Optional[AnswerSerialized] = None
    no_answer: Optional[bool] = None
    pipeline_id: Optional[str] = None
    created_at: Optional[str] = None
    updated_at: Optional[str] = None
    meta: Optional[dict] = None
    filters: Optional[dict] = None

    class Config:
        # Forbid any extra fields in the request to avoid silent failures
        extra = Extra.forbid


class QueryResponse(BaseModel):
    query: str
    answers: List[AnswerSerialized] = []
    documents: List[DocumentSerialized] = []
    debug: Optional[Dict] = Field(None, alias="_debug")


<<<<<<< HEAD
class DocumentRequest(BaseModel):
    meta: dict
    params: Optional[dict] = None
    debug: Optional[bool] = False

    class Config:
        # Forbid any extra fields in the request to avoid silent failures
        extra = Extra.forbid


class DocumentResponse(BaseModel):
    meta: dict
    results: List[List[dict]] = []
=======
class QueryImageResponse(BaseModel):
    query: str
    answers: List[str] = []
    documents: List[DocumentSerialized] = []
>>>>>>> fb0cb9b3
    debug: Optional[Dict] = Field(None, alias="_debug")<|MERGE_RESOLUTION|>--- conflicted
+++ resolved
@@ -85,7 +85,6 @@
     debug: Optional[Dict] = Field(None, alias="_debug")
 
 
-<<<<<<< HEAD
 class DocumentRequest(BaseModel):
     meta: dict
     params: Optional[dict] = None
@@ -99,10 +98,11 @@
 class DocumentResponse(BaseModel):
     meta: dict
     results: List[List[dict]] = []
-=======
+    debug: Optional[Dict] = Field(None, alias="_debug")
+
+
 class QueryImageResponse(BaseModel):
     query: str
     answers: List[str] = []
     documents: List[DocumentSerialized] = []
->>>>>>> fb0cb9b3
     debug: Optional[Dict] = Field(None, alias="_debug")