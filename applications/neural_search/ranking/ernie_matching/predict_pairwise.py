--- conflicted
+++ resolved
@@ -74,16 +74,9 @@
 
 if __name__ == "__main__":
     paddle.set_device(args.device)
-<<<<<<< HEAD
 
-    pretrained_model = ppnlp.transformers.ErnieGramModel.from_pretrained(
-        'ernie-gram-zh')
-    tokenizer = ppnlp.transformers.ErnieGramTokenizer.from_pretrained(
-        'ernie-gram-zh')
-=======
     pretrained_model = AutoModel.from_pretrained('ernie-3.0-medium-zh')
     tokenizer = AutoTokenizer.from_pretrained('ernie-3.0-medium-zh')
->>>>>>> f9231425
 
     trans_func = partial(convert_example,
                          tokenizer=tokenizer,
