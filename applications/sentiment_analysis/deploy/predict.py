# Copyright (c) 2021 PaddlePaddle Authors. All Rights Reserved.
#
# Licensed under the Apache License, Version 2.0 (the "License");
# you may not use this file except in compliance with the License.
# You may obtain a copy of the License at
#
#     http://www.apache.org/licenses/LICENSE-2.0
#
# Unless required by applicable law or agreed to in writing, software
# distributed under the License is distributed on an "AS IS" BASIS,
# WITHOUT WARRANTIES OR CONDITIONS OF ANY KIND, either express or implied.
# See the License for the specific language governing permissions and
# limitations under the License.

import sys
sys.path.append("../")

import os
import json
import copy
import argparse
import numpy as np
from functools import partial
from collections import defaultdict
import paddle
from paddle import inference
from paddlenlp.datasets import load_dataset, MapDataset
from paddlenlp.data import Stack, Tuple, Pad
from paddlenlp.transformers import SkepTokenizer
from utils import decoding, read_test_file, load_dict
from extraction.data import convert_example_to_feature as convert_example_to_feature_ext
from classification.data import convert_example_to_feature as convert_example_to_feature_cls


class Predictor(object):
    def __init__(self, args):
        self.args = args
        self.ext_predictor, self.ext_input_handles, self.ext_output_hanle = self.create_predictor(
            args.ext_model_path)
        print(f"ext_model_path: {args.ext_model_path}, {self.ext_predictor}")
        self.cls_predictor, self.cls_input_handles, self.cls_output_hanle = self.create_predictor(
            args.cls_model_path)
        self.ext_label2id, self.ext_id2label = load_dict(args.ext_label_path)
        self.cls_label2id, self.cls_id2label = load_dict(args.cls_label_path)
        self.tokenizer = SkepTokenizer.from_pretrained(args.base_model_name)

    def create_predictor(self, model_path):
        model_file = model_path + ".pdmodel"
        params_file = model_path + ".pdiparams"
        if not os.path.exists(model_file):
            raise ValueError("not find model file path {}".format(model_file))
        if not os.path.exists(params_file):
            raise ValueError("not find params file path {}".format(params_file))
        config = paddle.inference.Config(model_file, params_file)

        if self.args.device == "gpu":
            # set GPU configs accordingly
            # such as intialize the gpu memory, enable tensorrt
            config.enable_use_gpu(100, 0)
            precision_map = {
                "fp16": inference.PrecisionType.Half,
                "fp32": inference.PrecisionType.Float32,
                "int8": inference.PrecisionType.Int8
            }
            precision_mode = precision_map[args.precision]

            if args.use_tensorrt:
                config.enable_tensorrt_engine(
                    max_batch_size=self.args.batch_size,
                    min_subgraph_size=30,
                    precision_mode=precision_mode)
        elif self.args.device == "cpu":
            # set CPU configs accordingly,
            # such as enable_mkldnn, set_cpu_math_library_num_threads
            config.disable_gpu()
            if args.enable_mkldnn:
                # cache 10 different shapes for mkldnn to avoid memory leak
                config.set_mkldnn_cache_capacity(10)
                config.enable_mkldnn()
            config.set_cpu_math_library_num_threads(args.cpu_threads)
        elif self.args.device == "xpu":
            # set XPU configs accordingly
            config.enable_xpu(100)

        config.switch_use_feed_fetch_ops(False)
        predictor = paddle.inference.create_predictor(config)
        input_handles = [
            predictor.get_input_handle(name)
            for name in predictor.get_input_names()
        ]
        output_handle = predictor.get_output_handle(predictor.get_output_names()
                                                    [0])

        return predictor, input_handles, output_handle

    def predict_ext(self, args):
        ori_test_ds = load_dataset(
            read_test_file, data_path=args.test_path, lazy=False)
        trans_func = partial(
            convert_example_to_feature_ext,
            tokenizer=self.tokenizer,
            label2id=self.ext_label2id,
            max_seq_len=args.ext_max_seq_len,
            is_test=True)
        test_ds = copy.copy(ori_test_ds).map(trans_func, lazy=False)
        batch_list = [
            test_ds[idx:idx + args.batch_size]
            for idx in range(0, len(test_ds), args.batch_size)
        ]

        batchify_fn = lambda samples, fn=Tuple(
            Pad(axis=0, pad_val=self.tokenizer.pad_token_id, dtype="int64"),
            Pad(axis=0, pad_val=self.tokenizer.pad_token_type_id, dtype="int64"),
            Stack(dtype="int64")): fn(samples)

        results = []
        for bid, batch_data in enumerate(batch_list):
            input_ids, token_type_ids, seq_lens = batchify_fn(batch_data)
            self.ext_input_handles[0].copy_from_cpu(input_ids)
            self.ext_input_handles[1].copy_from_cpu(token_type_ids)
            self.ext_predictor.run()
            logits = self.ext_output_hanle.copy_to_cpu()

            predictions = logits.argmax(axis=2)
            for eid, (seq_len,
                      prediction) in enumerate(zip(seq_lens, predictions)):
                idx = bid * args.batch_size + eid
                tag_seq = [
                    self.ext_id2label[idx] for idx in prediction[:seq_len][1:-1]
                ]
                text = ori_test_ds[idx]["text"]
<<<<<<< HEAD
                aps = decoding(text[:args.max_seq_len - 2], tag_seq)
=======
                aps = decoding(text[:args.ext_max_seq_len-2], tag_seq)
>>>>>>> be5299ef
                for aid, ap in enumerate(aps):
                    aspect, opinions = ap[0], list(set(ap[1:]))
                    aspect_text = self._concate_aspect_and_opinion(text, aspect,
                                                                   opinions)
                    results.append({
                        "id": str(idx) + "_" + str(aid),
                        "aspect": aspect,
                        "opinions": opinions,
                        "text": text,
                        "aspect_text": aspect_text
                    })
        return results

    def predict_cls(self, args, ext_results):
        test_ds = MapDataset(ext_results)
        trans_func = partial(
            convert_example_to_feature_cls,
            tokenizer=self.tokenizer,
            label2id=self.cls_label2id,
            max_seq_len=args.cls_max_seq_len,
            is_test=True)
        test_ds = test_ds.map(trans_func, lazy=False)
        batch_list = [
            test_ds[idx:idx + args.batch_size]
            for idx in range(0, len(test_ds), args.batch_size)
        ]

        batchify_fn = lambda samples, fn=Tuple(
            Pad(axis=0, pad_val=self.tokenizer.pad_token_id, dtype="int64"),
            Pad(axis=0, pad_val=self.tokenizer.pad_token_type_id, dtype="int64"),
            Stack(dtype="int64")): fn(samples)

        results = []
        for batch_data in batch_list:
            input_ids, token_type_ids, _ = batchify_fn(batch_data)
            self.cls_input_handles[0].copy_from_cpu(input_ids)
            self.cls_input_handles[1].copy_from_cpu(token_type_ids)
            self.cls_predictor.run()
            logits = self.cls_output_hanle.copy_to_cpu()

            predictions = logits.argmax(axis=1).tolist()
            results.extend(predictions)

        return results

    def post_process(self, args, ext_results, cls_results):
        assert len(ext_results) == len(cls_results)

        collect_dict = defaultdict(list)
        for ext_result, cls_result in zip(ext_results, cls_results):
            ext_result["sentiment_polarity"] = self.cls_id2label[cls_result]
            eid, _ = ext_result["id"].split("_")
            collect_dict[eid].append(ext_result)

        sentiment_results = []
        for eid in collect_dict.keys():
            sentiment_result = {}
            ap_list = []
            for idx, single_ap in enumerate(collect_dict[eid]):
                if idx == 0:
                    sentiment_result["text"] = single_ap["text"]
                ap_list.append({
                    "aspect": single_ap["aspect"],
                    "opinions": single_ap["opinions"],
                    "sentiment_polarity": single_ap["sentiment_polarity"]
                })
            sentiment_result["ap_list"] = ap_list
            sentiment_results.append(sentiment_result)

        with open(args.save_path, "w", encoding="utf-8") as f:
            for sentiment_result in sentiment_results:
                f.write(json.dumps(sentiment_result, ensure_ascii=False) + "\n")
        print(
            f"sentiment analysis results has been saved to path: {args.save_path}"
        )

    def predict(self, args):
        ext_results = self.predict_ext(args)
        cls_results = self.predict_cls(args, ext_results)
        self.post_process(args, ext_results, cls_results)

    def _concate_aspect_and_opinion(self, text, aspect, opinion_words):
        aspect_text = ""
        for opinion_word in opinion_words:
            if text.find(aspect) <= text.find(opinion_word):
                aspect_text += aspect + opinion_word + "，"
            else:
                aspect_text += opinion_word + aspect + "，"
        aspect_text = aspect_text[:-1]

        return aspect_text


if __name__ == "__main__":
    # yapf: disable
    parser = argparse.ArgumentParser()
    parser.add_argument("--base_model_name", default='skep_ernie_1.0_large_ch', type=str, help="Base model name, SKEP used by default", )
    parser.add_argument("--ext_model_path", type=str, default=None, help="The path of extraction model path that you want to load.")
    parser.add_argument("--cls_model_path", type=str, default=None, help="The path of classification model path that you want to load.")
    parser.add_argument("--ext_label_path", type=str, default=None, help="The path of extraction label dict.")
    parser.add_argument("--cls_label_path", type=str, default=None, help="The path of classification label dict.")
    parser.add_argument('--test_path', type=str, default=None, help="The path of test set that you want to predict.")
    parser.add_argument('--save_path', type=str, required=True, default=None, help="The saving path of predict results.")
    parser.add_argument("--batch_size", type=int, default=16, help="Batch size per GPU/CPU for training.")
    parser.add_argument("--ext_max_seq_len", type=int, default=512, help="The maximum total input sequence length after tokenization for extraction model.")
    parser.add_argument("--cls_max_seq_len", type=int, default=512, help="The maximum total input sequence length after tokenization for classification model.")
    parser.add_argument("--use_tensorrt", action='store_true', help="Whether to use inference engin TensorRT.")
    parser.add_argument("--precision", default="fp32", type=str, choices=["fp32", "fp16", "int8"],help='The tensorrt precision.')
    parser.add_argument("--device", default="gpu", choices=["gpu", "cpu", "xpu"], help="Device selected for inference.")
    parser.add_argument('--cpu_threads', default=10, type=int, help='Number of threads to predict when using cpu.')
    parser.add_argument('--enable_mkldnn', default=False, type=eval, choices=[True, False], help='Enable to use mkldnn to speed up when using cpu.')
    args = parser.parse_args()
    # yapf: enbale

    predictor = Predictor(args)
    predictor.predict(args)<|MERGE_RESOLUTION|>--- conflicted
+++ resolved
@@ -129,11 +129,7 @@
                     self.ext_id2label[idx] for idx in prediction[:seq_len][1:-1]
                 ]
                 text = ori_test_ds[idx]["text"]
-<<<<<<< HEAD
-                aps = decoding(text[:args.max_seq_len - 2], tag_seq)
-=======
-                aps = decoding(text[:args.ext_max_seq_len-2], tag_seq)
->>>>>>> be5299ef
+                aps = decoding(text[:args.ext_max_seq_len - 2], tag_seq)
                 for aid, ap in enumerate(aps):
                     aspect, opinions = ap[0], list(set(ap[1:]))
                     aspect_text = self._concate_aspect_and_opinion(text, aspect,
