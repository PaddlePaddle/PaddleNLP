--- conflicted
+++ resolved
@@ -40,13 +40,9 @@
     the command line.
     """
 
-<<<<<<< HEAD
     dataset_dir: str = field(default=None, metadata={"help": "Local dataset directory should include train.txt, dev.txt and label.txt."})
     max_seq_length: int = field(default=128,metadata={"help": "The maximum total input sequence length after tokenization. Sequences longer than this will be truncated, sequences shorter will be padded."})
-=======
-    dataset_dir: str = field(default=None, metadata={"help": "The dataset directory should include train.txt, dev.txt and label.txt files."})
-    max_seq_length: int = field(default=512, metadata={"help": "The maximum total input sequence length after tokenization. Sequences longer than this will be truncated, sequences shorter will be padded."})
->>>>>>> 08b51e7a
+
 
 
 @dataclass
@@ -54,7 +50,6 @@
     """
     Arguments pertaining to which model/config/tokenizer we are going to fine-tune from.
     """
-<<<<<<< HEAD
     params_dir: str = field(default='./checkpoint/',metadata={"help":"The output directory where the model checkpoints are written."})
 # yapf: enable
 
@@ -79,12 +74,7 @@
                 (micro_f1_score, macro_f1_score))
     model.train()
     return macro_f1_score
-=======
-    params_dir: str = field(default='./checkpoint/', metadata={"help": "The output directory where the model checkpoints are written."})
-    width_mult: str = field(default='2/3', metadata={"help": "The reserved ratio for q, k, v, and ffn weight widths."})
 
-# yapf: enable
->>>>>>> 08b51e7a
 
 
 def main():
