# Copyright (c) 2022 PaddlePaddle Authors. All Rights Reserved.
#
# Licensed under the Apache License, Version 2.0 (the "License");
# you may not use this file except in compliance with the License.
# You may obtain a copy of the License at
#
#     http://www.apache.org/licenses/LICENSE-2.0
#
# Unless required by applicable law or agreed to in writing, software
# distributed under the License is distributed on an "AS IS" BASIS,
# WITHOUT WARRANTIES OR CONDITIONS OF ANY KIND, either express or implied.
# See the License for the specific language governing permissions and
# limitations under the License.

import re
import json
import functools
import random
import time
import os
import argparse

import numpy as np

import paddle
import paddle.nn.functional as F
from paddle.metric import Accuracy
from paddle.io import DataLoader, BatchSampler, DistributedBatchSampler
from paddlenlp.data import DataCollatorWithPadding
from paddlenlp.datasets import load_dataset
from paddlenlp.transformers import AutoModelForSequenceClassification, AutoTokenizer, LinearDecayWithWarmup
from paddlenlp.utils.log import logger

from utils import evaluate, preprocess_function, read_local_dataset

# yapf: disable
parser = argparse.ArgumentParser()
<<<<<<< HEAD
parser.add_argument('--device',
                    default="gpu",
                    help="Select which device to train model, defaults to gpu.")
parser.add_argument("--dataset_dir",
                    required=True,
                    type=str,
                    help="Local dataset directory should include"
                    "train.txt, dev.txt and label.txt")
parser.add_argument("--save_dir",
                    default="./checkpoint",
                    type=str,
                    help="The output directory where the model "
                    "checkpoints will be written.")
parser.add_argument("--max_seq_length",
                    default=128,
                    type=int,
                    help="The maximum total input sequence length"
                    "after tokenization. Sequences longer than this "
                    "will be truncated, sequences shorter will be padded.")
parser.add_argument('--model_name',
                    choices=[
                        "ernie-3.0-xbase-zh", "ernie-3.0-base-zh",
                        "ernie-3.0-medium-zh", "ernie-3.0-micro-zh",
                        "ernie-3.0-mini-zh", "ernie-3.0-nano-zh",
                        "ernie-2.0-base-en", "ernie-2.0-large-en",
                        "ernie-1.0-large-zh-cw"
                    ],
                    default="ernie-3.0-medium-zh",
                    help="Select model to train, defaults "
                    "to ernie-3.0-medium-zh.")
parser.add_argument("--batch_size",
                    default=32,
                    type=int,
                    help="Batch size per GPU/CPU for training.")
parser.add_argument("--learning_rate",
                    default=3e-5,
                    type=float,
                    help="The initial learning rate for Adam.")
parser.add_argument("--epochs",
                    default=10,
                    type=int,
                    help="Total number of training epochs to perform.")
parser.add_argument('--early_stop',
                    action='store_true',
                    help='Epoch before early stop.')
parser.add_argument('--early_stop_nums',
                    type=int,
                    default=3,
                    help='Number of epoch before early stop.')
parser.add_argument("--logging_steps",
                    default=5,
                    type=int,
                    help="The interval steps to logging.")
parser.add_argument("--weight_decay",
                    default=0.0,
                    type=float,
                    help="Weight decay if we apply some.")
parser.add_argument('--warmup',
                    action='store_true',
                    help="whether use warmup strategy")
parser.add_argument("--warmup_steps",
                    default=0,
                    type=int,
                    help="Linear warmup steps over the training process.")
parser.add_argument("--init_from_ckpt",
                    type=str,
                    default=None,
                    help="The path of checkpoint to be loaded.")
parser.add_argument("--seed",
                    type=int,
                    default=3,
                    help="random seed for initialization")
=======
parser.add_argument('--device', default="gpu", help="Select which device to train model, defaults to gpu.")
parser.add_argument("--dataset_dir", required=True, default=None, type=str, help="Local dataset directory should include train.txt, dev.txt and label.txt")
parser.add_argument("--save_dir", default="./checkpoint", type=str, help="The output directory where the model checkpoints will be written.")
parser.add_argument("--max_seq_length", default=128, type=int, help="The maximum total input sequence length after tokenization. Sequences longer than this will be truncated, sequences shorter will be padded.")
parser.add_argument('--model_name', default="ernie-3.0-medium-zh", help="Select model to train, defaults to ernie-3.0-medium-zh.",
                    choices=["ernie-3.0-xbase-zh", "ernie-3.0-base-zh", "ernie-3.0-medium-zh", "ernie-3.0-micro-zh", "ernie-3.0-mini-zh", "ernie-3.0-nano-zh", "ernie-2.0-base-en", "ernie-2.0-large-en"])
parser.add_argument("--batch_size", default=32, type=int, help="Batch size per GPU/CPU for training.")
parser.add_argument("--learning_rate", default=3e-5, type=float, help="The initial learning rate for Adam.")
parser.add_argument("--epochs", default=10, type=int, help="Total number of training epochs to perform.")
parser.add_argument('--early_stop', action='store_true', help='Epoch before early stop.')
parser.add_argument('--early_stop_nums', type=int, default=3, help='Number of epoch before early stop.')
parser.add_argument("--logging_steps", default=5, type=int, help="The interval steps to logging.")
parser.add_argument("--weight_decay", default=0.0, type=float, help="Weight decay if we apply some.")
parser.add_argument('--warmup', action='store_true', help="whether use warmup strategy")
parser.add_argument("--warmup_steps", default=0, type=int, help="Linear warmup steps over the training process.")
parser.add_argument("--init_from_ckpt", type=str, default=None, help="The path of checkpoint to be loaded.")
parser.add_argument("--seed", type=int, default=3, help="random seed for initialization")
parser.add_argument("--train_file", type=str, default="train.txt", help="Train dataset file name")
parser.add_argument("--dev_file", type=str, default="dev.txt", help="Dev dataset file name")
parser.add_argument("--label_file", type=str, default="label.txt", help="Label file name")
>>>>>>> 08b51e7a
args = parser.parse_args()
# yapf: enable


def set_seed(seed):
    """
    Sets random seed
    """
    random.seed(seed)
    np.random.seed(seed)
    paddle.seed(seed)
    os.environ['PYTHONHASHSEED'] = str(seed)


def args_saving():
    argsDict = args.__dict__
    with open(os.path.join(args.save_dir, 'setting.txt'), 'w') as f:
        f.writelines('------------------ start ------------------' + '\n')
        for eachArg, value in argsDict.items():
            f.writelines(eachArg + ' : ' + str(value) + '\n')
        f.writelines('------------------- end -------------------')


def train():
    """
    Training a binary or multi classification model
    """

    if not os.path.exists(args.save_dir):
        os.makedirs(args.save_dir)
    args_saving()
    set_seed(args.seed)
    paddle.set_device(args.device)

    rank = paddle.distributed.get_rank()
    if paddle.distributed.get_world_size() > 1:
        paddle.distributed.init_parallel_env()

    # load and preprocess dataset

    label_list = {}
    with open(os.path.join(args.dataset_dir, args.label_file),
              'r',
              encoding='utf-8') as f:
        for i, line in enumerate(f):
            l = line.strip()
            label_list[l] = i
    train_ds = load_dataset(read_local_dataset,
                            path=os.path.join(args.dataset_dir,
                                              args.train_file),
                            label_list=label_list,
                            lazy=False)
    dev_ds = load_dataset(read_local_dataset,
                          path=os.path.join(args.dataset_dir, args.dev_file),
                          label_list=label_list,
                          lazy=False)

    tokenizer = AutoTokenizer.from_pretrained(args.model_name)
    trans_func = functools.partial(preprocess_function,
                                   tokenizer=tokenizer,
                                   max_seq_length=args.max_seq_length)
    train_ds = train_ds.map(trans_func)
    dev_ds = dev_ds.map(trans_func)
    # batchify dataset
    collate_fn = DataCollatorWithPadding(tokenizer)
    if paddle.distributed.get_world_size() > 1:
        train_batch_sampler = DistributedBatchSampler(
            train_ds, batch_size=args.batch_size, shuffle=True)
    else:
        train_batch_sampler = BatchSampler(train_ds,
                                           batch_size=args.batch_size,
                                           shuffle=True)
    dev_batch_sampler = BatchSampler(dev_ds,
                                     batch_size=args.batch_size,
                                     shuffle=False)
    train_data_loader = DataLoader(dataset=train_ds,
                                   batch_sampler=train_batch_sampler,
                                   collate_fn=collate_fn)
    dev_data_loader = DataLoader(dataset=dev_ds,
                                 batch_sampler=dev_batch_sampler,
                                 collate_fn=collate_fn)

    # define model
    model = AutoModelForSequenceClassification.from_pretrained(
        args.model_name, num_classes=len(label_list))
    if args.init_from_ckpt and os.path.isfile(args.init_from_ckpt):
        state_dict = paddle.load(args.init_from_ckpt)
        model.set_dict(state_dict)
    model = paddle.DataParallel(model)

    num_training_steps = len(train_data_loader) * args.epochs
    lr_scheduler = LinearDecayWithWarmup(args.learning_rate, num_training_steps,
                                         args.warmup_steps)

    # Generate parameter names needed to perform weight decay.
    # All bias and LayerNorm parameters are excluded.
    decay_params = [
        p.name for n, p in model.named_parameters()
        if not any(nd in n for nd in ["bias", "norm"])
    ]
    optimizer = paddle.optimizer.AdamW(
        learning_rate=lr_scheduler,
        parameters=model.parameters(),
        weight_decay=args.weight_decay,
        apply_decay_param_fun=lambda x: x in decay_params)

    criterion = paddle.nn.loss.CrossEntropyLoss()
    metric = Accuracy()

    global_step = 0
    best_acc = 0
    early_stop_count = 0
    tic_train = time.time()

    for epoch in range(1, args.epochs + 1):

        if args.early_stop and early_stop_count >= args.early_stop_nums:
            logger.info("Early stop!")
            break

        for step, batch in enumerate(train_data_loader, start=1):
            input_ids, token_type_ids, labels = batch['input_ids'], batch[
                'token_type_ids'], batch['labels']

            logits = model(input_ids, token_type_ids)
            loss = criterion(logits, labels)

            probs = F.softmax(logits, axis=1)
            correct = metric.compute(probs, labels)
            metric.update(correct)

            loss.backward()
            optimizer.step()
            if args.warmup:
                lr_scheduler.step()
            optimizer.clear_grad()

            global_step += 1
            if global_step % args.logging_steps == 0 and rank == 0:
                acc = metric.accumulate()
                logger.info(
                    "global step %d, epoch: %d, batch: %d, loss: %.5f, acc: %.5f, speed: %.2f step/s"
                    % (global_step, epoch, step, loss, acc, args.logging_steps /
                       (time.time() - tic_train)))
                tic_train = time.time()

        early_stop_count += 1
        acc = evaluate(model, criterion, metric, dev_data_loader)
        save_best_path = args.save_dir
        if not os.path.exists(save_best_path):
            os.makedirs(save_best_path)

        # save models
        if acc > best_acc:
            early_stop_count = 0
            best_acc = acc
            model._layers.save_pretrained(save_best_path)
            tokenizer.save_pretrained(save_best_path)
        logger.info("Current best accuracy: %.5f" % (best_acc))

    logger.info("Final best accuracy: %.5f" % (best_acc))
    logger.info("Save best accuracy text classification model in %s" %
                (args.save_dir))


if __name__ == "__main__":
    train()<|MERGE_RESOLUTION|>--- conflicted
+++ resolved
@@ -35,80 +35,7 @@
 
 # yapf: disable
 parser = argparse.ArgumentParser()
-<<<<<<< HEAD
-parser.add_argument('--device',
-                    default="gpu",
-                    help="Select which device to train model, defaults to gpu.")
-parser.add_argument("--dataset_dir",
-                    required=True,
-                    type=str,
-                    help="Local dataset directory should include"
-                    "train.txt, dev.txt and label.txt")
-parser.add_argument("--save_dir",
-                    default="./checkpoint",
-                    type=str,
-                    help="The output directory where the model "
-                    "checkpoints will be written.")
-parser.add_argument("--max_seq_length",
-                    default=128,
-                    type=int,
-                    help="The maximum total input sequence length"
-                    "after tokenization. Sequences longer than this "
-                    "will be truncated, sequences shorter will be padded.")
-parser.add_argument('--model_name',
-                    choices=[
-                        "ernie-3.0-xbase-zh", "ernie-3.0-base-zh",
-                        "ernie-3.0-medium-zh", "ernie-3.0-micro-zh",
-                        "ernie-3.0-mini-zh", "ernie-3.0-nano-zh",
-                        "ernie-2.0-base-en", "ernie-2.0-large-en",
-                        "ernie-1.0-large-zh-cw"
-                    ],
-                    default="ernie-3.0-medium-zh",
-                    help="Select model to train, defaults "
-                    "to ernie-3.0-medium-zh.")
-parser.add_argument("--batch_size",
-                    default=32,
-                    type=int,
-                    help="Batch size per GPU/CPU for training.")
-parser.add_argument("--learning_rate",
-                    default=3e-5,
-                    type=float,
-                    help="The initial learning rate for Adam.")
-parser.add_argument("--epochs",
-                    default=10,
-                    type=int,
-                    help="Total number of training epochs to perform.")
-parser.add_argument('--early_stop',
-                    action='store_true',
-                    help='Epoch before early stop.')
-parser.add_argument('--early_stop_nums',
-                    type=int,
-                    default=3,
-                    help='Number of epoch before early stop.')
-parser.add_argument("--logging_steps",
-                    default=5,
-                    type=int,
-                    help="The interval steps to logging.")
-parser.add_argument("--weight_decay",
-                    default=0.0,
-                    type=float,
-                    help="Weight decay if we apply some.")
-parser.add_argument('--warmup',
-                    action='store_true',
-                    help="whether use warmup strategy")
-parser.add_argument("--warmup_steps",
-                    default=0,
-                    type=int,
-                    help="Linear warmup steps over the training process.")
-parser.add_argument("--init_from_ckpt",
-                    type=str,
-                    default=None,
-                    help="The path of checkpoint to be loaded.")
-parser.add_argument("--seed",
-                    type=int,
-                    default=3,
-                    help="random seed for initialization")
-=======
+
 parser.add_argument('--device', default="gpu", help="Select which device to train model, defaults to gpu.")
 parser.add_argument("--dataset_dir", required=True, default=None, type=str, help="Local dataset directory should include train.txt, dev.txt and label.txt")
 parser.add_argument("--save_dir", default="./checkpoint", type=str, help="The output directory where the model checkpoints will be written.")
@@ -129,7 +56,7 @@
 parser.add_argument("--train_file", type=str, default="train.txt", help="Train dataset file name")
 parser.add_argument("--dev_file", type=str, default="dev.txt", help="Dev dataset file name")
 parser.add_argument("--label_file", type=str, default="label.txt", help="Label file name")
->>>>>>> 08b51e7a
+
 args = parser.parse_args()
 # yapf: enable
 
