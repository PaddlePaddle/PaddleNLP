--- conflicted
+++ resolved
@@ -61,11 +61,7 @@
 
             main()
 
-<<<<<<< HEAD
-        if self.model_dir not in ["qwen"]:
-=======
         if self.model_dir not in ["qwen", "baichuan"]:
->>>>>>> 0749e965
             self.run_predictor(
                 {
                     "inference_model": True,
