# Copyright (c) 2022 PaddlePaddle Authors. All Rights Reserved.
#
# Licensed under the Apache License, Version 2.0 (the "License");
# you may not use this file except in compliance with the License.
# You may obtain a copy of the License at
#
#     http://www.apache.org/licenses/LICENSE-2.0
#
# Unless required by applicable law or agreed to in writing, software
# distributed under the License is distributed on an "AS IS" BASIS,
# WITHOUT WARRANTIES OR CONDITIONS OF ANY KIND, either express or implied.
# See the License for the specific language governing permissions and
# limitations under the License.
from __future__ import annotations

import os
import unittest

from parameterized import parameterized_class

<<<<<<< HEAD
from paddlenlp.transformers import (
    AutoTokenizer,
    BloomForCausalLM,
    ChatGLMForCausalLM,
    LlamaForCausalLM,
=======
from paddlenlp.transformers import AutoTokenizer, LlamaForCausalLM
from paddlenlp.utils.downloader import (
    COMMUNITY_MODEL_PREFIX,
    get_path_from_url_with_filelock,
    url_file_exists,
>>>>>>> 74eb8555
)

from .testing_utils import LLMTest


@parameterized_class(
    ["model_name_or_path", "model_class"],
    [
        ["__internal_testing__/tiny-random-llama", LlamaForCausalLM],
        ["__internal_testing__/tiny-fused-bloom", BloomForCausalLM],
        ["__internal_testing__/tiny-fused-chatglm", ChatGLMForCausalLM],
    ],
)
class PredictorTest(LLMTest, unittest.TestCase):
    config_path: str = "./tests/fixtures/llm/predictor.yaml"
    model_name_or_path: str = None
    model_class = None

    def setUp(self) -> None:
        super().setUp()
        self.model_class.from_pretrained(self.model_name_or_path, dtype="float16").save_pretrained(self.output_dir)
        AutoTokenizer.from_pretrained(self.model_name_or_path).save_pretrained(self.output_dir)

    def test_predictor(self):
        self.run_predictor({"inference_model": True})
        result_0 = self._read_result(os.path.join(self.output_dir, "predict.json"))
        self.run_predictor({"inference_model": False})
        result_1 = self._read_result(os.path.join(self.output_dir, "predict.json"))

        # compare the generation result of inference & dygraph model
        assert len(result_0) == len(result_1)

        count, full_match = 0, 0
        for inference_item, no_inference_item in zip(result_0, result_1):
            min_length = min(len(inference_item), len(no_inference_item))
            count += int(inference_item[: min_length // 2] == no_inference_item[: min_length // 2])
            full_match += int(inference_item[:min_length] == no_inference_item[:min_length])

        self.assertGreaterEqual(full_match / len(result_0), 0.25)
        self.assertGreaterEqual(count / len(result_0), 0.4)


@parameterized_class(
    ["model_name_or_path", "model_class"],
    [["__internal_testing__/tiny-random-llama", LlamaForCausalLM]],
)
class PredictorPrecacheTest(LLMTest, unittest.TestCase):
    config_path: str = "./tests/fixtures/llm/predictor.yaml"
    model_name_or_path: str = None
    model_class = None

    def setUp(self) -> None:
        super().setUp()
        AutoTokenizer.from_pretrained(self.model_name_or_path).save_pretrained(self.output_dir)
        self.download_precache_files()

    def download_precache_files(self):
        files = [
            "prefix_config.json",
            "config.json",
            "model_state.pdparams",
            "pre_caches.npy",
            "prefix_model_state.pdparams",
        ]
        for file in files:
            file_url = os.path.join(COMMUNITY_MODEL_PREFIX, self.model_name_or_path, file)
            if not url_file_exists(file_url):
                continue
            get_path_from_url_with_filelock(file_url, root_dir=self.output_dir)

    def test_predictor(self):
        self.run_predictor({"inference_model": True, "export_precache": True, "prefix_path": self.output_dir})
        result_0 = self._read_result(os.path.join(self.output_dir, "predict.json"))
        self.run_predictor({"inference_model": False, "export_precache": True, "prefix_path": self.output_dir})
        result_1 = self._read_result(os.path.join(self.output_dir, "predict.json"))

        # compare the generation result of inference & dygraph model
        assert len(result_0) == len(result_1)
        count, full_match = 0, 0
        for inference_item, no_inference_item in zip(result_0, result_1):

            min_length = min(len(inference_item), len(no_inference_item))
            count += int(inference_item[: min_length // 2] == no_inference_item[: min_length // 2])
            full_match += int(inference_item[:min_length] == no_inference_item[:min_length])

        self.assertGreaterEqual(full_match / len(result_0), 0.6)
        self.assertGreaterEqual(count / len(result_0), 0.8)<|MERGE_RESOLUTION|>--- conflicted
+++ resolved
@@ -18,19 +18,16 @@
 
 from parameterized import parameterized_class
 
-<<<<<<< HEAD
 from paddlenlp.transformers import (
     AutoTokenizer,
     BloomForCausalLM,
     ChatGLMForCausalLM,
     LlamaForCausalLM,
-=======
-from paddlenlp.transformers import AutoTokenizer, LlamaForCausalLM
+)
 from paddlenlp.utils.downloader import (
     COMMUNITY_MODEL_PREFIX,
     get_path_from_url_with_filelock,
     url_file_exists,
->>>>>>> 74eb8555
 )
 
 from .testing_utils import LLMTest
