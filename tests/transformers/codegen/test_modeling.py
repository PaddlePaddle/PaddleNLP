# Copyright (c) 2022 PaddlePaddle Authors. All Rights Reserved.
# Copyright 2022 The HuggingFace Team. All rights reserved.
#
# Licensed under the Apache License, Version 2.0 (the "License");
# you may not use this file except in compliance with the License.
# You may obtain a copy of the License at
#
#     http://www.apache.org/licenses/LICENSE-2.0
#
# Unless required by applicable law or agreed to in writing, software
# distributed under the License is distributed on an "AS IS" BASIS,
# WITHOUT WARRANTIES OR CONDITIONS OF ANY KIND, either express or implied.
# See the License for the specific language governing permissions and
# limitations under the License.

import random
import unittest

import numpy as np
import paddle
from parameterized import parameterized_class

from paddlenlp.transformers import (
    CODEGEN_PRETRAINED_MODEL_ARCHIVE_LIST,
    AutoTokenizer,
    CodeGenConfig,
    CodeGenForCausalLM,
    CodeGenModel,
)

from ...testing_utils import slow
from ..test_generation_utils import GenerationTesterMixin
from ..test_modeling_common import (
    ModelTesterMixin,
    floats_tensor,
    ids_tensor,
    random_attention_mask,
)


class CodeGenModelTester:
    test_model_name_list = False

    def __init__(
        self,
        parent,
        batch_size=14,
        seq_length=7,
        is_training=True,
        use_input_mask=True,
        use_labels=True,
        use_mc_token_ids=True,
        vocab_size=256,
        hidden_size=32,
        rotary_dim=4,
        num_hidden_layers=5,
        num_attention_heads=4,
        hidden_act="gelu",
        hidden_dropout_prob=0.0,
        attention_probs_dropout_prob=0.0,
        max_position_embeddings=512,
        type_vocab_size=16,
        type_sequence_label_size=2,
        initializer_range=0.02,
        num_labels=3,
        num_choices=4,
    ):
        self.parent = parent
        self.batch_size = batch_size
        self.seq_length = seq_length
        self.is_training = is_training
        self.use_input_mask = use_input_mask
        self.use_labels = use_labels
        self.use_mc_token_ids = use_mc_token_ids
        self.vocab_size = vocab_size
        self.hidden_size = hidden_size
        self.rotary_dim = rotary_dim
        self.num_hidden_layers = num_hidden_layers
        self.num_attention_heads = num_attention_heads
        self.hidden_act = hidden_act
        self.hidden_dropout_prob = hidden_dropout_prob
        self.attention_probs_dropout_prob = attention_probs_dropout_prob
        self.max_position_embeddings = max_position_embeddings
        self.type_vocab_size = type_vocab_size
        self.type_sequence_label_size = type_sequence_label_size
        self.initializer_range = initializer_range
        self.num_labels = num_labels
        self.num_choices = num_choices
        self.scope = None
        self.bos_token_id = vocab_size - 1
        self.eos_token_id = vocab_size - 1
        self.pad_token_id = vocab_size - 1

        paddle.seed(128)
        np.random.seed(128)
        random.seed(128)

    def prepare_config_and_inputs(self):
        input_ids = ids_tensor([self.batch_size, self.seq_length], self.vocab_size, dtype="int64")

        input_mask = None
        if self.use_input_mask:
            input_mask = random_attention_mask([self.batch_size, self.seq_length], dtype="int64")

        mc_token_ids = None
        if self.use_mc_token_ids:
            mc_token_ids = ids_tensor([self.batch_size, self.num_choices], self.seq_length, dtype="int64")

        sequence_labels = None
        token_labels = None
        choice_labels = None
        if self.use_labels:
            sequence_labels = ids_tensor([self.batch_size], self.type_sequence_label_size, dtype="int64")
            token_labels = ids_tensor([self.batch_size, self.seq_length], self.num_labels, dtype="int64")
            choice_labels = ids_tensor([self.batch_size], self.num_choices, dtype="int64")

        config = self.get_config()

        return (
            config,
            input_ids,
            input_mask,
            mc_token_ids,
            sequence_labels,
            token_labels,
            choice_labels,
        )

    def get_config(self):
        return CodeGenConfig(
            vocab_size=self.vocab_size,
            n_embd=self.hidden_size,
            n_layer=self.num_hidden_layers,
            n_head=self.num_attention_heads,
            activation_function=self.hidden_act,
            resid_pdrop=self.hidden_dropout_prob,
            attn_pdrop=self.attention_probs_dropout_prob,
            n_positions=self.max_position_embeddings,
            n_ctx=self.max_position_embeddings,
            initializer_range=self.initializer_range,
            bos_token_id=self.bos_token_id,
            eos_token_id=self.eos_token_id,
            pad_token_id=self.pad_token_id,
            rotary_dim=self.rotary_dim,
        )

    def prepare_config_and_inputs_for_decoder(self):
        (
            config,
            input_ids,
            input_mask,
            mc_token_ids,
            sequence_labels,
            token_labels,
            choice_labels,
        ) = self.prepare_config_and_inputs()

        encoder_hidden_states = floats_tensor([self.batch_size, self.seq_length, self.hidden_size])
        encoder_attention_mask = ids_tensor([self.batch_size, self.seq_length], vocab_size=2, dtype="int64")

        return (
            config,
            input_ids,
            input_mask,
            sequence_labels,
            token_labels,
            choice_labels,
            encoder_hidden_states,
            encoder_attention_mask,
        )

    def create_and_check_codegen_model(self, config, input_ids, input_mask, *args):
        model = CodeGenModel(config)
        model.eval()

        result = model(input_ids, use_cache=True, return_dict=self.parent.return_dict)

        self.parent.assertEqual(result[0].shape, [self.batch_size, self.seq_length, self.hidden_size])
        self.parent.assertEqual(len(result[1]), config["n_layer"])

    def create_and_check_codegen_model_past(self, config, input_ids, input_mask, *args):
        model = CodeGenModel(config)
        model.eval()

        # first forward pass
        outputs = model(input_ids, use_cache=True, return_dict=self.parent.return_dict)
        outputs_no_past = model(input_ids, use_cache=False, return_dict=self.parent.return_dict)

        self.parent.assertTrue(len(outputs) == len(outputs_no_past) + 1)

        output, past = outputs[:2]

        # create hypothetical next token and extent to next_input_ids
        next_tokens = ids_tensor((self.batch_size, 1), config["vocab_size"], dtype="int64")

        # append to next input_ids
        next_input_ids = paddle.concat([input_ids, next_tokens], axis=-1)

        output_from_no_past = model(next_input_ids, return_dict=self.parent.return_dict)[0]
        output_from_past = model(next_tokens, cache=past, return_dict=self.parent.return_dict)[0]

        # select random slice
        random_slice_idx = ids_tensor((1,), output_from_past.shape[-1], dtype="int64").item()
        output_from_no_past_slice = output_from_no_past[:, -1, random_slice_idx].detach()
        output_from_past_slice = output_from_past[:, 0, random_slice_idx].detach()

        # test that outputs are equal for slice
        self.parent.assertTrue(paddle.allclose(output_from_past_slice, output_from_no_past_slice, atol=1e-3))

    def create_and_check_codegen_model_attention_mask_past(self, config, input_ids, input_mask, *args):
        model = CodeGenModel(config)
        model.eval()

        # create attention mask
        attn_mask = paddle.ones(input_ids.shape, dtype="int64")
        half_seq_length = self.seq_length // 2
        attn_mask[:, half_seq_length:] = 0

        # first forward pass
        output, past = model(input_ids, attention_mask=attn_mask, use_cache=True, return_dict=self.parent.return_dict)[
            :2
        ]

        # create hypothetical next token and extent to next_input_ids
        next_tokens = ids_tensor((self.batch_size, 1), config["vocab_size"], dtype="int64")

        # change a random masked slice from input_ids
        random_seq_idx_to_change = ids_tensor((1,), half_seq_length, dtype="int64").item() + 1
        random_other_next_tokens = ids_tensor((self.batch_size, 1), config["vocab_size"], dtype="int64").squeeze(-1)
        input_ids[:, -random_seq_idx_to_change] = random_other_next_tokens

        # append to next input_ids and attn_mask
        next_input_ids = paddle.concat([input_ids, next_tokens], axis=-1)
        attn_mask = paddle.concat(
            [attn_mask, paddle.ones((attn_mask.shape[0], 1), dtype="int64")],
            axis=1,
        )

        # get two different outputs
        output_from_no_past = model(next_input_ids, attention_mask=attn_mask, return_dict=self.parent.return_dict)[0]
        output_from_past = model(
            next_tokens, cache=past, attention_mask=attn_mask, return_dict=self.parent.return_dict
        )[0]

        # select random slice
        random_slice_idx = ids_tensor((1,), output_from_past.shape[-1], dtype="int64").item()
        output_from_no_past_slice = output_from_no_past[:, -1, random_slice_idx].detach()
        output_from_past_slice = output_from_past[:, 0, random_slice_idx].detach()

        # test that outputs are equal for slice
        self.parent.assertTrue(paddle.allclose(output_from_past_slice, output_from_no_past_slice, atol=1e-3))

    def create_and_check_codegen_model_past_large_inputs(self, config, input_ids, input_mask, *args):
        model = CodeGenModel(config)
        model.eval()

        # first forward pass
        outputs = model(input_ids, attention_mask=input_mask, use_cache=True, return_dict=self.parent.return_dict)

        output, past = outputs[:2]

        # create hypothetical next token and extent to next_input_ids
        next_tokens = ids_tensor((self.batch_size, 3), config["vocab_size"], dtype="int64")
        next_mask = ids_tensor((self.batch_size, 3), vocab_size=2, dtype="int64")

        # append to next input_ids
        next_input_ids = paddle.concat([input_ids, next_tokens], axis=-1)
        next_attention_mask = paddle.concat([input_mask, next_mask], axis=-1)

        output_from_no_past = model(
            next_input_ids, attention_mask=next_attention_mask, return_dict=self.parent.return_dict
        )[0]
        output_from_past = model(
            next_tokens, attention_mask=next_attention_mask, cache=past, return_dict=self.parent.return_dict
        )[0]
        self.parent.assertTrue(output_from_past.shape[1] == next_tokens.shape[1])

        # select random slice
        random_slice_idx = ids_tensor((1,), output_from_past.shape[-1], dtype="int64").item()
        output_from_no_past_slice = output_from_no_past[:, -3:, random_slice_idx].detach()
        output_from_past_slice = output_from_past[:, :, random_slice_idx].detach()

        # test that outputs are equal for slice
        self.parent.assertTrue(paddle.allclose(output_from_past_slice, output_from_no_past_slice, atol=1e-3))

    def create_and_check_lm_head_model(self, config, input_ids, input_mask, *args):
        model = CodeGenForCausalLM(config)

        outputs = model(
            input_ids, labels=input_ids if self.parent.use_labels else None, return_dict=self.parent.return_dict
        )
        if self.parent.use_labels:
            loss, logits = outputs[:2]
            self.parent.assertEqual(loss.shape, [1])
        else:
            logits = outputs[0]
        self.parent.assertEqual(logits.shape, [self.batch_size, self.seq_length, self.vocab_size])

    def create_and_check_forward_and_backwards(self, config, input_ids, input_mask, *args):
        model = CodeGenForCausalLM(config)

        loss, logits = model(input_ids, return_dict=self.parent.return_dict, labels=input_ids)[:2]
        self.parent.assertEqual(loss.shape, [1])
        self.parent.assertEqual(logits.shape, [self.batch_size, self.seq_length, self.vocab_size])
        loss.backward()

    def prepare_config_and_inputs_for_common(self):
        config_and_inputs = self.prepare_config_and_inputs()

        (
            config,
            input_ids,
            input_mask,
            mc_token_ids,
            sequence_labels,
            token_labels,
            choice_labels,
        ) = config_and_inputs

        inputs_dict = {"input_ids": input_ids}

        return config, inputs_dict


@parameterized_class(
    ("return_dict",),
    [
        [False, False],
        [False, True],
        [True, False],
        [True, True],
    ],
)
class CodeGenModelTest(ModelTesterMixin, GenerationTesterMixin, unittest.TestCase):
    base_model_class = CodeGenModel

    all_model_classes = (CodeGenModel, CodeGenForCausalLM)
    all_generative_model_classes = {CodeGenForCausalLM: (CodeGenModel, "transformer")}
    fx_compatible = False
    test_pruning = False
    test_missing_keys = False
    test_model_parallel = False
    test_head_masking = False
    use_test_model_name_list = False
    return_dict = False
    use_labels = False
    use_test_inputs_embeds = True

    # attention mask issue
    def _get_input_ids_and_config(self):
        config, inputs_dict = self.model_tester.prepare_config_and_inputs_for_common()

        input_ids = inputs_dict[self.input_name]
        attention_mask = paddle.zeros_like(input_ids, dtype=paddle.float32)

        max_batch_size = 2
        sequence_length = input_ids.shape[-1] // 2
        input_ids = input_ids[:max_batch_size, :sequence_length]
        attention_mask = attention_mask[:max_batch_size, :sequence_length].unsqueeze([1, 2])

        # generate max 3 tokens
        max_length = 3

        if config.get("eos_token_id", None) is not None and config.get("pad_token_id", None) is None:
            # hack to allow generate for models such as GPT2 as is done in `generate()`
            config["pad_token_id"] = config["eos_token_id"]

        return config, input_ids, attention_mask, max_length

    # special case for DoubleHeads model
    def _prepare_for_class(self, inputs_dict, model_class):
        inputs_dict = super()._prepare_for_class(inputs_dict, model_class)
        return inputs_dict

    def setUp(self):
        self.model_tester = CodeGenModelTester(self)

    def test_codegen_model(self):
        config_and_inputs = self.model_tester.prepare_config_and_inputs()
        self.model_tester.create_and_check_codegen_model(*config_and_inputs)

    def test_codegen_model_past(self):
        config_and_inputs = self.model_tester.prepare_config_and_inputs()
        self.model_tester.create_and_check_codegen_model_past(*config_and_inputs)

    def test_codegen_model_att_mask_past(self):
        config_and_inputs = self.model_tester.prepare_config_and_inputs()
        self.model_tester.create_and_check_codegen_model_attention_mask_past(*config_and_inputs)

    def test_codegen_model_past_large_inputs(self):
        config_and_inputs = self.model_tester.prepare_config_and_inputs()
        self.model_tester.create_and_check_codegen_model_past_large_inputs(*config_and_inputs)

    def test_codegen_lm_head_model(self):
        config_and_inputs = self.model_tester.prepare_config_and_inputs()
        self.model_tester.create_and_check_lm_head_model(*config_and_inputs)

    @slow
    def test_batch_generation(self):
        tokenizer = AutoTokenizer.from_pretrained("Salesforce/codegen-350M-mono")
        model = CodeGenForCausalLM.from_pretrained("Salesforce/codegen-350M-mono")
        model.eval()

        tokenizer.padding_side = "left"

        # Define PAD Token = EOS Token = 50256
        tokenizer.pad_token = tokenizer.eos_token
        model.transformer.config["pad_token_id"] = model.transformer.config["eos_token_id"]

        # use different length sentences to test batching
        sentences = ["def hellow_world():", "def greet(name):"]

        inputs = tokenizer(sentences, return_tensors="pd", padding=True, return_attention_mask=True)
        input_ids = inputs["input_ids"]

        outputs, _ = model.generate(
            input_ids=input_ids,
            attention_mask=inputs["attention_mask"],
        )

        inputs_non_padded = tokenizer(sentences[0], return_tensors="pd")["input_ids"]
        output_non_padded, _ = model.generate(input_ids=inputs_non_padded)

        inputs_padded = tokenizer(sentences[1], return_tensors="pd")["input_ids"]
        output_padded, _ = model.generate(input_ids=inputs_padded)

        batch_out_sentence = tokenizer.batch_decode(outputs, skip_special_tokens=True)

        non_padded_sentence = tokenizer.decode(output_non_padded[0], skip_special_tokens=True)
        padded_sentence = tokenizer.decode(output_padded[0], skip_special_tokens=True)

        expected_output_sentence = [
            '\n      print("Hello World")\n\nhellow_world()\n\n#',
            '\n      print(f"Hello {name}")\n\ngreet("Rolf")\n',
        ]
        self.assertListEqual(expected_output_sentence, batch_out_sentence)

        self.assertListEqual(expected_output_sentence, [non_padded_sentence, padded_sentence])

    @slow
    def test_model_from_pretrained(self):
        for model_name in CODEGEN_PRETRAINED_MODEL_ARCHIVE_LIST[:1]:
            model = CodeGenModel.from_pretrained(model_name)
            self.assertIsNotNone(model)

    @unittest.skip("Not implemented")
    def test_model_name_list(self):
        pass

    @slow
    def test_auto_tokenizer(self):
        for model_name in CODEGEN_PRETRAINED_MODEL_ARCHIVE_LIST:
<<<<<<< HEAD
            AutoTokenizer.from_pretrained(model_name)  # assign a tokenizer but never use
=======
            AutoTokenizer.from_pretrained(model_name)
>>>>>>> 18584165


class CodeGenModelLanguageGenerationTest(unittest.TestCase):
    @slow
    def test_lm_generate_codegen(self):
        tokenizer = AutoTokenizer.from_pretrained("Salesforce/codegen-350M-mono")
        model = CodeGenForCausalLM.from_pretrained("Salesforce/codegen-350M-mono")
        model.eval()

        inputs = tokenizer(
            "def hello_world():", return_tensors="pd", return_attention_mask=True, return_token_type_ids=False
        )
        expected_output = '\n      print("Hello World")\n\nhello_world()\n\n#'

        output_ids, _ = model.generate(**inputs, decode_strategy="sampling", top_k=1)
        output_str = tokenizer.batch_decode(output_ids)[0]

        self.assertEqual(output_str, expected_output)

    @slow
    def test_codegen_sample(self):
        tokenizer = AutoTokenizer.from_pretrained("Salesforce/codegen-350M-mono")
        model = CodeGenForCausalLM.from_pretrained("Salesforce/codegen-350M-mono")
        model.eval()

        tokenized = tokenizer(
            "def hello_world():", return_tensors="pd", return_token_type_ids=True, return_attention_mask=True
        )
        input_ids = tokenized["input_ids"]
        output_ids, _ = model.generate(input_ids, decode_strategy="sampling", top_k=1)
        output_str = tokenizer.decode(output_ids[0], skip_special_tokens=True)

        token_type_ids = tokenized.token_type_ids
        output_seq, _ = model.generate(
            input_ids=input_ids, decode_strategy="sampling", top_k=1, num_return_sequences=5
        )
        output_seq_tt, _ = model.generate(
            input_ids=input_ids,
            token_type_ids=token_type_ids,
            decode_strategy="sampling",
            top_k=1,
            num_return_sequences=5,
        )
        output_seq_strs = tokenizer.batch_decode(output_seq, skip_special_tokens=True)
        output_seq_tt_strs = tokenizer.batch_decode(output_seq_tt, skip_special_tokens=True)

        EXPECTED_OUTPUT_STR = '\n      print("Hello World")\n\nhello_world()\n\n#'

        self.assertEqual(output_str, EXPECTED_OUTPUT_STR)
        self.assertTrue(
            all([output_seq_strs[idx] != output_seq_tt_strs[idx] for idx in range(len(output_seq_tt_strs))])
        )  # token_type_ids should change output<|MERGE_RESOLUTION|>--- conflicted
+++ resolved
@@ -450,11 +450,7 @@
     @slow
     def test_auto_tokenizer(self):
         for model_name in CODEGEN_PRETRAINED_MODEL_ARCHIVE_LIST:
-<<<<<<< HEAD
             AutoTokenizer.from_pretrained(model_name)  # assign a tokenizer but never use
-=======
-            AutoTokenizer.from_pretrained(model_name)
->>>>>>> 18584165
 
 
 class CodeGenModelLanguageGenerationTest(unittest.TestCase):
