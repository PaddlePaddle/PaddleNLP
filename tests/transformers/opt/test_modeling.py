# Copyright (c) 2022 PaddlePaddle Authors. All Rights Reserved.
# Copyright 2020 The HuggingFace Team. All rights reserved.
#
# Licensed under the Apache License, Version 2.0 (the "License");
# you may not use this file except in compliance with the License.
# You may obtain a copy of the License at
#
#     http://www.apache.org/licenses/LICENSE-2.0
#
# Unless required by applicable law or agreed to in writing, software
# distributed under the License is distributed on an "AS IS" BASIS,
# WITHOUT WARRANTIES OR CONDITIONS OF ANY KIND, either express or implied.
# See the License for the specific language governing permissions and
# limitations under the License.
from __future__ import annotations

import math
import random
import unittest

import numpy as np
import paddle
from parameterized import parameterized_class

from paddlenlp.transformers import GPTTokenizer, OPTConfig, OPTForCausalLM, OPTModel
from tests.testing_utils import PaddleNLPModelTest, require_package, slow
from tests.transformers.test_generation_utils import GenerationTesterMixin
from tests.transformers.test_modeling_common import (
    ModelTesterMixin,
    floats_tensor,
    ids_tensor,
)

OPT_PRETRAINED_MODEL_ARCHIVE_LIST = [
    "facebook/opt-125m",
]


class OPTModelTester:
    def __init__(
        self,
        parent,
        batch_size=14,
        seq_length=7,
        is_training=True,
        use_input_mask=True,
        vocab_size=99,
        hidden_size=32,
        num_hidden_layers=5,
        num_attention_heads=4,
        intermediate_size=37,
        hidden_act="relu",
        hidden_dropout_prob=0.1,
        attention_probs_dropout_prob=0.1,
        max_position_embeddings=512,
        type_vocab_size=16,
        type_sequence_label_size=2,
        initializer_range=0.02,
        normalize_before=True,
        word_embed_proj_dim=32,
        num_labels=3,
        num_choices=4,
        scope=None,
    ):
        self.parent = parent
        self.batch_size = batch_size
        self.seq_length = seq_length
        self.is_training = is_training
        self.use_input_mask = use_input_mask
        self.vocab_size = vocab_size
        self.hidden_size = hidden_size
        self.num_hidden_layers = num_hidden_layers
        self.num_attention_heads = num_attention_heads
        self.intermediate_size = intermediate_size
        self.hidden_act = hidden_act
        self.hidden_dropout_prob = hidden_dropout_prob
        self.attention_probs_dropout_prob = attention_probs_dropout_prob
        self.max_position_embeddings = max_position_embeddings
        self.type_vocab_size = type_vocab_size
        self.type_sequence_label_size = type_sequence_label_size
        self.initializer_range = initializer_range
        self.num_labels = num_labels
        self.num_choices = num_choices
        self.scope = None
        self.normalize_before = normalize_before
        self.word_embed_proj_dim = word_embed_proj_dim
        self.bos_token_id = vocab_size - 1
        self.eos_token_id = vocab_size - 1
        self.pad_token_id = vocab_size - 1

    def prepare_config_and_inputs(self):
        input_ids = ids_tensor([self.batch_size, self.seq_length], self.vocab_size, dtype="int64")

        input_mask = None
        if self.use_input_mask:
            # contruct input_mask filling with 0 and -1e4
            # left padding: [[-1e4, -1e4, -1e4, 0, 0], [-1e4, -1e4, -1e4, 0, 0], ...]
            input_mask = []
            for _ in range(self.batch_size):
                pad_length = random.randint(0, self.seq_length)
                input_mask.append([0] * (self.seq_length - pad_length) + [1] * pad_length)
            input_mask = paddle.to_tensor(input_mask, dtype="int64")

        sequence_labels = None
        token_labels = None
        choice_labels = None

        if self.parent.use_labels:
            sequence_labels = ids_tensor([self.batch_size], self.type_sequence_label_size, dtype="int64")
            token_labels = ids_tensor([self.batch_size, self.seq_length], self.num_labels, dtype="int64")
            choice_labels = ids_tensor([self.batch_size], self.num_choices, dtype="int64")

        config = self.get_config()

        return (
            config,
            input_ids,
            input_mask,
            sequence_labels,
            token_labels,
            choice_labels,
        )

    def get_config(self):
        return OPTConfig(
            vocab_size=self.vocab_size,
            hidden_size=self.hidden_size,
            num_hidden_layers=self.num_hidden_layers,
            num_attention_heads=self.num_attention_heads,
            intermediate_size=self.intermediate_size,
            hidden_act=self.hidden_act,
            hidden_dropout_prob=self.hidden_dropout_prob,
            attention_probs_dropout_prob=self.attention_probs_dropout_prob,
            max_position_embeddings=self.max_position_embeddings,
            type_vocab_size=self.type_vocab_size,
            initializer_range=self.initializer_range,
            bos_token_id=self.bos_token_id,
            eos_token_id=self.eos_token_id,
            pad_token_id=self.pad_token_id,
            normalize_before=self.normalize_before,
            word_embed_proj_dim=self.word_embed_proj_dim,
        )

    def prepare_config_and_inputs_for_decoder(self):
        (
            config,
            input_ids,
            input_mask,
            sequence_labels,
            token_labels,
            choice_labels,
        ) = self.prepare_config_and_inputs()

        encoder_hidden_states = floats_tensor([self.batch_size, self.seq_length, self.hidden_size])
        encoder_attention_mask = paddle.cast(
            ids_tensor([self.batch_size, self.seq_length], vocab_size=2), dtype="int64"
        )

        return (
            config,
            input_ids,
            input_mask,
            sequence_labels,
            token_labels,
            choice_labels,
            encoder_hidden_states,
            encoder_attention_mask,
        )

    def create_and_check_opt_model(self, config, input_ids, input_mask, *args):
        model = OPTModel(config)
        model.eval()

        result = model(input_ids, use_cache=True, return_dict=self.parent.return_dict)
        result = model(input_ids, use_cache=True, return_dict=self.parent.return_dict)
        result = model(input_ids, use_cache=True, return_dict=self.parent.return_dict)

        self.parent.assertEqual(result[0].shape, [self.batch_size, self.seq_length, self.hidden_size])
        self.parent.assertEqual(len(result[1]), config.num_hidden_layers)

    def create_and_check_opt_model_past(self, config, input_ids, input_mask, *args):
        model = OPTModel(config)
        model.eval()

        # first forward pass
        outputs = model(input_ids, use_cache=True, return_dict=self.parent.return_dict)
        outputs_use_cache_conf = model(input_ids, use_cache=True, return_dict=self.parent.return_dict)
        model(input_ids, use_cache=False, return_dict=self.parent.return_dict)

        self.parent.assertTrue(len(outputs) == len(outputs_use_cache_conf))

        output, past = outputs[:2]

        # create hypothetical next token and extent to next_input_ids
        next_tokens = ids_tensor((self.batch_size, 1), config.vocab_size, dtype="int64")

        # append to next input_ids
        next_input_ids = paddle.concat([input_ids, next_tokens], axis=-1)

        output_from_no_past = model(next_input_ids, return_dict=self.parent.return_dict)
        if self.parent.return_dict:
            output_from_no_past = output_from_no_past[0]

        past_key_values_length = paddle.shape(past[0].k)[2]
        attention_mask = paddle.ones(shape=[next_tokens.shape[0], 1 + past_key_values_length])
        output_from_past = model(
            next_tokens, use_cache=True, attention_mask=attention_mask, cache=past, return_dict=self.parent.return_dict
        )[0]

        # select random slice
        random_slice_idx = ids_tensor((1,), output_from_past.shape[-1]).item()
        output_from_no_past_slice = output_from_no_past[:, -1, random_slice_idx].detach()
        output_from_past_slice = output_from_past[:, 0, random_slice_idx].detach()

        # test that outputs are equal for slice
        self.parent.assertTrue(paddle.allclose(output_from_past_slice, output_from_no_past_slice, atol=1e-3))

    def create_and_check_opt_model_past_large_inputs(self, config, input_ids, input_mask, *args):
        model = OPTModel(config)
        model.eval()

        # first forward pass
        outputs = model(input_ids, attention_mask=input_mask, use_cache=True, return_dict=self.parent.return_dict)
        output, past = outputs[:2]

        # create hypothetical next token and extent to next_input_ids
        next_tokens = ids_tensor((self.batch_size, 3), config.vocab_size, dtype="int64")
        next_mask = paddle.ones_like(next_tokens, dtype=paddle.int64)

        # append to next input_ids
        next_input_ids = paddle.concat([input_ids, next_tokens], axis=-1)
        next_attention_mask = paddle.concat([input_mask, next_mask], axis=-1)

        output_from_no_past = model(
            next_input_ids, attention_mask=next_attention_mask, return_dict=self.parent.return_dict
        )
        if self.parent.return_dict:
            output_from_no_past = output_from_no_past[0]
        output_from_past = model(
            next_tokens,
            attention_mask=next_attention_mask,
            cache=past,
            use_cache=True,
            return_dict=self.parent.return_dict,
        )[0]
        self.parent.assertTrue(output_from_past.shape[1] == next_tokens.shape[1])

        # select random slice
        random_slice_idx = ids_tensor((1,), output_from_past.shape[-1], dtype="int64").item()
        output_from_no_past_slice = output_from_no_past[:, -3:, random_slice_idx].detach()
        output_from_past_slice = output_from_past[:, :, random_slice_idx].detach()

        # test that outputs are equal for slice
        self.parent.assertTrue(paddle.allclose(output_from_past_slice, output_from_no_past_slice, atol=1e-3))

    def create_and_check_opt_for_causal_lm(self, config, input_ids, input_mask, *args):
        model = OPTForCausalLM(config)
        model.eval()

        result = model(
            input_ids,
            use_cache=True,
            labels=input_ids if self.parent.use_labels else None,
            return_dict=self.parent.return_dict,
        )

        if self.parent.use_labels:
            self.parent.assertIsInstance(result[0].item(), float)
            self.parent.assertEqual(result[1].shape, [self.batch_size, self.seq_length, self.vocab_size])
        else:
            self.parent.assertEqual(result[0].shape, [self.batch_size, self.seq_length, self.vocab_size])

    def create_and_check_forward_and_backwards(self, config, input_ids, input_mask, *args):
        model = OPTForCausalLM(config)

        if self.parent.use_labels:
            loss, logits = model(input_ids, labels=input_ids, return_dict=self.parent.return_dict)
            self.parent.assertEqual(loss.shape, [1])
            self.parent.assertEqual(logits.shape, [self.batch_size, self.seq_length, self.vocab_size])
            loss.backward()

    def create_and_check_opt_weight_initialization(self, config, *args):
        model = OPTModel(config)
        model_std = model.config.initializer_range / math.sqrt(2 * model.config.num_hidden_layers)
        for key in model.state_dict().keys():
            if "out_proj" in key and "weight" in key:
                self.parent.assertLessEqual(abs((paddle.std(model.state_dict()[key]) - model_std).numpy()), 0.02)
                self.parent.assertLessEqual(abs((paddle.mean(model.state_dict()[key]) - 0.0).numpy()), 0.01)

    def prepare_config_and_inputs_for_common(self):
        config_and_inputs = self.prepare_config_and_inputs()
        (
            config,
            input_ids,
            input_mask,
            sequence_labels,
            token_labels,
            choice_labels,
        ) = config_and_inputs

        inputs_dict = {
            "input_ids": input_ids,
        }

        return config, inputs_dict

    def create_and_check_model_cache(self, config, input_ids, input_mask, *args):
        model = OPTModel(config)
        model.eval()

        # first forward pass
        outputs = model(input_ids, attention_mask=input_mask, use_cache=True, return_dict=self.parent.return_dict)
        past_key_values = outputs.past_key_values if self.parent.return_dict else outputs[1]

        # create hypothetical multiple next token and extent to next_input_ids
        next_tokens = ids_tensor((self.batch_size, 3), self.vocab_size, dtype="int64")

        # all next mask is ones
        next_mask = paddle.ones_like(next_tokens, dtype="int64")

        # append to next input_ids and
        next_input_ids = paddle.concat([input_ids, next_tokens], axis=-1)
        next_attention_mask = paddle.concat([input_mask, next_mask], axis=-1)

        outputs = model(
            next_input_ids,
            attention_mask=next_attention_mask,
            output_hidden_states=True,
            return_dict=self.parent.return_dict,
        )

        output_from_no_past = outputs[1][0]

        outputs = model(
            next_tokens,
            attention_mask=next_attention_mask,
            cache=past_key_values,
            output_hidden_states=True,
            return_dict=self.parent.return_dict,
        )

        output_from_past = outputs[1][0]

        # select random slice
        random_slice_idx = ids_tensor((1,), output_from_past.shape[-1]).item()
        output_from_no_past_slice = output_from_no_past[:, -3:, random_slice_idx].detach()
        output_from_past_slice = output_from_past[:, :, random_slice_idx].detach()

        self.parent.assertTrue(output_from_past_slice.shape[1] == next_tokens.shape[1])

        # test that outputs are equal for slice
        self.parent.assertTrue(paddle.allclose(output_from_past_slice, output_from_no_past_slice, atol=1e-3))


@parameterized_class(
    ("return_dict", "use_labels"),
    [
        [False, False],
        [False, True],
        [True, False],
        [True, True],
    ],
)
class OPTModelTest(ModelTesterMixin, GenerationTesterMixin, PaddleNLPModelTest):
    base_model_class = OPTModel
    use_labels = False
    return_dict = False
    use_test_inputs_embeds = True

    all_model_classes = [
        OPTModel,
    ]
    all_generative_model_classes = {OPTForCausalLM: (OPTModel, "opt")}
    test_missing_keys = False
    test_model_parallel = True

    # special case for DoubleHeads model
    def _prepare_for_class(self, inputs_dict, model_class):
        inputs_dict = super()._prepare_for_class(inputs_dict, model_class)

        return inputs_dict

    def setUp(self):
        self.model_tester = OPTModelTester(self)
        random.seed(128)
        np.random.seed(128)
        paddle.seed(128)

    def test_opt_model(self):
        config_and_inputs = self.model_tester.prepare_config_and_inputs()
        self.model_tester.create_and_check_opt_model(*config_and_inputs)

    def test_opt_model_past(self):
        config_and_inputs = self.model_tester.prepare_config_and_inputs()
        self.model_tester.create_and_check_opt_model_past(*config_and_inputs)

    def test_opt_model_past_large_inputs(self):
        config_and_inputs = self.model_tester.prepare_config_and_inputs()
        self.model_tester.create_and_check_opt_model_past_large_inputs(*config_and_inputs)

    def test_opt_causal_lm_model(self):
        config_and_inputs = self.model_tester.prepare_config_and_inputs()
        self.model_tester.create_and_check_opt_for_causal_lm(*config_and_inputs)

    def test_opt_weight_initialization(self):
        config_and_inputs = self.model_tester.prepare_config_and_inputs()
        self.model_tester.create_and_check_opt_weight_initialization(*config_and_inputs)

    def test_for_model_cache(self):
        config_and_inputs = self.model_tester.prepare_config_and_inputs()
        self.model_tester.create_and_check_model_cache(*config_and_inputs)

    @slow
    def test_batch_generation(self):
        model = OPTForCausalLM.from_pretrained("facebook/opt-1.3b")
        model.eval()
        tokenizer = GPTTokenizer.from_pretrained("facebook/opt-1.3b")
        tokenizer.padding_side = "left"

        # use different length sentences to test batching
        sentences = [
            "my dog is",
            "Today, I",
        ]

        inputs = tokenizer(sentences, return_tensors="pd", padding=True)
        input_ids = inputs["input_ids"]

        outputs, _ = model.generate(
            input_ids=input_ids,
            decode_strategy="greedy_search",
            use_cache=True,
        )
        batch_out_sentence = tokenizer.batch_decode(outputs, skip_special_tokens=True)

        inputs_non_padded = tokenizer(sentences[0], return_tensors="pd")["input_ids"]
        output_non_padded, _ = model.generate(
            input_ids=inputs_non_padded, use_cache=True, decode_strategy="greedy_search"
        )
        non_padded_sentence = tokenizer.decode(output_non_padded[0], skip_special_tokens=True)

        inputs_padded = tokenizer(sentences[1], return_tensors="pd")["input_ids"]
        output_padded, _ = model.generate(input_ids=inputs_padded, use_cache=True, decode_strategy="greedy_search")
        padded_sentence = tokenizer.decode(output_padded[0], skip_special_tokens=True)

        expected_output_sentence = [
            " a rescue and she's the best dog ever. she's a little bitch but she's the best",
            " am going to share with you a few of my favorite recipes.\nI have been cooking for a",
        ]

        self.assertListEqual(expected_output_sentence, batch_out_sentence)
        self.assertListEqual(expected_output_sentence, [non_padded_sentence, padded_sentence])

    def _get_input_ids_and_config(self):
        config, inputs_dict = self.model_tester.prepare_config_and_inputs_for_common()

        input_ids = inputs_dict[self.input_name]

        max_batch_size = 2
        sequence_length = input_ids.shape[-1] // 2
        input_ids = input_ids[:max_batch_size, :sequence_length]

        attention_mask = paddle.ones_like(input_ids, dtype=paddle.int64)

        # generate max 3 tokens
        max_length = 3

        if config.eos_token_id or config.pad_token_id:
            config["pad_token_id"] = config["eos_token_id"]

        return config, input_ids, attention_mask, max_length

    @slow
    def test_model_from_pretrained(self):
        for model_name in OPT_PRETRAINED_MODEL_ARCHIVE_LIST[:1]:
            model = OPTModel.from_pretrained(model_name)
            self.assertIsNotNone(model)


class OPTCompatibilityTest(unittest.TestCase):
    test_model_id = "hf-internal-testing/tiny-random-OPTModel"

    @require_package("transformers", "torch")
    def test_model_config_mapping(self):
<<<<<<< HEAD
        # 1. define the input_ids
        config = OPTConfig.from_pretrained(OPTCompatibilityTest.test_model_id, from_hf_hub=True)
        paddle.set_default_dtype(config.dtype)

=======
>>>>>>> 368372c2
        # 1. create commmon input
        input_ids = np.random.randint(100, 200, [1, 20])

        # 2. forward the torch model
        import torch
        import transformers

        torch_model_class = getattr(transformers, "OPTModel")
        torch_model = torch_model_class.from_pretrained(OPTCompatibilityTest.test_model_id)
        torch_model.eval()

        torch_logit = torch_model(torch.tensor(input_ids), return_dict=False)[0]

        # 3. forward the paddle model
        from paddlenlp import transformers

        paddle_model_class = getattr(transformers, "OPTModel")
        paddle_model = paddle_model_class.from_pretrained(OPTCompatibilityTest.test_model_id, from_hf_hub=True)
        paddle_model.eval()

        paddle_logit = paddle_model(paddle.to_tensor(input_ids), return_dict=False)[0]

        self.assertTrue(
            np.allclose(
                paddle_logit.detach().cpu().reshape([-1])[:9].numpy(),
                torch_logit.detach().cpu().reshape([-1])[:9].numpy(),
                atol=1e-4,
            )
        )


class OPTModelIntegrationTest(unittest.TestCase):
    @slow
    def test_inference_no_attention(self):
        model = OPTModel.from_pretrained("facebook/opt-1.3b")
        model.eval()
        input_ids = paddle.to_tensor([[0, 345, 232, 328, 740, 140, 1695, 69, 6078, 1588, 2]])
        with paddle.no_grad():
            output = model(input_ids)

        expected_shape = [1, 11, 2048]
        self.assertEqual(output.shape, expected_shape)

        expected_slice = paddle.to_tensor(
            [
                [
                    [0.81907797, -1.08688772, 1.26071370],
                    [0.96454084, -0.42267877, 1.70609033],
                    [0.78616256, -0.27438506, 0.74083930],
                ]
            ]
        )
        self.assertTrue(paddle.allclose(output[:, 1:4, 1:4], expected_slice, atol=1e-4))

    @slow
    def test_inference_with_attention(self):
        model = OPTModel.from_pretrained("facebook/opt-1.3b")
        model.eval()

        input_ids = paddle.to_tensor([[0, 345, 232, 328, 740, 140, 1695, 69, 6078, 1588, 2]])
        attention_mask = paddle.to_tensor([[0, 1, 1, 1, 1, 1, 1, 1, 1, 1, 1]])

        with paddle.no_grad():
            output = model(input_ids, attention_mask=attention_mask)
        expected_shape = [1, 11, 2048]
        self.assertEqual(output.shape, expected_shape)

        expected_slice = paddle.to_tensor(
            [
                [
                    [0.15988758, -0.21016182, -0.28532112],
                    [-0.18293847, -0.35511413, 0.56858277],
                    [0.39969346, -0.33906624, -0.43125907],
                ]
            ]
        )
        self.assertTrue(paddle.allclose(output[:, 1:4, 1:4], expected_slice, atol=1e-4))<|MERGE_RESOLUTION|>--- conflicted
+++ resolved
@@ -482,13 +482,6 @@
 
     @require_package("transformers", "torch")
     def test_model_config_mapping(self):
-<<<<<<< HEAD
-        # 1. define the input_ids
-        config = OPTConfig.from_pretrained(OPTCompatibilityTest.test_model_id, from_hf_hub=True)
-        paddle.set_default_dtype(config.dtype)
-
-=======
->>>>>>> 368372c2
         # 1. create commmon input
         input_ids = np.random.randint(100, 200, [1, 20])
 
