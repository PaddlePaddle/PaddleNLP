--- conflicted
+++ resolved
@@ -147,11 +147,7 @@
         return config, inputs_dict
 
     def create_and_check_decoder_model_past_large_inputs(self, config, inputs_dict):
-<<<<<<< HEAD
         model = MBartModel(config).get_decoder()
-=======
-        model = MBartModel(**config).get_decoder()
->>>>>>> 420bfe3f
         model.eval()
         input_ids = inputs_dict["input_ids"]
         attention_mask = inputs_dict["attention_mask"]
@@ -316,7 +312,6 @@
             assert str(self.tgt_text[i]) == str(decoded[i]), f"{i}"
 
     def test_mbart_fast_forward(self):
-<<<<<<< HEAD
         config = MBartConfig.from_dict(
             {
                 "vocab_size": 99,
@@ -331,21 +326,6 @@
             }
         )
         lm_model = MBartForConditionalGeneration(config)
-=======
-        config = {
-            "vocab_size": 99,
-            "d_model": 24,
-            "num_encoder_layers": 2,
-            "num_decoder_layers": 2,
-            "encoder_attention_heads": 2,
-            "decoder_attention_heads": 2,
-            "encoder_ffn_dim": 32,
-            "decoder_ffn_dim": 32,
-            "max_position_embeddings": 48,
-        }
-        base_model = MBartModel(**config)
-        lm_model = MBartForConditionalGeneration(base_model)
->>>>>>> 420bfe3f
         context = paddle.to_tensor([[71, 82, 18, 33, 46, 91, 2], [68, 34, 26, 58, 30, 2, 1]], dtype="int64")
         summary = paddle.to_tensor([[82, 71, 82, 18, 2], [58, 68, 2, 1, 1]], dtype="int64")
         loss, logits = lm_model(
@@ -444,7 +424,6 @@
         if self.parent.use_labels:
             lm_labels = ids_tensor([self.batch_size, self.decoder_seq_length], self.vocab_size, dtype="int64")
 
-<<<<<<< HEAD
         config = MBartConfig.from_dict(
             {
                 "embed_tokens": None,
@@ -461,22 +440,6 @@
                 "max_position_embeddings": self.max_position_embeddings,
             }
         )
-=======
-        config = {
-            "embed_tokens": None,
-            "vocab_size": self.vocab_size,
-            "d_model": self.d_model,
-            "num_decoder_layers": self.decoder_layers,
-            "decoder_ffn_dim": self.decoder_ffn_dim,
-            # "encoder_attention_heads": self.encoder_attention_heads,
-            "decoder_attention_heads": self.decoder_attention_heads,
-            # "eos_token_id": self.eos_token_id,
-            # "bos_token_id": self.bos_token_id,
-            # "pad_token_id": self.pad_token_id,
-            # "decoder_start_token_id": self.decoder_start_token_id,
-            "max_position_embeddings": self.max_position_embeddings,
-        }
->>>>>>> 420bfe3f
 
         return (
             config,
@@ -501,11 +464,7 @@
 
         # first forward pass
         outputs = model(input_ids, cache=origin_cache, return_dict=self.parent.return_dict)
-<<<<<<< HEAD
         # outputs_use_cache_conf = model(input_ids, return_dict=self.parent.return_dict)
-=======
-        outputs_use_cache_conf = model(input_ids, return_dict=self.parent.return_dict)
->>>>>>> 420bfe3f
         outputs_no_past = model(input_ids, cache=None, return_dict=self.parent.return_dict)
 
         # self.parent.assertTrue(len(outputs) == len(outputs_use_cache_conf))  # didn't support using cache by config yet
@@ -553,13 +512,6 @@
 
         encoder_output = paddle.randn(shape=input_ids.shape + [self.d_model])
         origin_cache = model.decoder.gen_cache(encoder_output)
-
-<<<<<<< HEAD
-=======
-        cache = model.decoder.gen_cache(
-            paddle.randn(shape=[input_ids.shape[0], input_ids.shape[1], config["d_model"]])
-        )
->>>>>>> 420bfe3f
         # first forward pass
         past_key_values = model(
             input_ids,
