# Copyright (c) 2022 PaddlePaddle Authors. All Rights Reserved.
# Copyright 2021, The HuggingFace Inc. team. All rights reserved.
#
# Licensed under the Apache License, Version 2.0 (the "License");
# you may not use this file except in compliance with the License.
# You may obtain a copy of the License at
#
#     http://www.apache.org/licenses/LICENSE-2.0
#
# Unless required by applicable law or agreed to in writing, software
# distributed under the License is distributed on an "AS IS" BASIS,
# WITHOUT WARRANTIES OR CONDITIONS OF ANY KIND, either express or implied.
# See the License for the specific language governing permissions and
# limitations under the License.

import copy
import tempfile

import paddle
from parameterized import parameterized_class

from paddlenlp.transformers import (
    AutoTokenizer,
    MBartConfig,
    MBartForConditionalGeneration,
    MBartForQuestionAnswering,
    MBartForSequenceClassification,
    MBartModel,
)
from paddlenlp.transformers.mbart.modeling import MBartDecoder
from tests.testing_utils import PaddleNLPModelTest, slow

from ..test_generation_utils import GenerationTesterMixin
from ..test_modeling_common import ModelTesterMixin, ids_tensor


def prepare_mbart_inputs_dict(
    config,
    input_ids,
    decoder_input_ids,
    attention_mask=None,
    decoder_attention_mask=None,
):
    if attention_mask is None:
        attention_mask = (input_ids == config["pad_token_id"]).astype("float32").unsqueeze([1, 2]) * -1e4
    if decoder_attention_mask is None:
        decoder_attention_mask = (decoder_input_ids == config["pad_token_id"]).astype("float32").unsqueeze(
            [1, 2]
        ) * -1e4
    return {
        "input_ids": input_ids,
        "decoder_input_ids": decoder_input_ids,
        "attention_mask": attention_mask,
        "decoder_attention_mask": attention_mask,
    }


class MBartModelTester:
    def __init__(
        self,
        parent,
        batch_size=13,
        seq_length=7,
        is_training=True,
        use_labels=False,
        vocab_size=99,
        hidden_size=16,
        num_hidden_layers=2,
        num_attention_heads=4,
        intermediate_size=4,
        hidden_act="gelu",
        hidden_dropout_prob=0.1,
        attention_probs_dropout_prob=0.1,
        max_position_embeddings=100,
        eos_token_id=2,
        pad_token_id=1,
        bos_token_id=0,
        decoder_start_token_id=2,
        activation_function="relu",
        activation_dropout=0.0,
        init_std=0.02,
    ):
        self.parent = parent
        self.batch_size = batch_size
        self.seq_length = seq_length
        self.is_training = is_training
        self.vocab_size = vocab_size
        self.hidden_size = hidden_size
        self.num_hidden_layers = num_hidden_layers
        self.num_attention_heads = num_attention_heads
        self.intermediate_size = intermediate_size
        self.hidden_act = hidden_act
        self.hidden_dropout_prob = hidden_dropout_prob
        self.attention_probs_dropout_prob = attention_probs_dropout_prob
        self.max_position_embeddings = max_position_embeddings
        self.eos_token_id = eos_token_id
        self.pad_token_id = pad_token_id
        self.bos_token_id = bos_token_id
        self.decoder_start_token_id = decoder_start_token_id
        self.activation_function = activation_function
        self.activation_dropout = activation_dropout
        self.init_std = init_std

        # forcing a certain token to be generated, sets all other tokens to -inf
        # if however the token to be generated is already at -inf then it can lead token
        # `nan` values and thus break generation
        self.forced_bos_token_id = None
        self.forced_eos_token_id = None

    def prepare_config_and_inputs(self):
        input_ids = ids_tensor([self.batch_size, self.seq_length], self.vocab_size, dtype="int64")
        input_ids = paddle.clip(ids_tensor([self.batch_size, self.seq_length], self.vocab_size, dtype="int64"), 3)
        input_ids[:, -1] = self.eos_token_id  # Eos Token

        decoder_input_ids = ids_tensor([self.batch_size, self.seq_length], self.vocab_size, dtype="int64")

        config = self.get_config()
        inputs_dict = prepare_mbart_inputs_dict(config, input_ids, decoder_input_ids)
        return config, inputs_dict

    def get_config(self):
        return MBartConfig(
            vocab_size=self.vocab_size,
            d_model=self.hidden_size,
            encoder_layers=self.num_hidden_layers,
            decoder_layers=self.num_hidden_layers,
            encoder_attention_heads=self.num_attention_heads,
            decoder_attention_heads=self.num_attention_heads,
            encoder_ffn_dim=self.intermediate_size,
            decoder_ffn_dim=self.intermediate_size,
            dropout=self.hidden_dropout_prob,
            attention_dropout=self.attention_probs_dropout_prob,
            max_position_embeddings=self.max_position_embeddings,
            eos_token_id=self.eos_token_id,
            bos_token_id=self.bos_token_id,
            pad_token_id=self.pad_token_id,
            forced_bos_token_id=self.forced_bos_token_id,
            decoder_start_token_id=self.decoder_start_token_id,
            activation_function=self.activation_function,
            activation_dropout=self.activation_dropout,
            init_std=self.init_std,
        )

    def prepare_config_and_inputs_for_common(self):
        config, inputs_dict = self.prepare_config_and_inputs()
        return config, inputs_dict

    def create_and_check_decoder_model_past_large_inputs(self, config, inputs_dict):
        model = MBartModel(config).get_decoder()
        model.eval()
        input_ids = inputs_dict["input_ids"]
        attention_mask = inputs_dict["attention_mask"]

        cache = model.decoder.gen_cache(
            paddle.randn(shape=[input_ids.shape[0], input_ids.shape[1], config["d_model"]])
        )

        # first forward pass
        outputs = model(
            input_ids, decoder_attention_mask=attention_mask, cache=cache, return_dict=self.parent.return_dict
        )

        output, past_key_values = outputs[:2]

        # create hypothetical multiple next token and extent to next_input_ids
        next_tokens = ids_tensor((self.batch_size, 3), config["vocab_size"], dtype="int64")
        next_attn_mask = (1 - ids_tensor((self.batch_size, 3), 2, dtype="int64").unsqueeze([1, 2])).astype(
            "float32"
        ) * -1e4

        # append to next input_ids and
        next_input_ids = paddle.concat([input_ids, next_tokens], axis=-1)
        next_attention_mask = paddle.concat([attention_mask, next_attn_mask], axis=-1)

        output_from_no_past = model(
            next_input_ids, decoder_attention_mask=next_attention_mask, cache=None, return_dict=self.parent.return_dict
        )
        if self.parent.return_dict:
            output_from_no_past = output_from_no_past[0]
        output_from_past = model(next_tokens, decoder_attention_mask=next_attention_mask, cache=past_key_values)[0]

        # select random slice
        random_slice_idx = ids_tensor((1,), output_from_past.shape[-1], dtype="int64").item()
        output_from_no_past_slice = output_from_no_past[:, -3:, random_slice_idx].detach()
        output_from_past_slice = output_from_past[:, :, random_slice_idx].detach()

        self.parent.assertTrue(output_from_past_slice.shape[1] == next_tokens.shape[1])

        # test that outputs are equal for slice
        self.parent.assertTrue(paddle.allclose(output_from_past_slice, output_from_no_past_slice, atol=1e-3))


@parameterized_class(
    ("return_dict",),
    [
        [False],
        [True],
    ],
)
class MBartModelTest(ModelTesterMixin, GenerationTesterMixin, PaddleNLPModelTest):
    base_model_class = MBartModel

    all_model_classes = (
        MBartModel,
        MBartForConditionalGeneration,
        MBartForSequenceClassification,
        MBartForQuestionAnswering,
    )

    all_generative_model_classes = {MBartForConditionalGeneration: (MBartModel, "mbart")}
    is_encoder_decoder = True
    test_missing_keys = False
    return_dict = False

    def setUp(self):
        self.model_tester = MBartModelTester(self)

    def test_save_load_strict(self):
        config, inputs_dict = self.model_tester.prepare_config_and_inputs()
        for model_class in self.all_model_classes:
            model = self._make_model_instance(config, model_class)

            with tempfile.TemporaryDirectory() as tmpdirname:
                model.save_pretrained(tmpdirname)
<<<<<<< HEAD
                model_class.from_pretrained(tmpdirname)  # assign a model but never use
=======
                model_class.from_pretrained(tmpdirname)
>>>>>>> 18584165

    def test_decoder_model_past_with_large_inputs(self):
        config_and_inputs = self.model_tester.prepare_config_and_inputs()
        self.model_tester.create_and_check_decoder_model_past_large_inputs(*config_and_inputs)

    def test_inputs_embeds_for_mbart(self):
        # NOTE: rewrite test inputs embeds for mbart model since scaler not equal to 1.0
        # get config for model and inputs_dict for model forward
        config, inputs_dict = self.model_tester.prepare_config_and_inputs_for_common()
        scaler = config["d_model"] ** 0.5
        # test all model classes
        for model_class in self.all_model_classes:
            model = self._make_model_instance(config, model_class)
            model.eval()

            inputs = copy.deepcopy(self._prepare_for_class(inputs_dict, model_class))

            with paddle.no_grad():
                ids_output = model(**inputs)

            if not self.is_encoder_decoder:
                input_ids = inputs["input_ids"]
                del inputs["input_ids"]
            else:
                encoder_input_ids = inputs["input_ids"]
                decoder_input_ids = inputs.get("decoder_input_ids", encoder_input_ids)
                del inputs["input_ids"]
                inputs.pop("decoder_input_ids", None)

            wte = model.get_input_embeddings()
            if not self.is_encoder_decoder:
                inputs["inputs_embeds"] = wte(input_ids) * scaler
            else:
                inputs["inputs_embeds"] = wte(encoder_input_ids) * scaler
                inputs["decoder_inputs_embeds"] = wte(decoder_input_ids) * scaler

            with paddle.no_grad():
                embeds_output = model(**inputs)

            self.assertTrue(paddle.allclose(ids_output, embeds_output, rtol=1e-4, atol=1e-4))


def assert_tensors_close(a, b, atol=1e-12, prefix=""):
    """If tensors have different shapes, different values or a and b are not both tensors, raise a nice Assertion error."""
    if a is None and b is None:
        return True
    try:
        if paddle.allclose(a, b, atol=atol):
            return True
        raise
    except Exception:
        pct_different = (paddle.greater_than((a - b).abs(), atol)).float().mean().item()
        if a.numel() > 100:
            msg = f"tensor values are {pct_different:.1%} percent different."
        else:
            msg = f"{a} != {b}"
        if prefix:
            msg = prefix + ": " + msg
        raise AssertionError(msg)


def _long_tensor(tok_lst):
    return paddle.to_tensor(tok_lst, dtype="int64")


class AbstractSeq2SeqIntegrationTest(PaddleNLPModelTest):
    maxDiff = 1000  # longer string compare tracebacks
    checkpoint_name = None

    @classmethod
    def setUpClass(cls):
        cls.tokenizer = AutoTokenizer.from_pretrained(cls.checkpoint_name)
        return cls

    def model(self):
        """Only load the model if needed."""
        model = MBartForConditionalGeneration.from_pretrained(self.checkpoint_name)
        model.eval()
        return model


@parameterized_class(
    ("return_dict",),
    [
        [False],
        [True],
    ],
)
class MBartEnroIntegrationTest(AbstractSeq2SeqIntegrationTest):
    checkpoint_name = "mbart-large-en-ro"
    src_text = [
        " UN Chief Says There Is No Military Solution in Syria",
        """ Secretary-General Ban Ki-moon says his response to Russia's stepped up military support for Syria is that "there is no military solution" to the nearly five-year conflict and more weapons will only worsen the violence and misery for millions of people.""",
    ]
    tgt_text = [
        "Şeful ONU declară că nu există o soluţie militară în Siria",
        'Secretarul General Ban Ki-moon declară că răspunsul său la intensificarea sprijinului militar acordat de Rusia Siriei este că "nu există o soluţie militară" la conflictul de aproape cinci ani şi că noi arme nu vor face decât să înrăutăţească violenţele şi mizeria a milioane de oameni.',
    ]
    expected_src_tokens = [8274, 127873, 25916, 7, 8622, 2071, 438, 67485, 53, 187895, 23, 51712, 2, 250004]
    return_dict = False

    @slow
    def test_enro_generate_one(self):
        batch = self.tokenizer(
            ["UN Chief Says There Is No Military Solution in Syria"], return_tensors="pd", return_token_type_ids=False
        )
        model = self.model()
        translated_tokens = model.generate(**batch, max_length=128)[0]
        decoded = self.tokenizer.batch_decode(translated_tokens, skip_special_tokens=True)
        self.assertEqual(self.tgt_text[0], decoded[0])

    @slow
    def test_enro_generate_batch(self):
        batch = self.tokenizer(
            self.src_text, return_tensors="pd", padding=True, truncation=True, return_token_type_ids=False
        )
        model = self.model()
        translated_tokens = model.generate(**batch, max_length=128, decode_strategy="greedy_search")[0]
        decoded = self.tokenizer.batch_decode(translated_tokens, skip_special_tokens=True)

        for i in range(len(self.tgt_text)):
            assert str(self.tgt_text[i]) == str(decoded[i]), f"{i}"

    def test_mbart_fast_forward(self):
        config = MBartConfig(
            vocab_size=99,
            d_model=24,
            encoder_layers=2,
            decoder_layers=2,
            encoder_attention_heads=2,
            decoder_attention_heads=2,
            encoder_ffn_dim=32,
            decoder_ffn_dim=32,
            max_position_embeddings=48,
        )
        lm_model = MBartForConditionalGeneration(config)
        context = paddle.to_tensor([[71, 82, 18, 33, 46, 91, 2], [68, 34, 26, 58, 30, 2, 1]], dtype="int64")
        summary = paddle.to_tensor([[82, 71, 82, 18, 2], [58, 68, 2, 1, 1]], dtype="int64")
        loss, logits = lm_model(
            input_ids=context, decoder_input_ids=summary, labels=summary, return_dict=self.return_dict
        )[:2]
        expected_shape = [*summary.shape, config["vocab_size"]]
        self.assertIsInstance(loss.item(), float)
        self.assertEqual(logits.shape, expected_shape)


class MBartCC25IntegrationTest(AbstractSeq2SeqIntegrationTest):
    checkpoint_name = "mbart-large-cc25"
    src_text = [
        " UN Chief Says There Is No Military Solution in Syria",
        " I ate lunch twice yesterday",
    ]
    tgt_text = ["Şeful ONU declară că nu există o soluţie militară în Siria", "to be padded"]

    @slow
    def test_fill_mask(self):
        inputs = self.tokenizer(["One of the best <mask> I ever read!"], return_tensors="pd")
        model = self.model()
        outputs = model.generate(inputs["input_ids"], decoder_start_token_id=self.tokenizer.lang_code_to_id["en_XX"])[
            0
        ]
        prediction = self.tokenizer.batch_decode(outputs, clean_up_tokenization_spaces=True, skip_special_tokens=True)[
            0
        ]
        self.assertEqual(prediction, "of the best books I ever read!")


class MBartStandaloneDecoderModelTester:
    def __init__(
        self,
        parent,
        vocab_size=99,
        batch_size=13,
        d_model=16,
        decoder_seq_length=7,
        is_training=True,
        is_decoder=True,
        use_attention_mask=True,
        use_cache=False,
        use_labels=True,
        decoder_start_token_id=2,
        decoder_ffn_dim=32,
        decoder_layers=4,
        encoder_attention_heads=4,
        decoder_attention_heads=4,
        max_position_embeddings=30,
        is_encoder_decoder=False,
        pad_token_id=0,
        bos_token_id=1,
        eos_token_id=2,
        scope=None,
    ):
        self.parent = parent
        self.batch_size = batch_size
        self.decoder_seq_length = decoder_seq_length
        # For common tests
        self.seq_length = self.decoder_seq_length
        self.is_training = is_training
        self.use_attention_mask = use_attention_mask

        self.vocab_size = vocab_size
        self.d_model = d_model
        self.hidden_size = d_model
        self.num_hidden_layers = decoder_layers
        self.decoder_layers = decoder_layers
        self.decoder_ffn_dim = decoder_ffn_dim
        self.encoder_attention_heads = encoder_attention_heads
        self.decoder_attention_heads = decoder_attention_heads
        self.num_attention_heads = decoder_attention_heads
        self.eos_token_id = eos_token_id
        self.bos_token_id = bos_token_id
        self.pad_token_id = pad_token_id
        self.decoder_start_token_id = decoder_start_token_id
        self.max_position_embeddings = max_position_embeddings

        self.use_cache = use_cache
        self.is_encoder_decoder = is_encoder_decoder

        self.scope = None
        self.decoder_key_length = decoder_seq_length
        self.base_model_out_len = 2
        self.decoder_attention_idx = 1

    def prepare_config_and_inputs(self):
        input_ids = ids_tensor([self.batch_size, self.decoder_seq_length], self.vocab_size, dtype="int64")

        attention_mask = None
        if self.use_attention_mask:
            attention_mask = ids_tensor([self.batch_size, 1, 1, self.decoder_seq_length], vocab_size=2, dtype="int64")

        lm_labels = None
        if self.parent.use_labels:
            lm_labels = ids_tensor([self.batch_size, self.decoder_seq_length], self.vocab_size, dtype="int64")

        config = MBartConfig(
            embed_tokens=None,
            vocab_size=self.vocab_size,
            d_model=self.d_model,
            decoder_layers=self.decoder_layers,
            decoder_ffn_dim=self.decoder_ffn_dim,
            decoder_attention_heads=self.decoder_attention_heads,
            max_position_embeddings=self.max_position_embeddings,
        )

        return (
            config,
            input_ids,
            attention_mask,
            lm_labels,
        )

    def create_and_check_decoder_model_past(
        self,
        config,
        input_ids,
        attention_mask,
        lm_labels,
    ):
        # self.use_cache = True
        model = MBartDecoder(config)
        model.eval()

        encoder_output = paddle.randn(shape=input_ids.shape + [self.d_model])
        origin_cache = model.decoder.gen_cache(encoder_output)

        # first forward pass
        outputs = model(input_ids, cache=origin_cache, return_dict=self.parent.return_dict)
        # outputs_use_cache_conf = model(input_ids, return_dict=self.parent.return_dict)
        outputs_no_past = model(input_ids, cache=None, return_dict=self.parent.return_dict)

        # self.parent.assertTrue(len(outputs) == len(outputs_use_cache_conf))  # didn't support using cache by config yet
        if not self.parent.return_dict:
            self.parent.assertTrue(len(outputs) == len((outputs_no_past,)) + 1)
        else:
            self.parent.assertTrue(len(outputs) == len(outputs_no_past) + 1)

        past_key_values = outputs[1]

        # create hypothetical next token and extent to next_input_ids
        next_tokens = ids_tensor((self.batch_size, 1), config["vocab_size"], dtype="int64")

        # append to next input_ids and
        next_input_ids = paddle.concat([input_ids, next_tokens], axis=-1)
        output_from_no_past = model(next_input_ids, return_dict=self.parent.return_dict)
        if self.parent.return_dict:
            output_from_no_past = output_from_no_past[0]
        output_from_past = model(next_tokens, cache=past_key_values, return_dict=self.parent.return_dict)[0]

        # select random slice
        random_slice_idx = ids_tensor((1,), output_from_past.shape[-1], dtype="int64").item()
        output_from_no_past_slice = output_from_no_past[:, next_input_ids.shape[-1] - 1, random_slice_idx].detach()
        output_from_past_slice = output_from_past[:, 0, random_slice_idx].detach()

        # test that outputs are equal for slice
        assert paddle.allclose(output_from_past_slice, output_from_no_past_slice, atol=1e-3)

    def create_and_check_decoder_model_attention_mask_past(
        self,
        config,
        input_ids,
        attention_mask,
        lm_labels,
    ):
        model = MBartDecoder(config)
        model.eval()

        # create attention mask
        attn_mask = paddle.ones(input_ids.shape, dtype="int64")

        half_seq_length = input_ids.shape[-1] // 2
        attn_mask[:, half_seq_length:] = 0
        attn_mask = attn_mask.unsqueeze([1, 2])

        encoder_output = paddle.randn(shape=input_ids.shape + [self.d_model])
        origin_cache = model.decoder.gen_cache(encoder_output)
<<<<<<< HEAD
=======

>>>>>>> 18584165
        # first forward pass
        past_key_values = model(
            input_ids,
            # attention_mask=attn_mask,
            decoder_attention_mask=attn_mask,
            cache=origin_cache,
            return_dict=self.parent.return_dict,
        )[1]

        # create hypothetical next token and extent to next_input_ids
        next_tokens = ids_tensor((self.batch_size, 1), config["vocab_size"], dtype="int64")

        # change a random masked slice from input_ids
        random_seq_idx_to_change = ids_tensor((1,), half_seq_length, dtype="int64").item() + 1
        random_other_next_tokens = ids_tensor((self.batch_size, 1), config["vocab_size"], dtype="int64").squeeze(-1)
        input_ids[:, -random_seq_idx_to_change] = random_other_next_tokens

        # append to next input_ids and attn_mask
        next_input_ids = paddle.concat([input_ids, next_tokens], axis=-1)
        attn_mask = paddle.concat(
            [attn_mask, paddle.ones((attn_mask.shape[0], 1, 1, 1), dtype="int64")],
            axis=-1,
        )
        # get two different outputs
        output_from_no_past = model(
            next_input_ids, decoder_attention_mask=attn_mask, return_dict=self.parent.return_dict
        )
        if self.parent.return_dict:
            output_from_no_past = output_from_no_past[0]
        output_from_past = model(
            next_tokens, decoder_attention_mask=attn_mask, cache=past_key_values, return_dict=self.parent.return_dict
        )[0]

        # select random slice
        random_slice_idx = ids_tensor((1,), output_from_past.shape[-1], dtype="int64").item()
        output_from_no_past_slice = output_from_no_past[:, next_input_ids.shape[-1] - 1, random_slice_idx].detach()
        output_from_past_slice = output_from_past[:, 0, random_slice_idx].detach()

        # test that outputs are equal for slice
        assert paddle.allclose(output_from_past_slice, output_from_no_past_slice, atol=1e-3)

    def prepare_config_and_inputs_for_common(self):
        config_and_inputs = self.prepare_config_and_inputs()
        (
            config,
            input_ids,
            attention_mask,
            lm_labels,
        ) = config_and_inputs

        inputs_dict = {
            "input_ids": input_ids,
            "attention_mask": attention_mask,
        }
        return config, inputs_dict


@parameterized_class(
    ("return_dict", "use_labels"),
    [
        [False, False],
        [False, True],
        [True, False],
        [True, True],
    ],
)
class MBartStandaloneDecoderModelTest(ModelTesterMixin, GenerationTesterMixin, PaddleNLPModelTest):
    base_model_class = MBartModel

    all_model_classes = ()
    use_test_model_name_list = False
    all_generative_model_classes = {}
    is_encoder_decoder = False
    use_labels = False

    def setUp(self):
        self.model_tester = MBartStandaloneDecoderModelTester(self, is_training=False)

    def test_decoder_model_past(self):
        config_and_inputs = self.model_tester.prepare_config_and_inputs()
        self.model_tester.create_and_check_decoder_model_past(*config_and_inputs)

    def test_decoder_model_attn_mask_past(self):
        config_and_inputs = self.model_tester.prepare_config_and_inputs()
        self.model_tester.create_and_check_decoder_model_attention_mask_past(*config_and_inputs)

    def test_retain_grad_hidden_states_attentions(self):
        # decoder cannot keep gradients
        return

    def test_model_name_list(self):
        pass<|MERGE_RESOLUTION|>--- conflicted
+++ resolved
@@ -222,11 +222,7 @@
 
             with tempfile.TemporaryDirectory() as tmpdirname:
                 model.save_pretrained(tmpdirname)
-<<<<<<< HEAD
                 model_class.from_pretrained(tmpdirname)  # assign a model but never use
-=======
-                model_class.from_pretrained(tmpdirname)
->>>>>>> 18584165
 
     def test_decoder_model_past_with_large_inputs(self):
         config_and_inputs = self.model_tester.prepare_config_and_inputs()
@@ -542,10 +538,6 @@
 
         encoder_output = paddle.randn(shape=input_ids.shape + [self.d_model])
         origin_cache = model.decoder.gen_cache(encoder_output)
-<<<<<<< HEAD
-=======
-
->>>>>>> 18584165
         # first forward pass
         past_key_values = model(
             input_ids,
