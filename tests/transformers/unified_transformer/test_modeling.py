--- conflicted
+++ resolved
@@ -22,10 +22,7 @@
 
 from paddlenlp.data import Pad
 from paddlenlp.transformers import (
-<<<<<<< HEAD
     UnifiedTransformerConfig,
-=======
->>>>>>> 18584165
     UnifiedTransformerLMHeadModel,
     UnifiedTransformerModel,
     UnifiedTransformerTokenizer,
