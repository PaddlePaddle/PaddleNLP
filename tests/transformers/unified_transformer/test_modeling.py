# Copyright (c) 2022 PaddlePaddle Authors. All Rights Reserved.
#
# Licensed under the Apache License, Version 2.0 (the "License");
# you may not use this file except in compliance with the License.
# You may obtain a copy of the License at
#
#     http://www.apache.org/licenses/LICENSE-2.0
#
# Unless required by applicable law or agreed to in writing, software
# distributed under the License is distributed on an "AS IS" BASIS,
# WITHOUT WARRANTIES OR CONDITIONS OF ANY KIND, either express or implied.
# See the License for the specific language governing permissions and
# limitations under the License.

import random
import unittest

import numpy as np
import paddle
import paddle.nn as nn
from parameterized import parameterized_class

from paddlenlp.data import Pad
from paddlenlp.transformers import (
<<<<<<< HEAD
=======
    UnifiedTransformerConfig,
>>>>>>> 37be45db
    UnifiedTransformerLMHeadModel,
    UnifiedTransformerModel,
    UnifiedTransformerTokenizer,
)
from tests.testing_utils import slow

from ..test_generation_utils import GenerationTesterMixin
from ..test_modeling_common import ModelTesterMixin, ids_tensor, random_attention_mask

UNIFIED_TRANSFORMER_PRETRAINED_MODEL_ARCHIVE_LIST = [
    "unified_transformer-12L-cn",
    "unified_transformer-12L-cn-luge",
    "plato-mini",
]


def batchify_fn(batch_examples, pad_val):
    def pad_mask(batch_attention_mask):
        batch_size = len(batch_attention_mask)
        max_len = max(map(len, batch_attention_mask))
        attention_mask = np.ones((batch_size, max_len, max_len), dtype="float32") * -1e4
        for i, mask_data in enumerate(attention_mask):
            seq_len = len(batch_attention_mask[i])
            mask_data[-seq_len:, -seq_len:] = np.array(batch_attention_mask[i], dtype="float32")
        # In order to ensure the correct broadcasting mechanism, expand one
        # dimension to the second dimension (n_head of Transformer).
        attention_mask = np.expand_dims(attention_mask, axis=1)
        return attention_mask

    pad_func = Pad(pad_val=pad_val, pad_right=False, dtype="int64")

    input_ids = pad_func([example["input_ids"] for example in batch_examples])
    token_type_ids = pad_func([example["token_type_ids"] for example in batch_examples])
    position_ids = pad_func([example["position_ids"] for example in batch_examples])

    attention_mask = pad_mask([example["attention_mask"] for example in batch_examples])

    return {
        "input_ids": paddle.to_tensor(input_ids, dtype="int64"),
        "token_type_ids": paddle.to_tensor(token_type_ids, dtype="int64"),
        "position_ids": paddle.to_tensor(position_ids, dtype="int64"),
        "attention_mask": paddle.to_tensor(attention_mask, dtype="float32"),
    }


def postprocess_response(token_ids, tokenizer):
    """Post-process the decoded sequence. Truncate from the first <eos>."""
    eos_pos = len(token_ids)
    for i, tok_id in enumerate(token_ids):
        if tok_id == tokenizer.sep_token_id:
            eos_pos = i
            break
    token_ids = token_ids[:eos_pos]
    tokens = tokenizer.convert_ids_to_tokens(token_ids)
    tokens = tokenizer.merge_subword(tokens)
    response = " ".join(tokens)
    return response


class UnifiedTransformerModelTester:
    def __init__(
        self,
        parent,
        is_training=True,
        batch_size=14,
        seq_length=7,
        vocab_size=99,
        hidden_size=32,
        num_hidden_layers=5,
        num_attention_heads=4,
        intermediate_size=37,
        hidden_act="gelu",
        hidden_dropout_prob=0.1,
        attention_probs_dropout_prob=0.1,
        normalize_before=True,
        max_position_embeddings=512,
        type_vocab_size=2,
        initializer_range=0.02,
        unk_token_id=0,
        pad_token_id=0,
        bos_token_id=1,
        eos_token_id=2,
        role_type_size=None,
    ):
        self.parent = parent
        self.is_training = is_training
        self.batch_size = batch_size
        self.seq_length = seq_length
        self.vocab_size = vocab_size
        self.hidden_size = hidden_size
        self.num_hidden_layers = num_hidden_layers
        self.num_attention_heads = num_attention_heads
        self.intermediate_size = intermediate_size
        self.hidden_act = hidden_act
        self.hidden_dropout_prob = hidden_dropout_prob
        self.attention_probs_dropout_prob = attention_probs_dropout_prob
        self.normalize_before = normalize_before
        self.max_position_embeddings = max_position_embeddings
        self.type_vocab_size = type_vocab_size
        self.initializer_range = initializer_range
        self.unk_token_id = unk_token_id
        self.pad_token_id = pad_token_id
        self.bos_token_id = bos_token_id
        self.eos_token_id = eos_token_id
        self.mask_token_id = vocab_size - 1
        self.role_type_size = role_type_size

    def prepare_config_and_inputs(self):
        input_ids = ids_tensor([self.batch_size, self.seq_length], self.vocab_size, dtype="int64")
        input_mask = random_attention_mask([self.batch_size, self.seq_length], dtype="int64").unsqueeze([1, 2])
        token_type_ids = ids_tensor([self.batch_size, self.seq_length], self.type_vocab_size, dtype="int64")
        position_ids = paddle.tile(
            paddle.arange(end=self.seq_length, dtype="int64").reshape([1, -1]), [self.batch_size, 1]
        )

        lm_labels = None
        if self.parent.use_labels:
            lm_labels = ids_tensor([self.batch_size, self.seq_length], self.vocab_size)

        config = self.get_config()

        return (config, input_ids, input_mask, token_type_ids, position_ids, lm_labels)

    def get_config(self):
        return UnifiedTransformerConfig(
            vocab_size=self.vocab_size,
            hidden_size=self.hidden_size,
            num_hidden_layers=self.num_hidden_layers,
            num_attention_heads=self.num_attention_heads,
            intermediate_size=self.intermediate_size,
            hidden_act=self.hidden_act,
            hidden_dropout_prob=self.hidden_dropout_prob,
            attention_probs_dropout_prob=self.attention_probs_dropout_prob,
            normalize_before=self.normalize_before,
            max_position_embeddings=self.max_position_embeddings,
            type_vocab_size=self.type_vocab_size,
            initializer_range=self.initializer_range,
            unk_token_id=self.unk_token_id,
            pad_token_id=self.pad_token_id,
            bos_token_id=self.bos_token_id,
            eos_token_id=self.eos_token_id,
            mask_token_id=self.mask_token_id,
            role_type_size=self.role_type_size,
        )

    def prepare_config_and_inputs_for_decoder(self):
        (config, input_ids, input_mask, token_type_ids, position_ids, lm_labels) = self.prepare_config_and_inputs()
        return (config, input_ids, input_mask, token_type_ids, position_ids, lm_labels)

    def create_and_check_unified_transformer_model(
        self, config, input_ids, input_mask, token_type_ids, position_ids, *args
    ):
        model = UnifiedTransformerModel(config)
        model.eval()

        result, cache = model(
            input_ids,
            token_type_ids=token_type_ids,
            position_ids=position_ids,
            attention_mask=input_mask,
            use_cache=True,
            return_dict=self.parent.return_dict,
        )[:2]

        self.parent.assertEqual(result.shape, [self.batch_size, self.seq_length, self.hidden_size])
        self.parent.assertEqual(len(cache), config.num_hidden_layers)

    def create_and_check_unified_transformer_model_past(
        self, config, input_ids, input_mask, token_type_ids, position_ids, *args
    ):
        model = UnifiedTransformerModel(config)
        model.eval()

        # first forward pass
        outputs = model(
            input_ids,
            token_type_ids=token_type_ids,
            position_ids=position_ids,
            attention_mask=input_mask,
            use_cache=True,
            return_dict=self.parent.return_dict,
        )
        outputs_use_cache_conf = model(
            input_ids,
            token_type_ids=token_type_ids,
            position_ids=position_ids,
            attention_mask=input_mask,
            return_dict=self.parent.return_dict,
        )
        outputs_no_past = model(
            input_ids,
            token_type_ids=token_type_ids,
            position_ids=position_ids,
            attention_mask=input_mask,
            use_cache=False,
            return_dict=self.parent.return_dict,
        )

        self.parent.assertTrue(len(outputs_no_past) == len(outputs_use_cache_conf))

        output, past = outputs[:2]

        # create hypothetical next token and extent to next_input_ids
        next_tokens = ids_tensor((self.batch_size, 1), config.vocab_size, dtype="int64")
        next_token_types = ids_tensor([self.batch_size, 1], self.type_vocab_size, dtype="int64")
        next_position = position_ids[:, -1:] + 1

        # append to next input_ids and token_type_ids
        next_input_ids = paddle.concat([input_ids, next_tokens], axis=-1)
        next_token_type_ids = paddle.concat([token_type_ids, next_token_types], axis=-1)
        next_position_ids = paddle.concat([position_ids, next_position], axis=-1)

        input_mask_t = paddle.transpose(input_mask, perm=[0, 1, 3, 2])
        input_mask = input_mask * input_mask_t

        next_attention_mask = nn.Pad2D([0, 0, 0, 1], mode="replicate")(input_mask)
        next_attention_mask = nn.Pad2D([0, 1, 0, 0], value=0)(next_attention_mask)
        next_attention_mask[:, :, -1, -1] = 1

        output_from_no_past, cache = model(
            next_input_ids,
            token_type_ids=next_token_type_ids,
            position_ids=next_position_ids,
            attention_mask=next_attention_mask,
            use_cache=True,
            return_dict=self.parent.return_dict,
        )[:2]
        output_from_past = model(
            next_tokens,
            token_type_ids=next_token_types,
            position_ids=next_position,
            attention_mask=next_attention_mask[:, :, -1:, :],
            use_cache=True,
            cache=past,
            return_dict=self.parent.return_dict,
        )[0]

        # select random slice
        random_slice_idx = ids_tensor((1,), output_from_past.shape[-1], dtype="int64").item()
        output_from_no_past_slice = output_from_no_past[:, -1, random_slice_idx].detach()
        output_from_past_slice = output_from_past[:, 0, random_slice_idx].detach()

        # test that outputs are equal for slice
        self.parent.assertTrue(paddle.allclose(output_from_past_slice, output_from_no_past_slice, atol=1e-3))

    def create_and_check_unified_transformer_model_past_large_inputs(
        self, config, input_ids, input_mask, token_type_ids, position_ids, *args
    ):
        model = UnifiedTransformerModel(config)
        model.eval()

        # first forward pass
        output, past = model(
            input_ids,
            token_type_ids=token_type_ids,
            position_ids=position_ids,
            attention_mask=input_mask,
            use_cache=True,
            return_dict=self.parent.return_dict,
        )[:2]

        # create hypothetical next token and extent to next_input_ids
        next_tokens = ids_tensor((self.batch_size, 3), config.vocab_size, dtype="int64")
        next_token_types = ids_tensor([self.batch_size, 3], self.type_vocab_size, dtype="int64")
        next_position = position_ids[:, -3:] + 3

        # append to next input_ids and token_type_ids
        next_input_ids = paddle.concat([input_ids, next_tokens], axis=-1)
        next_token_type_ids = paddle.concat([token_type_ids, next_token_types], axis=-1)
        next_position_ids = paddle.concat([position_ids, next_position], axis=-1)

        input_mask_t = paddle.transpose(input_mask, perm=[0, 1, 3, 2])
        input_mask = input_mask * input_mask_t

        next_attention_mask = nn.Pad2D([0, 0, 0, 3], mode="replicate")(input_mask)
        next_attention_mask = nn.Pad2D([0, 3, 0, 0], value=0)(next_attention_mask)
        next_attention_mask[:, :, -1, -1] = 1
        next_attention_mask[:, :, -2, -2] = 1
        next_attention_mask[:, :, -3, -3] = 1
        next_attention_mask[:, :, -2, -1] = 1
        next_attention_mask[:, :, -3, -1] = 1
        next_attention_mask[:, :, -3, -2] = 1

        output_from_no_past = model(
            next_input_ids,
            token_type_ids=next_token_type_ids,
            attention_mask=next_attention_mask,
            position_ids=next_position_ids,
            use_cache=False,
            return_dict=self.parent.return_dict,
        )
        if self.parent.return_dict:
            output_from_no_past = output_from_no_past[0]
        output_from_past = model(
            next_tokens,
            token_type_ids=next_token_types,
            attention_mask=next_attention_mask[:, :, -3:, :],
            position_ids=next_position,
            cache=past,
            use_cache=True,
            return_dict=self.parent.return_dict,
        )[0]
        self.parent.assertTrue(output_from_past.shape[1] == next_tokens.shape[1])

        # select random slice
        random_slice_idx = ids_tensor((1,), output_from_past.shape[-1], dtype="int64").item()
        output_from_no_past_slice = output_from_no_past[:, -3:, random_slice_idx].detach()
        output_from_past_slice = output_from_past[:, :, random_slice_idx].detach()

        # test that outputs are equal for slice
        self.parent.assertTrue(paddle.allclose(output_from_past_slice, output_from_no_past_slice, atol=1e-3))

    def create_and_check_lm_head_model(
        self, config, input_ids, input_mask, token_type_ids, position_ids, lm_labels, *args
    ):
        model = UnifiedTransformerLMHeadModel(config)
        model.eval()

        outputs = model(
            input_ids,
            token_type_ids=token_type_ids,
            position_ids=position_ids,
            attention_mask=input_mask,
            labels=lm_labels,
            return_dict=self.parent.return_dict,
        )
        if self.parent.use_labels:
            loss, result = outputs[:2]
            self.parent.assertIsInstance(loss.item(), float)
        else:
            result = outputs[0] if self.parent.return_dict else outputs
        self.parent.assertEqual(result.shape, [self.batch_size, self.seq_length, self.vocab_size])

    def create_and_check_forward_and_backwards(
        self, config, input_ids, input_mask, token_type_ids, position_ids, lm_head, *args
    ):
        model = UnifiedTransformerLMHeadModel(config)

        loss, logits = model(
            input_ids,
            token_type_ids=token_type_ids,
            attention_mask=input_mask,
            position_ids=position_ids,
            label=input_ids,
            return_dict=self.parent.return_dict,
        )[:2]
        self.parent.assertIsInstance(loss.item(), float)
        self.parent.assertEqual(logits.shape, [self.batch_size, self.seq_length, self.vocab_size])
        loss.backward()

    def prepare_config_and_inputs_for_common(self):
        config_and_inputs = self.prepare_config_and_inputs()

        (config, input_ids, input_mask, token_type_ids, position_ids, lm_labels) = config_and_inputs

        inputs_dict = {
            "input_ids": input_ids,
            "token_type_ids": token_type_ids,
            "attention_mask": input_mask,
            "position_ids": position_ids,
        }

        return config, inputs_dict


@parameterized_class(
    ("return_dict", "use_labels"),
    [
        [False, False],
        [False, True],
        [True, False],
        [True, True],
    ],
)
class UnifiedTransformerModelTest(ModelTesterMixin, GenerationTesterMixin, unittest.TestCase):
    base_model_class = UnifiedTransformerModel

    all_model_classes = (UnifiedTransformerModel, UnifiedTransformerLMHeadModel)
    all_generative_model_classes = {UnifiedTransformerLMHeadModel: (UnifiedTransformerModel, "unified_transformer")}
    test_missing_keys = False
    use_test_inputs_embeds = True
    use_labels = False
    return_dict = False

    # special case for DoubleHeads model
    def _prepare_for_class(self, inputs_dict, model_class, return_labels=False):
        inputs_dict = super()._prepare_for_class(inputs_dict, model_class)
        return inputs_dict

    def setUp(self):
        seed = 1028
        random.seed(seed)
        np.random.seed(seed)
        paddle.seed(seed)

        self.model_tester = UnifiedTransformerModelTester(self)

    def test_unified_transformer_model(self):
        config_and_inputs = self.model_tester.prepare_config_and_inputs()
        self.model_tester.create_and_check_unified_transformer_model(*config_and_inputs)

    def test_unified_transformer_model_past(self):
        config_and_inputs = self.model_tester.prepare_config_and_inputs()
        self.model_tester.create_and_check_unified_transformer_model_past(*config_and_inputs)

    def test_unified_transformer_model_past_large_inputs(self):
        config_and_inputs = self.model_tester.prepare_config_and_inputs()
        self.model_tester.create_and_check_unified_transformer_model_past_large_inputs(*config_and_inputs)

    def test_unified_transformer_lm_head_model(self):
        config_and_inputs = self.model_tester.prepare_config_and_inputs()
        self.model_tester.create_and_check_lm_head_model(*config_and_inputs)

    @slow
    def test_batch_generation(self):
        model = UnifiedTransformerLMHeadModel.from_pretrained("plato-mini")
        tokenizer = UnifiedTransformerTokenizer.from_pretrained("plato-mini")
        model.eval()

        tokenizer.padding_side = "left"

        # use different length sentences to test batching
        sentences = [
            ["你好"],
            ["今天天气不错"],
        ]
        inputs = []
        for seq in sentences:
            inputs.append(tokenizer.dialogue_encode(history=seq, add_start_token_as_response=True))

        data = batchify_fn(inputs, tokenizer.pad_token_id)

        input_ids = data["input_ids"]
        position_ids = data["position_ids"]
        token_type_ids = data["token_type_ids"]
        attention_mask = data["attention_mask"]

        outputs, _ = model.generate(
            input_ids=input_ids,
            position_ids=position_ids,
            token_type_ids=token_type_ids,
            attention_mask=attention_mask,
            decode_strategy="greedy_search",
        )

        data_non_padded = tokenizer.dialogue_encode(sentences[0], add_start_token_as_response=True)
        output_non_padded, _ = model.generate(
            input_ids=paddle.to_tensor(data_non_padded["input_ids"], dtype="int64").reshape([1, -1]),
            position_ids=paddle.to_tensor(data_non_padded["position_ids"], dtype="int64").reshape([1, -1]),
            token_type_ids=paddle.to_tensor(data_non_padded["token_type_ids"], dtype="int64").reshape([1, -1]),
            attention_mask=paddle.to_tensor(data_non_padded["attention_mask"], dtype="float32").unsqueeze([0, 1]),
            decode_strategy="greedy_search",
        )

        data_padded = tokenizer.dialogue_encode(sentences[1], add_start_token_as_response=True)
        output_padded, _ = model.generate(
            input_ids=paddle.to_tensor(data_padded["input_ids"], dtype="int64").reshape([1, -1]),
            position_ids=paddle.to_tensor(data_padded["position_ids"], dtype="int64").reshape([1, -1]),
            token_type_ids=paddle.to_tensor(data_padded["token_type_ids"], dtype="int64").reshape([1, -1]),
            attention_mask=paddle.to_tensor(data_padded["attention_mask"], dtype="float32").unsqueeze([0, 1]),
            decode_strategy="greedy_search",
        )

        batch_out_sentence = []
        for i in range(len(outputs)):
            batch_out_sentence.append(postprocess_response(outputs[i].numpy(), tokenizer))
        non_padded_sentence = postprocess_response(output_non_padded[0], tokenizer)
        padded_sentence = postprocess_response(output_padded[0], tokenizer)

        expected_output_sentence = [
            "你好 , 你 是 做 什么 工作 的 ?",
            "是 啊 , 我 也 很开心",
        ]
        self.assertListEqual(expected_output_sentence, batch_out_sentence)
        self.assertListEqual(expected_output_sentence, [non_padded_sentence, padded_sentence])


class UnifiedTransformerModelLanguageGenerationTest(unittest.TestCase):
    def _test_lm_generate_unified_transformer_helper(
        self,
        verify_outputs=True,
    ):
        model = UnifiedTransformerLMHeadModel.from_pretrained("plato-mini")
        model.eval()

        input_ids = paddle.to_tensor([[1, 464, 3290, 2, 1]], dtype="int64")
        position_ids = paddle.to_tensor([[0, 1, 2, 3, 4]], dtype="int64")
        token_type_ids = paddle.to_tensor([[0, 0, 0, 0, 1]], dtype="int64")

        expected_output_ids = [
            9,
            113,
            78,
            48,
            3290,
            4,
            16,
            2,
        ]

        output_ids, _ = model.generate(
            input_ids,
            position_ids=position_ids,
            token_type_ids=token_type_ids,
            decode_strategy="greedy_search",
        )

        if verify_outputs:
            self.assertListEqual(output_ids[0].tolist(), expected_output_ids)

    @slow
    def test_lm_generate_unified_transformer(self):
        self._test_lm_generate_unified_transformer_helper()

    @slow
    def test_unified_transformer_sample(self):
        tokenizer = UnifiedTransformerTokenizer.from_pretrained("plato-mini")
        model = UnifiedTransformerLMHeadModel.from_pretrained("plato-mini")
        model.eval()

        sequence = ["今天天气真好！"]

        tokenized = tokenizer.dialogue_encode(history=sequence, add_start_token_as_response=True)
        output_ids, _ = model.generate(
            paddle.to_tensor(tokenized["input_ids"], dtype="int64").reshape([1, -1]),
            position_ids=paddle.to_tensor(tokenized["position_ids"], dtype="int64").reshape([1, -1]),
            token_type_ids=paddle.to_tensor(tokenized["token_type_ids"], dtype="int64").reshape([1, -1]),
            attention_mask=paddle.to_tensor(tokenized["attention_mask"], dtype="float32").unsqueeze([0, 1]),
            decode_strategy="sampling",
            top_k=1,
        )
        output_str = postprocess_response(output_ids[0].numpy(), tokenizer)

        EXPECTED_OUTPUT_STR = "你 在 哪里 呀 ?"
        self.assertEqual(output_str, EXPECTED_OUTPUT_STR)

    def test_generate_without_input_ids(self):
        pass<|MERGE_RESOLUTION|>--- conflicted
+++ resolved
@@ -22,10 +22,7 @@
 
 from paddlenlp.data import Pad
 from paddlenlp.transformers import (
-<<<<<<< HEAD
-=======
     UnifiedTransformerConfig,
->>>>>>> 37be45db
     UnifiedTransformerLMHeadModel,
     UnifiedTransformerModel,
     UnifiedTransformerTokenizer,
