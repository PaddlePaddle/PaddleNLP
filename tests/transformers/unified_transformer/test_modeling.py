# Copyright (c) 2022 PaddlePaddle Authors. All Rights Reserved.
#
# Licensed under the Apache License, Version 2.0 (the "License");
# you may not use this file except in compliance with the License.
# You may obtain a copy of the License at
#
#     http://www.apache.org/licenses/LICENSE-2.0
#
# Unless required by applicable law or agreed to in writing, software
# distributed under the License is distributed on an "AS IS" BASIS,
# WITHOUT WARRANTIES OR CONDITIONS OF ANY KIND, either express or implied.
# See the License for the specific language governing permissions and
# limitations under the License.

import datetime
import math
import unittest
import numpy as np
import random

from tests.testing_utils import slow
from parameterized import parameterized_class

from ..test_generation_utils import GenerationTesterMixin
from ..test_modeling_common import ModelTesterMixin, floats_tensor, ids_tensor, random_attention_mask

import paddle
import paddle.nn as nn
from paddlenlp.transformers import (
    UnifiedTransformerModel,
    UnifiedTransformerLMHeadModel,
    UnifiedTransformerForMaskedLM,
    UnifiedTransformerTokenizer,
)
from paddlenlp.data import Pad
from paddlenlp.data import DataCollatorWithPadding

UNIFIED_TRANSFORMER_PRETRAINED_MODEL_ARCHIVE_LIST = [
    "unified_transformer-12L-cn",
    "unified_transformer-12L-cn-luge",
    "plato-mini",
]


def batchify_fn(batch_examples, pad_val):
    def pad_mask(batch_attention_mask):
        batch_size = len(batch_attention_mask)
        max_len = max(map(len, batch_attention_mask))
        attention_mask = np.ones((batch_size, max_len, max_len), dtype="float32") * -1e4
        for i, mask_data in enumerate(attention_mask):
            seq_len = len(batch_attention_mask[i])
            mask_data[-seq_len:, -seq_len:] = np.array(batch_attention_mask[i], dtype="float32")
        # In order to ensure the correct broadcasting mechanism, expand one
        # dimension to the second dimension (n_head of Transformer).
        attention_mask = np.expand_dims(attention_mask, axis=1)
        return attention_mask

    pad_func = Pad(pad_val=pad_val, pad_right=False, dtype="int64")

    input_ids = pad_func([example["input_ids"] for example in batch_examples])
    token_type_ids = pad_func([example["token_type_ids"] for example in batch_examples])
    position_ids = pad_func([example["position_ids"] for example in batch_examples])

    attention_mask = pad_mask([example["attention_mask"] for example in batch_examples])

    return {
        "input_ids": paddle.to_tensor(input_ids, dtype="int64"),
        "token_type_ids": paddle.to_tensor(token_type_ids, dtype="int64"),
        "position_ids": paddle.to_tensor(position_ids, dtype="int64"),
        "attention_mask": paddle.to_tensor(attention_mask, dtype="float32"),
    }


def postprocess_response(token_ids, tokenizer):
    """Post-process the decoded sequence. Truncate from the first <eos>."""
    eos_pos = len(token_ids)
    for i, tok_id in enumerate(token_ids):
        if tok_id == tokenizer.sep_token_id:
            eos_pos = i
            break
    token_ids = token_ids[:eos_pos]
    tokens = tokenizer.convert_ids_to_tokens(token_ids)
    tokens = tokenizer.merge_subword(tokens)
    response = " ".join(tokens)
    return response


class UnifiedTransformerModelTester:
    def __init__(
        self,
        parent,
        is_training=True,
        batch_size=14,
        seq_length=7,
        vocab_size=99,
        hidden_size=32,
        num_hidden_layers=5,
        num_attention_heads=4,
        intermediate_size=37,
        hidden_act="gelu",
        hidden_dropout_prob=0.1,
        attention_probs_dropout_prob=0.1,
        normalize_before=True,
        max_position_embeddings=512,
        type_vocab_size=2,
        initializer_range=0.02,
        unk_token_id=0,
        pad_token_id=0,
        bos_token_id=1,
        eos_token_id=2,
        role_type_size=None,
    ):
        self.parent = parent
        self.is_training = is_training
        self.batch_size = batch_size
        self.seq_length = seq_length
        self.vocab_size = vocab_size
        self.hidden_size = hidden_size
        self.num_hidden_layers = num_hidden_layers
        self.num_attention_heads = num_attention_heads
        self.intermediate_size = intermediate_size
        self.hidden_act = hidden_act
        self.hidden_dropout_prob = hidden_dropout_prob
        self.attention_probs_dropout_prob = attention_probs_dropout_prob
        self.normalize_before = normalize_before
        self.max_position_embeddings = max_position_embeddings
        self.type_vocab_size = type_vocab_size
        self.initializer_range = initializer_range
        self.unk_token_id = unk_token_id
        self.pad_token_id = pad_token_id
        self.bos_token_id = bos_token_id
        self.eos_token_id = eos_token_id
        self.mask_token_id = vocab_size - 1
        self.role_type_size = role_type_size

    def prepare_config_and_inputs(self):
        input_ids = ids_tensor([self.batch_size, self.seq_length], self.vocab_size, dtype="int64")
        input_mask = random_attention_mask([self.batch_size, self.seq_length], dtype="int64").unsqueeze([1, 2])
        token_type_ids = ids_tensor([self.batch_size, self.seq_length], self.type_vocab_size, dtype="int64")
        position_ids = paddle.tile(
            paddle.arange(end=self.seq_length, dtype="int64").reshape([1, -1]), [self.batch_size, 1]
        )

        lm_labels = None
        if self.parent.use_labels:
            lm_labels = ids_tensor([self.batch_size, self.seq_length], self.vocab_size)

        config = self.get_config()

        return (config, input_ids, input_mask, token_type_ids, position_ids, lm_labels)

    def get_config(self):
        return {
            "vocab_size": self.vocab_size,
            "hidden_size": self.hidden_size,
            "num_hidden_layers": self.num_hidden_layers,
            "num_attention_heads": self.num_attention_heads,
            "intermediate_size": self.intermediate_size,
            "hidden_act": self.hidden_act,
            "hidden_dropout_prob": self.hidden_dropout_prob,
            "attention_probs_dropout_prob": self.attention_probs_dropout_prob,
            "normalize_before": self.normalize_before,
            "max_position_embeddings": self.max_position_embeddings,
            "type_vocab_size": self.type_vocab_size,
            "initializer_range": self.initializer_range,
            "unk_token_id": self.unk_token_id,
            "pad_token_id": self.pad_token_id,
            "bos_token_id": self.bos_token_id,
            "eos_token_id": self.eos_token_id,
            "mask_token_id": self.mask_token_id,
            "role_type_size": self.role_type_size,
        }

    def prepare_config_and_inputs_for_decoder(self):
        (config, input_ids, input_mask, token_type_ids, position_ids, lm_labels) = self.prepare_config_and_inputs()
        return (config, input_ids, input_mask, token_type_ids, position_ids, lm_labels)

    def create_and_check_unified_transformer_model(
        self, config, input_ids, input_mask, token_type_ids, position_ids, *args
    ):
        model = UnifiedTransformerModel(**config)
        model.eval()

        result, cache = model(
            input_ids,
            token_type_ids=token_type_ids,
            position_ids=position_ids,
            attention_mask=input_mask,
            use_cache=True,
            return_dict=self.parent.return_dict,
        )[:2]

        self.parent.assertEqual(result.shape, [self.batch_size, self.seq_length, self.hidden_size])
        self.parent.assertEqual(len(cache), config["num_hidden_layers"])

    def create_and_check_unified_transformer_model_past(
        self, config, input_ids, input_mask, token_type_ids, position_ids, *args
    ):
        model = UnifiedTransformerModel(**config)
        model.eval()

        # first forward pass
        outputs = model(
            input_ids,
            token_type_ids=token_type_ids,
            position_ids=position_ids,
            attention_mask=input_mask,
            use_cache=True,
            return_dict=self.parent.return_dict,
        )
        outputs_use_cache_conf = model(
            input_ids,
            token_type_ids=token_type_ids,
            position_ids=position_ids,
            attention_mask=input_mask,
            return_dict=self.parent.return_dict,
        )
        outputs_no_past = model(
            input_ids,
            token_type_ids=token_type_ids,
            position_ids=position_ids,
            attention_mask=input_mask,
            use_cache=False,
            return_dict=self.parent.return_dict,
        )

        self.parent.assertTrue(len(outputs_no_past) == len(outputs_use_cache_conf))

        output, past = outputs[:2]

        # create hypothetical next token and extent to next_input_ids
        next_tokens = ids_tensor((self.batch_size, 1), config["vocab_size"], dtype="int64")
        next_token_types = ids_tensor([self.batch_size, 1], self.type_vocab_size, dtype="int64")
        next_position = position_ids[:, -1:] + 1

        # append to next input_ids and token_type_ids
        next_input_ids = paddle.concat([input_ids, next_tokens], axis=-1)
        next_token_type_ids = paddle.concat([token_type_ids, next_token_types], axis=-1)
        next_position_ids = paddle.concat([position_ids, next_position], axis=-1)

        input_mask_t = paddle.transpose(input_mask, perm=[0, 1, 3, 2])
        input_mask = input_mask * input_mask_t

        next_attention_mask = nn.Pad2D([0, 0, 0, 1], mode="replicate")(input_mask)
        next_attention_mask = nn.Pad2D([0, 1, 0, 0], value=0)(next_attention_mask)
        next_attention_mask[:, :, -1, -1] = 1

        output_from_no_past, cache = model(
            next_input_ids,
            token_type_ids=next_token_type_ids,
            position_ids=next_position_ids,
            attention_mask=next_attention_mask,
            use_cache=True,
            return_dict=self.parent.return_dict,
        )[:2]
        output_from_past = model(
            next_tokens,
            token_type_ids=next_token_types,
            position_ids=next_position,
            attention_mask=next_attention_mask[:, :, -1:, :],
            use_cache=True,
            cache=past,
            return_dict=self.parent.return_dict,
        )[0]

        # select random slice
        random_slice_idx = ids_tensor((1,), output_from_past.shape[-1], dtype="int64").item()
        output_from_no_past_slice = output_from_no_past[:, -1, random_slice_idx].detach()
        output_from_past_slice = output_from_past[:, 0, random_slice_idx].detach()

        # test that outputs are equal for slice
        self.parent.assertTrue(paddle.allclose(output_from_past_slice, output_from_no_past_slice, atol=1e-3))

    def create_and_check_unified_transformer_model_past_large_inputs(
        self, config, input_ids, input_mask, token_type_ids, position_ids, *args
    ):
        model = UnifiedTransformerModel(**config)
        model.eval()

        # first forward pass
        output, past = model(
            input_ids,
            token_type_ids=token_type_ids,
            position_ids=position_ids,
            attention_mask=input_mask,
            use_cache=True,
            return_dict=self.parent.return_dict,
        )[:2]

        # create hypothetical next token and extent to next_input_ids
        next_tokens = ids_tensor((self.batch_size, 3), config["vocab_size"], dtype="int64")
        next_token_types = ids_tensor([self.batch_size, 3], self.type_vocab_size, dtype="int64")
        next_position = position_ids[:, -3:] + 3

        # append to next input_ids and token_type_ids
        next_input_ids = paddle.concat([input_ids, next_tokens], axis=-1)
        next_token_type_ids = paddle.concat([token_type_ids, next_token_types], axis=-1)
        next_position_ids = paddle.concat([position_ids, next_position], axis=-1)

        input_mask_t = paddle.transpose(input_mask, perm=[0, 1, 3, 2])
        input_mask = input_mask * input_mask_t

        next_attention_mask = nn.Pad2D([0, 0, 0, 3], mode="replicate")(input_mask)
        next_attention_mask = nn.Pad2D([0, 3, 0, 0], value=0)(next_attention_mask)
        next_attention_mask[:, :, -1, -1] = 1
        next_attention_mask[:, :, -2, -2] = 1
        next_attention_mask[:, :, -3, -3] = 1
        next_attention_mask[:, :, -2, -1] = 1
        next_attention_mask[:, :, -3, -1] = 1
        next_attention_mask[:, :, -3, -2] = 1

        output_from_no_past = model(
            next_input_ids,
            token_type_ids=next_token_type_ids,
            attention_mask=next_attention_mask,
            position_ids=next_position_ids,
            use_cache=False,
            return_dict=self.parent.return_dict,
        )
        if self.parent.return_dict:
            output_from_no_past = output_from_no_past[0]
        output_from_past = model(
            next_tokens,
            token_type_ids=next_token_types,
            attention_mask=next_attention_mask[:, :, -3:, :],
            position_ids=next_position,
            cache=past,
            use_cache=True,
            return_dict=self.parent.return_dict,
        )[0]
        self.parent.assertTrue(output_from_past.shape[1] == next_tokens.shape[1])

        # select random slice
        random_slice_idx = ids_tensor((1,), output_from_past.shape[-1], dtype="int64").item()
        output_from_no_past_slice = output_from_no_past[:, -3:, random_slice_idx].detach()
        output_from_past_slice = output_from_past[:, :, random_slice_idx].detach()

        # test that outputs are equal for slice
        self.parent.assertTrue(paddle.allclose(output_from_past_slice, output_from_no_past_slice, atol=1e-3))

    def create_and_check_lm_head_model(
        self, config, input_ids, input_mask, token_type_ids, position_ids, lm_labels, *args
    ):
        base_model = UnifiedTransformerModel(**config)
        model = UnifiedTransformerLMHeadModel(base_model)
        model.eval()

        outputs = model(
            input_ids,
            token_type_ids=token_type_ids,
            position_ids=position_ids,
            attention_mask=input_mask,
            labels=lm_labels,
            return_dict=self.parent.return_dict,
        )
        if self.parent.use_labels:
            loss, result = outputs[:2]
            self.parent.assertIsInstance(loss.item(), float)
        else:
            result = outputs[0] if self.parent.return_dict else outputs
        self.parent.assertEqual(result.shape, [self.batch_size, self.seq_length, self.vocab_size])

    def create_and_check_forward_and_backwards(
        self, config, input_ids, input_mask, token_type_ids, position_ids, lm_head, *args
    ):
        base_model = UnifiedTransformerModel(**config)
        model = UnifiedTransformerLMHeadModel(base_model)

        loss, logits = model(
            input_ids,
            token_type_ids=token_type_ids,
            attention_mask=input_mask,
            position_ids=position_ids,
            label=input_ids,
            return_dict=self.parent.return_dict,
        )[:2]
        self.parent.assertIsInstance(loss.item(), float)
        self.parent.assertEqual(logits.shape, [self.batch_size, self.seq_length, self.vocab_size])
        loss.backward()

    def prepare_config_and_inputs_for_common(self):
        config_and_inputs = self.prepare_config_and_inputs()

        (config, input_ids, input_mask, token_type_ids, position_ids, lm_labels) = config_and_inputs

        inputs_dict = {
            "input_ids": input_ids,
            "token_type_ids": token_type_ids,
            "attention_mask": input_mask,
            "position_ids": position_ids,
        }

        return config, inputs_dict


@parameterized_class(
    ("return_dict", "use_labels"),
    [
        [False, False],
        [False, True],
        [True, False],
        [True, True],
    ],
)
class UnifiedTransformerModelTest(ModelTesterMixin, GenerationTesterMixin, unittest.TestCase):
    base_model_class = UnifiedTransformerModel

    all_model_classes = (UnifiedTransformerModel, UnifiedTransformerLMHeadModel)
    all_generative_model_classes = {UnifiedTransformerLMHeadModel: (UnifiedTransformerModel, "unified_transformer")}
    test_missing_keys = False

    use_labels = False
    return_dict = False

    # special case for DoubleHeads model
    def _prepare_for_class(self, inputs_dict, model_class, return_labels=False):
        inputs_dict = super()._prepare_for_class(inputs_dict, model_class)
        return inputs_dict

    def setUp(self):
        seed = 1028
        random.seed(seed)
        np.random.seed(seed)
        paddle.seed(seed)

        self.model_tester = UnifiedTransformerModelTester(self)

    def test_unified_transformer_model(self):
        config_and_inputs = self.model_tester.prepare_config_and_inputs()
        self.model_tester.create_and_check_unified_transformer_model(*config_and_inputs)

    def test_unified_transformer_model_past(self):
        config_and_inputs = self.model_tester.prepare_config_and_inputs()
        self.model_tester.create_and_check_unified_transformer_model_past(*config_and_inputs)

    def test_unified_transformer_model_past_large_inputs(self):
        config_and_inputs = self.model_tester.prepare_config_and_inputs()
        self.model_tester.create_and_check_unified_transformer_model_past_large_inputs(*config_and_inputs)

    def test_unified_transformer_lm_head_model(self):
        config_and_inputs = self.model_tester.prepare_config_and_inputs()
        self.model_tester.create_and_check_lm_head_model(*config_and_inputs)

    @slow
    def test_batch_generation(self):
        model = UnifiedTransformerLMHeadModel.from_pretrained("plato-mini")
        tokenizer = UnifiedTransformerTokenizer.from_pretrained("plato-mini")
        model.eval()

        tokenizer.padding_side = "left"

        # use different length sentences to test batching
        sentences = [
            ["你好"],
            ["今天天气不错"],
        ]
        inputs = []
        for seq in sentences:
            inputs.append(tokenizer.dialogue_encode(history=seq, add_start_token_as_response=True))

        data = batchify_fn(inputs, tokenizer.pad_token_id)

        input_ids = data["input_ids"]
        position_ids = data["position_ids"]
        token_type_ids = data["token_type_ids"]
        attention_mask = data["attention_mask"]

        outputs, _ = model.generate(
            input_ids=input_ids,
            position_ids=position_ids,
            token_type_ids=token_type_ids,
            attention_mask=attention_mask,
            decode_strategy="greedy_search",
        )

        data_non_padded = tokenizer.dialogue_encode(sentences[0], add_start_token_as_response=True)
        output_non_padded, _ = model.generate(
            input_ids=paddle.to_tensor(data_non_padded["input_ids"], dtype="int64").reshape([1, -1]),
            position_ids=paddle.to_tensor(data_non_padded["position_ids"], dtype="int64").reshape([1, -1]),
            token_type_ids=paddle.to_tensor(data_non_padded["token_type_ids"], dtype="int64").reshape([1, -1]),
            attention_mask=paddle.to_tensor(data_non_padded["attention_mask"], dtype="float32").unsqueeze([0, 1]),
            decode_strategy="greedy_search",
        )

        data_padded = tokenizer.dialogue_encode(sentences[1], add_start_token_as_response=True)
        output_padded, _ = model.generate(
            input_ids=paddle.to_tensor(data_padded["input_ids"], dtype="int64").reshape([1, -1]),
            position_ids=paddle.to_tensor(data_padded["position_ids"], dtype="int64").reshape([1, -1]),
            token_type_ids=paddle.to_tensor(data_padded["token_type_ids"], dtype="int64").reshape([1, -1]),
            attention_mask=paddle.to_tensor(data_padded["attention_mask"], dtype="float32").unsqueeze([0, 1]),
            decode_strategy="greedy_search",
        )

        batch_out_sentence = []
        for i in range(len(outputs)):
            batch_out_sentence.append(postprocess_response(outputs[i].numpy(), tokenizer))
        non_padded_sentence = postprocess_response(output_non_padded[0], tokenizer)
        padded_sentence = postprocess_response(output_padded[0], tokenizer)

        expected_output_sentence = [
            "你好 , 你 是 做 什么 工作 的 ?",
            "是 啊 , 我 也 很开心",
        ]
        self.assertListEqual(expected_output_sentence, batch_out_sentence)
        self.assertListEqual(expected_output_sentence, [non_padded_sentence, padded_sentence])


class UnifiedTransformerModelLanguageGenerationTest(unittest.TestCase):
    def _test_lm_generate_unified_transformer_helper(
        self,
        verify_outputs=True,
    ):
        model = UnifiedTransformerLMHeadModel.from_pretrained("plato-mini")
        model.eval()

        input_ids = paddle.to_tensor([[1, 464, 3290, 2, 1]], dtype="int64")
        position_ids = paddle.to_tensor([[0, 1, 2, 3, 4]], dtype="int64")
        token_type_ids = paddle.to_tensor([[0, 0, 0, 0, 1]], dtype="int64")

        expected_output_ids = [
            9,
            113,
            78,
            48,
            3290,
            4,
            16,
            2,
        ]

        output_ids, _ = model.generate(
            input_ids,
            position_ids=position_ids,
            token_type_ids=token_type_ids,
            decode_strategy="greedy_search",
        )

        if verify_outputs:
            self.assertListEqual(output_ids[0].tolist(), expected_output_ids)

    @slow
    def test_lm_generate_unified_transformer(self):
        self._test_lm_generate_unified_transformer_helper()

    @slow
    def test_unified_transformer_sample(self):
        tokenizer = UnifiedTransformerTokenizer.from_pretrained("plato-mini")
        model = UnifiedTransformerLMHeadModel.from_pretrained("plato-mini")
        model.eval()

        sequence = ["今天天气真好！"]

        tokenized = tokenizer.dialogue_encode(history=sequence, add_start_token_as_response=True)
        output_ids, _ = model.generate(
            paddle.to_tensor(tokenized["input_ids"], dtype="int64").reshape([1, -1]),
            position_ids=paddle.to_tensor(tokenized["position_ids"], dtype="int64").reshape([1, -1]),
            token_type_ids=paddle.to_tensor(tokenized["token_type_ids"], dtype="int64").reshape([1, -1]),
            attention_mask=paddle.to_tensor(tokenized["attention_mask"], dtype="float32").unsqueeze([0, 1]),
            decode_strategy="sampling",
            top_k=1,
        )
        output_str = postprocess_response(output_ids[0].numpy(), tokenizer)

<<<<<<< HEAD
        EXPECTED_OUTPUT_STR = ("你 在 哪里 呀 ?")
=======
        EXPECTED_OUTPUT_STR = "你 在 做 什么 呢 ?"
>>>>>>> 4d736b5f
        self.assertEqual(output_str, EXPECTED_OUTPUT_STR)

    def test_generate_without_input_ids(self):
        pass<|MERGE_RESOLUTION|>--- conflicted
+++ resolved
@@ -12,28 +12,24 @@
 # See the License for the specific language governing permissions and
 # limitations under the License.
 
-import datetime
-import math
+import random
 import unittest
+
 import numpy as np
-import random
-
-from tests.testing_utils import slow
-from parameterized import parameterized_class
-
-from ..test_generation_utils import GenerationTesterMixin
-from ..test_modeling_common import ModelTesterMixin, floats_tensor, ids_tensor, random_attention_mask
-
 import paddle
 import paddle.nn as nn
+from parameterized import parameterized_class
+
+from paddlenlp.data import Pad
 from paddlenlp.transformers import (
+    UnifiedTransformerLMHeadModel,
     UnifiedTransformerModel,
-    UnifiedTransformerLMHeadModel,
-    UnifiedTransformerForMaskedLM,
     UnifiedTransformerTokenizer,
 )
-from paddlenlp.data import Pad
-from paddlenlp.data import DataCollatorWithPadding
+from tests.testing_utils import slow
+
+from ..test_generation_utils import GenerationTesterMixin
+from ..test_modeling_common import ModelTesterMixin, ids_tensor, random_attention_mask
 
 UNIFIED_TRANSFORMER_PRETRAINED_MODEL_ARCHIVE_LIST = [
     "unified_transformer-12L-cn",
@@ -561,11 +557,7 @@
         )
         output_str = postprocess_response(output_ids[0].numpy(), tokenizer)
 
-<<<<<<< HEAD
-        EXPECTED_OUTPUT_STR = ("你 在 哪里 呀 ?")
-=======
-        EXPECTED_OUTPUT_STR = "你 在 做 什么 呢 ?"
->>>>>>> 4d736b5f
+        EXPECTED_OUTPUT_STR = "你 在 哪里 呀 ?"
         self.assertEqual(output_str, EXPECTED_OUTPUT_STR)
 
     def test_generate_without_input_ids(self):
