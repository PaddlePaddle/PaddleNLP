# Copyright (c) 2022 PaddlePaddle Authors. All Rights Reserved.
# Copyright 2019 HuggingFace Inc.
#
# Licensed under the Apache License, Version 2.0 (the "License");
# you may not use this file except in compliance with the License.
# You may obtain a copy of the License at
#
#     http://www.apache.org/licenses/LICENSE-2.0
#
# Unless required by applicable law or agreed to in writing, software
# distributed under the License is distributed on an "AS IS" BASIS,
# WITHOUT WARRANTIES OR CONDITIONS OF ANY KIND, either express or implied.
# See the License for the specific language governing permissions and
# limitations under the License.

import inspect
import itertools
import json
import os
import pickle
import re
import shutil
import sys
import tempfile
import unittest
from itertools import takewhile
from pathlib import Path
from typing import Any, Dict, List, Tuple

<<<<<<< HEAD
from paddlenlp.transformers import PretrainedTokenizer
=======
from paddlenlp.transformers import PretrainedTokenizer, PretrainedTokenizerFast
>>>>>>> 66575bb6
from paddlenlp.transformers.tokenizer_utils import AddedToken, Trie
from paddlenlp.transformers.tokenizer_utils_base import PretrainedTokenizerBase

from ..testing_utils import get_tests_dir

sys.path.append(str(Path(__file__).parent.parent / "utils"))

NON_ENGLISH_TAGS = ["chinese", "dutch", "french", "finnish", "german", "multilingual"]

SMALL_TRAINING_CORPUS = [
    ["This is the first sentence.", "This is the second one."],
    ["This sentence (contains #) over symbols and numbers 12 3.", "But not this one."],
]


def filter_non_english(_, pretrained_name: str):
    """Filter all the model for non-english language"""
    return not any([lang in pretrained_name for lang in NON_ENGLISH_TAGS])


def filter_roberta_detectors(_, pretrained_name: str):
    return "detector" not in pretrained_name


class TokenizerTesterMixin:

    tokenizer_class = None
    space_between_special_tokens = False
    from_pretrained_kwargs = None
    from_pretrained_filter = None
    from_pretrained_vocab_key = "vocab_file"

    # set to True to test a sentencepiece tokenizer
    test_sentencepiece = False
    # set to True to ignore casing when testing a sentencepiece tokenizer
    # test_sentencepiece must also be set to True
    test_sentencepiece_ignore_case = False
    test_offsets = True
    test_decode_token = False

    only_english_character: bool = True

    def setUp(self) -> None:
        tokenizers_list = [
            (
                self.tokenizer_class,
                pretrained_name,
                self.from_pretrained_kwargs if self.from_pretrained_kwargs is not None else {},
            )
            for pretrained_name in self.tokenizer_class.pretrained_resource_files_map[
                self.from_pretrained_vocab_key
            ].keys()
            if self.from_pretrained_filter is None
            or (self.from_pretrained_filter is not None and self.from_pretrained_filter(pretrained_name))
        ]
        self.tokenizers_list = tokenizers_list[:1]

        with open(f"{get_tests_dir()}/sample_text.txt", encoding="utf-8") as f_data:
            self._data = f_data.read().replace("\n\n", "\n").strip()

        self.tmpdirname = tempfile.mkdtemp()

    def tearDown(self):
        shutil.rmtree(self.tmpdirname)

    def get_input_output_texts(self, tokenizer):
        input_txt = self.get_clean_sequence(tokenizer)[0]
        return input_txt, input_txt

    def get_clean_sequence(self, tokenizer, with_prefix_space=False, max_length=20, min_length=5) -> Tuple[str, list]:
        toks = [(i, tokenizer.decode([i], clean_up_tokenization_spaces=False)) for i in range(len(tokenizer))]

        # filter the english only character
        if self.only_english_character:
            toks = list(filter(lambda t: re.match(r"^[ a-zA-Z]+$", t[1]), toks))

        toks = list(
            filter(
                lambda t: [t[0]]
                == tokenizer.encode(t[1], return_token_type_ids=None, add_special_tokens=False)["input_ids"],
                toks,
            )
        )
        if max_length is not None and len(toks) > max_length:
            toks = toks[:max_length]
        if min_length is not None and len(toks) < min_length and len(toks) > 0:
            while len(toks) < min_length:
                toks = toks + toks
        # toks_str = [t[1] for t in toks]
        toks_ids = [t[0] for t in toks]

        # Ensure consistency
        output_txt = tokenizer.decode(toks_ids, clean_up_tokenization_spaces=False)
        if " " not in output_txt and len(toks_ids) > 1:
            output_txt = (
                tokenizer.decode([toks_ids[0]], clean_up_tokenization_spaces=False)
                + " "
                + tokenizer.decode(toks_ids[1:], clean_up_tokenization_spaces=False)
            )
        if with_prefix_space:
            output_txt = " " + output_txt
        output_ids = tokenizer.encode(output_txt, return_token_type_ids=None, add_special_tokens=False)["input_ids"]
        return output_txt, output_ids

    def get_tokenizers(self, **kwargs) -> List[PretrainedTokenizerBase]:
        return [self.get_tokenizer(**kwargs)]

    def get_tokenizer(self, **kwargs) -> PretrainedTokenizer:
        return self.tokenizer_class.from_pretrained(self.tmpdirname, **kwargs)

<<<<<<< HEAD
=======
    def get_fast_tokenizer(self, **kwargs) -> PretrainedTokenizerFast:
        return self.fast_tokenizer_class.from_pretrained(self.tmpdirname, **kwargs)

>>>>>>> 66575bb6
    def tokenizer_integration_test_util(
        self,
        expected_encoding: Dict,
        model_name: str,
        sequences: List[str] = None,
        decode_kwargs: Dict[str, Any] = None,
        padding: bool = True,
    ):
        """
        Util for integration test.

        Text is tokenized and then reverted back to text. Both results are then checked.

        Args:
            expected_encoding:
                The expected result of the tokenizer output.
            model_name:
                The model name of the tokenizer to load and use.
            sequences:
                Can overwrite the texts that are used to check the tokenizer.
                This is useful if the tokenizer supports non english languages
                like france.
            decode_kwargs:
                Additional args for the ``decode`` function which reverts the
                tokenized text back to a string.
            padding:
                Activates and controls padding of the tokenizer.
        """
        decode_kwargs = {} if decode_kwargs is None else decode_kwargs

        if sequences is None:
            sequences = [
                "Transformers (formerly known as pytorch-transformers and pytorch-pretrained-bert) provides "
                "general-purpose architectures (BERT, GPT-2, RoBERTa, XLM, DistilBert, XLNet...) for Natural "
                "Language Understanding (NLU) and Natural Language Generation (NLG) with over 32+ pretrained "
                "models in 100+ languages and deep interoperability between Jax, PyTorch and TensorFlow.",
                "BERT is designed to pre-train deep bidirectional representations from unlabeled text by jointly "
                "conditioning on both left and right context in all layers.",
                "The quick brown fox jumps over the lazy dog.",
            ]

        if self.test_sentencepiece_ignore_case:
            sequences = [sequence.lower() for sequence in sequences]

        tokenizer_classes = [self.tokenizer_class]

        for tokenizer_class in tokenizer_classes:
            tokenizer = tokenizer_class.from_pretrained(model_name)

            encoding = tokenizer(sequences, padding=padding, return_attention_mask=True)
            decoded_sequences = [
                tokenizer.decode(seq, skip_special_tokens=True, **decode_kwargs) for seq in encoding["input_ids"]
            ]

            encoding_data = encoding.data
            self.assertDictEqual(encoding_data, expected_encoding)

            for expected, decoded in zip(sequences, decoded_sequences):
                if self.test_sentencepiece_ignore_case:
                    expected = expected.lower()
                self.assertEqual(expected, decoded)

    def assert_padded_input_match(self, input_r: list, input_p: list, max_length: int, pad_token_id: int):
        # Ensure we match max_length
        self.assertEqual(len(input_r), max_length)
        self.assertEqual(len(input_p), max_length)

        # Ensure the number of padded tokens is the same
        padded_tokens_r = list(takewhile(lambda i: i == pad_token_id, reversed(input_r)))
        padded_tokens_p = list(takewhile(lambda i: i == pad_token_id, reversed(input_p)))
        self.assertSequenceEqual(padded_tokens_r, padded_tokens_p)

    def assert_batch_padded_input_match(
        self,
        input_r: dict,
        input_p: dict,
        max_length: int,
        pad_token_id: int,
        model_main_input_name: str = "input_ids",
    ):
        for i_r in input_r.values():
            self.assertEqual(len(i_r), 2), self.assertEqual(len(i_r[0]), max_length), self.assertEqual(
                len(i_r[1]), max_length
            )
            self.assertEqual(len(i_r), 2), self.assertEqual(len(i_r[0]), max_length), self.assertEqual(
                len(i_r[1]), max_length
            )

        for i_r, i_p in zip(input_r[model_main_input_name], input_p[model_main_input_name]):
            self.assert_padded_input_match(i_r, i_p, max_length, pad_token_id)

        for i_r, i_p in zip(input_r["attention_mask"], input_p["attention_mask"]):
            self.assertSequenceEqual(i_r, i_p)

    @staticmethod
    def convert_batch_encode_plus_format_to_encode_plus(batch_encode_plus_sequences):
        # Switch from batch_encode_plus format:   {'input_ids': [[...], [...]], ...}
        # to the list of examples/ encode_plus format: [{'input_ids': [...], ...}, {'input_ids': [...], ...}]
        return [
            {value: batch_encode_plus_sequences[value][i] for value in batch_encode_plus_sequences.keys()}
            for i in range(len(batch_encode_plus_sequences["input_ids"]))
        ]

    def test_tokenizer_decode_token(self) -> None:
        if not self.test_decode_token:
            return
        tokenizer = self.get_tokenizer()
        test_cases = ["1. 百度 2. 腾讯", "hello world! I like eating banana", "🤓😖", "🤓😖testtest"]
        for test_case in test_cases:
            input_ids = tokenizer(test_case)["input_ids"]
            decoded_text = tokenizer.decode(input_ids)
            stream_decoded_text = ""
            offset = 0
            token_offset = 0
            for i in range(len(input_ids)):
                token_text, offset, token_offset = tokenizer.decode_token(input_ids[: i + 1], offset, token_offset)
                stream_decoded_text += token_text
            self.assertEqual(decoded_text, stream_decoded_text)

    # TODO: this test can be combined with `test_sentencepiece_tokenize_and_convert_tokens_to_string` after the latter is extended to all tokenizers.
    def test_tokenize_special_tokens(self):
        """Test `tokenize` with special tokens."""
        tokenizers = self.get_tokenizers(do_lower_case=True)
        for tokenizer in tokenizers:
            with self.subTest(f"{tokenizer.__class__.__name__}"):
                SPECIAL_TOKEN_1 = "[SPECIAL_TOKEN_1]"
                SPECIAL_TOKEN_2 = "[SPECIAL_TOKEN_2]"

                # TODO:
                # Can we combine `unique_no_split_tokens` and `all_special_tokens`(and properties related to it)
                # with one variable(property) for a better maintainability?

                # `add_tokens` method stores special tokens only in `tokenizer.unique_no_split_tokens`. (in tokenization_utils.py)
                tokenizer.add_tokens([SPECIAL_TOKEN_1], special_tokens=True)
                # `add_special_tokens` method stores special tokens in `tokenizer.additional_special_tokens`,
                # which also occur in `tokenizer.all_special_tokens`. (in tokenization_utils_base.py)
                tokenizer.add_special_tokens({"additional_special_tokens": [SPECIAL_TOKEN_2]})

                token_1 = tokenizer.tokenize(SPECIAL_TOKEN_1)
                token_2 = tokenizer.tokenize(SPECIAL_TOKEN_2)

                self.assertEqual(len(token_1), 1)
                self.assertEqual(len(token_2), 1)
                self.assertEqual(token_1[0], SPECIAL_TOKEN_1)
                self.assertEqual(token_2[0], SPECIAL_TOKEN_2)

    # TODO: this test could be extended to all tokenizers - not just the sentencepiece
    def test_sentencepiece_tokenize_and_convert_tokens_to_string(self):
        """Test ``_tokenize`` and ``convert_tokens_to_string``."""
        if not self.test_sentencepiece:
            return

        tokenizer = self.get_tokenizer()
        text = "This is text to test the tokenizer."

        if self.test_sentencepiece_ignore_case:
            text = text.lower()

        tokens = tokenizer.tokenize(text)

        self.assertTrue(len(tokens) > 0)

        # check if converting back to original text works
        reverse_text = tokenizer.convert_tokens_to_string(tokens)

        if self.test_sentencepiece_ignore_case:
            reverse_text = reverse_text.lower()

        self.assertEqual(reverse_text, text)

    def test_subword_regularization_tokenizer(self) -> None:
        if not self.test_sentencepiece:
            return

        # Subword regularization is only available for the slow tokenizer.
        sp_model_kwargs = {"enable_sampling": True, "alpha": 0.1, "nbest_size": -1}
        tokenizer = self.get_tokenizer(sp_model_kwargs=sp_model_kwargs)

        self.assertTrue(hasattr(tokenizer, "sp_model_kwargs"))
        self.assertIsNotNone(tokenizer.sp_model_kwargs)
        self.assertTrue(isinstance(tokenizer.sp_model_kwargs, dict))
        self.assertEqual(tokenizer.sp_model_kwargs, sp_model_kwargs)
        self.check_subword_sampling(tokenizer)

    def test_pickle_subword_regularization_tokenizer(self) -> None:
        if not self.test_sentencepiece:
            return
        """Google pickle __getstate__ __setstate__ if you are struggling with this."""
        # Subword regularization is only available for the slow tokenizer.
        sp_model_kwargs = {"enable_sampling": True, "alpha": 0.1, "nbest_size": -1}
        tokenizer = self.get_tokenizer(sp_model_kwargs=sp_model_kwargs)
        tokenizer_bin = pickle.dumps(tokenizer)
        del tokenizer
        tokenizer_new = pickle.loads(tokenizer_bin)

        self.assertTrue(hasattr(tokenizer_new, "sp_model_kwargs"))
        self.assertIsNotNone(tokenizer_new.sp_model_kwargs)
        self.assertTrue(isinstance(tokenizer_new.sp_model_kwargs, dict))
        self.assertEqual(tokenizer_new.sp_model_kwargs, sp_model_kwargs)
        self.check_subword_sampling(tokenizer_new)

    def test_save_sentencepiece_tokenizer(self) -> None:
        if not self.test_sentencepiece:
            return
        # We want to verify that we will be able to save the tokenizer even if the original files that were used to
        # build the tokenizer have been deleted in the meantime.
        text = "This is text to test the tokenizer."

        tokenizer_slow_1 = self.get_tokenizer()
        encoding_tokenizer_slow_1 = tokenizer_slow_1(text)

        tmpdirname_1 = tempfile.mkdtemp()
        tmpdirname_2 = tempfile.mkdtemp()

        tokenizer_slow_1.save_pretrained(tmpdirname_1)
        tokenizer_slow_2 = self.tokenizer_class.from_pretrained(tmpdirname_1)
        encoding_tokenizer_slow_2 = tokenizer_slow_2(text)

        tokenizer_slow_2.save_pretrained(tmpdirname_2)
        shutil.rmtree(tmpdirname_1)

        tokenizer_slow_3 = self.tokenizer_class.from_pretrained(tmpdirname_2)
        encoding_tokenizer_slow_3 = tokenizer_slow_3(text)
        shutil.rmtree(tmpdirname_2)

        self.assertEqual(encoding_tokenizer_slow_1, encoding_tokenizer_slow_2)
        self.assertEqual(encoding_tokenizer_slow_1, encoding_tokenizer_slow_3)

    def test_model_input_names_signature(self):
        accepted_model_main_input_names = [
            "input_ids",  # nlp models
            "input_values",  # speech models
        ]

        tokenizers = self.get_tokenizers()
        for tokenizer in tokenizers:
            # first name of model_input_names has to correspond to main model input name
            # to make sure `tokenizer.pad(...)` works correctly
            self.assertTrue(tokenizer.model_input_names[0] in accepted_model_main_input_names)

    def test_tokenizer_slow_store_full_signature(self):
        signature = inspect.signature(self.tokenizer_class.__init__)
        tokenizer = self.get_tokenizer()

        for parameter_name, parameter in signature.parameters.items():
            if parameter.default != inspect.Parameter.empty:
                self.assertIn(parameter_name, tokenizer.init_kwargs)

    def test_tokenizers_common_properties(self):
        tokenizers = self.get_tokenizers()
        for tokenizer in tokenizers:
            with self.subTest(f"{tokenizer.__class__.__name__}"):
                attributes_list = [
                    "bos_token",
                    "eos_token",
                    "unk_token",
                    "sep_token",
                    "pad_token",
                    "cls_token",
                    "mask_token",
                ]
                for attr in attributes_list:
                    self.assertTrue(hasattr(tokenizer, attr))
                    self.assertTrue(hasattr(tokenizer, attr + "_id"))

                self.assertTrue(hasattr(tokenizer, "additional_special_tokens"))
                self.assertTrue(hasattr(tokenizer, "additional_special_tokens_ids"))

                attributes_list = [
                    "model_max_length",
                    "init_inputs",
                    "init_kwargs",
                ]

                attributes_list += [
                    "added_tokens_encoder",
                    "added_tokens_decoder",
                ]
                for attr in attributes_list:
                    self.assertTrue(hasattr(tokenizer, attr))

    def test_tokenizers_common_ids_setters(self):
        tokenizers = self.get_tokenizers()
        for tokenizer in tokenizers:
            with self.subTest(f"{tokenizer.__class__.__name__}"):
                attributes_list = [
                    "bos_token",
                    "eos_token",
                    "unk_token",
                    "sep_token",
                    "pad_token",
                    "cls_token",
                    "mask_token",
                ]

                vocab = tokenizer.get_vocab()
                token_id_to_test_setters = next(iter(vocab.values()))
                token_to_test_setters = tokenizer.convert_ids_to_tokens(
                    token_id_to_test_setters, skip_special_tokens=False
                )

                for attr in attributes_list:
                    setattr(tokenizer, attr + "_id", None)
                    self.assertEqual(getattr(tokenizer, attr), None)
                    self.assertEqual(getattr(tokenizer, attr + "_id"), None)

                    setattr(tokenizer, attr + "_id", token_id_to_test_setters)
                    self.assertEqual(getattr(tokenizer, attr), token_to_test_setters)
                    self.assertEqual(getattr(tokenizer, attr + "_id"), token_id_to_test_setters)

                setattr(tokenizer, "additional_special_tokens_ids", [])
                self.assertListEqual(getattr(tokenizer, "additional_special_tokens"), [])
                self.assertListEqual(getattr(tokenizer, "additional_special_tokens_ids"), [])

                setattr(tokenizer, "additional_special_tokens_ids", [token_id_to_test_setters])
                self.assertListEqual(getattr(tokenizer, "additional_special_tokens"), [token_to_test_setters])
                self.assertListEqual(getattr(tokenizer, "additional_special_tokens_ids"), [token_id_to_test_setters])

    def test_save_and_load_tokenizer(self):
        # safety check on max_len default value so we are sure the test works
        tokenizers = self.get_tokenizers()
        for tokenizer in tokenizers:
            with self.subTest(f"{tokenizer.__class__.__name__}"):
                self.assertNotEqual(tokenizer.model_max_length, 42)

        # Now let's start the test
        tokenizers = self.get_tokenizers()
        for tokenizer in tokenizers:
            with self.subTest(f"{tokenizer.__class__.__name__}"):
                # Isolate this from the other tests because we save additional tokens/etc
                tmpdirname = tempfile.mkdtemp()

                sample_text = " He is very happy, UNwant\u00E9d,running"
                before_tokens = tokenizer.encode(sample_text, add_special_tokens=False)
                before_vocab = tokenizer.get_vocab()
                tokenizer.save_pretrained(tmpdirname)

                after_tokenizer = tokenizer.__class__.from_pretrained(tmpdirname)
                after_tokens = after_tokenizer.encode(sample_text, add_special_tokens=False)
                after_vocab = after_tokenizer.get_vocab()
                self.assertListEqual(before_tokens["input_ids"], after_tokens["input_ids"])
                self.assertDictEqual(before_vocab, after_vocab)

                shutil.rmtree(tmpdirname)

        tokenizers = self.get_tokenizers(model_max_length=42)
        for tokenizer in tokenizers:
            with self.subTest(f"{tokenizer.__class__.__name__}"):
                # Isolate this from the other tests because we save additional tokens/etc
                tmpdirname = tempfile.mkdtemp()

                sample_text = " He is very happy, UNwant\u00E9d,running"
                tokenizer.add_tokens(["bim", "bambam"])
                additional_special_tokens = tokenizer.additional_special_tokens
                additional_special_tokens.append("new_additional_special_token")
                tokenizer.add_special_tokens({"additional_special_tokens": additional_special_tokens})
                before_tokens = tokenizer.encode(sample_text, add_special_tokens=False)
                before_vocab = tokenizer.get_vocab()
                tokenizer.save_pretrained(tmpdirname)

                after_tokenizer = tokenizer.__class__.from_pretrained(tmpdirname)
                after_tokens = after_tokenizer.encode(sample_text, add_special_tokens=False)
                after_vocab = after_tokenizer.get_vocab()
                self.assertListEqual(before_tokens["input_ids"], after_tokens["input_ids"])
                self.assertDictEqual(before_vocab, after_vocab)
                self.assertIn("bim", after_vocab)
                self.assertIn("bambam", after_vocab)
                self.assertIn("new_additional_special_token", after_tokenizer.additional_special_tokens)
                self.assertEqual(after_tokenizer.model_max_length, 42)

                tokenizer = tokenizer.__class__.from_pretrained(tmpdirname, model_max_length=43)
                self.assertEqual(tokenizer.model_max_length, 43)

                shutil.rmtree(tmpdirname)

    # def test_pickle_tokenizer(self):
    #     """Google pickle __getstate__ __setstate__ if you are struggling with this."""
    #     tokenizers = self.get_tokenizers()
    #     for tokenizer in tokenizers:
    #         with self.subTest(f"{tokenizer.__class__.__name__}"):
    #             self.assertIsNotNone(tokenizer)
    #
    #             text = "Munich and Berlin are nice cities"
    #             subwords = tokenizer.tokenize(text)
    #
    #             filename = os.path.join(self.tmpdirname, "tokenizer.bin")
    #             with open(filename, "wb") as handle:
    #                 pickle.dump(tokenizer, handle)
    #
    #             with open(filename, "rb") as handle:
    #                 tokenizer_new = pickle.load(handle)
    #
    #             subwords_loaded = tokenizer_new.tokenize(text)
    #
    #             self.assertListEqual(subwords, subwords_loaded)

    def test_pickle_added_tokens(self):
        tok1 = AddedToken("<s>", rstrip=True, lstrip=True, normalized=False, single_word=True)
        tok2 = pickle.loads(pickle.dumps(tok1))

        self.assertEqual(tok1.__getstate__(), tok2.__getstate__())

    def test_added_tokens_do_lower_case(self):
        tokenizers = self.get_tokenizers(do_lower_case=True)
        for tokenizer in tokenizers:
            with self.subTest(f"{tokenizer.__class__.__name__}"):
                if not hasattr(tokenizer, "do_lower_case") or not tokenizer.do_lower_case:
                    continue

                special_token = tokenizer.all_special_tokens[0]

                text = special_token + " aaaaa bbbbbb low cccccccccdddddddd l " + special_token
                text2 = special_token + " AAAAA BBBBBB low CCCCCCCCCDDDDDDDD l " + special_token

                toks_before_adding = tokenizer.tokenize(text)  # toks before adding new_toks

                new_toks = ["aaaaa bbbbbb", "cccccccccdddddddd", "AAAAA BBBBBB", "CCCCCCCCCDDDDDDDD"]
                added = tokenizer.add_tokens([AddedToken(tok, lstrip=True, rstrip=True) for tok in new_toks])

                toks_after_adding = tokenizer.tokenize(text)
                toks_after_adding2 = tokenizer.tokenize(text2)

                # Rust tokenizers dont't lowercase added tokens at the time calling `tokenizer.add_tokens`,
                # while python tokenizers do, so new_toks 0 and 2 would be treated as the same, so do new_toks 1 and 3.
                self.assertIn(added, [2, 4])

                self.assertListEqual(toks_after_adding, toks_after_adding2)
                self.assertTrue(
                    len(toks_before_adding) > len(toks_after_adding),  # toks_before_adding should be longer
                )

                # Check that none of the special tokens are lowercased
                sequence_with_special_tokens = "A " + " yEs ".join(tokenizer.all_special_tokens) + " B"
                # Convert the tokenized list to str as some special tokens are tokenized like normal tokens
                # which have a prefix spacee e.g. the mask token of Albert, and cannot match the original
                # special tokens exactly.
                tokenized_sequence = "".join(tokenizer.tokenize(sequence_with_special_tokens))

                for special_token in tokenizer.all_special_tokens:
                    self.assertTrue(special_token in tokenized_sequence)

        tokenizers = self.get_tokenizers(do_lower_case=True)
        for tokenizer in tokenizers:
            with self.subTest(f"{tokenizer.__class__.__name__}"):
                if hasattr(tokenizer, "do_lower_case") and tokenizer.do_lower_case:
                    continue

                special_token = tokenizer.all_special_tokens[0]

                text = special_token + " aaaaa bbbbbb low cccccccccdddddddd l " + special_token
                text2 = special_token + " AAAAA BBBBBB low CCCCCCCCCDDDDDDDD l " + special_token

                toks_before_adding = tokenizer.tokenize(text)  # toks before adding new_toks

                new_toks = ["aaaaa bbbbbb", "cccccccccdddddddd", "AAAAA BBBBBB", "CCCCCCCCCDDDDDDDD"]
                added = tokenizer.add_tokens([AddedToken(tok, lstrip=True, rstrip=True) for tok in new_toks])
                self.assertIn(added, [2, 4])

                toks_after_adding = tokenizer.tokenize(text)
                toks_after_adding2 = tokenizer.tokenize(text2)

                self.assertEqual(len(toks_after_adding), len(toks_after_adding2))  # Length should still be the same
                self.assertNotEqual(
                    toks_after_adding[1], toks_after_adding2[1]
                )  # But at least the first non-special tokens should differ
                self.assertTrue(
                    len(toks_before_adding) > len(toks_after_adding),  # toks_before_adding should be longer
                )

    def test_add_tokens_tokenizer(self):
        tokenizers = self.get_tokenizers(do_lower_case=False)
        for tokenizer in tokenizers:
            with self.subTest(f"{tokenizer.__class__.__name__}"):
                vocab_size = tokenizer.vocab_size
                all_size = len(tokenizer)

                self.assertNotEqual(vocab_size, 0)

                # We usually have added tokens from the start in tests because our vocab fixtures are
                # smaller than the original vocabs - let's not assert this
                # self.assertEqual(vocab_size, all_size)

                new_toks = ["aaaaa bbbbbb", "cccccccccdddddddd"]
                added_toks = tokenizer.add_tokens(new_toks)
                vocab_size_2 = tokenizer.vocab_size
                all_size_2 = len(tokenizer)

                self.assertNotEqual(vocab_size_2, 0)
                self.assertEqual(vocab_size, vocab_size_2)
                self.assertEqual(added_toks, len(new_toks))
                self.assertEqual(all_size_2, all_size + len(new_toks))

                tokens = tokenizer.encode(
                    "aaaaa bbbbbb low cccccccccdddddddd l", return_token_type_ids=None, add_special_tokens=False
                )["input_ids"]
                self.assertGreaterEqual(len(tokens), 4)
                self.assertGreater(tokens[0], tokenizer.vocab_size - 1)
                self.assertGreater(tokens[-2], tokenizer.vocab_size - 1)

                new_toks_2 = {"eos_token": ">>>>|||<||<<|<<", "pad_token": "<<<<<|||>|>>>>|>"}
                added_toks_2 = tokenizer.add_special_tokens(new_toks_2)
                vocab_size_3 = tokenizer.vocab_size
                all_size_3 = len(tokenizer)

                self.assertNotEqual(vocab_size_3, 0)
                self.assertEqual(vocab_size, vocab_size_3)
                self.assertEqual(added_toks_2, len(new_toks_2))
                self.assertEqual(all_size_3, all_size_2 + len(new_toks_2))

                tokens = tokenizer.encode(
                    ">>>>|||<||<<|<< aaaaabbbbbb low cccccccccdddddddd <<<<<|||>|>>>>|> l",
                    return_token_type_ids=None,
                    add_special_tokens=False,
                )["input_ids"]

                self.assertGreaterEqual(len(tokens), 6)
                self.assertGreater(tokens[0], tokenizer.vocab_size - 1)
                self.assertGreater(tokens[0], tokens[1])
                self.assertGreater(tokens[-2], tokenizer.vocab_size - 1)
                self.assertGreater(tokens[-2], tokens[-3])
                self.assertEqual(tokens[0], tokenizer.eos_token_id)
                self.assertEqual(tokens[-2], tokenizer.pad_token_id)

    def test_add_special_tokens(self):
        tokenizers = self.get_tokenizers(do_lower_case=False)
        for tokenizer in tokenizers:
            with self.subTest(f"{tokenizer.__class__.__name__}"):
                input_text, ids = self.get_clean_sequence(tokenizer)

                special_token = "[SPECIAL_TOKEN]"

                tokenizer.add_special_tokens({"cls_token": special_token})
                encoded_special_token = tokenizer.encode(
                    special_token, return_token_type_ids=None, add_special_tokens=False
                )["input_ids"]
                self.assertEqual(len(encoded_special_token), 1)

                text = tokenizer.decode(ids + encoded_special_token, clean_up_tokenization_spaces=False)
                encoded = tokenizer.encode(text, return_token_type_ids=None, add_special_tokens=False)["input_ids"]

                input_encoded = tokenizer.encode(input_text, return_token_type_ids=None, add_special_tokens=False)[
                    "input_ids"
                ]
                special_token_id = tokenizer.encode(
                    special_token, return_token_type_ids=None, add_special_tokens=False
                )["input_ids"]
                self.assertEqual(encoded, input_encoded + special_token_id)

                decoded = tokenizer.decode(encoded, skip_special_tokens=True)
                self.assertTrue(special_token not in decoded)

    def test_internal_consistency(self):
        tokenizers = self.get_tokenizers()
        for tokenizer in tokenizers:
            with self.subTest(f"{tokenizer.__class__.__name__}"):
                input_text, output_text = self.get_input_output_texts(tokenizer)

                tokens = tokenizer.tokenize(input_text)
                ids = tokenizer.convert_tokens_to_ids(tokens)
                ids_2 = tokenizer.encode(input_text, return_token_type_ids=None, add_special_tokens=False)["input_ids"]
                self.assertListEqual(ids, ids_2)

                tokens_2 = tokenizer.convert_ids_to_tokens(ids)
                self.assertNotEqual(len(tokens_2), 0)
                text_2 = tokenizer.decode(ids)
                self.assertIsInstance(text_2, str)

                self.assertEqual(text_2, output_text)

    def test_encode_decode_with_spaces(self):
        tokenizers = self.get_tokenizers(do_lower_case=False)
        for tokenizer in tokenizers:
            with self.subTest(f"{tokenizer.__class__.__name__}"):

                new_toks = [
                    AddedToken("[ABC]", normalized=False),
                    AddedToken("[DEF]", normalized=False),
                    AddedToken("GHI IHG", normalized=False),
                ]
                tokenizer.add_tokens(new_toks)
                input = "[ABC][DEF][ABC]GHI IHG[DEF]"
                if self.space_between_special_tokens:
                    output = "[ABC] [DEF] [ABC] GHI IHG [DEF]"
                else:
                    output = input
                encoded = tokenizer.encode(input, return_token_type_ids=None, add_special_tokens=False)["input_ids"]
                decoded = tokenizer.decode(encoded, spaces_between_special_tokens=self.space_between_special_tokens)
                self.assertIn(decoded, [output, output.lower()])

    def test_pretrained_model_lists(self):
        # We should have at least one default checkpoint for each tokenizer
        # We should specify the max input length as well (used in some part to list the pretrained checkpoints)
        self.assertGreaterEqual(len(self.tokenizer_class.pretrained_resource_files_map), 1)
        self.assertGreaterEqual(len(list(self.tokenizer_class.pretrained_resource_files_map.values())[0]), 1)
        self.assertEqual(
            len(list(self.tokenizer_class.pretrained_resource_files_map.values())[0]),
            len(self.tokenizer_class.max_model_input_sizes),
        )

        weights_list = list(self.tokenizer_class.max_model_input_sizes.keys())
        weights_lists_2 = []
        for file_id, map_list in self.tokenizer_class.pretrained_resource_files_map.items():
            weights_lists_2.append(list(map_list.keys()))

        weights_list.sort()
        for weights_list_2 in weights_lists_2:
            weights_list_2.sort()
            self.assertListEqual(weights_list, weights_list_2)

    def test_mask_output(self):
        tokenizers = self.get_tokenizers(do_lower_case=False)
        for tokenizer in tokenizers:
            with self.subTest(f"{tokenizer.__class__.__name__}"):

                if (
                    tokenizer.build_inputs_with_special_tokens.__qualname__.split(".")[0] != "PretrainedTokenizer"
                    and "token_type_ids" in tokenizer.model_input_names
                ):
                    seq_0 = "Test this method."
                    seq_1 = "With these inputs."
                    information = tokenizer.encode(seq_0, seq_1, add_special_tokens=True)
                    sequences, mask = information["input_ids"], information["token_type_ids"]
                    self.assertEqual(len(sequences), len(mask))

    def test_token_type_ids(self):
        tokenizers = self.get_tokenizers()
        for tokenizer in tokenizers:
            with self.subTest(f"{tokenizer.__class__.__name__}"):
                seq_0 = "Test this method."

                # We want to have sequence 0 and sequence 1 are tagged
                # respectively with 0 and 1 token_ids
                # (regardless of whether the model use token type ids)
                # We use this assumption in the QA pipeline among other place
                output = tokenizer(seq_0, return_token_type_ids=True)
                self.assertIn(0, output["token_type_ids"])

    def test_number_of_added_tokens(self):
        tokenizers = self.get_tokenizers(do_lower_case=False)
        for tokenizer in tokenizers:
            with self.subTest(f"{tokenizer.__class__.__name__}"):

                seq_0 = "Test this method."
                seq_1 = "With these inputs."

                sequences = tokenizer.encode(seq_0, seq_1, return_token_type_ids=None, add_special_tokens=False)[
                    "input_ids"
                ]
                attached_sequences = tokenizer.encode(seq_0, seq_1, add_special_tokens=True)["input_ids"]

                # Method is implemented (e.g. not GPT-2)
                if len(attached_sequences) != 2:
                    self.assertEqual(
                        tokenizer.num_special_tokens_to_add(pair=True), len(attached_sequences) - len(sequences)
                    )

    def test_maximum_encoding_length_single_input(self):
        tokenizers = self.get_tokenizers(do_lower_case=False, model_max_length=100)
        for tokenizer in tokenizers:
            with self.subTest(f"{tokenizer.__class__.__name__}"):
                seq_0, ids = self.get_clean_sequence(tokenizer, max_length=20)

                sequence = tokenizer.encode(seq_0, return_token_type_ids=None, add_special_tokens=False)["input_ids"]
                total_length = len(sequence)

                self.assertGreater(total_length, 4, "Issue with the testing sequence, please update it it's too short")

                # Test with max model input length
                model_max_length = tokenizer.model_max_length
                self.assertEqual(model_max_length, 100)
                seq_1 = seq_0 * model_max_length

                sequence1 = tokenizer(seq_1, return_token_type_ids=None, add_special_tokens=False, truncation=False)
                total_length1 = len(sequence1["input_ids"])
                self.assertGreater(
                    total_length1, model_max_length, "Issue with the testing sequence, please update it it's too short"
                )

                # Simple
                padding_strategies = (
                    [False, True, "longest"] if tokenizer.pad_token and tokenizer.pad_token_id >= 0 else [False]
                )
                for padding_state in padding_strategies:
                    with self.subTest(f"Padding: {padding_state}"):
                        for truncation_state in [True, "longest_first", "only_first"]:
                            with self.subTest(f"Truncation: {truncation_state}"):
                                output = tokenizer(seq_1, padding=padding_state, truncation=truncation_state)
                                self.assertEqual(len(output["input_ids"]), model_max_length)

                                output = tokenizer([seq_1], padding=padding_state, truncation=truncation_state)
                                self.assertEqual(len(output["input_ids"][0]), model_max_length)

                        # Simple with no truncation
                        # Reset warnings
                        tokenizer.deprecation_warnings = {}
                        with self.assertLogs("PaddleNLP", level="WARNING") as cm:
                            output = tokenizer(seq_1, padding=padding_state, truncation=False)
                            self.assertNotEqual(len(output["input_ids"]), model_max_length)
                        self.assertEqual(len(cm.records), 1)
                        self.assertTrue(
                            cm.records[0].message.startswith(
                                "Token indices sequence length is longer than the specified maximum sequence length for this model"
                            )
                        )

                        tokenizer.deprecation_warnings = {}
                        with self.assertLogs("PaddleNLP", level="WARNING") as cm:
                            output = tokenizer([seq_1], padding=padding_state, truncation=False)
                            self.assertNotEqual(len(output["input_ids"][0]), model_max_length)
                        self.assertEqual(len(cm.records), 1)
                        self.assertTrue(
                            cm.records[0].message.startswith(
                                "Token indices sequence length is longer than the specified maximum sequence length for this model"
                            )
                        )

                # Overflowing tokens
                stride = 2
                information = tokenizer(
                    seq_0,
                    max_length=total_length - 2,
                    return_token_type_ids=None,
                    add_special_tokens=False,
                    stride=stride,
                    truncation="longest_first",
                    return_overflowing_tokens=True,
                    # add_prefix_space=False,
                )

                # Overflowing tokens are handled quite differently in slow and fast tokenizers

                truncated_sequence = information["input_ids"]
                overflowing_tokens = information["overflowing_tokens"]

                self.assertEqual(len(truncated_sequence), total_length - 2)
                self.assertEqual(truncated_sequence, sequence[:-2])

                self.assertEqual(len(overflowing_tokens), 2 + stride)
                self.assertEqual(overflowing_tokens, sequence[-(2 + stride) :])

    def test_maximum_encoding_length_pair_input(self):
        tokenizers = self.get_tokenizers(do_lower_case=False, model_max_length=100)
        for tokenizer in tokenizers:
            with self.subTest(f"{tokenizer.__class__.__name__}"):
                # Build a sequence from our model's vocabulary
                stride = 2
                seq_0, ids = self.get_clean_sequence(tokenizer, max_length=20)
                if len(ids) <= 2 + stride:
                    seq_0 = (seq_0 + " ") * (2 + stride)
                    ids = None

                seq0_tokens = tokenizer.encode(seq_0, return_token_type_ids=None, add_special_tokens=False)[
                    "input_ids"
                ]
                self.assertGreater(len(seq0_tokens), 2 + stride)

                seq_1 = "This is another sentence to be encoded."
                seq1_tokens = tokenizer.encode(seq_1, return_token_type_ids=None, add_special_tokens=False)[
                    "input_ids"
                ]
                if abs(len(seq0_tokens) - len(seq1_tokens)) <= 2:
                    seq1_tokens = seq1_tokens + seq1_tokens
                    seq_1 = tokenizer.decode(seq1_tokens, clean_up_tokenization_spaces=False)
                seq1_tokens = tokenizer.encode(seq_1, return_token_type_ids=None, add_special_tokens=False)[
                    "input_ids"
                ]

                self.assertGreater(len(seq1_tokens), 2 + stride)

                # We are not using the special tokens - a bit too hard to test all the tokenizers with this
                # TODO try this again later
                sequence = tokenizer.encode(seq_0, seq_1, return_token_type_ids=None, add_special_tokens=False)[
                    "input_ids"
                ]  # , add_prefix_space=False)

                # Test with max model input length
                model_max_length = tokenizer.model_max_length
                self.assertEqual(model_max_length, 100)
                seq_2 = seq_0 * model_max_length
                self.assertGreater(len(seq_2), model_max_length)

                sequence1 = tokenizer(seq_1, return_token_type_ids=None, add_special_tokens=False, truncation=False)
                total_length1 = len(sequence1["input_ids"])
                sequence2 = tokenizer(
                    seq_2, seq_1, return_token_type_ids=None, add_special_tokens=False, truncation=False
                )
                total_length2 = len(sequence2["input_ids"])
                self.assertLess(
                    total_length1, model_max_length - 10, "Issue with the testing sequence, please update it."
                )
                self.assertGreater(
                    total_length2, model_max_length, "Issue with the testing sequence, please update it."
                )

                # Simple
                padding_strategies = (
                    [False, True, "longest"] if tokenizer.pad_token and tokenizer.pad_token_id >= 0 else [False]
                )
                for padding_state in padding_strategies:
                    with self.subTest(f"{tokenizer.__class__.__name__} Padding: {padding_state}"):
                        for truncation_state in [True, "longest_first", "only_first"]:
                            with self.subTest(f"{tokenizer.__class__.__name__} Truncation: {truncation_state}"):
                                output = tokenizer(seq_2, seq_1, padding=padding_state, truncation=truncation_state)
                                self.assertEqual(len(output["input_ids"]), model_max_length)

                                output = tokenizer(
                                    [seq_2], [seq_1], padding=padding_state, truncation=truncation_state
                                )
                                self.assertEqual(len(output["input_ids"][0]), model_max_length)

                        # Simple
                        output = tokenizer(seq_1, seq_2, padding=padding_state, truncation="only_second")
                        self.assertEqual(len(output["input_ids"]), model_max_length)

                        output = tokenizer([seq_1], [seq_2], padding=padding_state, truncation="only_second")
                        self.assertEqual(len(output["input_ids"][0]), model_max_length)

                        # Simple with no truncation
                        # Reset warnings
                        tokenizer.deprecation_warnings = {}
                        with self.assertLogs("PaddleNLP", level="WARNING") as cm:
                            output = tokenizer(seq_1, seq_2, padding=padding_state, truncation=False)
                            self.assertNotEqual(len(output["input_ids"]), model_max_length)
                        self.assertEqual(len(cm.records), 1)
                        self.assertTrue(
                            cm.records[0].message.startswith(
                                "Token indices sequence length is longer than the specified maximum sequence length for this model"
                            )
                        )

                        tokenizer.deprecation_warnings = {}
                        with self.assertLogs("PaddleNLP", level="WARNING") as cm:
                            output = tokenizer([seq_1], [seq_2], padding=padding_state, truncation=False)
                            self.assertNotEqual(len(output["input_ids"][0]), model_max_length)
                        self.assertEqual(len(cm.records), 1)
                        self.assertTrue(
                            cm.records[0].message.startswith(
                                "Token indices sequence length is longer than the specified maximum sequence length for this model"
                            )
                        )

                truncated_first_sequence = (
                    tokenizer.encode(seq_0, return_token_type_ids=None, add_special_tokens=False)["input_ids"][:-2]
                    + tokenizer.encode(seq_1, return_token_type_ids=None, add_special_tokens=False)["input_ids"]
                )
                truncated_second_sequence = (
                    tokenizer.encode(seq_0, return_token_type_ids=None, add_special_tokens=False)["input_ids"]
                    + tokenizer.encode(seq_1, return_token_type_ids=None, add_special_tokens=False)["input_ids"][:-2]
                )

                # TODO(wj-Mcat): `overflow_first_sequence` and `overflow_second_sequence` is not used
                # to make CI green, the following codes will be commented out

                # overflow_first_sequence = (
                #     tokenizer.encode(seq_0, return_token_type_ids=None, add_special_tokens=False)["input_ids"][
                #         -(2 + stride) :
                #     ]
                #     + tokenizer.encode(seq_1, return_token_type_ids=None, add_special_tokens=False)["input_ids"]
                # )
                # overflow_second_sequence = (
                #     tokenizer.encode(seq_0, return_token_type_ids=None, add_special_tokens=False)["input_ids"]
                #     + tokenizer.encode(seq_1, return_token_type_ids=None, add_special_tokens=False)["input_ids"][
                #         -(2 + stride) :
                #     ]
                # )

                with self.assertRaises(ValueError) as context:
                    tokenizer(
                        seq_0,
                        seq_1,
                        max_length=len(sequence) - 2,
                        return_token_type_ids=None,
                        add_special_tokens=False,
                        stride=stride,
                        truncation="longest_first",
                        return_overflowing_tokens=True,
                        # add_prefix_space=False,
                    )

                self.assertTrue(
                    context.exception.args[0].startswith(
                        "Not possible to return overflowing tokens for pair of sequences with the "
                        "`longest_first`. Please select another truncation strategy than `longest_first`, "
                        "for instance `only_second` or `only_first`."
                    )
                )

                # Overflowing tokens are handled quite differently in slow and fast tokenizers

                # No overflowing tokens when using 'longest' in python tokenizers
                with self.assertRaises(ValueError) as context:
                    tokenizer(
                        seq_0,
                        seq_1,
                        max_length=len(sequence) - 2,
                        return_token_type_ids=None,
                        add_special_tokens=False,
                        stride=stride,
                        truncation=True,
                        return_overflowing_tokens=True,
                        # add_prefix_space=False,
                    )

                self.assertTrue(
                    context.exception.args[0].startswith(
                        "Not possible to return overflowing tokens for pair of sequences with the "
                        "`longest_first`. Please select another truncation strategy than `longest_first`, "
                        "for instance `only_second` or `only_first`."
                    )
                )

                information_first_truncated = tokenizer(
                    seq_0,
                    seq_1,
                    max_length=len(sequence) - 2,
                    return_token_type_ids=None,
                    add_special_tokens=False,
                    stride=stride,
                    truncation="only_first",
                    return_overflowing_tokens=True,
                    # add_prefix_space=False,
                )
                # Overflowing tokens are handled quite differently in slow and fast tokenizers

                truncated_sequence = information_first_truncated["input_ids"]
                overflowing_tokens = information_first_truncated["overflowing_tokens"]

                self.assertEqual(len(truncated_sequence), len(sequence) - 2)
                self.assertEqual(truncated_sequence, truncated_first_sequence)

                self.assertEqual(len(overflowing_tokens), 2 + stride)
                self.assertEqual(overflowing_tokens, seq0_tokens[-(2 + stride) :])

                information_second_truncated = tokenizer(
                    seq_0,
                    seq_1,
                    max_length=len(sequence) - 2,
                    return_token_type_ids=None,
                    add_special_tokens=False,
                    stride=stride,
                    truncation="only_second",
                    return_overflowing_tokens=True,
                    # add_prefix_space=False,
                )
                # Overflowing tokens are handled quite differently in slow and fast tokenizers

                truncated_sequence = information_second_truncated["input_ids"]
                overflowing_tokens = information_second_truncated["overflowing_tokens"]

                self.assertEqual(len(truncated_sequence), len(sequence) - 2)
                self.assertEqual(truncated_sequence, truncated_second_sequence)

                self.assertEqual(len(overflowing_tokens), 2 + stride)
                self.assertEqual(overflowing_tokens, seq1_tokens[-(2 + stride) :])

    # def test_encode_input_type(self):
    #     tokenizers = self.get_tokenizers(do_lower_case=False)
    #     for tokenizer in tokenizers:
    #         with self.subTest(f"{tokenizer.__class__.__name__}"):
    #             sequence = "Let's encode this sequence"

    #             tokens = sequence.split()  # tokenizer.tokenize(sequence)
    #             # input_ids = tokenizer.convert_tokens_to_ids(tokens)
    #             formatted_input = tokenizer.encode(sequence, add_special_tokens=True, add_prefix_space=False)

    #             self.assertEqual(
    #                 tokenizer.encode(tokens, is_split_into_words=True, add_special_tokens=True), formatted_input
    #             )
    #             # This is not supported with the Rust tokenizers
    #             # self.assertEqual(tokenizer.encode(input_ids, add_special_tokens=True), formatted_input)

    # def test_swap_special_token(self):
    #     tokenizers = self.get_tokenizers(do_lower_case=False)
    #     for tokenizer in tokenizers:
    #         with self.subTest(f"{tokenizer.__class__.__name__}"):
    #             # Our mask token
    #             mask = "<mask>"
    #             # We take a single word in the middle of the vocabulary
    #             all_tokens = sorted(tokenizer.get_vocab().keys())
    #             word = tokenizer.decode(tokenizer.encode(all_tokens[len(all_tokens)//2], add_special_tokens=False)[:1])

    #             sequence_0 = "Encode " + word + " sequence"
    #             sequence_masked_0 = "Encode " + mask + " sequence"

    #             sequence_1 = word + " this sequence"
    #             sequence_masked_1 = mask + " this sequence"

    #             # Add tokens so that masked token isn't split
    #             # tokens = [AddedToken(t, lstrip=True, normalized=False) for t in sequence.split()]
    #             # tokenizer.add_tokens(tokens)
    #             tokenizer.add_special_tokens(
    #                 {"mask_token": AddedToken(mask, normalized=False)}
    #             )  # Eat left space on Byte-level BPE tokenizers
    #             mask_ind = tokenizer.convert_tokens_to_ids(mask)

    #             # Test first masked sequence
    #             encoded_0 = tokenizer.encode(sequence_0, add_special_tokens=False)
    #             encoded_masked = tokenizer.encode(sequence_masked_0, add_special_tokens=False)
    #             self.assertEqual(len(encoded_masked), len(encoded_0))
    #             mask_loc = encoded_masked.index(mask_ind)
    #             encoded_masked[mask_loc] = encoded_0[mask_loc]

    #             self.assertEqual(encoded_masked, encoded_0)

    #             # Test second masked sequence
    #             encoded_1 = tokenizer.encode(sequence_1, add_special_tokens=False)
    #             encoded_masked = tokenizer.encode(sequence_masked_1, add_special_tokens=False)
    #             self.assertEqual(len(encoded_masked), len(encoded_1))
    #             mask_loc = encoded_masked.index(mask_ind)
    #             encoded_masked[mask_loc] = encoded_1[mask_loc]

    #             self.assertEqual(encoded_masked, encoded_1)

    def test_special_tokens_mask(self):
        tokenizers = self.get_tokenizers(do_lower_case=False)
        for tokenizer in tokenizers:
            with self.subTest(f"{tokenizer.__class__.__name__}"):
                sequence_0 = "Encode this."
                # Testing single inputs
                encoded_sequence = tokenizer.encode(sequence_0, return_token_type_ids=None, add_special_tokens=False)[
                    "input_ids"
                ]
                encoded_sequence_dict = tokenizer.encode(
                    sequence_0, add_special_tokens=True, return_special_tokens_mask=True  # , add_prefix_space=False
                )
                encoded_sequence_w_special = encoded_sequence_dict["input_ids"]
                special_tokens_mask = encoded_sequence_dict["special_tokens_mask"]
                self.assertEqual(len(special_tokens_mask), len(encoded_sequence_w_special))

                filtered_sequence = [x for i, x in enumerate(encoded_sequence_w_special) if not special_tokens_mask[i]]
                self.assertEqual(encoded_sequence, filtered_sequence)

    def test_special_tokens_mask_input_pairs(self):
        tokenizers = self.get_tokenizers(do_lower_case=False)
        for tokenizer in tokenizers:
            with self.subTest(f"{tokenizer.__class__.__name__}"):
                sequence_0 = "Encode this."
                sequence_1 = "This one too please."
                encoded_sequence = tokenizer.encode(sequence_0, return_token_type_ids=None, add_special_tokens=False)[
                    "input_ids"
                ]
                encoded_sequence += tokenizer.encode(sequence_1, return_token_type_ids=None, add_special_tokens=False)[
                    "input_ids"
                ]
                encoded_sequence_dict = tokenizer.encode(
                    sequence_0,
                    sequence_1,
                    add_special_tokens=True,
                    return_special_tokens_mask=True,
                    # add_prefix_space=False,
                )
                encoded_sequence_w_special = encoded_sequence_dict["input_ids"]
                special_tokens_mask = encoded_sequence_dict["special_tokens_mask"]
                self.assertEqual(len(special_tokens_mask), len(encoded_sequence_w_special))

                filtered_sequence = [
                    (x if not special_tokens_mask[i] else None) for i, x in enumerate(encoded_sequence_w_special)
                ]
                filtered_sequence = [x for x in filtered_sequence if x is not None]
                self.assertEqual(encoded_sequence, filtered_sequence)

    def test_padding_side_in_kwargs(self):
        for tokenizer, pretrained_name, kwargs in self.tokenizers_list:
            with self.subTest(f"{tokenizer.__class__.__name__} ({pretrained_name})"):
                tokenizer = self.tokenizer_class.from_pretrained(pretrained_name, padding_side="left", **kwargs)
                self.assertEqual(tokenizer.padding_side, "left")

                tokenizer = self.tokenizer_class.from_pretrained(pretrained_name, padding_side="right", **kwargs)
                self.assertEqual(tokenizer.padding_side, "right")

                self.assertRaises(
                    ValueError,
                    self.tokenizer_class.from_pretrained,
                    pretrained_name,
                    padding_side="unauthorized",
                    **kwargs,
                )

    def test_truncation_side_in_kwargs(self):
        for tokenizer, pretrained_name, kwargs in self.tokenizers_list:
            with self.subTest(f"{tokenizer.__class__.__name__} ({pretrained_name})"):
                tokenizer = self.tokenizer_class.from_pretrained(pretrained_name, truncation_side="left", **kwargs)
                self.assertEqual(tokenizer.truncation_side, "left")

                tokenizer = self.tokenizer_class.from_pretrained(pretrained_name, truncation_side="right", **kwargs)
                self.assertEqual(tokenizer.truncation_side, "right")

                self.assertRaises(
                    ValueError,
                    self.tokenizer_class.from_pretrained,
                    pretrained_name,
                    truncation_side="unauthorized",
                    **kwargs,
                )

    def test_right_and_left_padding(self):
        tokenizers = self.get_tokenizers(do_lower_case=False)
        for tokenizer in tokenizers:
            with self.subTest(f"{tokenizer.__class__.__name__}"):
                sequence = "Sequence"
                padding_size = 10

                # check correct behaviour if no pad_token_id exists and add it eventually
                self._check_no_pad_token_padding(tokenizer, sequence)

                padding_idx = tokenizer.pad_token_id

                # RIGHT PADDING - Check that it correctly pads when a maximum length is specified along with the padding flag set to True
                tokenizer.padding_side = "right"
                encoded_sequence = tokenizer.encode(sequence)["input_ids"]
                sequence_length = len(encoded_sequence)
                padded_sequence = tokenizer.encode(
                    sequence, max_length=sequence_length + padding_size, padding="max_length"
                )["input_ids"]
                padded_sequence_length = len(padded_sequence)
                self.assertEqual(sequence_length + padding_size, padded_sequence_length)
                self.assertEqual(encoded_sequence + [padding_idx] * padding_size, padded_sequence)

                # LEFT PADDING - Check that it correctly pads when a maximum length is specified along with the padding flag set to True
                tokenizer.padding_side = "left"
                encoded_sequence = tokenizer.encode(sequence)["input_ids"]
                sequence_length = len(encoded_sequence)
                padded_sequence = tokenizer.encode(
                    sequence, max_length=sequence_length + padding_size, padding="max_length"
                )["input_ids"]
                padded_sequence_length = len(padded_sequence)
                self.assertEqual(sequence_length + padding_size, padded_sequence_length)
                self.assertEqual([padding_idx] * padding_size + encoded_sequence, padded_sequence)

                # RIGHT & LEFT PADDING - Check that nothing is done for 'longest' and 'no_padding'
                encoded_sequence = tokenizer.encode(sequence)["input_ids"]
                sequence_length = len(encoded_sequence)

                tokenizer.padding_side = "right"
                padded_sequence_right = tokenizer.encode(sequence, padding=True)["input_ids"]
                padded_sequence_right_length = len(padded_sequence_right)
                self.assertEqual(sequence_length, padded_sequence_right_length)
                self.assertEqual(encoded_sequence, padded_sequence_right)

                tokenizer.padding_side = "left"
                padded_sequence_left = tokenizer.encode(sequence, padding="longest")["input_ids"]
                padded_sequence_left_length = len(padded_sequence_left)
                self.assertEqual(sequence_length, padded_sequence_left_length)
                self.assertEqual(encoded_sequence, padded_sequence_left)

                tokenizer.padding_side = "right"
                padded_sequence_right = tokenizer.encode(sequence)["input_ids"]
                padded_sequence_right_length = len(padded_sequence_right)
                self.assertEqual(sequence_length, padded_sequence_right_length)
                self.assertEqual(encoded_sequence, padded_sequence_right)

                tokenizer.padding_side = "left"
                padded_sequence_left = tokenizer.encode(sequence, padding=False)["input_ids"]
                padded_sequence_left_length = len(padded_sequence_left)
                self.assertEqual(sequence_length, padded_sequence_left_length)
                self.assertEqual(encoded_sequence, padded_sequence_left)

    def test_right_and_left_truncation(self):
        tokenizers = self.get_tokenizers(do_lower_case=False)
        for tokenizer in tokenizers:
            with self.subTest(f"{tokenizer.__class__.__name__}"):
                sequence = "This is a test sequence"

                # RIGHT PADDING - Check that it correctly pads when a maximum length is specified along with the padding flag set to True
                truncation_size = 3
                tokenizer.truncation_side = "right"
                encoded_sequence = tokenizer.encode(sequence, return_token_type_ids=None, add_special_tokens=False)[
                    "input_ids"
                ]
                sequence_length = len(encoded_sequence)
                # Remove EOS/BOS tokens
                truncated_sequence = tokenizer.encode(
                    sequence,
                    max_length=sequence_length - truncation_size,
                    truncation=True,
                    return_token_type_ids=None,
                    add_special_tokens=False,
                )["input_ids"]
                truncated_sequence_length = len(truncated_sequence)
                self.assertEqual(sequence_length, truncated_sequence_length + truncation_size)
                self.assertEqual(encoded_sequence[:-truncation_size], truncated_sequence)

                # LEFT PADDING - Check that it correctly pads when a maximum length is specified along with the truncation flag set to True
                tokenizer.truncation_side = "left"
                sequence_length = len(encoded_sequence)
                truncated_sequence = tokenizer.encode(
                    sequence,
                    max_length=sequence_length - truncation_size,
                    truncation=True,
                    return_token_type_ids=None,
                    add_special_tokens=False,
                )["input_ids"]
                truncated_sequence_length = len(truncated_sequence)
                self.assertEqual(sequence_length, truncated_sequence_length + truncation_size)
                self.assertEqual(encoded_sequence[truncation_size:], truncated_sequence)

                # RIGHT & LEFT PADDING - Check that nothing is done for 'longest' and 'no_truncation'
                sequence_length = len(encoded_sequence)

                tokenizer.truncation_side = "right"
                truncated_sequence_right = tokenizer.encode(
                    sequence, truncation=True, return_token_type_ids=None, add_special_tokens=False
                )["input_ids"]
                truncated_sequence_right_length = len(truncated_sequence_right)
                self.assertEqual(sequence_length, truncated_sequence_right_length)
                self.assertEqual(encoded_sequence, truncated_sequence_right)

                tokenizer.truncation_side = "left"
                truncated_sequence_left = tokenizer.encode(
                    sequence, truncation="longest_first", return_token_type_ids=None, add_special_tokens=False
                )["input_ids"]
                truncated_sequence_left_length = len(truncated_sequence_left)
                self.assertEqual(sequence_length, truncated_sequence_left_length)
                self.assertEqual(encoded_sequence, truncated_sequence_left)

                tokenizer.truncation_side = "right"
                truncated_sequence_right = tokenizer.encode(
                    sequence, return_token_type_ids=None, add_special_tokens=False
                )["input_ids"]
                truncated_sequence_right_length = len(truncated_sequence_right)
                self.assertEqual(sequence_length, truncated_sequence_right_length)
                self.assertEqual(encoded_sequence, truncated_sequence_right)

                tokenizer.truncation_side = "left"
                truncated_sequence_left = tokenizer.encode(
                    sequence, truncation=False, return_token_type_ids=None, add_special_tokens=False
                )["input_ids"]
                truncated_sequence_left_length = len(truncated_sequence_left)
                self.assertEqual(sequence_length, truncated_sequence_left_length)
                self.assertEqual(encoded_sequence, truncated_sequence_left)

    def test_padding_to_max_length(self):
        """We keep this test for backward compatibility but it should be remove when `pad_to_max_seq_len` is deprecated."""
        tokenizers = self.get_tokenizers(do_lower_case=False)
        for tokenizer in tokenizers:
            with self.subTest(f"{tokenizer.__class__.__name__}"):
                sequence = "Sequence"
                padding_size = 10

                # check correct behaviour if no pad_token_id exists and add it eventually
                self._check_no_pad_token_padding(tokenizer, sequence)

                padding_idx = tokenizer.pad_token_id

                # Check that it correctly pads when a maximum length is specified along with the padding flag set to True
                tokenizer.padding_side = "right"
                encoded_sequence = tokenizer.encode(sequence)["input_ids"]
                sequence_length = len(encoded_sequence)
                # FIXME: the next line should be padding(max_length) to avoid warning
                padded_sequence = tokenizer.encode(
                    sequence, max_length=sequence_length + padding_size, pad_to_max_seq_len=True
                )["input_ids"]
                padded_sequence_length = len(padded_sequence)
                self.assertEqual(sequence_length + padding_size, padded_sequence_length)
                self.assertEqual(encoded_sequence + [padding_idx] * padding_size, padded_sequence)

                # Check that nothing is done when a maximum length is not specified
                encoded_sequence = tokenizer.encode(sequence)["input_ids"]
                sequence_length = len(encoded_sequence)

                tokenizer.padding_side = "right"
                padded_sequence_right = tokenizer.encode(sequence, pad_to_max_seq_len=True)["input_ids"]
                padded_sequence_right_length = len(padded_sequence_right)
                self.assertEqual(sequence_length, padded_sequence_right_length)
                self.assertEqual(encoded_sequence, padded_sequence_right)

    def test_padding_to_multiple_of(self):
        tokenizers = self.get_tokenizers()
        for tokenizer in tokenizers:
            with self.subTest(f"{tokenizer.__class__.__name__}"):
                if tokenizer.pad_token is None:
                    self.skipTest("No padding token.")
                else:
                    empty_tokens = tokenizer("", padding=True, pad_to_multiple_of=8)
                    normal_tokens = tokenizer("This is a sample input", padding=True, pad_to_multiple_of=8)
                    for key, value in empty_tokens.items():
                        self.assertEqual(len(value) % 8, 0, f"BatchEncoding.{key} is not multiple of 8")
                    for key, value in normal_tokens.items():
                        self.assertEqual(len(value) % 8, 0, f"BatchEncoding.{key} is not multiple of 8")

                    normal_tokens = tokenizer("This", pad_to_multiple_of=8)
                    for key, value in normal_tokens.items():
                        self.assertNotEqual(len(value) % 8, 0, f"BatchEncoding.{key} is not multiple of 8")

                    # Should also work with truncation
                    normal_tokens = tokenizer("This", padding=True, truncation=True, pad_to_multiple_of=8)
                    for key, value in normal_tokens.items():
                        self.assertEqual(len(value) % 8, 0, f"BatchEncoding.{key} is not multiple of 8")

                    # truncation to something which is not a multiple of pad_to_multiple_of raises an error
                    self.assertRaises(
                        ValueError,
                        tokenizer.__call__,
                        "This",
                        padding=True,
                        truncation=True,
                        max_length=12,
                        pad_to_multiple_of=8,
                    )

    def test_padding_with_attention_mask(self):
        tokenizers = self.get_tokenizers()
        for tokenizer in tokenizers:
            with self.subTest(f"{tokenizer.__class__.__name__}"):
                if tokenizer.pad_token is None:
                    self.skipTest("No padding token.")
                if "attention_mask" not in tokenizer.model_input_names:
                    self.skipTest("This model does not use attention mask.")

                features = [
                    {"input_ids": [1, 2, 3, 4, 5, 6], "attention_mask": [1, 1, 1, 1, 1, 0]},
                    {"input_ids": [1, 2, 3], "attention_mask": [1, 1, 0]},
                ]
                padded_features = tokenizer.pad(features)
                if tokenizer.padding_side == "right":
                    self.assertListEqual(padded_features["attention_mask"], [[1, 1, 1, 1, 1, 0], [1, 1, 0, 0, 0, 0]])
                else:
                    self.assertListEqual(padded_features["attention_mask"], [[1, 1, 1, 1, 1, 0], [0, 0, 0, 1, 1, 0]])

    def test_encode_plus_with_padding(self):
        tokenizers = self.get_tokenizers(do_lower_case=False)
        for tokenizer in tokenizers:
            with self.subTest(f"{tokenizer.__class__.__name__}"):
                sequence = "Sequence"

                # check correct behaviour if no pad_token_id exists and add it eventually
                self._check_no_pad_token_padding(tokenizer, sequence)

                padding_size = 10
                padding_idx = tokenizer.pad_token_id
                token_type_padding_idx = tokenizer.pad_token_type_id

                encoded_sequence = tokenizer.encode(sequence, return_special_tokens_mask=True)
                input_ids = encoded_sequence["input_ids"]
                special_tokens_mask = encoded_sequence["special_tokens_mask"]
                sequence_length = len(input_ids)

                # Test 'longest' and 'no_padding' don't do anything
                tokenizer.padding_side = "right"

                not_padded_sequence = tokenizer.encode(
                    sequence,
                    padding=True,
                    return_special_tokens_mask=True,
                )
                not_padded_input_ids = not_padded_sequence["input_ids"]

                not_padded_special_tokens_mask = not_padded_sequence["special_tokens_mask"]
                not_padded_sequence_length = len(not_padded_input_ids)

                self.assertEqual(sequence_length, not_padded_sequence_length)
                self.assertEqual(input_ids, not_padded_input_ids)
                self.assertEqual(special_tokens_mask, not_padded_special_tokens_mask)

                not_padded_sequence = tokenizer.encode(
                    sequence,
                    padding=False,
                    return_special_tokens_mask=True,
                )
                not_padded_input_ids = not_padded_sequence["input_ids"]

                not_padded_special_tokens_mask = not_padded_sequence["special_tokens_mask"]
                not_padded_sequence_length = len(not_padded_input_ids)

                self.assertEqual(sequence_length, not_padded_sequence_length)
                self.assertEqual(input_ids, not_padded_input_ids)
                self.assertEqual(special_tokens_mask, not_padded_special_tokens_mask)

                # Test right padding
                tokenizer.padding_side = "right"

                right_padded_sequence = tokenizer.encode(
                    sequence,
                    max_length=sequence_length + padding_size,
                    padding="max_length",
                    return_special_tokens_mask=True,
                )
                right_padded_input_ids = right_padded_sequence["input_ids"]

                right_padded_special_tokens_mask = right_padded_sequence["special_tokens_mask"]
                right_padded_sequence_length = len(right_padded_input_ids)

                self.assertEqual(sequence_length + padding_size, right_padded_sequence_length)
                self.assertEqual(input_ids + [padding_idx] * padding_size, right_padded_input_ids)
                self.assertEqual(special_tokens_mask + [1] * padding_size, right_padded_special_tokens_mask)

                # Test left padding
                tokenizer.padding_side = "left"
                left_padded_sequence = tokenizer.encode(
                    sequence,
                    max_length=sequence_length + padding_size,
                    padding="max_length",
                    return_special_tokens_mask=True,
                )
                left_padded_input_ids = left_padded_sequence["input_ids"]
                left_padded_special_tokens_mask = left_padded_sequence["special_tokens_mask"]
                left_padded_sequence_length = len(left_padded_input_ids)

                self.assertEqual(sequence_length + padding_size, left_padded_sequence_length)
                self.assertEqual([padding_idx] * padding_size + input_ids, left_padded_input_ids)
                self.assertEqual([1] * padding_size + special_tokens_mask, left_padded_special_tokens_mask)

                if "token_type_ids" in tokenizer.model_input_names:
                    token_type_ids = encoded_sequence["token_type_ids"]
                    left_padded_token_type_ids = left_padded_sequence["token_type_ids"]
                    right_padded_token_type_ids = right_padded_sequence["token_type_ids"]

                    self.assertEqual(
                        token_type_ids + [token_type_padding_idx] * padding_size, right_padded_token_type_ids
                    )
                    self.assertEqual(
                        [token_type_padding_idx] * padding_size + token_type_ids, left_padded_token_type_ids
                    )

                if "attention_mask" in tokenizer.model_input_names:
                    attention_mask = encoded_sequence["attention_mask"]
                    right_padded_attention_mask = right_padded_sequence["attention_mask"]
                    left_padded_attention_mask = left_padded_sequence["attention_mask"]

                    self.assertEqual(attention_mask + [0] * padding_size, right_padded_attention_mask)
                    self.assertEqual([0] * padding_size + attention_mask, left_padded_attention_mask)

    def test_separate_tokenizers(self):
        # This tests that tokenizers don't impact others. Unfortunately the case where it fails is when
        # we're loading an S3 configuration from a pre-trained identifier, and we have no way of testing those today.

        tokenizers = self.get_tokenizers(random_argument=True)
        new_tokenizers = self.get_tokenizers(random_argument=False)

        for tokenizer, new_tokenizer in zip(tokenizers, new_tokenizers):
            with self.subTest(f"{tokenizer.__class__.__name__}"):
                self.assertTrue(tokenizer.init_kwargs["random_argument"])
                self.assertTrue(tokenizer.init_kwargs["random_argument"])
                self.assertFalse(new_tokenizer.init_kwargs["random_argument"])

    def test_get_vocab(self):
        tokenizers = self.get_tokenizers(do_lower_case=False)
        for tokenizer in tokenizers:
            with self.subTest(f"{tokenizer.__class__.__name__}"):
                vocab_dict = tokenizer.get_vocab()
                self.assertIsInstance(vocab_dict, dict)
                self.assertGreaterEqual(len(tokenizer), len(vocab_dict))

                vocab = [tokenizer.convert_ids_to_tokens(i) for i in range(len(tokenizer))]
                self.assertEqual(len(vocab), len(tokenizer))

                tokenizer.add_tokens(["asdfasdfasdfasdf"])
                vocab = [tokenizer.convert_ids_to_tokens(i) for i in range(len(tokenizer))]
                self.assertEqual(len(vocab), len(tokenizer))

    def test_conversion_reversible(self):
        tokenizers = self.get_tokenizers(do_lower_case=False)
        for tokenizer in tokenizers:
            with self.subTest(f"{tokenizer.__class__.__name__}"):
                vocab = tokenizer.get_vocab()
                for word, ind in vocab.items():
                    if word == tokenizer.unk_token:
                        continue
                    self.assertEqual(tokenizer.convert_tokens_to_ids(word), ind)
                    self.assertEqual(tokenizer.convert_ids_to_tokens(ind), word)

    def test_call(self):
        # Tests that all call wrap to encode_plus and batch_encode_plus
        tokenizers = self.get_tokenizers(do_lower_case=False)
        for tokenizer in tokenizers:
            with self.subTest(f"{tokenizer.__class__.__name__}"):
                sequences = [
                    "Testing batch encode plus",
                    "Testing batch encode plus with different sequence lengths",
                    "Testing batch encode plus with different sequence lengths correctly pads",
                ]

                # Test not batched
                encoded_sequences_1 = tokenizer.encode(
                    sequences[0], return_token_type_ids=False, return_attention_mask=True
                )
                encoded_sequences_2 = tokenizer(sequences[0], return_token_type_ids=False, return_attention_mask=True)
                self.assertEqual(encoded_sequences_1, encoded_sequences_2)

                # Test not batched pairs
                encoded_sequences_1 = tokenizer.encode(
                    sequences[0], sequences[1], return_token_type_ids=False, return_attention_mask=True
                )
                encoded_sequences_2 = tokenizer(
                    sequences[0], sequences[1], return_token_type_ids=False, return_attention_mask=True
                )
                self.assertEqual(encoded_sequences_1, encoded_sequences_2)

                # Test batched
                encoded_sequences_1 = tokenizer.batch_encode(
                    sequences, return_token_type_ids=False, return_attention_mask=True
                )
                encoded_sequences_2 = tokenizer(sequences, return_token_type_ids=False, return_attention_mask=True)
                self.assertEqual(encoded_sequences_1, encoded_sequences_2)

                # Test batched pairs
                encoded_sequences_1 = tokenizer.batch_encode(
                    list(zip(sequences, sequences)), return_token_type_ids=False, return_attention_mask=True
                )
                encoded_sequences_2 = tokenizer(
                    sequences, sequences, return_token_type_ids=False, return_attention_mask=True
                )
                self.assertEqual(encoded_sequences_1, encoded_sequences_2)

    def test_batch_encode_plus_batch_sequence_length(self):
        # Tests that all encoded values have the correct size
        tokenizers = self.get_tokenizers(do_lower_case=False)
        for tokenizer in tokenizers:
            with self.subTest(f"{tokenizer.__class__.__name__}"):
                sequences = [
                    "Testing batch encode plus",
                    "Testing batch encode plus with different sequence lengths",
                    "Testing batch encode plus with different sequence lengths correctly pads",
                ]

                encoded_sequences = [tokenizer.encode(sequence) for sequence in sequences]
                encoded_sequences_batch = tokenizer.batch_encode(sequences, padding=False)
                self.assertListEqual(
                    encoded_sequences, self.convert_batch_encode_plus_format_to_encode_plus(encoded_sequences_batch)
                )

                maximum_length = len(
                    max([encoded_sequence["input_ids"] for encoded_sequence in encoded_sequences], key=len)
                )

                # check correct behaviour if no pad_token_id exists and add it eventually
                self._check_no_pad_token_padding(tokenizer, sequences)

                encoded_sequences_padded = [
                    tokenizer.encode(sequence, max_length=maximum_length, padding="max_length")
                    for sequence in sequences
                ]

                encoded_sequences_batch_padded = tokenizer.batch_encode(sequences, padding=True)
                self.assertListEqual(
                    encoded_sequences_padded,
                    self.convert_batch_encode_plus_format_to_encode_plus(encoded_sequences_batch_padded),
                )

                # check 'longest' is unsensitive to a max length
                encoded_sequences_batch_padded_1 = tokenizer.batch_encode(sequences, padding=True)
                encoded_sequences_batch_padded_2 = tokenizer.batch_encode(
                    sequences, max_length=maximum_length + 10, padding="longest"
                )
                for key in encoded_sequences_batch_padded_1.keys():
                    self.assertListEqual(
                        encoded_sequences_batch_padded_1[key],
                        encoded_sequences_batch_padded_2[key],
                    )

                # check 'no_padding' is unsensitive to a max length
                encoded_sequences_batch_padded_1 = tokenizer.batch_encode(sequences, padding=False)
                encoded_sequences_batch_padded_2 = tokenizer.batch_encode(
                    sequences, max_length=maximum_length + 10, padding=False
                )
                for key in encoded_sequences_batch_padded_1.keys():
                    self.assertListEqual(
                        encoded_sequences_batch_padded_1[key],
                        encoded_sequences_batch_padded_2[key],
                    )

    def test_added_token_are_matched_longest_first(self):
        tokenizers = self.get_tokenizers(fast=False)
        for tokenizer in tokenizers:
            with self.subTest(f"{tokenizer.__class__.__name__}"):
                try:
                    tokenizer.add_tokens([AddedToken("extra_id_1")])
                    tokenizer.add_tokens([AddedToken("extra_id_100")])
                except Exception:
                    # Canine cannot add tokens which are not codepoints
                    self.skipTest("Cannot add those Added tokens")

                # XXX: This used to split on `extra_id_1` first we're matching
                # longest first now.
                tokens = tokenizer.tokenize("This is some extra_id_100")
                self.assertIn("extra_id_100", tokens)

        for tokenizer in tokenizers:
            with self.subTest(f"{tokenizer.__class__.__name__}"):
                tokenizer.add_tokens([AddedToken("extra_id_100")])
                tokenizer.add_tokens([AddedToken("extra_id_1")])

                tokens = tokenizer.tokenize("This is some extra_id_100")
                self.assertIn("extra_id_100", tokens)

    def test_added_token_serializable(self):
        tokenizers = self.get_tokenizers(do_lower_case=False)
        for tokenizer in tokenizers:
            with self.subTest(f"{tokenizer.__class__.__name__}"):
                new_token = AddedToken("new_token", lstrip=True)
                tokenizer.add_special_tokens({"additional_special_tokens": [new_token]})

                with tempfile.TemporaryDirectory() as tmp_dir_name:
                    tokenizer.save_pretrained(tmp_dir_name)
                    tokenizer.from_pretrained(tmp_dir_name)

    def test_batch_encode_plus_padding(self):
        # Test that padded sequences are equivalent between batch_encode_plus and encode_plus

        # Right padding tests
        tokenizers = self.get_tokenizers(do_lower_case=False)
        for tokenizer in tokenizers:
            with self.subTest(f"{tokenizer.__class__.__name__}"):
                sequences = [
                    "Testing batch encode plus",
                    "Testing batch encode plus with different sequence lengths",
                    "Testing batch encode plus with different sequence lengths correctly pads",
                ]

                max_length = 100

                # check correct behaviour if no pad_token_id exists and add it eventually
                self._check_no_pad_token_padding(tokenizer, sequences)

                encoded_sequences = [
                    tokenizer.encode(sequence, max_length=max_length, padding="max_length") for sequence in sequences
                ]
                encoded_sequences_batch = tokenizer.batch_encode(
                    sequences, max_length=max_length, padding="max_length"
                )
                self.assertListEqual(
                    encoded_sequences, self.convert_batch_encode_plus_format_to_encode_plus(encoded_sequences_batch)
                )

        # Left padding tests
        tokenizers = self.get_tokenizers(do_lower_case=False)
        for tokenizer in tokenizers:
            with self.subTest(f"{tokenizer.__class__.__name__}"):
                tokenizer.padding_side = "left"
                sequences = [
                    "Testing batch encode plus",
                    "Testing batch encode plus with different sequence lengths",
                    "Testing batch encode plus with different sequence lengths correctly pads",
                ]

                max_length = 100

                # check correct behaviour if no pad_token_id exists and add it eventually
                self._check_no_pad_token_padding(tokenizer, sequences)

                encoded_sequences = [
                    tokenizer.encode(sequence, max_length=max_length, padding="max_length") for sequence in sequences
                ]
                encoded_sequences_batch = tokenizer.batch_encode(
                    sequences, max_length=max_length, padding="max_length"
                )
                self.assertListEqual(
                    encoded_sequences, self.convert_batch_encode_plus_format_to_encode_plus(encoded_sequences_batch)
                )

    def test_pretokenized_inputs(self):
        # Test when inputs are pretokenized

        tokenizers = self.get_tokenizers(do_lower_case=False)  # , add_prefix_space=True)
        for tokenizer in tokenizers:
            with self.subTest(f"{tokenizer.__class__.__name__}"):

                if hasattr(tokenizer, "add_prefix_space") and not tokenizer.add_prefix_space:
                    continue

                # Prepare a sequence from our tokenizer vocabulary
                sequence, ids = self.get_clean_sequence(tokenizer, with_prefix_space=True, max_length=20)
                # sequence = " " + sequence  # To be sure the byte-level tokenizers are feeling good
                token_sequence = sequence.split()
                # sequence_no_prefix_space = sequence.strip()

                # Test encode for pretokenized inputs
                output = tokenizer.encode(
                    token_sequence, is_split_into_words=True, return_token_type_ids=None, add_special_tokens=False
                )["input_ids"]
                output_sequence = tokenizer.encode(sequence, return_token_type_ids=None, add_special_tokens=False)[
                    "input_ids"
                ]
                self.assertEqual(output, output_sequence)

                output = tokenizer.encode(token_sequence, is_split_into_words=True, add_special_tokens=True)[
                    "input_ids"
                ]
                output_sequence = tokenizer.encode(sequence, add_special_tokens=True)["input_ids"]
                self.assertEqual(output, output_sequence)

                # Test encode_plus for pretokenized inputs
                output = tokenizer.encode(
                    token_sequence, is_split_into_words=True, return_token_type_ids=None, add_special_tokens=False
                )
                output_sequence = tokenizer.encode(sequence, return_token_type_ids=None, add_special_tokens=False)
                for key in output.keys():
                    self.assertEqual(output[key], output_sequence[key])
                output = tokenizer.encode(token_sequence, is_split_into_words=True, add_special_tokens=True)
                output_sequence = tokenizer.encode(sequence, add_special_tokens=True)
                for key in output.keys():
                    self.assertEqual(output[key], output_sequence[key])

                # Test batch_encode_plus for pretokenized inputs
                sequence_batch = [sequence.strip()] * 2 + [sequence.strip() + " " + sequence.strip()]
                token_sequence_batch = [s.split() for s in sequence_batch]
                sequence_batch_cleaned_up_spaces = [" " + " ".join(s) for s in token_sequence_batch]

                output = tokenizer.batch_encode(
                    token_sequence_batch,
                    is_split_into_words=True,
                    return_token_type_ids=None,
                    add_special_tokens=False,
                )
                output_sequence = tokenizer.batch_encode(
                    sequence_batch_cleaned_up_spaces, return_token_type_ids=None, add_special_tokens=False
                )
                for key in output.keys():
                    self.assertEqual(output[key], output_sequence[key])
                output = tokenizer.batch_encode(
                    token_sequence_batch, is_split_into_words=True, add_special_tokens=True
                )
                output_sequence = tokenizer.batch_encode(sequence_batch_cleaned_up_spaces, add_special_tokens=True)
                for key in output.keys():
                    self.assertEqual(output[key], output_sequence[key])

                # Test encode for pretokenized inputs pairs
                output = tokenizer.encode(
                    token_sequence,
                    token_sequence,
                    is_split_into_words=True,
                    return_token_type_ids=None,
                    add_special_tokens=False,
                )["input_ids"]
                output_sequence = tokenizer.encode(
                    sequence, sequence, return_token_type_ids=None, add_special_tokens=False
                )["input_ids"]
                self.assertEqual(output, output_sequence)
                output = tokenizer.encode(
                    token_sequence, token_sequence, is_split_into_words=True, add_special_tokens=True
                )["input_ids"]
                output_sequence = tokenizer.encode(sequence, sequence, add_special_tokens=True)["input_ids"]
                self.assertEqual(output, output_sequence)

                # Test encode_plus for pretokenized inputs pairs
                output = tokenizer.encode(
                    token_sequence,
                    token_sequence,
                    is_split_into_words=True,
                    return_token_type_ids=None,
                    add_special_tokens=False,
                )
                output_sequence = tokenizer.encode(
                    sequence, sequence, return_token_type_ids=None, add_special_tokens=False
                )
                for key in output.keys():
                    self.assertEqual(output[key], output_sequence[key])
                output = tokenizer.encode(
                    token_sequence, token_sequence, is_split_into_words=True, add_special_tokens=True
                )
                output_sequence = tokenizer.encode(sequence, sequence, add_special_tokens=True)
                for key in output.keys():
                    self.assertEqual(output[key], output_sequence[key])

                # Test batch_encode_plus for pretokenized inputs pairs
                sequence_pair_batch = [(sequence.strip(), sequence.strip())] * 2 + [
                    (sequence.strip() + " " + sequence.strip(), sequence.strip())
                ]
                token_sequence_pair_batch = [tuple(s.split() for s in pair) for pair in sequence_pair_batch]
                sequence_pair_batch_cleaned_up_spaces = [
                    tuple(" " + " ".join(s) for s in pair) for pair in token_sequence_pair_batch
                ]

                output = tokenizer.batch_encode(
                    token_sequence_pair_batch,
                    is_split_into_words=True,
                    return_token_type_ids=None,
                    add_special_tokens=False,
                )
                output_sequence = tokenizer.batch_encode(
                    sequence_pair_batch_cleaned_up_spaces, return_token_type_ids=None, add_special_tokens=False
                )
                for key in output.keys():
                    self.assertEqual(output[key], output_sequence[key])
                output = tokenizer.batch_encode(
                    token_sequence_pair_batch, is_split_into_words=True, add_special_tokens=True
                )
                output_sequence = tokenizer.batch_encode(
                    sequence_pair_batch_cleaned_up_spaces, add_special_tokens=True
                )
                for key in output.keys():
                    self.assertEqual(output[key], output_sequence[key])

    def test_prepare_for_model(self):
        tokenizers = self.get_tokenizers(do_lower_case=False)
        for tokenizer in tokenizers:
            with self.subTest(f"{tokenizer.__class__.__name__}"):
                string_sequence = "Testing the prepare_for_model method."
                ids = tokenizer.encode(string_sequence, return_token_type_ids=None, add_special_tokens=False)[
                    "input_ids"
                ]
                prepared_input_dict = tokenizer.prepare_for_model(ids, add_special_tokens=True)

                input_dict = tokenizer.encode(string_sequence, add_special_tokens=True)

                self.assertEqual(input_dict, prepared_input_dict)

    def test_batch_encode_plus_overflowing_tokens(self):
        tokenizers = self.get_tokenizers(do_lower_case=False)
        for tokenizer in tokenizers:
            string_sequences = ["Testing the prepare_for_model method.", "Test"]

            if tokenizer.pad_token is None:
                tokenizer.add_special_tokens({"pad_token": "[PAD]"})

            tokenizer.batch_encode(
                string_sequences, return_overflowing_tokens=True, truncation=True, padding=True, max_length=3
            )

    def _check_no_pad_token_padding(self, tokenizer, sequences):
        # if tokenizer does not have pad_token_id, an error should be thrown
        if tokenizer.pad_token_id is None:
            with self.assertRaises(ValueError):
                if isinstance(sequences, list):
                    tokenizer.batch_encode(sequences, padding="longest")
                else:
                    tokenizer.encode(sequences, padding=True)

            # add pad_token_id to pass subsequent tests
            tokenizer.add_special_tokens({"pad_token": "<PAD>"})

    def check_subword_sampling(
        self,
        tokenizer: PretrainedTokenizer,
        text: str = None,
    ) -> None:
        """
        Check if the tokenizer generates different results when subword regularization is enabled.

        Subword regularization augments training data with subword sampling.
        This has a random component.

        Args:
            tokenizer: The tokenizer to check.
            text: The text to use for the checks.
        """
        text = "This is a test for subword regularization." if text is None else text
        if self.test_sentencepiece_ignore_case:
            text = text.lower()

        tokens_list = []
        for _ in range(5):
            tokens_list.append(tokenizer.tokenize(text))

        # the list of different pairs of tokens_list
        combinations = itertools.combinations(tokens_list, 2)

        # check of sampling is done
        subword_sampling_found = False
        for combination in combinations:
            if combination[0] != combination[1]:
                subword_sampling_found = True
        self.assertTrue(subword_sampling_found)

        # check if converting back to original text works
        for tokens in tokens_list:
            if self.test_sentencepiece_ignore_case:
                self.assertEqual(text, tokenizer.convert_tokens_to_string(tokens).lower())
            else:
                self.assertEqual(text, tokenizer.convert_tokens_to_string(tokens))

    def test_add_tokens(self):
        for tokenizer, pretrained_name, kwargs in self.tokenizers_list:
            with self.subTest(f"{tokenizer.__class__.__name__} ({pretrained_name})"):
                tokenizer = self.tokenizer_class.from_pretrained(pretrained_name, **kwargs)

                vocab_size = len(tokenizer)
                self.assertEqual(tokenizer.add_tokens(""), 0)
                self.assertEqual(tokenizer.add_tokens("testoken"), 1)
                self.assertEqual(tokenizer.add_tokens(["testoken1", "testtoken2"]), 2)
                self.assertEqual(len(tokenizer), vocab_size + 3)

                self.assertEqual(tokenizer.add_special_tokens({}), 0)
                self.assertEqual(tokenizer.add_special_tokens({"bos_token": "[BOS]", "eos_token": "[EOS]"}), 2)
                self.assertRaises(
                    AssertionError, tokenizer.add_special_tokens, {"additional_special_tokens": "<testtoken1>"}
                )
                self.assertEqual(tokenizer.add_special_tokens({"additional_special_tokens": ["<testtoken2>"]}), 1)
                self.assertEqual(
                    tokenizer.add_special_tokens({"additional_special_tokens": ["<testtoken3>", "<testtoken4>"]}), 2
                )
                self.assertIn("<testtoken3>", tokenizer.special_tokens_map["additional_special_tokens"])
                self.assertIsInstance(tokenizer.special_tokens_map["additional_special_tokens"], list)
                self.assertGreaterEqual(len(tokenizer.special_tokens_map["additional_special_tokens"]), 2)

                self.assertEqual(len(tokenizer), vocab_size + 8)

    def test_offsets_mapping_with_unk(self):
        if not self.test_offsets:
            return

        for tokenizer, pretrained_name, kwargs in self.tokenizers_list:
            with self.subTest(f"{tokenizer.__class__.__name__} ({pretrained_name})"):

                tokenizer = self.tokenizer_class.from_pretrained(pretrained_name, **kwargs)

                text = "σπδ a no inspiration example with subtoken"
                mappings_1 = tokenizer.get_offset_mapping(text)

                text = "a σπδ no inspiration example with subtoken"
                mappings_2 = tokenizer.get_offset_mapping(text)
                assert len(mappings_1) == len(mappings_2)

    def test_offsets_mapping(self):
        if not self.test_offsets:
            return

        for tokenizer, pretrained_name, kwargs in self.tokenizers_list:
            with self.subTest(f"{tokenizer.__class__.__name__} ({pretrained_name})"):

                tokenizer = self.tokenizer_class.from_pretrained(pretrained_name, **kwargs)

                text = "Wonderful no inspiration example with subtoken"
                pair = "Along with an awesome pair"

                # No pair
                tokens_with_offsets = tokenizer.encode(
                    text, return_special_tokens_mask=True, return_offsets_mapping=True, add_special_tokens=True
                )
                added_tokens = tokenizer.num_special_tokens_to_add(False)
                offsets = tokens_with_offsets["offset_mapping"]

                # Assert there is the same number of tokens and offsets
                self.assertEqual(len(offsets), len(tokens_with_offsets["input_ids"]))

                # Assert there is online added_tokens special_tokens
                self.assertEqual(sum(tokens_with_offsets["special_tokens_mask"]), added_tokens)

                # Pairs
                tokens_with_offsets = tokenizer.encode(
                    text, pair, return_special_tokens_mask=True, return_offsets_mapping=True, add_special_tokens=True
                )
                added_tokens = tokenizer.num_special_tokens_to_add(True)
                offsets = tokens_with_offsets["offset_mapping"]

                # Assert there is the same number of tokens and offsets
                self.assertEqual(len(offsets), len(tokens_with_offsets["input_ids"]))

                # Assert there is online added_tokens special_tokens
                self.assertEqual(sum(tokens_with_offsets["special_tokens_mask"]), added_tokens)

    def test_special_tokens_initialization_with_non_empty_additional_special_tokens(self):
        tokenizer_list = [(self.tokenizer_class, self.get_tokenizer())]

        for tokenizer_class, tokenizer_utils in tokenizer_list:
            with tempfile.TemporaryDirectory() as tmp_dir:
                tokenizer_utils.save_pretrained(tmp_dir)

                with open(os.path.join(tmp_dir, "special_tokens_map.json"), encoding="utf-8") as json_file:
                    special_tokens_map = json.load(json_file)

                with open(os.path.join(tmp_dir, "tokenizer_config.json"), encoding="utf-8") as json_file:
                    tokenizer_config = json.load(json_file)

                special_tokens_map["additional_special_tokens"] = ["an_additional_special_token"]
                tokenizer_config["additional_special_tokens"] = ["an_additional_special_token"]

                with open(os.path.join(tmp_dir, "special_tokens_map.json"), "w", encoding="utf-8") as outfile:
                    json.dump(special_tokens_map, outfile)
                with open(os.path.join(tmp_dir, "tokenizer_config.json"), "w", encoding="utf-8") as outfile:
                    json.dump(tokenizer_config, outfile)

                # the following checks allow us to verify that our test works as expected, i.e. that the tokenizer takes
                # into account the new value of additional_special_tokens given in the "tokenizer_config.json" and
                # "special_tokens_map.json" files
                tokenizer_without_change_in_init = tokenizer_class.from_pretrained(
                    tmp_dir,
                )
                self.assertIn(
                    "an_additional_special_token", tokenizer_without_change_in_init.additional_special_tokens
                )

                self.assertIn("an_additional_special_token", tokenizer_without_change_in_init.get_vocab())
                self.assertEqual(
                    ["an_additional_special_token"],
                    tokenizer_without_change_in_init.convert_ids_to_tokens(
                        tokenizer_without_change_in_init.convert_tokens_to_ids(["an_additional_special_token"])
                    ),
                )

                # Now we test that we can change the value of additional_special_tokens in the from_pretrained
                new_added_tokens = [AddedToken("a_new_additional_special_token", lstrip=True)]
                tokenizer = tokenizer_class.from_pretrained(
                    tmp_dir,
                    additional_special_tokens=new_added_tokens,
                )

                self.assertIn("a_new_additional_special_token", tokenizer.additional_special_tokens)
                self.assertEqual(
                    ["a_new_additional_special_token"],
                    tokenizer.convert_ids_to_tokens(
                        tokenizer.convert_tokens_to_ids(["a_new_additional_special_token"])
                    ),
                )


class TrieTest(unittest.TestCase):
    def test_trie(self):
        trie = Trie()
        trie.add("Hello 友達")
        self.assertEqual(trie.data, {"H": {"e": {"l": {"l": {"o": {" ": {"友": {"達": {"": 1}}}}}}}}})
        trie.add("Hello")
        trie.data
        self.assertEqual(trie.data, {"H": {"e": {"l": {"l": {"o": {"": 1, " ": {"友": {"達": {"": 1}}}}}}}}})

    def test_trie_split(self):
        trie = Trie()
        self.assertEqual(trie.split("[CLS] This is a extra_id_100"), ["[CLS] This is a extra_id_100"])
        trie.add("[CLS]")
        trie.add("extra_id_1")
        trie.add("extra_id_100")
        self.assertEqual(trie.split("[CLS] This is a extra_id_100"), ["[CLS]", " This is a ", "extra_id_100"])

    def test_trie_single(self):
        trie = Trie()
        trie.add("A")
        self.assertEqual(trie.split("ABC"), ["A", "BC"])
        self.assertEqual(trie.split("BCA"), ["BC", "A"])

    def test_trie_final(self):
        trie = Trie()
        trie.add("TOKEN]")
        trie.add("[SPECIAL_TOKEN]")
        self.assertEqual(trie.split("This is something [SPECIAL_TOKEN]"), ["This is something ", "[SPECIAL_TOKEN]"])

    def test_trie_subtokens(self):
        trie = Trie()
        trie.add("A")
        trie.add("P")
        trie.add("[SPECIAL_TOKEN]")
        self.assertEqual(trie.split("This is something [SPECIAL_TOKEN]"), ["This is something ", "[SPECIAL_TOKEN]"])

    def test_trie_suffix_tokens(self):
        trie = Trie()
        trie.add("AB")
        trie.add("B")
        trie.add("C")
        self.assertEqual(trie.split("ABC"), ["AB", "C"])

    def test_trie_skip(self):
        trie = Trie()
        trie.add("ABC")
        trie.add("B")
        trie.add("CD")
        self.assertEqual(trie.split("ABCD"), ["ABC", "D"])

    def test_cut_text_hardening(self):
        # Even if the offsets are wrong, we necessarily output correct string
        # parts.
        trie = Trie()
        parts = trie.cut_text("ABC", [0, 0, 2, 1, 2, 3])
        self.assertEqual(parts, ["AB", "C"])<|MERGE_RESOLUTION|>--- conflicted
+++ resolved
@@ -27,11 +27,7 @@
 from pathlib import Path
 from typing import Any, Dict, List, Tuple
 
-<<<<<<< HEAD
-from paddlenlp.transformers import PretrainedTokenizer
-=======
 from paddlenlp.transformers import PretrainedTokenizer, PretrainedTokenizerFast
->>>>>>> 66575bb6
 from paddlenlp.transformers.tokenizer_utils import AddedToken, Trie
 from paddlenlp.transformers.tokenizer_utils_base import PretrainedTokenizerBase
 
@@ -142,12 +138,9 @@
     def get_tokenizer(self, **kwargs) -> PretrainedTokenizer:
         return self.tokenizer_class.from_pretrained(self.tmpdirname, **kwargs)
 
-<<<<<<< HEAD
-=======
     def get_fast_tokenizer(self, **kwargs) -> PretrainedTokenizerFast:
         return self.fast_tokenizer_class.from_pretrained(self.tmpdirname, **kwargs)
 
->>>>>>> 66575bb6
     def tokenizer_integration_test_util(
         self,
         expected_encoding: Dict,
