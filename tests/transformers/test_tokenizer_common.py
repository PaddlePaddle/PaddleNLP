--- conflicted
+++ resolved
@@ -2167,21 +2167,11 @@
     def test_joined_unk_string(self):
         tokenizers = self.get_tokenizers(fast=True, do_lower_case=True)
         for tokenizer in tokenizers:
-<<<<<<< HEAD
-            tokens = [tokenizer.unk_token, tokenizer.unk_token]
-            string = tokenizer.convert_tokens_to_string(tokens)
-            encoding = tokenizer(
-                text=string,
-=======
             tokens = [tokenizer.unk_token for _ in range(2)]
             string = tokenizer.convert_tokens_to_string(tokens)
             encoding = tokenizer(
                 text=string,
                 runcation=True,
-                pad_to_max_seq_len=True,
-                return_attention_mask=True,
-                return_position_ids=True,
->>>>>>> 1092aa44
                 return_offsets_mapping=True,
             )
             self.assertEqual(len(encoding["input_ids"]), 4)
