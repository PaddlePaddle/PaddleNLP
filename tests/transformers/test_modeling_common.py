--- conflicted
+++ resolved
@@ -72,16 +72,8 @@
             return model_class(self.base_model_class(**config))
 
     def test_save_load(self):
-<<<<<<< HEAD
-        (
-            config,
-            inputs_dict,
-        ) = self.model_tester.prepare_config_and_inputs_for_common()
-
-=======
         config, inputs_dict = self.model_tester.prepare_config_and_inputs_for_common(
         )
->>>>>>> bf0d3ab4
         for model_class in self.all_model_classes:
             model = self._make_model_instance(config, model_class)
             model.eval()
@@ -445,17 +437,8 @@
             return
 
         for model_class in self.all_model_classes:
-<<<<<<< HEAD
-            config = copy.deepcopy(config)
-            if model_class == self.base_model_class:
-                model = model_class(**config)
-            else:
-                model = model_class(self.base_model_class(**config))
-
-=======
             config = copy.deepcopy(original_config)
             model = self._make_model_instance(config, model_class)
->>>>>>> bf0d3ab4
             if self.model_tester.is_training is False:
                 model.eval()
 
