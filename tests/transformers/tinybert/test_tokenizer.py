--- conflicted
+++ resolved
@@ -23,10 +23,7 @@
     _is_punctuation,
     _is_whitespace,
 )
-<<<<<<< HEAD
-=======
 from paddlenlp.transformers.tinybert.fast_tokenizer import TinyBertTokenizerFast
->>>>>>> 66575bb6
 from paddlenlp.transformers.tinybert.tokenizer import TinyBertTokenizer
 
 from ...testing_utils import slow
@@ -36,10 +33,7 @@
 class TinyBertTokenizationTest(TokenizerTesterMixin, unittest.TestCase):
 
     tokenizer_class = TinyBertTokenizer
-<<<<<<< HEAD
-=======
     fast_tokenizer_class = TinyBertTokenizerFast
->>>>>>> 66575bb6
     space_between_special_tokens = True
     from_pretrained_filter = filter_non_english
     test_seq2seq = True
