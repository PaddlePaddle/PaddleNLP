# Copyright (c) 2022 PaddlePaddle Authors. All Rights Reserved.
# Copyright 2020 The HuggingFace Team. All rights reserved.
#
# Licensed under the Apache License, Version 2.0 (the "License");
# you may not use this file except in compliance with the License.
# You may obtain a copy of the License at
#
#     http://www.apache.org/licenses/LICENSE-2.0
#
# Unless required by applicable law or agreed to in writing, software
# distributed under the License is distributed on an "AS IS" BASIS,
# WITHOUT WARRANTIES OR CONDITIONS OF ANY KIND, either express or implied.
# See the License for the specific language governing permissions and
# limitations under the License.

import os
import unittest

<<<<<<< HEAD
=======
from paddlenlp.transformers.bert.fast_tokenizer import BertTokenizerFast
>>>>>>> 66575bb6
from paddlenlp.transformers.bert.tokenizer import (
    BasicTokenizer,
    BertTokenizer,
    WordpieceTokenizer,
    _is_control,
    _is_punctuation,
    _is_whitespace,
)

from ...testing_utils import slow
from ...transformers.test_tokenizer_common import (
    TokenizerTesterMixin,
    filter_non_english,
)


class BertTokenizationTest(TokenizerTesterMixin, unittest.TestCase):

    tokenizer_class = BertTokenizer
<<<<<<< HEAD
=======
    fast_tokenizer_class = BertTokenizerFast
    test_fast_tokenizer = True
>>>>>>> 66575bb6
    space_between_special_tokens = True
    from_pretrained_filter = filter_non_english
    test_seq2seq = False

    def setUp(self):
        super().setUp()

        vocab_tokens = [
            "[UNK]",
            "[CLS]",
            "[SEP]",
            "[PAD]",
            "[MASK]",
            "want",
            "##want",
            "##ed",
            "wa",
            "un",
            "runn",
            "##ing",
            ",",
            "low",
            "lowest",
        ]

        self.vocab_file = os.path.join(self.tmpdirname, BertTokenizer.resource_files_names["vocab_file"])
        with open(self.vocab_file, "w", encoding="utf-8") as vocab_writer:
            vocab_writer.write("".join([x + "\n" for x in vocab_tokens]))

    def get_input_output_texts(self, tokenizer):
        input_text = "UNwant\u00E9d,running"
        output_text = "unwanted, running"
        return input_text, output_text

    def test_full_tokenizer(self):
        tokenizer = self.tokenizer_class(self.vocab_file)

        tokens = tokenizer.tokenize("UNwant\u00E9d,running")
        self.assertListEqual(tokens, ["un", "##want", "##ed", ",", "runn", "##ing"])
        self.assertListEqual(tokenizer.convert_tokens_to_ids(tokens), [9, 6, 7, 12, 10, 11])

    def test_chinese(self):
        tokenizer = BasicTokenizer()

        self.assertListEqual(tokenizer.tokenize("ah\u535A\u63A8zz"), ["ah", "\u535A", "\u63A8", "zz"])

    def test_basic_tokenizer_lower(self):
        tokenizer = BasicTokenizer(do_lower_case=True)

        self.assertListEqual(
            tokenizer.tokenize(" \tHeLLo!how  \n Are yoU?  "), ["hello", "!", "how", "are", "you", "?"]
        )
        self.assertListEqual(tokenizer.tokenize("H\u00E9llo"), ["hello"])

    def test_basic_tokenizer_lower_strip_accents_false(self):
        tokenizer = BasicTokenizer(do_lower_case=True, strip_accents=False)

        self.assertListEqual(
            tokenizer.tokenize(" \tHäLLo!how  \n Are yoU?  "), ["hällo", "!", "how", "are", "you", "?"]
        )
        self.assertListEqual(tokenizer.tokenize("H\u00E9llo"), ["h\u00E9llo"])

    def test_basic_tokenizer_lower_strip_accents_true(self):
        tokenizer = BasicTokenizer(do_lower_case=True)

        self.assertListEqual(
            tokenizer.tokenize(" \tHäLLo!how  \n Are yoU?  "), ["hallo", "!", "how", "are", "you", "?"]
        )
        self.assertListEqual(tokenizer.tokenize("H\u00E9llo"), ["hello"])

    def test_basic_tokenizer_lower_strip_accents_default(self):
        tokenizer = BasicTokenizer(do_lower_case=True)

        self.assertListEqual(
            tokenizer.tokenize(" \tHäLLo!how  \n Are yoU?  "), ["hallo", "!", "how", "are", "you", "?"]
        )
        self.assertListEqual(tokenizer.tokenize("H\u00E9llo"), ["hello"])

    def test_basic_tokenizer_no_lower(self):
        tokenizer = BasicTokenizer(do_lower_case=False)

        self.assertListEqual(
            tokenizer.tokenize(" \tHeLLo!how  \n Are yoU?  "), ["HeLLo", "!", "how", "Are", "yoU", "?"]
        )

    def test_basic_tokenizer_no_lower_strip_accents_false(self):
        tokenizer = BasicTokenizer(do_lower_case=False, strip_accents=False)

        self.assertListEqual(
            tokenizer.tokenize(" \tHäLLo!how  \n Are yoU?  "), ["HäLLo", "!", "how", "Are", "yoU", "?"]
        )

    def test_basic_tokenizer_no_lower_strip_accents_true(self):
        tokenizer = BasicTokenizer(do_lower_case=False, strip_accents=True)

        self.assertListEqual(
            tokenizer.tokenize(" \tHäLLo!how  \n Are yoU?  "), ["HaLLo", "!", "how", "Are", "yoU", "?"]
        )

    def test_basic_tokenizer_respects_never_split_tokens(self):
        tokenizer = BasicTokenizer(do_lower_case=False, never_split=["[UNK]"])

        self.assertListEqual(
            tokenizer.tokenize(" \tHeLLo!how  \n Are yoU? [UNK]"), ["HeLLo", "!", "how", "Are", "yoU", "?", "[UNK]"]
        )

    def test_wordpiece_tokenizer(self):
        vocab_tokens = ["[UNK]", "[CLS]", "[SEP]", "want", "##want", "##ed", "wa", "un", "runn", "##ing"]

        vocab = {}
        for (i, token) in enumerate(vocab_tokens):
            vocab[token] = i
        tokenizer = WordpieceTokenizer(vocab=vocab, unk_token="[UNK]")

        self.assertListEqual(tokenizer.tokenize(""), [])

        self.assertListEqual(tokenizer.tokenize("unwanted running"), ["un", "##want", "##ed", "runn", "##ing"])

        self.assertListEqual(tokenizer.tokenize("unwantedX running"), ["[UNK]", "runn", "##ing"])

    def test_is_whitespace(self):
        self.assertTrue(_is_whitespace(" "))
        self.assertTrue(_is_whitespace("\t"))
        self.assertTrue(_is_whitespace("\r"))
        self.assertTrue(_is_whitespace("\n"))
        self.assertTrue(_is_whitespace("\u00A0"))

        self.assertFalse(_is_whitespace("A"))
        self.assertFalse(_is_whitespace("-"))

    def test_is_control(self):
        self.assertTrue(_is_control("\u0005"))

        self.assertFalse(_is_control("A"))
        self.assertFalse(_is_control(" "))
        self.assertFalse(_is_control("\t"))
        self.assertFalse(_is_control("\r"))

    def test_is_punctuation(self):
        self.assertTrue(_is_punctuation("-"))
        self.assertTrue(_is_punctuation("$"))
        self.assertTrue(_is_punctuation("`"))
        self.assertTrue(_is_punctuation("."))

        self.assertFalse(_is_punctuation("A"))
        self.assertFalse(_is_punctuation(" "))

    def test_clean_text(self):
        tokenizer = self.get_tokenizer()
        # Example taken from the issue https://github.com/huggingface/tokenizers/issues/340
        self.assertListEqual([tokenizer.tokenize(t) for t in ["Test", "\xad", "test"]], [["[UNK]"], [], ["[UNK]"]])

    @slow
    def test_sequence_builders(self):
        tokenizer = self.tokenizer_class.from_pretrained("bert-base-uncased")

        text = tokenizer.encode("sequence builders", return_token_type_ids=None, add_special_tokens=False)["input_ids"]
        text_2 = tokenizer.encode("multi-sequence build", return_token_type_ids=None, add_special_tokens=False)[
            "input_ids"
        ]

        encoded_sentence = tokenizer.build_inputs_with_special_tokens(text)
        encoded_pair = tokenizer.build_inputs_with_special_tokens(text, text_2)

        assert encoded_sentence == [101] + text + [102]
        assert encoded_pair == [101] + text + [102] + text_2 + [102]

    def test_offsets_with_special_characters(self):
        for tokenizer, pretrained_name, kwargs in self.tokenizers_list:
            with self.subTest(f"{tokenizer.__class__.__name__} ({pretrained_name})"):
                tokenizer = self.tokenizer_class.from_pretrained(pretrained_name, **kwargs)

                sentence = f"A, naïve {tokenizer.mask_token} AllenNLP sentence."
                tokens = tokenizer.encode(
                    sentence,
                    return_attention_mask=False,
                    return_token_type_ids=False,
                    return_offsets_mapping=True,
                    add_special_tokens=True,
                )

                do_lower_case = tokenizer.do_lower_case if hasattr(tokenizer, "do_lower_case") else False
                expected_results = (
                    [
                        ((0, 0), tokenizer.cls_token),
                        ((0, 1), "A"),
                        ((1, 2), ","),
                        ((3, 5), "na"),
                        ((5, 6), "##ï"),
                        ((6, 8), "##ve"),
                        ((9, 15), tokenizer.mask_token),
                        ((16, 21), "Allen"),
                        ((21, 23), "##NL"),
                        ((23, 24), "##P"),
                        ((25, 33), "sentence"),
                        ((33, 34), "."),
                        ((0, 0), tokenizer.sep_token),
                    ]
                    if not do_lower_case
                    else [
                        ((0, 0), tokenizer.cls_token),
                        ((0, 1), "a"),
                        ((1, 2), ","),
                        ((3, 8), "naive"),
                        ((9, 15), tokenizer.mask_token),
                        ((16, 21), "allen"),
                        ((21, 23), "##nl"),
                        ((23, 24), "##p"),
                        ((25, 33), "sentence"),
                        ((33, 34), "."),
                        ((0, 0), tokenizer.sep_token),
                    ]
                )

                self.assertEqual(
                    [e[1] for e in expected_results], tokenizer.convert_ids_to_tokens(tokens["input_ids"])
                )
                self.assertEqual([e[0] for e in expected_results], tokens["offset_mapping"])

    def test_change_tokenize_chinese_chars(self):
        list_of_commun_chinese_char = ["的", "人", "有"]
        text_with_chinese_char = "".join(list_of_commun_chinese_char)
        for tokenizer, pretrained_name, kwargs in self.tokenizers_list:
            with self.subTest(f"{tokenizer.__class__.__name__} ({pretrained_name})"):
                if pretrained_name == "squeezebert-uncased":
                    continue
                kwargs["tokenize_chinese_chars"] = True
                tokenizer = self.tokenizer_class.from_pretrained(pretrained_name, **kwargs)

                ids_without_spe_char_p = tokenizer.encode(
                    text_with_chinese_char, return_token_type_ids=None, add_special_tokens=False
                )["input_ids"]

                tokens_without_spe_char_p = tokenizer.convert_ids_to_tokens(ids_without_spe_char_p)

                # it is expected that each Chinese character is not preceded by "##"
                self.assertListEqual(tokens_without_spe_char_p, list_of_commun_chinese_char)

                # not yet supported in bert tokenizer
                """
                kwargs["tokenize_chinese_chars"] = False
                tokenizer = self.tokenizer_class.from_pretrained(pretrained_name, **kwargs)
                ids_without_spe_char_p = tokenizer.encode(text_with_chinese_char, return_token_type_ids=None,add_special_tokens=False)["input_ids"]
                tokens_without_spe_char_p = tokenizer.convert_ids_to_tokens(ids_without_spe_char_p)
                # it is expected that only the first Chinese character is not preceded by "##".
                expected_tokens = [
                    f"##{token}" if idx != 0 else token for idx, token in enumerate(list_of_commun_chinese_char)
                ]
                self.assertListEqual(tokens_without_spe_char_p, expected_tokens)
                """<|MERGE_RESOLUTION|>--- conflicted
+++ resolved
@@ -16,10 +16,7 @@
 import os
 import unittest
 
-<<<<<<< HEAD
-=======
 from paddlenlp.transformers.bert.fast_tokenizer import BertTokenizerFast
->>>>>>> 66575bb6
 from paddlenlp.transformers.bert.tokenizer import (
     BasicTokenizer,
     BertTokenizer,
@@ -39,11 +36,8 @@
 class BertTokenizationTest(TokenizerTesterMixin, unittest.TestCase):
 
     tokenizer_class = BertTokenizer
-<<<<<<< HEAD
-=======
     fast_tokenizer_class = BertTokenizerFast
     test_fast_tokenizer = True
->>>>>>> 66575bb6
     space_between_special_tokens = True
     from_pretrained_filter = filter_non_english
     test_seq2seq = False
