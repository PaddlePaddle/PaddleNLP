# Copyright (c) 2022 PaddlePaddle Authors. All Rights Reserved.
# Copyright 2020 The HuggingFace Team. All rights reserved.
#
# Licensed under the Apache License, Version 2.0 (the "License");
# you may not use this file except in compliance with the License.
# You may obtain a copy of the License at
#
#     http://www.apache.org/licenses/LICENSE-2.0
#
# Unless required by applicable law or agreed to in writing, software
# distributed under the License is distributed on an "AS IS" BASIS,
# WITHOUT WARRANTIES OR CONDITIONS OF ANY KIND, either express or implied.
# See the License for the specific language governing permissions and
# limitations under the License.

import os
import shutil
import tempfile
import unittest
import paddle
from parameterized import parameterized_class

from paddlenlp.transformers import BertModel, BertForQuestionAnswering, BertForSequenceClassification,\
    BertForTokenClassification, BertForPretraining, BertForMultipleChoice, BertForMaskedLM, BertPretrainedModel

from paddlenlp.transformers.bert.configuration import BertConfig

# from ..test_modeling_common import ids_tensor, random_attention_mask, ModelTesterMixin
# from ...testing_utils import slow

# from ..test_configuration_common import ConfigTester

from tests.transformers.test_modeling_common import ids_tensor, random_attention_mask, ModelTesterMixin
from tests.testing_utils import slow

from tests.transformers.test_configuration_common import ConfigTester


class BertModelTester:

<<<<<<< HEAD
    def __init__(
        self,
        parent,
        batch_size=13,
        seq_length=7,
        is_training=True,
        use_input_mask=True,
        use_token_type_ids=True,
        use_labels=True,
        vocab_size=99,
        hidden_size=32,
        num_hidden_layers=5,
        num_attention_heads=4,
        intermediate_size=37,
        hidden_act="gelu",
        hidden_dropout_prob=0.1,
        attention_probs_dropout_prob=0.1,
        max_position_embeddings=512,
        type_vocab_size=16,
        initializer_range=0.02,
        pad_token_id=0,
        pool_act="tanh",
        fuse=False,
        type_sequence_label_size=2,
        num_labels=3,
        num_choices=4,
        scope=None,
    ):
=======
    def __init__(self,
                 parent,
                 batch_size=13,
                 seq_length=7,
                 is_training=True,
                 use_input_mask=True,
                 use_token_type_ids=True,
                 use_labels=True,
                 vocab_size=99,
                 hidden_size=32,
                 num_hidden_layers=5,
                 num_attention_heads=4,
                 intermediate_size=37,
                 hidden_act="gelu",
                 hidden_dropout_prob=0.1,
                 attention_probs_dropout_prob=0.1,
                 max_position_embeddings=512,
                 type_vocab_size=16,
                 initializer_range=0.02,
                 pad_token_id=0,
                 pool_act="tanh",
                 fuse=False,
                 type_sequence_label_size=2,
                 num_labels=3,
                 num_choices=4,
                 num_classes=3,
                 scope=None,
                 return_dict=False):
>>>>>>> 2f84f979
        self.parent = parent
        self.batch_size = batch_size
        self.seq_length = seq_length
        self.is_training = is_training
        self.use_input_mask = use_input_mask
        self.use_token_type_ids = use_token_type_ids
        self.use_labels = use_labels
        self.vocab_size = vocab_size
        self.hidden_size = hidden_size
        self.num_hidden_layers = num_hidden_layers
        self.num_attention_heads = num_attention_heads
        self.intermediate_size = intermediate_size
        self.hidden_act = hidden_act
        self.hidden_dropout_prob = hidden_dropout_prob
        self.attention_probs_dropout_prob = attention_probs_dropout_prob
        self.max_position_embeddings = max_position_embeddings
        self.type_vocab_size = type_vocab_size
        self.initializer_range = initializer_range
        self.pad_token_id = pad_token_id
        self.pool_act = pool_act
        self.fuse = fuse
        self.type_sequence_label_size = type_sequence_label_size
        self.num_labels = num_labels
        self.num_choices = num_choices
        self.scope = scope
        self.return_dict = return_dict

    def prepare_config_and_inputs(self):
        input_ids = ids_tensor([self.batch_size, self.seq_length],
                               self.vocab_size)

        input_mask = None
        if self.use_input_mask:
            input_mask = random_attention_mask(
                [self.batch_size, self.seq_length])

        token_type_ids = None
        if self.use_token_type_ids:
            token_type_ids = ids_tensor([self.batch_size, self.seq_length],
                                        self.type_vocab_size)

        sequence_labels = None
        token_labels = None
        choice_labels = None
        if self.use_labels:
            sequence_labels = ids_tensor([self.batch_size],
                                         self.type_sequence_label_size)
            token_labels = ids_tensor([self.batch_size, self.seq_length],
                                      self.num_labels)
            choice_labels = ids_tensor([self.batch_size], self.num_choices)

        config = self.get_config()
        return config, input_ids, token_type_ids, input_mask, sequence_labels, token_labels, choice_labels

    def get_config(self) -> BertConfig:
        return BertConfig(
            vocab_size=self.vocab_size,
            hidden_size=self.hidden_size,
            num_hidden_layers=self.num_hidden_layers,
            num_attention_heads=self.num_attention_heads,
            intermediate_size=self.intermediate_size,
            hidden_act=self.hidden_act,
            hidden_dropout_prob=self.hidden_dropout_prob,
            attention_probs_dropout_prob=self.attention_probs_dropout_prob,
            max_position_embeddings=self.max_position_embeddings,
            type_vocab_size=self.type_vocab_size,
            initializer_range=self.initializer_range,
            pad_token_id=self.pad_token_id,
            pool_act=self.pool_act,
            fuse=self.fuse,
            num_labels=self.num_labels,
            num_choices=self.num_choices,
        )

    def create_and_check_model(
        self,
        config: BertConfig,
        input_ids,
        token_type_ids,
        input_mask,
        sequence_labels,
        token_labels,
        choice_labels,
    ):
<<<<<<< HEAD
        models = [
            BertModel(config),
            BertModel(**config.to_dict()),
        ]
        for model in models:
            model = BertModel(config)
            model.eval()
            result = model(input_ids,
                           attention_mask=input_mask,
                           token_type_ids=token_type_ids)
            result = model(input_ids, token_type_ids=token_type_ids)
            result = model(input_ids)
            self.parent.assertEqual(
                result[0].shape,
                [self.batch_size, self.seq_length, self.hidden_size])
            self.parent.assertEqual(result[1].shape,
                                    [self.batch_size, self.hidden_size])
=======
        model = BertModel(**config)
        model.eval()
        result = model(input_ids,
                       attention_mask=input_mask,
                       token_type_ids=token_type_ids)
        result = model(input_ids,
                       token_type_ids=token_type_ids,
                       return_dict=self.return_dict)
        result = model(input_ids, return_dict=self.return_dict)
        self.parent.assertEqual(
            result[0].shape,
            [self.batch_size, self.seq_length, self.hidden_size])
        self.parent.assertEqual(result[1].shape,
                                [self.batch_size, self.hidden_size])
>>>>>>> 2f84f979

    def create_and_check_for_masked_lm(
        self,
        config: BertConfig,
        input_ids,
        token_type_ids,
        input_mask,
        sequence_labels,
        token_labels,
        choice_labels,
    ):
<<<<<<< HEAD
        models = [
            BertForMaskedLM(config),
            BertForMaskedLM(config=config),
            BertForMaskedLM(config=config),
            BertForMaskedLM(BertModel(config)),
            BertForMaskedLM(bert=BertModel(config)),
        ]
        for model in models:
            model = BertForMaskedLM(BertModel(config))
            model.eval()
            result = model(input_ids,
                           attention_mask=input_mask,
                           token_type_ids=token_type_ids,
                           labels=token_labels)
            self.parent.assertEqual(
                result[1].shape,
                [self.batch_size, self.seq_length, self.vocab_size])
=======
        model = BertForMaskedLM(BertModel(**config))
        model.eval()
        result = model(input_ids,
                       attention_mask=input_mask,
                       token_type_ids=token_type_ids,
                       labels=token_labels,
                       return_dict=self.return_dict)
        if token_labels is not None:
            result = result[1:]
        elif paddle.is_tensor(result):
            result = [result]

        self.parent.assertEqual(
            result[0].shape,
            [self.batch_size, self.seq_length, self.vocab_size])
>>>>>>> 2f84f979

    def create_and_check_model_past_large_inputs(
        self,
        config: BertConfig,
        input_ids,
        token_type_ids,
        input_mask,
        sequence_labels,
        token_labels,
        choice_labels,
    ):
        model = BertModel(config)
        model.eval()

        # first forward pass
        outputs = model(input_ids,
                        attention_mask=input_mask,
                        use_cache=True,
                        return_dict=self.return_dict)
        past_key_values = outputs.past_key_values if self.return_dict else outputs[
            2]

        # create hypothetical multiple next token and extent to next_input_ids
        next_tokens = ids_tensor((self.batch_size, 3), self.vocab_size)
        next_mask = ids_tensor((self.batch_size, 3), vocab_size=2)

        # append to next input_ids and
        next_input_ids = paddle.concat([input_ids, next_tokens], axis=-1)
        next_attention_mask = paddle.concat([input_mask, next_mask], axis=-1)

        outputs = model(next_input_ids,
                        attention_mask=next_attention_mask,
                        output_hidden_states=True,
                        return_dict=self.return_dict)

        output_from_no_past = outputs[2][0]

        outputs = model(next_tokens,
                        attention_mask=next_attention_mask,
                        past_key_values=past_key_values,
                        output_hidden_states=True,
                        return_dict=self.return_dict)

        output_from_past = outputs[2][0]

        # select random slice
        random_slice_idx = ids_tensor((1, ), output_from_past.shape[-1]).item()
        output_from_no_past_slice = output_from_no_past[:, -3:,
                                                        random_slice_idx].detach(
                                                        )
        output_from_past_slice = output_from_past[:, :,
                                                  random_slice_idx].detach()

        self.parent.assertTrue(
            output_from_past_slice.shape[1] == next_tokens.shape[1])

        # test that outputs are equal for slice
        self.parent.assertTrue(
            paddle.allclose(output_from_past_slice,
                            output_from_no_past_slice,
                            atol=1e-3))

    def create_and_check_for_pretraining(
        self,
        config,
        input_ids,
        token_type_ids,
        input_mask,
        sequence_labels,
        token_labels,
        choice_labels,
    ):
<<<<<<< HEAD
        model_lambdas = [
            lambda: BertForPretraining(config),
            lambda: BertForPretraining(config=config),
            lambda: BertForPretraining(BertModel(config)),
            lambda: BertForPretraining(bert=BertModel(config)),
        ]
        for model_lambda in model_lambdas:
            model = model_lambda()
            model.eval()
            result = model(
                input_ids,
                attention_mask=input_mask,
                token_type_ids=token_type_ids,
                labels=token_labels,
                next_sentence_label=sequence_labels,
            )
            self.parent.assertEqual(
                result[1].shape,
                [self.batch_size, self.seq_length, self.vocab_size])
            self.parent.assertEqual(result[2].shape, [self.batch_size, 2])
=======
        model = BertForPretraining(BertModel(**config))
        model.eval()
        result = model(input_ids,
                       attention_mask=input_mask,
                       token_type_ids=token_type_ids,
                       return_dict=self.return_dict)
        self.parent.assertEqual(
            result[0].shape,
            [self.batch_size, self.seq_length, self.vocab_size])
        self.parent.assertEqual(result[1].shape, [self.batch_size, 2])
>>>>>>> 2f84f979

    def create_and_check_for_multiple_choice(
        self,
        config: BertConfig,
        input_ids,
        token_type_ids,
        input_mask,
        sequence_labels,
        token_labels,
        choice_labels,
    ):
<<<<<<< HEAD
        model_lambdas = [
            # lambda: BertForMultipleChoice(config),
            # lambda: BertForMultipleChoice(config=config),
            lambda: BertForMultipleChoice(config=config,
                                          num_choices=self.num_choices,
                                          dropout=self.hidden_dropout_prob),

            # lambda: BertForMultipleChoice(BertModel(config)),
            # lambda: BertForMultipleChoice(bert=BertModel(config)),
            # lambda: BertForMultipleChoice(bert=BertModel(config), num_choices=self.num_choices, dropout=self.hidden_dropout_prob),
        ]

        for model_lambda in model_lambdas:
            model = model_lambda()
            model.eval()
            multiple_choice_inputs_ids = input_ids.unsqueeze(1).expand(
                [-1, self.num_choices, -1])
            multiple_choice_token_type_ids = token_type_ids.unsqueeze(1).expand(
                [-1, self.num_choices, -1])
            multiple_choice_input_mask = input_mask.unsqueeze(1).expand(
                [-1, self.num_choices, -1])
            result = model(
                multiple_choice_inputs_ids,
                attention_mask=multiple_choice_input_mask,
                token_type_ids=multiple_choice_token_type_ids,
                labels=choice_labels,
            )
            self.parent.assertEqual(result[1].shape,
                                    [self.batch_size, self.num_choices])
=======
        model = BertForMultipleChoice(BertModel(**config),
                                      num_choices=self.num_choices)
        model.eval()
        multiple_choice_inputs_ids = input_ids.unsqueeze(1).expand(
            [-1, self.num_choices, -1])
        multiple_choice_token_type_ids = token_type_ids.unsqueeze(1).expand(
            [-1, self.num_choices, -1])
        multiple_choice_input_mask = input_mask.unsqueeze(1).expand(
            [-1, self.num_choices, -1])
        result = model(multiple_choice_inputs_ids,
                       attention_mask=multiple_choice_input_mask,
                       token_type_ids=multiple_choice_token_type_ids,
                       labels=choice_labels,
                       return_dict=self.return_dict)
        if token_labels is not None:
            result = result[1:]
        elif paddle.is_tensor(result):
            result = [result]

        self.parent.assertEqual(result[0].shape,
                                [self.batch_size, self.num_choices])
>>>>>>> 2f84f979

    def create_and_check_for_question_answering(
        self,
        config,
        input_ids,
        token_type_ids,
        input_mask,
        sequence_labels,
        token_labels,
        choice_labels,
    ):
<<<<<<< HEAD
        model_lambdas = [
            lambda: BertForQuestionAnswering(config),
            lambda: BertForQuestionAnswering(config=config),
            lambda: BertForQuestionAnswering(config=config,
                                             dropout=self.hidden_dropout_prob),
            lambda: BertForQuestionAnswering(BertModel(config)),
            lambda: BertForQuestionAnswering(bert=BertModel(config)),
            lambda: BertForQuestionAnswering(bert=BertModel(config),
                                             dropout=self.hidden_dropout_prob),
        ]

        for model_lambda in model_lambdas:
            model = model_lambda()

            model.eval()
            result = model(
                input_ids,
                attention_mask=input_mask,
                token_type_ids=token_type_ids,
                start_positions=sequence_labels,
                end_positions=sequence_labels,
            )
            self.parent.assertEqual(result[1].shape,
                                    [self.batch_size, self.seq_length])
            self.parent.assertEqual(result[2].shape,
                                    [self.batch_size, self.seq_length])
=======
        model = BertForQuestionAnswering(BertModel(**config))
        model.eval()
        result = model(input_ids,
                       attention_mask=input_mask,
                       token_type_ids=token_type_ids,
                       start_positions=sequence_labels,
                       end_positions=sequence_labels,
                       return_dict=self.return_dict)
        if token_labels is not None:
            result = result[1:]
        elif paddle.is_tensor(result):
            result = [result]

        self.parent.assertEqual(result[1].shape,
                                [self.batch_size, self.seq_length])
        self.parent.assertEqual(result[2].shape,
                                [self.batch_size, self.seq_length])
>>>>>>> 2f84f979

    def create_and_check_for_sequence_classification(
        self,
        config,
        input_ids,
        token_type_ids,
        input_mask,
        sequence_labels,
        token_labels,
        choice_labels,
    ):
<<<<<<< HEAD
        model_lambdas = [
            lambda: BertForSequenceClassification(config),
            lambda: BertForSequenceClassification(config=config),
            lambda: BertForSequenceClassification(config=config,
                                                  num_labels=self.num_labels,
                                                  dropout=self.
                                                  hidden_dropout_prob),
            lambda: BertForSequenceClassification(config=config,
                                                  num_classes=self.num_labels,
                                                  dropout=self.
                                                  hidden_dropout_prob),
            lambda: BertForSequenceClassification(BertModel(config)),
            lambda: BertForSequenceClassification(bert=BertModel(config)),
            lambda: BertForSequenceClassification(bert=BertModel(config),
                                                  num_labels=self.num_labels,
                                                  dropout=self.
                                                  hidden_dropout_prob),
            lambda: BertForSequenceClassification(bert=BertModel(config),
                                                  num_classes=self.num_labels,
                                                  dropout=self.
                                                  hidden_dropout_prob),
        ]
        for model_lambda in model_lambdas:
            model = model_lambda()
            model.eval()
            result = model(input_ids,
                           attention_mask=input_mask,
                           token_type_ids=token_type_ids,
                           labels=sequence_labels)
            self.parent.assertEqual(result[1].shape,
                                    [self.batch_size, self.num_labels])
=======
        model = BertForSequenceClassification(BertModel(**config),
                                              num_classes=self.num_classes)
        model.eval()
        result = model(input_ids,
                       attention_mask=input_mask,
                       token_type_ids=token_type_ids,
                       labels=sequence_labels,
                       return_dict=self.return_dict)
        self.parent.assertEqual(result[1].shape,
                                [self.batch_size, self.num_classes])
>>>>>>> 2f84f979

    def create_and_check_for_token_classification(
        self,
        config,
        input_ids,
        token_type_ids,
        input_mask,
        sequence_labels,
        token_labels,
        choice_labels,
    ):
<<<<<<< HEAD
        model_lambdas = [
            lambda: BertForTokenClassification(config),
            lambda: BertForTokenClassification(config=config),
            lambda: BertForTokenClassification(config=config,
                                               num_labels=self.num_labels,
                                               dropout=self.hidden_dropout_prob
                                               ),
            lambda: BertForTokenClassification(config=config,
                                               num_classes=self.num_labels,
                                               dropout=self.hidden_dropout_prob
                                               ),
            lambda: BertForTokenClassification(BertModel(config)),
            lambda: BertForTokenClassification(bert=BertModel(config)),
            lambda: BertForTokenClassification(bert=BertModel(config),
                                               num_labels=self.num_labels,
                                               dropout=self.hidden_dropout_prob
                                               ),
            lambda: BertForTokenClassification(bert=BertModel(config),
                                               num_classes=self.num_labels,
                                               dropout=self.hidden_dropout_prob
                                               ),
        ]
        for model_lambda in model_lambdas:
            model = model_lambda()

            model.eval()
            result = model(input_ids,
                           attention_mask=input_mask,
                           token_type_ids=token_type_ids,
                           labels=token_labels)
            self.parent.assertEqual(
                result[1].shape,
                [self.batch_size, self.seq_length, self.num_labels])
=======
        model = BertForTokenClassification(BertModel(**config),
                                           num_classes=self.num_classes)
        model.eval()
        result = model(input_ids,
                       attention_mask=input_mask,
                       token_type_ids=token_type_ids,
                       labels=token_labels,
                       return_dict=self.return_dict)
        self.parent.assertEqual(
            result[1].shape,
            [self.batch_size, self.seq_length, self.num_classes])
>>>>>>> 2f84f979

    def prepare_config_and_inputs_for_common(self):
        config_and_inputs = self.prepare_config_and_inputs()
        (
            config,
            input_ids,
            token_type_ids,
            input_mask,
            sequence_labels,
            token_labels,
            choice_labels,
        ) = config_and_inputs
        inputs_dict = {
            "input_ids": input_ids,
            "token_type_ids": token_type_ids,
            "attention_mask": input_mask
        }
        return config, inputs_dict


@parameterized_class(("return_dict", "use_labels"), [
    [False, False],
    [False, True],
    [True, False],
    [True, True],
])
class BertModelTest(ModelTesterMixin, unittest.TestCase):
    base_model_class = BertModel
    return_dict = False
    use_labels = False

    all_model_classes = (
        BertModel,
        BertForMaskedLM,
        BertForMultipleChoice,
        BertForPretraining,
        BertForQuestionAnswering,
        BertForSequenceClassification,
        BertForTokenClassification,
    )

    def setUp(self):
<<<<<<< HEAD
        self.model_tester = BertModelTester(self)
        self.config_tester = ConfigTester(self,
                                          config_class=BertConfig,
                                          vocab_size=256,
                                          hidden_size=24)

    def test_config(self):
        # self.config_tester.create_and_test_config_from_and_save_pretrained()
        self.config_tester.run_common_tests()
=======
        self.model_tester = BertModelTester(self, return_dict=self.return_dict)
>>>>>>> 2f84f979

    def test_model(self):
        config_and_inputs = self.model_tester.prepare_config_and_inputs()
        self.model_tester.create_and_check_model(*config_and_inputs)

    def test_for_masked_lm(self):
        config_and_inputs = self.model_tester.prepare_config_and_inputs()
        self.model_tester.create_and_check_for_masked_lm(*config_and_inputs)

    def test_decoder_model_past_with_large_inputs(self):
        config_and_inputs = self.model_tester.prepare_config_and_inputs()
        self.model_tester.create_and_check_model_past_large_inputs(
            *config_and_inputs)

    def test_for_multiple_choice(self):
        config_and_inputs = self.model_tester.prepare_config_and_inputs()
        self.model_tester.create_and_check_for_multiple_choice(
            *config_and_inputs)

    def test_for_pretraining(self):
        config_and_inputs = self.model_tester.prepare_config_and_inputs()
        self.model_tester.create_and_check_for_pretraining(*config_and_inputs)

    def test_for_question_answering(self):
        config_and_inputs = self.model_tester.prepare_config_and_inputs()
        self.model_tester.create_and_check_for_question_answering(
            *config_and_inputs)

    def test_for_sequence_classification(self):
        config_and_inputs = self.model_tester.prepare_config_and_inputs()
        self.model_tester.create_and_check_for_sequence_classification(
            *config_and_inputs)

    def test_for_token_classification(self):
        config_and_inputs = self.model_tester.prepare_config_and_inputs()
        self.model_tester.create_and_check_for_token_classification(
            *config_and_inputs)

    @slow
    def test_model_from_pretrained_with_cache_dir(self):
        for model_name in list(
                BertPretrainedModel.pretrained_init_configuration)[:1]:
            with tempfile.TemporaryDirectory() as tempdir:
                tempdir = str(tempdir)

                model: BertModel = BertModel.from_pretrained(model_name,
                                                             cache_dir=tempdir)
                self.assertIsNotNone(model)

                self.assertTrue(
                    os.path.isfile(
                        os.path.join(
                            tempdir, BertPretrainedModel.
                            resource_files_names['model_state'])))

    @slow
    def test_model_from_pretrained(self):
        for model_name in list(
                BertPretrainedModel.pretrained_init_configuration)[:1]:
            model: BertModel = BertModel.from_pretrained(model_name)
            self.assertIsNotNone(model)

            with tempfile.TemporaryDirectory() as tempdir:
                tempdirname = str(tempdir)
                model.save_pretrained(tempdirname)

                saved_model_state_file = os.path.join(
                    tempdirname, BertModel.resource_files_names['model_state'])

                self.assertTrue(os.path.isfile(saved_model_state_file))

                # rename it to the old style: name of url
                url = BertModel.pretrained_resource_files_map['model_state'][
                    model_name]
                pretrained_resource_file_name = os.path.split(url)[-1]
                target_file_path = os.path.join(tempdirname,
                                                pretrained_resource_file_name)

                shutil.copyfile(saved_model_state_file, target_file_path)
                os.remove(saved_model_state_file)

                new_model = BertModel.from_pretrained(tempdirname)
            first_key = list(model.state_dict().keys())[0]

            self.assertEqual(
                (model.state_dict()[first_key] -
                 new_model.state_dict()[first_key]).sum().numpy().item(), 0)

    def test_model_name_list(self):
        config = self.model_tester.get_config()
        model = self.base_model_class(config)
        self.assertTrue(len(model.model_name_list) != 0)

    def test_model_config_mapping(self):
        config = BertConfig(num_labels=22, dropout=0.99)
        assert config.num_labels == 22

        config = BertConfig(num_classes=22, dropout=0.99)
        assert config.num_labels == 22
        assert config.hidden_dropout_prob == 0.99
        assert len(config.label2id) == 22


class BertModelIntegrationTest(unittest.TestCase):

    @slow
    def test_inference_no_attention(self):
        model = BertModel.from_pretrained("bert-base-uncased")
        model.eval()
        input_ids = paddle.to_tensor(
            [[0, 345, 232, 328, 740, 140, 1695, 69, 6078, 1588, 2]])
        attention_mask = paddle.to_tensor([[0, 1, 1, 1, 1, 1, 1, 1, 1, 1, 1]])
        with paddle.no_grad():
            output = model(input_ids, attention_mask=attention_mask)[0]
        expected_shape = [1, 11, 768]
        self.assertEqual(output.shape, expected_shape)

        expected_slice = paddle.to_tensor([[[0.4249, 0.1008, 0.7531],
                                            [0.3771, 0.1188, 0.7467],
                                            [0.4152, 0.1098, 0.7108]]])
        self.assertTrue(
            paddle.allclose(output[:, 1:4, 1:4], expected_slice, atol=1e-4))

    @slow
    def test_inference_with_attention(self):
        model = BertModel.from_pretrained("bert-base-uncased")
        model.eval()
        input_ids = paddle.to_tensor(
            [[0, 345, 232, 328, 740, 140, 1695, 69, 6078, 1588, 2]])
        attention_mask = paddle.to_tensor([[0, 1, 1, 1, 1, 1, 1, 1, 1, 1, 1]])
        with paddle.no_grad():
            output = model(input_ids, attention_mask=attention_mask)[0]
        expected_shape = [1, 11, 768]
        self.assertEqual(output.shape, expected_shape)

        expected_slice = paddle.to_tensor([[[0.4249, 0.1008, 0.7531],
                                            [0.3771, 0.1188, 0.7467],
                                            [0.4152, 0.1098, 0.7108]]])
        self.assertTrue(
            paddle.allclose(output[:, 1:4, 1:4], expected_slice, atol=1e-4))


if __name__ == "__main__":
    unittest.main()<|MERGE_RESOLUTION|>--- conflicted
+++ resolved
@@ -38,7 +38,6 @@
 
 class BertModelTester:
 
-<<<<<<< HEAD
     def __init__(
         self,
         parent,
@@ -66,37 +65,8 @@
         num_labels=3,
         num_choices=4,
         scope=None,
-    ):
-=======
-    def __init__(self,
-                 parent,
-                 batch_size=13,
-                 seq_length=7,
-                 is_training=True,
-                 use_input_mask=True,
-                 use_token_type_ids=True,
-                 use_labels=True,
-                 vocab_size=99,
-                 hidden_size=32,
-                 num_hidden_layers=5,
-                 num_attention_heads=4,
-                 intermediate_size=37,
-                 hidden_act="gelu",
-                 hidden_dropout_prob=0.1,
-                 attention_probs_dropout_prob=0.1,
-                 max_position_embeddings=512,
-                 type_vocab_size=16,
-                 initializer_range=0.02,
-                 pad_token_id=0,
-                 pool_act="tanh",
-                 fuse=False,
-                 type_sequence_label_size=2,
-                 num_labels=3,
-                 num_choices=4,
-                 num_classes=3,
-                 scope=None,
-                 return_dict=False):
->>>>>>> 2f84f979
+        return_dict=False,
+    ):
         self.parent = parent
         self.batch_size = batch_size
         self.seq_length = seq_length
@@ -181,7 +151,6 @@
         token_labels,
         choice_labels,
     ):
-<<<<<<< HEAD
         models = [
             BertModel(config),
             BertModel(**config.to_dict()),
@@ -199,22 +168,6 @@
                 [self.batch_size, self.seq_length, self.hidden_size])
             self.parent.assertEqual(result[1].shape,
                                     [self.batch_size, self.hidden_size])
-=======
-        model = BertModel(**config)
-        model.eval()
-        result = model(input_ids,
-                       attention_mask=input_mask,
-                       token_type_ids=token_type_ids)
-        result = model(input_ids,
-                       token_type_ids=token_type_ids,
-                       return_dict=self.return_dict)
-        result = model(input_ids, return_dict=self.return_dict)
-        self.parent.assertEqual(
-            result[0].shape,
-            [self.batch_size, self.seq_length, self.hidden_size])
-        self.parent.assertEqual(result[1].shape,
-                                [self.batch_size, self.hidden_size])
->>>>>>> 2f84f979
 
     def create_and_check_for_masked_lm(
         self,
@@ -226,7 +179,6 @@
         token_labels,
         choice_labels,
     ):
-<<<<<<< HEAD
         models = [
             BertForMaskedLM(config),
             BertForMaskedLM(config=config),
@@ -244,23 +196,6 @@
             self.parent.assertEqual(
                 result[1].shape,
                 [self.batch_size, self.seq_length, self.vocab_size])
-=======
-        model = BertForMaskedLM(BertModel(**config))
-        model.eval()
-        result = model(input_ids,
-                       attention_mask=input_mask,
-                       token_type_ids=token_type_ids,
-                       labels=token_labels,
-                       return_dict=self.return_dict)
-        if token_labels is not None:
-            result = result[1:]
-        elif paddle.is_tensor(result):
-            result = [result]
-
-        self.parent.assertEqual(
-            result[0].shape,
-            [self.batch_size, self.seq_length, self.vocab_size])
->>>>>>> 2f84f979
 
     def create_and_check_model_past_large_inputs(
         self,
@@ -333,7 +268,6 @@
         token_labels,
         choice_labels,
     ):
-<<<<<<< HEAD
         model_lambdas = [
             lambda: BertForPretraining(config),
             lambda: BertForPretraining(config=config),
@@ -354,18 +288,6 @@
                 result[1].shape,
                 [self.batch_size, self.seq_length, self.vocab_size])
             self.parent.assertEqual(result[2].shape, [self.batch_size, 2])
-=======
-        model = BertForPretraining(BertModel(**config))
-        model.eval()
-        result = model(input_ids,
-                       attention_mask=input_mask,
-                       token_type_ids=token_type_ids,
-                       return_dict=self.return_dict)
-        self.parent.assertEqual(
-            result[0].shape,
-            [self.batch_size, self.seq_length, self.vocab_size])
-        self.parent.assertEqual(result[1].shape, [self.batch_size, 2])
->>>>>>> 2f84f979
 
     def create_and_check_for_multiple_choice(
         self,
@@ -377,7 +299,6 @@
         token_labels,
         choice_labels,
     ):
-<<<<<<< HEAD
         model_lambdas = [
             # lambda: BertForMultipleChoice(config),
             # lambda: BertForMultipleChoice(config=config),
@@ -407,29 +328,6 @@
             )
             self.parent.assertEqual(result[1].shape,
                                     [self.batch_size, self.num_choices])
-=======
-        model = BertForMultipleChoice(BertModel(**config),
-                                      num_choices=self.num_choices)
-        model.eval()
-        multiple_choice_inputs_ids = input_ids.unsqueeze(1).expand(
-            [-1, self.num_choices, -1])
-        multiple_choice_token_type_ids = token_type_ids.unsqueeze(1).expand(
-            [-1, self.num_choices, -1])
-        multiple_choice_input_mask = input_mask.unsqueeze(1).expand(
-            [-1, self.num_choices, -1])
-        result = model(multiple_choice_inputs_ids,
-                       attention_mask=multiple_choice_input_mask,
-                       token_type_ids=multiple_choice_token_type_ids,
-                       labels=choice_labels,
-                       return_dict=self.return_dict)
-        if token_labels is not None:
-            result = result[1:]
-        elif paddle.is_tensor(result):
-            result = [result]
-
-        self.parent.assertEqual(result[0].shape,
-                                [self.batch_size, self.num_choices])
->>>>>>> 2f84f979
 
     def create_and_check_for_question_answering(
         self,
@@ -441,7 +339,6 @@
         token_labels,
         choice_labels,
     ):
-<<<<<<< HEAD
         model_lambdas = [
             lambda: BertForQuestionAnswering(config),
             lambda: BertForQuestionAnswering(config=config),
@@ -468,25 +365,6 @@
                                     [self.batch_size, self.seq_length])
             self.parent.assertEqual(result[2].shape,
                                     [self.batch_size, self.seq_length])
-=======
-        model = BertForQuestionAnswering(BertModel(**config))
-        model.eval()
-        result = model(input_ids,
-                       attention_mask=input_mask,
-                       token_type_ids=token_type_ids,
-                       start_positions=sequence_labels,
-                       end_positions=sequence_labels,
-                       return_dict=self.return_dict)
-        if token_labels is not None:
-            result = result[1:]
-        elif paddle.is_tensor(result):
-            result = [result]
-
-        self.parent.assertEqual(result[1].shape,
-                                [self.batch_size, self.seq_length])
-        self.parent.assertEqual(result[2].shape,
-                                [self.batch_size, self.seq_length])
->>>>>>> 2f84f979
 
     def create_and_check_for_sequence_classification(
         self,
@@ -498,7 +376,6 @@
         token_labels,
         choice_labels,
     ):
-<<<<<<< HEAD
         model_lambdas = [
             lambda: BertForSequenceClassification(config),
             lambda: BertForSequenceClassification(config=config),
@@ -530,18 +407,6 @@
                            labels=sequence_labels)
             self.parent.assertEqual(result[1].shape,
                                     [self.batch_size, self.num_labels])
-=======
-        model = BertForSequenceClassification(BertModel(**config),
-                                              num_classes=self.num_classes)
-        model.eval()
-        result = model(input_ids,
-                       attention_mask=input_mask,
-                       token_type_ids=token_type_ids,
-                       labels=sequence_labels,
-                       return_dict=self.return_dict)
-        self.parent.assertEqual(result[1].shape,
-                                [self.batch_size, self.num_classes])
->>>>>>> 2f84f979
 
     def create_and_check_for_token_classification(
         self,
@@ -553,7 +418,6 @@
         token_labels,
         choice_labels,
     ):
-<<<<<<< HEAD
         model_lambdas = [
             lambda: BertForTokenClassification(config),
             lambda: BertForTokenClassification(config=config),
@@ -587,19 +451,6 @@
             self.parent.assertEqual(
                 result[1].shape,
                 [self.batch_size, self.seq_length, self.num_labels])
-=======
-        model = BertForTokenClassification(BertModel(**config),
-                                           num_classes=self.num_classes)
-        model.eval()
-        result = model(input_ids,
-                       attention_mask=input_mask,
-                       token_type_ids=token_type_ids,
-                       labels=token_labels,
-                       return_dict=self.return_dict)
-        self.parent.assertEqual(
-            result[1].shape,
-            [self.batch_size, self.seq_length, self.num_classes])
->>>>>>> 2f84f979
 
     def prepare_config_and_inputs_for_common(self):
         config_and_inputs = self.prepare_config_and_inputs()
@@ -642,7 +493,6 @@
     )
 
     def setUp(self):
-<<<<<<< HEAD
         self.model_tester = BertModelTester(self)
         self.config_tester = ConfigTester(self,
                                           config_class=BertConfig,
@@ -652,9 +502,6 @@
     def test_config(self):
         # self.config_tester.create_and_test_config_from_and_save_pretrained()
         self.config_tester.run_common_tests()
-=======
-        self.model_tester = BertModelTester(self, return_dict=self.return_dict)
->>>>>>> 2f84f979
 
     def test_model(self):
         config_and_inputs = self.model_tester.prepare_config_and_inputs()
