# Copyright (c) 2022 PaddlePaddle Authors. All Rights Reserved.
#
# Licensed under the Apache License, Version 2.0 (the "License");
# you may not use this file except in compliance with the License.
# You may obtain a copy of the License at
#
#     http://www.apache.org/licenses/LICENSE-2.0
#
# Unless required by applicable law or agreed to in writing, software
# distributed under the License is distributed on an "AS IS" BASIS,
# WITHOUT WARRANTIES OR CONDITIONS OF ANY KIND, either express or implied.
# See the License for the specific language governing permissions and
# limitations under the License.

import os
import unittest
import shutil
from tempfile import TemporaryDirectory
from tests.testing_utils import slow
from multiprocessing import Pool
from paddlenlp.transformers import TinyBertModel, AlbertModel
from paddlenlp.utils.env import PPNLP_HOME


def download_albert_model(model_name: str):
    """set the global method: multiprocessing can not pickle local method

    Args:
        model_name (str): the model name
    """
    model = AlbertModel.from_pretrained(model_name, load_state_as_np=True)
    # free the model resource
    del model
    return True


class TestModeling(unittest.TestCase):
    """Test PretrainedModel single time, not in Transformer models"""

    @slow
    def test_from_pretrained_with_load_as_state_np_params(self):
        """init model with `load_state_as_np` params"""
        TinyBertModel.from_pretrained("tinybert-4l-312d", load_state_as_np=True)

    @slow
    def test_multiprocess_downloading(self):
<<<<<<< HEAD
        num_process, num_iter = 10, 20
        small_model_path = "https://paddlenlp.bj.bcebos.com/models/community/__small_models__/bert-base-uncased/model_state.pdparams"
=======
        # download once
        num_process, num_iter = 30, 100
        small_model_path = "http://bj.bcebos.com/paddlenlp/models/transformers/tinybert/tinybert-4l-312d.pdparams"
>>>>>>> 71fef9f4

        from paddlenlp.transformers.model_utils import get_path_from_url
        with TemporaryDirectory() as tempdir:

            with Pool(num_process) as pool:
                pool.starmap(get_path_from_url, [(small_model_path, tempdir)
                                                 for _ in range(num_iter)])

    @slow
    def test_model_from_pretrained_with_multiprocessing(self):
        """this test can not init tooooo many models which will occupy CPU/GPU memorys."""
        num_process, num_iter = 3, 10

        # 1.remove tinybert model weight file
        model_name = "albert-base-v1"
        shutil.rmtree(os.path.join(PPNLP_HOME, model_name), ignore_errors=True)

        # 2. downloaing tinybert modeling using multi-processing
        with Pool(num_process) as pool:
            pool.starmap(download_albert_model,
                         [(model_name, ) for _ in range(num_iter)])<|MERGE_RESOLUTION|>--- conflicted
+++ resolved
@@ -44,14 +44,8 @@
 
     @slow
     def test_multiprocess_downloading(self):
-<<<<<<< HEAD
         num_process, num_iter = 10, 20
         small_model_path = "https://paddlenlp.bj.bcebos.com/models/community/__small_models__/bert-base-uncased/model_state.pdparams"
-=======
-        # download once
-        num_process, num_iter = 30, 100
-        small_model_path = "http://bj.bcebos.com/paddlenlp/models/transformers/tinybert/tinybert-4l-312d.pdparams"
->>>>>>> 71fef9f4
 
         from paddlenlp.transformers.model_utils import get_path_from_url
         with TemporaryDirectory() as tempdir:
@@ -66,7 +60,7 @@
         num_process, num_iter = 3, 10
 
         # 1.remove tinybert model weight file
-        model_name = "albert-base-v1"
+        model_name = "__small_models__/bert-base-uncased"
         shutil.rmtree(os.path.join(PPNLP_HOME, model_name), ignore_errors=True)
 
         # 2. downloaing tinybert modeling using multi-processing
