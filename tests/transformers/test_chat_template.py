# Copyright (c) 2022 PaddlePaddle Authors. All Rights Reserved.
# Copyright 2020 The HuggingFace Team. All rights reserved.
#
# Licensed under the Apache License, Version 2.0 (the "License");
# you may not use this file except in compliance with the License.
# You may obtain a copy of the License at
#
#     http://www.apache.org/licenses/LICENSE-2.0
#
# Unless required by applicable law or agreed to in writing, software
# distributed under the License is distributed on an "AS IS" BASIS,
# WITHOUT WARRANTIES OR CONDITIONS OF ANY KIND, either express or implied.
# See the License for the specific language governing permissions and
# limitations under the License.
from __future__ import annotations

import os
import sys
import tempfile
import unittest
from typing import Optional

from parameterized import parameterized_class

from paddlenlp.transformers import AutoTokenizer
from paddlenlp.transformers.tokenizer_utils import ChatTemplate


class ChatTemplateTest(unittest.TestCase):
    chat_template_config_file = "./tests/fixtures/chat_template.json"

    @property
    def chat_template(self):
        return ChatTemplate.from_file(self.chat_template_config_file)

    def test_inference_template(self):
        query = "你好"
        final_query = self.chat_template(query)
        expected_query = f"你是一个人工智能助手\nHuman: {query}<sep> Bot:"
        self.assertEqual(final_query, expected_query)

    def test_inference_conversation_template(self):
        conversations = [["你好", "您好，我是个人人工智能助手，请问有什么可以帮您。"], ["今天的天气怎么样？"]]
        final_query = self.chat_template(conversations)
        expected_query = "你是一个人工智能助手\nHuman: 你好<sep> Bot:您好，我是个人人工智能助手，请问有什么可以帮您。\nHuman: 今天的天气怎么样？<sep> Bot:"
        self.assertEqual(final_query, expected_query)

    def test_inference_conversation_template_with_one_part(self):
        conversations = [["你好"], ["今天的天气怎么样？"]]
        with self.assertRaises(AssertionError):
            self.chat_template(conversations)

    def test_null_chat_template(self):
        chat_template = ChatTemplate()
        query = "今天吃啥"
        final_query = chat_template(query)
        assert final_query == query

    def test_system_query(self):
        system = "你是一个人工智能助手:"
        query_template = "Human: {{query}}"
        chat_template = ChatTemplate(system=system, query=query_template)
        query = "今天吃啥"
        final_query = chat_template(query)
        assert final_query == system + query_template.replace("{{query}}", query)

    def test_conversation(self):
        conversation = ["Human: {{user}}<sep>", "Bot: {{bot}}\n\n"]
        chat_template = ChatTemplate(conversation=conversation)

        query = "今天吃啥"
        final_query = chat_template(query)
        assert final_query == query

        second_query = [["你好", "您好，我是个人人工智能助手"], [query]]
        final_query = chat_template(second_query)
        assert final_query == "Human: 你好<sep>Bot: 您好，我是个人人工智能助手\n\n" + query


class ChatTemplateContextDataTest(unittest.TestCase):
    chat_template_config_file = "./tests/fixtures/chat_template_with_context.json"

    @property
    def chat_template(self):
        return ChatTemplate.from_file(self.chat_template_config_file)

    def test_inference_template(self):
        query = [["你好"]]
        context_data = {
            "system": "<<SYSTEM-MESSAGE>>",
            "instruction": "<<INSTRUCTION-MESSAGE>>",
        }
        final_query = self.chat_template(query, context_data=context_data)
        expected_query = "你是一个人工智能助手<<SYSTEM-MESSAGE>>-<<INSTRUCTION-MESSAGE>>\nHuman: 你好<sep> Bot:"
        self.assertEqual(final_query, expected_query)


class ChatTemplateIntegrationTest(unittest.TestCase):
    def test_linlyai_chinese_llama_2_chat_template(self):
        tokenizer = AutoTokenizer.from_pretrained("linly-ai/chinese-llama-2-7b")
        query = "你好"
        final_query = tokenizer.apply_chat_template(query, tokenize=False)
        expected_query = f"<s>### Instruction:{query}  ### Response:"
        self.assertEqual(final_query, expected_query)

        # test multi turns conversation
        query = [["你好", "您好，我是个人人工智能助手"], ["今天吃啥"]]
        final_query = tokenizer.apply_chat_template(query, tokenize=False)
        expected_query = "<s>### Instruction: 你好  ### Response:您好，我是个人人工智能助手 </s>### Instruction:今天吃啥  ### Response:"
        self.assertEqual(final_query, expected_query)

    def test_linlyai_chinese_llama_2_chat_template_with_none_saved(self):
        tokenizer = AutoTokenizer.from_pretrained("linly-ai/chinese-llama-2-7b")
        tokenizer.chat_template = None
        with tempfile.TemporaryDirectory() as tempdir:
            tokenizer.save_pretrained(tempdir)

            chat_template_file = os.path.join(tempdir, "chat_template.json")
            self.assertFalse(os.path.exists(chat_template_file))

    def test_chatglm_bellegroup(self):
        # refer to: https://huggingface.co/THUDM/chatglm-6b/blob/main/modeling_chatglm.py#L1267
        tokenizer = AutoTokenizer.from_pretrained("THUDM/chatglm-6b-v1.1")
        query = [["你好", "您好，我是个人人工智能助手"], ["今天吃啥"]]
        final_query = tokenizer.apply_chat_template(query, tokenize=False)
        expected_query = "[Round 0]\n问：你好\n答：您好，我是个人人工智能助手\n[Round 1]\n问：今天吃啥\n答：[gMASK]<sop>"
        self.assertEqual(final_query, expected_query)

    def test_bloom_bellegroup(self):
        # refer to: https://huggingface.co/BelleGroup/BELLE-7B-2M#use-model
        tokenizer = AutoTokenizer.from_pretrained("bellegroup/belle-7b-2m")
        query = "你好"
        final_query = tokenizer.apply_chat_template(query, tokenize=False)
        expected_query = f"Human: {query}\n\nAssistant:"
        self.assertEqual(final_query, expected_query)

    def test_qwen_14b_chat(self):
        # refer to: https://huggingface.co/Qwen/Qwen-14B-Chat/blob/main/qwen_generation_utils.py#L119

        # 1. test render base on query & conversation data
        tokenizer = AutoTokenizer.from_pretrained("qwen/qwen-14b-chat")
        query = "你好"
        final_query = tokenizer.apply_chat_template(query, tokenize=False)

        expected_query = "<|im_start|>system\nYou are a helpful assistant.<|im_end|>\n<|im_start|>user\n你好<|im_end|>\n<|im_start|>assistant\n"
        self.assertEqual(final_query, expected_query)

        query = [["你好", "您好，我是个人人工智能助手"], ["今天吃啥"]]
        final_query = tokenizer.apply_chat_template(query, tokenize=False)

        expected_query = (
            "<|im_start|>system\nYou are a helpful assistant.<|im_end|>\n<|im_start|>user\n你好<|im_end|>\n"
            "<|im_start|>assistant\n您好，我是个人人工智能助手<|im_end|>\n"
            "<|im_start|>user\n今天吃啥<|im_end|>\n<|im_start|>assistant\n"
        )
        self.assertEqual(final_query, expected_query)


@parameterized_class(
    ["model_name"],
    [
        ["linly-ai/chinese-llama-2-7b"],
        # ["THUDM/chatglm-6b-v1.1"],
        ["bellegroup/belle-7b-2m"],
    ],
)
class TestChatTemplateSpecialTokens(unittest.TestCase):
    model_name: str

    def common_prefix(self, arr1, arr2):
        min_length = min(len(arr1), len(arr2))
        for i in range(min_length):
            if arr1[i] != arr2[i]:
                return arr1[:i]
        return arr1[:min_length]

    def get_common_prefix(self, tokenizer):
        first_ids = tokenizer("欢迎使用 PaddlePaddle")["input_ids"]
        second_ids = tokenizer("")["input_ids"]
        prefix_ids = self.common_prefix(first_ids, second_ids)
        return prefix_ids

    def test_prefix(self):
        prompt = "欢迎使用 PaddleNLP 大模型开发套件"
        tokenizer = AutoTokenizer.from_pretrained(self.model_name)
        result = tokenizer.apply_chat_template(prompt, tokenize=False)

        result_ids = tokenizer(result, add_special_tokens=False)["input_ids"]
        special_token_prefix_ids = self.get_common_prefix(tokenizer)
        assert result_ids[: len(special_token_prefix_ids)] == special_token_prefix_ids


class TestChatTemplateTruncation(unittest.TestCase):
    class DataArg:
        def __init__(self, max_length, src_length: Optional[int] = None):
            self.max_length: int = max_length
            if src_length is None:
                src_length = self.max_length - 8

            self.src_length: int = src_length

    chat_template_config_file = "./tests/fixtures/chat_template.json"

    def setUp(self):
        sys.path.insert(0, "./llm")

    def tearDown(self):
        sys.path.remove("./llm")

    @property
    def chat_template(self):
        return ChatTemplate.from_file(self.chat_template_config_file)

    def test_must_have_system(self):
        tokenizer = AutoTokenizer.from_pretrained("qwen/qwen-14b-chat")

        # get the length of system
        system = tokenizer.chat_template.render_system()
        system_ids = tokenizer.encode(system, add_special_tokens=False)["input_ids"]

        from data import tokenize_rounds_example

        fake_data_args = self.DataArg(len(system_ids) + 5, src_length=len(system_ids) + 5)

        example = {"src": ["你好"], "tgt": ["您好，我是个人人工智能助手"]}
        result, _ = tokenize_rounds_example(tokenizer, example, fake_data_args)
        sentence_result = tokenizer.convert_tokens_to_string(tokenizer.convert_ids_to_tokens(result["input_ids"]))
        expected_sentence = tokenizer.chat_template.system + "\n<|im_start|>user\n你好"
        self.assertEqual(expected_sentence, sentence_result)

    def test_at_least_one_turn(self):
        query = [["你好", "您好，我是个人人工智能助手"], ["今天吃啥", "你可以选择不同的菜系"]]
        tokenizer = AutoTokenizer.from_pretrained("linly-ai/chinese-llama-2-7b")
        # tokenizer.init_chat_template(self.chat_template_config_file)

        # get all query sentence
        all_sentence = tokenizer.chat_template.render_system()
        all_sentence += "".join(
            [
                " ".join(tokenizer.chat_template.render_conversation(one_turn, index=index))
                for index, one_turn in enumerate(query)
            ]
        )
        all_sentence_ids = tokenizer(all_sentence, add_special_tokens=False)["input_ids"]

        # get the max_length of conversation
        from data import tokenize_rounds_example

        fake_data_args = self.DataArg(1024)
        example = {"src": ["你好", "今天吃啥"], "tgt": ["您好，我是个人人工智能助手", "你可以选择不同的菜系"]}
        tokenized_result, _ = tokenize_rounds_example(tokenizer, example, fake_data_args)

        assert len(all_sentence_ids) == len(tokenized_result["input_ids"])

        fake_data_args = self.DataArg(len(all_sentence_ids) - 4)
        expected_example = {"src": ["你好"], "tgt": ["您好，我是个人人工智能助手"]}
        expected_tokenized_result, _ = tokenize_rounds_example(tokenizer, expected_example, fake_data_args)

        sentence_result = tokenizer.convert_tokens_to_string(
            tokenizer.convert_ids_to_tokens(expected_tokenized_result["input_ids"])
        )

        # https://github.com/PaddlePaddle/PaddleNLP/blob/v2.6.1/paddlenlp/transformers/llama/tokenizer.py#L119
        # should use blank string to join
        expected_sentence = " ".join(tokenizer.chat_template.render_conversation(["你好", "您好，我是个人人工智能助手"]))
        expected_sentence = expected_sentence.replace("<s>", "<s> ")
        self.assertEqual(
            sentence_result,
            expected_sentence,
        )

    def test_inference_template_with_context_data(self):
        tokenizer = AutoTokenizer.from_pretrained("__internal_testing__/tiny-random-llama")
        chat_template_config_file = "./tests/fixtures/chat_template_with_context.json"
        tokenizer.init_chat_template(chat_template_config_file)

        query = "你好"
        context_data = {
            "system": "<<SYSTEM-MESSAGE>>",
            "instruction": "<<INSTRUCTION-MESSAGE>>",
        }
        final_query = tokenizer.apply_chat_template(query, context_data=context_data, tokenize=False)
        expected_query = "你是一个人工智能助手<<SYSTEM-MESSAGE>>-<<INSTRUCTION-MESSAGE>>\nHuman: 你好<sep> Bot:"
        self.assertEqual(final_query, expected_query)


class TemplateIntegrationTest(unittest.TestCase):
    class DataArg:
        def __init__(self, max_length, src_length: Optional[int] = None):
            self.max_length: int = max_length
            if src_length is None:
                src_length = self.max_length - 8

            self.src_length: int = src_length

    def setUp(self) -> None:
        self.tokenizer = AutoTokenizer.from_pretrained("qwen/qwen-7b-chat")
        qwen_jinja = "{% for message in messages %}{% if loop.first and messages[0]['role'] != 'system' %}{{ '<|im_start|>system\nYou are a helpful assistant<|im_end|>\n' }}{% endif %}{{'<|im_start|>' + message['role'] + '\n' + message['content'] + '<|im_end|>' + '\n'}}{% endfor %}{% if add_generation_prompt %}{{ '<|im_start|>assistant\n' }}{% endif %}"
        self.tokenizer.init_chat_template(qwen_jinja)
        return super().setUp()

    def test_chat_template(self):
        # test single turn
        query = "你好"
        final_query = self.tokenizer.apply_chat_template(query, tokenize=False)
        expected_query = f"<|im_start|>system\nYou are a helpful assistant<|im_end|>\n<|im_start|>user\n{query}<|im_end|>\n<|im_start|>assistant\n"
        self.assertEqual(final_query, expected_query)

        # test multi turns conversation
        query = [["你好", "您好，我是个人人工智能助手"], ["今天吃啥"]]
        final_query = self.tokenizer.apply_chat_template(query, tokenize=False)
        expected_query = "<|im_start|>system\nYou are a helpful assistant<|im_end|>\n<|im_start|>user\n你好<|im_end|>\n<|im_start|>assistant\n您好，我是个人人工智能助手<|im_end|>\n<|im_start|>user\n今天吃啥<|im_end|>\n<|im_start|>assistant\n"
        self.assertEqual(final_query, expected_query)

    def test_system_error(self):
        # test system messaage error
        error_jinja = "{{ bos_token }}{% if messages[0]['role'] == 'system' %}{{ raise_exception('System role not supported') }}{% endif %}"
        self.tokenizer.init_chat_template(error_jinja)
        from jinja2.exceptions import TemplateError

        with self.assertRaises(TemplateError):
            self.tokenizer.apply_chat_template([{"role": "system", "content": ""}])

    def test_round_error(self):
        # error round, 1 is not a valid role.
        query = [["你好", "您好，我是个人人工智能助手"], ["今天吃啥"], ["你好", "您好"]]
        with self.assertRaises(ValueError):
            self.tokenizer.apply_chat_template(query, tokenize=False)

    def test_jinja_syntax_error(self):
        # test system messaage error
        error_jinja = (
            "{ bos_token }{% if messages[0]['role'] == 'system' %}{ raise_exception('System role not supported')}"
        )
        from jinja2.exceptions import TemplateSyntaxError

        with self.assertRaises(TemplateSyntaxError):
            self.tokenizer.init_chat_template(error_jinja)

    def test_train_format(self):
        from data import tokenize_rounds_example

        fake_data_args = self.DataArg(50, src_length=50)
        example = {"src": ["你好"], "tgt": ["您好，我是个人人工智能助手"]}
        result, tgt_id = tokenize_rounds_example(self.tokenizer, example, fake_data_args, add_generation_prompt=True)
        sentence_result = self.tokenizer.decode(result["input_ids"])
        expected_sentence = "<|im_start|>system\nYou are a helpful assistant<|im_end|>\n<|im_start|>user\n你好<|im_end|>\n<|im_start|>assistant\n您好，我是个人人工智能助手<|im_end|>\n"
        self.assertEqual(expected_sentence, sentence_result)

        tgt_idx = len(
            self.tokenizer.encode(
                "<|im_start|>system\nYou are a helpful assistant<|im_end|>\n<|im_start|>user\n你好<|im_end|>\n<|im_start|>assistant\n"
            )["input_ids"]
        )
        self.assertEqual(tgt_id[tgt_idx - 1], -100)
<<<<<<< HEAD
        self.assertNotEqual(tgt_id[tgt_idx], -100)
=======
        self.assertNotEqual(tgt_id[tgt_idx], -100)

    def test_train_format_multi(self):
        from data import tokenize_rounds_example

        fake_data_args = self.DataArg(50, src_length=50)
        example = {"src": ["用户Round 1", "用户Round 2"], "tgt": ["回答Round 1", "回答Round 2"]}
        result, tgt_id = tokenize_rounds_example(self.tokenizer, example, fake_data_args, add_generation_prompt=True)

        tgt_idx_1 = len(
            self.tokenizer.encode(
                "<|im_start|>system\nYou are a helpful assistant<|im_end|>\n<|im_start|>user\n用户Round 1<|im_end|>\n<|im_start|>assistant\n"
            )["input_ids"]
        )
        tgt_idx_2 = len(
            self.tokenizer.encode(
                "<|im_start|>system\nYou are a helpful assistant<|im_end|>\n<|im_start|>user\n用户Round 1<|im_end|>\n<|im_start|>assistant\n"
                "回答Round 1<|im_end|>\n<|im_start|>user\n用户Round 2<|im_end|>\n<|im_start|>assistant\n"
            )["input_ids"]
        )

        self.assertEqual(tgt_id[tgt_idx_1 - 1], -100)
        self.assertNotEqual(tgt_id[tgt_idx_1], -100)
        self.assertEqual(tgt_id[tgt_idx_2 - 1], -100)
        self.assertNotEqual(tgt_id[tgt_idx_2], -100)

    def test_split_answer(self):
        original_msg = [
            {"role": "user", "content": "用户Round 1"},
            {"role": "assistant", "content": "|回答Round 1|"},
            {"role": "user", "content": "用户Round 2"},
            {"role": "assistant", "content": "_回答Round 2?"},
        ]
        answer = ["|回答Round 1|<|im_end|>\n", "_回答Round 2?<|im_end|>\n"]
        split_part = self.tokenizer._extract_non_learnable_parts(original_msg, answer)
        self.assertEqual(len(split_part), 2)
        self.assertEqual(
            split_part[0],
            "<|im_start|>system\nYou are a helpful assistant<|im_end|>\n<|im_start|>user\n用户Round 1<|im_end|>\n<|im_start|>assistant\n",
        )
>>>>>>> ba9d9bd5
<|MERGE_RESOLUTION|>--- conflicted
+++ resolved
@@ -353,9 +353,6 @@
             )["input_ids"]
         )
         self.assertEqual(tgt_id[tgt_idx - 1], -100)
-<<<<<<< HEAD
-        self.assertNotEqual(tgt_id[tgt_idx], -100)
-=======
         self.assertNotEqual(tgt_id[tgt_idx], -100)
 
     def test_train_format_multi(self):
@@ -395,5 +392,4 @@
         self.assertEqual(
             split_part[0],
             "<|im_start|>system\nYou are a helpful assistant<|im_end|>\n<|im_start|>user\n用户Round 1<|im_end|>\n<|im_start|>assistant\n",
-        )
->>>>>>> ba9d9bd5
+        )