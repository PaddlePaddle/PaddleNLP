# Copyright (c) 2022 PaddlePaddle Authors. All Rights Reserved.
# Copyright 2021, The HuggingFace Inc. team. All rights reserved.
#
# Licensed under the Apache License, Version 2.0 (the "License");
# you may not use this file except in compliance with the License.
# You may obtain a copy of the License at
#
#     http://www.apache.org/licenses/LICENSE-2.0
#
# Unless required by applicable law or agreed to in writing, software
# distributed under the License is distributed on an "AS IS" BASIS,
# WITHOUT WARRANTIES OR CONDITIONS OF ANY KIND, either express or implied.
# See the License for the specific language governing permissions and
# limitations under the License.


import paddle

from paddlenlp.transformers import (
    BartForConditionalGeneration,
    BartTokenizer,
    PretrainedConfig,
)
from paddlenlp.transformers.generation_utils import (
    BeamSearchScorer,
    ForcedBOSTokenLogitsProcessor,
    ForcedEOSTokenLogitsProcessor,
    HammingDiversityLogitsProcessor,
    LogitsProcessorList,
    MinLengthLogitsProcessor,
    RepetitionPenaltyLogitsProcessor,
    TopKProcess,
    TopPProcess,
)
from tests.testing_utils import slow


def top_k_top_p_filtering(
    logits,
    top_k=0,
    top_p=1.0,
    min_tokens_to_keep=1,
):
    if top_k > 0:
        logits = TopKProcess(logits, top_k, min_tokens_to_keep)

    if 0 <= top_p <= 1.0:
        logits = TopPProcess(logits, top_p, min_tokens_to_keep)

    return logits


class GenerationTesterMixin:
    model_tester = None
    # all_pretrained_model = []
    # all_pretrained_model_name = []
    all_generative_model_classes = {}
    input_name = "input_ids"
    is_encoder_decoder = False

    def _get_input_ids_and_config(self):
        config, inputs_dict = self.model_tester.prepare_config_and_inputs_for_common()

        input_ids = inputs_dict[self.input_name]
        attention_mask = paddle.zeros_like(input_ids, dtype=paddle.int64)

        max_batch_size = 2
        sequence_length = input_ids.shape[-1] // 2
        input_ids = input_ids[:max_batch_size, :sequence_length]
        attention_mask = attention_mask[:max_batch_size, :sequence_length].unsqueeze([1, 2])

        # generate max 3 tokens
        max_length = 3

        if config.eos_token_id or config.pad_token_id:
            # hack to allow generate for models such as GPT2 as is done in `generate()`
            config["pad_token_id"] = config["eos_token_id"]
        # if config.get(
        #         "eos_token_id",
        #         None) is not None and config.get("pad_token_id", None) is None:
        #     # hack to allow generate for models such as GPT2 as is done in `generate()`
        #     config["pad_token_id"] = config["eos_token_id"]

        return config, input_ids, attention_mask, max_length

    @staticmethod
    def _get_logits_processor_and_kwargs(
        eos_token_id,
        forced_bos_token_id=None,
        forced_eos_token_id=None,
        max_length=None,
        diversity_rate=None,
        plus_length=0,
    ):
        process_kwargs = {
            "min_length": 1 if max_length is None else max_length - 1,
            "repetition_penalty": 1.2,
        }

        if diversity_rate is not None:
            process_kwargs["diversity_rate"] = diversity_rate
        logits_processor = LogitsProcessorList(
            (
                [
                    HammingDiversityLogitsProcessor(diversity_rate, num_beams=2, num_beam_groups=2),
                ]
                if diversity_rate is not None
                else []
            )
            + (
                [
                    MinLengthLogitsProcessor(process_kwargs["min_length"] + plus_length, eos_token_id),
                ]
                if eos_token_id is not None
                else []
            )
            + (
                [
                    ForcedBOSTokenLogitsProcessor(forced_bos_token_id),
                ]
                if forced_bos_token_id is not None
                else []
            )
            + (
                [ForcedEOSTokenLogitsProcessor(max_length + plus_length, forced_eos_token_id)]
                if forced_eos_token_id is not None
                else []
            )
            + [
                RepetitionPenaltyLogitsProcessor(process_kwargs["repetition_penalty"]),
            ]
        )
        return process_kwargs, logits_processor

    @staticmethod
    def _get_warper_and_kwargs():
        warp_kwargs = {"top_k": 10, "top_p": 0.7, "temperature": 0.7}
        return warp_kwargs

    @staticmethod
    def _get_beam_scorer_and_kwargs(batch_size, max_length, num_return_sequences=1):
        beam_kwargs = {
            "early_stopping": False,
            "length_penalty": 2.0,
            "num_beams": 2,
            "num_return_sequences": num_return_sequences,
        }
        beam_scorer = BeamSearchScorer(
            batch_size=batch_size,
            max_length=max_length,
            num_beams=beam_kwargs["num_beams"],
            length_penalty=beam_kwargs["length_penalty"],
            do_early_stopping=beam_kwargs["early_stopping"],
            num_beam_hyps_to_keep=num_return_sequences,
        )
        return beam_kwargs, beam_scorer

    @staticmethod
    def _get_diverse_beam_scorer_and_kwargs(batch_size, max_length, num_return_sequences=1):
        beam_kwargs = {
            "early_stopping": False,
            "length_penalty": 2.0,
            "num_beams": 2,
            "num_return_sequences": num_return_sequences,
            "num_beam_groups": 2,  # one beam per group
            "diversity_rate": 2.0,
        }
        beam_scorer = BeamSearchScorer(
            batch_size=batch_size,
            max_length=max_length,
            num_beams=beam_kwargs["num_beams"],
            length_penalty=beam_kwargs["length_penalty"],
            do_early_stopping=beam_kwargs["early_stopping"],
            num_beam_hyps_to_keep=num_return_sequences,
            num_beam_groups=beam_kwargs["num_beam_groups"],
        )
        return beam_kwargs, beam_scorer

    @staticmethod
    def _get_encoder_outputs(
        model,
        input_ids,
        attention_mask,
        output_attentions=None,
        output_hidden_states=None,
        num_interleave=1,
    ):
        model.eval()
        encoder = model.get_encoder()
        encoder_outputs = encoder(
            input_ids,
            attention_mask=attention_mask,
        )
        if isinstance(encoder_outputs, (list, tuple)):
            encoder_outputs = encoder_outputs[0]

        encoder_outputs = encoder_outputs.repeat_interleave(num_interleave, axis=0)

        input_ids = paddle.zeros_like(input_ids[:, :1], dtype="int64") + model.get_decoder_start_token_id()
        # attention_mask = None
        return encoder_outputs, input_ids, attention_mask

    def _greedy_generate(
        self,
        model,
        input_ids,
        attention_mask,
        max_length,
    ):
        if self.is_encoder_decoder:
            max_length = 4
        logits_process_kwargs, logits_processor = self._get_logits_processor_and_kwargs(
            eos_token_id=getattr(model, model.base_model_prefix).config["eos_token_id"],
            forced_bos_token_id=getattr(getattr(model, model.base_model_prefix).config, "forced_bos_token_id", None),
            forced_eos_token_id=getattr(getattr(model, model.base_model_prefix).config, "forced_eos_token_id", None),
            max_length=max_length,
            plus_length=1 if self.is_encoder_decoder else input_ids.shape[-1],
        )

        kwargs = {}

        with paddle.no_grad():
            output_generate = model.generate(
                input_ids,
                max_length=max_length,
                decode_strategy="greedy_search",
                attention_mask=attention_mask,
                **logits_process_kwargs,
            )

        if self.is_encoder_decoder:
            encoder_outputs, input_ids, attention_mask = self._get_encoder_outputs(
                model,
                input_ids,
                attention_mask,
            )
            kwargs["encoder_output"] = encoder_outputs

        with paddle.no_grad():
            output_greedy = model.greedy_search(
                input_ids,
                max_length=max_length + 1 if self.is_encoder_decoder else max_length + input_ids.shape[-1],
                attention_mask=attention_mask,
                logits_processors=logits_processor,
                pad_token_id=getattr(model, model.base_model_prefix).config["pad_token_id"],
                eos_token_id=getattr(model, model.base_model_prefix).config["eos_token_id"],
                **kwargs,
            )
        return output_greedy, output_generate

    def _sample_generate(
        self,
        model,
        input_ids,
        attention_mask,
        max_length,
        num_return_sequences,
        logits_processors,
        logits_warper,
        process_kwargs,
    ):
        with paddle.no_grad():
            output_generate = model.generate(
                input_ids,
                max_length=max_length,
                decode_strategy="sampling",
                num_return_sequences=num_return_sequences,
                attention_mask=attention_mask,
                top_k=1,
                **process_kwargs,
            )

        kwargs = {}
        if self.is_encoder_decoder:
            encoder_outputs, input_ids_clone, attention_mask_clone = self._get_encoder_outputs(
                model,
                input_ids,
                attention_mask,
                num_interleave=num_return_sequences,
            )
            kwargs["encoder_output"] = encoder_outputs
            input_ids_clone = input_ids_clone.repeat_interleave(num_return_sequences, axis=0)
            attention_mask_clone = attention_mask_clone.repeat_interleave(num_return_sequences, axis=0)
        else:
            attention_mask_clone = attention_mask.repeat_interleave(num_return_sequences, axis=0)
            input_ids_clone = input_ids.repeat_interleave(num_return_sequences, axis=0)

        with paddle.no_grad():
            output_sample = model.sample(
                input_ids_clone,
                attention_mask=attention_mask_clone,
                max_length=max_length + 1 if self.is_encoder_decoder else max_length + input_ids.shape[-1],
                logits_processors=logits_processors,
                pad_token_id=getattr(model, model.base_model_prefix).config["pad_token_id"],
                eos_token_id=getattr(model, model.base_model_prefix).config["eos_token_id"],
                top_k=1,
                **process_kwargs,
                **kwargs,
            )
        return output_sample, output_generate

    def _beam_search_generate(
        self,
        model,
        input_ids,
        attention_mask,
        max_length,
        beam_scorer,
        beam_kwargs,
        logits_processor,
        logits_process_kwargs,
    ):

        with paddle.no_grad():
            output_generate = model.generate(
                input_ids,
                decode_strategy="beam_search",
                attention_mask=attention_mask,
                max_length=max_length,
                **beam_kwargs,
                **logits_process_kwargs,
            )

        # beam_search does not automatically interleave `batch_size` dim for `num_beams`
        kwargs = {}
        if self.is_encoder_decoder:
            encoder_outputs, input_ids_clone, attention_mask_clone = self._get_encoder_outputs(
                model,
                input_ids,
                attention_mask,
                num_interleave=beam_scorer.num_beams,
            )
            kwargs["encoder_output"] = encoder_outputs
            input_ids_clone = input_ids_clone.repeat_interleave(beam_scorer.num_beams, axis=0)
            attention_mask_clone = attention_mask_clone.repeat_interleave(beam_scorer.num_beams, axis=0)
        else:
            attention_mask_clone = attention_mask.repeat_interleave(beam_scorer.num_beams, axis=0)
            input_ids_clone = input_ids.repeat_interleave(beam_scorer.num_beams, axis=0)

        kwargs["use_cache"] = True

        with paddle.no_grad():
            output_beam_search = model.beam_search(
                input_ids_clone,
                beam_scorer,
                max_length=max_length + 1 if self.is_encoder_decoder else max_length + input_ids.shape[-1],
                attention_mask=attention_mask_clone,
                logits_processors=logits_processor,
                diversity_rate=getattr(logits_process_kwargs, "diversity_rate", 0.0),
                pad_token_id=getattr(model, model.base_model_prefix).config["pad_token_id"],
                eos_token_id=getattr(model, model.base_model_prefix).config["eos_token_id"],
                **kwargs,
            )

        return output_generate, output_beam_search

    def _group_beam_search_generate(
        self,
        model,
        input_ids,
        attention_mask,
        max_length,
        beam_scorer,
        beam_kwargs,
        logits_processor,
        logits_process_kwargs,
    ):
        beam_kwargs.pop("diversity_rate")
        model.eval()
        with paddle.no_grad():
            output_generate = model.generate(
                input_ids,
                decode_strategy="beam_search",
                attention_mask=attention_mask,
                max_length=max_length,
                **beam_kwargs,
                **logits_process_kwargs,
            )

        # group_beam_search does not automatically interleave `batch_size` dim for `num_beams`
        kwargs = {}
        if self.is_encoder_decoder:
            encoder_outputs, input_ids_clone, attention_mask_clone = self._get_encoder_outputs(
                model,
                input_ids,
                attention_mask,
                num_interleave=beam_scorer.num_beams,
            )
            kwargs["encoder_output"] = encoder_outputs
            input_ids_clone = input_ids_clone.repeat_interleave(beam_scorer.num_beams, axis=0)
            attention_mask_clone = attention_mask_clone.repeat_interleave(beam_scorer.num_beams, axis=0)
        else:
            attention_mask_clone = attention_mask.repeat_interleave(beam_scorer.num_beams, axis=0)
            input_ids_clone = input_ids.repeat_interleave(beam_scorer.num_beams, axis=0)

        kwargs["use_cache"] = True

        with paddle.no_grad():
            output_group_beam_search = model.group_beam_search(
                input_ids_clone,
                beam_scorer,
                max_length=max_length + 1 if self.is_encoder_decoder else max_length + input_ids.shape[-1],
                attention_mask=attention_mask_clone,
                logits_processors=logits_processor,
                pad_token_id=getattr(model, model.base_model_prefix).config["pad_token_id"],
                eos_token_id=getattr(model, model.base_model_prefix).config["eos_token_id"],
                **kwargs,
            )
        return output_generate, output_group_beam_search

    def test_greedy_generate(self):
        # check `generate()` and `greedy_search()` are equal
        for model_class in self.all_generative_model_classes.keys():
            config, input_ids, attention_mask, max_length = self._get_input_ids_and_config()
<<<<<<< HEAD
            if isinstance(config, PretrainedConfig):
                model = model_class(config)
            else:
                pretrained_model = self.all_generative_model_classes[model_class][0](**config)
                model = model_class(pretrained_model)
            paddle.seed(128)
=======
            paddle.seed(124)
            model = self._make_model_instance(config, model_class)
>>>>>>> c73a3a04
            model.eval()

            output_greedy, output_generate = self._greedy_generate(
                model=model, input_ids=input_ids, attention_mask=attention_mask, max_length=max_length
            )

            self.assertListEqual(output_greedy[0].tolist(), output_generate[0].tolist())

    def test_sample_generate(self):

        for model_class in self.all_generative_model_classes.keys():
            config, input_ids, attention_mask, max_length = self._get_input_ids_and_config()
<<<<<<< HEAD
            if isinstance(config, PretrainedConfig):
                model = model_class(config)
            else:
                pretrained_model = self.all_generative_model_classes[model_class][0](**config)
                model = model_class(pretrained_model)

            paddle.seed(128)
=======
            paddle.seed(124)
            model = self._make_model_instance(config, model_class)
>>>>>>> c73a3a04
            model.eval()

            if self.is_encoder_decoder:
                max_length = 4

            process_kwargs, logits_processor = self._get_logits_processor_and_kwargs(
                getattr(model, model.base_model_prefix).config["eos_token_id"],
                forced_bos_token_id=getattr(
                    getattr(model, model.base_model_prefix).config, "forced_bos_token_id", None
                ),
                forced_eos_token_id=getattr(
                    getattr(model, model.base_model_prefix).config, "forced_eos_token_id", None
                ),
                max_length=max_length,
                plus_length=1 if self.is_encoder_decoder else input_ids.shape[-1],
            )
            logits_warper = self._get_warper_and_kwargs()

            # check `generate()` and `sample()` are equal
            output_sample, output_generate = self._sample_generate(
                model=model,
                input_ids=input_ids,
                attention_mask=attention_mask,
                max_length=max_length,
                num_return_sequences=1,
                logits_processors=logits_processor,
                logits_warper=logits_warper,
                process_kwargs=process_kwargs,
            )
            self.assertListEqual(output_sample[0].tolist(), output_generate[0].tolist())

            # check `generate()` and `sample()` yield equal results for `num_return_sequences`
            output_sample, output_generate = self._sample_generate(
                model=model,
                input_ids=input_ids,
                attention_mask=attention_mask,
                max_length=max_length,
                num_return_sequences=3,
                logits_processors=logits_processor,
                logits_warper=logits_warper,
                process_kwargs=process_kwargs,
            )
            self.assertListEqual(output_sample[0].tolist(), output_generate[0].tolist())

    def test_beam_search_generate(self):
        for model_class in self.all_generative_model_classes.keys():
            config, input_ids, attention_mask, max_length = self._get_input_ids_and_config()
<<<<<<< HEAD

            if isinstance(config, PretrainedConfig):
                model = model_class(config)
            else:
                pretrained_model = self.all_generative_model_classes[model_class][0](**config)
                model = model_class(pretrained_model)

=======
            paddle.seed(128)
            model = self._make_model_instance(config, model_class)
>>>>>>> c73a3a04
            model.eval()
            if self.is_encoder_decoder:
                max_length = 4

            logits_process_kwargs, logits_processor = self._get_logits_processor_and_kwargs(
                config["eos_token_id"],
                getattr(config, "forced_bos_token_id", None),
                getattr(config, "forced_eos_token_id", None),
                max_length,
                plus_length=1 if self.is_encoder_decoder else input_ids.shape[-1],
            )
            beam_kwargs, beam_scorer = self._get_beam_scorer_and_kwargs(
                input_ids.shape[0], max_length + 1 if self.is_encoder_decoder else max_length + input_ids.shape[-1]
            )

            # check `generate()` and `beam_search()` are equal
            output_generate, output_beam_search = self._beam_search_generate(
                model=model,
                input_ids=input_ids,
                attention_mask=attention_mask,
                max_length=max_length,
                beam_scorer=beam_scorer,
                beam_kwargs=beam_kwargs,
                logits_process_kwargs=logits_process_kwargs,
                logits_processor=logits_processor,
            )

            self.assertListEqual(output_generate[0].tolist(), output_beam_search[0].tolist())

            # check `generate()` and `beam_search()` are equal for `num_return_sequences`
            num_return_sequences = 2
            if self.is_encoder_decoder:
                max_length = 4
            beam_kwargs, beam_scorer = self._get_beam_scorer_and_kwargs(
                input_ids.shape[0],
                max_length + 1 if self.is_encoder_decoder else max_length + input_ids.shape[-1],
                num_return_sequences=num_return_sequences,
            )

            output_generate, output_beam_search = self._beam_search_generate(
                model=model,
                input_ids=input_ids,
                attention_mask=attention_mask,
                max_length=max_length,
                beam_scorer=beam_scorer,
                beam_kwargs=beam_kwargs,
                logits_process_kwargs=logits_process_kwargs,
                logits_processor=logits_processor,
            )
            self.assertListEqual(output_generate[0].tolist(), output_beam_search[0].tolist())

    def test_generate_without_input_ids(self):
        config, _, _, max_length = self._get_input_ids_and_config()

        # if no bos token id => cannot generate from None
        if config.bos_token_id is None:
            return

        for model_class in self.all_generative_model_classes.keys():
            if isinstance(config, PretrainedConfig):
                model = model_class(config)
            else:
                pretrained_model = self.all_generative_model_classes[model_class][0](**config)
                model = model_class(pretrained_model)
            model.eval()

            output_ids_generate = model.generate(
                decode_strategy="greedy_search",
                max_length=max_length,
            )

            self.assertIsNotNone(output_ids_generate)

    def test_group_beam_search_generate(self):
        for model_class in self.all_generative_model_classes.keys():
            config, input_ids, attention_mask, max_length = self._get_input_ids_and_config()
<<<<<<< HEAD

            if isinstance(config, PretrainedConfig):
                model = model_class(config)
            else:
                pretrained_model = self.all_generative_model_classes[model_class][0](**config)
                model = model_class(pretrained_model)

=======
            model = self._make_model_instance(config, model_class)
>>>>>>> c73a3a04
            model.eval()

            if self.is_encoder_decoder:
                max_length = 4

            logits_process_kwargs, logits_processor = self._get_logits_processor_and_kwargs(
                config["eos_token_id"],
                getattr(config, "forced_bos_token_id", None),
                getattr(config, "forced_eos_token_id", None),
                max_length,
                diversity_rate=2.0,
                plus_length=1 if self.is_encoder_decoder else input_ids.shape[-1],
            )

            # check `generate()` and `group_beam_search()` are equal
            beam_kwargs, beam_scorer = self._get_diverse_beam_scorer_and_kwargs(
                input_ids.shape[0], max_length + 1 if self.is_encoder_decoder else max_length + input_ids.shape[-1]
            )
            output_generate, output_group_beam_search = self._group_beam_search_generate(
                model=model,
                input_ids=input_ids,
                attention_mask=attention_mask,
                max_length=max_length,
                beam_scorer=beam_scorer,
                beam_kwargs=beam_kwargs,
                logits_processor=logits_processor,
                logits_process_kwargs=logits_process_kwargs,
            )
            self.assertListEqual(output_generate[0].tolist(), output_group_beam_search[0].tolist())

            # check `generate()` and `group_beam_search()` are equal for `num_return_sequences`
            num_return_sequences = 2
            if self.is_encoder_decoder:
                max_length = 4
            beam_kwargs, beam_scorer = self._get_diverse_beam_scorer_and_kwargs(
                input_ids.shape[0],
                max_length + 1 if self.is_encoder_decoder else max_length + input_ids.shape[-1],
                num_return_sequences=num_return_sequences,
            )
            output_generate, output_group_beam_search = self._group_beam_search_generate(
                model=model,
                input_ids=input_ids,
                attention_mask=attention_mask,
                max_length=max_length,
                beam_scorer=beam_scorer,
                beam_kwargs=beam_kwargs,
                logits_processor=logits_processor,
                logits_process_kwargs=logits_process_kwargs,
            )
            self.assertListEqual(output_generate[0].tolist(), output_group_beam_search[0].tolist())

    def _check_sequence_inside_sequence(self, tensor_1, tensor_2):
        # check if tensor_1 inside tensor_2 or tensor_2 inside tensor_1.
        # set to same device. we don't care what device.

        if not isinstance(tensor_1, list):
            tensor_1 = tensor_1.cpu().tolist()
        if not isinstance(tensor_2, list):
            tensor_2 = tensor_2.cpu().tolist()

        in_order = len(tensor_1) <= len(tensor_2)
        longer = tensor_2 if in_order else tensor_1
        shorter = tensor_1 if in_order else tensor_2

        flag = False
        chunk_size = len(shorter)
        for chunk_idx in range(len(longer) - chunk_size + 1):
            subseq = longer[chunk_idx : chunk_idx + chunk_size]
            if subseq == shorter:
                flag = True
                break

        self.assertTrue(flag)


class UtilsFunctionsTest:

    # tests whether the top_k_top_p function behaves as expected
    def test_top_k_top_p_filtering(self):
        logits = paddle.to_tensor(
            [
                [
                    8.2220991,  # 3rd highest value; idx. 0
                    -0.5620044,
                    5.23229752,
                    4.0386393,
                    -6.8798378,
                    -0.54785802,
                    -3.2012153,
                    2.92777176,
                    1.88171953,
                    7.35341276,
                    8.43207833,  # 2nd highest value; idx. 10
                    -9.85711836,
                    -5.96209236,
                    -1.13039161,
                    -7.1115294,
                    -0.8369633,
                    -5.3186408,
                    7.06427407,
                    0.81369344,
                    -0.82023817,
                    -5.9179796,
                    0.58813443,
                    -6.99778438,
                    4.71551189,
                    -0.18771637,
                    7.44020759,  # 4th highest value; idx. 25
                    9.38450987,  # 1st highest value; idx. 26
                    2.12662941,
                    -9.32562038,
                    2.35652522,
                ],  # cummulative prob of 4 highest values <= 0.6
                [
                    0.58425518,
                    4.53139238,
                    -5.57510464,
                    -6.28030699,
                    -7.19529503,
                    -4.02122551,
                    1.39337037,
                    -6.06707057,
                    1.59480517,
                    -9.643119,
                    0.03907799,
                    0.67231762,
                    -8.88206726,
                    6.27115922,  # 4th highest value; idx. 13
                    2.28520723,
                    4.82767506,
                    4.30421368,
                    8.8275313,  # 2nd highest value; idx. 17
                    5.44029958,
                    -4.4735794,
                    7.38579536,  # 3rd highest value; idx. 20
                    -2.91051663,
                    2.61946077,
                    -2.5674762,
                    -9.48959302,
                    -4.02922645,
                    -1.35416918,
                    9.67702323,  # 1st highest value; idx. 27
                    -5.89478553,
                    1.85370467,
                ],  # cummulative prob of 4 highest values <= 0.6
            ],
            dtype="float32",
        )

        non_inf_expected_idx = paddle.to_tensor(
            [[0, 0], [0, 10], [0, 25], [0, 26], [1, 13], [1, 17], [1, 20], [1, 27]],
            dtype="int64",
        )  # expected non filtered idx as noted above

        non_inf_expected_output = paddle.to_tensor(
            [
                8.2221,
                8.4321,
                7.4402,
                9.3845,
                6.2712,
                8.8275,
                7.3858,
                9.6770,
            ],  # expected non filtered values as noted above
            dtype="float32",
        )

        output = top_k_top_p_filtering(logits, top_k=10, top_p=0.6, min_tokens_to_keep=4)
        non_inf_output = output[output >= -10000]
        non_inf_idx = (output >= -10000).nonzero()

        self.assertTrue(paddle.allclose(non_inf_expected_output, non_inf_output, atol=1e-12))
        self.assertTrue(paddle.all(paddle.eq(non_inf_expected_idx, non_inf_idx)))


class GenerationIntegrationTests:
    @slow
    def test_diverse_beam_search(self):
        article = """Justin Timberlake and Jessica Biel, welcome to parenthood.
        The celebrity couple announced the arrival of their son, Silas Randall Timberlake, in statements to People.
        "Silas was the middle name of Timberlake's maternal grandfather Bill Bomar, who died in 2012, while Randall is the musician's own middle name, as well as his father's first," People reports.
        The couple announced the pregnancy in January, with an Instagram post. It is the first baby for both."""

        bart_tokenizer = BartTokenizer.from_pretrained("bart-base")
        bart_model = BartForConditionalGeneration.from_pretrained("bart-base")
        input_ids = paddle.to_tensor(bart_tokenizer(article)["input_ids"]).unsqueeze([0])

        bart_model.eval()

        outputs = bart_model.generate(
            input_ids,
            decode_strategy="beam_search",
            num_beams=4,
            num_return_sequences=3,
            num_beam_groups=4,
            diversity_rate=2.0,
        )

        # assigned but never used
        bart_tokenizer.batch_decode(outputs, skip_special_tokens=True)

    def test_max_length_backward_compat_greedy(self):
        article = """Justin Timberlake and Jessica Biel, welcome to parenthood."""

        bart_tokenizer = BartTokenizer.from_pretrained("bart-base")
        bart_model = BartForConditionalGeneration.from_pretrained("bart-base")
        input_ids = paddle.to_tensor(bart_tokenizer(article)["input_ids"]).unsqueeze([0])

        bart_model.eval()

        max_length = 5
        input_ids = paddle.tile(input_ids, [2, 1])

        bos_token_id = getattr(bart_model, "bos_token_id", None)
        eos_token_id = getattr(bart_model, "eos_token_id", None)
        pad_token_id = getattr(bart_model, "pad_token_id", None)
        decoder_start_token_id = getattr(bart_model, "decoder_start_token_id", None)

        model_kwargs = {}

        model_kwargs["attention_mask"] = bart_model.prepare_attention_mask_for_generation(
            input_ids, pad_token_id, eos_token_id
        )

        bart_model.is_encoder_decoder = hasattr(bart_model, "encoder") and hasattr(bart_model, "decoder")

        model_kwargs = bart_model.prepare_encoder_decoder_kwargs_for_generation(input_ids, model_kwargs)

        if "decoder_input_ids" in model_kwargs:
            input_ids = model_kwargs.pop("decoder_input_ids")
        else:
            input_ids = bart_model.prepare_decoder_input_ids_for_generation(
                input_ids, decoder_start_token_id, bos_token_id
            )

        model_kwargs["use_cache"] = True
        max_length += input_ids.shape[-1]

        bart_model.greedy_search(
            input_ids,
            max_length=max_length,
            pad_token_id=bart_model.bart.config["pad_token_id"],
            eos_token_id=bart_model.bart.config["eos_token_id"],
            logits_processors=None,
            **model_kwargs,
        )

    def test_max_length_backward_compat_sample(self):
        article = """Justin Timberlake and Jessica Biel, welcome to parenthood."""

        bart_tokenizer = BartTokenizer.from_pretrained("bart-base")
        bart_model = BartForConditionalGeneration.from_pretrained("bart-base")
        input_ids = paddle.to_tensor(bart_tokenizer(article)["input_ids"]).unsqueeze([0])

        bart_model.eval()

        max_length = 5
        input_ids = paddle.tile(input_ids, [2, 1])

        bos_token_id = getattr(bart_model, "bos_token_id", None)
        eos_token_id = getattr(bart_model, "eos_token_id", None)
        pad_token_id = getattr(bart_model, "pad_token_id", None)
        decoder_start_token_id = getattr(bart_model, "decoder_start_token_id", None)

        model_kwargs = {}

        model_kwargs["attention_mask"] = bart_model.prepare_attention_mask_for_generation(
            input_ids, pad_token_id, eos_token_id
        )

        bart_model.is_encoder_decoder = hasattr(bart_model, "encoder") and hasattr(bart_model, "decoder")

        model_kwargs = bart_model.prepare_encoder_decoder_kwargs_for_generation(input_ids, model_kwargs)

        if "decoder_input_ids" in model_kwargs:
            input_ids = model_kwargs.pop("decoder_input_ids")
        else:
            input_ids = bart_model.prepare_decoder_input_ids_for_generation(
                input_ids, decoder_start_token_id, bos_token_id
            )

        model_kwargs["use_cache"] = True
        max_length += input_ids.shape[-1]

        bart_model.sample(
            input_ids,
            max_length=max_length,
            pad_token_id=bart_model.bart.config["pad_token_id"],
            eos_token_id=bart_model.bart.config["eos_token_id"],
            logits_processors=None,
            top_k=4,
            **model_kwargs,
        )

    def test_max_length_backward_compat_beam_search(self):
        article = """Justin Timberlake and Jessica Biel, welcome to parenthood."""

        bart_tokenizer = BartTokenizer.from_pretrained("bart-base")
        bart_model = BartForConditionalGeneration.from_pretrained("bart-base")
        input_ids = paddle.to_tensor(bart_tokenizer(article)["input_ids"]).unsqueeze([0])

        bart_model.eval()

        max_length = 5
        input_ids = paddle.tile(input_ids, [2, 1])

        bos_token_id = getattr(bart_model, "bos_token_id", None)
        eos_token_id = getattr(bart_model, "eos_token_id", None)
        pad_token_id = getattr(bart_model, "pad_token_id", None)
        decoder_start_token_id = getattr(bart_model, "decoder_start_token_id", None)

        model_kwargs = {}

        model_kwargs["attention_mask"] = bart_model.prepare_attention_mask_for_generation(
            input_ids, pad_token_id, eos_token_id
        )

        bart_model.is_encoder_decoder = hasattr(bart_model, "encoder") and hasattr(bart_model, "decoder")

        model_kwargs = bart_model.prepare_encoder_decoder_kwargs_for_generation(input_ids, model_kwargs)

        if "decoder_input_ids" in model_kwargs:
            input_ids = model_kwargs.pop("decoder_input_ids")
        else:
            input_ids = bart_model.prepare_decoder_input_ids_for_generation(
                input_ids, decoder_start_token_id, bos_token_id
            )

        model_kwargs["use_cache"] = True
        max_length += input_ids.shape[-1]

        beam_scorer = BeamSearchScorer(batch_size=2, max_length=max_length, num_beams=2)

        input_ids, model_kwargs = bart_model.expand_inputs_for_generation(input_ids, expand_size=2, **model_kwargs)

        bart_model.beam_search(
            input_ids,
            num_beams=2,
            max_length=max_length,
            beam_scorer=beam_scorer,
            logits_processors=None,
            diversity_rate=0.0,
            pad_token_id=bart_model.bart.config["pad_token_id"],
            eos_token_id=bart_model.bart.config["eos_token_id"],
            **model_kwargs,
        )

    def test_max_length_backward_compat_group_beam_search(self):
        article = """Justin Timberlake and Jessica Biel, welcome to parenthood."""

        bart_tokenizer = BartTokenizer.from_pretrained("bart-base")
        bart_model = BartForConditionalGeneration.from_pretrained("bart-base")
        input_ids = paddle.to_tensor(bart_tokenizer(article)["input_ids"]).unsqueeze([0])

        bart_model.eval()

        max_length = 5
        input_ids = paddle.tile(input_ids, [2, 1])

        bos_token_id = getattr(bart_model, "bos_token_id", None)
        eos_token_id = getattr(bart_model, "eos_token_id", None)
        pad_token_id = getattr(bart_model, "pad_token_id", None)
        decoder_start_token_id = getattr(bart_model, "decoder_start_token_id", None)

        model_kwargs = {}

        model_kwargs["attention_mask"] = bart_model.prepare_attention_mask_for_generation(
            input_ids, pad_token_id, eos_token_id
        )

        bart_model.is_encoder_decoder = hasattr(bart_model, "encoder") and hasattr(bart_model, "decoder")

        model_kwargs = bart_model.prepare_encoder_decoder_kwargs_for_generation(input_ids, model_kwargs)

        if "decoder_input_ids" in model_kwargs:
            input_ids = model_kwargs.pop("decoder_input_ids")
        else:
            input_ids = bart_model.prepare_decoder_input_ids_for_generation(
                input_ids, decoder_start_token_id, bos_token_id
            )

        model_kwargs["use_cache"] = True
        max_length += input_ids.shape[-1]

        diverse_beam_scorer = BeamSearchScorer(batch_size=2, max_length=max_length, num_beams=2, num_beam_groups=2)

        input_ids, model_kwargs = bart_model.expand_inputs_for_generation(input_ids, expand_size=2, **model_kwargs)

        bart_model.group_beam_search(
            input_ids,
            num_beams=2,
            max_length=max_length,
            beam_scorer=diverse_beam_scorer,
            logits_processors=None,
            pad_token_id=bart_model.bart.config["pad_token_id"],
            eos_token_id=bart_model.bart.config["eos_token_id"],
            **model_kwargs,
        )

    def test_custom_logits_processor(self):
        article = """Justin Timberlake and Jessica Biel, welcome to parenthood."""

        bart_tokenizer = BartTokenizer.from_pretrained("bart-base")
        bart_model = BartForConditionalGeneration.from_pretrained("bart-base")
        input_ids = paddle.to_tensor(bart_tokenizer(article)["input_ids"]).unsqueeze([0])

        bart_model.eval()

        logits_processor = LogitsProcessorList()
        # 1 means decoder_start_token.
        logits_processor.append(
            MinLengthLogitsProcessor(min_length=25 + 1, eos_token_id=bart_model.bart.config["forced_eos_token_id"])
        )

        bart_model.generate(
            input_ids, decode_strategy="sampling", top_k=1, max_length=30, logits_processors=logits_processor
        )

        bart_model.generate(input_ids, decode_strategy="sampling", top_k=1, max_length=30, min_length=25)

    # BART supports inputs_embeds
    # def test_encoder_decoder_generate_with_inputs_embeds(self):
    #     article = """Justin Timberlake and Jessica Biel, welcome to parenthood."""
    #     bart_tokenizer = BartTokenizer.from_pretrained("bart-base")
    #     bart_model = BartForConditionalGeneration.from_pretrained("bart-base")
    #     bart_model.eval()

    #     bart_model.bart.config["eos_token_id"] = None
    #     input_ids = paddle.to_tensor(bart_tokenizer(articles[0])["input_ids"]).unsqueeze([0])
    #     inputs_embeds = bart_model.get_input_embeddings()(input_ids)

    #     output_sequences = bart_model.generate(inputs_embeds=inputs_embeds)

    #     self.assertEqual(output_sequences.shape, (1, 5))

    def test_encoder_decoder_generate_attention_mask(self):
        articles = ["Timberlake", "Jessica Biel, welcome to parenthood among other things"]
        bart_tokenizer = BartTokenizer.from_pretrained("bart-base")
        bart_model = BartForConditionalGeneration.from_pretrained("bart-base")
        bart_model.eval()

        input_ids = paddle.to_tensor(bart_tokenizer(articles[0])["input_ids"]).unsqueeze([0])
        input_ids_batched = paddle.to_tensor(bart_tokenizer(articles, padding=True)["input_ids"])

        output_sequences_batched = bart_model.generate(input_ids=input_ids_batched, decode_strategy="greedy_search")
        output_sequences = bart_model.generate(input_ids=input_ids, decode_strategy="greedy_search")

        batched_out = output_sequences_batched[1]
        out = output_sequences[1]

        diff = (batched_out - out).abs()

        self.assertTrue(diff.numpy() < 1e-6)<|MERGE_RESOLUTION|>--- conflicted
+++ resolved
@@ -412,17 +412,8 @@
         # check `generate()` and `greedy_search()` are equal
         for model_class in self.all_generative_model_classes.keys():
             config, input_ids, attention_mask, max_length = self._get_input_ids_and_config()
-<<<<<<< HEAD
-            if isinstance(config, PretrainedConfig):
-                model = model_class(config)
-            else:
-                pretrained_model = self.all_generative_model_classes[model_class][0](**config)
-                model = model_class(pretrained_model)
-            paddle.seed(128)
-=======
             paddle.seed(124)
             model = self._make_model_instance(config, model_class)
->>>>>>> c73a3a04
             model.eval()
 
             output_greedy, output_generate = self._greedy_generate(
@@ -435,18 +426,8 @@
 
         for model_class in self.all_generative_model_classes.keys():
             config, input_ids, attention_mask, max_length = self._get_input_ids_and_config()
-<<<<<<< HEAD
-            if isinstance(config, PretrainedConfig):
-                model = model_class(config)
-            else:
-                pretrained_model = self.all_generative_model_classes[model_class][0](**config)
-                model = model_class(pretrained_model)
-
-            paddle.seed(128)
-=======
             paddle.seed(124)
             model = self._make_model_instance(config, model_class)
->>>>>>> c73a3a04
             model.eval()
 
             if self.is_encoder_decoder:
@@ -494,18 +475,8 @@
     def test_beam_search_generate(self):
         for model_class in self.all_generative_model_classes.keys():
             config, input_ids, attention_mask, max_length = self._get_input_ids_and_config()
-<<<<<<< HEAD
-
-            if isinstance(config, PretrainedConfig):
-                model = model_class(config)
-            else:
-                pretrained_model = self.all_generative_model_classes[model_class][0](**config)
-                model = model_class(pretrained_model)
-
-=======
             paddle.seed(128)
             model = self._make_model_instance(config, model_class)
->>>>>>> c73a3a04
             model.eval()
             if self.is_encoder_decoder:
                 max_length = 4
@@ -582,17 +553,7 @@
     def test_group_beam_search_generate(self):
         for model_class in self.all_generative_model_classes.keys():
             config, input_ids, attention_mask, max_length = self._get_input_ids_and_config()
-<<<<<<< HEAD
-
-            if isinstance(config, PretrainedConfig):
-                model = model_class(config)
-            else:
-                pretrained_model = self.all_generative_model_classes[model_class][0](**config)
-                model = model_class(pretrained_model)
-
-=======
             model = self._make_model_instance(config, model_class)
->>>>>>> c73a3a04
             model.eval()
 
             if self.is_encoder_decoder:
