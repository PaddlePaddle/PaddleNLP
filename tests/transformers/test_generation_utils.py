--- conflicted
+++ resolved
@@ -501,16 +501,6 @@
             config, input_ids, attention_mask, max_length = self._get_input_ids_and_config(
             )
 
-<<<<<<< HEAD
-            # It is important set set the eos_token_id to None to ensure that no sequences
-            # shorter than `max_length` can be generated which could lead to flaky circle ci
-            # failures if the top `num_return_sequences` beams are all shorter than the longest beam
-            config["eos_token_id"] = None
-            if "forced_eos_token_id" in config:
-                config["forced_eos_token_id"] = None
-
-=======
->>>>>>> e8f8eca1
             pretrained_model = self.all_generative_model_classes[model_class][
                 0](**config)
             model = model_class(pretrained_model)
@@ -593,16 +583,6 @@
             config, input_ids, attention_mask, max_length = self._get_input_ids_and_config(
             )
 
-<<<<<<< HEAD
-            # It is important set set the eos_token_id to None to ensure that no sequences
-            # shorter than `max_length` can be generated which could lead to flaky circle ci
-            # failures if the top `num_return_sequences` beams are all shorter than the longest beam
-            config["eos_token_id"] = None
-            if "forced_eos_token_id" in config:
-                config["forced_eos_token_id"] = None
-
-=======
->>>>>>> e8f8eca1
             pretrained_model = self.all_generative_model_classes[model_class][
                 0](**config)
             model = model_class(pretrained_model)
