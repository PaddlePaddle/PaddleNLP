# Copyright (c) 2022 PaddlePaddle Authors. All Rights Reserved.
# Copyright 2021, The HuggingFace Inc. team. All rights reserved.
#
# Licensed under the Apache License, Version 2.0 (the "License");
# you may not use this file except in compliance with the License.
# You may obtain a copy of the License at
#
#     http://www.apache.org/licenses/LICENSE-2.0
#
# Unless required by applicable law or agreed to in writing, software
# distributed under the License is distributed on an "AS IS" BASIS,
# WITHOUT WARRANTIES OR CONDITIONS OF ANY KIND, either express or implied.
# See the License for the specific language governing permissions and
# limitations under the License.

import copy
import tempfile
import unittest
import numpy as np
import random
from parameterized import parameterized_class

from tests.testing_utils import slow

from ..test_generation_utils import GenerationTesterMixin
from ..test_modeling_common import ModelTesterMixin, floats_tensor, ids_tensor
from paddlenlp.transformers.tokenizer_utils_base import PaddingStrategy, TruncationStrategy

import paddle

from paddlenlp.transformers import (
    AutoModelForSequenceClassification,
    BartForConditionalGeneration,
    BartForQuestionAnswering,
    BartForSequenceClassification,
    BartModel,
    BartTokenizer,
)
from paddlenlp.transformers.bart.modeling import BartDecoder, BartEncoder, shift_tokens_right


def prepare_bart_inputs_dict(
    config,
    input_ids,
    decoder_input_ids=None,
    attention_mask=None,
    decoder_attention_mask=None,
    head_mask=None,
    decoder_head_mask=None,
    cross_attn_head_mask=None,
):
    if attention_mask is None:
        attention_mask = paddle.cast(
            input_ids == config["pad_token_id"],
            dtype=paddle.get_default_dtype()).unsqueeze([1, 2]) * -1e4
    if decoder_attention_mask is None:
        decoder_attention_mask = paddle.cast(
            decoder_input_ids == config["pad_token_id"],
            dtype=paddle.get_default_dtype()).unsqueeze([1, 2]) * -1e4
    return {
        "input_ids": input_ids,
        "decoder_input_ids": decoder_input_ids,
        "attention_mask": attention_mask,
        "decoder_attention_mask": attention_mask,
    }


class BartModelTester:

    def __init__(
        self,
        parent,
        batch_size=13,
        seq_length=7,
        is_training=True,
        use_labels=False,
        vocab_size=99,
        hidden_size=16,
        num_hidden_layers=2,
        num_attention_heads=4,
        intermediate_size=4,
        hidden_act="gelu",
        hidden_dropout_prob=0.1,
        attention_probs_dropout_prob=0.1,
        max_position_embeddings=20,
        eos_token_id=2,
        pad_token_id=1,
        bos_token_id=0,
    ):
        self.parent = parent
        self.batch_size = batch_size
        self.seq_length = seq_length
        self.is_training = is_training
        self.vocab_size = vocab_size
        self.hidden_size = hidden_size
        self.num_hidden_layers = num_hidden_layers
        self.num_attention_heads = num_attention_heads
        self.intermediate_size = intermediate_size
        self.hidden_act = hidden_act
        self.hidden_dropout_prob = hidden_dropout_prob
        self.attention_probs_dropout_prob = attention_probs_dropout_prob
        self.max_position_embeddings = max_position_embeddings
        self.eos_token_id = eos_token_id
        self.pad_token_id = pad_token_id
        self.bos_token_id = bos_token_id

        # forcing a certain token to be generated, sets all other tokens to -inf
        # if however the token to be generated is already at -inf then it can lead token
        # `nan` values and thus break generation
        self.forced_eos_token_id = None

    def prepare_config_and_inputs(self):
        input_ids = ids_tensor([self.batch_size, self.seq_length],
                               self.vocab_size,
                               dtype="int64")
        input_ids = paddle.clip(
            ids_tensor([self.batch_size, self.seq_length],
                       self.vocab_size,
                       dtype="int64"), 3)
        input_ids[:, -1] = self.eos_token_id  # Eos Token

        decoder_input_ids = ids_tensor([self.batch_size, self.seq_length],
                                       self.vocab_size,
                                       dtype="int64")

        config = self.get_config()
        inputs_dict = prepare_bart_inputs_dict(config, input_ids,
                                               decoder_input_ids)
        return config, inputs_dict

    def get_config(self):
        return {
            "vocab_size": self.vocab_size,
            "d_model": self.hidden_size,
            "num_encoder_layers": self.num_hidden_layers,
            "num_decoder_layers": self.num_hidden_layers,
            "encoder_attention_heads": self.num_attention_heads,
            "decoder_attention_heads": self.num_attention_heads,
            "encoder_ffn_dim": self.intermediate_size,
            "decoder_ffn_dim": self.intermediate_size,
            "dropout": self.hidden_dropout_prob,
            "attention_dropout": self.attention_probs_dropout_prob,
            "max_position_embeddings": self.max_position_embeddings,
            "eos_token_id": self.eos_token_id,
            "bos_token_id": self.bos_token_id,
            "pad_token_id": self.pad_token_id,
            "forced_eos_token_id": self.forced_eos_token_id,
        }

    def prepare_config_and_inputs_for_common(self):
        config, inputs_dict = self.prepare_config_and_inputs()
        return config, inputs_dict

    def create_and_check_decoder_model_past_large_inputs(
            self, config, inputs_dict):
        encoder = BartModel(**config).get_encoder()
        decoder = BartModel(**config).get_decoder()

        encoder.eval()
        decoder.eval()

        input_ids = inputs_dict["input_ids"]
        decoder_input_ids = paddle.zeros_like(
            input_ids[:, :1],
            dtype="int64") + BartModel(**config).decoder_start_token_id

        attention_mask = inputs_dict["attention_mask"]
        decoder_attention_mask = paddle.zeros([input_ids.shape[0], 1, 1, 1],
                                              dtype=paddle.get_default_dtype())

        encoder_output = encoder(input_ids,
                                 attention_mask,
                                 return_dict=self.parent.return_dict)
        origin_cache = decoder.decoder.gen_cache(encoder_output)
        outputs = decoder(decoder_input_ids,
                          decoder_attention_mask,
                          encoder_output,
                          attention_mask,
                          cache=origin_cache,
                          return_dict=self.parent.return_dict)

        output, cache = outputs[:2]

        # create hypothetical multiple next token and extent to next_input_ids
        next_tokens = ids_tensor((self.batch_size, 3),
                                 config["vocab_size"],
                                 dtype="int64")
        next_attn_mask = paddle.zeros([self.batch_size, 1, 1, 3],
                                      dtype=paddle.get_default_dtype())

        # append to next input_ids and
        next_input_ids = paddle.concat([decoder_input_ids, next_tokens],
                                       axis=-1)
        next_attention_mask = paddle.concat(
            [decoder_attention_mask, next_attn_mask], axis=-1)

        output_from_no_past = decoder(next_input_ids,
                                      next_attention_mask,
                                      encoder_output,
                                      attention_mask,
                                      return_dict=self.parent.return_dict)
        if self.parent.return_dict:
            output_from_no_past = output_from_no_past[0]
        output_from_past, _ = decoder(next_tokens,
                                      next_attention_mask,
                                      encoder_output,
                                      attention_mask,
                                      cache=cache,
                                      return_dict=self.parent.return_dict)[:2]

        # select random slice
        random_slice_idx = ids_tensor((1, ),
                                      output_from_past.shape[-1],
                                      dtype="int64").item()
        output_from_no_past_slice = output_from_no_past[:, -3:,
                                                        random_slice_idx].detach(
                                                        )
        output_from_past_slice = output_from_past[:, :,
                                                  random_slice_idx].detach()

        self.parent.assertTrue(
            output_from_past_slice.shape[1] == next_tokens.shape[1])

        # test that outputs are equal for slice
        self.parent.assertTrue(
            paddle.allclose(output_from_past_slice,
                            output_from_no_past_slice,
                            atol=1e-3))


@parameterized_class(("return_dict", "use_labels"), [
    [False, False],
    [False, True],
    [True, False],
    [True, True],
])
class BartHeadTests(unittest.TestCase):
    vocab_size = 99
    use_labels = False
    return_dict = False

    def _get_config_and_data(self):
        input_ids = paddle.to_tensor(
            [
                [71, 82, 18, 33, 46, 91, 2],
                [68, 34, 26, 58, 30, 82, 2],
                [5, 97, 17, 39, 94, 40, 2],
                [76, 83, 94, 25, 70, 78, 2],
                [87, 59, 41, 35, 48, 66, 2],
                [55, 13, 16, 58, 5, 2, 1],  # note padding
                [64, 27, 31, 51, 12, 75, 2],
                [52, 64, 86, 17, 83, 39, 2],
                [48, 61, 9, 24, 71, 82, 2],
                [26, 1, 60, 48, 22, 13, 2],
                [21, 5, 62, 28, 14, 76, 2],
                [45, 98, 37, 86, 59, 48, 2],
                [70, 70, 50, 9, 28, 0, 2],
            ],
            dtype="int64",
        )

        batch_size = input_ids.shape[0]
        config = {
            "vocab_size": self.vocab_size,
            "d_model": 24,
            "num_encoder_layers": 2,
            "num_decoder_layers": 2,
            "encoder_attention_heads": 2,
            "decoder_attention_heads": 2,
            "encoder_ffn_dim": 32,
            "decoder_ffn_dim": 32,
            "max_position_embeddings": 48,
            "eos_token_id": 2,
            "pad_token_id": 1,
            "bos_token_id": 0,
        }
        return config, input_ids, batch_size

    def test_sequence_classification_forward(self):
        config, input_ids, batch_size = self._get_config_and_data()
        bart_model = BartModel(**config)
        num_labels = 2
        labels = _long_tensor([1] * batch_size) if self.use_labels else None
        model = BartForSequenceClassification(bart_model, num_labels=num_labels)
        outputs = model(input_ids=input_ids,
                        decoder_input_ids=input_ids,
                        labels=labels,
                        return_dict=self.return_dict)
        expected_shape = [batch_size, num_labels]
        if self.use_labels:
            self.assertIsInstance(outputs[0].item(), float)  # test loss
            self.assertEqual(outputs[1].shape, expected_shape)  # test logits
        elif isinstance(outputs, paddle.Tensor):
            self.assertEqual(outputs.shape, expected_shape)
        else:
            self.assertEqual(outputs[0].shape, expected_shape)

    def test_question_answering_forward(self):
        config, input_ids, batch_size = self._get_config_and_data()
        sequence_labels = ids_tensor([batch_size],
                                     2) if self.use_labels else None
        bart_model = BartModel(**config)
        model = BartForQuestionAnswering(bart_model)
        outputs = model(input_ids=input_ids,
                        start_positions=sequence_labels,
                        end_positions=sequence_labels,
                        return_dict=self.return_dict)

        if self.use_labels:
            loss, start_logits, end_logits = outputs[:3]
            self.assertIsInstance(loss.item(), float)
        else:
            start_logits, end_logits = outputs[:2]
        self.assertEqual(start_logits.shape, input_ids.shape)
        self.assertEqual(end_logits.shape, input_ids.shape)

    def test_lm_forward(self):
        config, input_ids, batch_size = self._get_config_and_data()
        bart_model = BartModel(**config)
        lm_labels = ids_tensor([batch_size, input_ids.shape[1]],
                               self.vocab_size) if self.use_labels else None
        lm_model = BartForConditionalGeneration(bart_model)
        outputs = lm_model(input_ids=input_ids,
                           labels=lm_labels,
                           return_dict=self.return_dict)
        expected_shape = [batch_size, input_ids.shape[1], config["vocab_size"]]
        if self.use_labels:
            self.assertIsInstance(outputs[0].item(), float)
            self.assertEqual(outputs[1].shape, expected_shape)
        elif isinstance(outputs, paddle.Tensor):
            self.assertEqual(outputs.shape, expected_shape)
        else:
            self.assertEqual(outputs[0].shape, expected_shape)

    def test_lm_uneven_forward(self):
        config = {
            "vocab_size": self.vocab_size,
            "d_model": 14,
            "num_encoder_layers": 2,
            "num_decoder_layers": 2,
            "encoder_attention_heads": 2,
            "decoder_attention_heads": 2,
            "encoder_ffn_dim": 8,
            "decoder_ffn_dim": 8,
            "max_position_embeddings": 48,
        }
        bart_model = BartModel(**config)
        lm_model = BartForConditionalGeneration(bart_model)
        context = paddle.to_tensor(
            [[71, 82, 18, 33, 46, 91, 2], [68, 34, 26, 58, 30, 2, 1]],
            dtype="int64")
        summary = paddle.to_tensor([[82, 71, 82, 18, 2], [58, 68, 2, 1, 1]],
                                   dtype="int64")
        outputs = lm_model(input_ids=context,
                           decoder_input_ids=summary,
                           labels=summary if self.use_labels else None,
                           return_dict=self.return_dict)
        expected_shape = summary.shape
        expected_shape.append(config["vocab_size"])
        if self.use_labels:
            self.assertIsInstance(outputs[0].item(), float)
        elif isinstance(outputs, paddle.Tensor):
            self.assertEqual(outputs.shape, expected_shape)
        else:
            self.assertEqual(outputs[0].shape, expected_shape)

    def test_generate_beam_search(self):
        input_ids = paddle.to_tensor([[71, 82, 2], [68, 34, 2]], dtype="int64")
        config = {
            "vocab_size": self.vocab_size,
            "d_model": 24,
            "num_encoder_layers": 2,
            "num_decoder_layers": 2,
            "encoder_attention_heads": 2,
            "decoder_attention_heads": 2,
            "encoder_ffn_dim": 32,
            "decoder_ffn_dim": 32,
            "max_position_embeddings": 48,
            "eos_token_id": 2,
            "pad_token_id": 1,
            "bos_token_id": 0,
        }
        bart_model = BartModel(**config)
        lm_model = BartForConditionalGeneration(bart_model)
        lm_model.eval()

        max_length = 5
        generated_ids = lm_model.generate(
            input_ids,
            decode_strategy="sampling",
            num_return_sequences=1,
            max_length=max_length,
            top_k=4,
        )[0]
        self.assertEqual(generated_ids.shape, [input_ids.shape[0], max_length])

    def test_shift_tokens_right(self):
        input_ids = paddle.to_tensor(
            [[71, 82, 18, 33, 2, 1, 1], [68, 34, 26, 58, 30, 82, 2]],
            dtype="int64")
        shifted = shift_tokens_right(input_ids, 2)
        n_pad_before = paddle.equal(input_ids, 1).sum().numpy()
        n_pad_after = paddle.equal(shifted, 1).sum().numpy()
        self.assertEqual(shifted.shape, input_ids.shape)
        self.assertEqual(n_pad_after, n_pad_before - 1)
        self.assertTrue(paddle.equal(shifted[:, 0], 2).all())

    @slow
    def test_tokenization(self):
        tokenizer = BartTokenizer.from_pretrained("bart-large")
        examples = [" Hello world",
                    " DomDramg"]  # need leading spaces for equality
        fairseq_results = [
            paddle.to_tensor([0, 20920, 232, 2]),
            paddle.to_tensor([0, 11349, 495, 4040, 571, 2]),
        ]
        for ex, desired_result in zip(examples, fairseq_results):
            bart_toks = tokenizer.encode(
                ex, return_tensors="pd")["input_ids"].squeeze()
            assert_tensors_close(desired_result, bart_toks, prefix=ex)


class BartModelTest(ModelTesterMixin, GenerationTesterMixin, unittest.TestCase):
    base_model_class = BartModel

    all_model_classes = (BartModel, BartForConditionalGeneration,
                         BartForSequenceClassification,
                         BartForQuestionAnswering)

    all_generative_model_classes = {
        BartForConditionalGeneration: (BartModel, "bart")
    }
    is_encoder_decoder = True
    fx_compatible = True
    test_pruning = False
    test_missing_keys = False
    use_labels = False
    return_dict = False

    def setUp(self):
        self.model_tester = BartModelTester(self)
        random.seed(128)
        np.random.seed(128)
        paddle.seed(128)

    def test_decoder_model_past_with_large_inputs(self):
        config_and_inputs = self.model_tester.prepare_config_and_inputs()
        self.model_tester.create_and_check_decoder_model_past_large_inputs(
            *config_and_inputs)


def assert_tensors_close(a, b, atol=1e-12, prefix=""):
    """If tensors have different shapes, different values or a and b are not both tensors, raise a nice Assertion error."""
    if a is None and b is None:
        return True
    try:
        if paddle.allclose(a.astype("float32"), b.astype("float32"), atol=atol):
            return True
        raise
    except Exception:
        pct_different = ((a - b).abs() > atol).astype("float").mean().item()
        if a.numel() > 100:
            msg = f"tensor values are {pct_different:.1%} percent different."
        else:
            msg = f"{a} != {b}"
        if prefix:
            msg = prefix + ": " + msg
        raise AssertionError(msg)


def _long_tensor(tok_lst):
    return paddle.to_tensor(tok_lst, dtype="int64")


@slow
class FastIntegrationTests(unittest.TestCase):
    """These tests are useful for debugging since they operate on a model with 1 encoder layer and 1 decoder layer."""

    def tok(self):
        return BartTokenizer.from_pretrained("bart-large")

    def bart_base(self):
        return BartForConditionalGeneration.from_pretrained("bart-base")

    def test_bart_base_generation(self):
        model = self.bart_base()
<<<<<<< HEAD
=======
        model.eval()
>>>>>>> 7f650ac0
        tok = self.tok()
        ARTICLE = (
            "The Palestinian Authority officially became the 123rd member of the International Criminal Court on"
            " Wednesday, a step that gives the court jurisdiction over alleged crimes in Palestinian territories. The"
            " formal accession was marked with a ceremony at The Hague, in the Netherlands, where the court is based."
            " The Palestinians signed the ICC's founding Rome Statute in January, when they also accepted its"
            ' jurisdiction over alleged crimes committed "in the occupied Palestinian territory, including East'
            ' Jerusalem, since June 13, 2014." Later that month, the ICC opened a preliminary examination into the'
            " situation in Palestinian territories, paving the way for possible war crimes investigations against"
            " Israelis. As members of the court, Palestinians may be subject to counter-charges as well. Israel and"
            " the United States, neither of which is an ICC member, opposed the Palestinians' efforts to join the"
            " body. But Palestinian Foreign Minister Riad al-Malki, speaking at Wednesday's ceremony, said it was a"
            ' move toward greater justice. "As Palestine formally becomes a State Party to the Rome Statute today, the'
            ' world is also a step closer to ending a long era of impunity and injustice," he said, according to an'
            ' ICC news release. "Indeed, today brings us closer to our shared goals of justice and peace." Judge'
            " Kuniko Ozaki, a vice president of the ICC, said acceding to the treaty was just the first step for the"
            ' Palestinians. "As the Rome Statute today enters into force for the State of Palestine, Palestine'
            " acquires all the rights as well as responsibilities that come with being a State Party to the Statute."
            ' These are substantive commitments, which cannot be taken lightly," she said. Rights group Human Rights'
            ' Watch welcomed the development. "Governments seeking to penalize Palestine for joining the ICC should'
            " immediately end their pressure, and countries that support universal acceptance of the court's treaty"
            ' should speak out to welcome its membership," said Balkees Jarrah, international justice counsel for the'
            " group. \"What's objectionable is the attempts to undermine international justice, not Palestine's"
            ' decision to join a treaty to which over 100 countries around the world are members." In January, when'
            " the preliminary ICC examination was opened, Israeli Prime Minister Benjamin Netanyahu described it as an"
            ' outrage, saying the court was overstepping its boundaries. The United States also said it "strongly"'
            " disagreed with the court's decision. \"As we have said repeatedly, we do not believe that Palestine is a"
            ' state and therefore we do not believe that it is eligible to join the ICC," the State Department said in'
            ' a statement. It urged the warring sides to resolve their differences through direct negotiations. "We'
            ' will continue to oppose actions against Israel at the ICC as counterproductive to the cause of peace,"'
            " it said. But the ICC begs to differ with the definition of a state for its purposes and refers to the"
            ' territories as "Palestine." While a preliminary examination is not a formal investigation, it allows the'
            " court to review evidence and determine whether to investigate suspects on both sides. Prosecutor Fatou"
            ' Bensouda said her office would "conduct its analysis in full independence and impartiality." The war'
            " between Israel and Hamas militants in Gaza last summer left more than 2,000 people dead. The inquiry"
            " will include alleged war crimes committed since June. The International Criminal Court was set up in"
            " 2002 to prosecute genocide, crimes against humanity and war crimes."
        )
        EXPECTED = (
            'The Palestinian Authority officially became the 123rd member of the International Criminal Court on Wednesday, a step that gives the court jurisdiction over alleged crimes in Palestinian territories. The formal accession was marked with a ceremony at The Hague, in the Netherlands, where the court is based. The Palestinians signed the ICC\'s founding Rome Statute in January, when they also accepted its jurisdiction over alleged crimes committed "in the occupied Palestinian territory, including East Jerusalem, since June 13, 2014." Later that month, the ICC opened a preliminary examination into the situation in Palestinian territories, paving the way for possible war crimes investigations against Israelis. As members of the court, Palestinians may be subject to counter-charges as well. Israel and the United States, neither of which is an ICC member, opposed the Palestinians\' efforts to join the body. But Palestinian Foreign Minister Riad al-Malki, speaking at Wednesday\'s ceremony, said it was a move toward greater justice. "As Palestine formally becomes a State Party to the Rome Statute today, the world is also a step closer to ending a long era of impunity and injustice," he said, according to an ICC news release. "Indeed, today brings us closer to our shared goals of justice and peace." Judge Kuniko Ozaki, a vice president of the ICC, said acceding to the treaty was just the first step for the Palestinians. "As the Rome Statute today enters into force for the State of Palestine, Palestine acquires all the rights as well as responsibilities that come with being a State Party to the Rome Statute today, the world is also a step closer to ending a long era of impunity and injustice," he said, according to an ICC news release. "Indeed, today brings us closer to our shared goals of justice and peace." Judge Kuniko Ozaki, a vice president of the ICC, said acceding to the treaty was just the first step for the Palestinians. "As the Rome Statute today enters into force for the State of Palestine, Palestine acquires all the rights as well as responsibilities that come with being a State Party to the Statute. These are substantive commitments, which cannot be taken lightly," she said. Rights group Human Rights Watch welcomed the development. "Governments seeking to penalize Palestine for joining the ICC should immediately end their pressure, and countries that support universal acceptance of the court\'s treaty should speak out to welcome its membership," said Balkees Jarrah, international justice counsel for the group. "What\'s objectionable is the attempts to undermine international justice, not Palestine\'s decision to join a treaty to which over 100 countries around the world are members." In January, when the preliminary ICC examination was opened, Israeli Prime Minister Benjamin Netanyahu described it as an outrage, saying the court was overstepping its boundaries. The United States also said it "strongly" disagreed with the court\'s decision. "As we have said repeatedly, we do not believe that Palestine is a state and therefore we do not believe that it is eligible to join the ICC," the State Department said in a statement. It urged the warring sides to resolve their differences through direct negotiations. "We will continue to oppose actions against Israel at the ICC as counterproductive to the cause of peace," it said. But the ICC begs to differ with the definition of a state for its purposes and refers to the territories as "Palestine." While a preliminary examination is not a formal investigation, it allows the court to review evidence and determine whether to investigate suspects on both sides. Prosecutor Fatou Bensouda said her office would "conduct its analysis in full independence and impartiality." The war between Israel and Hamas militants in Gaza last summer left more than 2,000 people dead. The inquiry will include alleged war crimes committed since June. The International Criminal Court was set up in 2002 to prosecute genocide, crimes against humanity and war crimes.'
        )

        dct = tok(ARTICLE, return_tensors="pd")

        dct.pop("token_type_ids")
        generated_ids, _ = model.generate(**dct,
                                          num_beams=4,
                                          decode_strategy="beam_search",
                                          max_length=1024)
        result = tok.batch_decode(generated_ids, skip_special_tokens=True)[0]
        assert EXPECTED == result, f"{EXPECTED}\n{result}"

    def test_xsum_1_1_batch_generation(self):
        # test batch
<<<<<<< HEAD
        tok = self.tok()
        batch = tok(
=======

        batch = self.tok()(
>>>>>>> 7f650ac0
            [
                "The Palestinian Authority officially became the 123rd member of the International Criminal Court on"
                " Wednesday, a step that gives the court jurisdiction over alleged crimes in Palestinian territories."
                " The formal accession was marked with a ceremony at The Hague, in the Netherlands, where the court is"
                " based. The Palestinians signed the ICC's founding Rome Statute in January, when they also accepted"
                ' its jurisdiction over alleged crimes committed "in the occupied Palestinian territory, including'
                ' East Jerusalem, since June 13, 2014." Later that month, the ICC opened a preliminary examination'
                " into the situation in Palestinian territories, paving the way for possible war crimes investigations"
                " against Israelis. As members of the court, Palestinians may be subject to counter-charges as well."
                " Israel and the United States, neither of which is an ICC member, opposed the Palestinians' efforts"
                " to join the body. But Palestinian Foreign Minister Riad al-Malki, speaking at Wednesday's ceremony,"
                ' said it was a move toward greater justice. "As Palestine formally becomes a State Party to the Rome'
                ' Statute today, the world is also a step closer to ending a long era of impunity and injustice," he'
                ' said, according to an ICC news release. "Indeed, today brings us closer to our shared goals of'
                ' justice and peace." Judge Kuniko Ozaki, a vice president of the ICC, said acceding to the treaty was'
                ' just the first step for the Palestinians. "As the Rome Statute today enters into force for the State'
                " of Palestine, Palestine acquires all the rights as well as responsibilities that come with being a"
                ' State Party to the Statute. These are substantive commitments, which cannot be taken lightly," she'
                ' said. Rights group Human Rights Watch welcomed the development. "Governments seeking to penalize'
                " Palestine for joining the ICC should immediately end their pressure, and countries that support"
                " universal acceptance of the court's treaty should speak out to welcome its membership,\" said"
                " Balkees Jarrah, international justice counsel for the group. \"What's objectionable is the attempts"
                " to undermine international justice, not Palestine's decision to join a treaty to which over 100"
                ' countries around the world are members." In January, when the preliminary ICC examination was'
                " opened, Israeli Prime Minister Benjamin Netanyahu described it as an outrage, saying the court was"
                ' overstepping its boundaries. The United States also said it "strongly" disagreed with the court\'s'
                ' decision. "As we have said repeatedly, we do not believe that Palestine is a state and therefore we'
                ' do not believe that it is eligible to join the ICC," the State Department said in a statement. It'
                ' urged the warring sides to resolve their differences through direct negotiations. "We will continue'
                ' to oppose actions against Israel at the ICC as counterproductive to the cause of peace," it said.'
                " But the ICC begs to differ with the definition of a state for its purposes and refers to the"
                ' territories as "Palestine." While a preliminary examination is not a formal investigation, it allows'
                " the court to review evidence and determine whether to investigate suspects on both sides. Prosecutor"
                ' Fatou Bensouda said her office would "conduct its analysis in full independence and impartiality."'
                " The war between Israel and Hamas militants in Gaza last summer left more than 2,000 people dead. The"
                " inquiry will include alleged war crimes committed since June. The International Criminal Court was"
                " set up in 2002 to prosecute genocide, crimes against humanity and war crimes.",
                "The French prosecutor leading an investigation into the crash of Germanwings Flight 9525 insisted"
                " Wednesday that he was not aware of any video footage from on board the plane. Marseille prosecutor"
                ' Brice Robin told CNN that "so far no videos were used in the crash investigation." He added, "A'
                " person who has such a video needs to immediately give it to the investigators.\" Robin's comments"
                " follow claims by two magazines, German daily Bild and French Paris Match, of a cell phone video"
                " showing the harrowing final seconds from on board Germanwings Flight 9525 as it crashed into the"
                " French Alps. All 150 on board were killed. Paris Match and Bild reported that the video was"
                " recovered from a phone at the wreckage site. The two publications described the supposed video, but"
                " did not post it on their websites. The publications said that they watched the video, which was"
                " found by a source close to the investigation. \"One can hear cries of 'My God' in several"
                ' languages," Paris Match reported. "Metallic banging can also be heard more than three times, perhaps'
                " of the pilot trying to open the cockpit door with a heavy object.  Towards the end, after a heavy"
                ' shake, stronger than the others, the screaming intensifies. Then nothing." "It is a very disturbing'
                " scene,\" said Julian Reichelt, editor-in-chief of Bild online. An official with France's accident"
                " investigation agency, the BEA, said the agency is not aware of any such video. Lt. Col. Jean-Marc"
                " Menichini, a French Gendarmerie spokesman in charge of communications on rescue efforts around the"
                ' Germanwings crash site, told CNN that the reports were "completely wrong" and "unwarranted." Cell'
                ' phones have been collected at the site, he said, but that they "hadn\'t been exploited yet."'
                " Menichini said he believed the cell phones would need to be sent to the Criminal Research Institute"
                " in Rosny sous-Bois, near Paris, in order to be analyzed by specialized technicians working"
                " hand-in-hand with investigators. But none of the cell phones found so far have been sent to the"
                " institute, Menichini said. Asked whether staff involved in the search could have leaked a memory"
                ' card to the media, Menichini answered with a categorical "no." Reichelt told "Erin Burnett:'
                ' Outfront" that he had watched the video and stood by the report, saying Bild and Paris Match are'
                ' "very confident" that the clip is real. He noted that investigators only revealed they\'d recovered'
                ' cell phones from the crash site after Bild and Paris Match published their reports. "That is'
                " something we did not know before. ... Overall we can say many things of the investigation weren't"
                ' revealed by the investigation at the beginning," he said. What was mental state of Germanwings'
                " co-pilot? German airline Lufthansa confirmed Tuesday that co-pilot Andreas Lubitz had battled"
                " depression years before he took the controls of Germanwings Flight 9525, which he's accused of"
                " deliberately crashing last week in the French Alps. Lubitz told his Lufthansa flight training school"
                ' in 2009 that he had a "previous episode of severe depression," the airline said Tuesday. Email'
                " correspondence between Lubitz and the school discovered in an internal investigation, Lufthansa"
                " said, included medical documents he submitted in connection with resuming his flight training. The"
                " announcement indicates that Lufthansa, the parent company of Germanwings, knew of Lubitz's battle"
                " with depression, allowed him to continue training and ultimately put him in the cockpit. Lufthansa,"
                " whose CEO Carsten Spohr previously said Lubitz was 100% fit to fly, described its statement Tuesday"
                ' as a "swift and seamless clarification" and said it was sharing the information and documents --'
                " including training and medical records -- with public prosecutors. Spohr traveled to the crash site"
                " Wednesday, where recovery teams have been working for the past week to recover human remains and"
                " plane debris scattered across a steep mountainside. He saw the crisis center set up in"
                " Seyne-les-Alpes, laid a wreath in the village of Le Vernet, closer to the crash site, where grieving"
                " families have left flowers at a simple stone memorial. Menichini told CNN late Tuesday that no"
                " visible human remains were left at the site but recovery teams would keep searching. French"
                " President Francois Hollande, speaking Tuesday, said that it should be possible to identify all the"
                " victims using DNA analysis by the end of the week, sooner than authorities had previously suggested."
                " In the meantime, the recovery of the victims' personal belongings will start Wednesday, Menichini"
                " said. Among those personal belongings could be more cell phones belonging to the 144 passengers and"
                " six crew on board. Check out the latest from our correspondents . The details about Lubitz's"
                " correspondence with the flight school during his training were among several developments as"
                " investigators continued to delve into what caused the crash and Lubitz's possible motive for"
                " downing the jet. A Lufthansa spokesperson told CNN on Tuesday that Lubitz had a valid medical"
                ' certificate, had passed all his examinations and "held all the licenses required." Earlier, a'
                " spokesman for the prosecutor's office in Dusseldorf, Christoph Kumpa, said medical records reveal"
                " Lubitz suffered from suicidal tendencies at some point before his aviation career and underwent"
                " psychotherapy before he got his pilot's license. Kumpa emphasized there's no evidence suggesting"
                " Lubitz was suicidal or acting aggressively before the crash. Investigators are looking into whether"
                " Lubitz feared his medical condition would cause him to lose his pilot's license, a European"
                ' government official briefed on the investigation told CNN on Tuesday. While flying was "a big part'
                " of his life,\" the source said, it's only one theory being considered. Another source, a law"
                " enforcement official briefed on the investigation, also told CNN that authorities believe the"
                " primary motive for Lubitz to bring down the plane was that he feared he would not be allowed to fly"
                " because of his medical problems. Lubitz's girlfriend told investigators he had seen an eye doctor"
                " and a neuropsychologist, both of whom deemed him unfit to work recently and concluded he had"
                " psychological issues, the European government official said. But no matter what details emerge about"
                " his previous mental health struggles, there's more to the story, said Brian Russell, a forensic"
                ' psychologist. "Psychology can explain why somebody would turn rage inward on themselves about the'
                " fact that maybe they weren't going to keep doing their job and they're upset about that and so"
                ' they\'re suicidal," he said. "But there is no mental illness that explains why somebody then feels'
                " entitled to also take that rage and turn it outward on 149 other people who had nothing to do with"
                " the person's problems.\" Germanwings crash compensation: What we know . Who was the captain of"
                " Germanwings Flight 9525? CNN's Margot Haddad reported from Marseille and Pamela Brown from"
                " Dusseldorf, while Laura Smith-Spark wrote from London. CNN's Frederik Pleitgen, Pamela Boykoff,"
                " Antonia Mortensen, Sandrine Amiel and Anna-Maja Rappard contributed to this report.",
            ],
            return_tensors="pd",
            padding="longest",
            truncation=True,
        )
        model = self.bart_base()
        model.eval()

        generated_ids, _ = model.generate(**batch,
                                          num_beams=4,
                                          decode_strategy="beam_search")
        result = self.tok().batch_decode(generated_ids,
                                         skip_special_tokens=True)
        assert (
            result[0] ==
            "The Palestinian Authority officially became the 123rd member of the International Criminal Court on Wednesday, a"
        )
        assert (
            result[1] ==
            "The French prosecutor leading an investigation into the crash of Germanwings Flight 9525 insisted Wednesday that"
        )


class BartModelIntegrationTests(unittest.TestCase):

    def default_tokenizer(self):
        return BartTokenizer.from_pretrained("bart-large")

    @slow
    def test_inference_no_head(self):
        model = BartModel.from_pretrained("bart-large")
        model.eval()
        input_ids = paddle.to_tensor(
            [[0, 31414, 232, 328, 740, 1140, 12695, 69, 46078, 1588, 2]],
            dtype="int64")

        attention_mask = paddle.cast(
            input_ids == model.config["pad_token_id"],
            dtype=paddle.get_default_dtype()).unsqueeze([1, 2]) * -1e4
        with paddle.no_grad():
            output = model(input_ids=input_ids, attention_mask=attention_mask)
        expected_shape = [1, 11, 1024]
        self.assertEqual(output[0].shape, expected_shape)

    @slow
    def test_cnn_summarization_same_as_fairseq(self):

        model = BartForConditionalGeneration.from_pretrained("bart-large")
        model.eval()
        tok = BartTokenizer.from_pretrained("bart-large")

        FRANCE_ARTICLE = (  # @noq
            " Marseille, France (CNN)The French prosecutor leading an investigation into the crash of Germanwings"
            " Flight 9525 insisted Wednesday that he was not aware of any video footage from on board the plane."
            ' Marseille prosecutor Brice Robin told CNN that "so far no videos were used in the crash investigation."'
            ' He added, "A person who has such a video needs to immediately give it to the investigators." Robin\'s'
            " comments follow claims by two magazines, German daily Bild and French Paris Match, of a cell phone video"
            " showing the harrowing final seconds from on board Germanwings Flight 9525 as it crashed into the French"
            " Alps. All 150 on board were killed. Paris Match and Bild reported that the video was recovered from a"
            " phone at the wreckage site. The two publications described the supposed video, but did not post it on"
            " their websites. The publications said that they watched the video, which was found by a source close to"
            " the investigation. \"One can hear cries of 'My God' in several languages,\" Paris Match reported."
            ' "Metallic banging can also be heard more than three times, perhaps of the pilot trying to open the'
            " cockpit door with a heavy object.  Towards the end, after a heavy shake, stronger than the others, the"
            ' screaming intensifies. Then nothing." "It is a very disturbing scene," said Julian Reichelt,'
            " editor-in-chief of Bild online. An official with France's accident investigation agency, the BEA, said"
            " the agency is not aware of any such video. Lt. Col. Jean-Marc Menichini, a French Gendarmerie spokesman"
            " in charge of communications on rescue efforts around the Germanwings crash site, told CNN that the"
            ' reports were "completely wrong" and "unwarranted." Cell phones have been collected at the site, he said,'
            ' but that they "hadn\'t been exploited yet." Menichini said he believed the cell phones would need to be'
            " sent to the Criminal Research Institute in Rosny sous-Bois, near Paris, in order to be analyzed by"
            " specialized technicians working hand-in-hand with investigators. But none of the cell phones found so"
            " far have been sent to the institute, Menichini said. Asked whether staff involved in the search could"
            ' have leaked a memory card to the media, Menichini answered with a categorical "no." Reichelt told "Erin'
            ' Burnett: Outfront" that he had watched the video and stood by the report, saying Bild and Paris Match'
            ' are "very confident" that the clip is real. He noted that investigators only revealed they\'d recovered'
            ' cell phones from the crash site after Bild and Paris Match published their reports. "That is something'
            " we did not know before. ... Overall we can say many things of the investigation weren't revealed by the"
            ' investigation at the beginning," he said. What was mental state of Germanwings co-pilot? German airline'
            " Lufthansa confirmed Tuesday that co-pilot Andreas Lubitz had battled depression years before he took the"
            " controls of Germanwings Flight 9525, which he's accused of deliberately crashing last week in the"
            ' French Alps. Lubitz told his Lufthansa flight training school in 2009 that he had a "previous episode of'
            ' severe depression," the airline said Tuesday. Email correspondence between Lubitz and the school'
            " discovered in an internal investigation, Lufthansa said, included medical documents he submitted in"
            " connection with resuming his flight training. The announcement indicates that Lufthansa, the parent"
            " company of Germanwings, knew of Lubitz's battle with depression, allowed him to continue training and"
            " ultimately put him in the cockpit. Lufthansa, whose CEO Carsten Spohr previously said Lubitz was 100%"
            ' fit to fly, described its statement Tuesday as a "swift and seamless clarification" and said it was'
            " sharing the information and documents -- including training and medical records -- with public"
            " prosecutors. Spohr traveled to the crash site Wednesday, where recovery teams have been working for the"
            " past week to recover human remains and plane debris scattered across a steep mountainside. He saw the"
            " crisis center set up in Seyne-les-Alpes, laid a wreath in the village of Le Vernet, closer to the crash"
            " site, where grieving families have left flowers at a simple stone memorial. Menichini told CNN late"
            " Tuesday that no visible human remains were left at the site but recovery teams would keep searching."
            " French President Francois Hollande, speaking Tuesday, said that it should be possible to identify all"
            " the victims using DNA analysis by the end of the week, sooner than authorities had previously suggested."
            " In the meantime, the recovery of the victims' personal belongings will start Wednesday, Menichini said."
            " Among those personal belongings could be more cell phones belonging to the 144 passengers and six crew"
            " on board. Check out the latest from our correspondents . The details about Lubitz's correspondence with"
            " the flight school during his training were among several developments as investigators continued to"
            " delve into what caused the crash and Lubitz's possible motive for downing the jet. A Lufthansa"
            " spokesperson told CNN on Tuesday that Lubitz had a valid medical certificate, had passed all his"
            ' examinations and "held all the licenses required." Earlier, a spokesman for the prosecutor\'s office in'
            " Dusseldorf, Christoph Kumpa, said medical records reveal Lubitz suffered from suicidal tendencies at"
            " some point before his aviation career and underwent psychotherapy before he got his pilot's license."
            " Kumpa emphasized there's no evidence suggesting Lubitz was suicidal or acting aggressively before the"
            " crash. Investigators are looking into whether Lubitz feared his medical condition would cause him to"
            " lose his pilot's license, a European government official briefed on the investigation told CNN on"
            ' Tuesday. While flying was "a big part of his life," the source said, it\'s only one theory being'
            " considered. Another source, a law enforcement official briefed on the investigation, also told CNN that"
            " authorities believe the primary motive for Lubitz to bring down the plane was that he feared he would"
            " not be allowed to fly because of his medical problems. Lubitz's girlfriend told investigators he had"
            " seen an eye doctor and a neuropsychologist, both of whom deemed him unfit to work recently and concluded"
            " he had psychological issues, the European government official said. But no matter what details emerge"
            " about his previous mental health struggles, there's more to the story, said Brian Russell, a forensic"
            ' psychologist. "Psychology can explain why somebody would turn rage inward on themselves about the fact'
            " that maybe they weren't going to keep doing their job and they're upset about that and so they're"
            ' suicidal," he said. "But there is no mental illness that explains why somebody then feels entitled to'
            " also take that rage and turn it outward on 149 other people who had nothing to do with the person's"
            ' problems." Germanwings crash compensation: What we know . Who was the captain of Germanwings Flight'
            " 9525? CNN's Margot Haddad reported from Marseille and Pamela Brown from Dusseldorf, while Laura"
            " Smith-Spark wrote from London. CNN's Frederik Pleitgen, Pamela Boykoff, Antonia Mortensen, Sandrine"
            " Amiel and Anna-Maja Rappard contributed to this report.")

        SHORTER_ARTICLE = (
            " (CNN)The Palestinian Authority officially became the 123rd member of the International Criminal Court on"
            " Wednesday, a step that gives the court jurisdiction over alleged crimes in Palestinian territories. The"
            " formal accession was marked with a ceremony at The Hague, in the Netherlands, where the court is based."
            " The Palestinians signed the ICC's founding Rome Statute in January, when they also accepted its"
            ' jurisdiction over alleged crimes committed "in the occupied Palestinian territory, including East'
            ' Jerusalem, since June 13, 2014." Later that month, the ICC opened a preliminary examination into the'
            " situation in Palestinian territories, paving the way for possible war crimes investigations against"
            " Israelis. As members of the court, Palestinians may be subject to counter-charges as well. Israel and"
            " the United States, neither of which is an ICC member, opposed the Palestinians' efforts to join the"
            " body. But Palestinian Foreign Minister Riad al-Malki, speaking at Wednesday's ceremony, said it was a"
            ' move toward greater justice. "As Palestine formally becomes a State Party to the Rome Statute today, the'
            ' world is also a step closer to ending a long era of impunity and injustice," he said, according to an'
            ' ICC news release. "Indeed, today brings us closer to our shared goals of justice and peace." Judge'
            " Kuniko Ozaki, a vice president of the ICC, said acceding to the treaty was just the first step for the"
            ' Palestinians. "As the Rome Statute today enters into force for the State of Palestine, Palestine'
            " acquires all the rights as well as responsibilities that come with being a State Party to the Statute."
            ' These are substantive commitments, which cannot be taken lightly," she said. Rights group Human Rights'
            ' Watch welcomed the development. "Governments seeking to penalize Palestine for joining the ICC should'
            " immediately end their pressure, and countries that support universal acceptance of the court's treaty"
            ' should speak out to welcome its membership," said Balkees Jarrah, international justice counsel for the'
            " group. \"What's objectionable is the attempts to undermine international justice, not Palestine's"
            ' decision to join a treaty to which over 100 countries around the world are members." In January, when'
            " the preliminary ICC examination was opened, Israeli Prime Minister Benjamin Netanyahu described it as an"
            ' outrage, saying the court was overstepping its boundaries. The United States also said it "strongly"'
            " disagreed with the court's decision. \"As we have said repeatedly, we do not believe that Palestine is a"
            ' state and therefore we do not believe that it is eligible to join the ICC," the State Department said in'
            ' a statement. It urged the warring sides to resolve their differences through direct negotiations. "We'
            ' will continue to oppose actions against Israel at the ICC as counterproductive to the cause of peace,"'
            " it said. But the ICC begs to differ with the definition of a state for its purposes and refers to the"
            ' territories as "Palestine." While a preliminary examination is not a formal investigation, it allows the'
            " court to review evidence and determine whether to investigate suspects on both sides. Prosecutor Fatou"
            ' Bensouda said her office would "conduct its analysis in full independence and impartiality." The war'
            " between Israel and Hamas militants in Gaza last summer left more than 2,000 people dead. The inquiry"
            " will include alleged war crimes committed since June. The International Criminal Court was set up in"
            " 2002 to prosecute genocide, crimes against humanity and war crimes. CNN's Vasco Cotovio, Kareem Khadder"
            " and Faith Karimi contributed to this report.")

        # The below article tests that we don't add any hypotheses outside of the top n_beams
        IRAN_ARTICLE = (
            " (CNN)The United States and its negotiating partners reached a very strong framework agreement with Iran"
            " in Lausanne, Switzerland, on Thursday that limits Iran's nuclear program in such a way as to effectively"
            " block it from building a nuclear weapon. Expect pushback anyway, if the recent past is any harbinger."
            " Just last month, in an attempt to head off such an agreement, House Speaker John Boehner invited Israeli"
            " Prime Minister Benjamin Netanyahu to preemptively blast it before Congress, and 47 senators sent a"
            " letter to the Iranian leadership warning them away from a deal. The debate that has already begun since"
            " the announcement of the new framework will likely result in more heat than light. It will not be helped"
            " by the gathering swirl of dubious assumptions and doubtful assertions. Let us address some of these: ."
            " The most misleading assertion, despite universal rejection by experts, is that the negotiations'"
            " objective at the outset was the total elimination of any nuclear program in Iran. That is the position"
            " of Netanyahu and his acolytes in the U.S. Congress. But that is not and never was the objective. If it"
            " had been, there would have been no Iranian team at the negotiating table. Rather, the objective has"
            " always been to structure an agreement or series of agreements so that Iran could not covertly develop a"
            " nuclear arsenal before the United States and its allies could respond. The new framework has exceeded"
            " expectations in achieving that goal. It would reduce Iran's low-enriched uranium stockpile, cut by"
            " two-thirds its number of installed centrifuges and implement a rigorous inspection regime. Another"
            " dubious assumption of opponents is that the Iranian nuclear program is a covert weapons program. Despite"
            " sharp accusations by some in the United States and its allies, Iran denies having such a program, and"
            " U.S. intelligence contends that Iran has not yet made the decision to build a nuclear weapon. Iran's"
            " continued cooperation with International Atomic Energy Agency inspections is further evidence on this"
            " point, and we'll know even more about Iran's program in the coming months and years because of the deal."
            " In fact, the inspections provisions that are part of this agreement are designed to protect against any"
            " covert action by the Iranians. What's more, the rhetoric of some members of Congress has implied that"
            " the negotiations have been between only the United States and Iran (i.e., the 47 senators' letter"
            " warning that a deal might be killed by Congress or a future president). This of course is not the case."
            " The talks were between Iran and the five permanent members of the U.N. Security Council (United States,"
            " United Kingdom, France, China and Russia) plus Germany, dubbed the P5+1. While the United States has"
            " played a leading role in the effort, it negotiated the terms alongside its partners. If the agreement"
            " reached by the P5+1 is rejected by Congress, it could result in an unraveling of the sanctions on Iran"
            " and threaten NATO cohesion in other areas. Another questionable assertion is that this agreement"
            " contains a sunset clause, after which Iran will be free to do as it pleases. Again, this is not the"
            " case. Some of the restrictions on Iran's nuclear activities, such as uranium enrichment, will be eased"
            " or eliminated over time, as long as 15 years. But most importantly, the framework agreement includes"
            " Iran's ratification of the Additional Protocol, which allows IAEA inspectors expanded access to nuclear"
            " sites both declared and nondeclared. This provision will be permanent. It does not sunset. Thus, going"
            " forward, if Iran decides to enrich uranium to weapons-grade levels, monitors will be able to detect such"
            " a move in a matter of days and alert the U.N. Security Council. Many in Congress have said that the"
            ' agreement should be a formal treaty requiring the Senate to "advise and consent." But the issue is not'
            " suited for a treaty. Treaties impose equivalent obligations on all signatories. For example, the New"
            " START treaty limits Russia and the United States to 1,550 deployed strategic warheads. But any agreement"
            " with Iran will not be so balanced.  The restrictions and obligations in the final framework agreement"
            " will be imposed almost exclusively on Iran. The P5+1 are obligated only to ease and eventually remove"
            " most but not all economic sanctions, which were imposed as leverage to gain this final deal. Finally"
            " some insist that any agreement must address Iranian missile programs, human rights violations or support"
            " for Hamas or Hezbollah.  As important as these issues are, and they must indeed be addressed, they are"
            " unrelated to the most important aim of a nuclear deal: preventing a nuclear Iran.  To include them in"
            " the negotiations would be a poison pill. This agreement should be judged on its merits and on how it"
            " affects the security of our negotiating partners and allies, including Israel. Those judgments should be"
            " fact-based, not based on questionable assertions or dubious assumptions."
        )

        ARTICLE_SUBWAY = (
            " New York (CNN)When Liana Barrientos was 23 years old, she got married in Westchester County, New York. A"
            " year later, she got married again in Westchester County, but to a different man and without divorcing"
            " her first husband.  Only 18 days after that marriage, she got hitched yet again. Then, Barrientos"
            ' declared "I do" five more times, sometimes only within two weeks of each other. In 2010, she married'
            " once more, this time in the Bronx. In an application for a marriage license, she stated it was her"
            ' "first and only" marriage. Barrientos, now 39, is facing two criminal counts of "offering a false'
            ' instrument for filing in the first degree," referring to her false statements on the 2010 marriage'
            " license application, according to court documents. Prosecutors said the marriages were part of an"
            " immigration scam. On Friday, she pleaded not guilty at State Supreme Court in the Bronx, according to"
            " her attorney, Christopher Wright, who declined to comment further. After leaving court, Barrientos was"
            " arrested and charged with theft of service and criminal trespass for allegedly sneaking into the New"
            " York subway through an emergency exit, said Detective Annette Markowski, a police spokeswoman. In total,"
            " Barrientos has been married 10 times, with nine of her marriages occurring between 1999 and 2002.  All"
            " occurred either in Westchester County, Long Island, New Jersey or the Bronx. She is believed to still be"
            " married to four men, and at one time, she was married to eight men at once, prosecutors say. Prosecutors"
            " said the immigration scam involved some of her husbands, who filed for permanent residence status"
            " shortly after the marriages.  Any divorces happened only after such filings were approved. It was"
            " unclear whether any of the men will be prosecuted. The case was referred to the Bronx District"
            " Attorney's Office by Immigration and Customs Enforcement and the Department of Homeland Security's"
            ' Investigation Division. Seven of the men are from so-called "red-flagged" countries, including Egypt,'
            " Turkey, Georgia, Pakistan and Mali. Her eighth husband, Rashid Rajput, was deported in 2006 to his"
            " native Pakistan after an investigation by the Joint Terrorism Task Force. If convicted, Barrientos faces"
            " up to four years in prison.  Her next court appearance is scheduled for May 18."
        )

        dct = tok._batch_encode_plus(
            [FRANCE_ARTICLE, SHORTER_ARTICLE, IRAN_ARTICLE, ARTICLE_SUBWAY],
            max_length=1024,
            padding_strategy=PaddingStrategy("max_length"),
            truncation_strategy=TruncationStrategy("only_first"),
            return_tensors="pd",
            return_attention_mask=True,
        )

        self.assertEqual(1024, dct["input_ids"].shape[1])
        hypotheses_batch, _ = model.generate(
            input_ids=dct["input_ids"],
            attention_mask=dct["attention_mask"],
            num_beams=2,
            decode_strategy="beam_search",
            max_length=1024,
        )

        EXPECTED = [
            "A French prosecutor says he is not aware of any video footage from on board the plane. Two German "
            "magazines claim to have found a cell phone video showing the crash. The publications say they watched "
            "the video, which was found by a source close to the investigation. All 150 on board Germanwings Flight "
            "9525 were killed.",
            "Palestinian Authority becomes 123rd member of the International Criminal Court. The move gives the court "
            "jurisdiction over alleged crimes in Palestinian territories. Israel and the United States opposed the "
            "Palestinians' efforts to join the body. But Palestinian Foreign Minister Riad al-Malki said it was a "
            "move toward greater justice.",
            "U.S. and its negotiating partners reached a strong framework agreement with Iran. Peter Bergen: The "
            "debate that has already begun will likely result in more heat than light. He says critics have made "
            "dubious assumptions and doubtful assertions. Bergen says the goal was to block Iran from building a "
            "nuclear weapon.",
            "Liana Barrientos, 39, has been married 10 times, sometimes within two weeks of each other. Prosecutors "
            "say the marriages were part of an immigration scam. She pleaded not guilty at State Supreme Court in the "
            "Bronx on Friday. If convicted, she faces up to four years in prison.",
        ]

        generated_summaries = tok.batch_decode(
            hypotheses_batch.tolist(),
            clean_up_tokenization_spaces=True,
            skip_special_tokens=True)<|MERGE_RESOLUTION|>--- conflicted
+++ resolved
@@ -484,10 +484,7 @@
 
     def test_bart_base_generation(self):
         model = self.bart_base()
-<<<<<<< HEAD
-=======
         model.eval()
->>>>>>> 7f650ac0
         tok = self.tok()
         ARTICLE = (
             "The Palestinian Authority officially became the 123rd member of the International Criminal Court on"
@@ -542,13 +539,7 @@
 
     def test_xsum_1_1_batch_generation(self):
         # test batch
-<<<<<<< HEAD
-        tok = self.tok()
-        batch = tok(
-=======
-
         batch = self.tok()(
->>>>>>> 7f650ac0
             [
                 "The Palestinian Authority officially became the 123rd member of the International Criminal Court on"
                 " Wednesday, a step that gives the court jurisdiction over alleged crimes in Palestinian territories."
