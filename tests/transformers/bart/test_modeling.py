--- conflicted
+++ resolved
@@ -148,24 +148,14 @@
         return config, inputs_dict
 
     def create_and_check_decoder_model_past_large_inputs(self, config, inputs_dict):
-<<<<<<< HEAD
         encoder = BartModel(config).get_encoder()
         decoder = BartModel(config).get_decoder()
-=======
-        encoder = BartModel(**config).get_encoder()
-        decoder = BartModel(**config).get_decoder()
->>>>>>> 420bfe3f
-
         encoder.eval()
         decoder.eval()
 
         input_ids = inputs_dict["input_ids"]
         decoder_input_ids = (
-<<<<<<< HEAD
             paddle.zeros_like(input_ids[:, :1], dtype="int64") + BartModel(config).decoder_start_token_id
-=======
-            paddle.zeros_like(input_ids[:, :1], dtype="int64") + BartModel(**config).decoder_start_token_id
->>>>>>> 420bfe3f
         )
 
         attention_mask = inputs_dict["attention_mask"]
@@ -274,15 +264,9 @@
         config, input_ids, batch_size = self._get_config_and_data()
         config["num_labels"] = 2
         labels = _long_tensor([1] * batch_size) if self.use_labels else None
-<<<<<<< HEAD
         model = BartForSequenceClassification(config)
         outputs = model(input_ids=input_ids, decoder_input_ids=input_ids, labels=labels, return_dict=self.return_dict)
         expected_shape = [batch_size, config.num_labels]
-=======
-        model = BartForSequenceClassification(bart_model, num_labels=num_labels)
-        outputs = model(input_ids=input_ids, decoder_input_ids=input_ids, labels=labels, return_dict=self.return_dict)
-        expected_shape = [batch_size, num_labels]
->>>>>>> 420bfe3f
         if self.use_labels:
             self.assertIsInstance(outputs[0].item(), float)  # test loss
             self.assertEqual(outputs[1].shape, expected_shape)  # test logits
@@ -294,12 +278,7 @@
     def test_question_answering_forward(self):
         config, input_ids, batch_size = self._get_config_and_data()
         sequence_labels = ids_tensor([batch_size], 2) if self.use_labels else None
-<<<<<<< HEAD
         model = BartForQuestionAnswering(config)
-=======
-        bart_model = BartModel(**config)
-        model = BartForQuestionAnswering(bart_model)
->>>>>>> 420bfe3f
         outputs = model(
             input_ids=input_ids,
             start_positions=sequence_labels,
@@ -317,14 +296,8 @@
 
     def test_lm_forward(self):
         config, input_ids, batch_size = self._get_config_and_data()
-<<<<<<< HEAD
         lm_labels = ids_tensor([batch_size, input_ids.shape[1]], self.vocab_size) if self.use_labels else None
         lm_model = BartForConditionalGeneration(config)
-=======
-        bart_model = BartModel(**config)
-        lm_labels = ids_tensor([batch_size, input_ids.shape[1]], self.vocab_size) if self.use_labels else None
-        lm_model = BartForConditionalGeneration(bart_model)
->>>>>>> 420bfe3f
         outputs = lm_model(input_ids=input_ids, labels=lm_labels, return_dict=self.return_dict)
         expected_shape = [batch_size, input_ids.shape[1], config["vocab_size"]]
         if self.use_labels:
@@ -336,7 +309,6 @@
             self.assertEqual(outputs[0].shape, expected_shape)
 
     def test_lm_uneven_forward(self):
-<<<<<<< HEAD
         config = BartConfig.from_dict(
             {
                 "vocab_size": self.vocab_size,
@@ -351,21 +323,6 @@
             }
         )
         lm_model = BartForConditionalGeneration(config)
-=======
-        config = {
-            "vocab_size": self.vocab_size,
-            "d_model": 14,
-            "num_encoder_layers": 2,
-            "num_decoder_layers": 2,
-            "encoder_attention_heads": 2,
-            "decoder_attention_heads": 2,
-            "encoder_ffn_dim": 8,
-            "decoder_ffn_dim": 8,
-            "max_position_embeddings": 48,
-        }
-        bart_model = BartModel(**config)
-        lm_model = BartForConditionalGeneration(bart_model)
->>>>>>> 420bfe3f
         context = paddle.to_tensor([[71, 82, 18, 33, 46, 91, 2], [68, 34, 26, 58, 30, 2, 1]], dtype="int64")
         summary = paddle.to_tensor([[82, 71, 82, 18, 2], [58, 68, 2, 1, 1]], dtype="int64")
         outputs = lm_model(
@@ -918,7 +875,6 @@
             max_length=1024,
         )
 
-<<<<<<< HEAD
         # EXPECTED = [
         #     "A French prosecutor says he is not aware of any video footage from on board the plane. Two German "
         #     "magazines claim to have found a cell phone video showing the crash. The publications say they watched "
@@ -940,27 +896,4 @@
 
         tok.batch_decode(
             hypotheses_batch.tolist(), clean_up_tokenization_spaces=True, skip_special_tokens=True
-        )  # assigned generated_summaries but never used
-=======
-        EXPECTED = [
-            "A French prosecutor says he is not aware of any video footage from on board the plane. Two German "
-            "magazines claim to have found a cell phone video showing the crash. The publications say they watched "
-            "the video, which was found by a source close to the investigation. All 150 on board Germanwings Flight "
-            "9525 were killed.",
-            "Palestinian Authority becomes 123rd member of the International Criminal Court. The move gives the court "
-            "jurisdiction over alleged crimes in Palestinian territories. Israel and the United States opposed the "
-            "Palestinians' efforts to join the body. But Palestinian Foreign Minister Riad al-Malki said it was a "
-            "move toward greater justice.",
-            "U.S. and its negotiating partners reached a strong framework agreement with Iran. Peter Bergen: The "
-            "debate that has already begun will likely result in more heat than light. He says critics have made "
-            "dubious assumptions and doubtful assertions. Bergen says the goal was to block Iran from building a "
-            "nuclear weapon.",
-            "Liana Barrientos, 39, has been married 10 times, sometimes within two weeks of each other. Prosecutors "
-            "say the marriages were part of an immigration scam. She pleaded not guilty at State Supreme Court in the "
-            "Bronx on Friday. If convicted, she faces up to four years in prison.",
-        ]
-
-        generated_summaries = tok.batch_decode(
-            hypotheses_batch.tolist(), clean_up_tokenization_spaces=True, skip_special_tokens=True
-        )
->>>>>>> 420bfe3f
+        )  # assigned generated_summaries but never used