# Copyright (c) 2022 PaddlePaddle Authors. All Rights Reserved.
# Copyright 2020 The HuggingFace Team. All rights reserved.
#
# Licensed under the Apache License, Version 2.0 (the "License");
# you may not use this file except in compliance with the License.
# You may obtain a copy of the License at
#
#     http://www.apache.org/licenses/LICENSE-2.0
#
# Unless required by applicable law or agreed to in writing, software
# distributed under the License is distributed on an "AS IS" BASIS,
# WITHOUT WARRANTIES OR CONDITIONS OF ANY KIND, either express or implied.
# See the License for the specific language governing permissions and
# limitations under the License.

import datetime
import math
import random

<<<<<<< HEAD
from tests.testing_utils import slow

from tests.transformers.test_generation_utils import GenerationTesterMixin
from tests.transformers.test_modeling_common import ModelTesterMixin, floats_tensor, ids_tensor, random_attention_mask

import paddle
from paddlenlp.transformers import (GPTForSequenceClassification,
                                    GPTForTokenClassification, GPTLMHeadModel,
                                    GPTModel, GPTTokenizer, GPTConfig)
=======
import numpy as np
import paddle
from parameterized import parameterized_class

from paddlenlp.transformers import (
    GPTForSequenceClassification,
    GPTForTokenClassification,
    GPTLMHeadModel,
    GPTModel,
    GPTTokenizer,
)
from tests.testing_utils import PaddleNLPModelTest, slow

from ..test_generation_utils import GenerationTesterMixin
from ..test_modeling_common import (
    ModelTesterMixin,
    floats_tensor,
    ids_tensor,
    random_attention_mask,
)
>>>>>>> e8c8b6c7

GPT2_PRETRAINED_MODEL_ARCHIVE_LIST = [
    "gpt2-en",
    "gpt2-medium-en",
    "gpt2-large-en",
    "gpt2-xl-en",
    "gpt-cpm-small-cn-distill",
    "gpt-cpm-large-cn",
]


class GPTModelTester:
    def __init__(
        self,
        parent,
        batch_size=14,
        seq_length=7,
        is_training=True,
        use_input_mask=True,
        vocab_size=99,
        hidden_size=32,
        num_hidden_layers=5,
        num_attention_heads=4,
        intermediate_size=37,
        hidden_act="gelu",
        hidden_dropout_prob=0.1,
        attention_probs_dropout_prob=0.1,
        max_position_embeddings=512,
        type_vocab_size=16,
        type_sequence_label_size=2,
        initializer_range=0.02,
        num_labels=3,
        num_choices=4,
        scope=None,
    ):
        self.parent = parent
        self.batch_size = batch_size
        self.seq_length = seq_length
        self.is_training = is_training
        self.use_input_mask = use_input_mask
        self.vocab_size = vocab_size
        self.hidden_size = hidden_size
        self.num_hidden_layers = num_hidden_layers
        self.num_attention_heads = num_attention_heads
        self.intermediate_size = intermediate_size
        self.hidden_act = hidden_act
        self.hidden_dropout_prob = hidden_dropout_prob
        self.attention_probs_dropout_prob = attention_probs_dropout_prob
        self.max_position_embeddings = max_position_embeddings
        self.type_vocab_size = type_vocab_size
        self.type_sequence_label_size = type_sequence_label_size
        self.initializer_range = initializer_range
        self.num_labels = num_labels
        self.num_choices = num_choices
        self.scope = None
        self.bos_token_id = vocab_size - 1
        self.eos_token_id = vocab_size - 1
        self.pad_token_id = vocab_size - 1

    def prepare_config_and_inputs(self):
        input_ids = ids_tensor([self.batch_size, self.seq_length], self.vocab_size, dtype="int64")

        input_mask = None
        if self.use_input_mask:
            input_mask = random_attention_mask([self.batch_size, self.seq_length], dtype="int64")

        sequence_labels = None
        token_labels = None
        choice_labels = None

        if self.parent.use_labels:
            sequence_labels = ids_tensor([self.batch_size], self.type_sequence_label_size, dtype="int64")
            token_labels = ids_tensor([self.batch_size, self.seq_length], self.num_labels, dtype="int64")
            choice_labels = ids_tensor([self.batch_size], self.num_choices, dtype="int64")

        config = self.get_config()

        return (
            config,
            input_ids,
            input_mask,
            sequence_labels,
            token_labels,
            choice_labels,
        )

    def get_config(self):
        return GPTConfig(
            **{
                "vocab_size": self.vocab_size,
                "hidden_size": self.hidden_size,
                "num_hidden_layers": self.num_hidden_layers,
                "num_attention_heads": self.num_attention_heads,
                "intermediate_size": self.intermediate_size,
                "hidden_act": self.hidden_act,
                "hidden_dropout_prob": self.hidden_dropout_prob,
                "attention_probs_dropout_prob":
                self.attention_probs_dropout_prob,
                "max_position_embeddings": self.max_position_embeddings,
                "type_vocab_size": self.type_vocab_size,
                "initializer_range": self.initializer_range,
                "bos_token_id": self.bos_token_id,
                "eos_token_id": self.eos_token_id,
                "pad_token_id": self.pad_token_id,
            })

    def prepare_config_and_inputs_for_decoder(self):
        (
            config,
            input_ids,
            input_mask,
            sequence_labels,
            token_labels,
            choice_labels,
        ) = self.prepare_config_and_inputs()

        encoder_hidden_states = floats_tensor([self.batch_size, self.seq_length, self.hidden_size])
        encoder_attention_mask = paddle.cast(
            ids_tensor([self.batch_size, self.seq_length], vocab_size=2), dtype="float32"
        )

        return (
            config,
            input_ids,
            input_mask,
            sequence_labels,
            token_labels,
            choice_labels,
            encoder_hidden_states,
            encoder_attention_mask,
        )

    def create_and_check_gpt_model(self, config, input_ids, input_mask, *args):
        model = GPTModel(config)
        model.eval()

        result = model(input_ids, use_cache=True, return_dict=self.parent.return_dict)
        result = model(input_ids, use_cache=True, return_dict=self.parent.return_dict)
        result = model(input_ids, use_cache=True, return_dict=self.parent.return_dict)

        self.parent.assertEqual(result[0].shape, [self.batch_size, self.seq_length, self.hidden_size])
        self.parent.assertEqual(len(result[1]), config["num_hidden_layers"])

<<<<<<< HEAD
    def create_and_check_gpt_model_past(self, config, input_ids, input_mask,
                                        *args):
        model = GPTModel(config)
=======
    def create_and_check_gpt_model_past(self, config, input_ids, input_mask, *args):
        model = GPTModel(**config)
>>>>>>> e8c8b6c7
        model.eval()

        # first forward pass
        outputs = model(input_ids, use_cache=True, return_dict=self.parent.return_dict)
        outputs_use_cache_conf = model(input_ids, use_cache=True, return_dict=self.parent.return_dict)
        model(input_ids, use_cache=False, return_dict=self.parent.return_dict)

        self.parent.assertTrue(len(outputs) == len(outputs_use_cache_conf))

        output, past = outputs[:2]

        # create hypothetical next token and extent to next_input_ids
        next_tokens = ids_tensor((self.batch_size, 1), config["vocab_size"], dtype="int64")

        # append to next input_ids
        next_input_ids = paddle.concat([input_ids, next_tokens], axis=-1)

        output_from_no_past = model(next_input_ids, return_dict=self.parent.return_dict)
        if self.parent.return_dict:
            output_from_no_past = output_from_no_past[0]
        output_from_past = model(next_tokens, use_cache=True, cache=past, return_dict=self.parent.return_dict)[0]

        # select random slice
        random_slice_idx = ids_tensor((1,), output_from_past.shape[-1]).item()
        output_from_no_past_slice = output_from_no_past[:, -1, random_slice_idx].detach()
        output_from_past_slice = output_from_past[:, 0, random_slice_idx].detach()

        # test that outputs are equal for slice
        self.parent.assertTrue(paddle.allclose(output_from_past_slice, output_from_no_past_slice, atol=1e-3))

<<<<<<< HEAD
    def create_and_check_gpt_model_attention_mask_past(self, config, input_ids,
                                                       input_mask, *args):
        model = GPTModel(config)
=======
    def create_and_check_gpt_model_attention_mask_past(self, config, input_ids, input_mask, *args):
        model = GPTModel(**config)
>>>>>>> e8c8b6c7
        model.eval()

        # create attention mask
        attn_mask = paddle.ones(input_ids.shape, dtype="float32")
        half_seq_length = self.seq_length // 2
        attn_mask[:, half_seq_length:] = 0

        # first forward pass
        output, past = model(input_ids, attention_mask=attn_mask, use_cache=True, return_dict=self.parent.return_dict)[
            :2
        ]

        # create hypothetical next token and extent to next_input_ids
        next_tokens = ids_tensor((self.batch_size, 1), config["vocab_size"], dtype="int64")

        # change a random masked slice from input_ids
        random_seq_idx_to_change = ids_tensor((1,), half_seq_length, dtype="int64").item() + 1
        random_other_next_tokens = ids_tensor((self.batch_size, 1), config["vocab_size"], dtype="int64").squeeze(-1)
        input_ids[:, -random_seq_idx_to_change] = random_other_next_tokens

        # append to next input_ids and attn_mask
        next_input_ids = paddle.concat([input_ids, next_tokens], axis=-1)
        attn_mask = paddle.concat(
            [attn_mask, paddle.ones((attn_mask.shape[0], 1), dtype="float32")],
            axis=1,
        )

        # get two different outputs
        output_from_no_past = model(next_input_ids, attention_mask=attn_mask, return_dict=self.parent.return_dict)
        if self.parent.return_dict:
            output_from_no_past = output_from_no_past[0]
        output_from_past = model(
            next_tokens, cache=past, use_cache=True, attention_mask=attn_mask, return_dict=self.parent.return_dict
        )[0]

        # select random slice
        random_slice_idx = ids_tensor((1,), output_from_past.shape[-1], dtype="int64").item()
        output_from_no_past_slice = output_from_no_past[:, -1, random_slice_idx]
        output_from_past_slice = output_from_past[:, 0, random_slice_idx]

        # test that outputs are equal for slice
        self.parent.assertTrue(paddle.allclose(output_from_past_slice, output_from_no_past_slice, atol=1e-3))

<<<<<<< HEAD
    def create_and_check_gpt_model_past_large_inputs(self, config, input_ids,
                                                     input_mask, *args):
        model = GPTModel(config)
=======
    def create_and_check_gpt_model_past_large_inputs(self, config, input_ids, input_mask, *args):
        model = GPTModel(**config)
>>>>>>> e8c8b6c7
        model.eval()

        # first forward pass
        outputs = model(input_ids, attention_mask=input_mask, use_cache=True, return_dict=self.parent.return_dict)

        output, past = outputs[:2]

        # create hypothetical next token and extent to next_input_ids
        next_tokens = ids_tensor((self.batch_size, 3), config["vocab_size"], dtype="int64")
        next_mask = ids_tensor((self.batch_size, 3), vocab_size=2, dtype="int64")

        # append to next input_ids
        next_input_ids = paddle.concat([input_ids, next_tokens], axis=-1)
        next_attention_mask = paddle.concat([input_mask, next_mask], axis=-1)

        output_from_no_past = model(
            next_input_ids, attention_mask=next_attention_mask, return_dict=self.parent.return_dict
        )
        if self.parent.return_dict:
            output_from_no_past = output_from_no_past[0]
        output_from_past = model(
            next_tokens,
            attention_mask=next_attention_mask,
            cache=past,
            use_cache=True,
            return_dict=self.parent.return_dict,
        )[0]
        self.parent.assertTrue(output_from_past.shape[1] == next_tokens.shape[1])

        # select random slice
        random_slice_idx = ids_tensor((1,), output_from_past.shape[-1], dtype="int64").item()
        output_from_no_past_slice = output_from_no_past[:, -3:, random_slice_idx].detach()
        output_from_past_slice = output_from_past[:, :, random_slice_idx].detach()

        # test that outputs are equal for slice
        self.parent.assertTrue(paddle.allclose(output_from_past_slice, output_from_no_past_slice, atol=1e-3))

<<<<<<< HEAD
    def create_and_check_lm_head_model(self, config, input_ids, input_mask,
                                       *args):
        model = GPTLMHeadModel(config)
=======
    def create_and_check_lm_head_model(self, config, input_ids, input_mask, *args):
        base_model = GPTModel(**config)
        model = GPTLMHeadModel(base_model)
>>>>>>> e8c8b6c7
        model.eval()

        result = model(
            input_ids,
            use_cache=True,
            labels=input_ids if self.parent.use_labels else None,
            return_dict=self.parent.return_dict,
        )
        if self.parent.use_labels:
            self.parent.assertEqual(result[0].shape, [1])
            self.parent.assertEqual(result[1].shape, [self.batch_size, self.seq_length, self.vocab_size])
        else:
            self.parent.assertEqual(result[0].shape, [self.batch_size, self.seq_length, self.vocab_size])

<<<<<<< HEAD
    def create_and_check_forward_and_backwards(self, config, input_ids,
                                               input_mask, *args):
        model = GPTLMHeadModel(config)
=======
    def create_and_check_forward_and_backwards(self, config, input_ids, input_mask, *args):
        base_model = GPTModel(**config)
        model = GPTLMHeadModel(base_model)
>>>>>>> e8c8b6c7

        if self.parent.use_labels:
            loss, logits = model(input_ids, labels=input_ids, return_dict=self.parent.return_dict)
            self.parent.assertEqual(loss.shape, [1])
            self.parent.assertEqual(logits.shape, [self.batch_size, self.seq_length, self.vocab_size])
            loss.backward()

<<<<<<< HEAD
        logits = model(input_ids)
        loss = loss_fct(logits, input_ids)
        self.parent.assertEqual(loss.shape, [1])
        self.parent.assertEqual(
            logits.shape, [self.batch_size, self.seq_length, self.vocab_size])
        loss.backward()

    def create_and_check_gpt_for_sequence_classification(
            self, config, input_ids, input_mask, sequence_labels, *args):
        config.num_labels = self.num_labels
        model = GPTForSequenceClassification(config)
        model.eval()
        result = model(input_ids, attention_mask=input_mask)
        self.parent.assertEqual(result.shape,
                                [self.batch_size, self.num_labels])

    def create_and_check_gpt_for_token_classification(self, config, input_ids,
                                                      input_mask,
                                                      sequence_labels, *args):
        config.num_labels = self.num_labels
        model = GPTForTokenClassification(config)
=======
    def create_and_check_gpt_for_sequence_classification(self, config, input_ids, input_mask, sequence_labels, *args):
        base_model = GPTModel(**config)
        model = GPTForSequenceClassification(base_model, self.num_labels)
        model.eval()
        result = model(
            input_ids,
            attention_mask=input_mask,
            labels=sequence_labels if self.parent.use_labels else None,
            return_dict=self.parent.return_dict,
        )
        if self.parent.use_labels:
            self.parent.assertEqual(result[0].shape, [1])
            self.parent.assertEqual(result[1].shape, [self.batch_size, self.num_labels])
        elif self.parent.return_dict:
            self.parent.assertEqual(result[0].shape, [self.batch_size, self.num_labels])
        else:
            self.parent.assertEqual(result.shape, [self.batch_size, self.num_labels])

    def create_and_check_gpt_for_token_classification(
        self, config, input_ids, input_mask, sequence_labels, token_labels, *args
    ):
        # config.num_labels = self.num_labels
        base_model = GPTModel(**config)
        model = GPTForTokenClassification(base_model, self.num_labels)
>>>>>>> e8c8b6c7
        model.eval()
        result = model(
            input_ids,
            attention_mask=input_mask,
            labels=token_labels if self.parent.use_labels else None,
            return_dict=self.parent.return_dict,
        )
        if self.parent.use_labels:
            self.parent.assertEqual(result[0].shape, [1])
            self.parent.assertEqual(result[1].shape, [self.batch_size, self.seq_length, self.num_labels])
        elif self.parent.return_dict:
            self.parent.assertEqual(result[0].shape, [self.batch_size, self.seq_length, self.num_labels])
        else:
            self.parent.assertEqual(result.shape, [self.batch_size, self.seq_length, self.num_labels])

    def create_and_check_gpt_weight_initialization(self, config, *args):
<<<<<<< HEAD
        model = GPTModel(config)
        model_std = model.config["initializer_range"] / math.sqrt(
            2 * model.config["num_hidden_layers"])
=======
        model = GPTModel(**config)
        model_std = model.config["initializer_range"] / math.sqrt(2 * model.config["num_hidden_layers"])
>>>>>>> e8c8b6c7
        for key in model.state_dict().keys():
            if "out_proj" in key and "weight" in key:
                self.parent.assertLessEqual(abs((paddle.std(model.state_dict()[key]) - model_std).numpy()), 0.02)
                self.parent.assertLessEqual(abs((paddle.mean(model.state_dict()[key]) - 0.0).numpy()), 0.01)

    def prepare_config_and_inputs_for_common(self):
        config_and_inputs = self.prepare_config_and_inputs()
        (
            config,
            input_ids,
            input_mask,
            sequence_labels,
            token_labels,
            choice_labels,
        ) = config_and_inputs

        inputs_dict = {
            "input_ids": input_ids,
        }

        return config, inputs_dict


@parameterized_class(
    ("return_dict", "use_labels"),
    [
        [False, False],
        [False, True],
        [True, False],
        [True, True],
    ],
)
class GPTModelTest(ModelTesterMixin, GenerationTesterMixin, PaddleNLPModelTest):
    base_model_class = GPTModel
    use_labels = False
    return_dict = False

    all_model_classes = (GPTModel, GPTLMHeadModel, GPTForSequenceClassification, GPTForTokenClassification)
    all_generative_model_classes = {GPTLMHeadModel: (GPTModel, "gpt")}
    all_parallelizable_model_classes = GPTLMHeadModel
    test_missing_keys = False
    test_model_parallel = True

    # special case for DoubleHeads model
    def _prepare_for_class(self, inputs_dict, model_class):
        inputs_dict = super()._prepare_for_class(inputs_dict, model_class)

        return inputs_dict

    def setUp(self):
        self.model_tester = GPTModelTester(self)
        random.seed(128)
        np.random.seed(128)
        paddle.seed(128)

    def test_gpt_model(self):
        config_and_inputs = self.model_tester.prepare_config_and_inputs()
        self.model_tester.create_and_check_gpt_model(*config_and_inputs)

    def test_gpt_model_past(self):
        config_and_inputs = self.model_tester.prepare_config_and_inputs()
        self.model_tester.create_and_check_gpt_model_past(*config_and_inputs)

    def test_gpt_model_att_mask_past(self):
        config_and_inputs = self.model_tester.prepare_config_and_inputs()
        self.model_tester.create_and_check_gpt_model_attention_mask_past(*config_and_inputs)

    def test_gpt_model_past_large_inputs(self):
        config_and_inputs = self.model_tester.prepare_config_and_inputs()
        self.model_tester.create_and_check_gpt_model_past_large_inputs(*config_and_inputs)

    def test_gpt_lm_head_model(self):
        config_and_inputs = self.model_tester.prepare_config_and_inputs()
        self.model_tester.create_and_check_lm_head_model(*config_and_inputs)

    def test_gpt_sequence_classification_model(self):
        config_and_inputs = self.model_tester.prepare_config_and_inputs()
        self.model_tester.create_and_check_gpt_for_sequence_classification(*config_and_inputs)

    def test_gpt_token_classification_model(self):
        config_and_inputs = self.model_tester.prepare_config_and_inputs()
        self.model_tester.create_and_check_gpt_for_token_classification(*config_and_inputs)

    def test_gpt_weight_initialization(self):
        config_and_inputs = self.model_tester.prepare_config_and_inputs()
        self.model_tester.create_and_check_gpt_weight_initialization(*config_and_inputs)

    @slow
    def test_batch_generation(self):
        model = GPTLMHeadModel.from_pretrained("gpt2-en")
        model.eval()
        tokenizer = GPTTokenizer.from_pretrained("gpt2-en")

        tokenizer.padding_side = "left"

        # Define PAD Token = EOS Token = 50256
        tokenizer.pad_token = tokenizer.eos_token
        model.pad_token_id = model.eos_token_id
        getattr(model, model.base_model_prefix).config["pad_token_id"] = getattr(
            model, model.base_model_prefix
        ).config["eos_token_id"]

        # use different length sentences to test batching
        sentences = [
            "Hello, my dog is a little",
            "Today, I",
        ]

        inputs = tokenizer(
            sentences, return_tensors="pd", padding=True, return_attention_mask=True, return_position_ids=True
        )
        input_ids = inputs["input_ids"]

        outputs, _ = model.generate(
            input_ids=input_ids,
            position_ids=inputs["position_ids"],
            decode_strategy="greedy_search",
            attention_mask=inputs["attention_mask"],
            use_cache=True,
        )
        batch_out_sentence = tokenizer.batch_decode(outputs, skip_special_tokens=True)

        inputs_non_padded = tokenizer(sentences[0], return_tensors="pd")["input_ids"]
        output_non_padded, _ = model.generate(
            input_ids=inputs_non_padded, use_cache=True, decode_strategy="greedy_search"
        )
        non_padded_sentence = tokenizer.decode(output_non_padded[0], skip_special_tokens=True)

        inputs_padded = tokenizer(sentences[1], return_tensors="pd")["input_ids"]
        output_padded, _ = model.generate(input_ids=inputs_padded, use_cache=True, decode_strategy="greedy_search")
        padded_sentence = tokenizer.decode(output_padded[0], skip_special_tokens=True)

        expected_output_sentence = [
            " bit of a mess. I'm not sure if he's going to be able to walk or not",
            "'m going to be doing a lot of research on this. I'm going to be doing a lot",
        ]
        self.assertListEqual(expected_output_sentence, batch_out_sentence)
        self.assertListEqual(expected_output_sentence, [non_padded_sentence, padded_sentence])

    @slow
    def test_model_from_pretrained(self):
        for model_name in GPT2_PRETRAINED_MODEL_ARCHIVE_LIST[:1]:
            model = GPTModel.from_pretrained(model_name)
            self.assertIsNotNone(model)


class GPTModelLanguageGenerationTest(PaddleNLPModelTest):
    def _test_lm_generate_gpt_helper(
        self,
        verify_outputs=True,
    ):
        model = GPTLMHeadModel.from_pretrained("gpt2-en")
        model.eval()

        # The dog
        input_ids = paddle.to_tensor([[464, 3290]], dtype="int64")

        # The dog was found in a field near the intersection of West and West Streets.\n\nThe dog
        # fmt: off
        expected_output_ids = [
            373,
            1043,
            287,
            257,
            2214,
            1474,
            262,
            16246,
            286,
            2688,
            290,
            2688,
            27262,
            13,
            198,
            198,
            464,
            3290,
        ]
        # fmt: on
        output_ids, _ = model.generate(input_ids, decode_strategy="greedy_search", max_length=18)
        if verify_outputs:
            self.assertListEqual(output_ids[0].tolist(), expected_output_ids)

    @slow
    def test_lm_generate_gpt(self):
        self._test_lm_generate_gpt_helper()

    @slow
    def test_gpt_sample(self):
        tokenizer = GPTTokenizer.from_pretrained("gpt2-en")
        model = GPTLMHeadModel.from_pretrained("gpt2-en")
        model.eval()

        paddle.seed(128)
        np.random.seed(128)
        random.seed(128)

        tokenized = tokenizer(
            "Today is a nice day and", return_tensors="pd", return_position_ids=True, return_attention_mask=True
        )
        input_ids = tokenized["input_ids"]

        output_ids, _ = model.generate(
            input_ids,
            attention_mask=tokenized["attention_mask"],
            position_ids=tokenized["position_ids"],
            decode_strategy="sampling",
            top_k=1,
        )
        output_str = tokenizer.decode(output_ids[0], skip_special_tokens=True)

        output_seq, _ = model.generate(
            input_ids=input_ids,
            attention_mask=tokenized["attention_mask"],
            position_ids=tokenized["position_ids"],
            decode_strategy="sampling",
            top_k=1,
            num_return_sequences=5,
        )
        output_seq_strs = tokenizer.batch_decode(output_seq, skip_special_tokens=True)

        EXPECTED_OUTPUT_STR = " I'm glad I'm here. I'm glad I'm here. I'm glad I'm here"

        self.assertEqual(output_seq_strs[0], EXPECTED_OUTPUT_STR)
        self.assertEqual(output_str, EXPECTED_OUTPUT_STR)

    @slow
    def test_gpt_sample_max_time(self):
        # NOTE: duration changed sharply and can not be limit in a range for now.
        tokenizer = GPTTokenizer.from_pretrained("gpt2-en")
        model = GPTLMHeadModel.from_pretrained("gpt2-en")
        model.eval()

        paddle.seed(0)
        np.random.seed(0)
        random.seed(0)

        tokenized = tokenizer("Today is a nice day and", return_tensors="pd")
        input_ids = tokenized["input_ids"]

        MAX_TIME = 0.5

        start = datetime.datetime.now()
        model.generate(input_ids, decode_strategy="sampling", max_time=MAX_TIME, max_length=256)
        datetime.datetime.now() - start
        # duration = datetime.datetime.now() - start
        # self.assertGreater(duration, datetime.timedelta(seconds=MAX_TIME))
        # self.assertLess(duration, datetime.timedelta(seconds=1.5 * MAX_TIME))

        start = datetime.datetime.now()
        model.generate(input_ids, decode_strategy="greedy_search", max_time=MAX_TIME, max_length=256)
        datetime.datetime.now() - start
        # duration = datetime.datetime.now() - start
        # self.assertGreater(duration, datetime.timedelta(seconds=MAX_TIME))
        # self.assertLess(duration, datetime.timedelta(seconds=1.5 * MAX_TIME))

        start = datetime.datetime.now()
        model.generate(input_ids, decode_strategy="beam_search", num_beams=2, max_time=MAX_TIME, max_length=256)
        datetime.datetime.now() - start
        # duration = datetime.datetime.now() - start
        # self.assertGreater(duration, datetime.timedelta(seconds=MAX_TIME))
        # self.assertLess(duration, datetime.timedelta(seconds=1.5 * MAX_TIME))<|MERGE_RESOLUTION|>--- conflicted
+++ resolved
@@ -17,22 +17,12 @@
 import math
 import random
 
-<<<<<<< HEAD
-from tests.testing_utils import slow
-
-from tests.transformers.test_generation_utils import GenerationTesterMixin
-from tests.transformers.test_modeling_common import ModelTesterMixin, floats_tensor, ids_tensor, random_attention_mask
-
-import paddle
-from paddlenlp.transformers import (GPTForSequenceClassification,
-                                    GPTForTokenClassification, GPTLMHeadModel,
-                                    GPTModel, GPTTokenizer, GPTConfig)
-=======
 import numpy as np
 import paddle
 from parameterized import parameterized_class
 
 from paddlenlp.transformers import (
+    GPTConfig,
     GPTForSequenceClassification,
     GPTForTokenClassification,
     GPTLMHeadModel,
@@ -40,15 +30,13 @@
     GPTTokenizer,
 )
 from tests.testing_utils import PaddleNLPModelTest, slow
-
-from ..test_generation_utils import GenerationTesterMixin
-from ..test_modeling_common import (
+from tests.transformers.test_generation_utils import GenerationTesterMixin
+from tests.transformers.test_modeling_common import (
     ModelTesterMixin,
     floats_tensor,
     ids_tensor,
     random_attention_mask,
 )
->>>>>>> e8c8b6c7
 
 GPT2_PRETRAINED_MODEL_ARCHIVE_LIST = [
     "gpt2-en",
@@ -145,15 +133,15 @@
                 "intermediate_size": self.intermediate_size,
                 "hidden_act": self.hidden_act,
                 "hidden_dropout_prob": self.hidden_dropout_prob,
-                "attention_probs_dropout_prob":
-                self.attention_probs_dropout_prob,
+                "attention_probs_dropout_prob": self.attention_probs_dropout_prob,
                 "max_position_embeddings": self.max_position_embeddings,
                 "type_vocab_size": self.type_vocab_size,
                 "initializer_range": self.initializer_range,
                 "bos_token_id": self.bos_token_id,
                 "eos_token_id": self.eos_token_id,
                 "pad_token_id": self.pad_token_id,
-            })
+            }
+        )
 
     def prepare_config_and_inputs_for_decoder(self):
         (
@@ -192,14 +180,8 @@
         self.parent.assertEqual(result[0].shape, [self.batch_size, self.seq_length, self.hidden_size])
         self.parent.assertEqual(len(result[1]), config["num_hidden_layers"])
 
-<<<<<<< HEAD
-    def create_and_check_gpt_model_past(self, config, input_ids, input_mask,
-                                        *args):
+    def create_and_check_gpt_model_past(self, config, input_ids, input_mask, *args):
         model = GPTModel(config)
-=======
-    def create_and_check_gpt_model_past(self, config, input_ids, input_mask, *args):
-        model = GPTModel(**config)
->>>>>>> e8c8b6c7
         model.eval()
 
         # first forward pass
@@ -230,14 +212,8 @@
         # test that outputs are equal for slice
         self.parent.assertTrue(paddle.allclose(output_from_past_slice, output_from_no_past_slice, atol=1e-3))
 
-<<<<<<< HEAD
-    def create_and_check_gpt_model_attention_mask_past(self, config, input_ids,
-                                                       input_mask, *args):
+    def create_and_check_gpt_model_attention_mask_past(self, config, input_ids, input_mask, *args):
         model = GPTModel(config)
-=======
-    def create_and_check_gpt_model_attention_mask_past(self, config, input_ids, input_mask, *args):
-        model = GPTModel(**config)
->>>>>>> e8c8b6c7
         model.eval()
 
         # create attention mask
@@ -281,14 +257,8 @@
         # test that outputs are equal for slice
         self.parent.assertTrue(paddle.allclose(output_from_past_slice, output_from_no_past_slice, atol=1e-3))
 
-<<<<<<< HEAD
-    def create_and_check_gpt_model_past_large_inputs(self, config, input_ids,
-                                                     input_mask, *args):
+    def create_and_check_gpt_model_past_large_inputs(self, config, input_ids, input_mask, *args):
         model = GPTModel(config)
-=======
-    def create_and_check_gpt_model_past_large_inputs(self, config, input_ids, input_mask, *args):
-        model = GPTModel(**config)
->>>>>>> e8c8b6c7
         model.eval()
 
         # first forward pass
@@ -326,15 +296,8 @@
         # test that outputs are equal for slice
         self.parent.assertTrue(paddle.allclose(output_from_past_slice, output_from_no_past_slice, atol=1e-3))
 
-<<<<<<< HEAD
-    def create_and_check_lm_head_model(self, config, input_ids, input_mask,
-                                       *args):
+    def create_and_check_lm_head_model(self, config, input_ids, input_mask, *args):
         model = GPTLMHeadModel(config)
-=======
-    def create_and_check_lm_head_model(self, config, input_ids, input_mask, *args):
-        base_model = GPTModel(**config)
-        model = GPTLMHeadModel(base_model)
->>>>>>> e8c8b6c7
         model.eval()
 
         result = model(
@@ -349,15 +312,8 @@
         else:
             self.parent.assertEqual(result[0].shape, [self.batch_size, self.seq_length, self.vocab_size])
 
-<<<<<<< HEAD
-    def create_and_check_forward_and_backwards(self, config, input_ids,
-                                               input_mask, *args):
+    def create_and_check_forward_and_backwards(self, config, input_ids, input_mask, *args):
         model = GPTLMHeadModel(config)
-=======
-    def create_and_check_forward_and_backwards(self, config, input_ids, input_mask, *args):
-        base_model = GPTModel(**config)
-        model = GPTLMHeadModel(base_model)
->>>>>>> e8c8b6c7
 
         if self.parent.use_labels:
             loss, logits = model(input_ids, labels=input_ids, return_dict=self.parent.return_dict)
@@ -365,32 +321,9 @@
             self.parent.assertEqual(logits.shape, [self.batch_size, self.seq_length, self.vocab_size])
             loss.backward()
 
-<<<<<<< HEAD
-        logits = model(input_ids)
-        loss = loss_fct(logits, input_ids)
-        self.parent.assertEqual(loss.shape, [1])
-        self.parent.assertEqual(
-            logits.shape, [self.batch_size, self.seq_length, self.vocab_size])
-        loss.backward()
-
-    def create_and_check_gpt_for_sequence_classification(
-            self, config, input_ids, input_mask, sequence_labels, *args):
+    def create_and_check_gpt_for_sequence_classification(self, config, input_ids, input_mask, sequence_labels, *args):
         config.num_labels = self.num_labels
         model = GPTForSequenceClassification(config)
-        model.eval()
-        result = model(input_ids, attention_mask=input_mask)
-        self.parent.assertEqual(result.shape,
-                                [self.batch_size, self.num_labels])
-
-    def create_and_check_gpt_for_token_classification(self, config, input_ids,
-                                                      input_mask,
-                                                      sequence_labels, *args):
-        config.num_labels = self.num_labels
-        model = GPTForTokenClassification(config)
-=======
-    def create_and_check_gpt_for_sequence_classification(self, config, input_ids, input_mask, sequence_labels, *args):
-        base_model = GPTModel(**config)
-        model = GPTForSequenceClassification(base_model, self.num_labels)
         model.eval()
         result = model(
             input_ids,
@@ -409,10 +342,8 @@
     def create_and_check_gpt_for_token_classification(
         self, config, input_ids, input_mask, sequence_labels, token_labels, *args
     ):
-        # config.num_labels = self.num_labels
-        base_model = GPTModel(**config)
-        model = GPTForTokenClassification(base_model, self.num_labels)
->>>>>>> e8c8b6c7
+        config.num_labels = self.num_labels
+        model = GPTForTokenClassification(config)
         model.eval()
         result = model(
             input_ids,
@@ -429,14 +360,8 @@
             self.parent.assertEqual(result.shape, [self.batch_size, self.seq_length, self.num_labels])
 
     def create_and_check_gpt_weight_initialization(self, config, *args):
-<<<<<<< HEAD
         model = GPTModel(config)
-        model_std = model.config["initializer_range"] / math.sqrt(
-            2 * model.config["num_hidden_layers"])
-=======
-        model = GPTModel(**config)
         model_std = model.config["initializer_range"] / math.sqrt(2 * model.config["num_hidden_layers"])
->>>>>>> e8c8b6c7
         for key in model.state_dict().keys():
             if "out_proj" in key and "weight" in key:
                 self.parent.assertLessEqual(abs((paddle.std(model.state_dict()[key]) - model_std).numpy()), 0.02)
