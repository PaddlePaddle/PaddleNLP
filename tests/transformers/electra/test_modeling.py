# Copyright (c) 2022 PaddlePaddle Authors. All Rights Reserved.
# Copyright 2020 The HuggingFace Team. All rights reserved.
#
# Licensed under the Apache License, Version 2.0 (the "License");
# you may not use this file except in compliance with the License.
# You may obtain a copy of the License at
#
#     http://www.apache.org/licenses/LICENSE-2.0
#
# Unless required by applicable law or agreed to in writing, software
# distributed under the License is distributed on an "AS IS" BASIS,
# WITHOUT WARRANTIES OR CONDITIONS OF ANY KIND, either express or implied.
# See the License for the specific language governing permissions and
# limitations under the License.

import unittest

import paddle
from parameterized import parameterized_class

from paddlenlp.transformers import (
    ElectraConfig,
    ElectraForMaskedLM,
    ElectraForMultipleChoice,
    ElectraForPretraining,
    ElectraForQuestionAnswering,
    ElectraForSequenceClassification,
    ElectraForTokenClassification,
    ElectraModel,
    ElectraPretrainedModel,
)
<<<<<<< HEAD
from tests.testing_utils import slow
from tests.transformers.test_modeling_common import (
=======

from ...testing_utils import slow
from ..test_modeling_common import (
>>>>>>> fab4a86c
    ModelTesterMixin,
    floats_tensor,
    ids_tensor,
    random_attention_mask,
)


class ElectraModelTester:
    def __init__(
        self,
        parent,
    ):
        self.parent = parent
        self.batch_size = 13
        self.seq_length = 7
        self.is_training = True
        self.use_input_mask = True
        self.use_token_type_ids = True
        self.use_inputs_embeds = False
        self.vocab_size = 99
        self.embedding_size = 32
        self.hidden_size = 32
        self.num_hidden_layers = 5
        self.num_attention_heads = 4
        self.intermediate_size = 37
        self.hidden_act = "gelu"
        self.hidden_dropout_prob = 0.1
        self.attention_probs_dropout_prob = 0.1
        self.max_position_embeddings = 512
        self.type_vocab_size = 2
        self.initializer_range = 0.02
        self.pad_token_id = 0
        self.layer_norm_eps = 1e-12
        self.type_sequence_label_size = 2
        self.num_classes = 3
        self.num_choices = 2

    def prepare_config_and_inputs(self):
        input_ids = None
        inputs_embeds = None
        if self.use_inputs_embeds:
            inputs_embeds = floats_tensor([self.batch_size, self.seq_length, self.embedding_size])
        else:
            input_ids = ids_tensor([self.batch_size, self.seq_length], self.vocab_size)

        input_mask = None
        if self.use_input_mask:
            input_mask = random_attention_mask([self.batch_size, self.seq_length])

        token_type_ids = None
        if self.use_token_type_ids:
            token_type_ids = ids_tensor([self.batch_size, self.seq_length], self.type_vocab_size)

        sequence_labels = None
        token_labels = None
        choice_labels = None
        if self.parent.use_labels:
            sequence_labels = ids_tensor([self.batch_size], self.type_sequence_label_size)
            token_labels = ids_tensor([self.batch_size, self.seq_length], self.num_classes)
            choice_labels = ids_tensor([self.batch_size], self.num_choices)

        config = self.get_config()
        return (
            config,
            input_ids,
            token_type_ids,
            input_mask,
            inputs_embeds,
            sequence_labels,
            token_labels,
            choice_labels,
        )

    def get_config(self):
        return ElectraConfig(
            vocab_size=self.vocab_size,
            embedding_size=self.embedding_size,
            hidden_size=self.hidden_size,
            num_hidden_layers=self.num_hidden_layers,
            num_attention_heads=self.num_attention_heads,
            intermediate_size=self.intermediate_size,
            hidden_act=self.hidden_act,
            hidden_dropout_prob=self.hidden_dropout_prob,
            attention_probs_dropout_prob=self.attention_probs_dropout_prob,
            max_position_embeddings=self.max_position_embeddings,
            type_vocab_size=self.type_vocab_size,
            initializer_range=self.initializer_range,
            pad_token_id=self.pad_token_id,
        )

    def create_and_check_electra_model(
        self,
        config,
        input_ids,
        token_type_ids,
        input_mask,
        inputs_embeds,
        sequence_labels,
        token_labels,
        choice_labels,
    ):
        model = ElectraModel(config)
        model.eval()
        result = model(
            input_ids,
            attention_mask=input_mask,
            token_type_ids=token_type_ids,
            inputs_embeds=inputs_embeds,
            return_dict=self.parent.return_dict,
        )
        result = model(input_ids, token_type_ids=token_type_ids)
        result = model(input_ids, return_dict=self.parent.return_dict)

        if paddle.is_tensor(result):
            result = [result]

        self.parent.assertEqual(result[0].shape, [self.batch_size, self.seq_length, self.hidden_size])

    def create_and_check_electra_model_cache(
        self,
        config,
        input_ids,
        token_type_ids,
        input_mask,
        inputs_embeds,
        sequence_labels,
        token_labels,
        choice_labels,
    ):
        model = ElectraModel(config)
        model.eval()

        input_ids = ids_tensor((self.batch_size, self.seq_length), self.vocab_size)
        input_token_types = ids_tensor([self.batch_size, self.seq_length], self.type_vocab_size)

        # first forward pass
        first_pass_outputs = model(input_ids, token_type_ids=input_token_types, use_cache=True, return_dict=True)
        past_key_values = first_pass_outputs.past_key_values

        # fully-visible attention mask
        attention_mask = paddle.ones([self.batch_size, self.seq_length * 2])

        # second forward pass with past_key_values with visible mask
        second_pass_outputs = model(
            input_ids,
            token_type_ids=input_token_types,
            attention_mask=attention_mask,
            past_key_values=past_key_values,
            return_dict=self.parent.return_dict,
        )

        # last_hidden_state should have the same shape but different values when given past_key_values
        if self.parent.return_dict:
            self.parent.assertEqual(
                second_pass_outputs.last_hidden_state.shape, first_pass_outputs.last_hidden_state.shape
            )
            self.parent.assertFalse(
                paddle.allclose(second_pass_outputs.last_hidden_state, first_pass_outputs.last_hidden_state)
            )
        else:
            self.parent.assertEqual(second_pass_outputs.shape, first_pass_outputs[0].shape)
            self.parent.assertFalse(paddle.allclose(second_pass_outputs, first_pass_outputs[0]))

    def create_and_check_electra_for_masked_lm(
        self,
        config,
        input_ids,
        token_type_ids,
        input_mask,
        inputs_embeds,
        sequence_labels,
        token_labels,
        choice_labels,
    ):
        model = ElectraForMaskedLM(config)
        model.eval()
        result = model(
            input_ids,
            attention_mask=input_mask,
            token_type_ids=token_type_ids,
            inputs_embeds=inputs_embeds,
            labels=token_labels,
            return_dict=self.parent.return_dict,
        )
        if not self.parent.return_dict and token_labels is None:
            self.parent.assertTrue(paddle.is_tensor(result))

        if paddle.is_tensor(result):
            result = [result]
        elif token_labels is not None:
            result = result[1:]

        self.parent.assertEqual(result[0].shape, [self.batch_size, self.seq_length, self.vocab_size])

    def create_and_check_electra_for_token_classification(
        self,
        config,
        input_ids,
        token_type_ids,
        input_mask,
        inputs_embeds,
        sequence_labels,
        token_labels,
        choice_labels,
    ):
        config.num_classes = self.num_classes
        model = ElectraForTokenClassification(config)
        model.eval()
        result = model(
            input_ids,
            attention_mask=input_mask,
            token_type_ids=token_type_ids,
            inputs_embeds=inputs_embeds,
            labels=token_labels,
            return_dict=self.parent.return_dict,
        )

        if not self.parent.return_dict and token_labels is None:
            self.parent.assertTrue(paddle.is_tensor(result))

        if paddle.is_tensor(result):
            result = [result]
        elif token_labels is not None:
            result = result[1:]

        self.parent.assertEqual(result[0].shape, [self.batch_size, self.seq_length, self.num_classes])

    def create_and_check_electra_for_pretraining(
        self,
        config,
        input_ids,
        token_type_ids,
        input_mask,
        inputs_embeds,
        sequence_labels,
        token_labels,
        choice_labels,
    ):
        model = ElectraForPretraining(config)
        model.eval()
        result = model(
            input_ids,
            attention_mask=input_mask,
            token_type_ids=token_type_ids,
            inputs_embeds=inputs_embeds,
        )
        self.parent.assertEqual(result.logits.shape, (self.batch_size, self.seq_length))

    def create_and_check_electra_for_sequence_classification(
        self,
        config,
        input_ids,
        token_type_ids,
        input_mask,
        inputs_embeds,
        sequence_labels,
        token_labels,
        choice_labels,
    ):
        config.num_classes = self.type_sequence_label_size
        model = ElectraForSequenceClassification(config)
        model.eval()
        result = model(
            input_ids,
            attention_mask=input_mask,
            token_type_ids=token_type_ids,
            inputs_embeds=inputs_embeds,
            labels=sequence_labels,
            return_dict=self.parent.return_dict,
        )
        if not self.parent.return_dict and token_labels is None:
            self.parent.assertTrue(paddle.is_tensor(result))

        if paddle.is_tensor(result):
            result = [result]
        elif token_labels is not None:
            result = result[1:]

        self.parent.assertEqual(result[0].shape, [self.batch_size, self.type_sequence_label_size])

    def create_and_check_electra_for_question_answering(
        self,
        config,
        input_ids,
        token_type_ids,
        input_mask,
        inputs_embeds,
        sequence_labels,
        token_labels,
        choice_labels,
    ):
        model = ElectraForQuestionAnswering(config)
        model.eval()
        result = model(
            input_ids,
            attention_mask=input_mask,
            token_type_ids=token_type_ids,
            inputs_embeds=inputs_embeds,
            start_positions=sequence_labels,
            end_positions=sequence_labels,
            return_dict=self.parent.return_dict,
        )

        if token_labels is not None:
            result = result[1:]

        self.parent.assertEqual(result[0].shape, [self.batch_size, self.seq_length])
        self.parent.assertEqual(result[1].shape, [self.batch_size, self.seq_length])

    def create_and_check_electra_for_multiple_choice(
        self,
        config,
        input_ids,
        token_type_ids,
        input_mask,
        inputs_embeds,
        sequence_labels,
        token_labels,
        choice_labels,
    ):
        config.num_choices = self.num_choices
        model = ElectraForMultipleChoice(config)
        model.eval()
        multiple_choice_inputs_ids = input_ids.unsqueeze(1).expand([-1, self.num_choices, -1])
        multiple_choice_token_type_ids = token_type_ids.unsqueeze(1).expand([-1, self.num_choices, -1])
        multiple_choice_input_mask = input_mask.unsqueeze(1).expand([-1, self.num_choices, -1])
        result = model(
            multiple_choice_inputs_ids,
            attention_mask=multiple_choice_input_mask,
            token_type_ids=multiple_choice_token_type_ids,
            inputs_embeds=inputs_embeds,
            labels=choice_labels,
            return_dict=self.parent.return_dict,
        )

        if not self.parent.return_dict and token_labels is None:
            self.parent.assertTrue(paddle.is_tensor(result))

        if paddle.is_tensor(result):
            result = [result]
        elif token_labels is not None:
            result = result[1:]

        self.parent.assertEqual(result[0].shape, [self.batch_size, self.num_choices])

    def prepare_config_and_inputs_for_common(self):
        config_and_inputs = self.prepare_config_and_inputs()
        (
            config,
            input_ids,
            token_type_ids,
            inputs_embeds,
            input_mask,
            sequence_labels,
            token_labels,
            choice_labels,
        ) = config_and_inputs
        inputs_dict = {
            "input_ids": input_ids,
            "token_type_ids": token_type_ids,
            "attention_mask": input_mask,
            "inputs_embeds": inputs_embeds,
        }
        return config, inputs_dict


@parameterized_class(
    ("return_dict", "use_labels", "use_inputs_embeds"),
    [
        [False, False, True],
        [False, False, False],
        [False, True, False],
        [True, False, False],
        [True, True, False],
    ],
)
class ElectraModelTest(ModelTesterMixin, unittest.TestCase):
    test_resize_embeddings = False
    base_model_class = ElectraModel

    use_labels = False
    return_dict = False

    all_model_classes = (
        ElectraModel,
        ElectraForMaskedLM,
        ElectraForMultipleChoice,
        ElectraForTokenClassification,
        ElectraForSequenceClassification,
        ElectraForQuestionAnswering,
    )

    def setUp(self):
        self.model_tester = ElectraModelTester(self)

        # set attribute in setUp to overwrite the static attribute
        self.test_resize_embeddings = False

    def test_electra_model(self):
        config_and_inputs = self.model_tester.prepare_config_and_inputs()
        self.model_tester.create_and_check_electra_model(*config_and_inputs)

    def test_electra_model_cache(self):
        config_and_inputs = self.model_tester.prepare_config_and_inputs()
        self.model_tester.create_and_check_electra_model_cache(*config_and_inputs)

    def test_for_masked_lm(self):
        config_and_inputs = self.model_tester.prepare_config_and_inputs()
        self.model_tester.create_and_check_electra_for_masked_lm(*config_and_inputs)

    def test_for_token_classification(self):
        config_and_inputs = self.model_tester.prepare_config_and_inputs()
        self.model_tester.create_and_check_electra_for_token_classification(*config_and_inputs)

    def test_for_sequence_classification(self):
        config_and_inputs = self.model_tester.prepare_config_and_inputs()
        self.model_tester.create_and_check_electra_for_sequence_classification(*config_and_inputs)

    def test_for_question_answering(self):
        config_and_inputs = self.model_tester.prepare_config_and_inputs()
        self.model_tester.create_and_check_electra_for_question_answering(*config_and_inputs)

    def test_for_multiple_choice(self):
        config_and_inputs = self.model_tester.prepare_config_and_inputs()
        self.model_tester.create_and_check_electra_for_multiple_choice(*config_and_inputs)

    @slow
    def test_model_from_pretrained(self):
        for model_name in list(ElectraPretrainedModel.pretrained_init_configuration)[:1]:
            model = ElectraModel.from_pretrained(model_name)
            self.assertIsNotNone(model)


class ElectraModelIntegrationTest(unittest.TestCase):
    @slow
    def test_inference_no_head_absolute_embedding(self):
        model = ElectraModel.from_pretrained("electra-small")
        model.eval()
        input_ids = paddle.to_tensor([[0, 345, 232, 328, 740, 140, 1695, 69, 6078, 1588, 2]])
        attention_mask = paddle.to_tensor([[0, 1, 1, 1, 1, 1, 1, 1, 1, 1, 1]])
        output = model(input_ids, attention_mask=attention_mask)
        expected_shape = [1, 11, 256]
        self.assertEqual(output.shape, expected_shape)
        expected_slice = paddle.to_tensor(
            [[[0.4471, 0.6821, -0.3265], [0.4627, 0.5255, -0.3668], [0.4532, 0.3313, -0.4344]]]
        )
        self.assertTrue(paddle.allclose(output[:, 1:4, 1:4], expected_slice, atol=1e-4))<|MERGE_RESOLUTION|>--- conflicted
+++ resolved
@@ -29,14 +29,9 @@
     ElectraModel,
     ElectraPretrainedModel,
 )
-<<<<<<< HEAD
-from tests.testing_utils import slow
-from tests.transformers.test_modeling_common import (
-=======
 
 from ...testing_utils import slow
 from ..test_modeling_common import (
->>>>>>> fab4a86c
     ModelTesterMixin,
     floats_tensor,
     ids_tensor,
