--- conflicted
+++ resolved
@@ -12,17 +12,10 @@
 # See the License for the specific language governing permissions and
 # limitations under the License.
 
-<<<<<<< HEAD
-import unittest
-from typing import Dict
-
-from paddlenlp.transformers.configuration_utils import PretrainedConfig, attribute_map
-=======
 from typing import Dict, Optional
 
 from paddlenlp.transformers.configuration_utils import PretrainedConfig, attribute_map
 from paddlenlp.transformers.model_utils import PretrainedModel
->>>>>>> ae60813a
 
 
 class FakeSimplePretrainedModelConfig(PretrainedConfig):
@@ -47,23 +40,6 @@
         self.hidden_dropout_prob = hidden_dropout_prob
 
 
-<<<<<<< HEAD
-# class FakeLayer:
-
-#     def __init__(self,
-#                  config: Optional[FakeSimplePretrainedModelConfig] = None,
-#                  *args,
-#                  **kwargs):
-#         super(FakeLayer, self).__init__()
-
-#         config: FakeSimplePretrainedModelConfig = parse_config(
-#             config_or_model=config,
-#             config_class=FakeSimplePretrainedModelConfig,
-#             args=args,
-#             kwargs=kwargs,
-#             fields=["a", "b", "c"],
-#         )
-=======
 class FakeLayer:
     def __init__(self, config: Optional[FakeSimplePretrainedModelConfig] = None, *args, **kwargs):
         super(FakeLayer, self).__init__()
@@ -71,119 +47,20 @@
         self.a = config.a
         self.b = config.b
         self.c = config.c
->>>>>>> ae60813a
 
-#         self.a = config.a
-#         self.b = config.b
-#         self.c = config.c
 
-<<<<<<< HEAD
-# class FakeModel(PretrainedModel):
-
-#     def __init__(self,
-#                  config_or_model: Optional[Union[
-#                      FakeLayer, FakeSimplePretrainedModelConfig]] = None,
-#                  *args,
-#                  **kwargs):
-#         """fake `__init__`, the source of parameters is:
-=======
 class FakeModel(PretrainedModel):
     def __init__(self, config: FakeSimplePretrainedModelConfig):
         """fake `__init__`, the source of parameters is:
->>>>>>> ae60813a
+            def __init__(self, model, a, b):
+                self.model = model
+                self.a = a
+                self.b = b
+        Args:
+            config_or_model (Optional[Union[FakeLayer, FakeSimplePretrainedModelConfig]], optional): config or model instance. Defaults to None.
+        """
+        super().__init__()
 
-#             def __init__(self, model, a, b):
-#                 self.model = model
-#                 self.a = a
-#                 self.b = b
-
-#         Args:
-#             config_or_model (Optional[Union[FakeLayer, FakeSimplePretrainedModelConfig]], optional): config or model instance. Defaults to None.
-#         """
-#         super().__init__()
-
-<<<<<<< HEAD
-#         config, model = parse_config(
-#             config_or_model=config_or_model,
-#             config_class=FakeSimplePretrainedModelConfig,
-#             args=args,
-#             kwargs=kwargs,
-#             fields=["a", ("b", 2)],
-#         )
-
-#         self.model: FakeLayer = model
-#         self.a = config.a
-#         self.b = config.b
-
-
-class ConfigurationUtilsTest(unittest.TestCase):
-
-    # def test_parse_config_with_single_config(self):
-    #     # 1. single config
-    #     config = FakeSimplePretrainedModelConfig(a=10, b=11, c=12)
-    #     model = FakeLayer(config)
-    #     assert model.a == 10
-    #     assert model.b == 11
-
-    # def test_parse_config_with_full_kwargs(self):
-    #     model = FakeLayer(a=10, b=11, c=12)
-    #     assert model.a == 10
-    #     assert model.b == 11
-
-    # def test_parse_config_with_full_args(self):
-    #     model = FakeLayer(10, 11, 12)
-    #     assert model.a == 10
-    #     assert model.b == 11
-
-    # def test_parse_config_with_args_and_kwargs(self):
-    #     model = FakeLayer(10, b=11, c=12)
-    #     assert model.a == 10
-    #     assert model.b == 11
-
-    # def test_parse_config_and_model_with_single_config(self):
-    #     config = FakeSimplePretrainedModelConfig(a=10, b=11, c=12)
-    #     model = FakeModel(config)
-    #     assert model.a == 10
-    #     assert model.b == 11
-
-    # def test_parse_config_and_model_with_model_and_args(self):
-    #     config = FakeSimplePretrainedModelConfig(a=10, b=11, c=12)
-    #     fake_layer = FakeLayer(config)
-    #     model = FakeModel(fake_layer, 100, 110)
-    #     assert model.a == 100
-    #     assert model.b == 110
-
-    #     assert model.model.a == 10
-    #     assert model.model.b == 11
-
-    # def test_parse_config_and_model_with_model_and_kwargs(self):
-    #     config = FakeSimplePretrainedModelConfig(a=10, b=11, c=12)
-    #     fake_layer = FakeLayer(config)
-    #     model = FakeModel(fake_layer, a=100, b=110)
-
-    #     assert model.a == 100
-    #     assert model.b == 110
-
-    #     assert model.model.a == 10
-    #     assert model.model.b == 11
-
-    # def test_parse_config_and_model_with_model_and_kwargs_and_args(self):
-    #     config = FakeSimplePretrainedModelConfig(a=10, b=11, c=12)
-    #     fake_layer = FakeLayer(config)
-    #     model = FakeModel(fake_layer, 100, b=110)
-
-    #     assert model.a == 100
-    #     assert model.b == 110
-
-    #     assert model.model.a == 10
-    #     assert model.model.b == 11
-
-    def test_get_value_with_default_from_config(self):
-        config = FakeSimplePretrainedModelConfig(a=10)
-        assert config.get("a", None) == 10
-        assert config.get("a", None) == config.a
-        assert config.get("no_name", 0) == 0
-=======
         self.model: FakeLayer = FakeLayer(config)
         self.a = config.a
         self.b = config.b
@@ -249,4 +126,9 @@
 
         assert model.model.a == 10
         assert model.model.b == 11
->>>>>>> ae60813a
+
+    def test_get_value_with_default_from_config(self):
+        config = FakeSimplePretrainedModelConfig(a=10)
+        assert config.get("a", None) == 10
+        assert config.get("a", None) == config.a
+        assert config.get("no_name", 0) == 0