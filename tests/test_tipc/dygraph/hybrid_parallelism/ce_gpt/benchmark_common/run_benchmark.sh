--- conflicted
+++ resolved
@@ -107,12 +107,9 @@
                 ${sharding} \
                 ${sharding_parallel_degree} \
                 --tensor_parallel_degree ${mp_degree} \
-<<<<<<< HEAD
-=======
                 --pipeline_parallel_degree ${pp_degree} \
                 ${pp_config_disable_partial_send_recv} \
                 --sequence_parallel ${sequence_parallel} \
->>>>>>> 445638a4
                 --split 949,50,1 \
                 --max_seq_length 1024 \
                 --seed 1234 \
@@ -155,11 +152,7 @@
             run_pretrain.py ${train_cmd}"
         workerlog_id=0
         ;;
-<<<<<<< HEAD
     DP8-mbs2-acc2|SD8-stage1-mbs2-acc2|SD8-stage2-mbs2-acc2|SD8-stage3-mbs2-acc2|MP2-SD4-stage1-mbs4-acc2|MP2-SP2-PP2-DP2-mbs8-acc2|MP8-mbs16-acc2) echo "run run_mode: ${run_mode}"
-=======
-    DP8-mbs2-acc2|SD8-stage1-mbs2-acc2|SD8-stage2-mbs2-acc2|MP2-SP2-PP2-DP2-mbs8-acc2|MP2-SD4-stage1-mbs4-acc2|MP8-mbs16-acc2) echo "run run_mode: ${run_mode}"
->>>>>>> 445638a4
         train_cmd="python -m paddle.distributed.launch --log_dir=./mylog --devices=0,1,2,3,4,5,6,7 ${PADDLE_RANK_OPTION}\
             run_pretrain.py ${train_cmd}"
         workerlog_id=0
