--- conflicted
+++ resolved
@@ -144,11 +144,7 @@
             run_pretrain.py ${train_cmd}"
         workerlog_id=0
         ;;
-<<<<<<< HEAD
-    DP8-mbs2-acc2|SD8-stage1-mbs2-acc2 | MP2-SP2-PP2-DP2-mbs8-acc2) echo "run run_mode: ${run_mode}"
-=======
-    DP8-mbs2-acc2|SD8-stage1-mbs2-acc2|SD8-stage2-mbs2-acc2) echo "run run_mode: ${run_mode}"
->>>>>>> e2215957
+    DP8-mbs2-acc2|SD8-stage1-mbs2-acc2|SD8-stage2-mbs2-acc2 | MP2-SP2-PP2-DP2-mbs8-acc2) echo "run run_mode: ${run_mode}"
         train_cmd="python -m paddle.distributed.launch --log_dir=./mylog --devices=0,1,2,3,4,5,6,7 ${PADDLE_RANK_OPTION}\
             run_pretrain.py ${train_cmd}"
         workerlog_id=0
