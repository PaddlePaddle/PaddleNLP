#!/usr/bin/env bash

# Copyright (c) 2023 PaddlePaddle Authors. All Rights Reserved.
#
# Licensed under the Apache License, Version 2.0 (the "License");
# you may not use this file except in compliance with the License.
# You may obtain a copy of the License at
#
#     http://www.apache.org/licenses/LICENSE-2.0
#
# Unless required by applicable law or agreed to in writing, software
# distributed under the License is distributed on an "AS IS" BASIS,
# WITHOUT WARRANTIES OR CONDITIONS OF ANY KIND, either express or implied.
# See the License for the specific language governing permissions and
# limitations under the License.

# Test training benchmark for a model.
# Usage：bash benchmark/run_benchmark.sh ${model_item} ${fp_item} ${dp_degree} ${mp_degree} ${pp_degree} ${micro_batch_size} ${global_batch_size} ${run_mode} ${device_num} ${use_sharding}
function _set_params(){
    model_item=${1:-"model_item"}   # (必选) 模型 item
    fp_item=${2:-"fp32"}            # (必选) fp32|fp16
    dp_degree=${3:-"1"}             # (必选) dp数据并行度
    mp_degree=${4:-"1"}             # (必选) mp数据并行度
    pp_degree=${5:-"1"}             # (必选) pp数据并行度
    micro_batch_size=${6:-"2"}      # (必选) micro_batch_size
    global_batch_size=${7:-"16"}    # （必选）global_batch_size
    run_mode=${8:-"DP"}             # (必选) MP模型并行|DP数据并行|PP流水线并行|混合并行DP1-MP1-PP1|DP2-MP8-PP2|DP1-MP8-PP4|DP4-MP8-PP1
    device_num=${9:-"N1C1"}         # (必选) 使用的卡数量，N1C1|N1C8|N4C32 （4机32卡）
    profiling=${PROFILING:-"false"}      # (必选) Profiling  开关，默认关闭，通过全局变量传递
    model_repo="PaddleNLP"          # (必选) 模型套件的名字
    speed_unit="tokens/s"         # (必选)速度指标单位
    skip_steps=0                  # (必选)解析日志，跳过模型前几个性能不稳定的step
    keyword="interval_samples_per_second:"  # (必选)解析日志，筛选出性能数据所在行的关键字
    convergence_key="loss:"        # (可选)解析日志，筛选出收敛数据所在行的关键字 如：convergence_key="loss:"
    max_iter=${10:-500}                      # （可选）需保证模型执行时间在5分钟内，需要修改代码提前中断的直接提PR 合入套件；或使用max_epoch参数
    use_sharding=${11:-"False"}             
    sharding_degree=${12:-"1"}
    num_workers=0                  # (可选)
    base_batch_size=$global_batch_size
    virtual_pp_degree=${13:-"2"}  # (可选) virtualpp数据并行度
    use_recompute=${14:-"True"}    # (可选)是否打开recompute
    eval_freq=${15:-"25"}         # (可选)模型评估间隔
    use_pipeline_parallel=${16:-"False"}  # (可选)是否开启pipeline_parallel_config
    sequence_parallel=${17:-"False"}  # (可选)是否开启sequence_parallel
    # 以下为通用执行命令，无特殊可不用修改
    model_name=${model_item}_bs${global_batch_size}_${fp_item}_${run_mode}  # (必填) 且格式不要改动,与竞品名称对齐
    device=${CUDA_VISIBLE_DEVICES//,/ }
    arr=(${device})
    num_gpu_devices=${#arr[*]}
    run_log_path=${TRAIN_LOG_DIR:-$(pwd)}  # （必填） TRAIN_LOG_DIR  benchmark框架设置该参数为全局变量
    profiling_log_path=${PROFILING_LOG_DIR:-$(pwd)}  # （必填） PROFILING_LOG_DIR benchmark框架设置该参数为全局变量
    speed_log_path=${LOG_PATH_INDEX_DIR:-$(pwd)}
    #
    train_log_file=${run_log_path}/${model_repo}_${model_name}_${device_num}_log
    profiling_log_file=${profiling_log_path}/${model_repo}_${model_name}_${device_num}_profiling
    speed_log_file=${speed_log_path}/${model_repo}_${model_name}_${device_num}_speed

    OUTPUT_PATH=${run_log_path}/output
}

function _train(){
    batch_size=${local_batch_size}  # 如果模型跑多卡单进程时,请在_train函数中计算出多卡需要的bs

    if [ -d $OUTPUT_PATH ]; then
        rm -rf $OUTPUT_PATH
    fi
    mkdir $OUTPUT_PATH

    echo "current CUDA_VISIBLE_DEVICES=${CUDA_VISIBLE_DEVICES}, model_name=${model_name}, device_num=${device_num}, is profiling=${profiling}"

    if [ ${profiling} = "True" ];then
        add_options="--profiler_options=\"batch_range=[10,20];state=GPU;tracer_option=Default;profile_path=model.profile\""
        log_file=${profiling_log_file}
    else
        add_options=""
        log_file=${train_log_file}
    fi

    local_batch_size=`expr ${global_batch_size} / ${dp_degree} `
    bf16=False
    if [ "bf16" = ${fp_item} ]; then
        bf16=True
    else
        bf16=False
    fi
   
    if [ "False" = ${use_sharding} ]; then
        sharding=""
        sharding_parallel_degree=""
    else
        sharding="--sharding ${use_sharding}"
        sharding_parallel_degree="--sharding_parallel_degree ${sharding_degree}"
    fi

    if [ "False" = ${use_pipeline_parallel} ]; then
<<<<<<< HEAD
        pp_config_disable_partial_send_recv=""
    else
        pp_config_disable_partial_send_recv="--pipeline_parallel_config disable_partial_send_recv"
=======
        pp_config_disable_partial_send_recv = ""
    else
        pp_config_disable_partial_send_recv = "--pipeline_parallel_config \"disable_partial_send_recv\""
>>>>>>> c9586cc2
    fi

    model_config="gpt2-medium-en"
    train_cmd="--model_type gpt \
                --model_name_or_path ${model_config} \
                --tokenizer_name_or_path ${model_config} \
                --input_dir ./data\
                --output_dir output\
                ${sharding} \
                ${sharding_parallel_degree} \
                --tensor_parallel_degree ${mp_degree} \
                --pipeline_parallel_degree ${pp_degree} \
                ${pp_config_disable_partial_send_recv} \
                --sequence_parallel ${sequence_parallel} \
                --split 949,50,1 \
                --max_seq_length 1024 \
                --seed 1234 \
                --fuse_attention_qkv True \
                --use_flash_attention True \
                --bf16 ${bf16} \
                --fp16_opt_level "O2" \
                --amp_master_grad True \
                --learning_rate 0.00001 \
                --min_learning_rate 0.000005 \
                --max_grad_norm 1.0 \
                --logging_steps 1 \
                --continue_training 0 \
                --dataloader_num_workers 1 \
                --eval_steps 1000 \
                --disable_tqdm True \
                --gradient_accumulation_steps 2 \
                --weight_decay 0.01\
                --max_steps ${max_iter}\
                --save_steps 5000\
                --device gpu\
                --skip_memory_metrics 0 \
                --warmup_ratio 0.01\
                --scale_loss 32768\
                --per_device_train_batch_size ${micro_batch_size}\
                --do_train \
                --recompute ${use_recompute}"


    if [ ${PADDLE_TRAINER_ID} ]
    then
        PADDLE_RANK_OPTION=" --rank ${PADDLE_TRAINER_ID}"
    else
        PADDLE_RANK_OPTION=""
    fi
    # 以下为通用执行命令，无特殊可不用修改
    case ${run_mode} in
    DP1-mbs16-acc2) echo "run run_mode: ${run_mode}"
        train_cmd="python -m paddle.distributed.launch --log_dir=./mylog --devices=0 ${PADDLE_RANK_OPTION}\
            run_pretrain.py ${train_cmd}"
        workerlog_id=0
        ;;
    DP8-mbs2-acc2|SD8-stage1-mbs2-acc2|SD8-stage2-mbs2-acc2|SD8-stage3-mbs2-acc2|MP2-SD4-stage1-mbs4-acc2|MP2-SP2-PP2-DP2-mbs8-acc2|MP8-mbs16-acc2) echo "run run_mode: ${run_mode}"
        train_cmd="python -m paddle.distributed.launch --log_dir=./mylog --devices=0,1,2,3,4,5,6,7 ${PADDLE_RANK_OPTION}\
            run_pretrain.py ${train_cmd}"
        workerlog_id=0
        ;;
    *) echo "choose run_mode "; exit 1;
    esac
    cd ../llm/gpt-3
    echo "train_cmd: ${train_cmd}  log_file: ${log_file}"
    if [[ ${model_item} =~ "CE" ]];then # CE精度-不限制执行时间
        ${train_cmd} > ${log_file} 2>&1
    else
        timeout 20m ${train_cmd} > ${log_file} 2>&1
    fi
    if [ $? -ne 0 ];then
        echo -e "${model_name}, FAIL"
    else
        echo -e "${model_name}, SUCCESS"
    fi
    #kill -9 `ps -ef|grep 'python'|awk '{print $2}'`
    if [ ${device_num} != "N1C1" -a -d mylog ]; then
        case_path=$PWD && cd - && mkdir -p mylog      # PaddleNLP/tests/mylog
        cp -r ${case_path}/mylog/workerlog.* ./mylog/
        rm ${log_file}
        cp ${case_path}/mylog/workerlog.${workerlog_id} ${log_file}
    fi
}

export FLAGS_cudnn_deterministic=True
export FLAGS_cudnn_deterministic=1
export FLAGS_embedding_deterministic=1

export PYTHONPATH="../../../PaddleNLP/"
source ${BENCHMARK_ROOT}/scripts/run_model.sh   # 在该脚本中会对符合benchmark规范的log使用analysis.py 脚本进行性能数据解析;如果不联调只想要产出训练log可以注掉本行,提交时需打开
_set_params $@
#_train       # 如果只产出训练log,不解析,可取消注释
_run     # 该函数在run_model.sh中,执行时会调用_train; 如果不联调只产出训练log可以注掉本行,提交时需打开
<|MERGE_RESOLUTION|>--- conflicted
+++ resolved
@@ -93,15 +93,9 @@
     fi
 
     if [ "False" = ${use_pipeline_parallel} ]; then
-<<<<<<< HEAD
         pp_config_disable_partial_send_recv=""
     else
         pp_config_disable_partial_send_recv="--pipeline_parallel_config disable_partial_send_recv"
-=======
-        pp_config_disable_partial_send_recv = ""
-    else
-        pp_config_disable_partial_send_recv = "--pipeline_parallel_config \"disable_partial_send_recv\""
->>>>>>> c9586cc2
     fi
 
     model_config="gpt2-medium-en"
