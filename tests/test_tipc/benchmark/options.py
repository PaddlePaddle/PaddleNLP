# Copyright (c) 2023 PaddlePaddle Authors. All Rights Reserved.
#
# Licensed under the Apache License, Version 2.0 (the "License");
# you may not use this file except in compliance with the License.
# You may obtain a copy of the License at
#
#     http://www.apache.org/licenses/LICENSE-2.0
#
# Unless required by applicable law or agreed to in writing, software
# distributed under the License is distributed on an "AS IS" BASIS,
# WITHOUT WARRANTIES OR CONDITIONS OF ANY KIND, either express or implied.
# See the License for the specific language governing permissions and
# limitations under the License.

import argparse
import distutils.util

from .modules.bert_for_question_answering import BertForQuestionAnsweringBenchmark
from .modules.bigru_crf import BiGruCrfBenchmark
from .modules.ernie3_for_sequence_classification import (
    Ernie3ForSequenceClassificationBenchmark,
)
from .modules.ernie_tiny import ErnieTinyBenchmark
from .modules.gpt_for_sequence_classification import (
    GPTForSequenceClassificationBenchmark,
)
from .modules.lr_scheduler import *  # noqa: F403
from .modules.optimizer import *  # noqa: F403
from .modules.rnnlm import RNNLMBenchmark
from .modules.seq2seq import Seq2SeqBenchmark
from .modules.t5_for_conditional_generation import T5ForConditionalGenerationBenchmark
from .modules.xlnet import XLNetBenchmark

__all__ = [
    "MODEL_REGISTRY",
    "OPTIMIZER_REGISTRY",
    "LR_SCHEDULER_REGISTRY",
    "get_training_parser",
    "parse_args_and_model",
]

MODEL_REGISTRY = {
    "seq2seq": Seq2SeqBenchmark,
    "xlnet": XLNetBenchmark,
    "lac": BiGruCrfBenchmark,
    "ptb": RNNLMBenchmark,
    "ernie_tiny": ErnieTinyBenchmark,
    "ernie-3.0_for_sequence_classification": Ernie3ForSequenceClassificationBenchmark,
    "bert_for_question_answering": BertForQuestionAnsweringBenchmark,
    "gpt_for_sequence_classification": GPTForSequenceClassificationBenchmark,
    "t5_for_conditional_generation": T5ForConditionalGenerationBenchmark,
}

OPTIMIZER_REGISTRY = {
    "adam": AdamBenchmark,  # noqa: F405
    "adamw": AdamWBenchmark,  # noqa: F405
    "sgd": SGDBenchmark,  # noqa: F405
}

LR_SCHEDULER_REGISTRY = {
    "lambda_decay": LambdaDecayBenchmark,  # noqa: F405
    "linear_decay_with_warmup": LinearDecayWithWarmupBenchmark,  # noqa: F405
}


def str2bool(v):
    if v.lower() in ("yes", "true", "t", "y", "1"):
        return True
    elif v.lower() in ("no", "false", "f", "n", "0"):
        return False
    else:
        raise argparse.ArgumentTypeError("Unsupported value encountered.")


def get_training_parser():
    parser = get_parser()
    add_dataset_args(parser)
    add_model_args(parser)
    add_optimization_args(parser)
    return parser


def eval_str_list(x, type=float):
    if x is None:
        return None
    if isinstance(x, str):
        x = eval(x)
    try:
        return list(map(type, x))
    except TypeError:
        return [type(x)]


def parse_args_and_model(parser):
    args, _ = parser.parse_known_args()

    if getattr(args, "optimizer", None) is not None:
        args.optimizer = args.optimizer.lower()
        OPTIMIZER_REGISTRY[args.optimizer].add_args(args, parser)
    else:
        raise ValueError("--optimizer must be specified. ")

    if getattr(args, "model", None) is not None:
        args.model = args.model.lower()
        MODEL_REGISTRY[args.model].add_args(args, parser)
    else:
        raise ValueError("--model must be specified. ")

    if getattr(args, "lr_scheduler", None) is not None:
        args.lr_scheduler = args.lr_scheduler.lower()
        LR_SCHEDULER_REGISTRY[args.lr_scheduler].add_args(args, parser)

    args, _ = parser.parse_known_args()

    return args


def get_parser():
    parser = argparse.ArgumentParser()
    parser.add_argument("--device", type=str, default="gpu", help="Device. ")

    parser.add_argument("--model", type=str, default=None, help="Model. ")

    parser.add_argument("--logging_steps", type=int, default=10, help="Print logs after N steps. ")
    parser.add_argument("--seed", type=int, default=None, help="Random generator seed. ")

<<<<<<< HEAD
    parser.add_argument(
        "--use_amp", type=distutils.util.strtobool, default=False, help="Enable mixed precision training."
    )
=======
    parser.add_argument("--use_amp", type=str2bool, nargs="?", const=False, help="Enable AMP. ")
>>>>>>> 57999a34
    parser.add_argument("--scale_loss", type=float, default=128, help="Loss scale. ")
    parser.add_argument("--amp_level", type=str, default="O2", help="AMP LEVEL. O1 or O2. ")
    parser.add_argument("--custom_black_list", type=str, nargs="+", default=None, help="Custom black list for AMP. ")

    parser.add_argument("--to_static", action="store_true", help="Enable to static. ")

    parser.add_argument("--max_steps", type=int, default=None, help="Maximum steps. ")
    parser.add_argument("--epoch", type=int, default=10, help="Number of epochs. ")

    parser.add_argument("--generated_inputs", action="store_true", help="Use generated inputs. ")

    # For benchmark.
    parser.add_argument(
        "--profiler_options",
        type=str,
        default=None,
        help='The option of profiler, which should be in format "key1=value1;key2=value2;key3=value3".',
    )
    parser.add_argument("--save_model", type=str, default=None, help="Directory to save models. ")

    return parser


def add_dataset_args(parser):
    parser.add_argument("--batch_size", type=int, default=1, help="Batch size. ")
    parser.add_argument(
        "--max_seq_len", type=int, default=64, help="Maximum number of tokens in the source sequence. "
    )
    parser.add_argument("--data_dir", type=str, default=None, help="Path to data. ")
    parser.add_argument("--pad_to_max_seq_len", action="store_true", help="Pad to max seq len. ")


def add_optimization_args(parser):
    parser.add_argument("--optimizer", type=str, default=None, help="Optimizer. ")
    parser.add_argument("--learning_rate", type=float, default=0.25, help="Learning rate. ")
    parser.add_argument("--lr_scheduler", type=str, default=None, help="Learning rate scheduler")

    parser.add_argument("--scheduler_update_by_epoch", action="store_true", help="Scheduler update after each epoch. ")


def add_model_args(parser):
    parser = parser.add_argument_group()<|MERGE_RESOLUTION|>--- conflicted
+++ resolved
@@ -13,7 +13,6 @@
 # limitations under the License.
 
 import argparse
-import distutils.util
 
 from .modules.bert_for_question_answering import BertForQuestionAnsweringBenchmark
 from .modules.bigru_crf import BiGruCrfBenchmark
@@ -124,13 +123,7 @@
     parser.add_argument("--logging_steps", type=int, default=10, help="Print logs after N steps. ")
     parser.add_argument("--seed", type=int, default=None, help="Random generator seed. ")
 
-<<<<<<< HEAD
-    parser.add_argument(
-        "--use_amp", type=distutils.util.strtobool, default=False, help="Enable mixed precision training."
-    )
-=======
     parser.add_argument("--use_amp", type=str2bool, nargs="?", const=False, help="Enable AMP. ")
->>>>>>> 57999a34
     parser.add_argument("--scale_loss", type=float, default=128, help="Loss scale. ")
     parser.add_argument("--amp_level", type=str, default="O2", help="AMP LEVEL. O1 or O2. ")
     parser.add_argument("--custom_black_list", type=str, nargs="+", default=None, help="Custom black list for AMP. ")
