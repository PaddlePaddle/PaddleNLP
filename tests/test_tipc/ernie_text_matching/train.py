--- conflicted
+++ resolved
@@ -171,15 +171,10 @@
     parser.add_argument("--weight_decay", default=0.0, type=float, help="Weight decay if we apply some.")
     parser.add_argument("--epochs", default=3, type=int, help="Total number of training epochs to perform.")
     parser.add_argument("--eval_step", default=100, type=int, help="Step interval for evaluation.")
-<<<<<<< HEAD
-    parser.add_argument('--save_step', default=10000, type=int, help="Step interval for saving checkpoint.")
-    parser.add_argument("--warmup_proportion", default=0.0, type=float, help="Linear warmup proportion over the training process.")
-=======
     parser.add_argument("--save_step", default=10000, type=int, help="Step interval for saving checkpoint.")
     parser.add_argument(
-        "--warmup_proportion", default=0.0, type=float, help="Linear warmup proption over the training process."
+        "--warmup_proportion", default=0.0, type=float, help="Linear warmup proportion over the training process."
     )
->>>>>>> 2efc3b83
     parser.add_argument("--init_from_ckpt", type=str, default=None, help="The path of checkpoint to be loaded.")
     parser.add_argument("--seed", type=int, default=1000, help="Random seed for initialization.")
     parser.add_argument(
