llama:
  model_name: linly-ai/chinese-llama-2-7b
  fused_model: true
  dtype: float16
<<<<<<< HEAD
  data_file: tests/fixtures/llm/zh_query.json

bloom:
  model_name: bellegroup/belle-7b-2m
  fused_model: true
  dtype: float16
  data_file: tests/fixtures/llm/zh_query.json

chatglm:
  model_name: THUDM/chatglm-6b-v1.1
  fused_model: true
  dtype: float16
  data_file: tests/fixtures/llm/zh_query.json
=======
  batch_size: 3
  data_file: tests/fixtures/llm/zh_query.json
>>>>>>> dc6e0d90
<|MERGE_RESOLUTION|>--- conflicted
+++ resolved
@@ -2,7 +2,6 @@
   model_name: linly-ai/chinese-llama-2-7b
   fused_model: true
   dtype: float16
-<<<<<<< HEAD
   data_file: tests/fixtures/llm/zh_query.json
 
 bloom:
@@ -15,8 +14,4 @@
   model_name: THUDM/chatglm-6b-v1.1
   fused_model: true
   dtype: float16
-  data_file: tests/fixtures/llm/zh_query.json
-=======
-  batch_size: 3
-  data_file: tests/fixtures/llm/zh_query.json
->>>>>>> dc6e0d90
+  data_file: tests/fixtures/llm/zh_query.json