# Copyright (c) 2022 PaddlePaddle Authors. All Rights Reserved.
#
# Licensed under the Apache License, Version 2.0 (the "License");
# you may not use this file except in compliance with the License.
# You may obtain a copy of the License at
#
#     http://www.apache.org/licenses/LICENSE-2.0
#
# Unless required by applicable law or agreed to in writing, software
# distributed under the License is distributed on an "AS IS" BASIS,
# WITHOUT WARRANTIES OR CONDITIONS OF ANY KIND, either express or implied.
# See the License for the specific language governing permissions and
# limitations under the License.

import copy
import os
import re
import unittest
from tempfile import TemporaryDirectory

import numpy as np
import paddle
from parameterized import parameterized

<<<<<<< HEAD
from paddlenlp.layers import (
    LoRAConfig,
    LoRALinear,
    LoRAMergedLinear,
    get_lora_model,
    mark_only_lora_as_trainable,
)
=======
from paddlenlp.layers import LoRAConfig, LoRALinear, LoRAModel
>>>>>>> 1188d6fe
from paddlenlp.transformers import AutoModel


class TestLoraLayer(unittest.TestCase):
    def test_forward(self):
        lora_layer = LoRALinear(in_features=16, out_features=8, r=4, lora_dropout=0.1, lora_alpha=8)
        x = paddle.randn([2, 16], "float32")
        output = lora_layer(x)
        self.assertFalse(lora_layer.lora_A.stop_gradient)
        self.assertFalse(lora_layer.lora_B.stop_gradient)
        self.assertTrue(lora_layer.weight.stop_gradient)
        self.assertFalse(lora_layer.bias.stop_gradient)
        self.assertEqual(output.shape, [2, 8])

    def test_train_eval(self):
        x = paddle.randn([2, 16], "float32")
        lora_layer = LoRALinear(in_features=16, out_features=8, r=4)
        lora_layer.train()
        train_result = lora_layer(x)
        train_weight = copy.deepcopy(lora_layer.weight)  # deep copy since this is a pointer
        lora_layer.eval()
        eval_result = lora_layer(x)
        eval_weight = lora_layer.weight
        self.assertTrue(paddle.allclose(train_result, eval_result))
        self.assertTrue(paddle.allclose(train_weight, eval_weight))

    def test_save_load(self):
        with TemporaryDirectory() as tempdir:
            lora_layer = LoRALinear(in_features=16, out_features=8, r=4)
            weights_path = os.path.join(tempdir, "model.pdparams")
            paddle.save(lora_layer.state_dict(), weights_path)
            new_lora_layer = LoRALinear(in_features=16, out_features=8, r=4)
            state_dict = paddle.load(weights_path)
            new_lora_layer.set_dict(state_dict)
            x = paddle.randn([2, 16], "float32")
            self.assertTrue(paddle.allclose(new_lora_layer(x), lora_layer(x)))

    def test_load_regular_linear(self):
        with TemporaryDirectory() as tempdir:
            regular_linear = paddle.nn.Linear(in_features=16, out_features=8)
            weights_path = os.path.join(tempdir, "model.pdparams")
            paddle.save(regular_linear.state_dict(), weights_path)
            state_dict = paddle.load(weights_path)
            # should be identical to regular linear
            lora_layer_r0 = LoRALinear(in_features=16, out_features=8, r=0)
            lora_layer_r4 = LoRALinear(in_features=16, out_features=8, r=4)
            lora_layer_r0.set_dict(state_dict)
            lora_layer_r4.set_dict(state_dict)
            x = paddle.randn([2, 16], "float32")
            self.assertTrue(paddle.allclose(lora_layer_r0(x), regular_linear(x)))
            self.assertTrue(paddle.allclose(lora_layer_r4(x), regular_linear(x)))


class TestLoRAMergedLayer(unittest.TestCase):
    def test_forward(self):
        lora_layer = LoRAMergedLinear(
            in_features=16, out_features=8, r=4, lora_dropout=0.1, lora_alpha=8, enable_lora=[True, False]
        )
        x = paddle.randn([2, 16], "float32")
        output = lora_layer(x)
        self.assertFalse(lora_layer.lora_A.stop_gradient)
        self.assertFalse(lora_layer.lora_B.stop_gradient)
        self.assertTrue(lora_layer.weight.stop_gradient)
        self.assertFalse(lora_layer.bias.stop_gradient)
        self.assertEqual(output.shape, [2, 8])

    def test_train_eval(self):
        x = paddle.randn([2, 16], "float32")
        lora_layer = LoRAMergedLinear(in_features=16, out_features=8, r=4, lora_alpha=8, enable_lora=[True, False])
        lora_layer.train()
        train_result = lora_layer(x)
        train_weight = copy.deepcopy(lora_layer.weight)  # deep copy since this is a pointer
        lora_layer.eval()
        eval_result = lora_layer(x)
        eval_weight = lora_layer.weight
        self.assertTrue(paddle.allclose(train_result, eval_result))
        self.assertTrue(paddle.allclose(train_weight, eval_weight))

    def test_save_load(self):
        with TemporaryDirectory() as tempdir:
            lora_layer = LoRAMergedLinear(in_features=16, out_features=8, r=4, lora_alpha=8, enable_lora=[True, False])
            weights_path = os.path.join(tempdir, "model.pdparams")
            paddle.save(lora_layer.state_dict(), weights_path)
            new_lora_layer = LoRAMergedLinear(
                in_features=16, out_features=8, r=4, lora_alpha=8, enable_lora=[True, False]
            )
            state_dict = paddle.load(weights_path)
            new_lora_layer.set_dict(state_dict)
            x = paddle.randn([2, 16], "float32")
            self.assertTrue(paddle.allclose(new_lora_layer(x), lora_layer(x)))

    def test_load_regular_linear(self):
        with TemporaryDirectory() as tempdir:
            regular_linear = paddle.nn.Linear(in_features=16, out_features=8)
            weights_path = os.path.join(tempdir, "model.pdparams")
            paddle.save(regular_linear.state_dict(), weights_path)
            state_dict = paddle.load(weights_path)
            # should be identical to regular linear
            lora_layer_r0 = LoRAMergedLinear(in_features=16, out_features=8, r=0)
            lora_layer_r4 = LoRAMergedLinear(in_features=16, out_features=8, r=4)
            lora_layer_r0.set_dict(state_dict)
            lora_layer_r4.set_dict(state_dict)
            x = paddle.randn([2, 16], "float32")
            self.assertTrue(paddle.allclose(lora_layer_r0(x), regular_linear(x)))
            self.assertTrue(paddle.allclose(lora_layer_r4(x), regular_linear(x)))


class TestLoraModel(unittest.TestCase):
    @parameterized.expand([(None,), ("all",), ("lora",)])
    def test_lora_model_constructor(self, bias):
        lora_config = LoRAConfig(
            target_modules=[".*q_proj.*", ".*v_proj.*"],
            r=4,
            lora_alpha=8,
            merge_weights=True,
<<<<<<< HEAD
            enable_lora_list=[None, [True, False]],
=======
            trainable_bias=bias,
>>>>>>> 1188d6fe
        )
        # turn off plm dropout for to test train vs test
        model = AutoModel.from_pretrained(
            "__internal_testing__/tiny-random-bert", hidden_dropout_prob=0, attention_probs_dropout_prob=0
        )
        lora_model = LoRAModel(model, lora_config)
        lora_model.mark_only_lora_as_trainable()
        for name, weight in lora_model.state_dict().items():
            if any([re.fullmatch(target_module, name) for target_module in lora_config.target_modules]):
                if "lora" in name:
                    self.assertFalse(weight.stop_gradient)
                elif "bias" in name and bias in ["lora", "all"]:
                    self.assertFalse(weight.stop_gradient)
                else:
                    self.assertTrue(weight.stop_gradient)
            else:
                if "bias" in name and bias == "all":
                    self.assertFalse(weight.stop_gradient)
                else:
                    self.assertTrue(weight.stop_gradient)
        input_ids = paddle.to_tensor(np.random.randint(100, 200, [1, 20]))
        lora_model.train()
        train_forward_results = lora_model(input_ids)
        self.assertIsNotNone(train_forward_results)
        lora_model.eval()
        eval_forward_results = lora_model(input_ids)
        self.assertIsNotNone(eval_forward_results)
        for i, j in zip(train_forward_results, eval_forward_results):
            self.assertTrue(paddle.allclose(i, j))

    @parameterized.expand([(None,), ("all",), ("lora",)])
    def test_lora_model_save_load(self, bias):
        with TemporaryDirectory() as tempdir:
            input_ids = paddle.to_tensor(np.random.randint(100, 200, [1, 20]))
            lora_config = LoRAConfig(
                target_modules=[".*q_proj.*", ".*v_proj.*"],
                r=4,
                lora_alpha=8,
                merge_weights=True,
                trainable_bias=bias,
            )
            model = AutoModel.from_pretrained("__internal_testing__/tiny-random-bert")
            lora_model = LoRAModel(model, lora_config)
            lora_model.eval()
            original_results = lora_model(input_ids)
            lora_model.save_pretrained(tempdir)

            new_model = AutoModel.from_pretrained("__internal_testing__/tiny-random-bert")
            loaded_lora_model = LoRAModel.from_pretrained(new_model, tempdir)
            loaded_lora_model.eval()
            loaded_results = loaded_lora_model(input_ids)
            for i, j in zip(original_results, loaded_results):
                self.assertTrue(paddle.allclose(i, j))


class TestLoRAConfig(unittest.TestCase):
    def test_save_load(self):
        with TemporaryDirectory() as tempdir:
            lora_config = LoRAConfig()
            lora_config.save_pretrained(tempdir)
            loaded_lora_config = LoRAConfig.from_pretrained(tempdir)
            self.assertEqual(lora_config, loaded_lora_config)<|MERGE_RESOLUTION|>--- conflicted
+++ resolved
@@ -22,17 +22,7 @@
 import paddle
 from parameterized import parameterized
 
-<<<<<<< HEAD
-from paddlenlp.layers import (
-    LoRAConfig,
-    LoRALinear,
-    LoRAMergedLinear,
-    get_lora_model,
-    mark_only_lora_as_trainable,
-)
-=======
-from paddlenlp.layers import LoRAConfig, LoRALinear, LoRAModel
->>>>>>> 1188d6fe
+from paddlenlp.layers import LoRAConfig, LoRALinear, LoRAMergedLinear, LoRAModel
 from paddlenlp.transformers import AutoModel
 
 
@@ -148,11 +138,8 @@
             r=4,
             lora_alpha=8,
             merge_weights=True,
-<<<<<<< HEAD
             enable_lora_list=[None, [True, False]],
-=======
             trainable_bias=bias,
->>>>>>> 1188d6fe
         )
         # turn off plm dropout for to test train vs test
         model = AutoModel.from_pretrained(
