--- conflicted
+++ resolved
@@ -21,11 +21,12 @@
 import numpy as np
 import paddle
 
-<<<<<<< HEAD
-from paddlenlp.layers import LoRALinear, get_lora_model, mark_only_lora_as_trainable
-=======
-from paddlenlp.layers import LoRAConfig, LoRALinear, get_lora_model
->>>>>>> 586755ba
+from paddlenlp.layers import (
+    LoRAConfig,
+    LoRALinear,
+    get_lora_model,
+    mark_only_lora_as_trainable,
+)
 from paddlenlp.transformers import AutoModel
 
 
@@ -95,12 +96,8 @@
         mark_only_lora_as_trainable(lora_model)
         state_dict = lora_model.state_dict()
         for weight_name in state_dict:
-<<<<<<< HEAD
             is_target_module = False
-            for target_module in lora_config["target_modules"]:
-=======
             for target_module in lora_config.target_modules:
->>>>>>> 586755ba
                 if re.fullmatch(target_module, weight_name):
                     is_target_module = True
             # if this is a target module, lora weights are trainable, non-lora weights are not
@@ -120,9 +117,6 @@
         eval_forward_results = model(input_ids)
         self.assertIsNotNone(eval_forward_results)
         for i, j in zip(train_forward_results, eval_forward_results):
-<<<<<<< HEAD
-            self.assertTrue(paddle.allclose(i, j))
-=======
             self.assertTrue(paddle.allclose(i, j))
 
 
@@ -132,5 +126,4 @@
             lora_config = LoRAConfig()
             lora_config.save_pretrained(tempdir)
             loaded_lora_config = LoRAConfig.from_pretrained(tempdir)
-            self.assertEqual(lora_config, loaded_lora_config)
->>>>>>> 586755ba
+            self.assertEqual(lora_config, loaded_lora_config)