--- conflicted
+++ resolved
@@ -20,11 +20,7 @@
 import sys
 import unittest
 from collections.abc import Mapping
-<<<<<<< HEAD
-=======
 from contextlib import contextmanager
-from distutils.util import strtobool
->>>>>>> 270ff948
 
 import numpy as np
 import paddle
