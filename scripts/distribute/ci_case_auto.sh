--- conflicted
+++ resolved
@@ -45,14 +45,6 @@
 }
 
 function llama_case_list_auto() {
-<<<<<<< HEAD
-    llama_auto_recompute_bs8_fp32_DP1-MP1-PP1
-    llama_auto_recompute_bs16_fp32_DP2-MP1-PP1
-    llama_auto_recompute_bs16_fp32_DP2-MP2-PP1
-    llama_auto_recompute_bs16_fp32_DP2-MP2-PP2
-    llama_auto_recompute_bs16_fp32_DP2-MP2-PP2-VPP2-Sharding2_stage2
-    llama_auto_recompute_bs16_fp16_DP2-MP2-PP2-VPP2-Sharding2_stage2
-=======
     llama_dygraph_auto_bs4_fp32_DP2-MP2-PP2
 
     llama_static_auto_recompute_bs8_fp32_DP1-MP1-PP1
@@ -60,7 +52,7 @@
     llama_static_auto_recompute_bs16_fp32_DP2-MP2-PP1
     llama_static_auto_recompute_bs16_fp32_DP2-MP2-PP2
     llama_static_auto_recompute_bs16_fp32_DP2-MP2-PP2-VPP2-Sharding2_stage2
->>>>>>> 2a8d1380
+    llama_static_auto_recompute_bs16_fp16_DP2-MP2-PP2-VPP2-Sharding2_stage2
 }
 
 function gpt_case_list_auto_pir() {
@@ -1177,14 +1169,6 @@
     echo "=========== $FUNCNAME run  end ==========="
 }
 
-<<<<<<< HEAD
-function llama_auto_recompute_bs16_fp16_DP2-MP2-PP2-VPP2-Sharding2_stage2() {
-    echo "=========== $FUNCNAME run begin ==========="
-    export PYTHONPATH=$root_path/:$PYTHONPATH
-    export FLAGS_call_stack_level=2
-
-    task_name="llama_auto_bs16_fp16_dp2mp2pp2vpp2sharding2"
-=======
 function llama_dygraph_auto_bs4_fp32_DP2-MP2-PP2() {
     echo "=========== $FUNCNAME run begin ==========="
     export PYTHONPATH=$root_path/:$PYTHONPATH
@@ -1192,48 +1176,19 @@
     export NVIDIA_TF32_OVERRIDE=0
 
     task_name="llama_auto_bs16_dp2mp2pp2"
->>>>>>> 2a8d1380
     case_out_dir="output/$task_name"
     case_log_dir="output/$task_name""_log"
     rm -rf $case_out_dir
     rm -rf $case_log_dir
 
-<<<<<<< HEAD
-    python -u -m paddle.distributed.launch --gpus "0,1,2,3,4,5,6,7" --log_dir $case_log_dir run_pretrain_auto.py \
-        --model_type "llama" \
-        --model_name_or_path "facebook/llama-7b" \
-        --tokenizer_name_or_path "facebook/llama-7b" \
-        --hidden_size 1024 \
-        --intermediate_size 3072 \
-        --num_hidden_layers 8 \
-        --num_attention_heads 32 \
-=======
     python -u -m paddle.distributed.launch --gpus "0,1,2,3,4,5,6,7" --log_dir $case_log_dir run_pretrain_3D_auto.py \
         --model_type "llama" \
         --model_name_or_path "facebook/llama-7b" \
         --tokenizer_name_or_path "facebook/llama-7b" \
->>>>>>> 2a8d1380
         --input_dir "./data" \
         --output_dir $case_out_dir \
         --split 949,50,1 \
         --max_seq_length 2048 \
-<<<<<<< HEAD
-        --per_device_train_batch_size 1 \
-        --per_device_eval_batch_size 8 \
-        --gradient_accumulation_steps 8 \
-        --use_flash_attention 0 \
-        --use_fused_rms_norm 0 \
-        --fp16 1 \
-        --fp16_opt_level "O2"  \
-        --amp_master_grad 1 \
-        --scale_loss 1024 \
-        --tensor_parallel_degree 2 \
-        --pipeline_parallel_degree 2 \
-        --virtual_pp_degree 2 \
-        --pipeline_schedule_mode "VPP" \
-        --sharding_parallel_degree 2 \
-        --sharding "stage2" \
-=======
         --hidden_size 1024 \
         --intermediate_size 3072 \
         --num_hidden_layers 8 \
@@ -1249,23 +1204,12 @@
         --pipeline_parallel_degree 2 \
         --tensor_parallel_degree 2 \
         --sharding_parallel_degree 1 \
->>>>>>> 2a8d1380
         --learning_rate 0.0001 \
         --min_learning_rate 0.00001 \
         --max_steps 10 \
         --save_steps 5000 \
         --weight_decay 0.01 \
         --warmup_ratio 0.01 \
-<<<<<<< HEAD
-        --max_grad_norm 1.0 \
-        --logging_steps 1 \
-        --dataloader_num_workers 1 \
-        --eval_steps 1000 \
-        --report_to "visualdl" \
-        --disable_tqdm true \
-        --continue_training 0 \
-        --recompute 1 \
-=======
         --logging_steps 1 \
         --dataloader_num_workers 1 \
         --sharding "" \
@@ -1273,20 +1217,11 @@
         --disable_tqdm true \
         --continue_training 0 \
         --recompute 0 \
->>>>>>> 2a8d1380
         --do_train \
         --do_eval \
         --device "gpu" \
         --data_impl "mmap" \
         --parallel_mode "auto" \
-<<<<<<< HEAD
-        >>${log_path}/$FUNCNAME 2>&1
-    loss=`cat $case_log_dir/workerlog.3 | grep 'global_step: 10' | awk -F 'loss: ' '{print $2}' | awk -F ',' '{print $1}'`
-    ips=-1
-    mem=-1
-    echo "result: loss=$loss ips=$ips mem=$mem"
-    loss_base=10.0859375
-=======
         --max_grad_norm 1.0 \
         >>${log_path}/$FUNCNAME 2>&1
     loss=`cat $case_log_dir/workerlog.2 | grep 'global_step 10' | awk -F '; loss' '{print $2}' | awk -F 'lr' '{print $1}'`
@@ -1294,16 +1229,11 @@
     mem=-1
     echo "result: loss=$loss ips=$ips mem=$mem"
     loss_base=9.543781280517578
->>>>>>> 2a8d1380
     ips_base=-1
     mem_base=-1
     check_result $FUNCNAME ${loss_base} ${loss} ${ips_base} ${ips} ${mem_base} ${mem}
     echo "=========== $FUNCNAME run  end ==========="
 }
-<<<<<<< HEAD
-=======
-
->>>>>>> 2a8d1380
 ############ case end ############
 
 function check_result() {
