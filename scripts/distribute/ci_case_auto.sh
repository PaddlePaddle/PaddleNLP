#!/usr/bin/env bash

# Copyright (c) 2023 PaddlePaddle Authors. All Rights Reserved.
#
# Licensed under the Apache License, Version 2.0 (the "License");
# you may not use this file except in compliance with the License.
# You may obtain a copy of the License at
#
#     http://www.apache.org/licenses/LICENSE-2.0
#
# Unless required by applicable law or agreed to in writing, software
# distributed under the License is distributed on an "AS IS" BASIS,
# WITHOUT WARRANTIES OR CONDITIONS OF ANY KIND, either express or implied.
# See the License for the specific language governing permissions and
# limitations under the License.

set -e

export log_path=/workspace/case_logs
export root_path=/workspace/PaddleNLP

export gpt_case_path=$root_path/legacy/model_zoo/gpt-3
export gpt_data_path=/fleetx_data

export llama_case_path=$root_path/llm/auto_parallel/llama
export llama_data_path=/llama_data
export llm_gpt_case_path=$root_path/llm/auto_parallel/gpt-3

unset CUDA_VISIBLE_DEVICES

function is_a100() {
    if [ $(nvidia-smi|grep A100|wc -l)  -ne 0 ];then
        echo 1
    else
        echo 0
    fi
}

IS_A100=$(is_a100)

function llama_case_list_auto() {
    llama_dygraph_auto_bs8_fp32_DP2
    llama_dygraph_auto_bs8_fp32_DP2-MP2
    llama_dygraph_auto_bs8_fp32_DP2-MP2-PP2
    # llama_dygraph_auto_bs8_fp16_DP2-MP2-PP2   TODO: REOPEN this PR when global clip merge in paddle dev.
    llama_dy2st_auto_bs4_bf16_DP1-MP1-PP4-SD2-VPP3_split_bw
    llama_dy2st_auto_bs4_bf16_DP1-MP1-PP4-SD2

    # llama_static_auto_recompute_bs8_fp32_DP1-MP1-PP1
    # llama_static_auto_recompute_bs16_fp32_DP2-MP1-PP1
    # llama_static_auto_recompute_bs16_fp32_DP2-MP2-PP1
    # llama_static_auto_recompute_bs16_fp32_DP2-MP2-PP2
    # llama_static_auto_recompute_bs16_fp32_DP2-MP2-PP2-VPP2-Sharding2_stage2
    llama_static_auto_recompute_bs16_fp16_DP2-MP2-PP2-VPP2-Sharding2_stage2

    llama_align_dygraph_dy2st_auto_bs2_bf16_DP2-MP1-PP1
<<<<<<< HEAD

    llama_align_dygraph_dy2st_auto_grad_merge_bs2_fp16_DP2-MP1-PP1
=======
    llama_convert_hybrid_ckpt_to_auto_parallel_bs2_fp32_DP2-MP1-PP1
>>>>>>> a18e220c
}

function llm_gpt_case_list_auto() {
    llm_gpt_dygraph_auto_bs8_fp32_DP2
    llm_gpt_dygraph_auto_bs8_fp32_DP2-MP2
    llm_gpt_dygraph_auto_bs8_fp32_DP2-MP2-PP2
    llm_gpt_dygraph_auto_bs8_fp16_DP2-MP2-PP2
}

function llm_qwen_case_list_auto() {
    llm_qwen_dygraph_auto_bs1_fp32_DP2
    llm_qwen_dygraph_auto_bs1_fp32_DP2-MP2
    llm_qwen_dygraph_auto_bs1_fp32_DP2-MP2-PP2
    llm_qwen_dygraph_auto_bs1_bf16_DP2-MP2-PP2
}

############ case start ############

function llama_static_auto_recompute_bs8_fp32_DP1-MP1-PP1() {
    echo "=========== $FUNCNAME run begin ==========="
    export PYTHONPATH=$root_path/:$PYTHONPATH
    export FLAGS_call_stack_level=2

    task_name="llama_auto_bs8_dp1mp1pp1"
    case_out_dir="output/$task_name"
    case_log_dir="output/$task_name""_log"
    rm -rf $case_out_dir
    rm -rf $case_log_dir

    python -u -m paddle.distributed.launch --gpus "0" --log_dir $case_log_dir run_pretrain_auto_static.py \
        --model_type "llama" \
        --model_name_or_path "facebook/llama-7b" \
        --tokenizer_name_or_path "facebook/llama-7b" \
        --hidden_size 1024 \
        --intermediate_size 3072 \
        --num_hidden_layers 8 \
        --num_attention_heads 32 \
        --input_dir "./data" \
        --output_dir $case_out_dir \
        --split 949,50,1 \
        --max_seq_length 2048 \
        --per_device_train_batch_size 1 \
        --per_device_eval_batch_size 1 \
        --gradient_accumulation_steps 8 \
        --use_flash_attention 0 \
        --use_fused_rms_norm 0 \
        --fp16 0 \
        --fp16_opt_level "O2"  \
        --scale_loss 1024 \
        --pipeline_parallel_degree 1 \
        --tensor_parallel_degree 1 \
        --sharding_parallel_degree 1 \
        --sharding "stage1" \
        --learning_rate 0.0001 \
        --min_learning_rate 0.00001 \
        --max_steps 10 \
        --save_steps 5000 \
        --weight_decay 0.01 \
        --warmup_ratio 0.01 \
        --max_grad_norm 1.0 \
        --logging_steps 1 \
        --dataloader_num_workers 1 \
        --eval_steps 1000 \
        --report_to "visualdl" \
        --disable_tqdm true \
        --continue_training 0 \
        --recompute 1 \
        --do_train \
        --do_eval \
        --device "gpu" \
        --data_impl "mmap" \
        --enable_auto_parallel 1 \
        >>${log_path}/$FUNCNAME 2>&1
    loss=`cat $case_log_dir/workerlog.0 | grep 'global_step: 10' | awk -F 'loss: ' '{print $2}' | awk -F ',' '{print $1}'`
    ips=-1
    mem=-1
    echo "result: loss=$loss ips=$ips mem=$mem"
    loss_base=9.52110565
    if [ $IS_A100 -ne 0 ];then
        loss_base=9.54202747
    fi
    ips_base=-1
    mem_base=-1
    check_result $FUNCNAME ${loss_base} ${loss} ${ips_base} ${ips} ${mem_base} ${mem}
    echo "=========== $FUNCNAME run  end ==========="
}

function llama_static_auto_recompute_bs16_fp32_DP2-MP1-PP1() {
    echo "=========== $FUNCNAME run begin ==========="
    export PYTHONPATH=$root_path/:$PYTHONPATH
    export FLAGS_call_stack_level=2

    task_name="llama_auto_bs16_dp2mp1pp1"
    case_out_dir="output/$task_name"
    case_log_dir="output/$task_name""_log"
    rm -rf $case_out_dir
    rm -rf $case_log_dir

    python -u -m paddle.distributed.launch --gpus "0,1" --log_dir $case_log_dir run_pretrain_auto_static.py \
        --model_type "llama" \
        --model_name_or_path "facebook/llama-7b" \
        --tokenizer_name_or_path "facebook/llama-7b" \
        --hidden_size 1024 \
        --intermediate_size 3072 \
        --num_hidden_layers 8 \
        --num_attention_heads 32 \
        --input_dir "./data" \
        --output_dir $case_out_dir \
        --split 949,50,1 \
        --max_seq_length 2048 \
        --per_device_train_batch_size 1 \
        --per_device_eval_batch_size 1 \
        --gradient_accumulation_steps 8 \
        --use_flash_attention 0 \
        --use_fused_rms_norm 0 \
        --fp16 0 \
        --fp16_opt_level "O2"  \
        --scale_loss 1024 \
        --pipeline_parallel_degree 1 \
        --tensor_parallel_degree 1 \
        --sharding_parallel_degree 1 \
        --sharding "stage1" \
        --learning_rate 0.0001 \
        --min_learning_rate 0.00001 \
        --max_steps 10 \
        --save_steps 5000 \
        --weight_decay 0.01 \
        --warmup_ratio 0.01 \
        --max_grad_norm 1.0 \
        --logging_steps 1 \
        --dataloader_num_workers 1 \
        --eval_steps 1000 \
        --report_to "visualdl" \
        --disable_tqdm true \
        --continue_training 0 \
        --recompute 1 \
        --do_train \
        --do_eval \
        --device "gpu" \
        --data_impl "mmap" \
        --enable_auto_parallel 1 \
        >>${log_path}/$FUNCNAME 2>&1
    loss=`cat $case_log_dir/workerlog.0 | grep 'global_step: 10' | awk -F 'loss: ' '{print $2}' | awk -F ',' '{print $1}'`
    ips=-1
    mem=-1
    echo "result: loss=$loss ips=$ips mem=$mem"
    loss_base=9.42011833
    if [ $IS_A100 -ne 0 ];then
        loss_base=9.44003963
    fi
    ips_base=-1
    mem_base=-1
    check_result $FUNCNAME ${loss_base} ${loss} ${ips_base} ${ips} ${mem_base} ${mem}
    echo "=========== $FUNCNAME run  end ==========="
}

function llama_static_auto_recompute_bs16_fp32_DP2-MP2-PP1() {
    echo "=========== $FUNCNAME run begin ==========="
    export PYTHONPATH=$root_path/:$PYTHONPATH
    export FLAGS_call_stack_level=2

    task_name="llama_auto_bs16_dp2mp2pp1"
    case_out_dir="output/$task_name"
    case_log_dir="output/$task_name""_log"
    rm -rf $case_out_dir
    rm -rf $case_log_dir

    python -u -m paddle.distributed.launch --gpus "0,1,2,3" --log_dir $case_log_dir run_pretrain_auto_static.py \
        --model_type "llama" \
        --model_name_or_path "facebook/llama-7b" \
        --tokenizer_name_or_path "facebook/llama-7b" \
        --hidden_size 1024 \
        --intermediate_size 3072 \
        --num_hidden_layers 8 \
        --num_attention_heads 32 \
        --input_dir "./data" \
        --output_dir $case_out_dir \
        --split 949,50,1 \
        --max_seq_length 2048 \
        --per_device_train_batch_size 1 \
        --per_device_eval_batch_size 1 \
        --gradient_accumulation_steps 8 \
        --use_flash_attention 0 \
        --use_fused_rms_norm 0 \
        --fp16 0 \
        --fp16_opt_level "O2"  \
        --scale_loss 1024 \
        --pipeline_parallel_degree 1 \
        --tensor_parallel_degree 2 \
        --sharding_parallel_degree 1 \
        --sharding "stage1" \
        --learning_rate 0.0001 \
        --min_learning_rate 0.00001 \
        --max_steps 10 \
        --save_steps 5000 \
        --weight_decay 0.01 \
        --warmup_ratio 0.01 \
        --max_grad_norm 1.0 \
        --logging_steps 1 \
        --dataloader_num_workers 1 \
        --eval_steps 1000 \
        --report_to "visualdl" \
        --disable_tqdm true \
        --continue_training 0 \
        --recompute 1 \
        --do_train \
        --do_eval \
        --device "gpu" \
        --data_impl "mmap" \
        --enable_auto_parallel 1 \
        >>${log_path}/$FUNCNAME 2>&1
    loss=`cat $case_log_dir/workerlog.0 | grep 'global_step: 10' | awk -F 'loss: ' '{print $2}' | awk -F ',' '{print $1}'`
    ips=-1
    mem=-1
    echo "result: loss=$loss ips=$ips mem=$mem"
    loss_base=9.44299471
    if [ $IS_A100 -ne 0 ];then
        loss_base=9.45633757
    fi
    ips_base=-1
    mem_base=-1
    check_result $FUNCNAME ${loss_base} ${loss} ${ips_base} ${ips} ${mem_base} ${mem}
    echo "=========== $FUNCNAME run  end ==========="
}

function llama_static_auto_recompute_bs16_fp32_DP2-MP2-PP2() {
    echo "=========== $FUNCNAME run begin ==========="
    export PYTHONPATH=$root_path/:$PYTHONPATH
    export FLAGS_call_stack_level=2

    task_name="llama_auto_bs16_dp2mp2pp2"
    case_out_dir="output/$task_name"
    case_log_dir="output/$task_name""_log"
    rm -rf $case_out_dir
    rm -rf $case_log_dir

    python -u -m paddle.distributed.launch --gpus "0,1,2,3,4,5,6,7" --log_dir $case_log_dir run_pretrain_auto_static.py \
        --model_type "llama" \
        --model_name_or_path "facebook/llama-7b" \
        --tokenizer_name_or_path "facebook/llama-7b" \
        --hidden_size 1024 \
        --intermediate_size 3072 \
        --num_hidden_layers 8 \
        --num_attention_heads 32 \
        --input_dir "./data" \
        --output_dir $case_out_dir \
        --split 949,50,1 \
        --max_seq_length 2048 \
        --per_device_train_batch_size 1 \
        --per_device_eval_batch_size 8 \
        --gradient_accumulation_steps 8 \
        --use_flash_attention 0 \
        --use_fused_rms_norm 0 \
        --fp16 0 \
        --fp16_opt_level "O2"  \
        --scale_loss 1024 \
        --pipeline_parallel_degree 2 \
        --tensor_parallel_degree 2 \
        --sharding_parallel_degree 1 \
        --sharding "stage1" \
        --learning_rate 0.0001 \
        --min_learning_rate 0.00001 \
        --max_steps 10 \
        --save_steps 5000 \
        --weight_decay 0.01 \
        --warmup_ratio 0.01 \
        --max_grad_norm 1.0 \
        --logging_steps 1 \
        --dataloader_num_workers 1 \
        --eval_steps 1000 \
        --report_to "visualdl" \
        --disable_tqdm true \
        --continue_training 0 \
        --recompute 1 \
        --do_train \
        --do_eval \
        --device "gpu" \
        --data_impl "mmap" \
        --enable_auto_parallel 1 \
        >>${log_path}/$FUNCNAME 2>&1
    loss=`cat $case_log_dir/workerlog.4 | grep 'global_step: 10' | awk -F 'loss: ' '{print $2}' | awk -F ',' '{print $1}'`
    ips=-1
    mem=-1
    echo "result: loss=$loss ips=$ips mem=$mem"
    loss_base=9.45936012
    if [ $IS_A100 -ne 0 ];then
        loss_base=9.46121407
    fi
    ips_base=-1
    mem_base=-1
    check_result $FUNCNAME ${loss_base} ${loss} ${ips_base} ${ips} ${mem_base} ${mem}
    echo "=========== $FUNCNAME run  end ==========="
}

function llama_static_auto_recompute_bs16_fp32_DP2-MP2-PP2-VPP2-Sharding2_stage2() {
    echo "=========== $FUNCNAME run begin ==========="
    export PYTHONPATH=$root_path/:$PYTHONPATH
    export FLAGS_call_stack_level=2

    task_name="llama_auto_bs16_dp2mp2pp2vpp2sharding2"
    case_out_dir="output/$task_name"
    case_log_dir="output/$task_name""_log"
    rm -rf $case_out_dir
    rm -rf $case_log_dir

    python -u -m paddle.distributed.launch --gpus "0,1,2,3,4,5,6,7" --log_dir $case_log_dir run_pretrain_auto_static.py \
        --model_type "llama" \
        --model_name_or_path "facebook/llama-7b" \
        --tokenizer_name_or_path "facebook/llama-7b" \
        --hidden_size 1024 \
        --intermediate_size 3072 \
        --num_hidden_layers 8 \
        --num_attention_heads 32 \
        --input_dir "./data" \
        --output_dir $case_out_dir \
        --split 949,50,1 \
        --max_seq_length 2048 \
        --per_device_train_batch_size 1 \
        --per_device_eval_batch_size 8 \
        --gradient_accumulation_steps 8 \
        --use_flash_attention 0 \
        --use_fused_rms_norm 0 \
        --fp16 0 \
        --fp16_opt_level "O2"  \
        --scale_loss 1024 \
        --tensor_parallel_degree 2 \
        --pipeline_parallel_degree 2 \
        --virtual_pp_degree 2 \
        --pipeline_schedule_mode "VPP" \
        --sharding_parallel_degree 2 \
        --sharding "stage2" \
        --learning_rate 0.0001 \
        --min_learning_rate 0.00001 \
        --max_steps 10 \
        --save_steps 5000 \
        --weight_decay 0.01 \
        --warmup_ratio 0.01 \
        --max_grad_norm 1.0 \
        --logging_steps 1 \
        --dataloader_num_workers 1 \
        --eval_steps 1000 \
        --report_to "visualdl" \
        --disable_tqdm true \
        --continue_training 0 \
        --recompute 1 \
        --do_train \
        --do_eval \
        --device "gpu" \
        --data_impl "mmap" \
        --enable_auto_parallel 1 \
        >>${log_path}/$FUNCNAME 2>&1
    loss=`cat $case_log_dir/workerlog.4 | grep 'global_step: 10' | awk -F 'loss: ' '{print $2}' | awk -F ',' '{print $1}'`
    ips=-1
    mem=-1
    echo "result: loss=$loss ips=$ips mem=$mem"
    loss_base=9.46707726
    if [ $IS_A100 -ne 0 ];then
        loss_base=9.44474411
    fi
    ips_base=-1
    mem_base=-1
    check_result $FUNCNAME ${loss_base} ${loss} ${ips_base} ${ips} ${mem_base} ${mem}
    echo "=========== $FUNCNAME run  end ==========="
}

function llama_static_auto_recompute_bs16_fp16_DP2-MP2-PP2-VPP2-Sharding2_stage2() {
    echo "=========== $FUNCNAME run begin ==========="
    export PYTHONPATH=$root_path/:$PYTHONPATH
    export FLAGS_call_stack_level=2

    task_name="llama_auto_bs16_fp16_dp2mp2pp2vpp2sharding2"
    case_out_dir="output/$task_name"
    case_log_dir="output/$task_name""_log"
    rm -rf $case_out_dir
    rm -rf $case_log_dir

    python -u -m paddle.distributed.launch --gpus "0,1,2,3,4,5,6,7" --log_dir $case_log_dir run_pretrain_auto_static.py \
        --model_type "llama" \
        --model_name_or_path "facebook/llama-7b" \
        --tokenizer_name_or_path "facebook/llama-7b" \
        --hidden_size 1024 \
        --intermediate_size 3072 \
        --num_hidden_layers 8 \
        --num_attention_heads 32 \
        --input_dir "./data" \
        --output_dir $case_out_dir \
        --split 949,50,1 \
        --max_seq_length 2048 \
        --per_device_train_batch_size 1 \
        --per_device_eval_batch_size 8 \
        --gradient_accumulation_steps 8 \
        --use_flash_attention 0 \
        --use_fused_rms_norm 0 \
        --fp16 1 \
        --fp16_opt_level "O2"  \
        --amp_master_grad 1 \
        --scale_loss 1024 \
        --tensor_parallel_degree 2 \
        --pipeline_parallel_degree 2 \
        --virtual_pp_degree 2 \
        --pipeline_schedule_mode "VPP" \
        --sharding_parallel_degree 2 \
        --sharding "stage2" \
        --learning_rate 0.0001 \
        --min_learning_rate 0.00001 \
        --max_steps 10 \
        --save_steps 5000 \
        --weight_decay 0.01 \
        --warmup_ratio 0.01 \
        --max_grad_norm 1.0 \
        --logging_steps 1 \
        --dataloader_num_workers 1 \
        --eval_steps 1000 \
        --report_to "visualdl" \
        --disable_tqdm true \
        --continue_training 0 \
        --recompute 1 \
        --do_train \
        --do_eval \
        --device "gpu" \
        --data_impl "mmap" \
        --enable_auto_parallel 1 \
        >>${log_path}/$FUNCNAME 2>&1
    loss=`cat $case_log_dir/workerlog.4 | grep 'global_step: 10' | awk -F 'loss: ' '{print $2}' | awk -F ',' '{print $1}'`
    ips=-1
    mem=-1
    echo "result: loss=$loss ips=$ips mem=$mem"
    loss_base=10.0859375
    if [ $IS_A100 -ne 0 ];then
        loss_base=10.390625
    fi
    ips_base=-1
    mem_base=-1
    check_result $FUNCNAME ${loss_base} ${loss} ${ips_base} ${ips} ${mem_base} ${mem}
    echo "=========== $FUNCNAME run  end ==========="
}

function llama_dygraph_auto_bs8_fp32_DP2() {
    echo "=========== $FUNCNAME run begin ==========="
    export PYTHONPATH=$root_path/:$PYTHONPATH
    export FLAGS_call_stack_level=3
    export NVIDIA_TF32_OVERRIDE=0

    task_name="llama_auto_bs8_dp2"
    case_out_dir="output/$task_name"
    case_log_dir="output/$task_name""_log"
    rm -rf $case_out_dir
    rm -rf $case_log_dir

    python -u -m paddle.distributed.launch --gpus "0,1" --log_dir $case_log_dir run_pretrain_auto.py \
        --model_type "llama" \
        --model_name_or_path "facebook/llama-7b" \
        --tokenizer_name_or_path "facebook/llama-7b" \
        --input_dir "./data" \
        --output_dir $case_out_dir \
        --split 949,50,1 \
        --max_seq_length 2048 \
        --hidden_size 1024 \
        --intermediate_size 3072 \
        --num_hidden_layers 8 \
        --num_attention_heads 32 \
        --per_device_train_batch_size 1 \
        --per_device_eval_batch_size 4 \
        --gradient_accumulation_steps 4 \
        --use_flash_attention 0 \
        --use_fused_rms_norm 0 \
        --fp16 0 \
        --fp16_opt_level "O2" \
        --scale_loss 1024 \
        --pipeline_parallel_degree 1 \
        --tensor_parallel_degree 1 \
        --sharding_parallel_degree 1 \
        --learning_rate 0.0001 \
        --min_learning_rate 0.00001 \
        --max_steps 10 \
        --save_steps 5000 \
        --weight_decay 0.01 \
        --warmup_ratio 0.01 \
        --logging_steps 1 \
        --dataloader_num_workers 1 \
        --sharding "" \
        --eval_steps 1000000 \
        --disable_tqdm true \
        --continue_training 0 \
        --recompute 0 \
        --do_train \
        --do_eval \
        --device "gpu" \
        --data_impl "mmap" \
        --enable_auto_parallel 1 \
        --to_static 0 \
        --max_grad_norm 1.0 \
        >>${log_path}/$FUNCNAME 2>&1
    loss=`cat $case_log_dir/workerlog.0 | grep 'global_step: 10' | awk -F 'loss: ' '{print $2}' | awk -F ',' '{print $1}'`
    ips=-1
    mem=-1
    echo "result: loss=$loss ips=$ips mem=$mem"
    loss_base=9.51876831
    if [ $IS_A100 -ne 0 ];then
        loss_base=9.53083992
    fi
    ips_base=-1
    mem_base=-1
    check_result $FUNCNAME ${loss_base} ${loss} ${ips_base} ${ips} ${mem_base} ${mem}
    echo "=========== $FUNCNAME run  end ==========="
}

function llama_dygraph_auto_bs8_fp32_DP2-MP2() {
    echo "=========== $FUNCNAME run begin ==========="
    export PYTHONPATH=$root_path/:$PYTHONPATH
    export FLAGS_call_stack_level=3
    export NVIDIA_TF32_OVERRIDE=0

    task_name="llama_auto_bs8_dp2mp2"
    case_out_dir="output/$task_name"
    case_log_dir="output/$task_name""_log"
    rm -rf $case_out_dir
    rm -rf $case_log_dir

    python -u -m paddle.distributed.launch --gpus "0,1,2,3" --log_dir $case_log_dir run_pretrain_auto.py \
        --model_type "llama" \
        --model_name_or_path "facebook/llama-7b" \
        --tokenizer_name_or_path "facebook/llama-7b" \
        --input_dir "./data" \
        --output_dir $case_out_dir \
        --split 949,50,1 \
        --max_seq_length 2048 \
        --hidden_size 1024 \
        --intermediate_size 3072 \
        --num_hidden_layers 8 \
        --num_attention_heads 32 \
        --per_device_train_batch_size 1 \
        --per_device_eval_batch_size 4 \
        --gradient_accumulation_steps 4 \
        --use_flash_attention 0 \
        --use_fused_rms_norm 0 \
        --fp16 0 \
        --fp16_opt_level "O2" \
        --scale_loss 1024 \
        --pipeline_parallel_degree 1 \
        --tensor_parallel_degree 2 \
        --sharding_parallel_degree 1 \
        --learning_rate 0.0001 \
        --min_learning_rate 0.00001 \
        --max_steps 10 \
        --save_steps 5000 \
        --weight_decay 0.01 \
        --warmup_ratio 0.01 \
        --logging_steps 1 \
        --dataloader_num_workers 1 \
        --sharding "" \
        --eval_steps 1000000 \
        --disable_tqdm true \
        --continue_training 0 \
        --recompute 0 \
        --do_train \
        --do_eval \
        --device "gpu" \
        --data_impl "mmap" \
        --enable_auto_parallel 1 \
        --to_static 0 \
        --max_grad_norm 1.0 \
        >>${log_path}/$FUNCNAME 2>&1
    loss=`cat $case_log_dir/workerlog.0 | grep 'global_step: 10' | awk -F 'loss: ' '{print $2}' | awk -F ',' '{print $1}'`
    ips=-1
    mem=-1
    echo "result: loss=$loss ips=$ips mem=$mem"
    loss_base=9.35078526
    if [ $IS_A100 -ne 0 ];then
        loss_base=9.38577652
    fi
    ips_base=-1
    mem_base=-1
    check_result $FUNCNAME ${loss_base} ${loss} ${ips_base} ${ips} ${mem_base} ${mem}
    echo "=========== $FUNCNAME run  end ==========="
}

function llama_dygraph_auto_bs8_fp32_DP2-MP2-PP2() {
    echo "=========== $FUNCNAME run begin ==========="
    export PYTHONPATH=$root_path/:$PYTHONPATH
    export FLAGS_call_stack_level=3
    export NVIDIA_TF32_OVERRIDE=0

    task_name="llama_auto_bs8_dp2mp2pp2"
    case_out_dir="output/$task_name"
    case_log_dir="output/$task_name""_log"
    rm -rf $case_out_dir
    rm -rf $case_log_dir

    python -u -m paddle.distributed.launch --gpus "0,1,2,3,4,5,6,7" --log_dir $case_log_dir run_pretrain_auto.py \
        --model_type "llama" \
        --model_name_or_path "facebook/llama-7b" \
        --tokenizer_name_or_path "facebook/llama-7b" \
        --input_dir "./data" \
        --output_dir $case_out_dir \
        --split 949,50,1 \
        --max_seq_length 2048 \
        --hidden_size 1024 \
        --intermediate_size 3072 \
        --num_hidden_layers 8 \
        --num_attention_heads 32 \
        --per_device_train_batch_size 1 \
        --per_device_eval_batch_size 4 \
        --gradient_accumulation_steps 4 \
        --use_flash_attention 0 \
        --use_fused_rms_norm 0 \
        --fp16 0 \
        --fp16_opt_level "O2" \
        --scale_loss 1024 \
        --pipeline_parallel_degree 2 \
        --tensor_parallel_degree 2 \
        --sharding_parallel_degree 1 \
        --learning_rate 0.0001 \
        --min_learning_rate 0.00001 \
        --max_steps 10 \
        --save_steps 5000 \
        --weight_decay 0.01 \
        --warmup_ratio 0.01 \
        --logging_steps 1 \
        --dataloader_num_workers 1 \
        --sharding "" \
        --eval_steps 1000000 \
        --disable_tqdm true \
        --continue_training 0 \
        --recompute 0 \
        --do_train \
        --do_eval \
        --device "gpu" \
        --data_impl "mmap" \
        --enable_auto_parallel 1 \
        --to_static 0 \
        --max_grad_norm 1.0 \
        >>${log_path}/$FUNCNAME 2>&1
    loss=`cat $case_log_dir/workerlog.0 | grep 'global_step: 10' | awk -F 'loss: ' '{print $2}' | awk -F ',' '{print $1}'`
    ips=-1
    mem=-1
    echo "result: loss=$loss ips=$ips mem=$mem"
    loss_base=9.35139465
    if [ $IS_A100 -ne 0 ];then
        loss_base=9.39356422
    fi
    ips_base=-1
    mem_base=-1
    check_result $FUNCNAME ${loss_base} ${loss} ${ips_base} ${ips} ${mem_base} ${mem}
    echo "=========== $FUNCNAME run  end ==========="
}

function llama_dygraph_auto_bs8_fp16_DP2-MP2-PP2() {
    echo "=========== $FUNCNAME run begin ==========="
    export PYTHONPATH=$root_path/:$PYTHONPATH
    export FLAGS_call_stack_level=3
    export NVIDIA_TF32_OVERRIDE=0

    task_name="llama_auto_bs8_fp16_dp2mp2pp2"
    case_out_dir="output/$task_name"
    case_log_dir="output/$task_name""_log"
    rm -rf $case_out_dir
    rm -rf $case_log_dir

    python -u -m paddle.distributed.launch --gpus "0,1,2,3,4,5,6,7" --log_dir $case_log_dir run_pretrain_auto.py \
        --model_type "llama" \
        --model_name_or_path "facebook/llama-7b" \
        --tokenizer_name_or_path "facebook/llama-7b" \
        --input_dir "./data" \
        --output_dir $case_out_dir \
        --split 949,50,1 \
        --max_seq_length 2048 \
        --hidden_size 1024 \
        --intermediate_size 3072 \
        --num_hidden_layers 8 \
        --num_attention_heads 32 \
        --per_device_train_batch_size 1 \
        --per_device_eval_batch_size 4 \
        --gradient_accumulation_steps 4 \
        --use_flash_attention 0 \
        --use_fused_rms_norm 0 \
        --fp16 1 \
        --fp16_opt_level "O2" \
        --amp_master_grad 1 \
        --scale_loss 1024 \
        --pipeline_parallel_degree 2 \
        --tensor_parallel_degree 2 \
        --sharding_parallel_degree 1 \
        --learning_rate 0.0001 \
        --min_learning_rate 0.00001 \
        --max_steps 10 \
        --save_steps 5000 \
        --weight_decay 0.01 \
        --warmup_ratio 0.01 \
        --logging_steps 1 \
        --dataloader_num_workers 1 \
        --sharding "" \
        --eval_steps 1000000 \
        --disable_tqdm true \
        --continue_training 0 \
        --recompute 0 \
        --do_train \
        --do_eval \
        --device "gpu" \
        --data_impl "mmap" \
        --enable_auto_parallel 1 \
        --to_static 0 \
        --max_grad_norm 1.0 \
        >>${log_path}/$FUNCNAME 2>&1
    loss=`cat $case_log_dir/workerlog.0 | grep 'global_step: 10' | awk -F 'loss: ' '{print $2}' | awk -F ',' '{print $1}'`
    ips=-1
    mem=-1
    echo "result: loss=$loss ips=$ips mem=$mem"
    loss_base=9.41603851
    if [ $IS_A100 -ne 0 ];then
        loss_base=9.46169376
    fi
    ips_base=-1
    mem_base=-1
    check_result $FUNCNAME ${loss_base} ${loss} ${ips_base} ${ips} ${mem_base} ${mem}
    echo "=========== $FUNCNAME run  end ==========="
}

function llama_dy2st_auto_bs4_bf16_DP1-MP1-PP4-SD2() {
    # Only A100 support this case.
    if [ $IS_A100 -eq 0 ]; then
        return
    fi
    echo "=========== $FUNCNAME run begin ==========="
    export PYTHONPATH=$root_path/:$PYTHONPATH
    export FLAGS_call_stack_level=3
    export NVIDIA_TF32_OVERRIDE=0

    export FLAGS_cudnn_deterministic=1
    export FLAGS_embedding_deterministic=1 
    
    export CUDA_DEVICE_MAX_CONNECTIONS=1
    export PARALLEL_CROSS_ENTROPY=true

    task_name="llama_dy2st_auto_bs4_bf16_DP1-MP1-PP4-SD2"
    case_out_dir="output/$task_name"
    case_log_dir="output/$task_name""_log"
    rm -rf $case_out_dir
    rm -rf $case_log_dir

    python -u  -m paddle.distributed.launch \
        --gpus "0,1,2,3,4,5,6,7" \
        --log_dir  "output/$task_name""_log" \
        ./run_pretrain_auto.py \
        --model_name_or_path "meta-llama/Llama-2-13b" \
        --tokenizer_name_or_path "meta-llama/Llama-2-13b" \
        --input_dir "./data" \
        --output_dir "./output" \
        --split 949,50,1 \
        --weight_decay 0.01 \
        --warmup_ratio 0.01 \
        --max_grad_norm 1.0 \
        --learning_rate 3e-05 \
        --min_learning_rate 3e-06 \
        --max_steps 30 \
        --logging_steps 10 \
        --eval_steps 1000 \
        --save_steps 50000 \
        --continue_training 0 \
        --do_train true \
        --do_eval false \
        --do_predict false \
        --disable_tqdm true \
        --skip_profile_timer true \
        --save_total_limit 2 \
        --device gpu \
        --disable_tqdm true \
        --dataloader_num_workers 1 \
        --distributed_dataloader 0 \
        --enable_auto_parallel 1 \
        --per_device_train_batch_size 1 \
        --gradient_accumulation_steps 4 \
        --per_device_eval_batch_size 1 \
        --recompute false \
        --recompute_use_reentrant true \
        --recompute_granularity full \
        --pp_recompute_interval 0 \
        --bf16 true \
        --fp16_opt_level "O2"  \
        --amp_master_grad true \
        --fuse_attention_ffn false \
        --fuse_attention_qkv true \
        --fused_linear_param_grad_add 1 \
        --fuse_sequence_parallel_allreduce false \
        --use_flash_attention true \
        --use_fused_rope true \
        --use_fused_rms_norm true \
        --max_seq_length 4096 \
        --sep_parallel_degree 1 \
        --sequence_parallel false \
        --pipeline_parallel_degree 4 \
        --sharding_parallel_degree 2 \
        --tensor_parallel_degree 1 \
        --virtual_pp_degree 3 \
        --pipeline_schedule_mode "VPP" \
        --sharding "stage2" \
        --pipeline_parallel_config "enable_send_recv_overlap" \
        --data_parallel_config "enable_allreduce_avg_in_gradinent_scale gradient_sync_after_accumulate" \
        --sharding_parallel_config "enable_stage2_overlap" \
        --tensor_parallel_config "enable_mp_async_allreduce" \
        --to_static 1 \
        --amp_custom_black_list "reduce_sum" "c_softmax_with_cross_entropy" \
        --amp_custom_white_list "lookup_table" "lookup_table_v2" \
        --num_hidden_layers 12 \
        --skip_memory_metrics 0 \
        >>${log_path}/$FUNCNAME 2>&1
    loss=`cat $case_log_dir/workerlog.0 | grep 'global_step: 30' | awk -F 'loss: ' '{print $2}' | awk -F ',' '{print $1}'`
    ips=`cat $case_log_dir/workerlog.0 | grep 'global_step: 30' | awk -F 'interval_tokens_per_second_per_device: ' '{print $2}' | awk -F ',' '{print $1}'`
    mem=`cat $case_log_dir/workerlog.0 | grep 'global_step: 30' | awk -F 'max_memory_reserved: ' '{print $2}' | awk -F ',' '{print $1}'`
    echo "result: loss=$loss ips=$ips mem=$mem"
    loss_base=7.54158936
    ips_base=5442.5208
    mem_base=22.387750148773193
    check_result $FUNCNAME ${loss_base} ${loss} ${ips_base} ${ips} ${mem_base} ${mem}
    echo "=========== $FUNCNAME run  end ==========="
}

function llama_dy2st_auto_bs4_bf16_DP1-MP1-PP4-SD2-VPP3_split_bw() {
    # Only A100 support this case.
    if [ $IS_A100 -eq 0 ]; then
        return
    fi
    echo "=========== $FUNCNAME run begin ==========="
    export PYTHONPATH=$root_path/:$PYTHONPATH
    export FLAGS_call_stack_level=3
    export NVIDIA_TF32_OVERRIDE=0

    export FLAGS_cudnn_deterministic=1
    export FLAGS_embedding_deterministic=1 

    export CUDA_DEVICE_MAX_CONNECTIONS=1
    export PARALLEL_CROSS_ENTROPY=true

    task_name="llama_dy2st_auto_bs4_bf16_DP1-MP1-PP4-SD2-VPP3_split_bw"
    case_out_dir="output/$task_name"
    case_log_dir="output/$task_name""_log"
    rm -rf $case_out_dir
    rm -rf $case_log_dir

    python -u  -m paddle.distributed.launch \
        --gpus "0,1,2,3,4,5,6,7" \
        --log_dir  "output/$task_name""_log" \
        ./run_pretrain_auto.py \
        --model_name_or_path "meta-llama/Llama-2-13b" \
        --tokenizer_name_or_path "meta-llama/Llama-2-13b" \
        --input_dir "./data" \
        --output_dir "./output" \
        --split 949,50,1 \
        --weight_decay 0.01 \
        --warmup_ratio 0.01 \
        --max_grad_norm 1.0 \
        --learning_rate 3e-05 \
        --min_learning_rate 3e-06 \
        --max_steps 30 \
        --logging_steps 10 \
        --eval_steps 1000 \
        --save_steps 50000 \
        --continue_training 0 \
        --do_train true \
        --do_eval false \
        --do_predict false \
        --disable_tqdm true \
        --skip_profile_timer true \
        --save_total_limit 2 \
        --device gpu \
        --disable_tqdm true \
        --dataloader_num_workers 1 \
        --distributed_dataloader 0 \
        --enable_auto_parallel 1 \
        --per_device_train_batch_size 1 \
        --gradient_accumulation_steps 4 \
        --per_device_eval_batch_size 1 \
        --recompute false \
        --recompute_use_reentrant true \
        --recompute_granularity full \
        --pp_recompute_interval 0 \
        --bf16 true \
        --fp16_opt_level "O2"  \
        --amp_master_grad true \
        --fuse_attention_ffn false \
        --fuse_attention_qkv true \
        --fused_linear_param_grad_add 1 \
        --fuse_sequence_parallel_allreduce false \
        --use_flash_attention true \
        --use_fused_rope true \
        --use_fused_rms_norm true \
        --max_seq_length 4096 \
        --sep_parallel_degree 1 \
        --sequence_parallel false \
        --pipeline_parallel_degree 4 \
        --sharding_parallel_degree 2 \
        --tensor_parallel_degree 1 \
        --virtual_pp_degree 3 \
        --pipeline_schedule_mode "VPP" \
        --sharding "stage2" \
        --pipeline_parallel_config "enable_send_recv_overlap enable_split_backward" \
        --data_parallel_config "enable_allreduce_avg_in_gradinent_scale gradient_sync_after_accumulate" \
        --sharding_parallel_config "enable_stage2_overlap" \
        --tensor_parallel_config "enable_mp_async_allreduce" \
        --to_static 1 \
        --amp_custom_black_list "reduce_sum" "c_softmax_with_cross_entropy" \
        --amp_custom_white_list "lookup_table" "lookup_table_v2" \
        --num_hidden_layers 12 \
        --skip_memory_metrics 0 \
        >>${log_path}/$FUNCNAME 2>&1
    loss=`cat $case_log_dir/workerlog.0 | grep 'global_step: 30' | awk -F 'loss: ' '{print $2}' | awk -F ',' '{print $1}'`
    ips=`cat $case_log_dir/workerlog.0 | grep 'global_step: 30' | awk -F 'interval_tokens_per_second_per_device: ' '{print $2}' | awk -F ',' '{print $1}'`
    mem=`cat $case_log_dir/workerlog.0 | grep 'global_step: 30' | awk -F 'max_memory_reserved: ' '{print $2}' | awk -F ',' '{print $1}'`
    echo "result: loss=$loss ips=$ips mem=$mem"
    loss_base=7.54158936
    ips_base=5864.2898
    mem_base=23.745134115219116
    check_result $FUNCNAME ${loss_base} ${loss} ${ips_base} ${ips} ${mem_base} ${mem}
    echo "=========== $FUNCNAME run  end ==========="
}

function llama_align_dygraph_dy2st_auto_bs2_bf16_DP2-MP1-PP1() {
    echo "=========== $FUNCNAME run begin ==========="
    export PYTHONPATH=$root_path/:$PYTHONPATH
    export FLAGS_call_stack_level=3
    export NVIDIA_TF32_OVERRIDE=0
    export FLAGS_enable_pir_api=1
    export FLAGS_max_inplace_grad_add=3

    task_name="llama_align_dygraph_dy2st_auto_bs2_bf16_dp2"
    case_out_dir="output/$task_name"
    case_log_dir="output/$task_name""_log"

    for to_static in "0" "1"; do
        rm -rf $case_out_dir
        rm -rf $case_log_dir
        python -u -m paddle.distributed.launch \
            --gpus "0,1" \
            --log_dir $case_log_dir \
            run_pretrain_auto.py \
            --model_type "llama" \
            --model_name_or_path "facebook/llama-7b" \
            --tokenizer_name_or_path "facebook/llama-7b" \
            --input_dir "./data" \
            --output_dir $case_out_dir \
            --split 949,50,1 \
            --weight_decay 0.01 \
            --warmup_ratio 0.01 \
            --warmup_steps 30 \
            --max_grad_norm 0.0 \
            --learning_rate 3e-05 \
            --min_learning_rate 3e-06 \
            --max_steps 10 \
            --logging_steps 10 \
            --eval_steps 1000 \
            --save_steps 50000 \
            --continue_training 0 \
            --do_train true \
            --do_eval false \
            --do_predict false \
            --disable_tqdm true \
            --skip_profile_timer true \
            --save_total_limit 2 \
            --device gpu \
            --disable_tqdm true \
            --dataloader_num_workers 1 \
            --distributed_dataloader 0 \
            --enable_auto_parallel 1 \
            --per_device_train_batch_size 1 \
            --gradient_accumulation_steps 1 \
            --per_device_eval_batch_size 2 \
            --recompute false \
            --recompute_use_reentrant true \
            --recompute_granularity full \
            --pp_recompute_interval 0 \
            --bf16 1\
            --fp16_opt_level "O2"  \
            --amp_custom_black_list "reduce_sum" "c_softmax_with_cross_entropy" \
            --amp_custom_white_list "lookup_table" "lookup_table_v2" \
            --amp_master_grad 1 \
            --fuse_attention_ffn true \
            --fuse_attention_qkv false \
            --fuse_sequence_parallel_allreduce false \
            --use_flash_attention 0 \
            --use_fused_rope false \
            --use_fused_rms_norm 0 \
            --max_seq_length 4096 \
            --sep_parallel_degree 1 \
            --sequence_parallel false \
            --pipeline_parallel_degree 1 \
            --sharding_parallel_degree 1 \
            --tensor_parallel_degree 1 \
            --virtual_pp_degree 1 \
            --pipeline_schedule_mode "VPP" \
            --sharding "" \
            --to_static ${to_static} \
            --num_hidden_layers 2 \
            >>${log_path}/$FUNCNAME 2>&1
        loss=`cat $case_log_dir/workerlog.0 | grep 'global_step: 10' | awk -F 'loss: ' '{print $2}' | awk -F ',' '{print $1}'`
        ips=-1
        mem=-1
        echo "result: to_static=$to_static loss=$loss ips=$ips mem=$mem"
        loss_base=10.06303482
        if [ $IS_A100 -ne 0 ];then
            loss_base=10.24704742
        fi
        ips_base=-1
        mem_base=-1
        check_result $FUNCNAME ${loss_base} ${loss} ${ips_base} ${ips} ${mem_base} ${mem}
    done
    echo "=========== $FUNCNAME run  end ==========="
}

<<<<<<< HEAD
function llama_align_dygraph_dy2st_auto_grad_merge_bs2_fp16_DP2-MP1-PP1() {
=======
function llama_convert_hybrid_ckpt_to_auto_parallel_bs2_fp32_DP2-MP1-PP1() {
>>>>>>> a18e220c
    echo "=========== $FUNCNAME run begin ==========="
    export PYTHONPATH=$root_path/:$PYTHONPATH
    export FLAGS_call_stack_level=3
    export NVIDIA_TF32_OVERRIDE=0
    export FLAGS_enable_pir_api=1
    export FLAGS_max_inplace_grad_add=3

<<<<<<< HEAD
    task_name="llama_align_dygraph_dy2st_auto_bs2_bf16_dp2"
    case_out_dir="output/$task_name"
    case_log_dir="output/$task_name""_log"

    for to_static in "0" "1"; do
        rm -rf $case_out_dir
        rm -rf $case_log_dir
        python -u -m paddle.distributed.launch \
            --gpus "0,1" \
            --log_dir $case_log_dir \
            run_pretrain_auto.py \
            --model_type "llama" \
            --model_name_or_path "facebook/llama-7b" \
            --tokenizer_name_or_path "facebook/llama-7b" \
            --input_dir "./data" \
            --output_dir $case_out_dir \
            --split 949,50,1 \
            --weight_decay 0.01 \
            --warmup_ratio 0.01 \
            --warmup_steps 30 \
            --max_grad_norm 0.0 \
            --learning_rate 3e-05 \
            --min_learning_rate 3e-06 \
            --max_steps 10 \
            --logging_steps 10 \
            --eval_steps 1000 \
            --save_steps 50000 \
            --continue_training 0 \
            --do_train true \
            --do_eval false \
            --do_predict false \
            --disable_tqdm true \
            --skip_profile_timer true \
            --save_total_limit 2 \
            --device gpu \
            --disable_tqdm true \
            --dataloader_num_workers 1 \
            --distributed_dataloader 0 \
            --enable_auto_parallel 1 \
            --per_device_train_batch_size 1 \
            --gradient_accumulation_steps 2 \
            --per_device_eval_batch_size 2 \
            --recompute false \
            --recompute_use_reentrant true \
            --recompute_granularity full \
            --pp_recompute_interval 0 \
            --bf16 0 \
            --fp16_opt_level "O2" \
            --fuse_attention_ffn true \
            --fuse_attention_qkv false \
            --fuse_sequence_parallel_allreduce false \
            --use_flash_attention 0 \
            --use_fused_rope false \
            --use_fused_rms_norm 0 \
            --max_seq_length 4096 \
            --sep_parallel_degree 1 \
            --sequence_parallel false \
            --pipeline_parallel_degree 1 \
            --sharding_parallel_degree 1 \
            --tensor_parallel_degree 1 \
            --virtual_pp_degree 1 \
            --sharding "" \
            --to_static ${to_static} \
            --num_hidden_layers 2 \
            >>${log_path}/$FUNCNAME 2>&1
        loss=`cat $case_log_dir/workerlog.0 | grep 'global_step: 10' | awk -F 'loss: ' '{print $2}' | awk -F ',' '{print $1}'`
        if [ $to_static -eq 0 ];then
            loss1=$loss
        else
            loss2=$loss
        fi
        echo "result: to_static=$to_static loss=$loss"
    done
    ips=-1
    mem=-1
    ips_base=-1
    mem_base=-1
    check_result $aaa ${loss1} ${loss2} ${ips_base} ${ips} ${mem_base} ${mem}
=======
    echo "---- run hybrid and save ckpt ----"
    dy_task_name="llama_hybrid_ckpt_bs2_fp32_DP2-MP1-PP1"
    dy_case_out_dir="dy_output/$dy_task_name"
    dy_case_log_dir="dy_output/$dy_task_name""_log"
    rm -rf $dy_case_out_dir
    rm -rf $dy_case_log_dir

    python -u -m paddle.distributed.launch \
        --gpus "0,1" \
        --log_dir $dy_case_log_dir \
        ../../run_pretrain.py \
        --model_name_or_path "facebook/llama-7b" \
        --tokenizer_name_or_path "facebook/llama-7b" \
        --input_dir "./data" \
        --output_dir $dy_case_out_dir \
        --split 949,50,1 \
        --weight_decay 0.01 \
        --warmup_ratio 0.01 \
        --warmup_steps 30 \
        --max_grad_norm 0.0 \
        --learning_rate 3e-05 \
        --min_learning_rate 3e-06 \
        --max_steps 5 \
        --logging_steps 1 \
        --eval_steps 1000 \
        --save_steps 3 \
        --continue_training 0 \
        --do_train true \
        --do_eval false \
        --do_predict false \
        --disable_tqdm true \
        --skip_profile_timer true \
        --save_total_limit 2 \
        --device gpu \
        --disable_tqdm true \
        --dataloader_num_workers 1 \
        --distributed_dataloader 0 \
        --per_device_train_batch_size 1 \
        --gradient_accumulation_steps 1 \
        --per_device_eval_batch_size 2 \
        --recompute false \
        --recompute_use_reentrant true \
        --recompute_granularity full \
        --pp_recompute_interval 0 \
        --bf16 0 \
        --fp16_opt_level "O2"  \
        --amp_custom_black_list "reduce_sum" "c_softmax_with_cross_entropy" \
        --amp_custom_white_list "lookup_table" "lookup_table_v2" \
        --amp_master_grad false \
        --enable_linear_fused_grad_add false \
        --fuse_attention_ffn true \
        --fuse_attention_qkv false \
        --fuse_sequence_parallel_allreduce false \
        --use_flash_attention 0 \
        --use_fused_rope false \
        --use_fused_rms_norm 0 \
        --max_seq_length 4096 \
        --sep_parallel_degree 1 \
        --sequence_parallel false \
        --pipeline_parallel_degree 1 \
        --sharding_parallel_degree 1 \
        --tensor_parallel_degree 1 \
        --virtual_pp_degree 1 \
        --sharding "" \
        --to_static 0 \
        --num_hidden_layers 2 \
        >>${log_path}/$FUNCNAME 2>&1
    dy_loss=`cat $dy_case_log_dir/workerlog.0 | grep 'global_step: 4' | awk -F 'loss: ' '{print $2}' | awk -F ',' '{print $1}'`
    dy_ips=-1
    dy_mem=-1
    echo "hybrid result: loss=$dy_loss ips=$dy_ips mem=$dy_mem"

    echo "---- run auto parallel resueme from hybrid ckpt ----"
    auto_task_name="llama_auto_parallel_bs2_fp32_DP2-MP1-PP1"
    auto_case_out_dir="auto_output/$auto_task_name"
    auto_case_log_dir="auto_output/$auto_task_name""_log"
    rm -rf $auto_case_out_dir
    rm -rf $auto_case_log_dir

    python -u -m paddle.distributed.launch \
        --gpus "0,1" \
        --log_dir $auto_case_log_dir \
        run_pretrain_auto.py \
        --model_name_or_path "facebook/llama-7b" \
        --tokenizer_name_or_path "facebook/llama-7b" \
        --input_dir "./data" \
        --output_dir $auto_case_out_dir \
        --split 949,50,1 \
        --weight_decay 0.01 \
        --warmup_ratio 0.01 \
        --warmup_steps 30 \
        --max_grad_norm 0.0 \
        --learning_rate 3e-05 \
        --min_learning_rate 3e-06 \
        --max_steps 4 \
        --logging_steps 1 \
        --eval_steps 1000 \
        --save_steps 1000 \
        --continue_training 0 \
        --do_train true \
        --do_eval false \
        --do_predict false \
        --disable_tqdm true \
        --skip_profile_timer true \
        --save_total_limit 2 \
        --device gpu \
        --disable_tqdm true \
        --dataloader_num_workers 1 \
        --distributed_dataloader 0 \
        --enable_auto_parallel 1 \
        --per_device_train_batch_size 1 \
        --gradient_accumulation_steps 1 \
        --per_device_eval_batch_size 2 \
        --recompute false \
        --recompute_use_reentrant true \
        --recompute_granularity full \
        --pp_recompute_interval 0 \
        --bf16 0 \
        --fp16_opt_level "O2"  \
        --amp_custom_black_list "reduce_sum" "c_softmax_with_cross_entropy" \
        --amp_custom_white_list "lookup_table" "lookup_table_v2" \
        --amp_master_grad false \
        --fuse_attention_ffn true \
        --fuse_attention_qkv false \
        --fuse_sequence_parallel_allreduce false \
        --use_flash_attention 0 \
        --use_fused_rope false \
        --use_fused_rms_norm 0 \
        --max_seq_length 4096 \
        --sep_parallel_degree 1 \
        --sequence_parallel false \
        --pipeline_parallel_degree 1 \
        --sharding_parallel_degree 1 \
        --tensor_parallel_degree 1 \
        --virtual_pp_degree 1 \
        --pipeline_schedule_mode "VPP" \
        --sharding "" \
        --to_static 1 \
        --num_hidden_layers 2 \
        --resume_from_checkpoint "dy_output/llama_hybrid_ckpt_bs2_fp32_DP2-MP1-PP1/checkpoint-3" \
        --auto_parallel_resume_form_hybrid_parallel 1 \
        >>${log_path}/$FUNCNAME 2>&1
    auto_loss=`cat $auto_case_log_dir/workerlog.0 | grep 'global_step: 4' | awk -F 'loss: ' '{print $2}' | awk -F ',' '{print $1}'`
    auto_ips=-1
    auto_mem=-1
    echo "auto result: loss=$auto_loss ips=$auto_ips mem=$auto_mem"

    check_result $FUNCNAME ${dy_loss} ${auto_loss} ${dy_ips} ${auto_ips} ${dy_mem} ${auto_mem}
>>>>>>> a18e220c
    echo "=========== $FUNCNAME run  end ==========="
}

function llm_gpt_dygraph_auto_bs8_fp32_DP2() {
    echo "=========== $FUNCNAME run begin ==========="
    export PYTHONPATH=$root_path/:$PYTHONPATH
    export FLAGS_call_stack_level=3
    export NVIDIA_TF32_OVERRIDE=0

    cd ${llm_gpt_case_path}
    task_name="gpt3_auto_bs8_dp2"
    case_out_dir="output/$task_name"
    case_log_dir="output/$task_name""_log"
    rm -rf $case_out_dir
    rm -rf $case_log_dir

    python -u -m paddle.distributed.launch --gpus "0,1" \
        --log_dir $case_log_dir \
        run_pretrain_auto.py \
        --model_name_or_path gpt2-medium-en \
        --tokenizer_name_or_path gpt2-medium-en \
        --input_dir "$gpt_data_path/data" \
        --output_dir "output/$task_name" \
        --split 949,50,1 \
        --max_seq_length 1024 \
        --per_device_train_batch_size 1 \
        --per_device_eval_batch_size 1 \
        --sharding "" \
        --tensor_parallel_degree 1 \
        --pipeline_parallel_degree 1 \
        --sequence_parallel 0 \
        --fuse_attention_qkv 0 \
        --use_flash_attention 0 \
        --scale_loss 1024 \
        --learning_rate 0.00001 \
        --min_learning_rate 0.000005 \
        --max_steps 10 \
        --save_steps 50000 \
        --weight_decay 0.01 \
        --warmup_ratio 0.01 \
        --max_grad_norm 1.0 \
        --logging_steps 1\
        --continue_training 0\
        --dataloader_num_workers 1 \
        --eval_steps 100000 \
        --report_to "visualdl" \
        --disable_tqdm true \
        --recompute 0 \
        --gradient_accumulation_steps 4 \
        --do_train \
        --do_eval \
        --device "gpu" \
        --model_type "gpt" \
        --enable_auto_parallel 1 \
        --to_static 0 \
        --fp16 0 \
        --fp16_opt_level "O2" \
        >>${log_path}/$FUNCNAME 2>&1
    loss=`cat $case_log_dir/workerlog.0 | grep 'global_step: 10' | awk -F 'loss: ' '{print $2}' | awk -F ',' '{print $1}'`
    loss_md5=`cat $case_log_dir/workerlog.0 | grep 'global_step: 10' | awk -F 'loss_md5: ' '{print $2}' | awk -F ',' '{print $1}'`
    ips=-1
    mem=-1
    echo "result: loss=$loss ips=$ips mem=$mem loss_md5=$loss_md5"
    loss_base=10.59205246
    loss_md5_base=0ebf68698887b33b33a46518621cf412
    ips_base=-1
    mem_base=-1
    if [ $IS_A100 -ne 0 ];then
        loss_base=10.60499191
    fi
    check_result $FUNCNAME ${loss_base} ${loss} ${ips_base} ${ips} ${mem_base} ${mem}
    echo "=========== $FUNCNAME run  end ==========="
}

function llm_gpt_dygraph_auto_bs8_fp32_DP2-MP2() {
    echo "=========== $FUNCNAME run begin ==========="
    export PYTHONPATH=$root_path/:$PYTHONPATH
    export FLAGS_call_stack_level=3
    export NVIDIA_TF32_OVERRIDE=0
    export FLAGS_cudnn_deterministic=1
    export FLAGS_embedding_deterministic=1 

    cd ${llm_gpt_case_path}
    task_name="gpt3_auto_bs8_dp2mp2"
    case_out_dir="output/$task_name"
    case_log_dir="output/$task_name""_log"
    rm -rf $case_log_dir
    rm -rf $case_out_dir

    python -u -m paddle.distributed.launch --gpus "0,1,2,3" \
        --log_dir $case_log_dir \
        run_pretrain_auto.py \
        --model_name_or_path gpt2-medium-en \
        --tokenizer_name_or_path gpt2-medium-en \
        --input_dir "$gpt_data_path/data" \
        --output_dir $case_out_dir  \
        --split 949,50,1 \
        --max_seq_length 1024 \
        --per_device_train_batch_size 1 \
        --per_device_eval_batch_size 4 \
        --gradient_accumulation_steps 4 \
        --sharding "" \
        --tensor_parallel_degree 2 \
        --pipeline_parallel_degree 1 \
        --sequence_parallel 0 \
        --fuse_attention_qkv 0 \
        --use_flash_attention 0 \
        --scale_loss 1024 \
        --learning_rate 0.00001 \
        --min_learning_rate 0.000005 \
        --max_steps 10 \
        --save_steps 50000 \
        --weight_decay 0.01 \
        --warmup_ratio 0.01 \
        --max_grad_norm 1.0 \
        --logging_steps 1\
        --continue_training 0\
        --dataloader_num_workers 1 \
        --eval_steps 100000 \
        --report_to "visualdl" \
        --disable_tqdm true \
        --recompute 0 \
        --do_train \
        --do_eval \
        --device "gpu" \
        --model_type "gpt" \
        --enable_auto_parallel 1 \
        --to_static 0 \
        --fp16 0 \
        --fp16_opt_level "O2" \
        >>${log_path}/$FUNCNAME 2>&1
    loss=`cat $case_log_dir/workerlog.0 | grep 'global_step: 10' | awk -F 'loss: ' '{print $2}' | awk -F ',' '{print $1}'`
    loss_md5=`cat $case_log_dir/workerlog.0 | grep 'global_step: 10' | awk -F 'loss_md5: ' '{print $2}' | awk -F ',' '{print $1}'`
    ips=-1
    mem=-1
    echo "result: loss=$loss ips=$ips mem=$mem loss_md5=$loss_md5"
    loss_base=10.58860683
    loss_md5_base=6df87d01bd08113a92930f6349514b35
    ips_base=-1
    mem_base=-1
    if [ $IS_A100 -ne 0 ];then
        loss_base=10.59338379
    fi
    check_result $FUNCNAME ${loss_base} ${loss} ${ips_base} ${ips} ${mem_base} ${mem}
    echo "=========== $FUNCNAME run  end ==========="
}

function llm_gpt_dygraph_auto_bs8_fp32_DP2-MP2-PP2() {
    echo "=========== $FUNCNAME run begin ==========="
    export PYTHONPATH=$root_path/:$PYTHONPATH
    export FLAGS_call_stack_level=3
    export NVIDIA_TF32_OVERRIDE=0
    export FLAGS_cudnn_deterministic=1
    export FLAGS_embedding_deterministic=1 

    cd ${llm_gpt_case_path}
    task_name="gpt3_auto_bs8_dp2mp2pp2"
    case_out_dir="output/$task_name"
    case_log_dir="output/$task_name""_log"
    rm -rf $case_log_dir
    rm -rf $case_out_dir

    python -u -m paddle.distributed.launch --gpus "0,1,2,3,4,5,6,7" \
        --log_dir $case_log_dir \
        run_pretrain_auto.py \
        --model_name_or_path gpt2-medium-en \
        --tokenizer_name_or_path gpt2-medium-en \
        --input_dir "$gpt_data_path/data" \
        --output_dir $case_out_dir  \
        --split 949,50,1 \
        --max_seq_length 1024 \
        --per_device_train_batch_size 1 \
        --per_device_eval_batch_size 1 \
        --sharding "" \
        --tensor_parallel_degree 2 \
        --pipeline_parallel_degree 2 \
        --sequence_parallel 0 \
        --fuse_attention_qkv 0 \
        --use_flash_attention 0 \
        --scale_loss 1024 \
        --learning_rate 0.00001 \
        --min_learning_rate 0.000005 \
        --max_steps 10 \
        --save_steps 50000 \
        --weight_decay 0.01 \
        --warmup_ratio 0.01 \
        --max_grad_norm 1.0 \
        --logging_steps 1\
        --continue_training 0\
        --dataloader_num_workers 1 \
        --eval_steps 100000 \
        --report_to "visualdl" \
        --disable_tqdm true \
        --recompute 0 \
        --gradient_accumulation_steps 4 \
        --do_train \
        --do_eval \
        --device "gpu" \
        --model_type "gpt" \
        --enable_auto_parallel 1 \
        --to_static 0 \
        --fp16 0 \
        --fp16_opt_level "O2" \
        >>${log_path}/$FUNCNAME 2>&1
    loss=`cat $case_log_dir/workerlog.0 | grep 'global_step: 10' | awk -F 'loss: ' '{print $2}' | awk -F ',' '{print $1}'`
    loss_md5=`cat $case_log_dir/workerlog.0 | grep 'global_step: 10' | awk -F 'loss_md5: ' '{print $2}' | awk -F ',' '{print $1}'`
    ips=-1
    mem=-1
    echo "result: loss=$loss ips=$ips mem=$mem loss_md5=$loss_md5"
    loss_base=10.59993172
    loss_md5_base=6cb4e151b35f026190df90ab240d9a95
    ips_base=-1
    mem_base=-1
    if [ $IS_A100 -ne 0 ];then
        loss_base=10.59612274
    fi
    check_result $FUNCNAME ${loss_base} ${loss} ${ips_base} ${ips} ${mem_base} ${mem}
    echo "=========== $FUNCNAME run  end ==========="
}

function llm_gpt_dygraph_auto_bs8_fp16_DP2-MP2-PP2() {
    echo "=========== $FUNCNAME run begin ==========="
    export PYTHONPATH=$root_path/:$PYTHONPATH
    export FLAGS_call_stack_level=3
    export NVIDIA_TF32_OVERRIDE=0
    export FLAGS_cudnn_deterministic=1
    export FLAGS_embedding_deterministic=1 

    cd ${llm_gpt_case_path}
    task_name="gpt3_auto_bs8_fp16_dp2mp2pp2"
    case_out_dir="output/$task_name"
    case_log_dir="output/$task_name""_log"
    rm -rf $case_log_dir
    rm -rf $case_out_dir

    python -u -m paddle.distributed.launch --gpus "0,1,2,3,4,5,6,7" \
        --log_dir $case_log_dir \
        run_pretrain_auto.py \
        --model_name_or_path gpt2-medium-en \
        --tokenizer_name_or_path gpt2-medium-en \
        --input_dir "$gpt_data_path/data" \
        --output_dir $case_out_dir  \
        --split 949,50,1 \
        --max_seq_length 1024 \
        --per_device_train_batch_size 1 \
        --per_device_eval_batch_size 1 \
        --sharding "" \
        --tensor_parallel_degree 2 \
        --pipeline_parallel_degree 2 \
        --sequence_parallel 0 \
        --fuse_attention_qkv 0 \
        --use_flash_attention 0 \
        --scale_loss 1024 \
        --learning_rate 0.00001 \
        --min_learning_rate 0.000005 \
        --max_steps 10 \
        --save_steps 50000 \
        --weight_decay 0.01 \
        --warmup_ratio 0.01 \
        --max_grad_norm 1.0 \
        --logging_steps 1\
        --continue_training 0\
        --dataloader_num_workers 1 \
        --eval_steps 100000 \
        --report_to "visualdl" \
        --disable_tqdm true \
        --recompute 0 \
        --gradient_accumulation_steps 4 \
        --do_train \
        --do_eval \
        --device "gpu" \
        --model_type "gpt" \
        --enable_auto_parallel 1 \
        --to_static 0 \
        --fp16 1 \
        --fp16_opt_level "O2" \
        >>${log_path}/$FUNCNAME 2>&1
    loss=`cat $case_log_dir/workerlog.0 | grep 'global_step: 10' | awk -F 'loss: ' '{print $2}' | awk -F ',' '{print $1}'`
    loss_md5=`cat $case_log_dir/workerlog.0 | grep 'global_step: 10' | awk -F 'loss_md5: ' '{print $2}' | awk -F ',' '{print $1}'`
    ips=-1
    mem=-1
    echo "result: loss=$loss ips=$ips mem=$mem loss_md5=$loss_md5"
    loss_base=10.58456802
    loss_md5_base=e82a1f5668870d18a2d45b3ee0a25386
    ips_base=-1
    mem_base=-1
    if [ $IS_A100 -ne 0 ];then
        loss_base=10.58141422
    fi
    check_result $FUNCNAME ${loss_base} ${loss} ${ips_base} ${ips} ${mem_base} ${mem}
    echo "=========== $FUNCNAME run  end ==========="
}

function llm_qwen_dygraph_auto_bs1_fp32_DP2() {
    set -x

    config_json="pretrain_argument_for_ci_auto_dp2.json"

    cat <<EOF >"$config_json"
{
    "model_name_or_path": "qwen/qwen-7b",
    "tokenizer_name_or_path": "qwen/qwen-7b",
    "input_dir": "./data",
    "output_dir": "./checkpoints/qwen_pretrain_ckpts",
    "per_device_train_batch_size": 1,
    "gradient_accumulation_steps": 2,
    "per_device_eval_batch_size": 16,
    "tensor_parallel_degree": 1,
    "pipeline_parallel_degree": 1,
    "virtual_pp_degree": 1,
    "sequence_parallel": 0,   
    "use_flash_attention": false,
    "use_fused_rms_norm": false,
    "use_fused_rope": false,
    "max_seq_length": 4096,
    "learning_rate": 3e-05,
    "num_hidden_layers": 8,
    "min_learning_rate": 3e-06,
    "scale_loss": 1024,
    "warmup_steps": 30,
    "logging_steps": 1,
    "max_steps": 12,
    "save_steps": 1000,
    "eval_steps": 10000,
    "weight_decay": 0.01,
    "bf16": false,
    "fp16_opt_level": "O0",
    "warmup_ratio": 0.01,
    "max_grad_norm": 1.0,
    "dataloader_num_workers": 1,
    "continue_training": 0,
    "do_train": true,
    "do_eval": false,
    "do_predict": false,
    "disable_tqdm": true,
    "recompute": true,
    "recompute_granularity": "core_attn",
    "recompute_use_reentrant": true,
    "distributed_dataloader": 0,
    "save_total_limit": 2,
    "enable_auto_parallel": 1,
    "to_static": 0
}
EOF

    unset CUDA_VISIBLE_DEVICES

    export FLAGS_call_stack_level=3
    export FLAGS_use_cuda_managed_memory=true

    task_name="llama_auto_dp2"
    case_log_dir="qwen_auto_3d_fp32_dp2"
    rm -rf output/$task_name/
    rm -rf "output/$task_name""_log"

    export SOT_LOG_LEVEL=4
    export PYTHONPATH=../../../:$PYTHONPATH


    rm -rf $case_log_dir

    export FLAGS_embedding_deterministic=1        
    export FLAGS_cudnn_deterministic=1
    export NVIDIA_TF32_OVERRIDE=0

    python -u  -m paddle.distributed.launch \
            --gpus "0,1" \
            --log_dir "$case_log_dir" \
        run_pretrain_3D_auto.py ./$config_json \
        >>${log_path}/$FUNCNAME 2>&1
    loss=`cat $case_log_dir/workerlog.0 | grep 'global_step: 10' | awk -F 'loss: ' '{print $2}' | awk -F ',' '{print $1}'`
    ips=-1
    mem=-1
    echo "result: loss=$loss ips=$ips mem=$mem loss_md5=$loss_md5"
    loss_base=9.83757591
    ips_base=-1
    mem_base=-1
    if [ $IS_A100 -ne 0 ];then
        check_result $FUNCNAME ${loss_base} ${loss} ${ips_base} ${ips} ${mem_base} ${mem}
    else
        echo "qwen auto just compare loss in A100 machine."
    fi
    rm -f $config_json
    echo "=========== $FUNCNAME run  end ==========="
}

function llm_qwen_dygraph_auto_bs1_fp32_DP2-MP2() {
    set -x

    config_json="pretrain_argument_for_ci_auto_dp2_mp2.json"

    cat <<EOF >"$config_json"
{
    "model_name_or_path": "qwen/qwen-7b",
    "tokenizer_name_or_path": "qwen/qwen-7b",
    "input_dir": "./data",
    "output_dir": "./checkpoints/qwen_pretrain_ckpts",
    "per_device_train_batch_size": 1,
    "gradient_accumulation_steps": 2,
    "per_device_eval_batch_size": 16,
    "tensor_parallel_degree": 2,
    "pipeline_parallel_degree": 1,
    "virtual_pp_degree": 1,
    "sequence_parallel": 0,   
    "use_flash_attention": false,
    "use_fused_rms_norm": false,
    "use_fused_rope": false,
    "max_seq_length": 4096,
    "learning_rate": 3e-05,
    "num_hidden_layers": 8,
    "min_learning_rate": 3e-06,
    "scale_loss": 1024,
    "warmup_steps": 30,
    "logging_steps": 1,
    "max_steps": 12,
    "save_steps": 1000,
    "eval_steps": 10000,
    "weight_decay": 0.01,
    "bf16": false,
    "fp16_opt_level": "O0",
    "warmup_ratio": 0.01,
    "max_grad_norm": 1.0,
    "dataloader_num_workers": 1,
    "continue_training": 0,
    "do_train": true,
    "do_eval": false,
    "do_predict": false,
    "disable_tqdm": true,
    "recompute": true,
    "recompute_granularity": "core_attn",
    "recompute_use_reentrant": true,
    "distributed_dataloader": 0,
    "save_total_limit": 2,
    "enable_auto_parallel": 1,
    "to_static": 0
}
EOF

    set -x
    unset CUDA_VISIBLE_DEVICES

    export FLAGS_call_stack_level=3
    export FLAGS_use_cuda_managed_memory=true

    task_name="llama_auto_dp2_mp2"
    case_log_dir="qwen_auto_3d_fp32_dp2_mp2"
    rm -rf output/$task_name/
    rm -rf "output/$task_name""_log"

    export SOT_LOG_LEVEL=4
    export PYTHONPATH=../../../:$PYTHONPATH

    rm -rf $case_log_dir

    export FLAGS_embedding_deterministic=1        
    export FLAGS_cudnn_deterministic=1
    export NVIDIA_TF32_OVERRIDE=0

    python -u  -m paddle.distributed.launch \
            --gpus "0,1,2,3" \
            --log_dir "$case_log_dir" \
        run_pretrain_3D_auto.py $config_json \
        >>${log_path}/$FUNCNAME 2>&1
    loss=`cat $case_log_dir/workerlog.0 | grep 'global_step: 10' | awk -F 'loss: ' '{print $2}' | awk -F ',' '{print $1}'`
    ips=-1
    mem=-1
    echo "result: loss=$loss ips=$ips mem=$mem loss_md5=$loss_md5"
    loss_base=9.83757591
    ips_base=-1
    mem_base=-1
    if [ $IS_A100 -ne 0 ];then
        check_result $FUNCNAME ${loss_base} ${loss} ${ips_base} ${ips} ${mem_base} ${mem}
    else
        echo "qwen auto just compare loss in A100 machine."
    fi
    rm -f $config_json
    echo "=========== $FUNCNAME run  end ==========="
}

function llm_qwen_dygraph_auto_bs1_fp32_DP2-MP2-PP2() {
    set -x

    config_json="pretrain_argument_for_ci_auto_dp2_mp2_pp2.json"

    cat <<EOF >"$config_json"
{
    "model_name_or_path": "qwen/qwen-7b",
    "tokenizer_name_or_path": "qwen/qwen-7b",
    "input_dir": "./data",
    "output_dir": "./checkpoints/qwen_pretrain_ckpts",
    "per_device_train_batch_size": 1,
    "gradient_accumulation_steps": 2,
    "per_device_eval_batch_size": 16,
    "tensor_parallel_degree": 2,
    "pipeline_parallel_degree": 2,
    "virtual_pp_degree": 1,
    "sequence_parallel": 0,   
    "use_flash_attention": false,
    "use_fused_rms_norm": false,
    "use_fused_rope": false,
    "max_seq_length": 4096,
    "learning_rate": 3e-05,
    "num_hidden_layers": 8,
    "min_learning_rate": 3e-06,
    "scale_loss": 1024,
    "warmup_steps": 30,
    "logging_steps": 1,
    "max_steps": 12,
    "save_steps": 1000,
    "eval_steps": 10000,
    "weight_decay": 0.01,
    "bf16": false,
    "fp16_opt_level": "O0",
    "warmup_ratio": 0.01,
    "max_grad_norm": 1.0,
    "dataloader_num_workers": 1,
    "continue_training": 0,
    "do_train": true,
    "do_eval": false,
    "do_predict": false,
    "disable_tqdm": true,
    "recompute": true,
    "recompute_granularity": "core_attn",
    "recompute_use_reentrant": true,
    "distributed_dataloader": 0,
    "save_total_limit": 2,
    "enable_auto_parallel": 1,
    "to_static": 0
}
EOF

    unset CUDA_VISIBLE_DEVICES

    export FLAGS_call_stack_level=3
    export FLAGS_use_cuda_managed_memory=true

    task_name="llama_auto_dp2_mp2_pp2"
    case_log_dir="qwen_auto_3d_fp32_dp2_mp2_pp2"
    rm -rf output/$task_name/
    rm -rf "output/$task_name""_log"

    export SOT_LOG_LEVEL=4
    export PYTHONPATH=../../../:$PYTHONPATH


    rm -rf $case_log_dir

    export FLAGS_embedding_deterministic=1
    export FLAGS_cudnn_deterministic=1
    export NVIDIA_TF32_OVERRIDE=0

    python -u  -m paddle.distributed.launch \
            --gpus "0,1,2,3,4,5,6,7" \
            --log_dir "$case_log_dir" \
        run_pretrain_3D_auto.py $config_json \
        >>${log_path}/$FUNCNAME 2>&1
    loss=`cat $case_log_dir/workerlog.0 | grep 'global_step: 10' | awk -F 'loss: ' '{print $2}' | awk -F ',' '{print $1}'`
    ips=-1
    mem=-1
    echo "result: loss=$loss ips=$ips mem=$mem loss_md5=$loss_md5"
    loss_base=9.83757591
    ips_base=-1
    mem_base=-1
    if [ $IS_A100 -ne 0 ];then
        check_result $FUNCNAME ${loss_base} ${loss} ${ips_base} ${ips} ${mem_base} ${mem}
    else
        echo "qwen auto just compare loss in A100 machine."
    fi
    rm -f $config_json
    echo "=========== $FUNCNAME run  end ==========="
}

function llm_qwen_dygraph_auto_bs1_bf16_DP2-MP2-PP2() {
    set -x

    config_json="pretrain_argument_for_ci_auto_dp2_mp2_pp2.json"

    cat <<EOF >"$config_json"
{
    "model_name_or_path": "qwen/qwen-7b",
    "tokenizer_name_or_path": "qwen/qwen-7b",
    "input_dir": "./data",
    "output_dir": "./checkpoints/qwen_pretrain_ckpts",
    "per_device_train_batch_size": 1,
    "gradient_accumulation_steps": 2,
    "per_device_eval_batch_size": 16,
    "tensor_parallel_degree": 2,
    "pipeline_parallel_degree": 2,
    "virtual_pp_degree": 1,
    "sequence_parallel": 0,   
    "use_flash_attention": false,
    "use_fused_rms_norm": false,
    "use_fused_rope": false,
    "max_seq_length": 4096,
    "learning_rate": 3e-05,
    "num_hidden_layers": 8,
    "min_learning_rate": 3e-06,
    "scale_loss": 1024,
    "warmup_steps": 30,
    "logging_steps": 1,
    "max_steps": 12,
    "save_steps": 1000,
    "eval_steps": 10000,
    "weight_decay": 0.01,
    "bf16": true,
    "fp16_opt_level": "O2",
    "warmup_ratio": 0.01,
    "max_grad_norm": 1.0,
    "dataloader_num_workers": 1,
    "continue_training": 0,
    "do_train": true,
    "do_eval": false,
    "do_predict": false,
    "disable_tqdm": true,
    "recompute": true,
    "recompute_granularity": "core_attn",
    "recompute_use_reentrant": true,
    "distributed_dataloader": 0,
    "save_total_limit": 2,
    "enable_auto_parallel": 1,
    "to_static": 0
}
EOF

    unset CUDA_VISIBLE_DEVICES

    export FLAGS_call_stack_level=3
    export FLAGS_use_cuda_managed_memory=true

    task_name="llama_auto_dp2_mp2_pp2"
    case_log_dir="qwen_auto_3d_bf16_dp2_mp2_pp2"
    rm -rf output/$task_name/
    rm -rf "output/$task_name""_log"

    export SOT_LOG_LEVEL=4
    export PYTHONPATH=../../../:$PYTHONPATH


    rm -rf $case_log_dir

    export FLAGS_embedding_deterministic=1
    export FLAGS_cudnn_deterministic=1
    export NVIDIA_TF32_OVERRIDE=0

    python -u  -m paddle.distributed.launch \
            --gpus "0,1,2,3,4,5,6,7" \
            --log_dir "$case_log_dir" \
        run_pretrain_3D_auto.py $config_json \
        >>${log_path}/$FUNCNAME 2>&1
    loss=`cat $case_log_dir/workerlog.0 | grep 'global_step: 10' | awk -F 'loss: ' '{print $2}' | awk -F ',' '{print $1}'`
    ips=-1
    mem=-1
    echo "result: loss=$loss ips=$ips mem=$mem loss_md5=$loss_md5"
    loss_base=9.88092232
    ips_base=-1
    mem_base=-1
    if [ $IS_A100 -ne 0 ];then
        check_result $FUNCNAME ${loss_base} ${loss} ${ips_base} ${ips} ${mem_base} ${mem}
    else
        echo "qwen auto just compare loss in A100 machine."
    fi
    rm -f $config_json
    echo "=========== $FUNCNAME run  end ==========="
}

############ case end ############

function check_result() {
    echo -e "$1" >> ${log_path}/result.log
    if [ $? -ne 0 ];then
        echo -e "\033[31m $1 run failed! \033[0m" | tee -a ${log_path}/result.log
        exit -1
    fi

    if [ $# -ne 7 ] && [ $# -ne 8 ]; then
        echo -e "\033[31m $1 parameter transfer failed: $@ \033[0m" | tee -a ${log_path}/result.log
        exit -1
    fi

    diff_loss=$(echo $2 $3|awk '{printf "%0.2f\n", ($2-$1)/$1*100}')
    echo -e "loss_base: $2 loss_test: $3 loss_diff: $diff_loss%" | tee -a ${log_path}/result.log
    if [ $2 != $3 ];then
        if [ -z "$8" ] || [ $8 -ne 1 ] ;then
            echo -e "\033[31m $1 loss diff check failed! \033[0m" | tee -a ${log_path}/result.log
            exit -1
        else
            diff=$(echo "$2 $3" | awk '{print $1-$2}')
            gt=$(echo "${diff#-} 1e-5" | awk '{print ($1>$2)?"1":"0"}')
            if [ $gt -eq 1 ];then
                echo -e "\033[31m $1 loss diff check failed! \033[0m" | tee -a ${log_path}/result.log
                exit -1
            fi
        fi
    fi

    diff_ips=$(echo $4 $5|awk '{printf "%0.2f\n", ($2-$1)/$1*100}')
    echo -e "ips_base: $4 ips_test: $5 ips_diff: $diff_ips% " | tee -a $log_path/result.log
    v1=$(echo $diff_ips 5.0|awk '{print($1>=$2)?"0":"1"}')
    v2=$(echo $diff_ips -5.0|awk '{print($1<=$2)?"0":"1"}')
    if [[ $v1 == 0 ]];then
        echo -e "$1 IPS increase greater than 5%, not exit " | tee -a $log_path/result.log
    fi
    if [[ $v2 == 0 ]];then
        echo -e "\033[31m $1 IPS diff check failed! \033[0m" | tee -a $log_path/result.log
        exit -1
    fi

    diff_mem=$(echo $6 $7|awk '{printf "%0.2f\n", ($2-$1)/$1*100}')
    echo -e "mem_base: $6 mem_test: $7 mem_diff: $diff_mem% " | tee -a $log_path/result.log
    w1=$(echo $diff_mem 5.0|awk '{print($1>=$2)?"0":"1"}')
    w2=$(echo $diff_mem -5.0|awk '{print($1<=$2)?"0":"1"}')
    if [[ $w1 == 0 ]];then
        echo -e "\033[31m $1 MEM diff check failed! \033[0m" | tee -a $log_path/result.log
        exit -1
    fi
    if [[ $w2 == 0 ]];then
        echo -e "$1 MEM decreases greater than 5%, not exit " | tee -a $log_path/result.log
    fi
}

function before_hook_for_gpt() {
    echo -e "\033[31m ---- Set FLAGS for GPT auto cases  \033[0m"
    export FLAGS_new_executor_micro_batching=True  # True：打开新执行器
    export FLAGS_embedding_deterministic=1         # 1：关闭随机性
    export FLAGS_cudnn_deterministic=1             # 1：关闭随机性
    unset CUDA_MODULE_LOADING
    env | grep FLAGS
    export http_proxy=${proxy}
    export https_proxy=${proxy}
    if [[ $FLAGS_install_deps == 0 ]];then
        echo -e "\033[31m ---- Install requirements for GPT auto cases  \033[0m"
        cp requirements.txt requirements_nlp.txt
        sed -i '/paddlenlp/d' requirements.txt
        python -m pip install -r requirements.txt --force-reinstall
        sed -i '/paddlenlp/!d' requirements_nlp.txt
        python -m pip install -r requirements_nlp.txt
        python -m pip install -r $root_path/requirements.txt
        python -m pip install -r $root_path/requirements-dev.txt
        python -m pip install --no-cache-dir https://paddlenlp.bj.bcebos.com/wheels/paddlenlp-ci-py3-none-any.whl --force-reinstall --no-dependencies
        python -c "import paddlenlp; print('paddlenlp commit:',paddlenlp.version.commit)";
    else
        echo -e "\033[31m ---- Skip install requirements for GPT auto cases  \033[0m"
    fi
    if [[ ! $FLAGS_download_data =~ "gpt" ]];then
        echo -e "\033[31m ---- Download GPT data  \033[0m"
        rm -rf data
        if [[ -e ${gpt_data_path}/data ]]; then
            echo "GPT data downloaded"
        else
            # download data for gpt
            mkdir -p ${gpt_data_path}/data;
            wget -O ${gpt_data_path}/data/gpt_en_dataset_300m_ids.npy https://bj.bcebos.com/paddlenlp/models/transformers/gpt/data/gpt_en_dataset_300m_ids.npy;
            wget -O ${gpt_data_path}/data/gpt_en_dataset_300m_idx.npz https://bj.bcebos.com/paddlenlp/models/transformers/gpt/data/gpt_en_dataset_300m_idx.npz;
        fi
        cp -r ${gpt_data_path}/data ${gpt_case_path}/
    else
        echo -e "\033[31m ---- Skip download gpt data \033[0m"
    fi
}

function before_hook_for_llama() {
    echo -e "\033[31m ---- Set FLAGS for LLaMA auto cases  \033[0m"
    export FLAGS_new_executor_micro_batching=True  # True：打开新执行器
    export FLAGS_embedding_deterministic=1         # 1：关闭随机性
    export FLAGS_cudnn_deterministic=1             # 1：关闭随机性
    export FLAGS_program_topo_reorder=1            # 1: 反向对齐动手拓扑排序
    unset CUDA_MODULE_LOADING
    env | grep FLAGS
    export http_proxy=${proxy}
    export https_proxy=${proxy}
    python -m pip install -r $root_path/requirements.txt
    python -m pip install -r $root_path/requirements-dev.txt
    if [[ ! $FLAGS_download_data =~ "llama" ]];then
        echo -e "\033[31m ---- Download LLaMA data  \033[0m"
        rm -rf data
        if [[ -e ${llama_data_path}/data ]]; then
            echo "LLaMA data downloaded"
        else
            # download data for llama
            mkdir ${llama_data_path}/data;
            wget -O ${llama_data_path}/data/llama_openwebtext_100k_ids.npy https://bj.bcebos.com/paddlenlp/models/transformers/llama/data/llama_openwebtext_100k_ids.npy;
            wget -O ${llama_data_path}/data/llama_openwebtext_100k_idx.npz https://bj.bcebos.com/paddlenlp/models/transformers/llama/data/llama_openwebtext_100k_idx.npz;
        fi
        cp -r ${llama_data_path}/data ${llama_case_path}/
    else
        echo -e "\033[31m ---- Skip download LLaMA data \033[0m"
    fi
}

echo -e "\033[31m ---- Start executing $1 \033[0m"
export exec_case=$1
export FLAGS_install_deps=$2
export FLAGS_download_data=$3

if [[ $exec_case =~ "gpt" ]];then
    cd ${gpt_case_path}
    before_hook_for_gpt
elif [[ $exec_case =~ "llama" ]];then
    cd ${llama_case_path}
    before_hook_for_llama
else
    echo -e "\033[31m ---- Invalid exec_case $exec_case \033[0m"
fi

$1<|MERGE_RESOLUTION|>--- conflicted
+++ resolved
@@ -54,12 +54,9 @@
     llama_static_auto_recompute_bs16_fp16_DP2-MP2-PP2-VPP2-Sharding2_stage2
 
     llama_align_dygraph_dy2st_auto_bs2_bf16_DP2-MP1-PP1
-<<<<<<< HEAD
 
     llama_align_dygraph_dy2st_auto_grad_merge_bs2_fp16_DP2-MP1-PP1
-=======
     llama_convert_hybrid_ckpt_to_auto_parallel_bs2_fp32_DP2-MP1-PP1
->>>>>>> a18e220c
 }
 
 function llm_gpt_case_list_auto() {
@@ -1068,11 +1065,7 @@
     echo "=========== $FUNCNAME run  end ==========="
 }
 
-<<<<<<< HEAD
 function llama_align_dygraph_dy2st_auto_grad_merge_bs2_fp16_DP2-MP1-PP1() {
-=======
-function llama_convert_hybrid_ckpt_to_auto_parallel_bs2_fp32_DP2-MP1-PP1() {
->>>>>>> a18e220c
     echo "=========== $FUNCNAME run begin ==========="
     export PYTHONPATH=$root_path/:$PYTHONPATH
     export FLAGS_call_stack_level=3
@@ -1080,8 +1073,7 @@
     export FLAGS_enable_pir_api=1
     export FLAGS_max_inplace_grad_add=3
 
-<<<<<<< HEAD
-    task_name="llama_align_dygraph_dy2st_auto_bs2_bf16_dp2"
+    task_name="llama_align_dygraph_dy2st_auto_grad_merge_bs2_fp16_dp2"
     case_out_dir="output/$task_name"
     case_log_dir="output/$task_name""_log"
 
@@ -1159,7 +1151,16 @@
     ips_base=-1
     mem_base=-1
     check_result $aaa ${loss1} ${loss2} ${ips_base} ${ips} ${mem_base} ${mem}
-=======
+}
+
+function llama_convert_hybrid_ckpt_to_auto_parallel_bs2_fp32_DP2-MP1-PP1() {
+    echo "=========== $FUNCNAME run begin ==========="
+    export PYTHONPATH=$root_path/:$PYTHONPATH
+    export FLAGS_call_stack_level=3
+    export NVIDIA_TF32_OVERRIDE=0
+    export FLAGS_enable_pir_api=1
+    export FLAGS_max_inplace_grad_add=3
+
     echo "---- run hybrid and save ckpt ----"
     dy_task_name="llama_hybrid_ckpt_bs2_fp32_DP2-MP1-PP1"
     dy_case_out_dir="dy_output/$dy_task_name"
@@ -1308,7 +1309,6 @@
     echo "auto result: loss=$auto_loss ips=$auto_ips mem=$auto_mem"
 
     check_result $FUNCNAME ${dy_loss} ${auto_loss} ${dy_ips} ${auto_ips} ${dy_mem} ${auto_mem}
->>>>>>> a18e220c
     echo "=========== $FUNCNAME run  end ==========="
 }
 
