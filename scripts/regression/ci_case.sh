#!/usr/bin/env bash
# Copyright (c) 2022 PaddlePaddle Authors. All Rights Reserved.
#
# Licensed under the Apache License, Version 2.0 (the "License");
# you may not use this file except in compliance with the License.
# You may obtain a copy of the License at
#
#     http://www.apache.org/licenses/LICENSE-2.0
#
# Unless required by applicable law or agreed to in writing, software
# distributed under the License is distributed on an "AS IS" BASIS,
# WITHOUT WARRANTIES OR CONDITIONS OF ANY KIND, either express or implied.
# See the License for the specific language governing permissions and
# limitations under the License.

export nlp_dir=${PWD}
export log_path=${nlp_dir}/model_logs
export cudaid1=$2
export cudaid2=$3
export C_COMPILER_PATH=$(which gcc)
export CXX_COMPILER_PATH=$(which g++)
export CC=$(which gcc)
export CXX=$(which g++)

if [ ! -d "model_logs" ];then
    mkdir model_logs
fi
if [ ! -d "unittest_logs" ];then
    mkdir model_logs
fi

print_info(){
if [ $1 -ne 0 ];then
    if [[ $2 =~ 'tests' ]];then
        mv ${nlp_dir}/unittest_logs/$3.log ${nlp_dir}/unittest_logs/$3_FAIL.log
        echo -e "\033[31m ${nlp_dir}/unittest_logs/$3_FAIL \033[0m"
        cat ${nlp_dir}/unittest_logs/$3_FAIL.log
    else
        mv ${log_path}/$2 ${log_path}/$2_FAIL.log
        echo -e "\033[31m ${log_path}/$2_FAIL \033[0m"
        cat ${log_path}/$2_FAIL.log
    fi
elif [[ $2 =~ 'tests' ]];then
    echo -e "\033[32m ${log_path}/$3_SUCCESS \033[0m"
else
    echo -e "\033[32m ${log_path}/$2_SUCCESS \033[0m"
fi
}
# case list
# 1 waybill_ie (无可控参数，数据集外置)
waybill_ie(){
cd ${nlp_dir}/examples/information_extraction/waybill_ie/
export CUDA_VISIBLE_DEVICES=${cudaid1}
# BiGRU +CRF star training
time (
python download.py --data_dir ./waybill_ie
python run_bigru_crf.py >${log_path}/waybill_ie_bigru_crf) >>${log_path}/waybill_ie_bigru_crf 2>&1
print_info $? waybill_ie_bigru_crf
# ERNIE +RF star training
time (python run_ernie.py >${log_path}/waybill_ie_ernie) >>${log_path}/waybill_ie_ernie 2>&1
print_info $? waybill_ie_ernie
# ERNIE +CRF star training
time (python run_ernie_crf.py >${log_path}/waybill_ie_ernie_crf) >>${log_path}/waybill_ie_ernie_crf 2>&1
print_info $? waybill_ie_ernie_crf
}
# 2 msra_ner （不可控，内置）
msra_ner(){
cd ${nlp_dir}/examples/information_extraction/msra_ner/
export CUDA_VISIBLE_DEVICES=${cudaid2}
## train
time (python -m paddle.distributed.launch  ./train.py \
    --model_type bert  \
    --model_name_or_path bert-base-multilingual-uncased \
    --dataset msra_ner \
    --max_seq_length 128 \
    --batch_size 16 \
    --learning_rate 2e-5 \
    --num_train_epochs 1 \
    --logging_steps 1 \
    --max_steps 2 \
    --save_steps 2 \
    --output_dir ./tmp/msra_ner/ \
    --device gpu >${log_path}/msra_ner_train) >>${log_path}/msra_ner_train 2>&1
print_info $? msra_ner_train
## eval
time (python -u ./eval.py \
    --model_name_or_path bert-base-multilingual-uncased \
    --max_seq_length 128 \
    --batch_size 16 \
    --device gpu \
    --init_checkpoint_path ./tmp/msra_ner/model_2.pdparams >${log_path}/msra_ner_eval) >>${log_path}/msra_ner_eval 2>&1
print_info $? msra_ner_eval
## predict
time (python -u ./predict.py \
    --model_name_or_path bert-base-multilingual-uncased \
    --max_seq_length 128 \
    --batch_size 16 \
    --device gpu \
    --init_checkpoint_path ./tmp/msra_ner/model_2.pdparams >${log_path}/msra_ner_predict) >>${log_path}/msra_ner_predict 2>&1
print_info $? msra_ner_predict
}
# 3 glue
glue() {
cd ${nlp_dir}/examples/benchmark/glue/
export CUDA_VISIBLE_DEVICES=${cudaid2}
##  TASK_SST-2
export TASK_NAME=SST-2
time (python -u run_glue.py \
    --model_type bert    \
    --model_name_or_path bert-base-uncased    \
    --task_name $TASK_NAME \
    --max_seq_length 128   \
    --batch_size 128    \
    --learning_rate 3e-5    \
    --max_steps 1    \
    --logging_steps 1    \
    --save_steps 1   \
    --output_dir ./$TASK_NAME/    \
    --device gpu  >${log_path}/glue_${TASK_NAME}_train) >>${log_path}/glue_${TASK_NAME}_train 2>&1
print_info $? glue_${TASK_NAME}_train
}
# 4 bert
bert() {
export CUDA_VISIBLE_DEVICES=${cudaid2}
# cd ${nlp_dir}/model_zoo/bert/
# wget -q https://paddle-qa.bj.bcebos.com/paddlenlp/bert.tar.gz
# tar -xzvf bert.tar.gz
python -c "import datasets;from datasets import load_dataset; train_dataset=load_dataset('glue', 'sst2', split='train')"
cd ${nlp_dir}/model_zoo/bert/data/
wget -q https://bj.bcebos.com/paddlenlp/models/transformers/bert/data/training_data.hdf5
cd ../
# pretrain
time (python -m paddle.distributed.launch run_pretrain.py \
    --model_type bert \
    --model_name_or_path bert-base-uncased \
    --max_predictions_per_seq 20 \
    --batch_size 16  \
    --learning_rate 1e-4 \
    --weight_decay 1e-2 \
    --adam_epsilon 1e-6 \
    --warmup_steps 10000 \
    --input_dir data/ \
    --output_dir pretrained_models/ \
    --logging_steps 1 \
    --save_steps 1 \
    --max_steps 1 \
    --device gpu \
    --use_amp False >${log_path}/bert_pretrain) >>${log_path}/bert_pretrain 2>&1
print_info $? bert_pretrain
time (python -m paddle.distributed.launch run_glue_trainer.py \
    --model_name_or_path bert-base-uncased \
    --task_name SST2 \
    --max_seq_length 128 \
    --per_device_train_batch_size 32   \
    --per_device_eval_batch_size 32   \
    --learning_rate 2e-5 \
    --num_train_epochs 3 \
    --logging_steps 1 \
    --save_steps 1 \
    --max_steps 1 \
    --output_dir ./tmp/ \
    --device gpu \
    --fp16 False\
    --do_train \
    --do_eval >${log_path}/bert_fintune) >>${log_path}/bert_fintune 2>&1
print_info $? bert_fintune
time (python -u ./export_model.py \
    --model_type bert \
    --model_path bert-base-uncased \
    --output_path ./infer_model/model >${log_path}/bert_export) >>${log_path}/bert_export 2>&1
print_info $? bert_export
 }
# 5 skep (max save 不可控 内置)
skep () {
cd ${nlp_dir}/examples/sentiment_analysis/skep/
export CUDA_VISIBLE_DEVICES=${cudaid2}
## train_sentence
time ( python -m paddle.distributed.launch train_sentence.py --batch_size 16 --epochs 1 --model_name "skep_ernie_1.0_large_ch" --device gpu --save_dir ./checkpoints >${log_path}/skep_train_sentence) >>${log_path}/skep_train_sentence 2>&1
print_info $? skep_train_sentence
## train_aspect
time ( python -m paddle.distributed.launch train_aspect.py --batch_size 4 --epochs 1  --device gpu --save_dir ./aspect_checkpoints  >${log_path}/skep_train_aspect) >>${log_path}/skep_train_aspect 2>&1
print_info $? skep_train_aspect
# # train_opinion
time ( python -m paddle.distributed.launch train_opinion.py  --batch_size 4 --epochs 1 --device gpu --save_dir ./opinion_checkpoints >${log_path}/skep_train_opinion) >>${log_path}/skep_train_opinion 2>&1
print_info $? skep_train_opinion
# predict_sentence
time (python predict_sentence.py --model_name "skep_ernie_1.0_large_ch"  --ckpt_dir checkpoints/model_100 >${log_path}/skep_predict_sentence) >>${log_path}/skep_predict_sentence 2>&1
print_info $? skep_predict_sentence
## predict_aspect
time (python predict_aspect.py --device 'gpu' --ckpt_dir ./aspect_checkpoints/model_100  >${log_path}/skep_predict_aspect) >>${log_path}/skep_predict_aspect 2>&1
print_info $? skep_predict_aspect
# # predict_opinion
time (python predict_opinion.py --device 'gpu' --ckpt_dir ./opinion_checkpoints/model_100 >${log_path}/skep_predict_opinion) >>${log_path}/skep_predict_opinion 2>&1
print_info $? skep_predict_opinion
}
# 6 bigbird
bigbird(){
cd ${nlp_dir}/examples/language_model/bigbird/
export CUDA_VISIBLE_DEVICES=${cudaid2}
time (python -m paddle.distributed.launch  --log_dir log  run_pretrain.py --model_name_or_path bigbird-base-uncased \
    --input_dir "./data" \
    --output_dir "output" \
    --batch_size 4 \
    --weight_decay 0.01 \
    --learning_rate 1e-5 \
    --max_steps 1 \
    --save_steps 1 \
    --logging_steps 1 \
    --max_encoder_length 512 \
    --max_pred_length 75 >${log_path}/bigbird_pretrain) >>${log_path}/bigbird_pretrain 2>&1
    print_info $? bigbird_pretrain
}
# 7 electra
electra(){
cd ${nlp_dir}/model_zoo/electra/
export CUDA_VISIBLE_DEVICES=${cudaid2}
export DATA_DIR=./BookCorpus/
wget -q https://paddle-qa.bj.bcebos.com/paddlenlp/BookCorpus.tar.gz && tar -xzvf BookCorpus.tar.gz
time (python -u ./run_pretrain.py \
    --model_type electra \
    --model_name_or_path electra-small \
    --input_dir ./BookCorpus/ \
    --output_dir ./pretrain_model/ \
    --train_batch_size 64 \
    --learning_rate 5e-4 \
    --max_seq_length 128 \
    --weight_decay 1e-2 \
    --adam_epsilon 1e-6 \
    --warmup_steps 10000 \
    --num_train_epochs 4 \
    --logging_steps 1 \
    --save_steps 1 \
    --max_steps 1 \
    --device gpu >${log_path}/electra_pretrain) >>${log_path}/electra_pretrain 2>&1
print_info $? electra_pretrain
}
fast_gpt(){
# FT
cd ${nlp_dir}/
export PYTHONPATH=$PWD/PaddleNLP/:$PYTHONPATH
wget -q https://paddle-qa.bj.bcebos.com/paddle-pipeline/Develop-TagBuild-Infer-Linux-Gpu-Cuda120-Cudnn89-Trt86-Mkl-Avx-Gcc122/latest/paddle_inference.tgz
tar -zxf paddle_inference.tgz
cd ${nlp_dir}/paddlenlp/ops
#python
mkdir build_gpt_so
cd build_gpt_so/
cmake ..  -DCMAKE_BUILD_TYPE=Release -DCMAKE_C_COMPILER=${C_COMPILER_PATH} -DCMAKE_CXX_COMPILER=${CXX_COMPILER_PATH} \
-DPADDLE_LIB=${nlp_dir}/paddle_inference/ -DDEMO=${nlp_dir}/paddlenlp/ops/fast_transformer/src/demo/gpt.cc \
-DPY_CMD=python -DWITH_GPT=ON -DON_INFER=ON -DWITH_MKL=ON -DWITH_ONNXRUNTIME=ON
make -j >${log_path}/GPT_python_FT >>${log_path}/gpt_python_FT 2>&1
print_info $? gpt_python_FT
cd ../
#c++
mkdir build_gpt_cc
cd build_gpt_cc/
cmake .. -DCMAKE_BUILD_TYPE=Release -DCMAKE_C_COMPILER=${C_COMPILER_PATH} -DCMAKE_CXX_COMPILER=${CXX_COMPILER_PATH} \
-DPADDLE_LIB=${nlp_dir}/paddle_inference/ -DDEMO=${nlp_dir}/paddlenlp/ops/fast_transformer/src/demo/gpt.cc \
-DWITH_GPT=ON -DON_INFER=ON -DWITH_MKL=ON -DWITH_ONNXRUNTIME=ON
make -j >${log_path}/GPT_C_FT >>${log_path}/gpt_C_FT 2>&1
print_info $? gpt_C_FT
#depoly python
cd ${nlp_dir}/model_zoo/gpt/fast_gpt/
python infer.py \
    --model_name_or_path gpt2-medium-en \
    --batch_size 1 \
    --topk 4 \
    --topp 0.0 \
    --max_length 32 \
    --start_token "<|endoftext|>" \
    --end_token "<|endoftext|>" \
    --temperature 1.0  >${log_path}/gpt_deploy_P_FT >>${log_path}/gpt_deploy_P_FT 2>&1
print_info $? gpt_deploy_P_FT
#depoly C++
python export_model.py \
    --model_name_or_path gpt2-medium-en \
    --decoding_lib ${nlp_dir}/paddlenlp/ops/build_gpt_so/lib/libdecoding_op.so \
    --topk 4 \
    --topp 0.0 \
    --max_out_len 32 \
    --temperature 1.0 \
    --inference_model_dir ./infer_model/
mv infer_model/ ${nlp_dir}/paddlenlp/ops/build_gpt_cc/bin/
cd ${nlp_dir}/paddlenlp/ops/build_gpt_cc/bin/
./gpt -batch_size 1 -gpu_id 0 -model_dir ./infer_model -vocab_file ./infer_model/vocab.txt -start_token "<|endoftext|>" -end_token "<|endoftext|>"  >${log_path}/gpt_deploy_C_FT >>${log_path}/gpt_deploy_C_FT 2>&1
print_info $? gpt_deploy_C_FT
}
# 8 gpt
gpt(){
cd ${nlp_dir}/model_zoo/ernie-1.0/data_tools
sed -i "s/python3/python/g" Makefile
sed -i "s/python-config/python3.7m-config/g" Makefile
#pretrain
cd ${nlp_dir}/model_zoo/gpt/
mkdir data
cd ./data
wget -q https://bj.bcebos.com/paddlenlp/models/transformers/gpt/data/gpt_en_dataset_300m_ids.npy
wget -q https://bj.bcebos.com/paddlenlp/models/transformers/gpt/data/gpt_en_dataset_300m_idx.npz
cd ../

time (python run_pretrain_trainer.py \
    --model_type "gpt" \
    --model_name_or_path "gpt2-en" \
    --tokenizer_name_or_path "gpt2-en" \
    --input_dir "${nlp_dir}/model_zoo/gpt/data" \
    --output_dir "output" \
    --split 949,50,1 \
    --max_seq_length 1024 \
    --per_device_train_batch_size 8 \
    --per_device_eval_batch_size 8 \
    --fp16  \
    --fp16_opt_level "O2"  \
    --learning_rate 0.0001 \
    --min_learning_rate 0.00001 \
    --max_steps 10 \
    --save_steps 5 \
    --weight_decay 0.01 \
    --warmup_ratio 0.01 \
    --max_grad_norm 1.0 \
    --logging_steps 1 \
    --dataloader_num_workers 1 \
    --eval_steps 5 \
    --report_to "visualdl" \
    --disable_tqdm true \
    --do_train \
    --do_eval \
    --device "gpu" >${log_path}/gpt_pretrain) >>${log_path}/gpt_pretrain 2>&1
print_info $? gpt_pretrain
time (python export_model.py --model_type=gpt \
    --model_path "gpt2-medium-en" \
    --output_path ${nlp_dir}/model_zoo/gpt/infer_model/model >${log_path}/gpt_export) >>${log_path}/gpt_export 2>&1
print_info $? gpt_export
time (python deploy/python/inference.py \
    --model_type "gpt" \
    --model_path ${nlp_dir}/model_zoo/gpt/infer_model/model >${log_path}/gpt_p_depoly) >>${log_path}/gpt_p_depoly 2>&1
print_info $? gpt_p_depoly

# echo 'run gpt test with pytest'
# cd ${nlp_dir}
# python -m pytest ./tests/model_zoo/test_gpt.py >${log_path}/gpt >>${log_path}/gpt 2>&1
# print_info $? gpt

fast_gpt
cd ${nlp_dir}/fast_generation/samples
python gpt_sample.py >${log_path}/fast_generation_gpt >>${log_path}/fast_generation_gpt 2>&1
print_info $? fast_generation_gpt
}
# 9 ernie
ernie(){
#data process
cd ${nlp_dir}/model_zoo/ernie-1.0/
mkdir data
cd ./data
wget -q https://paddlenlp.bj.bcebos.com/models/transformers/data_tools/ernie_wudao_0903_92M_ids.npy
wget -q https://paddlenlp.bj.bcebos.com/models/transformers/data_tools/ernie_wudao_0903_92M_idx.npz
cd ../
mkdir data_ernie_3.0 && cd data_ernie_3.0
wget https://bj.bcebos.com/paddlenlp/models/transformers/data_tools/wudao_200g_sample_ernie-3.0-base-zh_ids.npy
wget https://bj.bcebos.com/paddlenlp/models/transformers/data_tools/wudao_200g_sample_ernie-3.0-base-zh_idx.npz
cd ../
# pretrain_trainer
python -u -m paddle.distributed.launch \
    --log_dir "output/trainer_log" \
    run_pretrain_trainer.py \
    --model_type "ernie" \
    --model_name_or_path "ernie-3.0-base-zh" \
    --tokenizer_name_or_path "ernie-3.0-base-zh" \
    --input_dir "./data_ernie_3.0" \
    --output_dir "output/trainer_log" \
    --split 949,50,1 \
    --max_seq_length 512 \
    --per_device_train_batch_size 16 \
    --per_device_eval_batch_size 32 \
    --fp16  \
    --fp16_opt_level "O2"  \
    --learning_rate 0.0001 \
    --min_learning_rate 0.00001 \
    --max_steps 2 \
    --save_steps 2 \
    --weight_decay 0.01 \
    --warmup_ratio 0.01 \
    --max_grad_norm 1.0 \
    --logging_steps 1\
    --dataloader_num_workers 4 \
    --eval_steps 1000 \
    --report_to "visualdl" \
    --disable_tqdm true \
    --do_train \
    --device "gpu" >${log_path}/ernie_1.0_pretrain_trainer >>${log_path}/ernie_1.0_pretrain_trainer 2>&1
    print_info $? ernie_1.0_pretrain_trainer
# pretrain_static
python -u -m paddle.distributed.launch \
    --log_dir "./log" \
    run_pretrain_static.py \
    --model_type "ernie" \
    --model_name_or_path "ernie-1.0-base-zh" \
    --tokenizer_name_or_path "ernie-1.0-base-zh" \
    --input_dir "./data/" \
    --output_dir "./output/" \
    --max_seq_len 512 \
    --micro_batch_size 16 \
    --global_batch_size 32 \
    --sharding_degree 1 \
    --dp_degree 2 \
    --use_sharding false \
    --use_amp true \
    --use_recompute false \
    --max_lr 0.0001 \
    --min_lr 0.00001 \
    --max_steps 4 \
    --save_steps 2 \
    --checkpoint_steps 5000 \
    --decay_steps 3960000 \
    --weight_decay 0.01 \
    --warmup_rate 0.0025 \
    --grad_clip 1.0 \
    --logging_freq 2\
    --num_workers 2 \
    --eval_freq 1000 \
    --device "gpu" >${log_path}/ernie_1.0_pretrain_static >>${log_path}/ernie_1.0_pretrain_static 2>&1
    print_info $? ernie_1.0_pretrain_static
}
# 10 xlnet
xlnet(){
cd ${nlp_dir}/examples/language_model/xlnet/
export CUDA_VISIBLE_DEVICES=${cudaid2}
time (python -m paddle.distributed.launch ./run_glue.py \
    --model_name_or_path xlnet-base-cased \
    --task_name SST-2 \
    --max_seq_length 128 \
    --batch_size 32 \
    --learning_rate 2e-5 \
    --num_train_epochs 3 \
    --max_steps 1 \
    --logging_steps 1 \
    --save_steps 1 \
    --output_dir ./xlnet/ >${log_path}/xlnet_train) >>${log_path}/xlnet_train 2>&1
print_info $? xlnet_train
}
# 11 ofa
ofa(){
cd ${nlp_dir}/examples/model_compression/ofa/
cd ../../benchmark/glue/
export CUDA_VISIBLE_DEVICES=${cudaid2}
# finetuing
time (python -u run_glue.py \
    --model_type bert \
    --model_name_or_path bert-base-uncased \
    --task_name SST-2 \
    --max_seq_length 128 \
    --batch_size 32   \
    --learning_rate 2e-5 \
    --num_train_epochs 1 \
    --max_steps 1 \
    --logging_steps 1 \
    --save_steps 1 \
    --output_dir ./ \
    --device gpu  >${log_path}/ofa_pretrain) >>${log_path}/ofa_pretrain 2>&1
print_info $? ofa_pretrain
mv sst-2_ft_model_1.pdparams/  ${nlp_dir}/examples/model_compression/ofa/
cd -
#model slim
export CUDA_VISIBLE_DEVICES=${cudaid2}
time (python -m paddle.distributed.launch run_glue_ofa.py  \
          --model_type bert \
          --model_name_or_path ./sst-2_ft_model_1.pdparams/ \
          --task_name SST-2 --max_seq_length 128     \
          --batch_size 32       \
          --learning_rate 2e-5     \
          --num_train_epochs 1     \
          --max_steps 1 \
          --logging_steps 1    \
          --save_steps 1     \
          --output_dir ./ofa/SST-2 \
          --device gpu  \
          --width_mult_list 1.0 0.8333333333333334 0.6666666666666666 0.5 >${log_path}/ofa_slim) >>${log_path}/ofa_slim 2>&1
print_info $? ofa_slim
}
# 12 albert
albert (){
cd ${nlp_dir}/examples/benchmark/glue/
export CUDA_VISIBLE_DEVICES=${cudaid2}
time (python -m paddle.distributed.launch  run_glue.py \
        --model_type albert    \
        --model_name_or_path albert-base-v2    \
        --task_name SST-2 \
        --max_seq_length 128   \
        --batch_size 32    \
        --learning_rate 1e-5    \
        --max_steps 1    \
        --warmup_steps 1256    \
        --logging_steps 1    \
        --save_steps 1   \
        --output_dir ./albert/SST-2/    \
        --device gpu >${log_path}/albert_sst-2_train) >>${log_path}/albert_sst-2_train 2>&1
print_info $? albert_sst-2_train
}
# 13 squad
squad (){
cd ${nlp_dir}/examples/machine_reading_comprehension/SQuAD/
export CUDA_VISIBLE_DEVICES=${cudaid1}
# finetune
time (python -m paddle.distributed.launch run_squad.py \
    --model_type bert \
    --model_name_or_path bert-base-uncased \
    --max_seq_length 384 \
    --batch_size 12 \
    --learning_rate 3e-5 \
    --num_train_epochs 1 \
    --max_steps 1 \
    --logging_steps 1 \
    --save_steps 1 \
    --warmup_proportion 0.1 \
    --weight_decay 0.01 \
    --output_dir ./tmp/squad/ \
    --device gpu \
    --do_train \
    --do_predict >${log_path}/squad_train) >>${log_path}/squad_train 2>&1
print_info $? squad_train
# export model
time (python  -u ./export_model.py \
    --model_type bert \
    --model_path ./tmp/squad/model_1/ \
    --output_path ./infer_model/model >${log_path}/squad_export) >>${log_path}/squad_export 2>&1
print_info $? squad_export
# predict
time (python -u deploy/python/predict.py \
    --model_type bert \
    --model_name_or_path ./infer_model/model \
    --batch_size 2 \
    --max_seq_length 384 >${log_path}/squad_predict) >>${log_path}/squad_predict 2>&1
print_info $? squad_predict
}
# 15 lexical_analysis
lexical_analysis(){
export CUDA_VISIBLE_DEVICES=${cudaid2}
cd ${nlp_dir}/examples/lexical_analysis/
#train
time (python download.py --data_dir ./ )
time (python -m paddle.distributed.launch train.py \
        --data_dir ./lexical_analysis_dataset_tiny \
        --model_save_dir ./save_dir \
        --epochs 1 \
        --save_steps 15 \
        --logging_steps 1\
        --batch_size 32 \
        --device gpu >${log_path}/lexical_analysis_train) >>${log_path}/lexical_analysis_train 2>&1
print_info $? lexical_analysis_train
#export
time (python export_model.py \
    --data_dir=./lexical_analysis_dataset_tiny \
    --params_path=./save_dir/model_15.pdparams \
    --output_path=./infer_model/static_graph_params >${log_path}/lexical_analysis_export) >>${log_path}/lexical_analysis_export 2>&1
print_info $? lexical_analysis_export
# predict
time (python predict.py --data_dir ./lexical_analysis_dataset_tiny \
        --init_checkpoint ./save_dir/model_15.pdparams \
        --batch_size 32 \
        --device gpu >${log_path}/lexical_analysis_predict) >>${log_path}/lexical_analysis_predict 2>&1
print_info $? lexical_analysis_predict
# deploy
time (python deploy/predict.py \
    --model_file=infer_model/static_graph_params.pdmodel \
    --params_file=infer_model/static_graph_params.pdiparams \
    --data_dir lexical_analysis_dataset_tiny >${log_path}/lexical_analysis_deploy) >>${log_path}/lexical_analysis_deploy 2>&1
print_info $? lexical_analysis_deploy
}
# 16 seq2seq
seq2seq() {
export CUDA_VISIBLE_DEVICES=${cudaid2}
cd ${nlp_dir}/examples/machine_translation/seq2seq/
# train  (1041/steps) 5min
time (python train.py \
    --num_layers 2 \
    --hidden_size 512 \
    --batch_size 128 \
    --max_epoch 1 \
    --log_freq 1 \
    --dropout 0.2 \
    --init_scale  0.1 \
    --max_grad_norm 5.0 \
    --device gpu \
    --model_path ./attention_models >${log_path}/seq2seq_train) >>${log_path}/seq2seq_train 2>&1
print_info $? seq2seq_train
# predict
time (python predict.py \
     --num_layers 2 \
     --hidden_size 512 \
     --batch_size 128 \
     --dropout 0.2 \
     --init_scale  0.1 \
     --max_grad_norm 5.0 \
     --init_from_ckpt attention_models/0 \
     --infer_output_file infer_output.txt \
     --beam_size 10 \
     --device gpu  >${log_path}/seq2seq_predict) >>${log_path}/seq2seq_predict 2>&1
print_info $? seq2seq_predict
# export
time (python export_model.py \
     --num_layers 2 \
     --hidden_size 512 \
     --batch_size 128 \
     --dropout 0.2 \
     --init_scale  0.1 \
     --max_grad_norm 5.0 \
     --init_from_ckpt attention_models/0.pdparams \
     --beam_size 10 \
     --export_path ./infer_model/model >${log_path}/seq2seq_export) >>${log_path}/seq2seq_export 2>&1
print_info $? seq2seq_export
# depoly
time (cd deploy/python
python infer.py \
    --export_path ../../infer_model/model \
    --device gpu \
    --batch_size 128 \
    --infer_output_file infer_output.txt  >${log_path}/seq2seq_depoly) >>${log_path}/seq2seq_deploy 2>&1
print_info $? seq2seq_depoly
}
# 18 word_embedding 5min
word_embedding(){
export CUDA_VISIBLE_DEVICES=${cudaid1}
cd ${nlp_dir}/examples/word_embedding/
# 使用paddlenlp.embeddings.TokenEmbedding
time (python train.py --device='gpu' \
                --lr=5e-4 \
                --batch_size=32 \
                --epochs=1 \
                --use_token_embedding=True \
                --vdl_dir='./vdl_paddlenlp_dir'  >${log_path}/word_embedding_paddlenlp_train) >>${log_path}/word_embedding_paddlenlp_train 2>&1
print_info $? word_embedding_paddlenlp_train
# 使用paddle.nn.Embedding
time (python train.py --device='gpu' \
                --lr=1e-4 \
                --batch_size=32 \
                --epochs=1 \
                --use_token_embedding=False \
                --vdl_dir='./vdl_paddle_dir' >${log_path}/word_embedding_paddle_train) >>${log_path}/word_embedding_paddle_train 2>&1
print_info $? word_embedding_paddle_train
}
# 19 ernie-ctm
ernie-ctm(){
export CUDA_VISIBLE_DEVICES=${cudaid1}
cd ${nlp_dir}/examples/text_to_knowledge/ernie-ctm/
wget https://paddlenlp.bj.bcebos.com/paddlenlp/datasets/wordtag_dataset_v2.tar.gz && tar -zxvf wordtag_dataset_v2.tar.gz
time (python -m paddle.distributed.launch  train.py \
    --max_seq_len 128 \
    --batch_size 8   \
    --learning_rate 5e-5 \
    --num_train_epochs 1 \
    --logging_steps 1 \
    --save_steps 100 \
    --output_dir ./output/ \
    --device "gpu"   >${log_path}/ernie-ctm_train) >>${log_path}/ernie-ctm_train 2>&1
print_info $? ernie-ctm_train
export CUDA_VISIBLE_DEVICES=${cudaid1}
time (python -m paddle.distributed.launch predict.py \
    --batch_size 32   \
    --params_path ./output/model_125/model_state.pdparams \
    --device "gpu"   >${log_path}/ernie-ctm_eval) >>${log_path}/ernie-ctm_eval 2>&1
print_info $? ernie-ctm_eval
}
# 20 distilbert
distilbert (){
cd ${nlp_dir}/examples/model_compression/distill_lstm/
wget -q https://paddle-qa.bj.bcebos.com/SST-2_GLUE.tar
tar -xzvf SST-2_GLUE.tar 
time (
    python small.py \
    --task_name sst-2 \
    --vocab_size 30522 \
    --max_epoch 1 \
    --batch_size 64 \
    --lr 1.0 \
    --dropout_prob 0.4 \
    --output_dir small_models/SST-2 \
    --save_steps 10000 \
    --embedding_name w2v.google_news.target.word-word.dim300.en >${log_path}/distilbert_small_train) >>${log_path}/distilbert_small_train 2>&1
print_info $? distilbert_small_train
time (
    python bert_distill.py \
    --task_name sst-2 \
    --vocab_size 30522 \
    --max_epoch 1 \
    --lr 1.0 \
    --task_name sst-2 \
    --dropout_prob 0.2 \
    --batch_size 128 \
    --model_name bert-base-uncased \
    --output_dir distilled_models/SST-2 \
    --teacher_dir ./SST-2/sst-2_ft_model_1.pdparams/ \
    --save_steps 1000 \
    --n_iter 1 \
    --embedding_name w2v.google_news.target.word-word.dim300.en >${log_path}/distilbert_teacher_train) >>${log_path}/distilbert_teacher_train 2>&1
print_info $? distilbert_teacher_train
}
fast_transformer(){
# FT
cd ${nlp_dir}/
export PYTHONPATH=$PWD/PaddleNLP/:$PYTHONPATH
wget -q https://paddle-qa.bj.bcebos.com/paddle-pipeline/Develop-TagBuild-Infer-Linux-Gpu-Cuda120-Cudnn89-Trt86-Mkl-Avx-Gcc122/latest/paddle_inference.tgz
tar -zxf paddle_inference.tgz
cd ${nlp_dir}/paddlenlp/ops
#python op
mkdir build_tr_so
cd build_tr_so/
cmake ..  -DCMAKE_BUILD_TYPE=Release \
-DCMAKE_C_COMPILER=${C_COMPILER_PATH} \
-DCMAKE_CXX_COMPILER=${CXX_COMPILER_PATH} \
-DPY_CMD=python \
-DPADDLE_LIB=${nlp_dir}/paddle_inference \
-DDEMO=${nlp_dir}/paddlenlp/ops/fast_transformer/src/demo/transformer_e2e.cc \
-DON_INFER=ON -DWITH_MKL=ON -DWITH_ONNXRUNTIME=ON
make -j >${log_path}/transformer_python_FT >>${log_path}/transformer_python_FT 2>&1
print_info $? transformer_python_FT
cd ../
#C++ op
mkdir build_tr_cc
cd build_tr_cc/
cmake .. -DCMAKE_BUILD_TYPE=Release \
-DCMAKE_C_COMPILER=${C_COMPILER_PATH} \
-DCMAKE_CXX_COMPILER=${CXX_COMPILER_PATH} \
-DPADDLE_LIB=${nlp_dir}/paddle_inference -DDEMO=${nlp_dir}/paddlenlp/ops/fast_transformer/src/demo/transformer_e2e.cc \
-DON_INFER=ON -DWITH_MKL=ON -DWITH_ONNXRUNTIME=ON
make -j >${log_path}/transformer_C_FT >>${log_path}/transformer_C_FT 2>&1
print_info $? transformer_C_FT
#deploy python
cd ${nlp_dir}/examples/machine_translation/transformer/fast_transformer/
sed -i "s#./trained_models/step_final/#./base_trained_models/step_final/#g" ../configs/transformer.base.yaml
wget -q https://paddlenlp.bj.bcebos.com/models/transformers/transformer/transformer-base-wmt_ende_bpe.tar.gz
tar -zxf transformer-base-wmt_ende_bpe.tar.gz
export FLAGS_fraction_of_gpu_memory_to_use=0.1
cp -rf ${nlp_dir}/paddlenlp/ops/build_tr_so/third-party/build/fastertransformer/bin/decoding_gemm ./
./decoding_gemm 8 4 8 64 38512 32 512 0
#beam_search
python encoder_decoding_predict.py \
    --config ../configs/transformer.base.yaml \
    --decoding_lib ${nlp_dir}/paddlenlp/ops/build_tr_so/lib/libdecoding_op.so \
    --decoding_strategy beam_search \
    --beam_size 5 >${log_path}/transformer_deploy_P_FT >>${log_path}/transformer_deploy_P_FT 2>&1
print_info $? transformer_deploy_P_FT
#topk
python encoder_decoding_predict.py \
    --config ../configs/transformer.base.yaml \
    --decoding_lib ${nlp_dir}/paddlenlp/ops/build_tr_so/lib/libdecoding_op.so \
    --decoding_strategy topk_sampling \
    --topk 3 >topk.log
#topp
python encoder_decoding_predict.py \
    --config ../configs/transformer.base.yaml \
    --decoding_lib ${nlp_dir}/paddlenlp/ops/build_tr_so/lib/libdecoding_op.so \
    --decoding_strategy topp_sampling \
    --topk 0 \
    --topp 0.1 >topp.log
#deploy c++
python export_model.py  \
    --config ../configs/transformer.base.yaml  \
    --decoding_lib ${nlp_dir}/paddlenlp/ops/build_tr_so/lib/libdecoding_op.so   \
    --decoding_strategy beam_search --beam_size 5
./decoding_gemm 8 5 8 64 38512 256 512 0
${nlp_dir}/paddlenlp/ops/build_tr_cc/bin/./transformer_e2e -batch_size 8 -gpu_id 0 -model_dir ./infer_model/ -vocab_file ${PPNLP_HOME}/datasets/WMT14ende/WMT14.en-de/wmt14_ende_data_bpe/vocab_all.bpe.33708 \
-data_file ${PPNLP_HOME}/datasets/WMT14ende/WMT14.en-de/wmt14_ende_data_bpe/newstest2014.tok.bpe.33708.en  >${log_path}/transformer_deploy_C_FT >>${log_path}/transformer_deploy_C_FT 2>&1
print_info $? transformer_deploy_C_FT
}
# 22 transformer
transformer (){
cd ${nlp_dir}/examples/machine_translation/transformer/
wget -q https://paddle-qa.bj.bcebos.com/paddlenlp/WMT14.en-de.partial.tar.gz
tar -xzvf WMT14.en-de.partial.tar.gz
time (
sed -i "s/save_step: 10000/save_step: 1/g" configs/transformer.base.yaml
sed -i "s/print_step: 100/print_step: 1/g" configs/transformer.base.yaml
sed -i "s/epoch: 30/epoch: 1/g" configs/transformer.base.yaml
sed -i "s/max_iter: None/max_iter: 2/g" configs/transformer.base.yaml
sed -i "s/batch_size: 4096/batch_size: 1000/g" configs/transformer.base.yaml

python train.py --config ./configs/transformer.base.yaml \
    --train_file ${PWD}/WMT14.en-de.partial/train.tok.clean.bpe.en ${PWD}/WMT14.en-de.partial/train.tok.clean.bpe.de \
    --dev_file ${PWD}/WMT14.en-de.partial/dev.tok.bpe.en ${PWD}/WMT14.en-de.partial/dev.tok.bpe.de \
    --vocab_file ${PWD}/WMT14.en-de.partial/vocab_all.bpe.33708 \
    --unk_token "<unk>" --bos_token "<s>" --eos_token "<e>"  >${log_path}/transformer_train) >>${log_path}/transformer_train 2>&1
print_info $? transformer_train
#predict
time (
sed -i 's#init_from_params: "./trained_models/step/"#init_from_params: "./trained_models/step_final/"#g' configs/transformer.base.yaml
python predict.py --config ./configs/transformer.base.yaml  \
    --test_file ${PWD}/WMT14.en-de.partial/test.tok.bpe.en ${PWD}/WMT14.en-de.partial/test.tok.bpe.de \
    --without_ft \
    --vocab_file ${PWD}/WMT14.en-de.partial/vocab_all.bpe.33708 \
    --unk_token "<unk>" --bos_token "<s>" --eos_token "<e>"  >${log_path}/transformer_predict) >>${log_path}/transformer_predict 2>&1
print_info $? transformer_predict
#export
time (
python export_model.py --config ./configs/transformer.base.yaml \
    --vocab_file ${PWD}/WMT14.en-de.partial/vocab_all.bpe.33708 \
    --bos_token "<s>" --eos_token "<e>" >${log_path}/transformer_export) >>${log_path}/transformer_export 2>&1
print_info $? transformer_export
#infer
time (
python ./deploy/python/inference.py --config ./configs/transformer.base.yaml \
    --profile \
    --test_file ${PWD}/WMT14.en-de.partial/test.tok.bpe.en ${PWD}/WMT14.en-de.partial/test.tok.bpe.de  \
    --vocab_file ${PWD}/WMT14.en-de.partial/vocab_all.bpe.33708 \
    --unk_token "<unk>" --bos_token "<s>" --eos_token "<e>" >${log_path}/transformer_infer) >>${log_path}/transformer_infer 2>&1
print_info $? transformer_infer

# fast_transformer
}
# 23 pet
pet (){
path="examples/few_shot/pet"
python scripts/regression/ci_normal_case.py ${path}
}
efl(){
path="examples/few_shot/efl"
python scripts/regression/ci_normal_case.py ${path}
}
p-tuning(){
path="examples/few_shot/p-tuning"
python scripts/regression/ci_normal_case.py ${path}
}
#25 ernie-doc
ernie-doc(){
cd ${nlp_dir}/model_zoo/ernie-doc/
export CUDA_VISIBLE_DEVICES=${cudaid2}
time (python -m paddle.distributed.launch  --log_dir hyp run_classifier.py --epochs 15 --layerwise_decay 0.7 --learning_rate 5e-5 --batch_size 4 --save_steps 100 --max_steps 100  --dataset hyp --output_dir hyp >${log_path}/ernie-doc_hyp) >>${log_path}/ernie-doc_hyp 2>&1
print_info $? ernie-doc_hyp
time (python -m paddle.distributed.launch  --log_dir cmrc2018 run_mrc.py --batch_size 4 --layerwise_decay 0.8 --dropout 0.2 --learning_rate 4.375e-5 --epochs 1 --save_steps 100 --max_steps 100  --dataset cmrc2018 --output_dir cmrc2018  >${log_path}/ernie-doc_cmrc2018) >>${log_path}/ernie-doc_cmrc2018 2>&1
print_info $?  ernie-doc_cmrc2018
time (python -m paddle.distributed.launch  --log_dir c3 run_mcq.py --learning_rate 6.5e-5 --epochs 1 --save_steps 100 --max_steps 100  --output_dir c3 >${log_path}/ernie-doc_c3) >>${log_path}/ernie-doc_c3 2>&1
print_info $? ernie-doc_c3
time (python -m paddle.distributed.launch  --log_dir cail/ run_semantic_matching.py --epochs 1 --layerwise_decay 0.8 --learning_rate 1.25e-5 --batch_size 4  --save_steps 100 --max_steps 100 --output_dir cail >${log_path}/ernie-doc_cail) >>${log_path}/ernie-doc_cail 2>&1
print_info $? ernie-doc_cail
time (python -m paddle.distributed.launch  --log_dir msra run_sequence_labeling.py --learning_rate 3e-5 --epochs 1 --save_steps 100 --max_steps 100  --output_dir msra  >${log_path}/ernie-doc_msar) >>${log_path}/ernie-doc_msar 2>&1
print_info $? ernie-doc_msar
time (python run_mrc.py  --model_name_or_path ernie-doc-base-zh  --dataset dureader_robust  --batch_size 8 --learning_rate 2.75e-4 --epochs 1 --save_steps 10 --max_steps 2 --logging_steps 10 --device gpu >${log_path}/ernie-doc_dureader_robust) >>${log_path}/ernie-doc_dureader_robust 2>&1
print_info $? ernie-doc_dureader_robust
}
#26 transformer-xl
transformer-xl (){
cd ${nlp_dir}/examples/language_model/transformer-xl/
mkdir gen_data && cd gen_data
wget https://paddle-qa.bj.bcebos.com/paddlenlp/enwik8.tar.gz && tar -zxvf enwik8.tar.gz
cd ../
export CUDA_VISIBLE_DEVICES=${cudaid2}
time (sed -i 's/print_step: 100/print_step: 1/g' configs/enwik8.yaml
sed -i 's/save_step: 10000/save_step: 3/g' configs/enwik8.yaml
sed -i 's/batch_size: 16/batch_size: 8/g' configs/enwik8.yaml
sed -i 's/max_step: 400000/max_step: 3/g' configs/enwik8.yaml
python -m paddle.distributed.launch  train.py --config ./configs/enwik8.yaml >${log_path}/transformer-xl_train_enwik8) >>${log_path}/transformer-xl_train_enwik8 2>&1
print_info $? transformer-xl_train_enwik8
time (sed -i 's/batch_size: 8/batch_size: 1/g' configs/enwik8.yaml
sed -i 's#init_from_params: "./trained_models/step_final/"#init_from_params: "./trained_models/step_3/"#g' configs/enwik8.yaml
python eval.py --config ./configs/enwik8.yaml >${log_path}/transformer-xl_eval_enwik8) >>${log_path}/transformer-xl_eval_enwik8 2>&1
print_info $? transformer-xl_eval_enwik8
}
#28 question_matching
question_matching() {
cd ${nlp_dir}/examples/text_matching/question_matching/
wget -q https://paddle-qa.bj.bcebos.com/paddlenlp/data_v4.tar.gz
tar -xvzf data_v4.tar.gz
export CUDA_VISIBLE_DEVICES=${cudaid2}
#train
time (
python -u -m paddle.distributed.launch train.py \
       --train_set ./data_v4/train/ALL/train \
       --dev_set ./data_v4/train/ALL/dev \
       --device gpu \
       --eval_step 10 \
       --max_steps 10 \
       --save_dir ./checkpoints \
       --train_batch_size 32 \
       --learning_rate 2E-5 \
       --epochs 1 \
       --rdrop_coef 0.0 >${log_path}/question_matching_train) >>${log_path}/question_matching_train 2>&1
print_info $? question_matching_train
#predict
time (
export CUDA_VISIBLE_DEVICES=${cudaid1}
python -u \
    predict.py \
    --device gpu \
    --params_path "./checkpoints/model_10/model_state.pdparams" \
    --batch_size 128 \
    --input_file ./data_v4/test/public_test_A \
    --result_file 0.0_predict_public_result_test_A_re >${log_path}/question_matching_predict) >>${log_path}/question_matching_predict 2>&1
print_info $? question_matching_predict
}
# 29 ernie-csc
ernie-csc() {
export CUDA_VISIBLE_DEVICES=${cudaid2}
cd ${nlp_dir}/examples/text_correction/ernie-csc
#dowdnload data
python download.py --data_dir ./extra_train_ds/ --url https://github.com/wdimmy/Automatic-Corpus-Generation/raw/master/corpus/train.sgml
#trans xml txt
python change_sgml_to_txt.py -i extra_train_ds/train.sgml -o extra_train_ds/train.txt
#2卡训练
python -m paddle.distributed.launch  train.py --batch_size 32 --logging_steps 100 --epochs 1 --learning_rate 5e-5 --model_name_or_path ernie-1.0-base-zh --output_dir ./checkpoints/ --extra_train_ds_dir ./extra_train_ds/  >${log_path}/ernie-csc_train >>${log_path}/ernie-csc_train 2>&1
print_info $? ernie-csc_train
#predict
sh run_sighan_predict.sh >${log_path}/ernie-csc_predict >>${log_path}/ernie-csc_predict 2>&1
print_info $? ernie-csc_predict
#export model
python export_model.py --params_path ./checkpoints/best_model.pdparams --output_path ./infer_model/static_graph_params >${log_path}/ernie-csc_export >>${log_path}/ernie-csc_export 2>&1
print_info $? ernie-csc_export
#python deploy
python predict.py --model_file infer_model/static_graph_params.pdmodel --params_file infer_model/static_graph_params.pdiparams >${log_path}/ernie-csc_deploy >>${log_path}/ernie-csc_deploy 2>&1
print_info $? ernie-csc_deploy
}
#30 nptag
nptag() {
cd ${nlp_dir}/examples/text_to_knowledge/nptag/
wget -q https://paddlenlp.bj.bcebos.com/paddlenlp/datasets/nptag_dataset.tar.gz && tar -zxvf nptag_dataset.tar.gz
export CUDA_VISIBLE_DEVICES=${cudaid2}
python -m paddle.distributed.launch  train.py \
    --batch_size 64 \
    --learning_rate 1e-6 \
    --num_train_epochs 1 \
    --logging_steps 10 \
    --save_steps 100 \
    --output_dir ./output \
    --device "gpu" >${log_path}/nptag_train >>${log_path}/nptag_train 2>&1
print_info $? nptag_train
export CUDA_VISIBLE_DEVICES=${cudaid2}
python -m paddle.distributed.launch  predict.py \
    --device=gpu \
    --params_path ./output/model_100/model_state.pdparams >${log_path}/nptag_predict >>${log_path}/nptag_predict 2>&1
print_info $? nptag_predict
python export_model.py --params_path=./output/model_100/model_state.pdparams --output_path=./export >${log_path}/nptag_export >>${log_path}/nptag_export 2>&1
print_info $? nptag_export
python deploy/python/predict.py --model_dir=./export >${log_path}/nptag_depoly >>${log_path}/nptag_deploy 2>&1
print_info $? nptag_depoly
}
#31 ernie-m
ernie-m() {
export CUDA_VISIBLE_DEVICES=${cudaid2}
cd ${nlp_dir}/model_zoo/ernie-m
# TODO(ouyanghongyu): remove the following scripts later.
if [ ! -f 'test.py' ];then
    echo '模型测试文件不存在！'
    # finetuned for cross-lingual-transfer
    python -m paddle.distributed.launch --log_dir output_clt run_classifier.py \
        --do_train \
        --do_eval \
        --do_export \
        --device gpu \
        --task_type cross-lingual-transfer \
        --model_name_or_path __internal_testing__/ernie-m \
        --use_test_data True \
        --test_data_path ../../tests/fixtures/tests_samples/xnli/xnli.jsonl \
        --output_dir output_clt \
        --export_model_dir output_clt \
        --per_device_train_batch_size 8 \
        --save_steps 1 \
        --eval_steps 1  \
        --max_steps 2 \
        --overwrite_output_dir \
        --remove_unused_columns False >${log_path}/ernie-m_clt >>${log_path}/ernie-m_clt 2>&1
    print_info $? ernie-m_clt
    # finetuned for translate-train-all
    python -m paddle.distributed.launch --log_dir output_tta run_classifier.py \
        --do_train \
        --do_eval \
        --do_export \
        --device gpu \
        --task_type translate-train-all \
        --model_name_or_path __internal_testing__/ernie-m \
        --use_test_data True \
        --test_data_path ../../tests/fixtures/tests_samples/xnli/xnli.jsonl \
        --output_dir output_tta \
        --export_model_dir output_tta \
        --per_device_train_batch_size 8 \
        --save_steps 1 \
        --eval_steps 1  \
        --max_steps 2 \
        --overwrite_output_dir \
        --remove_unused_columns False >${log_path}/ernie-m_tta >>${log_path}/ernie-m_tta 2>&1
    print_info $? ernie-m_tta
else
    python -m pytest ${nlp_dir}/tests/model_zoo/test_ernie_m.py >${log_path}/ernie-m >>${log_path}/ernie-m 2>&1
    print_info $? ernie-m
fi
}
#32 clue
clue (){
cd ${nlp_dir}/examples/benchmark/clue/classification
python -u ./run_clue_classifier_trainer.py \
    --model_name_or_path ernie-3.0-base-zh \
    --dataset "clue afqmc" \
    --max_seq_length 128 \
    --per_device_train_batch_size 32   \
    --per_device_eval_batch_size 32   \
    --learning_rate 1e-5 \
    --num_train_epochs 3 \
    --logging_steps 1 \
    --seed 42  \
    --save_steps 3 \
    --warmup_ratio 0.1 \
    --weight_decay 0.01 \
    --adam_epsilon 1e-8 \
    --output_dir ./tmp \
    --device gpu  \
    --do_train \
    --do_eval \
    --metric_for_best_model "eval_accuracy" \
    --load_best_model_at_end \
    --save_total_limit 1 \
    --max_steps 1 >${log_path}/clue-trainer_api >>${log_path}/clue-trainer_api 2>&1
print_info $? clue-tranier_api
python -u run_clue_classifier.py  \
    --model_name_or_path ernie-3.0-base-zh \
    --task_name afqmc \
    --max_seq_length 128 \
    --batch_size 16   \
    --learning_rate 3e-5 \
    --num_train_epochs 3 \
    --logging_steps 100 \
    --seed 42  \
    --save_steps 1 \
    --warmup_proportion 0.1 \
    --weight_decay 0.01 \
    --adam_epsilon 1e-8 \
    --output_dir ./output/afqmc \
    --device gpu \
    --max_steps 1 \
    --do_train  >${log_path}/clue-class >>${log_path}/clue-class 2>&1
print_info $? clue-class
cd ${nlp_dir}/examples/benchmark/clue/mrc
export CUDA_VISIBLE_DEVICES=${cudaid1}
python -m paddle.distributed.launch run_cmrc2018.py \
    --model_name_or_path ernie-3.0-base-zh \
    --batch_size 16 \
    --learning_rate 3e-5 \
    --max_seq_length 512 \
    --num_train_epochs 2 \
    --do_train \
    --do_predict \
    --warmup_proportion 0.1 \
    --weight_decay 0.01 \
    --gradient_accumulation_steps 2 \
    --max_steps 1 \
    --output_dir ./tmp >${log_path}/clue-mrc >>${log_path}/clue-mrc 2>&1
print_info $? clue-mrc
}
#32 textcnn
textcnn(){
cd ${nlp_dir}/examples/sentiment_analysis/textcnn
wget https://bj.bcebos.com/paddlenlp/datasets/RobotChat.tar.gz
tar xvf RobotChat.tar.gz
wget https://bj.bcebos.com/paddlenlp/robot_chat_word_dict.txt
wget https://bj.bcebos.com/paddlenlp/models/textcnn.pdparams
python -m paddle.distributed.launch train.py \
    --vocab_path=./robot_chat_word_dict.txt \
    --init_from_ckpt=./textcnn.pdparams \
    --device=gpu \
    --lr=5e-5 \
    --batch_size=64 \
    --epochs=1 \
    --save_dir=./checkpoints \
    --data_path=./RobotChat >${log_path}/textcnn_train >>${log_path}/textcnn_train 2>&1
print_info $? textcnn_train
python export_model.py --vocab_path=./robot_chat_word_dict.txt --params_path=./checkpoints/final.pdparams \
    --output_path=./static_graph_params >${log_path}/textcnn_export >>${log_path}/textcnn_export 2>&1
print_info $? export_export
python deploy/python/predict.py --model_file=static_graph_params.pdmodel \
    --params_file=static_graph_params.pdiparams >${log_path}/textcnn_depoly >>${log_path}/textcnn_depoly 2>&1
print_info $? textcnn_deploy
python predict.py --vocab_path=./robot_chat_word_dict.txt \
    --device=gpu \
    --params_path=./checkpoints/final.pdparams >${log_path}/textcnn_predict >>${log_path}/textcnn_predict 2>&1
print_info $? textcnn_predict
}
#33 taskflow
taskflow (){
cd ${nlp_dir}
python -m pytest tests/taskflow/test_*.py >${nlp_dir}/unittest_logs/taskflow_unittest >>${nlp_dir}/unittest_logs/taskflow_unittest 2>&1
print_info $? taskflow_unittest
python -m pytest scripts/regression/test_taskflow.py >${log_path}/taskflow >>${log_path}/taskflow 2>&1
print_info $? taskflow
}
llm(){
cd ${nlp_dir}/csrc
echo "build paddlenlp_op"
python setup_cuda.py install

echo ' Testing all LLMs '
cd ${nlp_dir}
python -m pytest tests/llm/test_*.py --alluredir=result >${log_path}/llm >>${log_path}/llm 2>&1
print_info $? llm
}
fast_generation(){
cd ${nlp_dir}/fast_generation/samples
# python codegen_sample.py >${log_path}/fast_generation_codegen >>${log_path}/fast_generation_codegen 2>&1
# print_info $? fast_generation_codegen

python gpt_sample.py >${log_path}/fast_generation_gpt >>${log_path}/fast_generation_gpt 2>&1
print_info $? fast_generation_gpt

python mbart_sample.py >${log_path}/fast_generation_mbart >>${log_path}/fast_generation_mbart 2>&1
print_info $? fast_generation_mbart

python plato_sample.py >${log_path}/fast_generation_plato >>${log_path}/fast_generation_plato 2>&1
print_info $? fast_generation_plato

python t5_sample.py --use_faster >${log_path}/fast_generation_t5 >>${log_path}/fast_generation_t5 2>&1
print_info $? fast_generation_t5

cd ${nlp_dir}/paddlenlp/ops/fast_transformer/sample/
python bart_decoding_sample.py >${log_path}/fast_generation_bart >>${log_path}/fast_generation_bart 2>&1
print_info $? fast_generation_bart

python t5_export_model_sample.py >${log_path}/t5_export_model_sample >>${log_path}/t5_export_model_sample 2>&1
print_info $? t5_export_model_sample

python t5_export_model_sample.py >${log_path}/t5_export_model_sample >>${log_path}/t5_export_model_sample 2>&1
print_info $? t5_export_model_sample

# fast_gpt
# fast_transformer
}
ernie-3.0(){
cd ${nlp_dir}/model_zoo/ernie-3.0/
#训练
python run_seq_cls.py  --model_name_or_path ernie-3.0-medium-zh  --dataset afqmc --output_dir ./best_models --export_model_dir best_models/ --do_train --do_eval --do_export --config=configs/default.yml --max_steps=2 --save_step=2 >${log_path}/ernie-3.0_train_seq_cls >>${log_path}/ernie-3.0_train_seq_cls 2>&1
print_info $? ernie-3.0_train_seq_cls
python run_token_cls.py --model_name_or_path ernie-3.0-medium-zh --dataset msra_ner --output_dir ./best_models --export_model_dir best_models/ --do_train --do_eval --do_export --config=configs/default.yml --max_steps=2 --save_step=2 >${log_path}/ernie-3.0_train_token_cls >>${log_path}/ernie-3.0_train_token_cls 2>&1
print_info $? ernie-3.0_train_token_cls
python run_qa.py --model_name_or_path ernie-3.0-medium-zh --dataset cmrc2018  --output_dir ./best_models --export_model_dir best_models/ --do_train --do_eval --do_export --config=configs/default.yml --max_steps=2 --save_step=2 >${log_path}/ernie-3.0_train_qa >>${log_path}/ernie-3.0_train_qa 2>&1
print_info $? ernie-3.0_train_qa
# 预测
python run_seq_cls.py  --model_name_or_path best_models/afqmc/  --dataset afqmc --output_dir ./best_models --do_predict --config=configs/default.yml >${log_path}/ernie-3.0_predict_seq_cls >>${log_path}/ernie-3.0_predict_seq_cls 2>&1
print_info $? ernie-3.0_predict_seq_cls
python run_token_cls.py  --model_name_or_path best_models/msra_ner/  --dataset msra_ner --output_dir ./best_models --do_predict --config=configs/default.yml >${log_path}/ernie-3.0_predict_token_cls >>${log_path}/ernie-3.0_predict_token_cls 2>&1
print_info $? ernie-3.0_predict_token_cls
python run_qa.py --model_name_or_path best_models/cmrc2018/ --dataset cmrc2018  --output_dir ./best_models --do_predict --config=configs/default.yml >${log_path}/ernie-3.0_predict_qa >>${log_path}/ernie-3.0_predict_qa 2>&1
print_info $? ernie-3.0_predict_qa
#压缩
python compress_seq_cls.py  --model_name_or_path best_models/afqmc/  --dataset afqmc --output_dir ./best_models/afqmc --config=configs/default.yml --max_steps 10 --eval_steps 5 --save_steps 5 --save_steps 5 --algo_list mse --batch_size_list 4 >${log_path}/ernie-3.0_compress_seq_cls >>${log_path}/ernie-3.0_compress_seq_cls 2>&1
print_info $? ernie-3.0_compress_seq_cls
python compress_token_cls.py  --model_name_or_path best_models/msra_ner/  --dataset msra_ner --output_dir ./best_models/msra_ner --config=configs/default.yml --max_steps 10 --eval_steps 5 --save_steps 5  --algo_list mse --batch_size_list 4 >${log_path}/ernie-3.0_compress_token_cls >>${log_path}/ernie-3.0_compress_token_cls 2>&1
print_info $? ernie-3.0_compress_token_cls
python compress_qa.py --model_name_or_path best_models/cmrc2018/ --dataset cmrc2018  --output_dir ./best_models/cmrc2018 --config=configs/default.yml --max_steps 10 --eval_steps 5 --save_steps 5  --algo_list mse --batch_size_list 4 >${log_path}/ernie-3.0_compress_qa >>${log_path}/ernie-3.0_compress_qa 2>&1
print_info $? ernie-3.0_compress_qa
}
ernie-health(){
cd ${nlp_dir}/tests/model_zoo/
if [ ! -f 'test_ernie-health.py' ];then
    echo '模型测试文件不存在！'
else
    python -m pytest tests/model_zoo/test_ernie-health.py >${log_path}/ernie-health_unittest>>${log_path}/ernie-health_unittest 2>&1
    print_info $? tests ernie-health_unittest
fi
}
uie(){
cd ${nlp_dir}/model_zoo/uie/
mkdir data && cd data && wget https://bj.bcebos.com/paddlenlp/datasets/uie/doccano_ext.json && cd ../
python doccano.py --doccano_file ./data/doccano_ext.json --task_type ext --save_dir ./data --splits 0.8 0.2 0 --schema_lang ch >${log_path}/uie_doccano>>${log_path}/uie_doccano 2>&1
print_info $? uie_doccano
python -u -m paddle.distributed.launch finetune.py --device gpu --logging_steps 2 --save_steps 2 --eval_steps 2 --seed 42 \
    --model_name_or_path uie-base --output_dir ./checkpoint/model_best --train_path data/train.txt --dev_path data/dev.txt \
    --max_seq_length 512 --per_device_eval_batch_size 16 --per_device_train_batch_size 16 --num_train_epochs 100 --learning_rate 1e-5 \
    --do_train --do_eval --do_export --export_model_dir ./checkpoint/model_best --label_names start_positions end_positions \
    --overwrite_output_dir --disable_tqdm True --metric_for_best_model eval_f1 --load_best_model_at_end True \
    --save_total_limit 1 --max_steps 2  >${log_path}/uie_train>>${log_path}/uie_train2>&1
print_info $? uie_train
python evaluate.py --model_path ./checkpoint/model_best --test_path ./data/dev.txt --batch_size 16 --max_seq_len 512 >${log_path}/uie_eval>>${log_path}/uie_eval 2>&1
print_info $? uie_eval
}
ernie-layout(){
cd ${nlp_dir}/model_zoo/ernie-layout/
# train ner
python -u run_ner.py --model_name_or_path ernie-layoutx-base-uncased --output_dir ./ernie-layoutx-base-uncased/models/funsd/ \
    --dataset_name funsd --do_train --do_eval --max_steps 2 --eval_steps 2 --save_steps 2 --save_total_limit 1 --seed 1000 --overwrite_output_dir \
    --load_best_model_at_end --pattern ner-bio --preprocessing_num_workers 4 --overwrite_cache false --doc_stride 128 --target_size 1000 \
    --per_device_train_batch_size 4 --per_device_eval_batch_size 4 --learning_rate 2e-5 --lr_scheduler_type constant --gradient_accumulation_steps 1 \
    --metric_for_best_model eval_f1 --greater_is_better true >${log_path}/ernie-layout_train>>${log_path}/ernie-layout_train 2>&1
print_info $? ernie-layout_train
# export ner
python export_model.py --task_type ner --model_path ./ernie-layoutx-base-uncased/models/funsd/ --output_path ./ner_export >${log_path}/ernie-layout_export>>${log_path}/ernie-layout_export2>&1
print_info $? ernie-layout_export
# deploy ner
cd ${nlp_dir}/model_zoo/ernie-layout/deploy/python
wget https://bj.bcebos.com/paddlenlp/datasets/document_intelligence/images.zip && unzip images.zip
python infer.py --model_path_prefix ../../ner_export/inference --task_type ner --lang "en" --batch_size 8 >${log_path}/ernie-layout_deploy>>${log_path}/ernie-layout_deploy 2>&1
print_info $? ernie-layout_deploy
}
ernie-1.0(){
    ernie
}

ernie_m(){
    ernie-m
}

ernie_layout(){
ernie-layout
}

ernie_csc(){
    ernie-csc
}

ernie_ctm(){
    ernie-ctm
}

ernie_doc(){
    ernie-doc
}

ernie_health(){
    ernie-health
}
<<<<<<< HEAD
=======

segment_parallel_utils(){
cd ${nlp_dir}
echo "test segment_parallel_utils, cudaid1:${cudaid1}, cudaid2:${cudaid2}"
if [[ ${cudaid1} != ${cudaid2} ]]; then
    time (python -m paddle.distributed.launch tests/transformers/test_segment_parallel_utils.py >${log_path}/segment_parallel_utils) >>${log_path}/segment_parallel_utils 2>&1
    print_info $? segment_parallel_utils
else
    echo "only one gpu:${cudaid1} is set, skip test"
fi

}
>>>>>>> d4b0e4d8
$1<|MERGE_RESOLUTION|>--- conflicted
+++ resolved
@@ -1209,8 +1209,6 @@
 ernie_health(){
     ernie-health
 }
-<<<<<<< HEAD
-=======
 
 segment_parallel_utils(){
 cd ${nlp_dir}
@@ -1223,5 +1221,4 @@
 fi
 
 }
->>>>>>> d4b0e4d8
 $1