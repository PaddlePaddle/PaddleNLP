--- conflicted
+++ resolved
@@ -1332,12 +1332,4 @@
 gpt
 transformers
 }
-<<<<<<< HEAD
-refactor_training_loop(){
-llama
-gpt
-transformers
-}
-=======
->>>>>>> d1050f43
 $1