--- conflicted
+++ resolved
@@ -312,7 +312,6 @@
     --device gpu \
     --eval_steps 10 \
     --do_train true \
-<<<<<<< HEAD
     --do_predict true > ${log_path}/gpt_pretrain >>${log_path}/gpt_pretrain 2>&1
 print_info $? gpt_pretrain
 # export model
@@ -333,27 +332,6 @@
 # run pytest on gpt-testing
 pytest ${nlp_dir}/model_zoo/gpt/ >${log_path}/gpt >>${log_path}/gpt 2>&1
 print_info $? gpt
-=======
-    --do_predict true >${log_path}/gpt_pretrain >>${log_path}/gpt_pretrain 2>&1
-    print_info $? gpt_pretrain
-    # export model
-    python export_model.py --model_type=gpt \
-        --model_path=gpt2-medium-en \
-        --output_path=./infer_model/model >${log_path}/gpt_export >>${log_path}/gpt_export 2>&1
-    print_info $? gpt_export
-    # inference
-    python deploy/python/inference.py \
-        --model_type gpt \
-        --model_path ./infer_model/model >${log_path}/gpt_p_depoly >>${log_path}/gpt_p_depoly 2>&1
-    print_info $? gpt_p_depoly
-    # test acc
-    # cd ${nlp_dir}/tests/examples/gpt/
-    # time (python -m unittest test_accuracy.py >${log_path}/gpt_test_acc) >>${log_path}/gpt_test_acc 2>&1
-    # print_info $? gpt_test_acc
-else 
-    python -m pytest ${nlp_dir}/model_zoo/gpt/ >${log_path}/gpt >>${log_path}/gpt 2>&1
-    print_info $? gpt
->>>>>>> 44c7d65c
 fi
 fast_gpt
 cd ${nlp_dir}/fast_generation/samples
