#!/usr/bin/env bash
# Copyright (c) 2022 PaddlePaddle Authors. All Rights Reserved.
#
# Licensed under the Apache License, Version 2.0 (the "License");
# you may not use this file except in compliance with the License.
# You may obtain a copy of the License at
#
#     http://www.apache.org/licenses/LICENSE-2.0
#
# Unless required by applicable law or agreed to in writing, software
# distributed under the License is distributed on an "AS IS" BASIS,
# WITHOUT WARRANTIES OR CONDITIONS OF ANY KIND, either express or implied.
# See the License for the specific language governing permissions and
# limitations under the License.

export nlp_dir=${PWD}
export log_path=${nlp_dir}/model_logs
export cudaid1=$2
export cudaid2=$3
print_info(){
if [ $1 -ne 0 ];then
    if [[ $2 =~ 'tests' ]];then
        mv ${nlp_dir}/unittest_logs/$3.log ${nlp_dir}/unittest_logs/$3_FAIL.log
        echo -e "\033[31m ${nlp_dir}/unittest_logs/$3_FAIL \033[0m"
        cat ${nlp_dir}/unittest_logs/$3_FAIL.log
    else
        mv ${log_path}/$2 ${log_path}/$2_FAIL.log
        echo -e "\033[31m ${log_path}/$2_FAIL \033[0m"
        cat ${log_path}/$2_FAIL.log
    fi
elif [[ $2 =~ 'tests' ]];then
    echo -e "\033[32m ${log_path}/$3_SUCCESS \033[0m"
else
    echo -e "\033[32m ${log_path}/$2_SUCCESS \033[0m"
fi
}
# case list
# 1 waybill_ie (无可控参数，数据集外置)
waybill_ie(){
cd ${nlp_dir}/examples/information_extraction/waybill_ie/
export CUDA_VISIBLE_DEVICES=${cudaid1}
# BiGRU +CRF star training
time (
python download.py --data_dir ./waybill_ie
python run_bigru_crf.py >${log_path}/waybill_ie_bigru_crf) >>${log_path}/waybill_ie_bigru_crf 2>&1
print_info $? waybill_ie_bigru_crf
# ERNIE +RF star training
time (python run_ernie.py >${log_path}/waybill_ie_ernie) >>${log_path}/waybill_ie_ernie 2>&1
print_info $? waybill_ie_ernie
# ERNIE +CRF star training
time (python run_ernie_crf.py >${log_path}/waybill_ie_ernie_crf) >>${log_path}/waybill_ie_ernie_crf 2>&1
print_info $? waybill_ie_ernie_crf
}
# 2 msra_ner （不可控，内置）
msra_ner(){
cd ${nlp_dir}/examples/information_extraction/msra_ner/
export CUDA_VISIBLE_DEVICES=${cudaid2}
## train
time (python -m paddle.distributed.launch  ./train.py \
    --model_type bert  \
    --model_name_or_path bert-base-multilingual-uncased \
    --dataset msra_ner \
    --max_seq_length 128 \
    --batch_size 16 \
    --learning_rate 2e-5 \
    --num_train_epochs 1 \
    --logging_steps 1 \
    --max_steps 2 \
    --save_steps 2 \
    --output_dir ./tmp/msra_ner/ \
    --device gpu >${log_path}/msra_ner_train) >>${log_path}/msra_ner_train 2>&1
print_info $? msra_ner_train
## eval
time (python -u ./eval.py \
    --model_name_or_path bert-base-multilingual-uncased \
    --max_seq_length 128 \
    --batch_size 16 \
    --device gpu \
    --init_checkpoint_path ./tmp/msra_ner/model_2.pdparams >${log_path}/msra_ner_eval) >>${log_path}/msra_ner_eval 2>&1
print_info $? msra_ner_eval
## predict
time (python -u ./predict.py \
    --model_name_or_path bert-base-multilingual-uncased \
    --max_seq_length 128 \
    --batch_size 16 \
    --device gpu \
    --init_checkpoint_path ./tmp/msra_ner/model_2.pdparams >${log_path}/msra_ner_predict) >>${log_path}/msra_ner_predict 2>&1
print_info $? msra_ner_predict
}
# 3 glue
glue() {
cd ${nlp_dir}/examples/benchmark/glue/
export CUDA_VISIBLE_DEVICES=${cudaid2}
##  TASK_SST-2
export TASK_NAME=SST-2
time (python -u run_glue.py \
    --model_type bert    \
    --model_name_or_path bert-base-uncased    \
    --task_name $TASK_NAME \
    --max_seq_length 128   \
    --batch_size 128    \
    --learning_rate 3e-5    \
    --max_steps 1    \
    --logging_steps 1    \
    --save_steps 1   \
    --output_dir ./$TASK_NAME/    \
    --device gpu  >${log_path}/glue_${TASK_NAME}_train) >>${log_path}/glue_${TASK_NAME}_train 2>&1
print_info $? glue_${TASK_NAME}_train
}
# 4 bert
bert() {
export CUDA_VISIBLE_DEVICES=${cudaid2}
cd ${nlp_dir}/model_zoo/bert/
wget -q https://paddle-qa.bj.bcebos.com/paddlenlp/bert.tar.gz
tar -xzvf bert.tar.gz
# pretrain
time (python -m paddle.distributed.launch run_pretrain.py \
    --model_type bert \
    --model_name_or_path bert-base-uncased \
    --max_predictions_per_seq 20 \
    --batch_size 16  \
    --learning_rate 1e-4 \
    --weight_decay 1e-2 \
    --adam_epsilon 1e-6 \
    --warmup_steps 10000 \
    --input_dir bert/ \
    --output_dir pretrained_models/ \
    --logging_steps 1 \
    --save_steps 1 \
    --max_steps 1 \
    --device gpu \
    --use_amp False >${log_path}/bert_pretrain) >>${log_path}/bert_pretrain 2>&1
print_info $? bert_pretrain
time (python -m paddle.distributed.launch run_glue.py \
    --model_type bert \
    --model_name_or_path bert-base-uncased \
    --task_name SST2 \
    --max_seq_length 128 \
    --batch_size 32   \
    --learning_rate 2e-5 \
    --num_train_epochs 3 \
    --logging_steps 1 \
    --save_steps 1 \
    --max_steps 1 \
    --output_dir ./tmp/ \
    --device gpu \
    --use_amp False >${log_path}/bert_fintune) >>${log_path}/bert_fintune 2>&1
print_info $? bert_fintune
time (python -u ./export_model.py \
    --model_type bert \
    --model_path bert-base-uncased \
    --output_path ./infer_model/model >${log_path}/bert_export) >>${log_path}/bert_export 2>&1
print_info $? bert_export
time (python -u ./predict_glue.py \
    --task_name SST2 \
    --model_type bert \
    --model_path ./infer_model/model \
    --batch_size 32 \
    --max_seq_length 128 >${log_path}/bert_predict) >>${log_path}/bert_predict 2>&1
print_info $? bert_predict
 }
# 5 skep (max save 不可控 内置)
skep () {
cd ${nlp_dir}/examples/sentiment_analysis/skep/
export CUDA_VISIBLE_DEVICES=${cudaid2}
## train_sentence
time ( python -m paddle.distributed.launch train_sentence.py --batch_size 16 --epochs 1 --model_name "skep_ernie_1.0_large_ch" --device gpu --save_dir ./checkpoints >${log_path}/skep_train_sentence) >>${log_path}/skep_train_sentence 2>&1
print_info $? skep_train_sentence
## train_aspect
time ( python -m paddle.distributed.launch train_aspect.py --batch_size 4 --epochs 1  --device gpu --save_dir ./aspect_checkpoints  >${log_path}/skep_train_aspect) >>${log_path}/skep_train_aspect 2>&1
print_info $? skep_train_aspect
# # train_opinion
time ( python -m paddle.distributed.launch train_opinion.py  --batch_size 4 --epochs 1 --device gpu --save_dir ./opinion_checkpoints >${log_path}/skep_train_opinion) >>${log_path}/skep_train_opinion 2>&1
print_info $? skep_train_opinion
# predict_sentence
time (python predict_sentence.py --model_name "skep_ernie_1.0_large_ch"  --params_path checkpoints/model_100/model_state.pdparams >${log_path}/skep_predict_sentence) >>${log_path}/skep_predict_sentence 2>&1
print_info $? skep_predict_sentence
## predict_aspect
time (python predict_aspect.py --device 'gpu' --params_path ./aspect_checkpoint/model_100/model_state.pdparams  >${log_path}/skep_predict_aspect) >>${log_path}/skep_predict_aspect 2>&1
print_info $? skep_predict_aspect
# # predict_opinion
time (python predict_opinion.py --device 'gpu' --params_path ./opinion_checkpoints/model_100/model_state.pdparams >${log_path}/skep_predict_opinion) >>${log_path}/skep_predict_opinion 2>&1
print_info $? skep_predict_opinion
}
# 6 bigbird
bigbird(){
cd ${nlp_dir}/examples/language_model/bigbird/
export CUDA_VISIBLE_DEVICES=${cudaid2}
time (python -m paddle.distributed.launch  --log_dir log  run_pretrain.py --model_name_or_path bigbird-base-uncased \
    --input_dir "./data" \
    --output_dir "output" \
    --batch_size 4 \
    --weight_decay 0.01 \
    --learning_rate 1e-5 \
    --max_steps 1 \
    --save_steps 1 \
    --logging_steps 1 \
    --max_encoder_length 512 \
    --max_pred_length 75 >${log_path}/bigbird_pretrain) >>${log_path}/bigbird_pretrain 2>&1
    print_info $? bigbird_pretrain
}
# 7 electra
electra(){
cd ${nlp_dir}/model_zoo/electra/
export CUDA_VISIBLE_DEVICES=${cudaid2}
export DATA_DIR=./BookCorpus/
wget -q https://paddle-qa.bj.bcebos.com/paddlenlp/BookCorpus.tar.gz && tar -xzvf BookCorpus.tar.gz
time (python -u ./run_pretrain.py \
    --model_type electra \
    --model_name_or_path electra-small \
    --input_dir ./BookCorpus/ \
    --output_dir ./pretrain_model/ \
    --train_batch_size 64 \
    --learning_rate 5e-4 \
    --max_seq_length 128 \
    --weight_decay 1e-2 \
    --adam_epsilon 1e-6 \
    --warmup_steps 10000 \
    --num_train_epochs 4 \
    --logging_steps 1 \
    --save_steps 1 \
    --max_steps 1 \
    --device gpu >${log_path}/electra_pretrain) >>${log_path}/electra_pretrain 2>&1
print_info $? electra_pretrain
}
# 8 gpt
gpt(){
if [ ! -f 'test.py' ];then
    echo '模型测试文件不存在！'
    # data process
    cd ${nlp_dir}/model_zoo/ernie-1.0/data_tools
    sed -i "s/python3/python/g" Makefile
    sed -i "s/python-config/python3.7m-config/g" Makefile
    cd ${nlp_dir}/model_zoo/gpt/
    mkdir pre_data
    cd ./pre_data
    wget -q https://bj.bcebos.com/paddlenlp/models/transformers/gpt/data/gpt_en_dataset_300m_ids.npy
    wget -q https://bj.bcebos.com/paddlenlp/models/transformers/gpt/data/gpt_en_dataset_300m_idx.npz
    cd ../
    # pretrain
    python -m paddle.distributed.launch run_pretrain.py \
        --model_type gpt \
        --model_name_or_path gpt2-en \
        --input_dir "./pre_data"\
        --output_dir "output"\
        --weight_decay 0.01\
        --grad_clip 1.0\
        --max_steps 2\
        --save_steps 2\
        --decay_steps 320000\
        --warmup_rate 0.01\
        --micro_batch_size 2 \
        --device gpu >${log_path}/gpt_pretrain >>${log_path}/gpt_pretrain 2>&1
    print_info $? gpt_pretrain
    # export model
    python export_model.py --model_type=gpt \
        --model_path=gpt2-medium-en \
        --output_path=./infer_model/model >${log_path}/gpt_export >>${log_path}/gpt_export 2>&1
    print_info $? gpt_export
    # inference
    python deploy/python/inference.py \
        --model_type gpt \
        --model_path ./infer_model/model >${log_path}/gpt_p_depoly >>${log_path}/gpt_p_depoly 2>&1
    print_info $? gpt_p_depoly
    # test acc
    # cd ${nlp_dir}/tests/examples/gpt/
    # time (python -m unittest test_accuracy.py >${log_path}/gpt_test_acc) >>${log_path}/gpt_test_acc 2>&1
    # print_info $? gpt_test_acc
else 
    pytest ${nlp_dir}/model_zoo/gpt/ >${log_path}/gpt >>${log_path}/gpt 2>&1
    print_info $? gpt
fi
# FT
cd ${nlp_dir}/
export PYTHONPATH=$PWD/PaddleNLP/:$PYTHONPATH
wget -q https://paddle-inference-lib.bj.bcebos.com/2.4.0/cxx_c/Linux/GPU/x86-64_gcc8.2_avx_mkl_cuda10.2_cudnn8.1.1_trt7.2.3.4/paddle_inference.tgz
tar -zxf paddle_inference.tgz
cd ${nlp_dir}/paddlenlp/ops
export CC=/usr/local/gcc-8.2/bin/gcc
export CXX=/usr/local/gcc-8.2/bin/g++
#python
mkdir build_gpt_so
cd build_gpt_so/
cmake ..  -DCMAKE_BUILD_TYPE=Release -DPY_CMD=python -DWITH_GPT=ONcd
make -j >${log_path}/GPT_python_FT >>${log_path}/gpt_python_FT 2>&1
print_info $? gpt_python_FT
cd ../
#c++
mkdir build_gpt_cc
cd build_gpt_cc/
cmake ..  -DWITH_GPT=ON -DCMAKE_BUILD_TYPE=Release -DPADDLE_LIB=${nlp_dir}/paddle_inference/ -DDEMO=${nlp_dir}/paddlenlp/ops/faster_transformer/src/demo/gpt.cc -DON_INFER=ON -DWITH_MKL=ON
make -j >${log_path}/GPT_C_FT >>${log_path}/gpt_C_FT 2>&1
print_info $? gpt_C_FT
#depoly python
cd ${nlp_dir}/model_zoo/gpt/faster_gpt/
python infer.py \
    --model_name_or_path gpt2-medium-en \
    --batch_size 1 \
    --topk 4 \
    --topp 0.0 \
    --max_length 32 \
    --start_token "<|endoftext|>" \
    --end_token "<|endoftext|>" \
    --temperature 1.0  >${log_path}/gpt_deploy_P_FT >>${log_path}/gpt_deploy_P_FT 2>&1
print_info $? gpt_deploy_P_FT
#depoly C++
python export_model.py \
    --model_name_or_path gpt2-medium-en \
    --decoding_lib ${nlp_dir}/paddlenlp/ops/build_gpt_so/lib/libdecoding_op.so \
    --topk 4 \
    --topp 0.0 \
    --max_out_len 32 \
    --temperature 1.0 \
    --inference_model_dir ./infer_model/
mv infer_model/ ${nlp_dir}/paddlenlp/ops/build_gpt_cc/bin/
cd ${nlp_dir}/paddlenlp/ops/build_gpt_cc/bin/
./gpt -batch_size 1 -gpu_id 0 -model_dir ./infer_model -vocab_file ./infer_model/vocab.txt -start_token "<|endoftext|>" -end_token "<|endoftext|>"  >${log_path}/gpt_deploy_C_FT >>${log_path}/gpt_deploy_C_FT 2>&1
print_info $? gpt_deploy_C_FT
}
# 9 ernie-1.0
ernie-1.0 (){
cd ${nlp_dir}/model_zoo/ernie-1.0/
if [ ! -f 'test.py' ];then
    echo '模型测试文件不存在！'
    #data process
    cd ${nlp_dir}/model_zoo/ernie-1.0/data_tools
    sed -i "s/python3/python/g" Makefile
    sed -i "s/python-config/python3.7m-config/g" Makefile
    export CUDA_VISIBLE_DEVICES=${cudaid2}
    cd ${nlp_dir}/model_zoo/ernie-1.0/
    mkdir data && cd data
    wget -q https://paddlenlp.bj.bcebos.com/models/transformers/data_tools/ernie_wudao_0903_92M_ids.npy
    wget -q https://paddlenlp.bj.bcebos.com/models/transformers/data_tools/ernie_wudao_0903_92M_idx.npz
    cd ../
    # pretrain
    python -u  -m paddle.distributed.launch \
        --log_dir "./log" \
        run_pretrain_static.py \
        --model_type "ernie" \
        --model_name_or_path "ernie-1.0" \
        --input_dir "./data/" \
        --output_dir "./output/" \
        --max_seq_len 512 \
        --micro_batch_size 16 \
        --global_batch_size 32 \
        --sharding_degree 1 \
        --dp_degree 2 \
        --use_sharding false \
        --use_amp true \
        --use_recompute false \
        --max_lr 0.0001 \
        --min_lr 0.00001 \
        --max_steps 40 \
        --save_steps 20 \
        --checkpoint_steps 5000 \
        --decay_steps 3960000 \
        --weight_decay 0.01 \
        --warmup_rate 0.0025 \
        --grad_clip 1.0 \
        --logging_freq 20\
        --num_workers 2 \
        --eval_freq 1000 \
        --device "gpu" >${log_path}/ernie_pretrain >>${log_path}/ernie_pretrain 2>&1
    print_info $? ernie_pretrain
else 
    pytest ${nlp_dir}/model_zoo/ernie-1.0/ >${log_path}/ernie-1.0 >>${log_path}/ernie-1.0 2>&1
    print_info $? ernie-1.0
fi
}
# 10 xlnet
xlnet(){
cd ${nlp_dir}/examples/language_model/xlnet/
export CUDA_VISIBLE_DEVICES=${cudaid2}
time (python -m paddle.distributed.launch ./run_glue.py \
    --model_name_or_path xlnet-base-cased \
    --task_name SST-2 \
    --max_seq_length 128 \
    --batch_size 32 \
    --learning_rate 2e-5 \
    --num_train_epochs 3 \
    --max_steps 1 \
    --logging_steps 1 \
    --save_steps 1 \
    --output_dir ./xlnet/ >${log_path}/xlnet_train) >>${log_path}/xlnet_train 2>&1
print_info $? xlnet_train
}
# 11 ofa
ofa(){
cd ${nlp_dir}/examples/model_compression/ofa/
cd ../../benchmark/glue/
export CUDA_VISIBLE_DEVICES=${cudaid2}
# finetuing
time (python -u ./run_glue.py \
    --model_type bert \
    --model_name_or_path bert-base-uncased \
    --task_name SST-2 \
    --max_seq_length 128 \
    --batch_size 32   \
    --learning_rate 2e-5 \
    --num_train_epochs 1 \
    --max_steps 1 \
    --logging_steps 1 \
    --save_steps 1 \
    --output_dir ./ \
    --device gpu  >${log_path}/ofa_pretrain) >>${log_path}/ofa_pretrain 2>&1
print_info $? ofa_pretrain
mv sst-2_ft_model_1.pdparams/  ${nlp_dir}/examples/model_compression/ofa/
cd -
#model slim
export CUDA_VISIBLE_DEVICES=${cudaid2}
time (python -m paddle.distributed.launch run_glue_ofa.py  \
          --model_type bert \
          --model_name_or_path ./sst-2_ft_model_1.pdparams/ \
          --task_name SST-2 --max_seq_length 128     \
          --batch_size 32       \
          --learning_rate 2e-5     \
          --num_train_epochs 1     \
          --max_steps 1 \
          --logging_steps 1    \
          --save_steps 1     \
          --output_dir ./ofa/SST-2 \
          --device gpu  \
          --width_mult_list 1.0 0.8333333333333334 0.6666666666666666 0.5 >${log_path}/ofa_slim) >>${log_path}/ofa_slim 2>&1
print_info $? ofa_slim
}
# 12 albert
albert (){
cd ${nlp_dir}/examples/benchmark/glue/
export CUDA_VISIBLE_DEVICES=${cudaid2}
time (python -m paddle.distributed.launch  run_glue.py \
        --model_type albert    \
        --model_name_or_path albert-base-v2    \
        --task_name SST-2 \
        --max_seq_length 128   \
        --batch_size 32    \
        --learning_rate 1e-5    \
        --max_steps 1    \
        --warmup_steps 1256    \
        --logging_steps 1    \
        --save_steps 1   \
        --output_dir ./albert/SST-2/    \
        --device gpu >${log_path}/albert_sst-2_train) >>${log_path}/albert_sst-2_train 2>&1
print_info $? albert_sst-2_train
}
# 13 squad
squad (){
cd ${nlp_dir}/examples/machine_reading_comprehension/SQuAD/
export CUDA_VISIBLE_DEVICES=${cudaid1}
# finetune
time (python -m paddle.distributed.launch run_squad.py \
    --model_type bert \
    --model_name_or_path bert-base-uncased \
    --max_seq_length 384 \
    --batch_size 12 \
    --learning_rate 3e-5 \
    --num_train_epochs 1 \
    --max_steps 1 \
    --logging_steps 1 \
    --save_steps 1 \
    --warmup_proportion 0.1 \
    --weight_decay 0.01 \
    --output_dir ./tmp/squad/ \
    --device gpu \
    --do_train \
    --do_predict >${log_path}/squad_train) >>${log_path}/squad_train 2>&1
print_info $? squad_train
# export model
time (python  -u ./export_model.py \
    --model_type bert \
    --model_path ./tmp/squad/model_1/ \
    --output_path ./infer_model/model >${log_path}/squad_export) >>${log_path}/squad_export 2>&1
print_info $? squad_export
# predict
time (python -u deploy/python/predict.py \
    --model_type bert \
    --model_name_or_path ./infer_model/model \
    --batch_size 2 \
    --max_seq_length 384 >${log_path}/squad_predict) >>${log_path}/squad_predict 2>&1
print_info $? squad_predict
}
# 14 tinybert
tinybert() {
export CUDA_VISIBLE_DEVICES=${cudaid1}
cd ${nlp_dir}/model_zoo/tinybert/
cp -r /ssd1/paddlenlp/download/tinybert/pretrained_models/ ./
#中间层蒸馏
time (python task_distill.py \
    --model_type tinybert \
    --student_model_name_or_path tinybert-6l-768d-v2 \
    --task_name SST-2 \
    --intermediate_distill \
    --max_seq_length 64 \
    --batch_size 32   \
    --T 1 \
    --teacher_model_type bert \
    --teacher_path ./pretrained_models/SST-2/best_model_610/ \
    --learning_rate 5e-5 \
    --num_train_epochs 1 \
    --max_steps 1 \
    --logging_steps 1 \
    --save_steps 1 \
    --output_dir ./mid/SST-2/ \
    --device gpu >${log_path}/tinybert_midslim) >>${log_path}/tinybert_midslim 2>&1
print_info $? tinybert_midslim
#预测层蒸馏
time (python task_distill.py \
    --model_type tinybert \
    --student_model_name_or_path ./mid/SST-2/intermediate_distill_model_final.pdparams \
    --task_name SST-2 \
    --max_seq_length 64 \
    --batch_size 32   \
    --T 1 \
    --teacher_model_type bert \
    --teacher_path ./pretrained_models/SST-2/best_model_610/  \
    --learning_rate 3e-5 \
    --num_train_epochs 1 \
    --logging_steps 1 \
    --max_steps 1 \
    --save_steps 1 \
    --output_dir ./ped/SST-2/ \
    --device gpu >${log_path}/tinybert_predslim) >>${log_path}/tinybert_predslim 2>&1
print_info $? tinybert_predslim
}
# 15 lexical_analysis
lexical_analysis(){
export CUDA_VISIBLE_DEVICES=${cudaid2}
cd ${nlp_dir}/examples/lexical_analysis/
#train
time (python download.py --data_dir ./ )
time (python -m paddle.distributed.launch train.py \
        --data_dir ./lexical_analysis_dataset_tiny \
        --model_save_dir ./save_dir \
        --epochs 1 \
        --save_steps 15 \
        --logging_steps 1\
        --batch_size 32 \
        --device gpu >${log_path}/lexical_analysis_train) >>${log_path}/lexical_analysis_train 2>&1
print_info $? lexical_analysis_train
#export
time (python export_model.py \
    --data_dir=./lexical_analysis_dataset_tiny \
    --params_path=./save_dir/model_15.pdparams \
    --output_path=./infer_model/static_graph_params >${log_path}/lexical_analysis_export) >>${log_path}/lexical_analysis_export 2>&1
print_info $? lexical_analysis_export
# predict
time (python predict.py --data_dir ./lexical_analysis_dataset_tiny \
        --init_checkpoint ./save_dir/model_15.pdparams \
        --batch_size 32 \
        --device gpu >${log_path}/lexical_analysis_predict) >>${log_path}/lexical_analysis_predict 2>&1
print_info $? lexical_analysis_predict
# deploy
time (python deploy/predict.py \
    --model_file=infer_model/static_graph_params.pdmodel \
    --params_file=infer_model/static_graph_params.pdiparams \
    --data_dir lexical_analysis_dataset_tiny >${log_path}/lexical_analysis_deploy) >>${log_path}/lexical_analysis_deploy 2>&1
print_info $? lexical_analysis_deploy
}
# 16 seq2seq
seq2seq() {
export CUDA_VISIBLE_DEVICES=${cudaid2}
cd ${nlp_dir}/examples/machine_translation/seq2seq/
# train  (1041/steps) 5min
time (python train.py \
    --num_layers 2 \
    --hidden_size 512 \
    --batch_size 128 \
    --max_epoch 1 \
    --log_freq 1 \
    --dropout 0.2 \
    --init_scale  0.1 \
    --max_grad_norm 5.0 \
    --device gpu \
    --model_path ./attention_models >${log_path}/seq2seq_train) >>${log_path}/seq2seq_train 2>&1
print_info $? seq2seq_train
# predict
time (python predict.py \
     --num_layers 2 \
     --hidden_size 512 \
     --batch_size 128 \
     --dropout 0.2 \
     --init_scale  0.1 \
     --max_grad_norm 5.0 \
     --init_from_ckpt attention_models/0 \
     --infer_output_file infer_output.txt \
     --beam_size 10 \
     --device gpu  >${log_path}/seq2seq_predict) >>${log_path}/seq2seq_predict 2>&1
print_info $? seq2seq_predict
# export
time (python export_model.py \
     --num_layers 2 \
     --hidden_size 512 \
     --batch_size 128 \
     --dropout 0.2 \
     --init_scale  0.1 \
     --max_grad_norm 5.0 \
     --init_from_ckpt attention_models/0.pdparams \
     --beam_size 10 \
     --export_path ./infer_model/model >${log_path}/seq2seq_export) >>${log_path}/seq2seq_export 2>&1
print_info $? seq2seq_export
# depoly
time (cd deploy/python
python infer.py \
    --export_path ../../infer_model/model \
    --device gpu \
    --batch_size 128 \
    --infer_output_file infer_output.txt  >${log_path}/seq2seq_depoly) >>${log_path}/seq2seq_deploy 2>&1
print_info $? seq2seq_depoly
}
# 18 word_embedding 5min
word_embedding(){
export CUDA_VISIBLE_DEVICES=${cudaid1}
cd ${nlp_dir}/examples/word_embedding/
# 使用paddlenlp.embeddings.TokenEmbedding
time (python train.py --device='gpu' \
                --lr=5e-4 \
                --batch_size=32 \
                --epochs=1 \
                --use_token_embedding=True \
                --vdl_dir='./vdl_paddlenlp_dir'  >${log_path}/word_embedding_paddlenlp_train) >>${log_path}/word_embedding_paddlenlp_train 2>&1
print_info $? word_embedding_paddlenlp_train
# 使用paddle.nn.Embedding
time (python train.py --device='gpu' \
                --lr=1e-4 \
                --batch_size=32 \
                --epochs=1 \
                --use_token_embedding=False \
                --vdl_dir='./vdl_paddle_dir' >${log_path}/word_embedding_paddle_train) >>${log_path}/word_embedding_paddle_train 2>&1
print_info $? word_embedding_paddle_train
}
# 19 ernie-ctm
ernie-ctm(){
export CUDA_VISIBLE_DEVICES=${cudaid1}
cd ${nlp_dir}/examples/text_to_knowledge/ernie-ctm/
wget https://paddlenlp.bj.bcebos.com/paddlenlp/datasets/wordtag_dataset_v2.tar.gz && tar -zxvf wordtag_dataset_v2.tar.gz
time (python -m paddle.distributed.launch  train.py \
    --max_seq_len 128 \
    --batch_size 8   \
    --learning_rate 5e-5 \
    --num_train_epochs 1 \
    --logging_steps 1 \
    --save_steps 100 \
    --output_dir ./output/ \
    --device "gpu"   >${log_path}/ernie-ctm_train) >>${log_path}/ernie-ctm_train 2>&1
print_info $? ernie-ctm_train
export CUDA_VISIBLE_DEVICES=${cudaid1}
time (python -m paddle.distributed.launch predict.py \
    --batch_size 32   \
    --params_path ./output/model_125/model_state.pdparams \
    --device "gpu"   >${log_path}/ernie-ctm_eval) >>${log_path}/ernie-ctm_eval 2>&1
print_info $? ernie-ctm_eval
}
# 20 distilbert
distilbert (){
cd ${nlp_dir}/examples/model_compression/distill_lstm/
mv ${nlp_dir}/examples/benchmark/glue/SST-2/* ./
time (
    python small.py \
    --task_name sst-2 \
    --vocab_size 30522 \
    --max_epoch 1 \
    --batch_size 64 \
    --lr 1.0 \
    --dropout_prob 0.4 \
    --output_dir small_models/SST-2 \
    --save_steps 10000 \
    --embedding_name w2v.google_news.target.word-word.dim300.en >${log_path}/distilbert_small_train) >>${log_path}/distilbert_small_train 2>&1
print_info $? distilbert_small_train
time (
    python bert_distill.py \
    --task_name sst-2 \
    --vocab_size 30522 \
    --max_epoch 1 \
    --lr 1.0 \
    --task_name sst-2 \
    --dropout_prob 0.2 \
    --batch_size 128 \
    --model_name bert-base-uncased \
    --output_dir distilled_models/SST-2 \
    --teacher_dir ./sst-2_ft_model_1.pdparams/ \
    --save_steps 1000 \
    --n_iter 1 \
    --embedding_name w2v.google_news.target.word-word.dim300.en >${log_path}/distilbert_teacher_train) >>${log_path}/distilbert_teacher_train 2>&1
print_info $? distilbert_teacher_train
}
# 21 stacl
stacl() {
cd ${nlp_dir}/examples/simultaneous_translation/stacl/
cp -r /ssd1/paddlenlp/download/stacl/* ./
export CUDA_VISIBLE_DEVICES=${cudaid2}
time (sed -i "s/save_step: 10000/save_step: 1/g" config/transformer.yaml
sed -i "s/p print_step: 100/print_step: 1/g" config/transformer.yaml
sed -i "s/epoch: 30/epoch: 1/g" config/transformer.yaml
sed -i "s/max_iter: None/max_iter: 3/g" config/transformer.yaml
sed -i "s/batch_size: 4096/batch_size: 500/g" config/transformer.yaml
python -m paddle.distributed.launch train.py --config ./config/transformer.yaml  >${log_path}/stacl_wk-1) >>${log_path}/stacl_wk-1 2>&1
print_info $? stacl_wk-1

time (
sed -i "s/waitk: -1/waitk: 3/g" config/transformer.yaml
sed -i 's/save_model: "trained_models"/save_model: "trained_models_3"/g' config/transformer.yaml
sed -i 's#init_from_checkpoint: ""#init_from_checkpoint: "./trained_models/step_1/"#g' config/transformer.yaml
python -m paddle.distributed.launch  train.py --config ./config/transformer.yaml >${log_path}/stacl_wk3) >>${log_path}/stacl_wk3 2>&1
print_info $? stacl_wk3

time (sed -i "s/waitk: 3/waitk: 5/g" config/transformer.yaml
sed -i 's/save_model: "trained_models_3"/save_model: "trained_models_5"/g' config/transformer.yaml
sed -i 's#init_from_checkpoint: "./trained_models/step_1/"#init_from_checkpoint: "./trained_models_3/step_1/"#g' config/transformer.yaml
python -m paddle.distributed.launch train.py --config ./config/transformer.yaml >${log_path}/stacl_wk5) >>${log_path}/stacl_wk5 2>&1
print_info $? stacl_wk5

time (sed -i "s/batch_size: 500/batch_size: 100/g" config/transformer.yaml
sed -i 's#init_from_params: "trained_models/step_final/"#init_from_params: "./trained_models_5/step_1/"#g' config/transformer.yaml
python predict.py --config ./config/transformer.yaml >${log_path}/stacl_predict) >>${log_path}/stacl_predict 2>&1
print_info $? stacl_predict
}
# 22 transformer
transformer (){
cd ${nlp_dir}/examples/machine_translation/transformer/
wget -q https://paddle-qa.bj.bcebos.com/paddlenlp/WMT14.en-de.partial.tar.gz
tar -xzvf WMT14.en-de.partial.tar.gz
time (
sed -i "s/save_step: 10000/save_step: 1/g" configs/transformer.base.yaml
sed -i "s/print_step: 100/print_step: 1/g" configs/transformer.base.yaml
sed -i "s/epoch: 30/epoch: 1/g" configs/transformer.base.yaml
sed -i "s/max_iter: None/max_iter: 2/g" configs/transformer.base.yaml
sed -i "s/batch_size: 4096/batch_size: 1000/g" configs/transformer.base.yaml

python train.py --config ./configs/transformer.base.yaml \
    --train_file ${PWD}/WMT14.en-de.partial/train.tok.clean.bpe.en ${PWD}/WMT14.en-de.partial/train.tok.clean.bpe.de \
    --dev_file ${PWD}/WMT14.en-de.partial/dev.tok.bpe.en ${PWD}/WMT14.en-de.partial/dev.tok.bpe.de \
    --vocab_file ${PWD}/WMT14.en-de.partial/vocab_all.bpe.33708 \
    --unk_token "<unk>" --bos_token "<s>" --eos_token "<e>"  >${log_path}/transformer_train) >>${log_path}/transformer_train 2>&1
print_info $? transformer_train
#predict
time (
sed -i 's#init_from_params: "./trained_models/step/"#init_from_params: "./trained_models/step_final/"#g' configs/transformer.base.yaml
python predict.py --config ./configs/transformer.base.yaml  \
    --test_file ${PWD}/WMT14.en-de.partial/test.tok.bpe.en ${PWD}/WMT14.en-de.partial/test.tok.bpe.de \
    --without_ft \
    --vocab_file ${PWD}/WMT14.en-de.partial/vocab_all.bpe.33708 \
    --unk_token "<unk>" --bos_token "<s>" --eos_token "<e>"  >${log_path}/transformer_predict) >>${log_path}/transformer_predict 2>&1
print_info $? transformer_predict
#export
time (
python export_model.py --config ./configs/transformer.base.yaml \
    --vocab_file ${PWD}/WMT14.en-de.partial/vocab_all.bpe.33708 \
    --bos_token "<s>" --eos_token "<e>" >${log_path}/transformer_export) >>${log_path}/transformer_export 2>&1
print_info $? transformer_export
#infer
time (
python ./deploy/python/inference.py --config ./configs/transformer.base.yaml \
    --profile \
    --test_file ${PWD}/WMT14.en-de.partial/test.tok.bpe.en ${PWD}/WMT14.en-de.partial/test.tok.bpe.de  \
    --vocab_file ${PWD}/WMT14.en-de.partial/vocab_all.bpe.33708 \
    --unk_token "<unk>" --bos_token "<s>" --eos_token "<e>" >${log_path}/transformer_infer) >>${log_path}/transformer_infer 2>&1
print_info $? transformer_infer
# # FT
cd ${nlp_dir}/
export PYTHONPATH=$PWD/PaddleNLP/:$PYTHONPATH
wget -q https://paddle-inference-lib.bj.bcebos.com/2.4.0/cxx_c/Linux/GPU/x86-64_gcc8.2_avx_mkl_cuda10.2_cudnn8.1.1_trt7.2.3.4/paddle_inference.tgz
tar -zxf paddle_inference.tgz
export CC=/usr/local/gcc-8.2/bin/gcc
export CXX=/usr/local/gcc-8.2/bin/g++
cd ${nlp_dir}/paddlenlp/ops
#python op
mkdir build_tr_so
cd build_tr_so/
cmake ..  -DCMAKE_BUILD_TYPE=Release -DPY_CMD=python
make -j >${log_path}/transformer_python_FT >>${log_path}/transformer_python_FT 2>&1
print_info $? transformer_python_FT
cd ../
#C++ op
mkdir build_tr_cc
cd build_tr_cc/
cmake .. -DCMAKE_BUILD_TYPE=Release -DPADDLE_LIB=${nlp_dir}/paddle_inference -DDEMO=${nlp_dir}/paddlenlp/ops/faster_transformer/src/demo/transformer_e2e.cc -DON_INFER=ON -DWITH_MKL=ON -DWITH_ONNXRUNTIME=ON
make -j >${log_path}/transformer_C_FT >>${log_path}/transformer_C_FT 2>&1
print_info $? transformer_C_FT
#deploy python
cd ${nlp_dir}/examples/machine_translation/transformer/faster_transformer/
sed -i "s#./trained_models/step_final/#./base_trained_models/step_final/#g" ../configs/transformer.base.yaml
wget -q https://paddlenlp.bj.bcebos.com/models/transformers/transformer/transformer-base-wmt_ende_bpe.tar.gz
tar -zxf transformer-base-wmt_ende_bpe.tar.gz
export FLAGS_fraction_of_gpu_memory_to_use=0.1
cp -rf ${nlp_dir}/paddlenlp/ops/build_tr_so/third-party/build/fastertransformer/bin/decoding_gemm ./
./decoding_gemm 8 4 8 64 38512 32 512 0
#beam_search
python encoder_decoding_predict.py \
    --config ../configs/transformer.base.yaml \
    --decoding_lib ${nlp_dir}/paddlenlp/ops/build_tr_so/lib/libdecoding_op.so \
    --decoding_strategy beam_search \
    --beam_size 5 >${log_path}/transformer_deploy_P_FT >>${log_path}/transformer_deploy_P_FT 2>&1
print_info $? transformer_deploy_P_FT
#topk
python encoder_decoding_predict.py \
    --config ../configs/transformer.base.yaml \
    --decoding_lib ${nlp_dir}/paddlenlp/ops/build_tr_so/lib/libdecoding_op.so \
    --decoding_strategy topk_sampling \
    --topk 3 >topk.log
#topp
python encoder_decoding_predict.py \
    --config ../configs/transformer.base.yaml \
    --decoding_lib ${nlp_dir}/paddlenlp/ops/build_tr_so/lib/libdecoding_op.so \
    --decoding_strategy topp_sampling \
    --topk 0 \
    --topp 0.1 >topp.log
#deploy c++
python export_model.py  \
    --config ../configs/transformer.base.yaml  \
    --decoding_lib ${nlp_dir}/paddlenlp/ops/build_tr_so/lib/libdecoding_op.so   \
    --decoding_strategy beam_search --beam_size 5
./decoding_gemm 8 5 8 64 38512 256 512 0
${nlp_dir}/paddlenlp/ops/build_tr_cc/bin/./transformer_e2e -batch_size 8 -gpu_id 0 -model_dir ./infer_model/ -vocab_file ${PPNLP_HOME}/datasets/WMT14ende/WMT14.en-de/wmt14_ende_data_bpe/vocab_all.bpe.33708 \
-data_file ${PPNLP_HOME}/datasets/WMT14ende/WMT14.en-de/wmt14_ende_data_bpe/newstest2014.tok.bpe.33708.en  >${log_path}/transformer_deploy_C_FT >>${log_path}/transformer_deploy_C_FT 2>&1
print_info $? transformer_deploy_C_FT
}
# 23 pet
pet (){
path="examples/few_shot/pet"
python scripts/regression/ci_normal_case.py ${path}
}
efl(){
path="examples/few_shot/efl"
python scripts/regression/ci_normal_case.py ${path}
}
p-tuning(){
path="examples/few_shot/p-tuning"
python scripts/regression/ci_normal_case.py ${path}
}
#24 simbert
simbert(){
cd ${nlp_dir}/examples/text_matching/simbert/
cp -r /ssd1/paddlenlp/download/simbert/dev.tsv ./
time (
python predict.py --input_file ./dev.tsv >${log_path}/simbert) >>${log_path}/simbert 2>&1
print_info $? simbert
}
#25 ernie-doc
ernie-doc(){
cd ${nlp_dir}/model_zoo/ernie-doc/
export CUDA_VISIBLE_DEVICES=${cudaid2}
time (python -m paddle.distributed.launch  --log_dir hyp run_classifier.py --epochs 15 --layerwise_decay 0.7 --learning_rate 5e-5 --batch_size 4 --save_steps 100 --max_steps 100  --dataset hyp --output_dir hyp >${log_path}/ernie-doc_hyp) >>${log_path}/ernie-doc_hyp 2>&1
print_info $? ernie-doc_hyp
time (python -m paddle.distributed.launch  --log_dir cmrc2018 run_mrc.py --batch_size 4 --layerwise_decay 0.8 --dropout 0.2 --learning_rate 4.375e-5 --epochs 1 --save_steps 100 --max_steps 100  --dataset cmrc2018 --output_dir cmrc2018  >${log_path}/ernie-doc_cmrc2018) >>${log_path}/ernie-doc_cmrc2018 2>&1
print_info $?  ernie-doc_cmrc2018
time (python -m paddle.distributed.launch  --log_dir c3 run_mcq.py --learning_rate 6.5e-5 --epochs 1 --save_steps 100 --max_steps 100  --output_dir c3 >${log_path}/ernie-doc_c3) >>${log_path}/ernie-doc_c3 2>&1
print_info $? ernie-doc_c3
time (python -m paddle.distributed.launch  --log_dir cail/ run_semantic_matching.py --epochs 1 --layerwise_decay 0.8 --learning_rate 1.25e-5 --batch_size 4  --save_steps 100 --max_steps 100 --output_dir cail >${log_path}/ernie-doc_cail) >>${log_path}/ernie-doc_cail 2>&1
print_info $? ernie-doc_cail
time (python -m paddle.distributed.launch  --log_dir msra run_sequence_labeling.py --learning_rate 3e-5 --epochs 1 --save_steps 100 --max_steps 100  --output_dir msra  >${log_path}/ernie-doc_msar) >>${log_path}/ernie-doc_msar 2>&1
print_info $? ernie-doc_msar
time (python run_mrc.py  --model_name_or_path ernie-doc-base-zh  --dataset dureader_robust  --batch_size 8 --learning_rate 2.75e-4 --epochs 1 --save_steps 10 --max_steps 2 --logging_steps 10 --device gpu >${log_path}/ernie-doc_dureader_robust) >>${log_path}/ernie-doc_dureader_robust 2>&1
print_info $? ernie-doc_dureader_robust
}
#26 transformer-xl
transformer-xl (){
cd ${nlp_dir}/examples/language_model/transformer-xl/
cp -r /ssd1/paddlenlp/download/transformer-xl/* ./
export CUDA_VISIBLE_DEVICES=${cudaid2}
time (sed -i 's/print_step: 100/print_step: 1/g' configs/enwik8.yaml
sed -i 's/save_step: 10000/save_step: 3/g' configs/enwik8.yaml
sed -i 's/batch_size: 16/batch_size: 8/g' configs/enwik8.yaml
sed -i 's/max_step: 400000/max_step: 3/g' configs/enwik8.yaml
python -m paddle.distributed.launch  train.py --config ./configs/enwik8.yaml >${log_path}/transformer-xl_train_enwik8) >>${log_path}/transformer-xl_train_enwik8 2>&1
print_info $? transformer-xl_train_enwik8
time (sed -i 's/batch_size: 8/batch_size: 1/g' configs/enwik8.yaml
sed -i 's#init_from_params: "./trained_models/step_final/"#init_from_params: "./trained_models/step_3/"#g' configs/enwik8.yaml
python eval.py --config ./configs/enwik8.yaml >${log_path}/transformer-xl_eval_enwik8) >>${log_path}/transformer-xl_eval_enwik8 2>&1
print_info $? transformer-xl_eval_enwik8
}
#27 pointer_summarizer
pointer_summarizer() {
cd ${nlp_dir}/examples/text_summarization/pointer_summarizer/
cp -r /ssd1/paddlenlp/download/pointer_summarizer/* ./
export CUDA_VISIBLE_DEVICES=${cudaid1}
time (sed -i 's/max_iterations = 100000/max_iterations = 5/g' config.py
sed -i 's/if iter % 5000 == 0 or iter == 1000:/if iter % 5 == 0 :/g' train.py
python train.py >${log_path}/pointer_summarizer_train) >>${log_path}/pointer_summarizer_train 2>&1
print_info $? pointer_summarizer_train
}
#28 question_matching
question_matching() {
cd ${nlp_dir}/examples/text_matching/question_matching/
cp -r /ssd1/paddlenlp/download/question_matching/* ./
export CUDA_VISIBLE_DEVICES=${cudaid2}
#train
time (
python -u -m paddle.distributed.launch train.py \
       --train_set ./data_v4/train/ALL/train \
       --dev_set ./data_v4/train/ALL/dev \
       --device gpu \
       --eval_step 10 \
       --max_steps 10 \
       --save_dir ./checkpoints \
       --train_batch_size 32 \
       --learning_rate 2E-5 \
       --epochs 1 \
       --rdrop_coef 0.0 >${log_path}/question_matching_train) >>${log_path}/question_matching_train 2>&1
print_info $? question_matching_train
#predict
time (
export CUDA_VISIBLE_DEVICES=${cudaid1}
python -u \
    predict.py \
    --device gpu \
    --params_path "./checkpoints/model_10/model_state.pdparams" \
    --batch_size 128 \
    --input_file ./data_v4/test/public_test_A \
    --result_file 0.0_predict_public_result_test_A_re >${log_path}/question_matching_predict) >>${log_path}/question_matching_predict 2>&1
print_info $? question_matching_predict
}
# 29 ernie-csc
ernie-csc() {
export CUDA_VISIBLE_DEVICES=${cudaid2}
cd ${nlp_dir}/examples/text_correction/ernie-csc
#dowdnload data
python download.py --data_dir ./extra_train_ds/ --url https://github.com/wdimmy/Automatic-Corpus-Generation/raw/master/corpus/train.sgml
#trans xml txt
python change_sgml_to_txt.py -i extra_train_ds/train.sgml -o extra_train_ds/train.txt
#2卡训练
python -m paddle.distributed.launch  train.py --batch_size 32 --logging_steps 100 --epochs 1 --learning_rate 5e-5 --model_name_or_path ernie-1.0 --output_dir ./checkpoints/ --extra_train_ds_dir ./extra_train_ds/  >${log_path}/ernie-csc_train >>${log_path}/ernie-csc_train 2>&1
print_info $? ernie-csc_train
#predict
sh run_sighan_predict.sh >${log_path}/ernie-csc_predict >>${log_path}/ernie-csc_predict 2>&1
print_info $? ernie-csc_predict
#export model
python export_model.py --params_path ./checkpoints/best_model.pdparams --output_path ./infer_model/static_graph_params >${log_path}/ernie-csc_export >>${log_path}/ernie-csc_export 2>&1
print_info $? ernie-csc_export
#python deploy
python predict.py --model_file infer_model/static_graph_params.pdmodel --params_file infer_model/static_graph_params.pdiparams >${log_path}/ernie-csc_deploy >>${log_path}/ernie-csc_deploy 2>&1
print_info $? ernie-csc_deploy
}
#30 nptag
nptag() {
cd ${nlp_dir}/examples/text_to_knowledge/nptag/
wget -q https://paddlenlp.bj.bcebos.com/paddlenlp/datasets/nptag_dataset.tar.gz && tar -zxvf nptag_dataset.tar.gz
export CUDA_VISIBLE_DEVICES=${cudaid2}
python -m paddle.distributed.launch  train.py \
    --batch_size 64 \
    --learning_rate 1e-6 \
    --num_train_epochs 1 \
    --logging_steps 10 \
    --save_steps 100 \
    --output_dir ./output \
    --device "gpu" >${log_path}/nptag_train >>${log_path}/nptag_train 2>&1
print_info $? nptag_train
export CUDA_VISIBLE_DEVICES=${cudaid2}
python -m paddle.distributed.launch  predict.py \
    --device=gpu \
    --params_path ./output/model_100/model_state.pdparams >${log_path}/nptag_predict >>${log_path}/nptag_predict 2>&1
print_info $? nptag_predict
python export_model.py --params_path=./output/model_100/model_state.pdparams --output_path=./export >${log_path}/nptag_export >>${log_path}/nptag_export 2>&1
print_info $? nptag_export
python deploy/python/predict.py --model_dir=./export >${log_path}/nptag_depoly >>${log_path}/nptag_deploy 2>&1
print_info $? nptag_depoly
}
<<<<<<< HEAD
=======
#31 ernie-m
ernie-m() {
export CUDA_VISIBLE_DEVICES=${cudaid2}
cd ${nlp_dir}/model_zoo/ernie-m
if [ ! -f 'test.py' ];then
    echo '模型测试文件不存在！'
    python -m paddle.distributed.launch  --log_dir output run_classifier.py  \
        --task_type cross-lingual-transfer  \
        --batch_size 8    \
        --model_name_or_path ernie-m-base \
        --save_steps 2 \
        --max_steps 2 \
        --output_dir output \
        --logging_steps 1  >${log_path}/ernie-m >>${log_path}/ernie-m 2>&1
        print_info $? ernie-m
else 
    pytest ${nlp_dir}/model_zoo/ernie-layout/ >${log_path}/ernie-layout >>${log_path}/ernie-layout 2>&1
    print_info $? ernie-layout
fi
}
>>>>>>> 79d7a252
#32 clue
clue (){
cd ${nlp_dir}/examples/benchmark/clue/classification
python -u ./run_clue_classifier_trainer.py \
    --model_name_or_path ernie-3.0-base-zh \
    --dataset "clue afqmc" \
    --max_seq_length 128 \
    --per_device_train_batch_size 32   \
    --per_device_eval_batch_size 32   \
    --learning_rate 1e-5 \
    --num_train_epochs 3 \
    --logging_steps 1 \
    --seed 42  \
    --save_steps 3 \
    --warmup_ratio 0.1 \
    --weight_decay 0.01 \
    --adam_epsilon 1e-8 \
    --output_dir ./tmp \
    --device gpu  \
    --do_train \
    --do_eval \
    --metric_for_best_model "eval_accuracy" \
    --load_best_model_at_end \
    --save_total_limit 1 \
    --max_steps 1 >${log_path}/clue-trainer_api >>${log_path}/clue-trainer_api 2>&1
print_info $? clue-tranier_api
python -u run_clue_classifier.py  \
    --model_name_or_path ernie-3.0-base-zh \
    --task_name afqmc \
    --max_seq_length 128 \
    --batch_size 16   \
    --learning_rate 3e-5 \
    --num_train_epochs 3 \
    --logging_steps 100 \
    --seed 42  \
    --save_steps 1 \
    --warmup_proportion 0.1 \
    --weight_decay 0.01 \
    --adam_epsilon 1e-8 \
    --output_dir ./output/afqmc \
    --device gpu \
    --max_steps 1 \
    --do_train  >${log_path}/clue-class >>${log_path}/clue-class 2>&1
print_info $? clue-class
cd ${nlp_dir}/examples/benchmark/clue/mrc
export CUDA_VISIBLE_DEVICES=${cudaid1}
python -m paddle.distributed.launch run_cmrc2018.py \
    --model_name_or_path ernie-3.0-base-zh \
    --batch_size 16 \
    --learning_rate 3e-5 \
    --max_seq_length 512 \
    --num_train_epochs 2 \
    --do_train \
    --do_predict \
    --warmup_proportion 0.1 \
    --weight_decay 0.01 \
    --gradient_accumulation_steps 2 \
    --max_steps 1 \
    --output_dir ./tmp >${log_path}/clue-mrc >>${log_path}/clue-mrc 2>&1
print_info $? clue-mrc
}
#32 textcnn
textcnn(){
cd ${nlp_dir}/examples/sentiment_analysis/textcnn
wget https://bj.bcebos.com/paddlenlp/datasets/RobotChat.tar.gz
tar xvf RobotChat.tar.gz
wget https://bj.bcebos.com/paddlenlp/robot_chat_word_dict.txt
wget https://bj.bcebos.com/paddlenlp/models/textcnn.pdparams
python -m paddle.distributed.launch train.py \
    --vocab_path=./robot_chat_word_dict.txt \
    --init_from_ckpt=./textcnn.pdparams \
    --device=gpu \
    --lr=5e-5 \
    --batch_size=64 \
    --epochs=1 \
    --save_dir=./checkpoints \
    --data_path=./RobotChat >${log_path}/textcnn_train >>${log_path}/textcnn_train 2>&1
print_info $? textcnn_train
python export_model.py --vocab_path=./robot_chat_word_dict.txt --params_path=./checkpoints/final.pdparams \
    --output_path=./static_graph_params >${log_path}/textcnn_export >>${log_path}/textcnn_export 2>&1
print_info $? export_export
python deploy/python/predict.py --model_file=static_graph_params.pdmodel \
    --params_file=static_graph_params.pdiparams >${log_path}/textcnn_depoly >>${log_path}/textcnn_depoly 2>&1
print_info $? textcnn_deploy
python predict.py --vocab_path=./robot_chat_word_dict.txt \
    --device=gpu \
    --params_path=./checkpoints/final.pdparams >${log_path}/textcnn_predict >>${log_path}/textcnn_predict 2>&1
print_info $? textcnn_predict
}
#33 taskflow
taskflow (){
cd ${nlp_dir}
python scripts/regression/test_taskflow.py >${log_path}/taskflow >>${log_path}/taskflow 2>&1
print_info $? taskflow
}
transformers(){
echo ' RUN all transformers unittest'
cd ${nlp_dir}/tests/transformers/
for apicase in `ls`;do
    if [[ ${apicase##*.} == "py" ]];then
            continue
    else
        cd ${nlp_dir}
        pytest tests/transformers/${apicase}/test_*.py  >${nlp_dir}/unittest_logs/${apicase}_unittest.log 2>&1
        print_info $? tests ${apicase}_unittest
    fi
done
}
fast_generation(){
cd ${nlp_dir}/fast_generation/samples
python codegen_sample.py >${log_path}/fast_generation_codegen >>${log_path}/fast_generation_codegen 2>&1
print_info $? fast_generation_codegen

python gpt_sample.py >${log_path}/fast_generation_gpt >>${log_path}/fast_generation_gpt 2>&1
print_info $? fast_generation_gpt

python mbart_sample.py >${log_path}/fast_generation_mbart >>${log_path}/fast_generation_mbart 2>&1
print_info $? fast_generation_mbart

python plato_sample.py >${log_path}/fast_generation_plato >>${log_path}/fast_generation_plato 2>&1
print_info $? fast_generation_plato

python t5_sample.py --use_faster >${log_path}/fast_generation_t5 >>${log_path}/fast_generation_t5 2>&1
print_info $? fast_generation_t5

cd ${nlp_dir}/paddlenlp/ops/fast_transformer/sample/
python bart_decoding_sample.py >${log_path}/fast_generation_bart >>${log_path}/fast_generation_bart 2>&1
print_info $? fast_generation_bart
}
ernie-3.0(){
cd ${nlp_dir}/model_zoo/ernie-3.0/
if [ ! -f 'test.py' ];then
    echo '模型测试文件不存在！'
    #训练
    python run_seq_cls.py  --model_name_or_path ernie-3.0-medium-zh  --dataset afqmc --output_dir ./best_models --export_model_dir best_models/ --do_train --do_eval --do_export --config=configs/default.yml --max_steps=2 --save_step=2 >${log_path}/ernie-3.0_train_seq_cls >>${log_path}/ernie-3.0_train_seq_cls 2>&1
    print_info $? ernie-3.0_train_seq_cls
    python run_token_cls.py --model_name_or_path ernie-3.0-medium-zh --dataset msra_ner --output_dir ./best_models --export_model_dir best_models/ --do_train --do_eval --do_export --config=configs/default.yml --max_steps=2 --save_step=2 >${log_path}/ernie-3.0_train_token_cls >>${log_path}/ernie-3.0_train_token_cls 2>&1
    print_info $? ernie-3.0_train_token_cls
    python run_qa.py --model_name_or_path ernie-3.0-medium-zh --dataset cmrc2018  --output_dir ./best_models --export_model_dir best_models/ --do_train --do_eval --do_export --config=configs/default.yml --max_steps=2 --save_step=2 >${log_path}/ernie-3.0_train_qa >>${log_path}/ernie-3.0_train_qa 2>&1
    print_info $? ernie-3.0_train_qa
    # 预测
    python run_seq_cls.py  --model_name_or_path best_models/afqmc/  --dataset afqmc --output_dir ./best_models --do_predict --config=configs/default.yml >${log_path}/ernie-3.0_predict_seq_cls >>${log_path}/ernie-3.0_predict_seq_cls 2>&1
    print_info $? ernie-3.0_predict_seq_cls
    python run_token_cls.py  --model_name_or_path best_models/msra_ner/  --dataset msra_ner --output_dir ./best_models --do_predict --config=configs/default.yml >${log_path}/ernie-3.0_predict_token_cls >>${log_path}/ernie-3.0_predict_token_cls 2>&1
    print_info $? ernie-3.0_predict_token_cls
    python run_qa.py --model_name_or_path best_models/cmrc2018/ --dataset cmrc2018  --output_dir ./best_models --do_predict --config=configs/default.yml >${log_path}/ernie-3.0_predict_qa >>${log_path}/ernie-3.0_predict_qa 2>&1
    print_info $? ernie-3.0_predict_qa
    #压缩
    python compress_seq_cls.py  --model_name_or_path best_models/afqmc/  --dataset afqmc --output_dir ./best_models/afqmc --config=configs/default.yml >${log_path}/ernie-3.0_compress_seq_cls >>${log_path}/ernie-3.0_compress_seq_cls 2>&1
    print_info $? ernie-3.0_compress_seq_cls
    python compress_token_cls.py  --model_name_or_path best_models/msra_ner/  --dataset msra_ner --output_dir ./best_models/msra_ner --config=configs/default.yml >${log_path}/ernie-3.0_compress_token_cls >>${log_path}/ernie-3.0_compress_token_cls 2>&1
    print_info $? ernie-3.0_compress_token_cls
    python compress_qa.py --model_name_or_path best_models/cmrc2018/ --dataset cmrc2018  --output_dir ./best_models/cmrc2018 --config=configs/default.yml >${log_path}/ernie-3.0_compress_qa >>${log_path}/ernie-3.0_compress_qa 2>&1
    print_info $? ernie-3.0_compress_qa
else 
    pytest ${nlp_dir}/model_zoo/ernie-3.0/ >${log_path}/ernie-3.0 >>${log_path}/ernie-3.0 2>&1
    print_info $? ernie-3.0
fi
}
ernie-health(){
if [ ! -f 'test.py' ];then
    echo '模型测试文件不存在！'
else 
    pytest ${nlp_dir}/model_zoo/ernie-health/ >${log_path}/ernie-health>>${log_path}/ernie-health 2>&1
    print_info $? ernie-health
fi
}
uie(){
cd ${nlp_dir}/model_zoo/uie/
if [ ! -f 'test.py' ];then
    echo '模型测试文件不存在！'
else 
    pytest ${nlp_dir}/model_zoo/uie/ >${log_path}/uie>>${log_path}/uie 2>&1
    print_info $? uie
fi
}
ernie-layout(){
cd ${nlp_dir}/model_zoo/ernie-layout/  
if [ ! -f 'test.py' ];then
    echo '模型测试文件不存在！'
else 
    pytest ${nlp_dir}/model_zoo/ernie-layout/ >${log_path}/ernie-layout >>${log_path}/ernie-layout 2>&1
    print_info $? ernie-layout
fi
}
$1<|MERGE_RESOLUTION|>--- conflicted
+++ resolved
@@ -953,8 +953,6 @@
 python deploy/python/predict.py --model_dir=./export >${log_path}/nptag_depoly >>${log_path}/nptag_deploy 2>&1
 print_info $? nptag_depoly
 }
-<<<<<<< HEAD
-=======
 #31 ernie-m
 ernie-m() {
 export CUDA_VISIBLE_DEVICES=${cudaid2}
@@ -963,7 +961,7 @@
     echo '模型测试文件不存在！'
     python -m paddle.distributed.launch  --log_dir output run_classifier.py  \
         --task_type cross-lingual-transfer  \
-        --batch_size 8    \
+        --per_device_train_batch_size 8   \
         --model_name_or_path ernie-m-base \
         --save_steps 2 \
         --max_steps 2 \
@@ -971,11 +969,10 @@
         --logging_steps 1  >${log_path}/ernie-m >>${log_path}/ernie-m 2>&1
         print_info $? ernie-m
 else 
-    pytest ${nlp_dir}/model_zoo/ernie-layout/ >${log_path}/ernie-layout >>${log_path}/ernie-layout 2>&1
-    print_info $? ernie-layout
+    pytest ${nlp_dir}/model_zoo/ernie-m/ >${log_path}/ernie-m >>${log_path}/ernie-m 2>&1
+    print_info $? ernie-m
 fi
 }
->>>>>>> 79d7a252
 #32 clue
 clue (){
 cd ${nlp_dir}/examples/benchmark/clue/classification
