--- conflicted
+++ resolved
@@ -194,34 +194,6 @@
         --max_pred_length 75 >${log_path}/bigbird_pretrain) >>${log_path}/bigbird_pretrain 2>&1
     print_info $? bigbird_pretrain
 }
-<<<<<<< HEAD
-=======
-# 7 electra
-electra(){
-    cd ${nlp_dir}/model_zoo/electra/
-    export CUDA_VISIBLE_DEVICES=${cudaid2}
-    export DATA_DIR=./BookCorpus/
-    wget -q https://paddle-qa.bj.bcebos.com/paddlenlp/BookCorpus.tar.gz && tar -xzvf BookCorpus.tar.gz
-    time (python -u ./run_pretrain.py \
-        --model_type electra \
-        --model_name_or_path electra-small \
-        --input_dir ./BookCorpus/ \
-        --output_dir ./pretrain_model/ \
-        --train_batch_size 64 \
-        --learning_rate 5e-4 \
-        --max_seq_length 128 \
-        --weight_decay 1e-2 \
-        --adam_epsilon 1e-6 \
-        --warmup_steps 10000 \
-        --num_train_epochs 4 \
-        --logging_steps 1 \
-        --save_steps 1 \
-        --max_steps 1 \
-        --device gpu >${log_path}/electra_pretrain) >>${log_path}/electra_pretrain 2>&1
-    print_info $? electra_pretrain
-}
->>>>>>> 307960cf
-
 # 9 ernie
 ernie(){
     #data process
@@ -297,27 +269,6 @@
         --device "gpu" >${log_path}/ernie_1.0_pretrain_static >>${log_path}/ernie_1.0_pretrain_static 2>&1
     print_info $? ernie_1.0_pretrain_static
 }
-<<<<<<< HEAD
-
-=======
-# 10 xlnet
-xlnet(){
-    cd ${nlp_dir}/examples/language_model/xlnet/
-    export CUDA_VISIBLE_DEVICES=${cudaid2}
-    time (python -m paddle.distributed.launch ./run_glue.py \
-        --model_name_or_path xlnet-base-cased \
-        --task_name SST-2 \
-        --max_seq_length 128 \
-        --batch_size 32 \
-        --learning_rate 2e-5 \
-        --num_train_epochs 3 \
-        --max_steps 1 \
-        --logging_steps 1 \
-        --save_steps 1 \
-        --output_dir ./xlnet/ >${log_path}/xlnet_train) >>${log_path}/xlnet_train 2>&1
-    print_info $? xlnet_train
-}
->>>>>>> 307960cf
 # 11 ofa
 ofa(){
     cd ${nlp_dir}/examples/model_compression/ofa/
@@ -583,45 +534,6 @@
 
     # fast_transformer
 }
-<<<<<<< HEAD
-
-=======
-#25 ernie-doc
-ernie-doc(){
-    cd ${nlp_dir}/model_zoo/ernie-doc/
-    export CUDA_VISIBLE_DEVICES=${cudaid2}
-    time (python -m paddle.distributed.launch  --log_dir hyp run_classifier.py --epochs 15 --layerwise_decay 0.7 --learning_rate 5e-5 --batch_size 4 --save_steps 100 --max_steps 100  --dataset hyp --output_dir hyp >${log_path}/ernie-doc_hyp) >>${log_path}/ernie-doc_hyp 2>&1
-    print_info $? ernie-doc_hyp
-    time (python -m paddle.distributed.launch  --log_dir cmrc2018 run_mrc.py --batch_size 4 --layerwise_decay 0.8 --dropout 0.2 --learning_rate 4.375e-5 --epochs 1 --save_steps 100 --max_steps 100  --dataset cmrc2018 --output_dir cmrc2018  >${log_path}/ernie-doc_cmrc2018) >>${log_path}/ernie-doc_cmrc2018 2>&1
-    print_info $?  ernie-doc_cmrc2018
-    time (python -m paddle.distributed.launch  --log_dir c3 run_mcq.py --learning_rate 6.5e-5 --epochs 1 --save_steps 100 --max_steps 100  --output_dir c3 >${log_path}/ernie-doc_c3) >>${log_path}/ernie-doc_c3 2>&1
-    print_info $? ernie-doc_c3
-    time (python -m paddle.distributed.launch  --log_dir cail/ run_semantic_matching.py --epochs 1 --layerwise_decay 0.8 --learning_rate 1.25e-5 --batch_size 4  --save_steps 100 --max_steps 100 --output_dir cail >${log_path}/ernie-doc_cail) >>${log_path}/ernie-doc_cail 2>&1
-    print_info $? ernie-doc_cail
-    time (python -m paddle.distributed.launch  --log_dir msra run_sequence_labeling.py --learning_rate 3e-5 --epochs 1 --save_steps 100 --max_steps 100  --output_dir msra  >${log_path}/ernie-doc_msar) >>${log_path}/ernie-doc_msar 2>&1
-    print_info $? ernie-doc_msar
-    time (python run_mrc.py  --model_name_or_path ernie-doc-base-zh  --dataset dureader_robust  --batch_size 8 --learning_rate 2.75e-4 --epochs 1 --save_steps 10 --max_steps 2 --logging_steps 10 --device gpu >${log_path}/ernie-doc_dureader_robust) >>${log_path}/ernie-doc_dureader_robust 2>&1
-    print_info $? ernie-doc_dureader_robust
-}
-#26 transformer-xl
-transformer-xl (){
-    cd ${nlp_dir}/examples/language_model/transformer-xl/
-    mkdir gen_data && cd gen_data
-    wget https://paddle-qa.bj.bcebos.com/paddlenlp/enwik8.tar.gz && tar -zxvf enwik8.tar.gz
-    cd ../
-    export CUDA_VISIBLE_DEVICES=${cudaid2}
-    time (sed -i 's/print_step: 100/print_step: 1/g' configs/enwik8.yaml
-        sed -i 's/save_step: 10000/save_step: 3/g' configs/enwik8.yaml
-        sed -i 's/batch_size: 16/batch_size: 8/g' configs/enwik8.yaml
-        sed -i 's/max_step: 400000/max_step: 3/g' configs/enwik8.yaml
-        python -m paddle.distributed.launch  train.py --config ./configs/enwik8.yaml >${log_path}/transformer-xl_train_enwik8) >>${log_path}/transformer-xl_train_enwik8 2>&1
-    print_info $? transformer-xl_train_enwik8
-    time (sed -i 's/batch_size: 8/batch_size: 1/g' configs/enwik8.yaml
-        sed -i 's#init_from_params: "./trained_models/step_final/"#init_from_params: "./trained_models/step_3/"#g' configs/enwik8.yaml
-        python eval.py --config ./configs/enwik8.yaml >${log_path}/transformer-xl_eval_enwik8) >>${log_path}/transformer-xl_eval_enwik8 2>&1
-    print_info $? transformer-xl_eval_enwik8
-}
->>>>>>> 307960cf
 #28 question_matching
 question_matching() {
     cd ${nlp_dir}/examples/text_matching/question_matching/
@@ -675,148 +587,7 @@
     python predict.py --model_file infer_model/static_graph_params.pdmodel --params_file infer_model/static_graph_params.pdiparams >${log_path}/ernie-csc_deploy >>${log_path}/ernie-csc_deploy 2>&1
     print_info $? ernie-csc_deploy
 }
-<<<<<<< HEAD
-
-#32 clue
-clue (){
-cd ${nlp_dir}/examples/benchmark/clue/classification
-python -u ./run_clue_classifier_trainer.py \
-    --model_name_or_path ernie-3.0-base-zh \
-    --dataset "clue afqmc" \
-    --max_seq_length 128 \
-    --per_device_train_batch_size 32   \
-    --per_device_eval_batch_size 32   \
-    --learning_rate 1e-5 \
-    --num_train_epochs 3 \
-    --logging_steps 1 \
-    --seed 42  \
-    --save_steps 3 \
-    --warmup_ratio 0.1 \
-    --weight_decay 0.01 \
-    --adam_epsilon 1e-8 \
-    --output_dir ./tmp \
-    --device gpu  \
-    --do_train \
-    --do_eval \
-    --metric_for_best_model "eval_accuracy" \
-    --load_best_model_at_end \
-    --save_total_limit 1 \
-    --max_steps 1 >${log_path}/clue-trainer_api >>${log_path}/clue-trainer_api 2>&1
-print_info $? clue-tranier_api
-python -u run_clue_classifier.py  \
-    --model_name_or_path ernie-3.0-base-zh \
-    --task_name afqmc \
-    --max_seq_length 128 \
-    --batch_size 16   \
-    --learning_rate 3e-5 \
-    --num_train_epochs 3 \
-    --logging_steps 100 \
-    --seed 42  \
-    --save_steps 1 \
-    --warmup_proportion 0.1 \
-    --weight_decay 0.01 \
-    --adam_epsilon 1e-8 \
-    --output_dir ./output/afqmc \
-    --device gpu \
-    --max_steps 1 \
-    --do_train  >${log_path}/clue-class >>${log_path}/clue-class 2>&1
-print_info $? clue-class
-cd ${nlp_dir}/examples/benchmark/clue/mrc
-export CUDA_VISIBLE_DEVICES=${cudaid1}
-python -m paddle.distributed.launch run_cmrc2018.py \
-    --model_name_or_path ernie-3.0-base-zh \
-    --batch_size 16 \
-    --learning_rate 3e-5 \
-    --max_seq_length 512 \
-    --num_train_epochs 2 \
-    --do_train \
-    --do_predict \
-    --warmup_proportion 0.1 \
-    --weight_decay 0.01 \
-    --gradient_accumulation_steps 2 \
-    --max_steps 1 \
-    --output_dir ./tmp >${log_path}/clue-mrc >>${log_path}/clue-mrc 2>&1
-print_info $? clue-mrc
-}
-#32 textcnn
-textcnn(){
-cd ${nlp_dir}/examples/sentiment_analysis/textcnn
-wget https://bj.bcebos.com/paddlenlp/datasets/RobotChat.tar.gz
-tar xvf RobotChat.tar.gz
-wget https://bj.bcebos.com/paddlenlp/robot_chat_word_dict.txt
-wget https://bj.bcebos.com/paddlenlp/models/textcnn.pdparams
-python -m paddle.distributed.launch train.py \
-    --vocab_path=./robot_chat_word_dict.txt \
-    --init_from_ckpt=./textcnn.pdparams \
-    --device=gpu \
-    --lr=5e-5 \
-    --batch_size=64 \
-    --epochs=1 \
-    --save_dir=./checkpoints \
-    --data_path=./RobotChat >${log_path}/textcnn_train >>${log_path}/textcnn_train 2>&1
-print_info $? textcnn_train
-python export_model.py --vocab_path=./robot_chat_word_dict.txt --params_path=./checkpoints/final.pdparams \
-    --output_path=./static_graph_params >${log_path}/textcnn_export >>${log_path}/textcnn_export 2>&1
-print_info $? export_export
-python deploy/python/predict.py --model_file=static_graph_params.pdmodel \
-    --params_file=static_graph_params.pdiparams >${log_path}/textcnn_depoly >>${log_path}/textcnn_depoly 2>&1
-print_info $? textcnn_deploy
-python predict.py --vocab_path=./robot_chat_word_dict.txt \
-    --device=gpu \
-    --params_path=./checkpoints/final.pdparams >${log_path}/textcnn_predict >>${log_path}/textcnn_predict 2>&1
-print_info $? textcnn_predict
-=======
-#31 ernie-m
-ernie-m() {
-    export CUDA_VISIBLE_DEVICES=${cudaid2}
-    cd ${nlp_dir}/model_zoo/ernie-m
-    # TODO(ouyanghongyu): remove the following scripts later.
-    if [ ! -f 'test.py' ];then
-        echo '模型测试文件不存在！'
-        # finetuned for cross-lingual-transfer
-        python -m paddle.distributed.launch --log_dir output_clt run_classifier.py \
-            --do_train \
-            --do_eval \
-            --do_export \
-            --device gpu \
-            --task_type cross-lingual-transfer \
-            --model_name_or_path __internal_testing__/ernie-m \
-            --use_test_data True \
-            --test_data_path ../../tests/fixtures/tests_samples/xnli/xnli.jsonl \
-            --output_dir output_clt \
-            --export_model_dir output_clt \
-            --per_device_train_batch_size 8 \
-            --save_steps 1 \
-            --eval_steps 1  \
-            --max_steps 2 \
-            --overwrite_output_dir \
-            --remove_unused_columns False >${log_path}/ernie-m_clt >>${log_path}/ernie-m_clt 2>&1
-        print_info $? ernie-m_clt
-        # finetuned for translate-train-all
-        python -m paddle.distributed.launch --log_dir output_tta run_classifier.py \
-            --do_train \
-            --do_eval \
-            --do_export \
-            --device gpu \
-            --task_type translate-train-all \
-            --model_name_or_path __internal_testing__/ernie-m \
-            --use_test_data True \
-            --test_data_path ../../tests/fixtures/tests_samples/xnli/xnli.jsonl \
-            --output_dir output_tta \
-            --export_model_dir output_tta \
-            --per_device_train_batch_size 8 \
-            --save_steps 1 \
-            --eval_steps 1  \
-            --max_steps 2 \
-            --overwrite_output_dir \
-            --remove_unused_columns False >${log_path}/ernie-m_tta >>${log_path}/ernie-m_tta 2>&1
-        print_info $? ernie-m_tta
-    else
-        python -m pytest ${nlp_dir}/tests/model_zoo/test_ernie_m.py >${log_path}/ernie-m >>${log_path}/ernie-m 2>&1
-        print_info $? ernie-m
-    fi
-}
-#32 clue
+
 clue() {
     cd ${nlp_dir}/legacy/examples/benchmark/clue/classification
     python -u ./run_clue_classifier_trainer.py \
@@ -876,7 +647,6 @@
         --max_steps 1 \
         --output_dir ./tmp >${log_path}/clue-mrc >>${log_path}/clue-mrc 2>&1
     print_info $? clue-mrc
->>>>>>> 307960cf
 }
 #33 taskflow
 taskflow (){
@@ -950,18 +720,6 @@
     python compress_qa.py --model_name_or_path best_models/cmrc2018/ --dataset cmrc2018  --output_dir ./best_models/cmrc2018 --config=configs/default.yml --max_steps 10 --eval_steps 5 --save_steps 5  --algo_list mse --batch_size_list 4 >${log_path}/ernie-3.0_compress_qa >>${log_path}/ernie-3.0_compress_qa 2>&1
     print_info $? ernie-3.0_compress_qa
 }
-<<<<<<< HEAD
-=======
-ernie-health(){
-    cd ${nlp_dir}/tests/model_zoo/
-    if [ ! -f 'test_ernie-health.py' ];then
-        echo '模型测试文件不存在！'
-    else
-        python -m pytest tests/model_zoo/test_ernie-health.py >${log_path}/ernie-health_unittest>>${log_path}/ernie-health_unittest 2>&1
-        print_info $? tests ernie-health_unittest
-    fi
-}
->>>>>>> 307960cf
 uie(){
     cd ${nlp_dir}/model_zoo/uie/
     mkdir data && cd data && wget https://bj.bcebos.com/paddlenlp/datasets/uie/doccano_ext.json && cd ../
@@ -1007,19 +765,6 @@
     ernie-csc
 }
 
-<<<<<<< HEAD
-ernie_ctm(){
-    ernie-ctm
-=======
-ernie_doc(){
-    ernie-doc
-}
-
-ernie_health(){
-    ernie-health
->>>>>>> 307960cf
-}
-
 segment_parallel_utils(){
     cd ${nlp_dir}
     echo "test segment_parallel_utils, cudaid1:${cudaid1}, cudaid2:${cudaid2}"
