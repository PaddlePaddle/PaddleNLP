# Copyright (c) 2022 PaddlePaddle Authors. All Rights Reserved.
#
# Licensed under the Apache License, Version 2.0 (the "License");
# you may not use this file except in compliance with the License.
# You may obtain a copy of the License at
#
#     http://www.apache.org/licenses/LICENSE-2.0
#
# Unless required by applicable law or agreed to in writing, software
# distributed under the License is distributed on an "AS IS" BASIS,
# WITHOUT WARRANTIES OR CONDITIONS OF ANY KIND, either express or implied.
# See the License for the specific language governing permissions and
# limitations under the License.
"""Get PaddleNLP develop model list && before merge pr """
import io
import os


def get_model_list():
    """
    get model list from
    <https://github.com/PaddlePaddle/PaddleNLP/model_zoo/>
    <https://github.com/PaddlePaddle/PaddleNLP/legacy/examples/>
    """

    CI_MODEL_LIST = [
        "DuEE",
        "DuReader-robust",
        "DuReader-yesno",
        "SQuAD",
        "albert",
        "bert",
        "bigbird",
<<<<<<< HEAD
        "gpt",
        "ernie",
        "ofa",
        "albert",
        "squad",
        "tinybert",
        "lexical_analysis",
        "seq2seq",
        "pretrained_models",
        "word_embedding",
        "ernie-ctm",
        "distilbert",
        "stacl",
        "transformer",
        "simbert",
        "pointer_summarizer",
        "question_matching",
=======
        "clue",
        "couplet",
        "doc",
        "electra",
        "elmo",
        "ernie",
        "ernie-1.0",
        "ernie-csc",
        "ernie-doc",
        "ernie-gen",
        "ernie-health",
        "ernie-m",
        "ernie_matching",
>>>>>>> 307960cf
        "few_shot",
        "glue",
        "gpt",
        "gpt-3",
        "lexical_analysis",
        "minilmv2",
        "mpnet",
        "msra_ner",
        "msra_ner",
        "ofa",
        "pointer_summarizer",
<<<<<<< HEAD
        "bigbird",
        "unimo-text",
        "minilmv2",
        "wordtag",
        "simcse",
        "distill_lstm",
        "DuReader-robust",
        "ernie_matching",
        "rnn",
        "ernie-1.0",
        "stacl",
        "erniesage",
        "DuEE",
        "efl",
        "doc",
        "couplet",
        "pp-minilm",
        "dgu",
        "mpnet",
        "textcnn",
        "p-tuning",
        "SQuAD",
        "plato-2",
=======
        "pp-minilm",
>>>>>>> 307960cf
        "pretrained_models",
        "question_matching",
        "rnn",
        "rnnlm",
        "semantic_indexing",
        "sentiment_analysis",
<<<<<<< HEAD
        "gpt-3",
    ]
    examples_second_list = ["model_interpretation", "semantic_indexing", "lexical_analysis", "word_embedding"]

    model_list = os.listdir("legacy/model_zoo")
    app_list = os.listdir("legacy/applications/")
=======
        "simbert",
        "simbert",
        "simcse",
        "skep",
        "squad",
        "stacl",
        "stacl",
        "tcn",
        "tinybert",
        "transformer",
        "transformer-xl",
        "unimo-text",
        "vae-seq2seq",
        "word_embedding",
        "xlnet",
    ]
    examples_second_list = ["model_interpretation", "semantic_indexing", "lexical_analysis", "word_embedding"]

    model_list = os.listdir("model_zoo")
    examples_list = os.listdir("legacy/examples/")
    app_list = os.listdir("applications/")
>>>>>>> 307960cf

    # remove model_list README
    model_list.remove("README.md")
    model_list.extend(app_list)
    model_list.extend(examples_second_list)

    all_examples_dict = set(sorted(model_list))
    no_test_models = []

    # get model list not in CI/CE
    for full_model in all_examples_dict:
        if full_model not in CI_MODEL_LIST:
            no_test_models.append(full_model)

    # save model list for CI run_ci.sh
    with io.open("./scripts/regression/model_list.txt", "w", encoding="utf-8") as list:
        for all_model in all_examples_dict:
            list.write("{}\n".format(all_model))
        list.close()
    return all_examples_dict


if __name__ == "__main__":
    get_model_list()<|MERGE_RESOLUTION|>--- conflicted
+++ resolved
@@ -31,39 +31,14 @@
         "albert",
         "bert",
         "bigbird",
-<<<<<<< HEAD
-        "gpt",
-        "ernie",
-        "ofa",
-        "albert",
-        "squad",
-        "tinybert",
-        "lexical_analysis",
-        "seq2seq",
-        "pretrained_models",
-        "word_embedding",
-        "ernie-ctm",
-        "distilbert",
-        "stacl",
-        "transformer",
-        "simbert",
-        "pointer_summarizer",
-        "question_matching",
-=======
         "clue",
         "couplet",
         "doc",
-        "electra",
         "elmo",
         "ernie",
         "ernie-1.0",
         "ernie-csc",
-        "ernie-doc",
-        "ernie-gen",
-        "ernie-health",
-        "ernie-m",
         "ernie_matching",
->>>>>>> 307960cf
         "few_shot",
         "glue",
         "gpt",
@@ -75,47 +50,12 @@
         "msra_ner",
         "ofa",
         "pointer_summarizer",
-<<<<<<< HEAD
-        "bigbird",
-        "unimo-text",
-        "minilmv2",
-        "wordtag",
-        "simcse",
-        "distill_lstm",
-        "DuReader-robust",
-        "ernie_matching",
-        "rnn",
-        "ernie-1.0",
-        "stacl",
-        "erniesage",
-        "DuEE",
-        "efl",
-        "doc",
-        "couplet",
         "pp-minilm",
-        "dgu",
-        "mpnet",
-        "textcnn",
-        "p-tuning",
-        "SQuAD",
-        "plato-2",
-=======
-        "pp-minilm",
->>>>>>> 307960cf
         "pretrained_models",
         "question_matching",
         "rnn",
-        "rnnlm",
         "semantic_indexing",
         "sentiment_analysis",
-<<<<<<< HEAD
-        "gpt-3",
-    ]
-    examples_second_list = ["model_interpretation", "semantic_indexing", "lexical_analysis", "word_embedding"]
-
-    model_list = os.listdir("legacy/model_zoo")
-    app_list = os.listdir("legacy/applications/")
-=======
         "simbert",
         "simbert",
         "simcse",
@@ -126,23 +66,28 @@
         "tcn",
         "tinybert",
         "transformer",
-        "transformer-xl",
         "unimo-text",
         "vae-seq2seq",
         "word_embedding",
-        "xlnet",
     ]
     examples_second_list = ["model_interpretation", "semantic_indexing", "lexical_analysis", "word_embedding"]
 
+    model_list = os.listdir("legacy/model_zoo")
     model_list = os.listdir("model_zoo")
     examples_list = os.listdir("legacy/examples/")
     app_list = os.listdir("applications/")
->>>>>>> 307960cf
 
     # remove model_list README
     model_list.remove("README.md")
+    examples_list.remove("README.md")
     model_list.extend(app_list)
     model_list.extend(examples_second_list)
+    for examples_model_list in examples_list:
+        if examples_model_list not in examples_second_list:
+            examples_model = os.listdir("examples/" + examples_model_list)
+            if "README.md" in examples_model:
+                examples_model.remove("README.md")
+            model_list.extend(examples_model)
 
     all_examples_dict = set(sorted(model_list))
     no_test_models = []
