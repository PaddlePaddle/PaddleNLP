--- conflicted
+++ resolved
@@ -51,8 +51,7 @@
 
 install_requirements
 set_env
-<<<<<<< HEAD
-pytest -v -n 8 --durations 20 --retries 1 --retry-delay 1 --cov paddlenlp --cov-report xml:coverage.xml
-=======
-pytest -v -n 8 --timeout 200 --durations 20 --cov paddlenlp --cov-report xml:coverage.xml
->>>>>>> 162d8d31
+pytest -v -n 8 \
+  --retries 1 --retry-delay 1 \
+  --timeout 200 --durations 20 \
+  --cov paddlenlp --cov-report xml:coverage.xml